<?xml version="1.0" encoding="UTF-8"?>
<xs:schema xmlns:xs="http://www.w3.org/2001/XMLSchema" xmlns="http://hpxmlonline.com/2014/6"
	targetNamespace="http://hpxmlonline.com/2014/6" elementFormDefault="qualified" version="3.0">
	<xs:include schemaLocation="HPXMLDataTypes.xsd"/>
	<xs:element name="XMLTransactionHeaderInformation">
		<xs:annotation>
			<xs:documentation>These are a series of elements that indicate the type of XML and basic descriptive data about the XML.</xs:documentation>
		</xs:annotation>
		<xs:complexType>
			<xs:sequence>
				<xs:element name="XMLType" type="XMLType"/>
				<xs:element name="XMLGeneratedBy" type="XMLGeneratedBy"/>
				<xs:element name="CreatedDateAndTime" type="CreatedDateAndTime"/>
				<xs:element name="Transaction" type="TransactionType"/>
				<xs:element minOccurs="0" ref="extension"/>
			</xs:sequence>
		</xs:complexType>
	</xs:element>
	<xs:complexType name="AddressInformation">
		<xs:annotation>
			<xs:documentation>Address information contains the basic descriptive elements of a location.</xs:documentation>
		</xs:annotation>
		<xs:sequence>
			<xs:element name="AddressType" type="AddressTypeCode" minOccurs="0"/>
			<xs:element name="Address1" type="xs:string" minOccurs="0"/>
			<xs:element name="Address2" type="xs:string" minOccurs="0"/>
			<xs:element name="CityMunicipality" type="xs:string" minOccurs="0"/>
			<xs:element name="StateCode" type="StateCode" minOccurs="0"/>
			<xs:element name="ZipCode" type="ZipCode" minOccurs="0"/>
			<xs:element name="USPSBarCode" type="USPSBarCode" minOccurs="0"/>
			<xs:element minOccurs="0" ref="extension"/>
		</xs:sequence>
	</xs:complexType>
	<xs:complexType name="SystemIdentifiersInfoType">
		<xs:annotation>
			<xs:documentation>System identifiers contain type codes and an identifier for both a sending and a receiving system.  These fields are needed to be able to transmit data between two systems, and have it identified in the two systems. Also, there is an id attribute to define a local id to be used internally. </xs:documentation>
		</xs:annotation>
		<xs:sequence>
			<xs:element name="SendingSystemIdentifierType" type="SendingSystemIdentifierType"
				minOccurs="0"/>
			<xs:element name="SendingSystemIdentifierValue" type="SendingSystemIdentifierValue"
				minOccurs="0"/>
			<xs:element name="ReceivingSystemIdentifierType" type="ReceivingSystemIdentifierType"
				minOccurs="0"/>
			<xs:element name="ReceivingSystemIdentifierValue" type="ReceivingSystemIdentifierValue"
				minOccurs="0"/>
		</xs:sequence>
		<xs:attribute name="id" type="xs:ID" use="required">
			<xs:annotation>
				<xs:documentation>id local to the current document</xs:documentation>
			</xs:annotation>
		</xs:attribute>
		<xs:attribute name="sameas" type="xs:IDREF">
			<xs:annotation>
				<xs:documentation>Use to reference the id of the same object on the base building where the object has not been replaced.</xs:documentation>
			</xs:annotation>
		</xs:attribute>
	</xs:complexType>
	<xs:complexType name="LocalReference">
		<xs:attribute name="idref" type="xs:IDREF"/>
	</xs:complexType>
	<xs:complexType name="RemoteReference">
		<xs:annotation>
			<xs:documentation>Use the id attribute if the element being referenced is available locally in the current xml transaction. Use the Sending/Receiving System Identifiers to identify elements in other xml transactions.</xs:documentation>
		</xs:annotation>
		<xs:sequence>
			<xs:element name="SendingSystemIdentifierType" type="SendingSystemIdentifierType"
				minOccurs="0"/>
			<xs:element name="SendingSystemIdentifierValue" type="SendingSystemIdentifierValue"
				minOccurs="0"/>
			<xs:element name="ReceivingSystemIdentifierType" type="ReceivingSystemIdentifierType"
				minOccurs="0"/>
			<xs:element name="ReceivingSystemIdentifierValue" type="ReceivingSystemIdentifierValue"
				minOccurs="0"/>
		</xs:sequence>
		<xs:attribute name="id" type="xs:IDREF">
			<xs:annotation>
				<xs:documentation>Id reference in the current document. Optional. If the element isn't available in the current document, don't use this.</xs:documentation>
			</xs:annotation>
		</xs:attribute>
	</xs:complexType>
	<xs:element name="ContractorSystemIdentifiers">
		<xs:annotation>
			<xs:documentation>These are the system identifiers for a specific contractor at a business</xs:documentation>
		</xs:annotation>
		<xs:complexType>
			<xs:sequence>
				<xs:element maxOccurs="unbounded" ref="SystemIdentifiersInfo"/>
			</xs:sequence>
		</xs:complexType>
	</xs:element>
	<xs:complexType name="extensionType">
		<xs:sequence>
			<xs:any maxOccurs="unbounded" minOccurs="0" namespace="##any" processContents="skip"/>
		</xs:sequence>
	</xs:complexType>
	<xs:element name="extension" type="extensionType"> </xs:element>
	<xs:element name="ProjectStatus">
		<xs:complexType>
			<xs:sequence>
				<xs:element name="EventType" type="EventType">
					<xs:annotation>
						<xs:documentation>Quality assurance: The observation techniques and activities used externally by an organization to evaluate the effectiveness of their quality management system and to provide feedback that may result in quality improvements (BPI, 2006). </xs:documentation>
					</xs:annotation>
				</xs:element>
				<xs:element minOccurs="0" name="Date" type="xs:date"/>
				<xs:element minOccurs="0" ref="extension"/>
			</xs:sequence>
		</xs:complexType>
	</xs:element>
	<xs:complexType name="IndividualInfo">
		<xs:sequence>
			<xs:group ref="SystemInfo"/>
			<xs:element name="Name">
				<xs:complexType>
					<xs:sequence>
						<xs:element name="PrefixName" type="PrefixName" minOccurs="0"/>
						<xs:element name="FirstName" type="xs:string"/>
						<xs:element name="MiddleName" type="xs:string" minOccurs="0"/>
						<xs:element name="LastName" type="xs:string"/>
						<xs:element name="SuffixName" type="SuffixName" minOccurs="0"/>
						<xs:element ref="extension" minOccurs="0"/>
					</xs:sequence>
				</xs:complexType>
			</xs:element>
			<xs:element minOccurs="0" name="IndividualType" type="IndividualType"/>
			<xs:element minOccurs="0" maxOccurs="unbounded" name="Telephone"
				type="TelephoneInfoType"/>
			<xs:element minOccurs="0" maxOccurs="unbounded" name="Email" type="EmailInfoType"/>
			<xs:element ref="extension" minOccurs="0"/>
		</xs:sequence>
	</xs:complexType>
	<xs:element name="UtilityFuelProvider">
		<xs:annotation>
			<xs:documentation>Utility company or fuel provider</xs:documentation>
		</xs:annotation>
		<xs:complexType>
			<xs:sequence>
				<xs:group ref="SystemInfo"/>
				<xs:element name="UtilityName" type="xs:string" minOccurs="0"/>
				<xs:element minOccurs="0" name="MeterNumber" type="xs:string"/>
				<xs:element name="UtilityAccountNumber" type="xs:string" minOccurs="0"/>
				<xs:element minOccurs="0" name="Permission" type="xs:boolean"/>
				<xs:element name="UtilityServiceTypeProvided" type="ConsumptionType" minOccurs="0"
					maxOccurs="unbounded"/>
				<xs:element minOccurs="0" name="BusinessInfo" type="BusinessInfoType"/>
				<xs:element maxOccurs="unbounded" minOccurs="0" name="BusinessContactInfo"
					type="BusinessContactInfoType"/>
				<xs:element ref="extension" minOccurs="0"/>
			</xs:sequence>
		</xs:complexType>
	</xs:element>
	<xs:complexType name="IECCClimateZoneType">
		<xs:sequence>
			<xs:element name="Year" type="IECCYear"> </xs:element>
			<xs:element name="ClimateZone" type="ClimateZoneIECC"/>
			<xs:element minOccurs="0" ref="extension"/>
		</xs:sequence>
	</xs:complexType>
	<xs:complexType name="InsulationMaterial">
		<xs:choice>
			<xs:element name="Batt" type="InsulationBattType"/>
			<xs:element name="LooseFill" type="InsulationLooseFillType"/>
			<xs:element name="Rigid" type="InsulationRigidType"/>
			<xs:element name="SprayFoam" type="InsulationSprayFoamType"/>
			<xs:element name="Other" type="xs:string">
				<xs:annotation>
					<xs:documentation>Describe</xs:documentation>
				</xs:annotation>
			</xs:element>
			<xs:element name="Unknown"/>
		</xs:choice>
	</xs:complexType>
	<xs:complexType name="InsulationInfo">
		<xs:sequence>
			<xs:group ref="SystemInfo"/>
			<xs:element minOccurs="0" name="InsulationPresent" type="xs:boolean"/>
			<xs:element minOccurs="0" name="InsulationGrade" type="InsulationGrade"/>
			<xs:element minOccurs="0" name="InsulationCondition" type="InsulationCondition"/>
			<xs:element minOccurs="0" name="InsulationLocation" type="InsulationLocation"/>
			<xs:element minOccurs="0" name="AssemblyEffectiveRValue" type="RValue">
				<xs:annotation>
					<xs:documentation>This should indicate the effective R-value of the complete assembly including any air films or other treatments.</xs:documentation>
				</xs:annotation>
			</xs:element>
			<xs:element minOccurs="0" name="MisalignedInsulation" type="xs:boolean"/>
			<xs:element maxOccurs="unbounded" minOccurs="0" name="Layer">
				<xs:complexType>
					<xs:sequence maxOccurs="1">
						<xs:element name="InstallationType" type="InstallationType" minOccurs="0"/>
						<xs:element name="InsulationMaterial" type="InsulationMaterial"
							minOccurs="0"/>
						<xs:element name="NominalRValue" type="RValue" minOccurs="0"/>
						<xs:element name="Thickness" type="LengthMeasurement" minOccurs="0">
							<xs:annotation>
								<xs:documentation>[in]</xs:documentation>
							</xs:annotation>
						</xs:element>
						<xs:element ref="extension" minOccurs="0"/>
					</xs:sequence>
				</xs:complexType>
			</xs:element>
			<xs:element ref="extension" minOccurs="0"/>
		</xs:sequence>
	</xs:complexType>
	<xs:element name="CoolingSystemInfo" type="CoolingSystemInfoType"/>
	<xs:element name="HeatPumpInfo" type="HeatPumpInfoType"/>
	<xs:element name="HeatingSystemInfo" type="HeatingSystemInfoType"/>
	<xs:complexType name="ApplianceTypeSummaryInfo">
		<xs:sequence>
			<xs:group ref="SystemInfo"/>
			<xs:element minOccurs="0" ref="AttachedToSpace"/>
			<xs:element name="NumberofUnits" type="IntegerGreaterThanOrEqualToZero" minOccurs="0"/>
			<xs:element name="Manufacturer" type="Manufacturer" minOccurs="0"/>
			<xs:element name="ModelNumber" type="Model" minOccurs="0"/>
			<xs:element minOccurs="0" name="AHRINumber" type="xs:string"/>
			<xs:element minOccurs="0" name="SerialNumber" type="xs:string"/>
			<xs:element name="ModelYear" type="Year" minOccurs="0"/>
			<xs:element maxOccurs="unbounded" minOccurs="0" name="ThirdPartyCertification"
				type="ApplianceThirdPartyCertifications"/>
		</xs:sequence>
	</xs:complexType>
	<xs:complexType name="ClothesDryerInfoType">
		<xs:complexContent>
			<xs:extension base="ApplianceTypeSummaryInfo">
				<xs:sequence>
					<xs:element minOccurs="0" name="Type" type="ClothesDryerType"/>
					<xs:element minOccurs="0" name="Location" type="LaundryMachineLocation"/>
					<xs:element name="FuelType" type="FuelType" minOccurs="0"/>
					<xs:element minOccurs="0" name="Usage" type="xs:double">
						<xs:annotation>
							<xs:documentation>loads/week</xs:documentation>
						</xs:annotation>
					</xs:element>
					<xs:element minOccurs="0" name="EnergyFactor" type="xs:double">
						<xs:annotation>
							<xs:documentation>[lbs dry clothes/kWh] The energy performance metric for ENERGY STAR certified residential clothes dryers prior to September 13, 2013. The new metric is Combined Energy Factor.</xs:documentation>
						</xs:annotation>
					</xs:element>
					<xs:element minOccurs="0" name="CombinedEnergyFactor" type="xs:double">
						<xs:annotation>
							<xs:documentation>[lbs dry clothes/kWh] The energy performance metric for ENERGY STAR certified residential clothes dryers as of September 13, 2013, it includes the active drying cycle energy as well as energy consumed during Stand-by and Off modes.</xs:documentation>
						</xs:annotation>
					</xs:element>
					<xs:element maxOccurs="unbounded" minOccurs="0" name="ControlType">
						<xs:simpleType>
							<xs:restriction base="xs:string">
								<xs:enumeration value="timer"/>
								<xs:enumeration value="moisture"/>
								<xs:enumeration value="temperature"/>
							</xs:restriction>
						</xs:simpleType>
					</xs:element>
					<xs:element ref="extension" minOccurs="0"/>
				</xs:sequence>
			</xs:extension>
		</xs:complexContent>
	</xs:complexType>
	<xs:complexType name="ClothesWasherInfoType">
		<xs:complexContent>
			<xs:extension base="ApplianceTypeSummaryInfo">

				<xs:sequence>
					<xs:element name="Type" type="ClothesWasherType" minOccurs="0"/>
					<xs:element minOccurs="0" name="Location" type="LaundryMachineLocation"/>
					<xs:element name="ModifiedEnergyFactor" type="xs:double" minOccurs="0">
						<xs:annotation>
							<xs:documentation>The energy performance metric for ENERGY STAR certified residential clothes washers prior to March 7, 2015. The new metric is Integrated Modified Energy Factor.</xs:documentation>
						</xs:annotation>
					</xs:element>
					<xs:element name="IntegratedModifiedEnergyFactor" type="xs:double" minOccurs="0">
						<xs:annotation>
							<xs:documentation>The energy performance metric for ENERGY STAR certified residential clothes washers as of March 7, 2015.</xs:documentation>
						</xs:annotation>
					</xs:element>
					<xs:element name="WaterFactor" type="xs:double" minOccurs="0">
						<xs:annotation>
							<xs:documentation>The water performance metric for ENERGY STAR certified residential clothes washers prior to March 7, 2015. The new metric is Integrated Water Factor.</xs:documentation>
						</xs:annotation>
					</xs:element>
					<xs:element name="IntegratedWaterFactor" type="xs:double" minOccurs="0">
						<xs:annotation>
							<xs:documentation>The water performance metric for ENERGY STAR certified residential clothes washers as of March 7, 2015.</xs:documentation>
						</xs:annotation>
					</xs:element>
					<xs:element minOccurs="0" name="Usage" type="xs:double">
						<xs:annotation>
							<xs:documentation>loads/week</xs:documentation>
						</xs:annotation>
					</xs:element>
					<xs:element minOccurs="0" name="RatedAnnualkWh" type="RatedAnnualkWh">
						<xs:annotation>
							<xs:documentation>kWh/yr</xs:documentation>
						</xs:annotation>
					</xs:element>
					<xs:element minOccurs="0" name="LabelElectricRate" type="xs:double">
						<xs:annotation>
							<xs:documentation>$/kWh</xs:documentation>
						</xs:annotation>
					</xs:element>
					<xs:element minOccurs="0" name="LabelGasRate" type="xs:double">
						<xs:annotation>
							<xs:documentation>$/therm</xs:documentation>
						</xs:annotation>
					</xs:element>
					<xs:element minOccurs="0" name="LabelAnnualGasCost" type="xs:double">
						<xs:annotation>
							<xs:documentation>$</xs:documentation>
						</xs:annotation>
					</xs:element>
					<xs:element minOccurs="0" name="Capacity" type="xs:double">
						<xs:annotation>
							<xs:documentation>ft^3</xs:documentation>
						</xs:annotation>
					</xs:element>
					<xs:element ref="extension" minOccurs="0"/>
				</xs:sequence>

			</xs:extension>
		</xs:complexContent>
	</xs:complexType>

	<xs:complexType name="DishwasherInfoType">
		<xs:complexContent>
			<xs:extension base="ApplianceTypeSummaryInfo">
				<xs:sequence>
					<xs:element minOccurs="0" name="Type" type="DishwasherType"/>
					<xs:element minOccurs="0" name="Fuel" type="FuelType"/>
					<xs:element name="HeatDryDefaultOff" type="xs:boolean" minOccurs="0"/>
					<xs:element name="AuxillaryWaterHeaterDefaultOff" type="xs:boolean"
						minOccurs="0"/>
					<xs:element minOccurs="0" name="RatedAnnualkWh" type="RatedAnnualkWh"/>
					<xs:element minOccurs="0" name="EnergyFactor" type="EnergyFactor"/>
					<xs:element minOccurs="0" name="RatedWaterGalPerCycle"
						type="RatedWaterGalPerCycle"/>
					<xs:element minOccurs="0" name="PlaceSettingCapacity"
						type="IntegerGreaterThanZero"/>
					<xs:element minOccurs="0" name="Usage" type="xs:double">
						<xs:annotation>
							<xs:documentation>loads/week</xs:documentation>
						</xs:annotation>
					</xs:element>
					<xs:element ref="extension" minOccurs="0"/>
				</xs:sequence>
			</xs:extension>
		</xs:complexContent>
	</xs:complexType>
	<xs:complexType name="FreezerInfoType">
		<xs:complexContent>
			<xs:extension base="ApplianceTypeSummaryInfo">
				<xs:sequence>
					<xs:element minOccurs="0" name="Location" type="RefrigeratorLocation"/>
					<xs:element name="RatedAnnualkWh" type="RatedAnnualkWh" minOccurs="0"/>
					<xs:element name="Configuration" type="FreezerStyle" minOccurs="0"/>
					<xs:element name="Volume" type="Volume" minOccurs="0">
						<xs:annotation>
							<xs:documentation>[cu.ft.]</xs:documentation>
						</xs:annotation>
					</xs:element>
					<xs:element ref="extension" minOccurs="0"/>
				</xs:sequence>
			</xs:extension>
		</xs:complexContent>
	</xs:complexType>
	<xs:complexType name="RefrigeratorInfoType">
		<xs:complexContent>
			<xs:extension base="ApplianceTypeSummaryInfo">
				<xs:sequence>
					<xs:element name="Type" type="RefrigeratorStyle" minOccurs="0"/>
					<xs:element minOccurs="0" name="Location" type="RefrigeratorLocation"/>
					<xs:element name="RatedAnnualkWh" type="RatedAnnualkWh" minOccurs="0"/>
					<xs:element name="PrimaryIndicator" type="xs:boolean" minOccurs="0">
						<xs:annotation>
							<xs:documentation>True if it is the primary refrigerator</xs:documentation>
						</xs:annotation>
					</xs:element>
					<xs:element name="Volume" type="Volume" minOccurs="0">
						<xs:annotation>
							<xs:documentation>[cu.ft.]</xs:documentation>
						</xs:annotation>
					</xs:element>
					<xs:element minOccurs="0" name="FreshVolume" type="Volume">
						<xs:annotation>
							<xs:documentation>[cu.ft.] Volume of refrigerator for keeping food at less than freezing.</xs:documentation>
						</xs:annotation>
					</xs:element>
					<xs:element minOccurs="0" name="FrozenVolume" type="Volume">
						<xs:annotation>
							<xs:documentation>[cu.ft.] Freezer Volume</xs:documentation>
						</xs:annotation>
					</xs:element>
					<xs:element ref="extension" minOccurs="0"/>
				</xs:sequence>
			</xs:extension>
		</xs:complexContent>
	</xs:complexType>
	<xs:complexType name="DehumidifierInfoType">
		<xs:complexContent>
			<xs:extension base="ApplianceTypeSummaryInfo">
				<xs:sequence>
					<xs:element minOccurs="0" name="Location" type="DehumidifierLocation"/>
					<xs:element minOccurs="0" name="Efficiency" type="xs:double">
						<xs:annotation>
							<xs:documentation>[L/kWh]</xs:documentation>
						</xs:annotation>
					</xs:element>
					<xs:element ref="extension" minOccurs="0"/>
				</xs:sequence>
			</xs:extension>
		</xs:complexContent>
	</xs:complexType>
	<xs:complexType name="CookingRangeInfoType">
		<xs:complexContent>
			<xs:extension base="ApplianceTypeSummaryInfo">
				<xs:sequence>
					<xs:element name="FuelType" type="FuelType" minOccurs="0"/>
					<xs:element minOccurs="0" name="IsInduction" type="xs:boolean"/>
					<xs:element ref="extension" minOccurs="0"/>
				</xs:sequence>
			</xs:extension>
		</xs:complexContent>
	</xs:complexType>
	<xs:complexType name="OvenInfoType">
		<xs:complexContent>
			<xs:extension base="ApplianceTypeSummaryInfo">
				<xs:sequence>
					<xs:element name="FuelType" type="FuelType" minOccurs="0"/>
					<xs:element minOccurs="0" name="IsConvection" type="xs:boolean"/>
					<xs:element ref="extension" minOccurs="0"/>
				</xs:sequence>
			</xs:extension>
		</xs:complexContent>
	</xs:complexType>
	<xs:element name="SoftwareInfo">
		<xs:complexType>
			<xs:sequence>
				<xs:element name="SoftwareProgramUsed" type="SoftwareProgramUsed" minOccurs="0"/>
				<xs:element name="SoftwareProgramVersion" type="SoftwareProgramVersion"
					minOccurs="0"/>
				<xs:element ref="extension" minOccurs="0"/>
			</xs:sequence>
		</xs:complexType>
	</xs:element>
	<xs:complexType name="BusinessContactType">
		<xs:choice>
			<xs:element name="Owner">
				<xs:complexType>
					<xs:sequence>
						<xs:element ref="extension" minOccurs="0"/>
					</xs:sequence>
				</xs:complexType>
			</xs:element>
			<xs:element name="Auditor">
				<xs:complexType>
					<xs:sequence>
						<xs:element minOccurs="0" name="Qualification" type="AuditorQualification"
							maxOccurs="unbounded"/>
						<xs:element minOccurs="0" name="StateWhereQualificationHeld"
							type="StateCode"/>
						<xs:element minOccurs="0" name="YearsExperience"
							type="IntegerGreaterThanOrEqualToZero"/>
						<xs:element ref="extension" minOccurs="0"/>
					</xs:sequence>
				</xs:complexType>
			</xs:element>
			<xs:element name="Implementer">
				<xs:complexType>
					<xs:sequence>
						<xs:element maxOccurs="unbounded" minOccurs="0" name="Qualification"
							type="ImplementerQualification"/>
						<xs:element minOccurs="0" name="StateWhereQualificationHeld"
							type="StateCode"/>
						<xs:element ref="extension" minOccurs="0"/>
					</xs:sequence>
				</xs:complexType>
			</xs:element>
			<xs:element name="Other">
				<xs:complexType>
					<xs:sequence>
						<xs:element minOccurs="0" name="Description" type="xs:string"/>
						<xs:element ref="extension" minOccurs="0"/>
					</xs:sequence>
				</xs:complexType>
			</xs:element>
		</xs:choice>
	</xs:complexType>
	<xs:complexType name="ContractorType">
		<xs:sequence>
			<xs:group maxOccurs="unbounded" ref="SystemInfo"/>
			<xs:element name="BusinessInfo" type="BusinessInfoType"/>
			<xs:element name="SubContractor" type="ContractorType" minOccurs="0"
				maxOccurs="unbounded"/>
			<xs:element minOccurs="0" ref="extension"/>
		</xs:sequence>
	</xs:complexType>
	<xs:element name="AttachedToSpace" type="LocalReference"/>
	<xs:element name="AttachedToZone" type="LocalReference"/>
	<xs:complexType name="Spaces">
		<xs:sequence>
			<xs:element maxOccurs="unbounded" name="Space">
				<xs:complexType>
					<xs:sequence>
						<xs:group ref="SystemInfo"/>
						<xs:element name="SpaceName" type="xs:string" minOccurs="0"/>
						<xs:element minOccurs="0" name="NumberOfBedrooms"
							type="IntegerGreaterThanOrEqualToZero"/>
						<xs:element minOccurs="0" name="FloorArea" type="SurfaceArea">
							<xs:annotation>
								<xs:documentation>[sq.ft.]</xs:documentation>
							</xs:annotation>
						</xs:element>
						<xs:element minOccurs="0" name="Volume" type="Volume">
							<xs:annotation>
								<xs:documentation>[cu.ft.]</xs:documentation>
							</xs:annotation>
						</xs:element>
						<xs:element minOccurs="0" name="CeilingHeight" type="LengthMeasurement">
							<xs:annotation>
								<xs:documentation>[ft]</xs:documentation>
							</xs:annotation>
						</xs:element>
						<xs:element minOccurs="0" ref="extension"/>
					</xs:sequence>
				</xs:complexType>
			</xs:element>
		</xs:sequence>
	</xs:complexType>
	<xs:complexType name="Zones">
		<xs:sequence>
			<xs:element maxOccurs="unbounded" name="Zone">
				<xs:complexType>
					<xs:sequence>
						<xs:group ref="SystemInfo"/>
						<xs:element name="ZoneName" type="xs:string" minOccurs="0"/>
						<xs:element name="ZoneType" type="ZoneType" minOccurs="0"> </xs:element>
						<xs:element name="Spaces" type="Spaces" minOccurs="0"/>
						<xs:element minOccurs="0" ref="extension"/>
					</xs:sequence>
				</xs:complexType>
			</xs:element>
		</xs:sequence>
	</xs:complexType>
	<xs:complexType name="Enclosure">
		<xs:sequence>
			<xs:element name="AirInfiltration" minOccurs="0">
				<xs:complexType>
					<xs:sequence>
						<xs:element minOccurs="0" name="AirInfiltrationMeasurement"
							type="AirInfiltrationMeasurementType" maxOccurs="unbounded"> </xs:element>
						<xs:element minOccurs="0" name="AirSealing" maxOccurs="unbounded">
							<xs:complexType>
								<xs:sequence>
									<xs:group ref="SystemInfo"/>
									<xs:element name="Hours" type="Hours" minOccurs="0"/>
									<xs:element minOccurs="0" name="ComponentsAirSealed">
										<xs:complexType>
											<xs:sequence>
												<xs:element maxOccurs="unbounded" minOccurs="0"
												name="Attic" type="AtticComponentsAirSealed"/>
												<xs:element maxOccurs="unbounded" minOccurs="0"
												name="BasementCrawlspace"
												type="BasementCrawlspaceComponentsAirSealed"/>
												<xs:element maxOccurs="unbounded" minOccurs="0"
												name="LivingSpace"
												type="LivingSpaceComponentsAirSealed"/>
											</xs:sequence>
										</xs:complexType>
									</xs:element>
								</xs:sequence>
							</xs:complexType>
						</xs:element>
						<xs:element name="AnnualEnergyUse" minOccurs="0">
							<xs:complexType>
								<xs:sequence>
									<xs:element name="ConsumptionInfo" type="ConsumptionInfoType"/>
								</xs:sequence>
							</xs:complexType>
						</xs:element>
						<xs:element minOccurs="0" ref="extension"/>
					</xs:sequence>
				</xs:complexType>
			</xs:element>
			<xs:element minOccurs="0" name="Attics">
				<xs:complexType>
					<xs:sequence>
						<xs:element maxOccurs="unbounded" name="Attic">
							<xs:annotation>
								<xs:documentation>Use a different Attic element for each type of attic.</xs:documentation>
							</xs:annotation>
							<xs:complexType>
								<xs:sequence>
									<xs:group ref="SystemInfo"/>
									<xs:element minOccurs="0" ref="AttachedToSpace">
										<xs:annotation>
											<xs:documentation>The space over which this attic is</xs:documentation>
										</xs:annotation>
									</xs:element>
									<xs:element minOccurs="1" name="AtticType" type="AtticType"/>
									<xs:element minOccurs="0" name="VentilationRate"
										type="VentilationType"/>
									<xs:element minOccurs="0" name="AttachedToRoof"
										type="LocalReference" maxOccurs="unbounded"/>
									<xs:element minOccurs="0" name="AttachedToWall"
										type="LocalReference" maxOccurs="unbounded"/>
									<xs:element minOccurs="0" name="AttachedToFrameFloor"
										type="LocalReference" maxOccurs="unbounded"/>
									<xs:element name="AnnualEnergyUse" minOccurs="0">
										<xs:complexType>
											<xs:sequence>
												<xs:element name="ConsumptionInfo"
												type="ConsumptionInfoType"/>
											</xs:sequence>
										</xs:complexType>
									</xs:element>
									<xs:element ref="extension" minOccurs="0"/>
								</xs:sequence>
							</xs:complexType>
						</xs:element>
					</xs:sequence>
				</xs:complexType>
			</xs:element>
			<xs:element name="Foundations" minOccurs="0">
				<xs:complexType>
					<xs:sequence>
						<xs:element name="Foundation" maxOccurs="unbounded">
							<xs:annotation>
								<xs:documentation>Use a different Foundation element for each type of foundation.</xs:documentation>
							</xs:annotation>
							<xs:complexType>
								<xs:sequence>
									<xs:group ref="SystemInfo"/>
									<xs:element minOccurs="0" ref="AttachedToSpace"/>
									<xs:element name="FoundationType" type="FoundationType"/>
									<xs:element minOccurs="0" name="VentilationRate"
										type="VentilationType"/>
									<xs:element minOccurs="0" name="ThermalBoundary"
										type="FoundationThermalBoundary"/>
									<xs:element minOccurs="0" name="AttachedToRimJoist"
										type="LocalReference" maxOccurs="unbounded"/>
									<xs:element minOccurs="0" name="AttachedToWall"
										type="LocalReference" maxOccurs="unbounded"/>
									<xs:element minOccurs="0" name="AttachedToFoundationWall"
										type="LocalReference" maxOccurs="unbounded"/>
									<xs:element minOccurs="0" name="AttachedToFrameFloor"
										type="LocalReference" maxOccurs="unbounded"/>
									<xs:element minOccurs="0" name="AttachedToSlab"
										type="LocalReference" maxOccurs="unbounded"/>
									<xs:element name="AnnualEnergyUse" minOccurs="0">
										<xs:complexType>
											<xs:sequence>
												<xs:element name="ConsumptionInfo"
												type="ConsumptionInfoType"/>
											</xs:sequence>
										</xs:complexType>
									</xs:element>
									<xs:element ref="extension" minOccurs="0"/>
								</xs:sequence>
							</xs:complexType>
						</xs:element>
					</xs:sequence>
				</xs:complexType>
			</xs:element>
			<xs:element minOccurs="0" name="Garages">
				<xs:complexType>
					<xs:sequence>
						<xs:element maxOccurs="unbounded" name="Garage">
							<xs:annotation>
								<xs:documentation>Use a different Garage element for each type of garage.</xs:documentation>
							</xs:annotation>
							<xs:complexType>
								<xs:sequence>
									<xs:group ref="SystemInfo"/>
									<xs:element minOccurs="0" ref="AttachedToSpace">
										<xs:annotation>
											<xs:documentation/>
										</xs:annotation>
									</xs:element>
									<xs:element minOccurs="1" name="GarageType">
										<xs:complexType>
											<xs:sequence>
												<xs:element minOccurs="0" name="AttachedtoHouse"
												type="xs:boolean"/>
												<xs:element minOccurs="0" name="Vented"
												type="xs:boolean"/>
												<xs:element minOccurs="0" name="Conditioned"
												type="xs:boolean"/>
												<xs:element minOccurs="0" ref="extension"/>
											</xs:sequence>
										</xs:complexType>
									</xs:element>
									<xs:element minOccurs="0" name="AttachedToRoof"
										type="LocalReference" maxOccurs="unbounded"/>
									<xs:element minOccurs="0" name="AttachedToWall"
										type="LocalReference" maxOccurs="unbounded"/>
									<xs:element minOccurs="0" name="AttachedToFoundationWall"
										type="LocalReference" maxOccurs="unbounded"/>
									<xs:element minOccurs="0" name="AttachedToFrameFloor"
										type="LocalReference" maxOccurs="unbounded"/>
									<xs:element minOccurs="0" name="AttachedToSlab"
										type="LocalReference" maxOccurs="unbounded"/>
									<xs:element name="AnnualEnergyUse" minOccurs="0">
										<xs:complexType>
											<xs:sequence>
												<xs:element name="ConsumptionInfo"
												type="ConsumptionInfoType"/>
											</xs:sequence>
										</xs:complexType>
<<<<<<< HEAD
									</xs:element>
									<xs:element ref="extension" minOccurs="0"/>
								</xs:sequence>
							</xs:complexType>
						</xs:element>
					</xs:sequence>
				</xs:complexType>
			</xs:element>
			<xs:element minOccurs="0" name="Roofs">
				<xs:complexType>
					<xs:sequence>
						<xs:element name="Roof" maxOccurs="unbounded">
							<xs:annotation>
								<xs:documentation>Use the Roof element for all pitched/horizontal surfaces underneath ambient conditions.</xs:documentation>
							</xs:annotation>
							<xs:complexType>
								<xs:sequence>
									<xs:group ref="SystemInfo"/>
									<xs:element minOccurs="0" ref="AttachedToSpace"/>
									<xs:element minOccurs="0" name="InteriorAdjacentTo"
										type="AdjacentTo"/>
									<xs:element minOccurs="0" name="Area" type="SurfaceArea">
										<xs:annotation>
											<xs:documentation>[sq.ft.] Surface area of the roof itself</xs:documentation>
										</xs:annotation>
									</xs:element>
									<xs:element minOccurs="0" name="Orientation"
										type="OrientationType"/>
									<xs:element name="Azimuth" type="AzimuthType" minOccurs="0">
										<xs:annotation>
											<xs:documentation>[deg]</xs:documentation>
										</xs:annotation>
									</xs:element>
									<xs:element minOccurs="0" name="RoofType" type="RoofType"/>
									<xs:element minOccurs="0" name="RoofColor"
										type="WallAndRoofColor"/>
									<xs:element minOccurs="0" name="SolarAbsorptance"
										type="SolarAbsorptance"/>
									<xs:element minOccurs="0" name="Emittance" type="Emittance"/>
									<xs:element minOccurs="0" name="Rafters" type="StudProperties"/>
									<xs:element minOccurs="0" name="DeckType" type="DeckType"/>
									<xs:element minOccurs="0" name="Pitch" type="Pitch">
										<xs:annotation>
											<xs:documentation>Pitch of roof ?/12</xs:documentation>
										</xs:annotation>
=======
>>>>>>> 10b55b8b
									</xs:element>
									<xs:element name="RadiantBarrier" type="xs:boolean"
										minOccurs="0"/>
									<xs:element name="RadiantBarrierLocation"
										type="RadiantBarrierLocation" minOccurs="0"/>
									<xs:element minOccurs="0" name="Insulation"
										type="InsulationInfo"/>
									<xs:element ref="extension" minOccurs="0"/>
								</xs:sequence>
							</xs:complexType>
						</xs:element>
					</xs:sequence>
				</xs:complexType>
			</xs:element>
			<xs:element minOccurs="0" name="Roofs">
				<xs:complexType>
					<xs:sequence>
						<xs:element name="Roof" maxOccurs="unbounded">
							<xs:annotation>
								<xs:documentation>Use the Roof element for all pitched/horizontal surfaces underneath ambient conditions.</xs:documentation>
							</xs:annotation>
							<xs:complexType>
								<xs:sequence>
									<xs:group ref="SystemInfo"/>
									<xs:element minOccurs="0" ref="AttachedToSpace"/>
									<xs:element minOccurs="0" name="InteriorAdjacentTo"
										type="AdjacentTo"/>
									<xs:element minOccurs="0" name="Area" type="SurfaceArea">
										<xs:annotation>
											<xs:documentation>[sq.ft.] Surface area of the roof itself</xs:documentation>
										</xs:annotation>
									</xs:element>
									<xs:element minOccurs="0" name="Orientation"
										type="OrientationType"/>
									<xs:element name="Azimuth" type="AzimuthType" minOccurs="0">
										<xs:annotation>
											<xs:documentation>[deg]</xs:documentation>
										</xs:annotation>
									</xs:element>
									<xs:element minOccurs="0" name="RoofType" type="RoofType"/>
									<xs:element minOccurs="0" name="RoofColor"
										type="WallAndRoofColor"/>
									<xs:element minOccurs="0" name="SolarAbsorptance"
										type="SolarAbsorptance"/>
									<xs:element minOccurs="0" name="Emittance" type="Emittance"/>
									<xs:element minOccurs="0" name="Rafters" type="StudProperties"/>
									<xs:element minOccurs="0" name="DeckType" type="DeckType"/>
									<xs:element minOccurs="0" name="Pitch" type="Pitch">
										<xs:annotation>
											<xs:documentation>Pitch of roof ?/12</xs:documentation>
										</xs:annotation>
									</xs:element>
									<xs:element name="RadiantBarrier" type="xs:boolean"
										minOccurs="0"/>
									<xs:element name="RadiantBarrierLocation"
										type="RadiantBarrierLocation" minOccurs="0"/>
									<xs:element minOccurs="0" name="Insulation"
										type="InsulationInfo"/>
									<xs:element ref="extension" minOccurs="0"/>
								</xs:sequence>
							</xs:complexType>
						</xs:element>
					</xs:sequence>
				</xs:complexType>
			</xs:element>
			<xs:element minOccurs="0" name="RimJoists">
				<xs:complexType>
					<xs:sequence>
						<xs:element maxOccurs="unbounded" name="RimJoist">
							<xs:complexType>
								<xs:sequence>
									<xs:group ref="SystemInfo"/>
									<xs:element minOccurs="0" ref="AttachedToSpace"/>
									<xs:element minOccurs="0" name="ExteriorAdjacentTo"
										type="AdjacentTo"/>
									<xs:element minOccurs="0" name="InteriorAdjacentTo"
										type="AdjacentTo"/>
									<xs:element minOccurs="0" name="Area" type="SurfaceArea">
										<xs:annotation>
											<xs:documentation>[sq.ft.]</xs:documentation>
										</xs:annotation>
									</xs:element>
									<xs:element minOccurs="0" name="Orientation"
										type="OrientationType"/>
									<xs:element name="Azimuth" type="AzimuthType" minOccurs="0">
										<xs:annotation>
											<xs:documentation>[deg]</xs:documentation>
										</xs:annotation>
									</xs:element>
									<xs:element minOccurs="0" name="Perimeter"
										type="LengthMeasurement">
										<xs:annotation>
											<xs:documentation>[ft]</xs:documentation>
										</xs:annotation>
									</xs:element>
									<xs:element minOccurs="0" name="SolarAbsorptance"
										type="SolarAbsorptance"/>
									<xs:element minOccurs="0" name="Emittance" type="Emittance"/>
									<xs:element minOccurs="0" name="Insulation"
										type="InsulationInfo"/>
									<xs:element minOccurs="0" name="FloorJoists"
										type="StudProperties"/>
									<xs:element name="AnnualEnergyUse" minOccurs="0">
										<xs:complexType>
											<xs:sequence>
												<xs:element name="ConsumptionInfo"
												type="ConsumptionInfoType"/>
											</xs:sequence>
										</xs:complexType>
									</xs:element>
									<xs:element minOccurs="0" ref="extension"/>
								</xs:sequence>
							</xs:complexType>
						</xs:element>
					</xs:sequence>
				</xs:complexType>
			</xs:element>
			<xs:element name="Walls" minOccurs="0">
				<xs:complexType>
					<xs:sequence>
						<xs:element name="Wall" maxOccurs="unbounded">
							<xs:complexType>
								<xs:sequence>
									<xs:group ref="SystemInfo"/>
									<xs:element minOccurs="0" ref="AttachedToSpace"/>
									<xs:element name="ExteriorAdjacentTo" type="AdjacentTo"
										minOccurs="0"> </xs:element>
									<xs:element minOccurs="0" name="InteriorAdjacentTo"
										type="AdjacentTo"/>
									<xs:element minOccurs="0" name="AtticWallType"
										type="AtticWallType"/>
									<xs:element name="WallType" type="WallType" minOccurs="0"> </xs:element>
									<xs:element minOccurs="0" name="Thickness"
										type="LengthMeasurement">
										<xs:annotation>
											<xs:documentation>[in] Thickness of the wall assembly</xs:documentation>
										</xs:annotation>
									</xs:element>
									<xs:element minOccurs="0" name="Area" type="SurfaceArea">
										<xs:annotation>
											<xs:documentation>[sq.ft.] Gross wall area</xs:documentation>
										</xs:annotation>
									</xs:element>
									<xs:element minOccurs="0" name="Orientation"
										type="OrientationType"/>
									<xs:element name="Azimuth" type="AzimuthType" minOccurs="0">
										<xs:annotation>
											<xs:documentation>[deg]</xs:documentation>
										</xs:annotation>
									</xs:element>
									<xs:element minOccurs="0" name="Studs" type="StudProperties"/>
									<xs:element minOccurs="0" name="Siding" type="Siding"/>
									<xs:element minOccurs="0" name="Color" type="WallAndRoofColor"/>
									<xs:element minOccurs="0" name="SolarAbsorptance"
										type="SolarAbsorptance"/>
									<xs:element minOccurs="0" name="Emittance" type="Emittance"/>
									<xs:element minOccurs="0" maxOccurs="1" name="Insulation"
										type="InsulationInfo"/>
									<xs:element name="AnnualEnergyUse" minOccurs="0">
										<xs:complexType>
											<xs:sequence>
												<xs:element name="ConsumptionInfo"
												type="ConsumptionInfoType"/>
											</xs:sequence>
										</xs:complexType>
									</xs:element>
									<xs:element ref="extension" minOccurs="0"/>
								</xs:sequence>
							</xs:complexType>
						</xs:element>
					</xs:sequence>
				</xs:complexType>
			</xs:element>
			<xs:element minOccurs="0" name="FoundationWalls">
				<xs:complexType>
					<xs:sequence>
						<xs:element name="FoundationWall" maxOccurs="unbounded" minOccurs="1">
							<xs:complexType>
								<xs:sequence>
									<xs:group ref="SystemInfo"/>
									<xs:element minOccurs="0" ref="AttachedToSpace"/>
									<xs:element name="ExteriorAdjacentTo" type="AdjacentTo"
										minOccurs="0"> </xs:element>
									<xs:element minOccurs="0" name="InteriorAdjacentTo"
										type="AdjacentTo"/>
									<xs:element minOccurs="0" name="Type" type="FoundationWallType"/>
									<xs:element minOccurs="0" name="Length" type="LengthMeasurement">
										<xs:annotation>
											<xs:documentation>[ft] Total length of foundation wall</xs:documentation>
										</xs:annotation>
									</xs:element>
									<xs:element minOccurs="0" name="Height" type="LengthMeasurement">
										<xs:annotation>
											<xs:documentation>[ft] Total height in feet of foundation wall</xs:documentation>
										</xs:annotation>
									</xs:element>
									<xs:element minOccurs="0" name="Area" type="SurfaceArea">
										<xs:annotation>
											<xs:documentation>[sq.ft.]</xs:documentation>
										</xs:annotation>
									</xs:element>
									<xs:element minOccurs="0" name="Orientation"
										type="OrientationType"/>
									<xs:element name="Azimuth" type="AzimuthType" minOccurs="0">
										<xs:annotation>
											<xs:documentation>[deg]</xs:documentation>
										</xs:annotation>
									</xs:element>
									<xs:element minOccurs="0" name="Thickness"
										type="LengthMeasurement">
										<xs:annotation>
											<xs:documentation>[in] Thickness of foundation wall excluding interior framing.</xs:documentation>
										</xs:annotation>
									</xs:element>
									<xs:element minOccurs="0" name="DepthBelowGrade"
										type="LengthMeasurement">
										<xs:annotation>
											<xs:documentation>[ft] Depth below grade of foundation wall</xs:documentation>
										</xs:annotation>
									</xs:element>
									<xs:element minOccurs="0" name="AdjacentToFoundation"
										type="LocalReference">
										<xs:annotation>
											<xs:documentation>If this foundation wall is adjacent to another foundation, use this reference to indicate which one.</xs:documentation>
										</xs:annotation>
									</xs:element>
									<xs:element minOccurs="0" name="InteriorStuds"
										type="StudProperties"/>
									<xs:element minOccurs="0" name="DistanceToTopOfInsulation"
										type="LengthMeasurement">
										<xs:annotation>
											<xs:documentation>[ft] Vertical distance from top of foundation wall to top of insulation.</xs:documentation>
										</xs:annotation>
									</xs:element>
									<xs:element minOccurs="0" name="DistanceToBottomOfInsulation"
										type="LengthMeasurement">
										<xs:annotation>
											<xs:documentation>[ft] Vertical distance from top of foundation wall to bottom of insulation.</xs:documentation>
										</xs:annotation>
									</xs:element>
									<xs:element maxOccurs="1" minOccurs="0" name="Insulation"
										type="InsulationInfo"/>
									<xs:element minOccurs="0" ref="extension"/>
								</xs:sequence>
							</xs:complexType>
						</xs:element>
					</xs:sequence>
				</xs:complexType>
			</xs:element>
			<xs:element minOccurs="0" name="FrameFloors">
				<xs:complexType>
					<xs:sequence>
						<xs:element name="FrameFloor" maxOccurs="unbounded" minOccurs="1">
							<xs:annotation>
								<xs:documentation>Use the FrameFloor element for all floors/ceilings. For example, living space ceilings/attic floors, floors above foundations, floors under bonus rooms, cantilevered floors, etc.</xs:documentation>
							</xs:annotation>
							<xs:complexType>
								<xs:sequence>
									<xs:group ref="SystemInfo"/>
									<xs:element minOccurs="0" ref="AttachedToSpace"/>
									<xs:element name="ExteriorAdjacentTo" type="AdjacentTo"
										minOccurs="0"> </xs:element>
									<xs:element minOccurs="0" name="InteriorAdjacentTo"
										type="AdjacentTo"/>
									<xs:element minOccurs="0" name="FloorJoists"
										type="StudProperties"/>
									<xs:element minOccurs="0" name="FloorTrusses"
										type="StudProperties"/>
									<xs:element minOccurs="0" name="FloorCovering"
										type="FloorCovering"/>
									<xs:element minOccurs="0" name="Area" type="SurfaceArea">
										<xs:annotation>
											<xs:documentation>[sq.ft.]</xs:documentation>
										</xs:annotation>
									</xs:element>
									<xs:element minOccurs="0" maxOccurs="1" name="Insulation"
										type="InsulationInfo"> </xs:element>
									<xs:element minOccurs="0" ref="extension"/>
								</xs:sequence>
							</xs:complexType>
						</xs:element>
					</xs:sequence>
				</xs:complexType>
			</xs:element>
			<xs:element minOccurs="0" name="Slabs">
				<xs:complexType>
					<xs:sequence>
						<xs:element name="Slab" maxOccurs="unbounded" minOccurs="1">
							<xs:annotation>
								<xs:documentation>Use the Slab element for all horizontal surfaces adjacent to the ground.</xs:documentation>
							</xs:annotation>
							<xs:complexType>
								<xs:sequence>
									<xs:group ref="SystemInfo"/>
									<xs:element minOccurs="0" ref="AttachedToSpace"/>
									<xs:element minOccurs="0" name="InteriorAdjacentTo"
										type="AdjacentTo"/>
									<xs:element minOccurs="0" name="Area" type="SurfaceArea">
										<xs:annotation>
											<xs:documentation>[sq.ft.] Area of the slab</xs:documentation>
										</xs:annotation>
									</xs:element>
									<xs:element minOccurs="0" name="Thickness"
										type="LengthMeasurement">
										<xs:annotation>
											<xs:documentation>[in] Thickness of foundation slab.</xs:documentation>
										</xs:annotation>
									</xs:element>
									<xs:element minOccurs="0" name="Perimeter"
										type="LengthMeasurement">
										<xs:annotation>
											<xs:documentation>[ft] Length of slab perimeter.</xs:documentation>
										</xs:annotation>
									</xs:element>
									<xs:element minOccurs="0" name="ExposedPerimeter"
										type="LengthMeasurement">
										<xs:annotation>
											<xs:documentation>[ft] Perimeter of the slab exposed to ambient conditions</xs:documentation>
										</xs:annotation>
									</xs:element>
									<xs:element minOccurs="0" name="PerimeterInsulationDepth"
										type="LengthMeasurement">
										<xs:annotation>
											<xs:documentation>[ft] Depth from grade to bottom of vertical slab perimeter insulation</xs:documentation>
										</xs:annotation>
									</xs:element>
									<xs:element minOccurs="0" name="UnderSlabInsulationWidth"
										type="LengthMeasurement">
										<xs:annotation>
											<xs:documentation>[ft] Width from slab edge inward of horizontal under-slab insulation</xs:documentation>
										</xs:annotation>
									</xs:element>
									<xs:element minOccurs="0"
										name="UnderSlabInsulationSpansEntireSlab" type="xs:boolean"/>
									<xs:element minOccurs="0" name="OnGradeExposedPerimeter"
										type="LengthMeasurement">
										<xs:annotation>
											<xs:documentation>[ft] Perimeter of slab measured in feet that is on-grade (2 ft. below grade or less) and exposed to ambient conditions.</xs:documentation>
										</xs:annotation>
									</xs:element>
									<xs:element minOccurs="0" name="DepthBelowGrade"
										type="LengthMeasurement">
										<xs:annotation>
											<xs:documentation>[ft] Depth from the top of the slab surface to grade</xs:documentation>
										</xs:annotation>
									</xs:element>
									<xs:element minOccurs="0" name="FloorCovering"
										type="FloorCovering"/>
									<xs:element maxOccurs="1" minOccurs="0"
										name="PerimeterInsulation" type="InsulationInfo"/>
									<xs:element minOccurs="0" name="UnderSlabInsulation"
										type="InsulationInfo"/>
									<xs:element minOccurs="0" ref="extension"/>
								</xs:sequence>
							</xs:complexType>
						</xs:element>
					</xs:sequence>
				</xs:complexType>
			</xs:element>
			<xs:element name="Windows" minOccurs="0">
				<xs:complexType>
					<xs:sequence>
						<xs:element name="Window" maxOccurs="unbounded">
							<xs:annotation>
								<xs:documentation>The Window element can be used to describe a single window or a group of windows with the same characteristics. For a group of windows, use the sum of the window areas in the Area subelement.</xs:documentation>
							</xs:annotation>
							<xs:complexType>
								<xs:sequence>
									<xs:group ref="WindowInfo"/>
									<xs:element minOccurs="0" name="WindowtoWallRatio"
										type="Fraction"/>
									<xs:element minOccurs="0" name="AttachedToWall"
										type="LocalReference"/>
									<xs:element name="AnnualEnergyUse" minOccurs="0">
										<xs:complexType>
											<xs:sequence>
												<xs:element name="ConsumptionInfo"
												type="ConsumptionInfoType"/>
											</xs:sequence>
										</xs:complexType>
									</xs:element>
									<xs:element ref="extension" minOccurs="0"/>
								</xs:sequence>
							</xs:complexType>
						</xs:element>
					</xs:sequence>
				</xs:complexType>
			</xs:element>
			<xs:element minOccurs="0" name="Skylights">
				<xs:complexType>
					<xs:sequence>
						<xs:element maxOccurs="unbounded" name="Skylight">
							<xs:annotation>
								<xs:documentation>The Skylight element can be used to describe a single skylight or a group of skylights with the same characteristics. For a group of skylights, use the sum of the skylight areas in the Area subelement.</xs:documentation>
							</xs:annotation>
							<xs:complexType>
								<xs:sequence>
									<xs:group ref="WindowInfo"/>
									<xs:element minOccurs="0" name="SolarTube" type="xs:boolean"/>
									<xs:element minOccurs="0" name="Pitch" type="Pitch">
										<xs:annotation>
											<xs:documentation>Pitch of skylight ?/12</xs:documentation>
										</xs:annotation>
									</xs:element>
									<xs:element minOccurs="0" name="AttachedToRoof"
										type="LocalReference"/>
									<xs:element name="AnnualEnergyUse" minOccurs="0">
										<xs:complexType>
											<xs:sequence>
												<xs:element name="ConsumptionInfo"
												type="ConsumptionInfoType"/>
											</xs:sequence>
										</xs:complexType>
									</xs:element>
									<xs:element ref="extension" minOccurs="0"/>
								</xs:sequence>
							</xs:complexType>
						</xs:element>
					</xs:sequence>
				</xs:complexType>
			</xs:element>
			<xs:element name="Doors" minOccurs="0">
				<xs:complexType>
					<xs:sequence>
						<xs:element name="Door" maxOccurs="unbounded">
							<xs:complexType>
								<xs:sequence>
									<xs:group ref="SystemInfo"/>
									<xs:element minOccurs="0" name="AttachedToWall"
										type="LocalReference"/>
									<xs:element minOccurs="0" name="Quantity"
										type="IntegerGreaterThanZero"/>
									<xs:element minOccurs="0" name="Area" type="SurfaceArea">
										<xs:annotation>
											<xs:documentation>[sq.ft.] door area</xs:documentation>
										</xs:annotation>
									</xs:element>
									<xs:element name="Azimuth" type="AzimuthType" minOccurs="0">
										<xs:annotation>
											<xs:documentation>[deg]</xs:documentation>
										</xs:annotation>
									</xs:element>
									<xs:element minOccurs="0" name="Orientation"
										type="OrientationType"/>
									<xs:element minOccurs="0" name="DoorType" type="DoorType"/>
									<xs:element name="DoorMaterial" type="DoorMaterial"
										minOccurs="0"/>
									<xs:element minOccurs="0" name="WeatherStripping"
										type="xs:boolean"/>
									<xs:element name="StormDoor" type="xs:boolean" minOccurs="0"/>
									<xs:element name="RValue" type="RValue" minOccurs="0"/>
									<xs:element minOccurs="0" name="LeakinessDescription"
										type="BuildingLeakiness"/>
									<xs:element maxOccurs="unbounded" minOccurs="0"
										name="ThirdPartyCertification"
										type="DoorThirdPartyCertifications"/>
									<xs:element name="AnnualEnergyUse" minOccurs="0">
										<xs:complexType>
											<xs:sequence>
												<xs:element name="ConsumptionInfo"
												type="ConsumptionInfoType"/>
											</xs:sequence>
										</xs:complexType>
									</xs:element>
									<xs:element ref="extension" minOccurs="0"/>
								</xs:sequence>
							</xs:complexType>
						</xs:element>
					</xs:sequence>
				</xs:complexType>
			</xs:element>
			<xs:element ref="extension" minOccurs="0"/>
		</xs:sequence>
	</xs:complexType>
	<xs:complexType name="Systems">
		<xs:sequence>
			<xs:element name="HVAC" minOccurs="0">
				<xs:complexType>
					<xs:sequence>
						<xs:element name="HVACPlant" minOccurs="0">
							<xs:complexType>
								<xs:sequence>
									<xs:element minOccurs="0" name="PrimarySystems">
										<xs:annotation>
											<xs:documentation>Use these to reference which heating, cooling, or heat pump are the primary systems.</xs:documentation>
										</xs:annotation>
										<xs:complexType>
											<xs:sequence>
												<xs:element minOccurs="0"
												name="PrimaryHeatingSystem" type="LocalReference"/>
												<xs:element minOccurs="0"
												name="PrimaryCoolingSystem" type="LocalReference"
												/>
											</xs:sequence>
										</xs:complexType>
									</xs:element>
									<xs:element minOccurs="0" maxOccurs="unbounded"
										name="HeatingSystem" type="HeatingSystemInfoType"/>
									<xs:element minOccurs="0" maxOccurs="unbounded"
										name="CoolingSystem" type="CoolingSystemInfoType"/>
									<xs:element minOccurs="0" maxOccurs="unbounded" name="HeatPump"
										type="HeatPumpInfoType"/>
									<xs:element ref="extension" minOccurs="0"/>
								</xs:sequence>
							</xs:complexType>
						</xs:element>
						<xs:element maxOccurs="unbounded" minOccurs="0" name="HVACControl"
							type="HVACControlType"> </xs:element>
						<xs:element maxOccurs="unbounded" minOccurs="0" name="HVACDistribution">
							<xs:complexType>
								<xs:sequence>
									<xs:group ref="SystemInfo"/>
									<xs:element minOccurs="0" ref="AttachedToZone"/>
									<xs:element minOccurs="0" name="DistributionSystemType">
										<xs:complexType>
											<xs:choice>
												<xs:element name="AirDistribution"
												type="AirDistributionInfo"/>
												<xs:element name="HydronicDistribution"
												type="HydronicDistributionInfo"/>
												<xs:element name="Other" type="xs:string">
												<xs:annotation>
												<xs:documentation>describe</xs:documentation>
												</xs:annotation>
												</xs:element>
											</xs:choice>
										</xs:complexType>
									</xs:element>
									<xs:element minOccurs="0" name="ConditionedFloorAreaServed"
										type="SurfaceArea">
										<xs:annotation>
											<xs:documentation>[sq.ft.] Conditioned floor area that this distribution system serves.</xs:documentation>
										</xs:annotation>
									</xs:element>
									<xs:element minOccurs="0"
										name="AnnualHeatingDistributionSystemEfficiency"
										type="xs:double">
										<xs:annotation>
											<xs:documentation>For software that does not calculate an annual distribution system efficiency (DSE) for heating, the DSE may be approximated by equation 3.4.i in ANSI/BPI-2400-S-2012: Standard Practice for Standardized Qualification of Whole-House Energy Savings, Predictions by Calibration to Energy Use History.</xs:documentation>
										</xs:annotation>
									</xs:element>
									<xs:element minOccurs="0"
										name="AnnualCoolingDistributionSystemEfficiency"
										type="xs:double">
										<xs:annotation>
											<xs:documentation>For software that does not calculate an annual distribution system efficiency (DSE) for cooling, the DSE may be approximated by equation 3.4.i in ANSI/BPI-2400-S-2012: Standard Practice for Standardized Qualification of Whole-House Energy Savings, Predictions by Calibration to Energy Use History.</xs:documentation>
										</xs:annotation>
									</xs:element>
									<xs:element minOccurs="0" name="HVACDistributionImprovement"
										type="HVACDistributionImprovementInfo"/>
									<xs:element ref="extension" minOccurs="0"/>
								</xs:sequence>
							</xs:complexType>
						</xs:element>
						<xs:element minOccurs="0" name="Maintenance">
							<xs:complexType>
								<xs:sequence>
									<xs:element minOccurs="0" name="Schedule"
										type="HVACMaintenanceSchedule"/>
									<xs:element minOccurs="0" name="ACReplacedinLastTenYears"
										type="xs:boolean"/>
									<xs:element minOccurs="0" ref="extension"/>
								</xs:sequence>
							</xs:complexType>
						</xs:element>
						<xs:element name="AnnualEnergyUse" minOccurs="0">
							<xs:complexType>
								<xs:sequence>
									<xs:element name="ConsumptionInfo" type="ConsumptionInfoType"
										maxOccurs="unbounded"/>
								</xs:sequence>
							</xs:complexType>
						</xs:element>
						<xs:element minOccurs="0" ref="extension"/>
					</xs:sequence>
				</xs:complexType>
			</xs:element>
			<xs:element minOccurs="0" name="MechanicalVentilation">
				<xs:complexType>
					<xs:sequence>
						<xs:element minOccurs="0" name="VentilationFans">
							<xs:complexType>
								<xs:sequence>
									<xs:element maxOccurs="unbounded" name="VentilationFan">
										<xs:complexType>
											<xs:sequence>
												<xs:group ref="SystemInfo"/>
												<xs:element minOccurs="0" name="Manufacturer"
												type="xs:string"/>
												<xs:element minOccurs="0" name="SerialNumber"
												type="xs:string"/>
												<xs:element minOccurs="0" name="FanType"
												type="VentilationFanType"/>
												<xs:element minOccurs="0" name="RatedFlowRate"
												type="xs:double">
												<xs:annotation>
												<xs:documentation>[CFM] as rated by manufacturer</xs:documentation>
												</xs:annotation>
												</xs:element>
												<xs:element minOccurs="0" name="CalculatedFlowRate"
												type="xs:double">
												<xs:annotation>
												<xs:documentation>[CFM] as calculated using duct size, prescriptive approach</xs:documentation>
												</xs:annotation>
												</xs:element>
												<xs:element minOccurs="0" name="TestedFlowRate"
												type="xs:double">
												<xs:annotation>
												<xs:documentation>[CFM] as tested by assessor/auditor/inspector</xs:documentation>
												</xs:annotation>
												</xs:element>
												<xs:element minOccurs="0" name="HoursInOperation"
												type="HoursPerDay">
												<xs:annotation>
												<xs:documentation>24 = continuous, less than 24 = intermittent</xs:documentation>
												</xs:annotation>
												</xs:element>
												<xs:element minOccurs="0"
												name="DeliveredVentilation" type="xs:double">
												<xs:annotation>
												<xs:documentation>[CFM]</xs:documentation>
												</xs:annotation>
												</xs:element>
												<xs:element minOccurs="0"
												name="FanControlProperlyLabeled"
												type="BooleanWithNA"/>
												<xs:element minOccurs="0" name="ProperlyVented"
												type="BooleanWithNA"/>
												<xs:element minOccurs="0" name="FanLocation"
												type="VentilationFanLocation"/>
												<xs:element minOccurs="0"
												name="UsedForLocalVentilation" type="xs:boolean"/>
												<xs:element minOccurs="0"
												name="UsedForWholeBuildingVentilation"
												type="xs:boolean"/>
												<xs:element minOccurs="0"
												name="UsedForSeasonalCoolingLoadReduction"
												type="xs:boolean"/>
												<xs:element minOccurs="0"
												name="UsedForGarageVentilation" type="xs:boolean"/>
												<xs:element minOccurs="0" name="RatedNoise"
												type="xs:double">
												<xs:annotation>
												<xs:documentation>[sones] from manufacturer's info</xs:documentation>
												</xs:annotation>
												</xs:element>
												<xs:element minOccurs="0" name="TestedNoise"
												type="xs:double">
												<xs:annotation>
												<xs:documentation>[sones] as tested in field</xs:documentation>
												</xs:annotation>
												</xs:element>
												<xs:element minOccurs="0"
												name="TotalRecoveryEfficiency" type="Fraction">
												<xs:annotation>
												<xs:documentation>The net total energy (sensible plus latent, also called enthalpy) recovered by the supply airstream adjusted by electric consumption, case heat loss or heat gain, air leakage and airflow mass imbalance between the two airstreams, as a percent of the potential total energy that could be recovered plus the exhaust fan energy. Values for some products can be found at the Home Ventilating Institute (hvi.org).</xs:documentation>
												</xs:annotation>
												</xs:element>
												<xs:element minOccurs="0"
												name="SensibleRecoveryEfficiency" type="Fraction">
												<xs:annotation>
												<xs:documentation>The net sensible energy recovered by the supply airstream as adjusted by electric consumption, case heat loss or heat gain, air leakage, airflow mass imbalance between the two airstreams and the energy used for defrost (when running the Very Low Temperature Test), as a percent of the potential sensible energy that could be recovered plus the exhaust fan energy. Values for some products can be found at the Home Ventilating Institute (hvi.org).</xs:documentation>
												</xs:annotation>
												</xs:element>
												<xs:element minOccurs="0" name="FanPower"
												type="xs:double">
												<xs:annotation>
												<xs:documentation>[W]</xs:documentation>
												</xs:annotation>
												</xs:element>
												<xs:element maxOccurs="unbounded" minOccurs="0"
												name="ThirdPartyCertification"
												type="VentilationFanThirdPartyCertification"/>
												<xs:element name="AttachedToHVACDistributionSystem"
												type="LocalReference" minOccurs="0" maxOccurs="1">
												<xs:annotation>
												<xs:documentation>For central fan integrated supply mechanical ventilation, specifies the HVAC distribution system it is attached to.</xs:documentation>
												</xs:annotation>
												</xs:element>
												<xs:element minOccurs="0" ref="extension"/>
											</xs:sequence>
										</xs:complexType>
									</xs:element>
								</xs:sequence>
							</xs:complexType>
						</xs:element>
						<xs:element minOccurs="0" ref="extension"/>
					</xs:sequence>
				</xs:complexType>
			</xs:element>
			<xs:element minOccurs="0" name="CombustionVentilation">
				<xs:complexType>
					<xs:sequence>
						<xs:element maxOccurs="unbounded" name="CombustionVentilationSystem">
							<xs:complexType>
								<xs:sequence>
									<xs:group ref="SystemInfo"/>
									<xs:element minOccurs="0" name="VentSystemType"
										type="VentSystem"/>
									<xs:element minOccurs="0" ref="AttachedToZone"/>
									<xs:element minOccurs="0" ref="extension"/>
								</xs:sequence>
							</xs:complexType>
						</xs:element>
					</xs:sequence>
				</xs:complexType>
			</xs:element>
			<xs:element name="WaterHeating" minOccurs="0">
				<xs:complexType>
					<xs:sequence>
						<xs:element maxOccurs="unbounded" name="WaterHeatingSystem">
							<xs:complexType>
								<xs:sequence>
									<xs:group ref="SystemInfo"/>
									<xs:element minOccurs="0" ref="AttachedToZone"/>
									<xs:element minOccurs="0" name="AttachedToCAZ"
										type="LocalReference"/>
									<xs:element name="FuelType" type="FuelType" minOccurs="0"/>
									<xs:element name="WaterHeaterType" type="WaterHeaterType"
										minOccurs="0"/>
									<xs:element name="Location" type="UnitLocation" minOccurs="0"/>
									<xs:element minOccurs="0" name="YearInstalled" type="Year"/>
									<xs:element name="ModelYear" type="Year" minOccurs="0"/>
									<xs:element name="Manufacturer" type="Manufacturer"
										minOccurs="0"/>
									<xs:element name="ModelNumber" type="Model" minOccurs="0"/>
									<xs:element minOccurs="0" name="AHRINumber" type="xs:string"/>
									<xs:element minOccurs="0" name="SerialNumber" type="xs:string"/>
									<xs:element minOccurs="0" name="PerformanceAdjustment"
										type="Fraction"/>
									<xs:element minOccurs="0" name="ThirdPartyCertification"
										type="DHWThirdPartyCertification" maxOccurs="unbounded"/>
									<xs:element name="TankVolume" type="Volume" minOccurs="0">
										<xs:annotation>
											<xs:documentation>[gal]</xs:documentation>
										</xs:annotation>
									</xs:element>
									<xs:element minOccurs="0" name="FractionDHWLoadServed"
										type="Fraction"/>
									<xs:element name="HeatingCapacity" type="Capacity" minOccurs="0">
										<xs:annotation>
											<xs:documentation>[Btuh]</xs:documentation>
										</xs:annotation>
									</xs:element>
									<xs:element name="EnergyFactor" type="EnergyFactor"
										minOccurs="0">
										<xs:annotation>
											<xs:documentation>The amount of energy delivered as heated water in a day divided by the total daily energy consumption of a residential water heater, as determined following standardized DOE testing procedure.</xs:documentation>
										</xs:annotation>
									</xs:element>
									<xs:element name="UniformEnergyFactor" type="EnergyFactor"
										minOccurs="0">
										<xs:annotation>
											<xs:documentation>DOE’s new metric for communicating the energy efficiency of a residential water heater, which replaces the Energy Factor (EF) metric. More efficient water heaters have a higher Uniform Energy Factor (UEF). UEF is determined by the Department of Energy’s test method outlined in 10 CFR Part 430, Subpart B, Appendix E.</xs:documentation>
										</xs:annotation>
									</xs:element>
									<xs:element minOccurs="0" name="FirstHourRating" type="Volume">
										<xs:annotation>
											<xs:documentation>[gal per hour] An estimate of the maximum volume of hot water in gallons that a storage water heater can supply within an hour that begins with the water heater fully heated.</xs:documentation>
										</xs:annotation>
									</xs:element>
									<xs:element minOccurs="0" name="GallonsPerMinute" type="Volume">
										<xs:annotation>
											<xs:documentation>[gal per minute] The amount of gallons per minute of hot water that can be supplied by an instantaneous water heater while maintaining a nominal temperature rise of 77°F during steady state operation.</xs:documentation>
										</xs:annotation>
									</xs:element>
									<xs:element name="RecoveryEfficiency" type="RecoveryEfficiency"
										minOccurs="0">
										<xs:annotation>
											<xs:documentation>The ratio of energy delivered to heat cold water compared to the energy consumed by the water heater, as determined following standardized DOE testing procedure.</xs:documentation>
										</xs:annotation>
									</xs:element>
									<xs:element name="ThermalEfficiency" type="ThermalEfficiency"
										minOccurs="0"/>
									<xs:element minOccurs="0" name="WaterHeaterInsulation">
										<xs:complexType>
											<xs:sequence>
												<xs:element minOccurs="0" name="Jacket">
												<xs:complexType>
												<xs:sequence>
												<xs:element minOccurs="0"
												name="InsulationMaterial"
												type="InsulationMaterial"/>
												<xs:element name="JacketRValue" type="RValue"
												minOccurs="0"/>
												<xs:element minOccurs="0" name="Thickness"
												type="LengthMeasurement">
												<xs:annotation>
												<xs:documentation>[in]</xs:documentation>
												</xs:annotation>
												</xs:element>
												<xs:element minOccurs="0" ref="extension"/>
												</xs:sequence>
												</xs:complexType>
												</xs:element>
											</xs:sequence>
										</xs:complexType>
									</xs:element>
									<xs:element name="MeetsACCA5QIHVACSpecification"
										type="xs:boolean" minOccurs="0"/>
									<xs:element name="HotWaterTemperature" type="Temperature"
										minOccurs="0">
										<xs:annotation>
											<xs:documentation>[deg F]</xs:documentation>
										</xs:annotation>
									</xs:element>
									<xs:element minOccurs="0" name="HasDesuperheater"
										type="xs:boolean">
										<xs:annotation>
											<xs:documentation>Indicates whether this water heater has a desuperheater. The attached heat pump or air conditioner can be referenced in the RelatedHVACSystem element.</xs:documentation>
										</xs:annotation>
									</xs:element>
									<xs:element minOccurs="0" name="HasSharedCombustionVentilation"
										type="xs:boolean"/>
									<xs:element minOccurs="0" name="CombustionVentilationOrphaned"
										type="xs:boolean"/>
									<xs:element name="CombustionVentingSystem" minOccurs="0"
										type="LocalReference"> </xs:element>
									<xs:element minOccurs="0" name="AutomaticVentDamper"
										type="xs:boolean"/>
									<xs:element minOccurs="0" name="PilotLight" type="xs:boolean"/>
									<xs:element minOccurs="0" name="IntermittentIgnitionDevice"
										type="xs:boolean"/>
<<<<<<< HEAD
									<xs:element name="RelatedHVACSystem" type="LocalReference"
										minOccurs="0">
										<xs:annotation>
											<xs:documentation>Reference a HeatingSystem, HeatPump, or CoolingSystem.</xs:documentation>
										</xs:annotation>
									</xs:element>
=======
									<xs:element name="RelatedHeatingSystem" type="LocalReference"
										minOccurs="0"/>
>>>>>>> 10b55b8b
									<xs:element minOccurs="0" name="Installation">
										<xs:complexType>
											<xs:sequence>
												<xs:element minOccurs="0" name="Standard"
												type="HVACInstallationStandard"/>
												<xs:element minOccurs="0" ref="extension"/>
											</xs:sequence>
										</xs:complexType>
									</xs:element>
									<xs:element minOccurs="0" name="WaterHeaterImprovement"
										type="WaterHeaterImprovementInfo"/>
									<xs:element ref="extension" minOccurs="0"/>
								</xs:sequence>
							</xs:complexType>
						</xs:element>
						<xs:element maxOccurs="unbounded" minOccurs="0" name="HotWaterDistribution">
							<xs:complexType>
								<xs:sequence>
									<xs:group ref="SystemInfo"/>
									<xs:element minOccurs="0" name="AttachedToWaterHeatingSystem"
										type="LocalReference">
										<xs:annotation>
											<xs:documentation>The water heating system that this distribution system serves.</xs:documentation>
										</xs:annotation>
									</xs:element>
									<xs:element minOccurs="0" name="SystemType">
										<xs:complexType>
											<xs:choice>
												<xs:element name="Standard">
												<xs:complexType>
												<xs:sequence>
												<xs:element minOccurs="0" name="PipingLength"
												type="LengthMeasurement">
												<xs:annotation>
												<xs:documentation>Measured length of hot water piping from the hot water heater to the farthest hot water fixture, measured longitudinally from plans, assuming the hot water piping does not run diagonally, plus 10 feet of piping for each floor level, plus 5 feet of piping for unconditioned basements. [ft]</xs:documentation>
												</xs:annotation>
												</xs:element>
												<xs:element minOccurs="0" ref="extension"/>
												</xs:sequence>
												</xs:complexType>
												</xs:element>
												<xs:element name="Recirculation">
												<xs:complexType>
												<xs:sequence>
												<xs:element minOccurs="0" name="ControlType"
												type="RecirculationControlType"/>
												<xs:element minOccurs="0"
												name="RecirculationPipingLoopLength"
												type="LengthMeasurement">
												<xs:annotation>
												<xs:documentation>Hot water recirculation loop piping length including both supply and return sides of the loop, measured longitudinally from plans, assuming the hot water piping does not run diagonally. [ft]</xs:documentation>
												</xs:annotation>
												</xs:element>
												<xs:element minOccurs="0"
												name="BranchPipingLoopLength"
												type="LengthMeasurement">
												<xs:annotation>
												<xs:documentation>Length of the branch hot water piping from the recirculation loop to the farthest hot water fixture from the recirculation loop, measured longitudinally from plans, assuming the branch hot water piping does not run diagonally, plus 20 feet of piping for each floor level greater than one plus 10 feet of piping for unconditioned basements. [ft]</xs:documentation>
												</xs:annotation>
												</xs:element>
												<xs:element minOccurs="0" name="PumpPower"
												type="Power">
												<xs:annotation>
												<xs:documentation>[W]</xs:documentation>
												</xs:annotation>
												</xs:element>
												<xs:element minOccurs="0" ref="extension"/>
												</xs:sequence>
												</xs:complexType>
												</xs:element>
											</xs:choice>
										</xs:complexType>
									</xs:element>
									<xs:element minOccurs="0" name="PipeInsulation"
										type="PipeInsulationType"/>
									<xs:element minOccurs="0" name="DrainWaterHeatRecovery">
										<xs:complexType>
											<xs:sequence>
												<xs:element minOccurs="0" name="FacilitiesConnected"
												type="DrainWaterHeatRecoveryFacilitiesConnected"/>
												<xs:element minOccurs="0" name="EqualFlow"
												type="xs:boolean"/>
												<xs:element minOccurs="0" name="Efficiency"
												type="Fraction">
												<xs:annotation>
												<xs:documentation>Efficiency percent expressed as a fraction from 0-1.</xs:documentation>
												</xs:annotation>
												</xs:element>
												<xs:element minOccurs="0" ref="extension"/>
											</xs:sequence>
										</xs:complexType>
									</xs:element>
									<xs:element minOccurs="0" ref="extension"/>
								</xs:sequence>
							</xs:complexType>
						</xs:element>
						<xs:element maxOccurs="unbounded" minOccurs="0" name="WaterFixture">
							<xs:complexType>
								<xs:sequence>
									<xs:group ref="SystemInfo"/>
									<xs:choice minOccurs="0">
										<xs:element name="AttachedToWaterHeatingSystem"
											type="LocalReference"/>
										<xs:element name="AttachedToHotWaterDistribution"
											type="LocalReference"/>
									</xs:choice>
									<xs:element minOccurs="1" name="WaterFixtureType"
										type="WaterFixtureType"/>
									<xs:element minOccurs="0" name="Quantity"
										type="IntegerGreaterThanZero">
										<xs:annotation>
											<xs:documentation>Number of similar water fixtures.</xs:documentation>
										</xs:annotation>
									</xs:element>
									<xs:element minOccurs="0" name="FlowRate" type="xs:double">
										<xs:annotation>
											<xs:documentation>[gallons per minute] flow rate of water</xs:documentation>
										</xs:annotation>
									</xs:element>
									<xs:element minOccurs="0" name="LowFlow" type="xs:boolean">
										<xs:annotation>
											<xs:documentation>Is the fixture considered low-flow?</xs:documentation>
										</xs:annotation>
									</xs:element>
									<xs:element minOccurs="0" name="FaucetAerator" type="xs:boolean">
										<xs:annotation>
											<xs:documentation>Does this faucet have an aerator?</xs:documentation>
										</xs:annotation>
									</xs:element>
									<xs:element minOccurs="0" name="MinutesPerDay"
										type="MinutesPerDay">
										<xs:annotation>
											<xs:documentation>[minutes] Number of minutes per day a water fixture operates.</xs:documentation>
										</xs:annotation>
									</xs:element>
									<xs:element minOccurs="0"
										name="TemperatureInitiatedShowerFlowRestrictionValve"
										type="xs:boolean">
										<xs:annotation>
											<xs:documentation>Does the shower have a device that restricts the flow of water automatically once it has reached temperature?</xs:documentation>
										</xs:annotation>
									</xs:element>
									<xs:element maxOccurs="unbounded" minOccurs="0"
										name="ThirdPartyCertification"
										type="WaterFixtureThirdPartyCertification">
										<xs:annotation>
											<xs:documentation>Independent organization has verified that product or appliance meets or exceeds the standard in question.</xs:documentation>
										</xs:annotation>
									</xs:element>
									<xs:element minOccurs="0" ref="extension"/>
								</xs:sequence>
							</xs:complexType>
						</xs:element>
						<xs:element name="AnnualEnergyUse" minOccurs="0">
							<xs:complexType>
								<xs:sequence>
									<xs:element name="ConsumptionInfo" type="ConsumptionInfoType"/>
								</xs:sequence>
							</xs:complexType>
						</xs:element>
					</xs:sequence>
				</xs:complexType>
			</xs:element>
			<xs:element minOccurs="0" name="SolarThermal">
				<xs:complexType>
					<xs:sequence>
						<xs:element maxOccurs="unbounded" name="SolarThermalSystem">
							<xs:complexType>
								<xs:sequence>
									<xs:group ref="SystemInfo"/>
									<xs:element minOccurs="0" name="Manufacturer" type="xs:string"/>
									<xs:element minOccurs="0" name="ModelNumber" type="xs:string"/>
									<xs:element minOccurs="0" ref="AttachedToZone"/>
									<xs:element name="SystemType" minOccurs="0"
										type="SolarThermalSystemType"/>
									<xs:element name="CollectorArea" type="SurfaceArea"
										minOccurs="0">
										<xs:annotation>
											<xs:documentation>[sq.ft.]</xs:documentation>
										</xs:annotation>
									</xs:element>
									<xs:element minOccurs="0" name="CollectorLoopType"
										type="SolarThermalCollectorLoopType"/>
									<xs:element minOccurs="0" name="CollectorType"
										type="SolarThermalCollectorType"/>
									<xs:element minOccurs="0" name="CollectorOrientation"
										type="OrientationType"/>
									<xs:element minOccurs="0" name="CollectorAzimuth"
										type="AzimuthType"/>
									<xs:element minOccurs="0" name="CollectorTilt" type="Tilt">
										<xs:annotation>
											<xs:documentation>[deg]</xs:documentation>
										</xs:annotation>
									</xs:element>
									<xs:element minOccurs="0" name="StorageVolume" type="Volume">
										<xs:annotation>
											<xs:documentation>[gal]</xs:documentation>
										</xs:annotation>
									</xs:element>
									<xs:element minOccurs="0" name="ConnectedTo"
										type="LocalReference"/>
									<xs:element ref="extension" minOccurs="0"/>
								</xs:sequence>
							</xs:complexType>
						</xs:element>
					</xs:sequence>
				</xs:complexType>
			</xs:element>
			<xs:element minOccurs="0" name="Photovoltaics">
				<xs:complexType>
					<xs:sequence>
						<xs:element maxOccurs="unbounded" name="PVSystem">
							<xs:complexType>
								<xs:sequence>
									<xs:group ref="SystemInfo"/>
									<xs:element minOccurs="0" name="Location"
										type="PVSystemLocation"/>
									<xs:element minOccurs="0" name="Ownership"
										type="PVSystemOwnership"/>
									<xs:element minOccurs="0" name="ModuleType">
										<xs:simpleType>
											<xs:restriction base="xs:string">
												<xs:enumeration value="standard"/>
												<xs:enumeration value="premium"/>
												<xs:enumeration value="thin film"/>
											</xs:restriction>
										</xs:simpleType>
									</xs:element>
									<xs:element maxOccurs="1" minOccurs="0" name="Tracking">
										<xs:simpleType>
											<xs:restriction base="xs:string">
												<xs:enumeration value="fixed"/>
												<xs:enumeration value="1-axis"/>
												<xs:enumeration value="1-axis backtracked"/>
												<xs:enumeration value="2-axis"/>
											</xs:restriction>
										</xs:simpleType>
									</xs:element>
									<xs:element minOccurs="0" name="ArrayOrientation"
										type="OrientationType"/>
									<xs:element minOccurs="0" name="ArrayAzimuth" type="AzimuthType">
										<xs:annotation>
											<xs:documentation>[deg]</xs:documentation>
										</xs:annotation>
									</xs:element>
									<xs:element minOccurs="0" name="ArrayTilt" type="Tilt">
										<xs:annotation>
											<xs:documentation>[deg]</xs:documentation>
										</xs:annotation>
									</xs:element>
									<xs:element minOccurs="0" name="MaxPowerOutput" type="Power">
										<xs:annotation>
											<xs:documentation>[DC Watts] Peak power as supplied by the manufacturer</xs:documentation>
										</xs:annotation>
									</xs:element>
									<xs:element minOccurs="0" name="CollectorArea"
										type="SurfaceArea">
										<xs:annotation>
											<xs:documentation>[sq.ft.]</xs:documentation>
										</xs:annotation>
									</xs:element>
									<xs:element minOccurs="0" name="NumberOfPanels"
										type="IntegerGreaterThanZero"/>
									<xs:element minOccurs="0" name="InverterEfficiency"
										type="Efficiency"/>
									<xs:element minOccurs="0" name="SystemLossesFraction"
										type="Fraction">
										<xs:annotation>
											<xs:documentation>System losses can be due to soiling, shading, snow, mismatch, wiring, electrical connections, light-induced degradation, nameplate rating inaccuracies, age, and availability.</xs:documentation>
										</xs:annotation>
									</xs:element>
									<xs:element minOccurs="0" name="YearInverterManufactured"
										type="Year"/>
									<xs:element minOccurs="0" name="YearModulesManufactured"
										type="Year"/>
									<xs:element minOccurs="0" name="YearInstalled" type="Year"/>
									<xs:element minOccurs="0" name="AnnualOutput"
										type="RatedAnnualkWh">
										<xs:annotation>
											<xs:documentation>[kWh] Projected Annual Output for a typical meteorological year as determined by PVWatts or similar. </xs:documentation>
										</xs:annotation>
									</xs:element>
									<xs:element minOccurs="0" name="LevelizedCostOfElectricity"
										type="Cost">
										<xs:annotation>
											<xs:documentation>[$] The LCOE is the total cost of installing and operating a project expressed in dollars per kilowatt-hour of electricity generated by the system over its life. Can be calculated with System Advisor Model, a similar software, or through a simplified calculation at http://www.nrel.gov/analysis/tech_lcoe.html.</xs:documentation>
										</xs:annotation>
									</xs:element>
									<xs:element ref="extension" minOccurs="0"/>
								</xs:sequence>
							</xs:complexType>
						</xs:element>
					</xs:sequence>
				</xs:complexType>
			</xs:element>
			<xs:element minOccurs="0" name="Wind">
				<xs:complexType>
					<xs:sequence>
						<xs:element maxOccurs="unbounded" name="WindTurbine">
							<xs:complexType>
								<xs:sequence>
									<xs:group ref="SystemInfo"/>
									<xs:element minOccurs="0" name="Model" type="xs:string"/>
									<xs:element minOccurs="0" name="YearInstalled" type="Year"/>
									<xs:element minOccurs="0" name="ThirdPartyCertification"
										maxOccurs="unbounded" type="WindThirdPartyCertification"/>
									<xs:element minOccurs="0" name="AWEARatedAnnualEnergy"
										type="RatedAnnualkWh">
										<xs:annotation>
											<xs:documentation>[kWh] the calculated total energy that would be produced during a one-year period with an average wind speed of 5 m/s (11.2 mph)</xs:documentation>
										</xs:annotation>
									</xs:element>
									<xs:element minOccurs="0" name="AWEARatedSoundLevel"
										type="xs:double">
										<xs:annotation>
											<xs:documentation>[dBA] the sound pressure level not exceeded by the wind turbine 95% of the time at a distance of 60 meters from the rotor with an average wind speed of 5 m/s (11.2 mph).
</xs:documentation>
										</xs:annotation>
									</xs:element>
									<xs:element minOccurs="0" name="AWEARatedPower" type="Power">
										<xs:annotation>
											<xs:documentation>[kW] the wind turbine’s power output at 11 m/s (24.6 mph). Manufacturers may still describe or name their wind turbine models using a nominal power (e.g. 5 kW S-343).</xs:documentation>
										</xs:annotation>
									</xs:element>
									<xs:element minOccurs="0" name="PeakPower" type="Power">
										<xs:annotation>
											<xs:documentation>[kW] the highest point on the certified power curve.</xs:documentation>
										</xs:annotation>
									</xs:element>
									<xs:element minOccurs="0" name="RotorDiameter"
										type="LengthMeasurement">
										<xs:annotation>
											<xs:documentation>[ft]</xs:documentation>
										</xs:annotation>
									</xs:element>
									<xs:element minOccurs="0" name="HubHeight"
										type="LengthMeasurement">
										<xs:annotation>
											<xs:documentation>[ft]</xs:documentation>
										</xs:annotation>
									</xs:element>
									<xs:element minOccurs="0" name="LevelizedCostOfElectricity"
										type="Cost">
										<xs:annotation>
											<xs:documentation>[$] The LCOE is the total cost of installing and operating a project expressed in dollars per kilowatt-hour of electricity generated by the system over its life. Can be calculated with System Advisor Model, a similar software, or through a simplified calculation at http://www.nrel.gov/analysis/tech_lcoe.html.</xs:documentation>
										</xs:annotation>
									</xs:element>
									<xs:element minOccurs="0" ref="extension"/>
								</xs:sequence>
							</xs:complexType>
						</xs:element>
					</xs:sequence>
				</xs:complexType>
			</xs:element>
			<xs:element ref="extension" minOccurs="0"/>
		</xs:sequence>
	</xs:complexType>
	<xs:complexType name="Appliances">
		<xs:sequence>
			<xs:element minOccurs="0" maxOccurs="unbounded" name="ClothesWasher"
				type="ClothesWasherInfoType"/>
			<xs:element minOccurs="0" maxOccurs="unbounded" name="ClothesDryer"
				type="ClothesDryerInfoType"/>
			<xs:element minOccurs="0" maxOccurs="unbounded" name="Dishwasher"
				type="DishwasherInfoType"/>
			<xs:element minOccurs="0" maxOccurs="unbounded" name="Refrigerator"
				type="RefrigeratorInfoType"/>
			<xs:element minOccurs="0" maxOccurs="unbounded" name="Freezer" type="FreezerInfoType"/>
			<xs:element name="Dehumidifier" maxOccurs="unbounded" minOccurs="0"
				type="DehumidifierInfoType"/>
			<xs:element maxOccurs="unbounded" minOccurs="0" name="CookingRange"
				type="CookingRangeInfoType"/>
			<xs:element maxOccurs="unbounded" minOccurs="0" name="Oven" type="OvenInfoType"/>
			<xs:element ref="extension" minOccurs="0"/>
		</xs:sequence>
	</xs:complexType>
	<xs:complexType name="Lighting">
		<xs:sequence>
			<xs:element name="LightingGroup" minOccurs="0" maxOccurs="unbounded">
				<xs:annotation>
					<xs:documentation>Light units of the same type. For example you could have all the 60W incandescents.</xs:documentation>
				</xs:annotation>
				<xs:complexType>
					<xs:sequence>
						<xs:group ref="SystemInfo"/>
						<xs:element minOccurs="0" name="Fixture" type="LocalReference">
							<xs:annotation>
								<xs:documentation>The LightingFixture that this is attached to</xs:documentation>
							</xs:annotation>
						</xs:element>
						<xs:element minOccurs="0" ref="AttachedToSpace"/>
						<xs:element minOccurs="0" name="Location" type="LightingLocation"/>
						<xs:element name="NumberofUnits" type="xs:integer" minOccurs="0"/>
						<xs:element minOccurs="0" name="FractionofUnitsInLocation" type="Fraction">
							<xs:annotation>
								<xs:documentation>The fraction of lighting units in the specified Location, where all the fractions for the Location sum to 1. If a Location is not specified, fractions apply to the entire building.</xs:documentation>
							</xs:annotation>
						</xs:element>
						<xs:element minOccurs="0" name="LightingType" type="LightingType"/>
						<xs:element minOccurs="0" name="AverageLumens" type="xs:double">
							<xs:annotation>
								<xs:documentation>Lumens is a measure of light output (brightness) as opposed to watts, which measures energy consumption. The EPA and DOE encourages people to determine the amount of light they need (or brightness) first before purchasing a light bulb. Once brightness is determined, you can look for the bulb with the lowest watts.</xs:documentation>
							</xs:annotation>
						</xs:element>
						<xs:element name="AverageWattage" type="xs:double" minOccurs="0">
							<xs:annotation>
								<xs:documentation>[W] per unit</xs:documentation>
							</xs:annotation>
						</xs:element>
						<xs:element maxOccurs="unbounded" minOccurs="0"
							name="ThirdPartyCertification" type="LightingThirdPartyCertification"/>
						<xs:element name="AverageHoursPerDay" type="HoursPerDay" minOccurs="0">
							<xs:annotation>
								<xs:documentation>[h]</xs:documentation>
							</xs:annotation>
						</xs:element>
						<xs:element minOccurs="0" name="LightingDailyHours"
							type="LightingDailyHours">
							<xs:annotation>
								<xs:documentation>[h]</xs:documentation>
							</xs:annotation>
						</xs:element>
						<xs:element minOccurs="0" name="FloorAreaServed" type="SurfaceArea">
							<xs:annotation>
								<xs:documentation>[sq.ft.]</xs:documentation>
							</xs:annotation>
						</xs:element>
						<xs:element ref="extension" minOccurs="0"/>
					</xs:sequence>
				</xs:complexType>
			</xs:element>
			<xs:element maxOccurs="unbounded" minOccurs="0" name="LightingFixture">
				<xs:complexType>
					<xs:sequence>
						<xs:group ref="SystemInfo"/>
						<xs:element maxOccurs="unbounded" minOccurs="0"
							name="ThirdPartyCertification"
							type="LightingFixtureThirdPartyCertification"/>
						<xs:element minOccurs="0" ref="extension"/>
					</xs:sequence>
				</xs:complexType>
			</xs:element>
			<xs:element name="LightingControl" minOccurs="0" maxOccurs="unbounded">
				<xs:complexType>
					<xs:sequence>
						<xs:group ref="SystemInfo"/>
						<xs:element minOccurs="0" name="AttachedToLightingGroup"
							type="LocalReference"/>
						<xs:element name="LightingControlType" type="LightingControls" minOccurs="0"
							> </xs:element>
						<xs:element name="NumberofLightingControls"
							type="IntegerGreaterThanOrEqualToZero" minOccurs="0"/>
						<xs:element name="Location" type="LightingLocation" minOccurs="0"> </xs:element>
						<xs:element ref="extension" minOccurs="0"/>
					</xs:sequence>
				</xs:complexType>
			</xs:element>
			<xs:element minOccurs="0" name="LightingFractions">
				<xs:annotation>
					<xs:documentation>DEPRECATED - Please use LightingGroup/FractionofUnitInLocation</xs:documentation>
				</xs:annotation>
				<xs:complexType>
					<xs:sequence>
						<xs:element minOccurs="0" name="FractionIncandescent" type="Fraction">
							<xs:annotation>
								<xs:documentation>Fraction of lights that are incandescent.</xs:documentation>
							</xs:annotation>
						</xs:element>
						<xs:element minOccurs="0" name="FractionCFL" type="Fraction">
							<xs:annotation>
								<xs:documentation>Fraction of the lights that are compact fluorescent.</xs:documentation>
							</xs:annotation>
						</xs:element>
						<xs:element minOccurs="0" name="FractionLFL" type="Fraction">
							<xs:annotation>
								<xs:documentation>Fraction of the lights that are linear fluorescent.</xs:documentation>
							</xs:annotation>
						</xs:element>
						<xs:element minOccurs="0" name="FractionLED" type="Fraction">
							<xs:annotation>
								<xs:documentation>Fraction of lights that are LED.</xs:documentation>
							</xs:annotation>
						</xs:element>
						<xs:element ref="extension" minOccurs="0"/>
					</xs:sequence>
				</xs:complexType>
			</xs:element>
			<xs:element maxOccurs="unbounded" minOccurs="0" name="CeilingFan">
				<xs:complexType>
					<xs:sequence>
						<xs:group ref="SystemInfo"/>
						<xs:element maxOccurs="3" minOccurs="0" name="Airflow">
							<xs:annotation>
								<xs:documentation/>
							</xs:annotation>
							<xs:complexType>
								<xs:sequence>
									<xs:element minOccurs="0" name="FanSpeed">
										<xs:simpleType>
											<xs:restriction base="xs:string">
												<xs:enumeration value="low"/>
												<xs:enumeration value="medium"/>
												<xs:enumeration value="high"/>
											</xs:restriction>
										</xs:simpleType>
									</xs:element>
									<xs:element minOccurs="0" name="Airflow" type="xs:double">
										<xs:annotation>
											<xs:documentation>[CFM]</xs:documentation>
										</xs:annotation>
									</xs:element>
									<xs:element minOccurs="0" name="Efficiency" type="xs:double">
										<xs:annotation>
											<xs:documentation>[CFM/watt] The efficiency rating of a ceiling fan as determined by the test procedure defined by the Environmental Protection Agency's ENERGY STAR Testing Facility Guidance Manual: Building a Testing Facility and Performing the Solid State Test Method for ENERGY STAR Qualified Ceiling Fans, Version 1.1, December 9, 2002. This is generally printed on the box in which the ceiling fan is shipped.</xs:documentation>
										</xs:annotation>
									</xs:element>
								</xs:sequence>
							</xs:complexType>
						</xs:element>
						<xs:element minOccurs="0" name="ThirdPartyCertification"
							type="ApplianceThirdPartyCertifications" maxOccurs="unbounded"/>
						<xs:element minOccurs="0" name="Quantity" type="IntegerGreaterThanZero">
							<xs:annotation>
								<xs:documentation>Number of similar ceiling fans.</xs:documentation>
							</xs:annotation>
						</xs:element>
						<xs:element ref="extension" minOccurs="0"/>
					</xs:sequence>
				</xs:complexType>
			</xs:element>
			<xs:element ref="extension" minOccurs="0"/>
		</xs:sequence>
	</xs:complexType>
	<xs:complexType name="LightingType">
		<xs:choice>
			<xs:element name="Incandescent">
				<xs:complexType>
					<xs:sequence>
						<xs:element minOccurs="0" name="Halogen" type="xs:boolean"/>
						<xs:element minOccurs="0" ref="extension"/>
					</xs:sequence>
				</xs:complexType>
			</xs:element>
			<xs:element name="FluorescentTube">
				<xs:complexType>
					<xs:sequence>
						<xs:element minOccurs="0" name="TubeType" type="FluorescentTubeType"/>
						<xs:element minOccurs="0" name="BallastType" type="FluorescentBallastType"/>
						<xs:element minOccurs="0" ref="extension"/>
					</xs:sequence>
				</xs:complexType>
			</xs:element>
			<xs:element name="CompactFluorescent">
				<xs:complexType>
					<xs:sequence>
						<xs:element minOccurs="0" ref="extension"/>
					</xs:sequence>
				</xs:complexType>
			</xs:element>
			<xs:element name="LightEmittingDiode">
				<xs:complexType>
					<xs:sequence>
						<xs:element minOccurs="0" ref="extension"/>
					</xs:sequence>
				</xs:complexType>
			</xs:element>
			<xs:element name="HighIntensityDischarge">
				<xs:complexType>
					<xs:sequence>
						<xs:element minOccurs="0" name="Type">
							<xs:complexType>
								<xs:choice>
									<xs:element name="MercuryVapor"/>
									<xs:element name="Sodium">
										<xs:complexType>
											<xs:sequence>
												<xs:element minOccurs="0" name="Pressure">
												<xs:simpleType>
												<xs:restriction base="xs:string">
												<xs:enumeration value="high"/>
												<xs:enumeration value="low"/>
												</xs:restriction>
												</xs:simpleType>
												</xs:element>
												<xs:element minOccurs="0" ref="extension"/>
											</xs:sequence>
										</xs:complexType>
									</xs:element>
									<xs:element name="MetalHalide"/>
								</xs:choice>
							</xs:complexType>
						</xs:element>
						<xs:element minOccurs="0" ref="extension"/>
					</xs:sequence>
				</xs:complexType>
			</xs:element>
			<xs:element name="Other">
				<xs:complexType>
					<xs:sequence>
						<xs:element minOccurs="0" name="Description" type="xs:string"/>
						<xs:element minOccurs="0" ref="extension"/>
					</xs:sequence>
				</xs:complexType>
			</xs:element>
		</xs:choice>
	</xs:complexType>
	<xs:complexType name="Pools">
		<xs:sequence>
			<xs:element maxOccurs="unbounded" name="Pool">
				<xs:complexType>
					<xs:sequence>
						<xs:group ref="SystemInfo"/>
						<xs:element minOccurs="0" name="Type" type="PoolType">
							<xs:annotation>
								<xs:documentation>Indicates if the pool is above or below ground.</xs:documentation>
							</xs:annotation>
						</xs:element>
						<xs:element minOccurs="0" name="Volume" type="Volume">
							<xs:annotation>
								<xs:documentation>[gal] Volume of pool.</xs:documentation>
							</xs:annotation>
						</xs:element>
						<xs:element minOccurs="0" name="MonthsPerYearofOperation"
							type="MonthsPerYear">
							<xs:annotation>
								<xs:documentation>Months per year pool is in operation.</xs:documentation>
							</xs:annotation>
						</xs:element>
						<xs:element minOccurs="0" name="ReturnPipeDiameter" type="LengthMeasurement">
							<xs:annotation>
								<xs:documentation>[in]</xs:documentation>
							</xs:annotation>
						</xs:element>
						<xs:element minOccurs="0" name="SuctionPipeDiameter"
							type="LengthMeasurement">
							<xs:annotation>
								<xs:documentation>[in]</xs:documentation>
							</xs:annotation>
						</xs:element>
						<xs:element minOccurs="0" name="FilterType" type="PoolFilterType">
							<xs:annotation>
								<xs:documentation>Type of filter used, if any.</xs:documentation>
							</xs:annotation>
						</xs:element>
						<xs:element minOccurs="0" name="PoolPumps">
							<xs:complexType>
								<xs:sequence>
									<xs:element maxOccurs="unbounded" name="PoolPump">
										<xs:annotation>
											<xs:documentation>Pool pump: a mechanical assembly consisting of a “wet-end,” which houses the impeller and a motor. The pump increases the “head” and “flow” of the water (ENERGY STAR, 2013).</xs:documentation>
										</xs:annotation>
										<xs:complexType>
											<xs:sequence>
												<xs:group ref="SystemInfo"/>
												<xs:element minOccurs="0" name="Type"
												type="PoolPumpType"/>
												<xs:element minOccurs="0" name="Manufacturer"
												type="xs:string">
												<xs:annotation>
												<xs:documentation>Manufacturer of pool pump.</xs:documentation>
												</xs:annotation>
												</xs:element>
												<xs:element minOccurs="0" name="SerialNumber"
												type="xs:string">
												<xs:annotation>
												<xs:documentation>Serial number of pool pump.</xs:documentation>
												</xs:annotation>
												</xs:element>
												<xs:element minOccurs="0" name="ModelNumber"
												type="xs:string">
												<xs:annotation>
												<xs:documentation>Model number of pool pump.</xs:documentation>
												</xs:annotation>
												</xs:element>
												<xs:element minOccurs="0"
												name="ThirdPartyCertification"
												type="PoolPump3rdPartyCertification"
												maxOccurs="unbounded">
												<xs:annotation>
												<xs:documentation>Independent organization has verified that product or appliance meets or exceeds the standard in question (ENERGY STAR, CEE, or other)</xs:documentation>
												</xs:annotation>
												</xs:element>
												<xs:element minOccurs="0" name="EnergyFactor"
												type="Efficiency">
												<xs:annotation>
												<xs:documentation>[gal/Wh] The measure of overall pool filter pump efficiency in units of gallons per watt-hour, as determined using the applicable test method in Section 4.1.2. Energy factor is analogous to other energy factors such as miles per gallon. Energy factor (EF) is calculated as: EF (gal/Wh) = flow rate (gpm) * 60 ÷ power (watts) (ANSI/APSP/ICC-15 2011).</xs:documentation>
												</xs:annotation>
												</xs:element>
												<xs:element minOccurs="0" name="SpeedSetting"
												type="PoolPumpSpeedSetting">
												<xs:annotation>
												<xs:documentation>The speed setting at which the Energy Factor was measured (ENERGY STAR, 2013).</xs:documentation>
												</xs:annotation>
												</xs:element>
												<xs:element minOccurs="0" name="RatedHorsepower"
												type="Power">
												<xs:annotation>
												<xs:documentation>The motor power output designed by the manufacturer for a rated RPM, voltage and frequency. May be less than total horsepower where the service factor is greater than 1.0, or equal to total horsepower where the service factor = 1.0 (ANSI/APSP/ICC-15 2011).</xs:documentation>
												</xs:annotation>
												</xs:element>
												<xs:element minOccurs="0" name="TotalHorsepower"
												type="Power">
												<xs:annotation>
												<xs:documentation>The total horsepower, or product of the rated horsepower and the service factor of a motor used on a pool pump (also known as SFHP) based on the maximum continuous duty motor power output rating allowable for the nameplate ambient rating and motor insulation class (e.g., total horsepower = rated horsepower * service factor) (ANSI/APSP/ICC-15 2011).</xs:documentation>
												</xs:annotation>
												</xs:element>
												<xs:element minOccurs="0" name="ServiceFactor"
												type="xs:double">
												<xs:annotation>
												<xs:documentation>A multiplier applied to the rated horsepower of a pump motor to indicate the percent above nameplate horsepower at which the motor can operate continuously without exceeding its allowable insulation class temperature limit, provided that other design parameters, such rated voltage, frequency and ambient temperature, are within limits. A 1.5 hp pump with a 1.65 service factor produces 2.475 hp (total horsepower) at the maximum service factor point (ANSI/APSP/ICC-15 2011).</xs:documentation>
												</xs:annotation>
												</xs:element>
												<xs:element maxOccurs="unbounded" minOccurs="0"
												name="PumpSpeed">
												<xs:complexType>
												<xs:sequence>
												<xs:element minOccurs="0" name="Power"
												type="Power">
												<xs:annotation>
												<xs:documentation>[W]</xs:documentation>
												</xs:annotation>
												</xs:element>
												<xs:element minOccurs="0" name="MotorNominalSpeed"
												type="Speed">
												<xs:annotation>
												<xs:documentation>[Rev/min] The number of revolutions of the motor shaft in a given unit of time, expressed as revolutions per minute (RPM) (ENERGY STAR, 2013).</xs:documentation>
												</xs:annotation>
												</xs:element>
												<xs:element minOccurs="0" name="FlowRate"
												type="FlowRate">
												<xs:annotation>
												<xs:documentation>[gal/min] The volume of water flowing through the filtration system in a given time, usually measured in gallons per minute (gpm) (ANSI/APSP/ICC-15 2011).</xs:documentation>
												</xs:annotation>
												</xs:element>
												<xs:element minOccurs="0" name="HoursPerDay"
												type="HoursPerDay">
												<xs:annotation>
												<xs:documentation>[hours] Number of hours per day a pool pump operates at a particular speed setting.</xs:documentation>
												</xs:annotation>
												</xs:element>
												<xs:element minOccurs="0" ref="extension"/>
												</xs:sequence>
												</xs:complexType>
												</xs:element>
												<xs:element minOccurs="0" ref="extension"/>
											</xs:sequence>
										</xs:complexType>
									</xs:element>
								</xs:sequence>
							</xs:complexType>
						</xs:element>
						<xs:element minOccurs="0" name="Cleaner">
							<xs:complexType>
								<xs:sequence>
									<xs:group ref="SystemInfo"/>
									<xs:element minOccurs="0" name="Type" type="PoolCleanerType">
										<xs:annotation>
											<xs:documentation>Type of pool cleaner used, if any.</xs:documentation>
										</xs:annotation>
									</xs:element>
									<xs:element minOccurs="0" name="HoursPerDay" type="HoursPerDay">
										<xs:annotation>
											<xs:documentation>Hours per day pool cleaner is used. </xs:documentation>
										</xs:annotation>
									</xs:element>
								</xs:sequence>
							</xs:complexType>
						</xs:element>
						<xs:element minOccurs="0" name="Heater">
							<xs:complexType>
								<xs:sequence>
									<xs:group ref="SystemInfo"/>
									<xs:element minOccurs="0" name="Type" type="PoolHeaterType">
										<xs:annotation>
											<xs:documentation>Type of heater used to heat pool, if any.</xs:documentation>
										</xs:annotation>
									</xs:element>
									<xs:element minOccurs="0" name="HoursPerDay" type="HoursPerDay">
										<xs:annotation>
											<xs:documentation>Hours per day pool heater is used.</xs:documentation>
										</xs:annotation>
									</xs:element>
								</xs:sequence>
							</xs:complexType>
						</xs:element>
						<xs:element minOccurs="0" ref="extension"/>
					</xs:sequence>
				</xs:complexType>
			</xs:element>
		</xs:sequence>
	</xs:complexType>
	<xs:complexType name="MiscLoads">
		<xs:sequence>
			<xs:element maxOccurs="unbounded" minOccurs="0" name="PlugLoadControl">
				<xs:complexType>
					<xs:sequence>
						<xs:group ref="SystemInfo"/>
						<xs:element minOccurs="0" ref="AttachedToSpace"/>
						<xs:element name="Count" type="IntegerGreaterThanOrEqualToZero"
							minOccurs="0"/>
						<xs:element name="PlugLoadControlType" minOccurs="0"
							type="PlugLoadControlType"/>
						<xs:element ref="extension" minOccurs="0"/>
					</xs:sequence>
				</xs:complexType>
			</xs:element>
			<xs:element name="PlugLoad" minOccurs="0" maxOccurs="unbounded">
				<xs:complexType>
					<xs:sequence>
						<xs:group ref="SystemInfo"/>
						<xs:element minOccurs="0" ref="AttachedToSpace"/>
						<xs:element name="PlugLoadType" type="PlugLoadType" minOccurs="0"/>
						<xs:element minOccurs="0" name="Location" type="PlugLoadLocation"/>
						<xs:element name="Count" type="IntegerGreaterThanOrEqualToZero"
							minOccurs="0"/>
						<xs:element minOccurs="0" name="Load">
							<xs:complexType>
								<xs:sequence>
									<xs:element name="Units" type="PlugLoadUnits"/>
									<xs:element name="Value" type="xs:double"/>
								</xs:sequence>
							</xs:complexType>
						</xs:element>
						<xs:element ref="extension" minOccurs="0"/>
					</xs:sequence>
				</xs:complexType>
			</xs:element>
			<xs:element ref="extension" minOccurs="0"/>
		</xs:sequence>
	</xs:complexType>
	<xs:complexType name="HealthAndSafety">
		<xs:sequence>
			<xs:element minOccurs="0" name="General">
				<xs:complexType>
					<xs:sequence>
						<xs:element minOccurs="0" name="TestsCompleted" type="xs:boolean"/>
						<xs:element minOccurs="0" name="TestsPassed" type="xs:boolean"/>
					</xs:sequence>
				</xs:complexType>
			</xs:element>
			<xs:element name="Ventilation" minOccurs="0">
				<xs:complexType>
					<xs:sequence>
						<xs:element minOccurs="0" name="WholeBuildingVentilationDesign"
							type="WholeBldgVentDesignInfo"/>
						<xs:element minOccurs="0" name="SpotVentilationDesign"
							type="SpotVentDesignInfo"/>
						<xs:element minOccurs="0" name="OtherVentilationIssues"
							type="OtherVentIssues"/>
						<xs:element minOccurs="0" name="VentilationImprovement"
							type="VentilationImprovementInfo"/>
						<xs:element minOccurs="0" ref="extension"/>
					</xs:sequence>
				</xs:complexType>
			</xs:element>
			<xs:element name="MoistureControl" minOccurs="0">
				<xs:complexType>
					<xs:sequence>
						<xs:element maxOccurs="unbounded" name="MoistureControlInfo"
							type="MoistureControlInfoType"> </xs:element>
						<xs:element minOccurs="0" name="MoistureControlImprovement"
							type="MoistureControlImprovementInfo"/>
						<xs:element minOccurs="0" ref="extension"/>
					</xs:sequence>
				</xs:complexType>
			</xs:element>
			<xs:element minOccurs="0" name="CombustionAppliances">
				<xs:complexType>
					<xs:sequence>
						<xs:element minOccurs="0" name="CombustionApplianceZone"
							maxOccurs="unbounded">
							<xs:complexType>
								<xs:sequence>
									<xs:group ref="SystemInfo"/>
									<xs:element name="CAZDepressurizationLimit"
										type="CAZDepressurizationLimit" minOccurs="0">
										<xs:annotation>
											<xs:documentation>Pulled from industry standards by users (e.g. BPI Gold Sheet) or via software program</xs:documentation>
										</xs:annotation>
									</xs:element>
									<xs:element name="BaselineTest" type="CAZTestConfiguration"
										minOccurs="0">
										<xs:annotation>
											<xs:documentation>Baseline pressure is read under the following conditions: no items running, all fans off, all exterior doors closed, and all interior doors are opened.</xs:documentation>
										</xs:annotation>
									</xs:element>
									<xs:element minOccurs="0" name="PoorCaseTest"
										type="CAZTestConfiguration">
										<xs:annotation>
											<xs:documentation>The poor case CAZ depressurization test is configured by determining the largest combustion appliance zone depressurization attainable at the time of testing due to the combined effects of door position, exhaust appliance operation, and air handler fan operation. A base pressure must be measured with all fans off and doors open. The poor case CAZ depressurization measurement is the pressure difference between the largest depressurization attained at the time of testing and the base pressure.</xs:documentation>
										</xs:annotation>
									</xs:element>
									<xs:element name="NetPressureChange" type="NetPressureChange"
										minOccurs="0">
										<xs:annotation>
											<xs:documentation>With respect to the baseline pressure (e.g. no fans running, all exterior doors closed, and all interior doors opened)</xs:documentation>
										</xs:annotation>
									</xs:element>
									<xs:element name="DepressurizationFindingPoorCase"
										type="DepressurizationFindingPoorCase" minOccurs="0"/>
									<xs:element name="AmountAmbientCOinCAZduringTesting"
										type="xs:double" minOccurs="0">
										<xs:annotation>
											<xs:documentation>parts per million (ppm)</xs:documentation>
										</xs:annotation>
									</xs:element>
									<xs:element name="AmbientCOinCAZExceeded35ppmduringTesting"
										type="xs:boolean" minOccurs="0"/>
									<xs:element minOccurs="0" name="CombustionApplianceTest"
										maxOccurs="unbounded">
										<xs:complexType>
											<xs:sequence minOccurs="0">
												<xs:element name="CAZAppliance"
												type="RemoteReference">
												<xs:annotation>
												<xs:documentation>The ID of the system tested</xs:documentation>
												</xs:annotation>
												</xs:element>
												<xs:element minOccurs="0"
												name="CombustionVentingSystem"
												type="RemoteReference"/>
												<xs:element name="FlueVisualCondition"
												type="FlueCondition" minOccurs="0"/>
												<xs:element minOccurs="0" name="FlueConditionNotes"
												type="xs:string"/>
												<xs:element name="OutsideTemperatureFlueDraftTest"
												type="Temperature" minOccurs="0">
												<xs:annotation>
												<xs:documentation>[deg F]</xs:documentation>
												</xs:annotation>
												</xs:element>
												<xs:element minOccurs="0" name="FlueDraftTest">
												<xs:annotation>
												<xs:documentation>[Pa]</xs:documentation>
												</xs:annotation>
												<xs:complexType>
												<xs:complexContent>
												<xs:extension base="CAZApplianceReading">
												<xs:sequence>
												<xs:element ref="extension" minOccurs="0"/>
												</xs:sequence>
												</xs:extension>
												</xs:complexContent>
												</xs:complexType>
												</xs:element>
												<xs:element minOccurs="0" name="SpillageTest">
												<xs:annotation>
												<xs:documentation>[seconds]</xs:documentation>
												</xs:annotation>
												<xs:complexType>
												<xs:complexContent>
												<xs:extension base="CAZApplianceReading">
												<xs:sequence>
												<xs:element ref="extension" minOccurs="0"/>
												</xs:sequence>
												</xs:extension>
												</xs:complexContent>
												</xs:complexType>
												</xs:element>
												<xs:element minOccurs="0" name="CarbonMonoxideTest">
												<xs:annotation>
												<xs:documentation>[ppm]</xs:documentation>
												</xs:annotation>
												<xs:complexType>
												<xs:complexContent>
												<xs:extension base="CAZApplianceReading">
												<xs:sequence>
												<xs:element
												name="MaxAmbientCOinLivingSpaceDuringAudit"
												minOccurs="0" type="xs:double">
												<xs:annotation>
												<xs:documentation>Monitored throughout assessment, not just appliance testing</xs:documentation>
												</xs:annotation>
												</xs:element>
												<xs:element minOccurs="0"
												name="AmbientCOActionDuringCAZTesting"
												type="xs:string">
												<xs:annotation>
												<xs:documentation>BPI Gold Sheet is one example that shows action levels based upon decision logic</xs:documentation>
												</xs:annotation>
												</xs:element>
												<xs:element minOccurs="0" ref="extension"/>
												</xs:sequence>
												</xs:extension>
												</xs:complexContent>
												</xs:complexType>
												</xs:element>
												<xs:element name="StackTemperature"
												type="Temperature" minOccurs="0">
												<xs:annotation>
												<xs:documentation>[deg F] after 10 minutes run time</xs:documentation>
												</xs:annotation>
												</xs:element>
												<xs:element name="FuelLeaks" minOccurs="0"
												maxOccurs="unbounded">
												<xs:complexType>
												<xs:sequence>
												<xs:element name="FuelType" type="FuelType"/>
												<xs:element name="LeaksIdentified"
												type="xs:boolean"/>
												<xs:element name="LeaksAddressed"
												type="xs:boolean"/>
												<xs:element minOccurs="0" name="Notes"
												type="xs:string"/>
												<xs:element minOccurs="0" ref="extension"/>
												</xs:sequence>
												</xs:complexType>
												</xs:element>
												<xs:element ref="extension" minOccurs="0"/>
											</xs:sequence>
										</xs:complexType>
									</xs:element>
									<xs:element minOccurs="0" name="Notes" type="xs:string"/>
									<xs:element ref="extension" minOccurs="0"/>
								</xs:sequence>
							</xs:complexType>
						</xs:element>
					</xs:sequence>
				</xs:complexType>
			</xs:element>
			<xs:element minOccurs="0" name="StoveTest">
				<xs:complexType>
					<xs:sequence>
						<xs:element name="StoveID" type="SystemIdentifiersInfoType"/>
						<xs:element minOccurs="0" name="StoveFuel" type="FuelType"/>
						<xs:element name="HeatingStoveProperlyVented" type="xs:boolean"
							minOccurs="0"/>
						<xs:element name="COReading" type="COReading" minOccurs="0"/>
						<xs:element minOccurs="0" name="TimeofCOReading" type="xs:dateTime"/>
						<xs:element name="GasLeaksIdentified" type="xs:boolean" minOccurs="0"/>
						<xs:element name="ActionsTaken" type="xs:string" minOccurs="0"/>
						<xs:element ref="extension" minOccurs="0"/>
					</xs:sequence>
				</xs:complexType>
			</xs:element>
			<xs:element minOccurs="0" name="LeadPaint">
				<xs:complexType>
					<xs:sequence>
						<xs:element name="Disturbed6SqFtIntPaint" type="xs:boolean" minOccurs="0">
							<xs:annotation>
								<xs:documentation>For a home built before 1978, did the contracted scope of work disturb greater than 6 sq.ft. of interior painted surfaces?
</xs:documentation>
							</xs:annotation>
						</xs:element>
						<xs:element minOccurs="0" name="Disturbed20SqFtExtPaint" type="xs:boolean">
							<xs:annotation>
								<xs:documentation>For a home built before 1978, did the contracted scope of work disturb greater than 20 sf of exterior painted surfaces?</xs:documentation>
							</xs:annotation>
						</xs:element>
						<xs:element minOccurs="0" name="WindowReplacement" type="xs:boolean">
							<xs:annotation>
								<xs:documentation>Did the contracted scope of work include window replacement?</xs:documentation>
							</xs:annotation>
						</xs:element>
						<xs:element minOccurs="0" name="LeadSafeCertificationNumber"
							type="xs:string">
							<xs:annotation>
								<xs:documentation>Certification Number of the EPA Lead-Safe Certified firm that performed the work.</xs:documentation>
							</xs:annotation>
						</xs:element>
						<xs:element minOccurs="0" ref="extension"/>
					</xs:sequence>
				</xs:complexType>
			</xs:element>
			<xs:element minOccurs="0" name="Radon">
				<xs:complexType>
					<xs:sequence>
						<xs:element name="RadonTested" type="xs:boolean" minOccurs="0"/>
						<xs:element maxOccurs="unbounded" minOccurs="0" name="RadonTest">
							<xs:complexType>
								<xs:sequence>
									<xs:group ref="SystemInfo"/>
									<xs:element minOccurs="0" name="StartDateTime"
										type="xs:dateTime"/>
									<xs:element minOccurs="0" name="EndDateTime" type="xs:dateTime"/>
									<xs:element minOccurs="0" name="TestLocation"
										type="RadonTestLocation"/>
									<xs:element name="RadonTestResults" type="xs:double"
										minOccurs="0">
										<xs:annotation>
											<xs:documentation>in pCi/L</xs:documentation>
										</xs:annotation>
									</xs:element>
									<xs:element minOccurs="0" name="RadonTestMethod"
										type="RadonTestTypes"/>
									<xs:element minOccurs="0" ref="extension"/>
								</xs:sequence>
							</xs:complexType>
						</xs:element>
						<xs:element minOccurs="0" name="EducationMaterialProvided" type="xs:boolean">
							<xs:annotation>
								<xs:documentation>Was the homeowner provided with educational material?</xs:documentation>
							</xs:annotation>
						</xs:element>
						<xs:element minOccurs="0" name="ActionsTaken" type="xs:string"/>
						<xs:element minOccurs="0" name="ActionsMeetIndustrySpecs" type="xs:boolean">
							<xs:annotation>
								<xs:documentation>If moisture management of a crawlspace (e.g., installation of polyethylene sheeting) or radon mitigation measures were a part of the scope of work,were measures installed to be compliant with one of the following:
- Specifications of EPA’s Indoor airPLUS program
- Techniques detailed in EPA's Radon-Resistant New Construction
- ASTM E2121, Standard Practice for Installing Radon Mitigation Systems in Existing Low-Rise Residential Buildings (section 7.3)</xs:documentation>
							</xs:annotation>
						</xs:element>
						<xs:element minOccurs="0" name="ResultBelowActionLevel" type="xs:boolean">
							<xs:annotation>
								<xs:documentation>Was the result less than 4 pCi/L</xs:documentation>
							</xs:annotation>
						</xs:element>
						<xs:element minOccurs="0" ref="extension"/>
					</xs:sequence>
				</xs:complexType>
			</xs:element>
			<xs:element minOccurs="0" name="SourcePollutants">
				<xs:complexType>
					<xs:sequence>
						<xs:element minOccurs="0" name="UnventedCombustionAppliancesinLivingArea"
							type="xs:boolean">
							<xs:annotation>
								<xs:documentation>Are there unvented combustion heating or hearth appliances present in the living area?</xs:documentation>
							</xs:annotation>
						</xs:element>
						<xs:element minOccurs="0" name="ConformanceWithANSIZ21_11_2"
							type="xs:boolean">
							<xs:annotation>
								<xs:documentation>If yes, does the appliance conform with ANSI Z21.11.2?
</xs:documentation>
							</xs:annotation>
						</xs:element>
						<xs:element minOccurs="0" name="PrimaryHeatingSource" type="xs:boolean">
							<xs:annotation>
								<xs:documentation>If yes, is the appliance used as a primary source of heating?</xs:documentation>
							</xs:annotation>
						</xs:element>
						<xs:element minOccurs="0" name="AttachedGarage" type="xs:boolean">
							<xs:annotation>
								<xs:documentation>Does home have attached garage?</xs:documentation>
							</xs:annotation>
						</xs:element>
						<xs:element minOccurs="0" name="GarageContinuousAirBarrier"
							type="xs:boolean">
							<xs:annotation>
								<xs:documentation>If yes, is there a continuous air barrier between garage and living space?</xs:documentation>
							</xs:annotation>
						</xs:element>
						<xs:element minOccurs="0" name="GarageExhaustFan" type="xs:boolean">
							<xs:annotation>
								<xs:documentation>If yes, is there an exhaust fan in garage?</xs:documentation>
							</xs:annotation>
						</xs:element>
						<xs:element minOccurs="0" ref="extension"/>
					</xs:sequence>
				</xs:complexType>
			</xs:element>
			<xs:element minOccurs="0" name="Pests">
				<xs:complexType>
					<xs:sequence>
						<xs:element minOccurs="0" name="IndicationsofPests" type="xs:boolean">
							<xs:annotation>
								<xs:documentation>Indications of pest entry or damage?</xs:documentation>
							</xs:annotation>
						</xs:element>
						<xs:element minOccurs="0" name="EvidenceofPesticide" type="xs:boolean">
							<xs:annotation>
								<xs:documentation>Evidence of pesticide, insecticide use?</xs:documentation>
							</xs:annotation>
						</xs:element>
						<xs:element minOccurs="0" name="IndustryStandardCompliance"
							type="xs:boolean">
							<xs:annotation>
								<xs:documentation>Do measures comply with industry standards to prevent pest entry?

NOTE: This is for ALL measures that may create entry points for vermin. For example, air sealing measures identified to reduce infiltration should have proper sealants  - even if those measures were not recommended/installed for pest control purposes.</xs:documentation>
							</xs:annotation>
						</xs:element>
						<xs:element minOccurs="0" ref="extension"/>
					</xs:sequence>
				</xs:complexType>
			</xs:element>
			<xs:element minOccurs="0" name="Asbestos">
				<xs:complexType>
					<xs:sequence>
						<xs:element minOccurs="0" name="AsbestosSuspected" type="xs:boolean">
							<xs:annotation>
								<xs:documentation>Was asbestos suspected?</xs:documentation>
							</xs:annotation>
						</xs:element>
						<xs:element minOccurs="0" name="TestedForAsbestos" type="xs:boolean">
							<xs:annotation>
								<xs:documentation>Was substance tested for asbestos?</xs:documentation>
							</xs:annotation>
						</xs:element>
						<xs:element minOccurs="0" name="AsbestosFound" type="xs:boolean">
							<xs:annotation>
								<xs:documentation>Was asbestos found?</xs:documentation>
							</xs:annotation>
						</xs:element>
						<xs:element minOccurs="0" name="TypeofBlowerDoorTest"
							type="TypeofBlowerDoorTest"/>
						<xs:element minOccurs="0" name="ActionsTaken" type="xs:string"/>
						<xs:element minOccurs="0" name="ActionsMeetIndustrySpecifications"
							type="xs:boolean"/>
						<xs:element minOccurs="0" ref="extension"/>
					</xs:sequence>
				</xs:complexType>
			</xs:element>
			<xs:element minOccurs="0" name="SprayFoam">
				<xs:complexType>
					<xs:sequence>
						<xs:element minOccurs="0" name="SprayFoamInstalled" type="xs:boolean">
							<xs:annotation>
								<xs:documentation>Was spray foam polyurethane foam and / or other potential sources of indoor pollutants installed or applied as part of the scope of work?</xs:documentation>
							</xs:annotation>
						</xs:element>
						<xs:element minOccurs="0" ref="extension"/>
					</xs:sequence>
				</xs:complexType>
			</xs:element>
			<xs:element minOccurs="0" ref="extension"/>
		</xs:sequence>
	</xs:complexType>
	<xs:complexType name="CAZApplianceReading">
		<xs:sequence>
			<xs:element minOccurs="0" name="PoorScenario" type="xs:double"/>
			<xs:element minOccurs="0" name="CurrentCondition" type="xs:double">
				<xs:annotation>
					<xs:documentation>This element is formerly known as "spillage, draft, and CO readings under natural conditions" as explained in BPI's Gold Sheet "Combustion Safety Test Procedure for Vented Appliances."</xs:documentation>
				</xs:annotation>
			</xs:element>
			<xs:element minOccurs="0" name="TestResult" type="TestResultType"/>
		</xs:sequence>
	</xs:complexType>
	<xs:complexType name="CAZTestConfiguration">
		<xs:sequence>
			<xs:element minOccurs="0" name="ItemsRunning">
				<xs:complexType>
					<xs:sequence>
						<xs:element minOccurs="0" name="BathExhaustFan" type="xs:boolean"/>
						<xs:element minOccurs="0" name="KitchenExhaustFan" type="xs:boolean"/>
						<xs:element minOccurs="0" name="ClothesDryer" type="xs:boolean"/>
						<xs:element minOccurs="0" name="CentralVacuum" type="xs:boolean"/>
						<xs:element minOccurs="0" name="AirHandler" type="xs:boolean"/>
					</xs:sequence>
				</xs:complexType>
			</xs:element>
			<xs:element minOccurs="0" name="DoorsOpenClosed">
				<xs:complexType>
					<xs:sequence>
						<xs:element minOccurs="0" name="BasementDoors" type="OpenClosed"/>
						<xs:element minOccurs="0" name="OtherDoors" type="OpenClosed"/>
					</xs:sequence>
				</xs:complexType>
			</xs:element>
			<xs:element minOccurs="0" name="Pressure" type="xs:double">
				<xs:annotation>
					<xs:documentation>[Pa]</xs:documentation>
				</xs:annotation>
			</xs:element>
			<xs:element minOccurs="0" ref="extension"/>
		</xs:sequence>
	</xs:complexType>
	<xs:complexType name="YesNoRecommendInstall">
		<xs:choice>
			<xs:element name="Yes">
				<xs:complexType>
					<xs:sequence>
						<xs:element minOccurs="0" name="Installed" type="BooleanWithNA">
							<xs:annotation>
								<xs:documentation>If yes, was this installed as part of scope of work?</xs:documentation>
							</xs:annotation>
						</xs:element>
						<xs:element minOccurs="0" ref="extension"/>
					</xs:sequence>
				</xs:complexType>
			</xs:element>
			<xs:element name="No">
				<xs:complexType>
					<xs:sequence>
						<xs:element minOccurs="0" name="Recommended" type="BooleanWithNA">
							<xs:annotation>
								<xs:documentation>If no, was this recommended in scope of work?</xs:documentation>
							</xs:annotation>
						</xs:element>
						<xs:element minOccurs="0" ref="extension"/>
					</xs:sequence>
				</xs:complexType>
			</xs:element>
			<xs:element name="NA">
				<xs:complexType>
					<xs:sequence>
						<xs:element minOccurs="0" ref="extension"/>
					</xs:sequence>
				</xs:complexType>
			</xs:element>
		</xs:choice>
	</xs:complexType>
	<xs:complexType name="WholeBldgVentDesignInfo">
		<xs:sequence>
			<xs:group ref="SystemInfo"/>
			<xs:element minOccurs="0" name="Method" type="WholeBldgVentilationRequirementMethod"/>
			<xs:element minOccurs="0" name="InfiltrationCreditApplied" type="BooleanWithNA">
				<xs:annotation>
					<xs:documentation>ASHRAE 62.2-2010 has an infiltration credit. ASHRAE 62-89 and 62.2-2013 do not have infiltration credits.</xs:documentation>
				</xs:annotation>
			</xs:element>
			<xs:element minOccurs="0" name="LocalWeatherFactor" type="xs:double"/>
			<xs:element minOccurs="0" name="NFactor" type="xs:double"/>
			<xs:element minOccurs="0" name="InfiltrationCreditCFMnat" type="xs:integer">
				<xs:annotation>
					<xs:documentation>This is just the # of the calculated infiltration credit.</xs:documentation>
				</xs:annotation>
			</xs:element>
			<xs:sequence minOccurs="0">
				<xs:element name="RequiredVentilationRate" type="xs:double">
					<xs:annotation>
						<xs:documentation>This is the net amount of continuous ventilation needed AFTER infiltration credit is applied (if any)</xs:documentation>
					</xs:annotation>
				</xs:element>
				<xs:element name="RequiredVentilationRateUnits" type="VentilationRateUnits"/>
			</xs:sequence>
			<xs:element minOccurs="0" name="VentilationImprovementRecommendation"
				type="Recommendation"/>
			<xs:element minOccurs="0" ref="extension"/>
		</xs:sequence>
	</xs:complexType>
	<xs:complexType name="SpotVentDesignInfo">
		<xs:sequence>
			<xs:group ref="SystemInfo"/>
			<xs:element minOccurs="0" name="Location" type="SpotVentilationLocation"/>
			<xs:element minOccurs="0" name="IntermittentExhaustRate" type="xs:double">
				<xs:annotation>
					<xs:documentation>This is amount without taking into consideration any infiltration credit</xs:documentation>
				</xs:annotation>
			</xs:element>
			<xs:element minOccurs="0" name="ContinuousExhaustRate" type="xs:double">
				<xs:annotation>
					<xs:documentation>This is amount without taking into consideration any infiltration credit</xs:documentation>
				</xs:annotation>
			</xs:element>
			<xs:element minOccurs="0" name="WindowOpeningCredit" type="xs:double">
				<xs:annotation>
					<xs:documentation>Should be 20 cfm, if the local AHJ permits windows to be used for local exhaust</xs:documentation>
				</xs:annotation>
			</xs:element>
			<xs:element minOccurs="0" name="RequiredIntermittentExhaustRate" type="xs:double">
				<xs:annotation>
					<xs:documentation>This is the net amount of continuous ventilation needed AFTER window credit is applied (if any)</xs:documentation>
				</xs:annotation>
			</xs:element>
			<xs:element minOccurs="0" name="RequiredContinuousExhaustRate" type="xs:double">
				<xs:annotation>
					<xs:documentation>This is the net amount of continuous ventilation needed AFTER window credit is applied (if any)</xs:documentation>
				</xs:annotation>
			</xs:element>
			<xs:element minOccurs="0" name="InitialAirflorDeficit" type="xs:double">
				<xs:annotation>
					<xs:documentation>The airflow deficit for each bathroom or kitchen is the required airflow less the airflow rating of the exhaust equipment. If there is no exhaust device or if the existing device cannot be measured nor read it, the exhaust device airflow is assumed to be zero.</xs:documentation>
				</xs:annotation>
			</xs:element>
			<xs:element minOccurs="0" name="AirflowRateUnits" type="SpotVentilationUnits"/>
			<xs:element minOccurs="0" ref="extension"/>
		</xs:sequence>
	</xs:complexType>
	<xs:complexType name="OtherVentIssues">
		<xs:sequence>
			<xs:group ref="SystemInfo"/>
			<xs:element minOccurs="0" name="HouseGarageAirBarrier" type="YesNoRecommendInstall">
				<xs:annotation>
					<xs:documentation>Does a proper air barrier separate the house from the garage?</xs:documentation>
				</xs:annotation>
			</xs:element>
			<xs:element minOccurs="0" name="DuctsInGarageAirSealed" type="YesNoRecommendInstall">
				<xs:annotation>
					<xs:documentation>Are ducts and air handlers located in the garage properly air sealed?</xs:documentation>
				</xs:annotation>
			</xs:element>
			<xs:element minOccurs="0" name="ClothesDryerVented" type="YesNoRecommendInstall">
				<xs:annotation>
					<xs:documentation>Is the clothes dryer properly vented?</xs:documentation>
				</xs:annotation>
			</xs:element>
			<xs:element maxOccurs="unbounded" minOccurs="0" name="OtherVentilationIssue">
				<xs:complexType>
					<xs:sequence>
						<xs:element name="Description" type="xs:string"/>
						<xs:element name="Answer" type="YesNoRecommendInstall"/>
					</xs:sequence>
				</xs:complexType>
			</xs:element>
			<xs:element minOccurs="0" ref="extension"/>
		</xs:sequence>
	</xs:complexType>
	<xs:complexType name="StatusMessage">
		<xs:sequence>
			<xs:element name="MessageType" type="xs:string"/>
			<xs:element name="MessageID" type="xs:string"/>
			<xs:element name="Message" type="xs:string"/>
			<xs:element minOccurs="0" ref="extension"/>
		</xs:sequence>
	</xs:complexType>
	<xs:complexType name="FuelSavingsType">
		<xs:sequence>
			<xs:element name="Fuel" type="FuelType"/>
			<xs:element name="Units" type="energyUnitType" minOccurs="0"/>
			<xs:element name="TotalSavings" type="xs:double" minOccurs="0"/>
			<xs:element name="TotalDollarSavings" type="xs:double" minOccurs="0"/>
			<xs:element minOccurs="0" name="PctReduction" type="xs:double">
				<xs:annotation>
					<xs:documentation>should be represented as a fraction (ie 0.5 instead of 50%)</xs:documentation>
				</xs:annotation>
			</xs:element>
			<xs:element maxOccurs="unbounded" minOccurs="0" name="EndUseSavings"
				type="EndUseInfoType"/>
			<xs:element minOccurs="0" ref="extension"/>
		</xs:sequence>
	</xs:complexType>
	<xs:complexType name="EndUseInfoType">
		<xs:sequence>
			<xs:element name="EndUse" type="endUseType"/>
			<xs:element name="EndUseValue" type="xs:double">
				<xs:annotation>
					<xs:documentation>Energy use will be negative for energy producing end uses such as PV and SolarThermal.</xs:documentation>
				</xs:annotation>
			</xs:element>
			<xs:element ref="extension" minOccurs="0"/>
		</xs:sequence>
	</xs:complexType>
	<xs:group name="SystemInfo">
		<xs:sequence>
			<xs:element name="SystemIdentifier" type="SystemIdentifiersInfoType"/>
			<xs:element maxOccurs="unbounded" minOccurs="0" ref="ExternalResource"/>
		</xs:sequence>
	</xs:group>
	<xs:complexType name="HVACSystemInfo">
		<xs:sequence>
			<xs:group ref="SystemInfo"/>
			<xs:element minOccurs="0" ref="AttachedToZone"/>
			<xs:element minOccurs="0" name="AttachedToCAZ" type="LocalReference"/>
			<xs:element name="UnitLocation" type="UnitLocation" minOccurs="0"/>
			<xs:element minOccurs="0" name="YearInstalled" type="Year"/>
			<xs:element name="ModelYear" type="Year" minOccurs="0"/>
			<xs:element name="Manufacturer" type="Manufacturer" minOccurs="0"/>
			<xs:element name="ModelNumber" type="Model" minOccurs="0"/>
			<xs:element minOccurs="0" name="SerialNumber" type="xs:string"/>
			<xs:element minOccurs="0" name="AHRINumber" type="xs:string"/>
			<xs:element minOccurs="0" name="PerformanceAdjustment" type="Fraction"/>
			<xs:element maxOccurs="unbounded" minOccurs="0" name="ThirdPartyCertification"
				type="HVACThirdPartyCertification"/>
			<xs:element minOccurs="0" name="HasSharedCombustionVentilation" type="xs:boolean"/>
			<xs:element minOccurs="0" name="CombustionVentingSystem" type="LocalReference"/>
			<xs:element name="DistributionSystem" type="LocalReference" minOccurs="0"
				maxOccurs="unbounded"/>
			<xs:element minOccurs="0" name="Installation">
				<xs:complexType>
					<xs:sequence>
						<xs:element minOccurs="0" name="Standard" type="HVACInstallationStandard"/>
						<xs:element minOccurs="0" name="SizingCalculation" type="HVACSizingCalcs"/>
						<xs:element minOccurs="0" name="EnvelopeImprovementsUsedinSizing"
							type="xs:boolean">
							<xs:annotation>
								<xs:documentation>Air sealing and insulation implemented prior to replacement and used in calculations for sizing new / replacement system?</xs:documentation>
							</xs:annotation>
						</xs:element>
						<xs:element minOccurs="0" ref="extension"/>
					</xs:sequence>
				</xs:complexType>
			</xs:element>
			<xs:element minOccurs="0" name="AnnualEnergyUse">
				<xs:complexType>
					<xs:sequence>
						<xs:element name="ConsumptionInfo" type="ConsumptionInfoType"/>
					</xs:sequence>
				</xs:complexType>
			</xs:element>
			<xs:element minOccurs="0" name="HVACMaintenance" type="HVACMaintenance"/>
		</xs:sequence>
	</xs:complexType>
	<xs:complexType name="HeatingSystemInfoType">
		<xs:complexContent>
			<xs:extension base="HVACSystemInfo">
				<xs:sequence minOccurs="1" maxOccurs="1">
					<xs:element name="HeatingSystemType" type="HeatingSystemType" minOccurs="0"/>
					<xs:element name="HeatingSystemFuel" type="FuelType" minOccurs="0"/>
					<xs:element name="HeatingCapacity" type="Capacity" minOccurs="0">
						<xs:annotation>
							<xs:documentation>[Btuh] Input Heating Capacity</xs:documentation>
						</xs:annotation>
					</xs:element>
					<xs:element minOccurs="0" name="AnnualHeatingEfficiency"
						type="HeatingEfficiencyType" maxOccurs="unbounded"> </xs:element>
					<xs:element name="FractionHeatLoadServed" type="Fraction" minOccurs="0"/>
					<xs:element minOccurs="0" name="FloorAreaServed" type="SurfaceArea">
						<xs:annotation>
							<xs:documentation>[sq.ft.]</xs:documentation>
						</xs:annotation>
					</xs:element>
					<xs:element minOccurs="0" name="ElectricAuxiliaryEnergy" type="xs:double">
						<xs:annotation>
							<xs:documentation>The average annual auxiliary electrical energy consumption for, e.g., a gas furnace or boiler, in kilowatt-hours per year. Published in the AHRI Consumer’s Directory of Certified Efficiency Ratings.</xs:documentation>
						</xs:annotation>
					</xs:element>
					<xs:element ref="extension" minOccurs="0"/>
				</xs:sequence>
			</xs:extension>
		</xs:complexContent>
	</xs:complexType>
	<xs:complexType name="HeatingSystemType">
		<xs:choice>
			<xs:element name="Furnace">
				<xs:complexType>
					<xs:sequence>
						<xs:element minOccurs="0" name="SealedCombustion" type="xs:boolean"/>
						<xs:element name="CondensingSystem" type="xs:boolean" minOccurs="0"/>
						<xs:element minOccurs="0" name="AtmosphericBurner" type="xs:boolean"/>
						<xs:element minOccurs="0" name="PowerBurner" type="xs:boolean"/>
						<xs:element minOccurs="0" name="AutomaticVentDamper" type="xs:boolean"/>
						<xs:element minOccurs="0" name="PilotLight" type="xs:boolean"/>
						<xs:element minOccurs="0" name="IntermittentIgnitionDevice"
							type="xs:boolean"/>
						<xs:element minOccurs="0" name="RetentionHead" type="xs:boolean"/>
						<xs:element minOccurs="0" ref="extension"/>
					</xs:sequence>
				</xs:complexType>
			</xs:element>
			<xs:element name="WallFurnace" type="WallAndFloorFurnace"> </xs:element>
			<xs:element name="FloorFurnace" type="WallAndFloorFurnace"/>
			<xs:element name="Boiler">
				<xs:complexType>
					<xs:sequence>
						<xs:element minOccurs="0" name="BoilerType" type="BoilerType"/>
						<xs:element minOccurs="0" name="SealedCombustion" type="xs:boolean"/>
						<xs:element name="CondensingSystem" type="xs:boolean" minOccurs="0"/>
						<xs:element minOccurs="0" name="AtmosphericBurner" type="xs:boolean"/>
						<xs:element minOccurs="0" name="PowerBurner" type="xs:boolean"/>
						<xs:element minOccurs="0" name="RotaryCup" type="xs:boolean"/>
						<xs:element minOccurs="0" name="AutomaticVentDamper" type="xs:boolean"/>
						<xs:element minOccurs="0" name="PilotLight" type="xs:boolean"/>
						<xs:element minOccurs="0" name="IntermittentIgnitionDevice"
							type="xs:boolean"/>
						<xs:element minOccurs="0" name="RetentionHead" type="xs:boolean"/>
						<xs:element minOccurs="0" ref="extension"/>
					</xs:sequence>
				</xs:complexType>
			</xs:element>
			<xs:element name="ElectricResistance">
				<xs:complexType>
					<xs:sequence>
						<xs:element name="ElectricDistribution" type="ElectricDistributionType"
							minOccurs="0"/>
						<xs:element minOccurs="0" ref="extension"/>
					</xs:sequence>
				</xs:complexType>
			</xs:element>
			<xs:element name="Fireplace">
				<xs:complexType>
					<xs:sequence>
						<xs:element minOccurs="0" name="SmokeEmissionRate" type="xs:double">
							<xs:annotation>
								<xs:documentation>[grams per hour] from EPA label
http://www.epa.gov/compliance/monitoring/programs/caa/woodheaters.html</xs:documentation>
							</xs:annotation>
						</xs:element>
						<xs:element minOccurs="0" name="AutomaticVentDamper" type="xs:boolean"/>
						<xs:element minOccurs="0" name="PilotLight" type="xs:boolean"/>
						<xs:element minOccurs="0" name="IntermittentIgnitionDevice"
							type="xs:boolean"/>
						<xs:element minOccurs="0" ref="extension"/>
					</xs:sequence>
				</xs:complexType>
			</xs:element>
			<xs:element name="Stove">
				<xs:complexType>
					<xs:sequence>
						<xs:element minOccurs="0" name="SmokeEmissionRate" type="xs:double">
							<xs:annotation>
								<xs:documentation>[grams per hour] from EPA label
http://www.epa.gov/compliance/monitoring/programs/caa/woodheaters.html</xs:documentation>
							</xs:annotation>
						</xs:element>
						<xs:element minOccurs="0" name="AutomaticVentDamper" type="xs:boolean"/>
						<xs:element minOccurs="0" name="PilotLight" type="xs:boolean"/>
						<xs:element minOccurs="0" name="IntermittentIgnitionDevice"
							type="xs:boolean"/>
						<xs:element minOccurs="0" ref="extension"/>
					</xs:sequence>
				</xs:complexType>
			</xs:element>
			<xs:element name="PortableHeater">
				<xs:complexType>
					<xs:sequence>
						<xs:element minOccurs="0" ref="extension"/>
					</xs:sequence>
				</xs:complexType>
			</xs:element>
			<xs:element name="SolarThermal">
				<xs:complexType>
					<xs:sequence>
						<xs:element minOccurs="0" name="SolarThermalSystem" type="LocalReference"/>
						<xs:element minOccurs="0" ref="extension"/>
					</xs:sequence>
				</xs:complexType>
			</xs:element>
			<xs:element name="DistrictSteam">
				<xs:complexType>
					<xs:sequence>
						<xs:element minOccurs="0" name="DistrictSteamType" type="DistrictSteamType"/>
						<xs:element minOccurs="0" ref="extension"/>
					</xs:sequence>
				</xs:complexType>
			</xs:element>
			<xs:element name="Other">
				<xs:complexType>
					<xs:sequence>
						<xs:element minOccurs="0" name="Description" type="xs:string"/>
						<xs:element minOccurs="0" ref="extension"/>
					</xs:sequence>
				</xs:complexType>
			</xs:element>
		</xs:choice>
	</xs:complexType>
	<xs:complexType name="HeatPumpInfoType">
		<xs:complexContent>
			<xs:extension base="HVACSystemInfo">
				<xs:sequence minOccurs="0">
					<xs:element name="HeatPumpType" type="HeatPumpType" minOccurs="0"/>
					<xs:element minOccurs="0" name="HeatPumpFuel" type="FuelType"/>
					<xs:element name="HeatingCapacity" type="Capacity" minOccurs="0">
						<xs:annotation>
							<xs:documentation>[Btuh] Typically the nameplate capacity at 47F.</xs:documentation>
						</xs:annotation>
					</xs:element>
					<xs:element minOccurs="0" name="HeatingCapacity17F" type="Capacity">
						<xs:annotation>
							<xs:documentation>[Btuh] Capacity at 17F from AHRI database.</xs:documentation>
						</xs:annotation>
					</xs:element>
					<xs:element minOccurs="0" name="CoolingCapacity" type="Capacity">
						<xs:annotation>
							<xs:documentation>[Btuh]</xs:documentation>
						</xs:annotation>
					</xs:element>
					<xs:element minOccurs="0" name="CoolingSensibleHeatFraction" type="Fraction"/>
					<xs:element name="GeothermalLoop" type="GeothermalLoop" minOccurs="0"/>
					<xs:element minOccurs="0" name="BackupType">
						<xs:annotation>
							<xs:documentation>Whether the heat pump backup is integrated into the unit (describe in BackupSystemFuel, BackupAFUE, BackupHeatingCapacity), or a separate heating system (add reference in BackupSystem).</xs:documentation>
						</xs:annotation>
						<xs:simpleType>
							<xs:restriction base="xs:string">
								<xs:enumeration value="integrated"/>
								<xs:enumeration value="separate"/>
							</xs:restriction>
						</xs:simpleType>
					</xs:element>
					<xs:element minOccurs="0" name="BackupSystem" type="LocalReference">
						<xs:annotation>
							<xs:documentation>References the HeatingSystem that provides the backup for a separate backup.</xs:documentation>
						</xs:annotation>
					</xs:element>
					<xs:element name="BackupSystemFuel" type="FuelType" minOccurs="0"/>
					<xs:element name="BackupAnnualHeatingEfficiency" minOccurs="0"
						type="HeatingEfficiencyType" maxOccurs="unbounded"> </xs:element>
					<xs:element minOccurs="0" name="BackupHeatingCapacity" type="Capacity">
						<xs:annotation>
							<xs:documentation>[Btuh]</xs:documentation>
						</xs:annotation>
					</xs:element>
					<xs:element minOccurs="0" name="BackupHeatingSwitchoverTemperature"
						type="Temperature">
						<xs:annotation>
							<xs:documentation>[deg F] Temperature at which the backup heating is activated.</xs:documentation>
						</xs:annotation>
					</xs:element>
					<xs:element name="FractionHeatLoadServed" type="Fraction" minOccurs="0"/>
					<xs:element name="FractionCoolLoadServed" type="Fraction" minOccurs="0"/>
					<xs:element minOccurs="0" name="FloorAreaServed" type="SurfaceArea">
						<xs:annotation>
							<xs:documentation>[sq.ft.]</xs:documentation>
						</xs:annotation>
					</xs:element>
					<xs:element name="AnnualCoolingEfficiency" type="CoolingEfficiencyType"
						minOccurs="0" maxOccurs="unbounded"/>
					<xs:element name="AnnualHeatingEfficiency" minOccurs="0"
						type="HeatingEfficiencyType" maxOccurs="unbounded"> </xs:element>
					<xs:element minOccurs="0" ref="extension"/>
				</xs:sequence>
			</xs:extension>
		</xs:complexContent>
	</xs:complexType>
	<xs:complexType name="CoolingSystemInfoType">
		<xs:complexContent>
			<xs:extension base="HVACSystemInfo">
				<xs:sequence>
					<xs:element name="CoolingSystemType" type="CoolingSystemType" minOccurs="0"/>
					<xs:element minOccurs="0" name="CoolingSystemFuel" type="FuelType"/>
					<xs:element minOccurs="0" name="CoolingCapacity" type="xs:double">
						<xs:annotation>
							<xs:documentation>[Btuh]</xs:documentation>
						</xs:annotation>
					</xs:element>
					<xs:element name="FractionCoolLoadServed" type="Fraction" minOccurs="0"/>
					<xs:element minOccurs="0" name="FloorAreaServed" type="SurfaceArea">
						<xs:annotation>
							<xs:documentation>[sq.ft.]</xs:documentation>
						</xs:annotation>
					</xs:element>
					<xs:element name="AnnualCoolingEfficiency" type="CoolingEfficiencyType"
						minOccurs="0" maxOccurs="unbounded"/>
					<xs:element minOccurs="0" name="SensibleHeatFraction" type="Fraction"/>
					<xs:element ref="extension" minOccurs="0"/>
				</xs:sequence>
			</xs:extension>
		</xs:complexContent>
	</xs:complexType>
	<xs:complexType name="CoolingEfficiencyType">
		<xs:sequence>
			<xs:element name="Units" type="CoolingEfficiencyUnits"/>
			<xs:element name="Value" type="Efficiency"/>
		</xs:sequence>
	</xs:complexType>
	<xs:complexType name="HeatingEfficiencyType">
		<xs:sequence>
			<xs:element name="Units" type="HeatingEfficiencyUnits">
				<xs:annotation>
					<xs:documentation>For AFUE and Percent enter values as a fractional number between 0 and 1, i.e. 80% = 0.8</xs:documentation>
				</xs:annotation>
			</xs:element>
			<xs:element name="Value" type="Efficiency"/>
		</xs:sequence>
	</xs:complexType>
	<xs:complexType name="HydronicDistributionInfo">
		<xs:sequence>
			<xs:element name="FractionHydronicPipeInsulated" type="Fraction" minOccurs="0"/>
			<xs:element minOccurs="0" name="PipeRValue" type="RValue"/>
			<xs:element name="HydronicDistributionType" type="HydronicDistributionType"
				minOccurs="0"/>
			<xs:element minOccurs="0" name="PumpandZoneValve">
				<xs:complexType>
					<xs:sequence>
						<xs:element minOccurs="0" name="ValveCorrections" type="xs:boolean">
							<xs:annotation>
								<xs:documentation>System Pump and Zone Valve Corrections made</xs:documentation>
							</xs:annotation>
						</xs:element>
						<xs:element minOccurs="0" name="ThermostaticRadiatorValves"
							type="xs:boolean"/>
						<xs:element minOccurs="0" name="VariableSpeedPump" type="xs:boolean"/>
					</xs:sequence>
				</xs:complexType>
			</xs:element>
			<xs:element minOccurs="0" ref="extension"/>
		</xs:sequence>
	</xs:complexType>
	<xs:complexType name="AirDistributionInfo">
		<xs:sequence>
			<xs:element name="AirDistributionType" type="AirDistributionType" minOccurs="0"/>
			<xs:element name="AirHandlerMotorType" type="AirHandlerMotorType" minOccurs="0"/>
			<xs:element minOccurs="0" name="DuctLeakageMeasurement"
				type="DuctLeakageMeasurementType" maxOccurs="unbounded"/>
			<xs:element minOccurs="0" name="DuctSystemSizingAppropriate" type="xs:boolean"/>
			<xs:element maxOccurs="unbounded" minOccurs="0" name="Ducts">
				<xs:complexType>
					<xs:sequence>
						<xs:element name="DuctType" type="DuctType" minOccurs="0"/>
						<xs:element name="DuctMaterial" type="DuctMaterial" minOccurs="0"/>
						<xs:element minOccurs="0" name="DuctInsulationPresent" type="xs:boolean"/>
						<xs:element name="DuctInsulationRValue" type="RValue" minOccurs="0"/>
						<xs:element minOccurs="0" name="DuctInsulationThickness"
							type="LengthMeasurement">
							<xs:annotation>
								<xs:documentation>[in]</xs:documentation>
							</xs:annotation>
						</xs:element>
						<xs:element minOccurs="0" name="DuctInsulationCondition"
							type="InsulationCondition"/>
						<xs:element name="DuctLocation" type="DuctLocation" minOccurs="0"/>
						<xs:element minOccurs="0" name="FractionDuctArea" type="Fraction">
							<xs:annotation>
								<xs:documentation>If a DuctType of supply or return is specified above, this is the fraction of the supply or return duct area. If DuctType is omitted above, this is the fraction of the total duct area. </xs:documentation>
							</xs:annotation>
						</xs:element>
						<xs:element minOccurs="0" name="DuctSurfaceArea" type="SurfaceArea">
							<xs:annotation>
								<xs:documentation>[sq.ft.]</xs:documentation>
							</xs:annotation>
						</xs:element>
						<xs:element minOccurs="0" ref="extension"/>
					</xs:sequence>
				</xs:complexType>
			</xs:element>
			<xs:element minOccurs="0" name="NumberofReturnRegisters"
				type="IntegerGreaterThanOrEqualToZero"/>
			<xs:element minOccurs="0" name="TotalExternalStaticPressureMeasurement">
				<xs:complexType>
					<xs:sequence>
						<xs:element minOccurs="0" name="Supply"
							type="TotalExternalStaticPressureMeasurement"/>
						<xs:element minOccurs="0" name="Return"
							type="TotalExternalStaticPressureMeasurement"/>
					</xs:sequence>
				</xs:complexType>
			</xs:element>
			<xs:element minOccurs="0" ref="extension"/>
		</xs:sequence>
	</xs:complexType>
	<xs:element name="BuildingSystemIdentifiers">
		<xs:annotation>
			<xs:documentation>HPXML records may contain data about an individual, either a person, or a business.  This element contains the root elements for individual identifier values between a sending and a receiving system.</xs:documentation>
		</xs:annotation>
		<xs:complexType>
			<xs:sequence>
				<xs:element ref="SystemIdentifiersInfo"/>
			</xs:sequence>
		</xs:complexType>
	</xs:element>
	<xs:element name="Associations" type="AssociationsType"> </xs:element>
	<xs:element name="SystemIdentifiersInfo" type="SystemIdentifiersInfoType">
		<xs:annotation>
			<xs:documentation>System identifiers contain type codes and an identifier for both a sending and a receiving system.  These fields are needed to be able to transmit data between two systems, and have it identified in the two systems.</xs:documentation>
		</xs:annotation>
	</xs:element>
	<xs:complexType name="IncentiveDetailsType">
		<xs:sequence>
			<xs:element name="IncentiveType" type="SystemIdentifiersInfoType"/>
			<xs:element name="FundingSourceCode" type="FundingSourceCode" minOccurs="0"/>
			<xs:element name="FundingSourceName" type="FundingSourceName" minOccurs="0"/>
			<xs:element name="IncentiveAmount" type="IncentiveAmount" minOccurs="0"/>
			<xs:element minOccurs="0" ref="extension"/>
		</xs:sequence>
	</xs:complexType>
	<xs:complexType name="BuildingDetailsType">
		<xs:sequence>
			<xs:element name="BuildingSummary" minOccurs="0">
				<xs:annotation>
					<xs:documentation>Overall characterization of building for descriptive, rather than modeling purposes</xs:documentation>
				</xs:annotation>
				<xs:complexType>
					<xs:sequence>
						<xs:element minOccurs="0" name="Site">
							<xs:complexType>
								<xs:sequence>
									<xs:element minOccurs="0" name="SiteType" type="SiteType"/>
									<xs:element minOccurs="0" name="Surroundings"
										type="Surroundings">
										<xs:annotation>
											<xs:documentation>If the building is attached to other units in the horizontal plane.</xs:documentation>
										</xs:annotation>
									</xs:element>
									<xs:element minOccurs="0" name="VerticalSurroundings"
										type="VerticalSurroundings">
										<xs:annotation>
											<xs:documentation>If the building is attached to other units on the vertical plane.</xs:documentation>
										</xs:annotation>
									</xs:element>
									<xs:element name="ShieldingofHome" type="ShieldingofHome"
										minOccurs="0"/>
									<xs:element minOccurs="0" name="OrientationOfFrontOfHome"
										type="OrientationType"/>
									<xs:element minOccurs="0" name="AzimuthOfFrontOfHome"
										type="AzimuthType"/>
									<xs:element minOccurs="0" name="PublicTransportation">
										<xs:complexType>
											<xs:sequence>
												<xs:element minOccurs="0" name="DistanceFromSubway"
												type="LengthMeasurement">
												<xs:annotation>
												<xs:documentation>[ft]</xs:documentation>
												</xs:annotation>
												</xs:element>
												<xs:element minOccurs="0" name="DistanceFromBus"
												type="LengthMeasurement">
												<xs:annotation>
												<xs:documentation>[ft]</xs:documentation>
												</xs:annotation>
												</xs:element>
												<xs:element minOccurs="0" name="DistanceFromTrain"
												type="LengthMeasurement">
												<xs:annotation>
												<xs:documentation>[ft]</xs:documentation>
												</xs:annotation>
												</xs:element>
											</xs:sequence>
										</xs:complexType>
									</xs:element>
									<xs:element minOccurs="0" name="WalkingScore"
										type="IntegerGreaterThanOrEqualToZero"/>
									<xs:element minOccurs="0" name="WalkingScoreSource"
										type="xs:string"/>
									<xs:element minOccurs="0" name="FuelTypesAvailable">
										<xs:annotation>
											<xs:documentation>Fuels available on site via utility lines/pipes or delivery.</xs:documentation>
										</xs:annotation>
										<xs:complexType>
											<xs:sequence>
												<xs:element maxOccurs="unbounded" name="Fuel"
												type="FuelType"/>
											</xs:sequence>
										</xs:complexType>
									</xs:element>
									<xs:element minOccurs="0" ref="extension"/>
								</xs:sequence>
							</xs:complexType>
						</xs:element>
						<xs:element minOccurs="0" name="BuildingOccupancy">
							<xs:complexType>
								<xs:sequence>
									<xs:element minOccurs="0" name="HouseholdType"
										type="HouseholdType"/>
									<xs:element minOccurs="0" name="YearOccupied" type="Year">
										<xs:annotation>
											<xs:documentation>The year the current occupants moved into the building</xs:documentation>
										</xs:annotation>
									</xs:element>
									<xs:element minOccurs="0" name="ResidentPopulationType"
										type="ResidentPopulationType"/>
									<xs:element minOccurs="0" name="Occupancy" type="Occupancy"/>
									<xs:element name="NumberofResidents" type="PeopleCount"
										minOccurs="0"/>
									<xs:element minOccurs="0" name="NumberofAdults"
										type="PeopleCount">
										<xs:annotation>
											<xs:documentation>18 or older</xs:documentation>
										</xs:annotation>
									</xs:element>
									<xs:element minOccurs="0" name="NumberofChildren"
										type="IntegerGreaterThanOrEqualToZero">
										<xs:annotation>
											<xs:documentation>less than 18 years old</xs:documentation>
										</xs:annotation>
									</xs:element>
									<xs:element minOccurs="0" name="PubliclySubsidized"
										type="xs:boolean"/>
									<xs:element minOccurs="0" name="LowIncome" type="xs:boolean"/>
									<xs:element minOccurs="0" name="OccupantIncomeRange"
										type="FractionGreaterThanOne">
										<xs:annotation>
											<xs:documentation>Percentage as a fraction (50% = 0.5)</xs:documentation>
										</xs:annotation>
									</xs:element>
									<xs:element minOccurs="0" name="OccupantIncomeRangeUnits"
										type="OccupantIncomeRangeUnits">
										<xs:annotation>
											<xs:documentation>AMI = Area Median Income; FPL = Federal Poverty Level</xs:documentation>
										</xs:annotation>
									</xs:element>
									<xs:element minOccurs="0" name="HighestLevelofOccupantEducation"
										type="EducationLevels"/>
									<xs:element minOccurs="0" ref="extension"/>
								</xs:sequence>
							</xs:complexType>
						</xs:element>
						<xs:element minOccurs="0" name="BuildingConstruction">
							<xs:complexType>
								<xs:sequence>
									<xs:element name="YearBuilt" type="Year" minOccurs="0"/>
									<xs:element minOccurs="0" name="YearBuiltKnownOrEstimated"
										type="KnownOrEstimated"/>
									<xs:element minOccurs="0" name="YearofLastRemodel" type="Year"/>
									<xs:element name="ResidentialFacilityType"
										type="ResidentialFacilityType" minOccurs="0"/>
									<xs:element minOccurs="0" name="PassiveSolar" type="xs:boolean">
										<xs:annotation>
											<xs:documentation>Passive solar design—also known as climatic design—involves using a building's windows, walls, and floors to collect, store, and distribute solar energy in the form of heat in the winter and reject solar heat in the summer. (source: http://www.eere.energy.gov/basics/buildings/passive_solar_design.html)</xs:documentation>
										</xs:annotation>
									</xs:element>
									<xs:element minOccurs="0" name="BuildingHeight"
										type="LengthMeasurement">
										<xs:annotation>
											<xs:documentation>[ft] height of building</xs:documentation>
										</xs:annotation>
									</xs:element>
									<xs:element minOccurs="0" name="NumberofUnits"
										type="IntegerGreaterThanZero"/>
									<xs:element minOccurs="0" name="NumberofFloors"
										type="NumberOfFloorsType">
										<xs:annotation>
											<xs:documentation>Total number of floors including a basement, whether conditioned or unconditioned</xs:documentation>
										</xs:annotation>
									</xs:element>
									<xs:element minOccurs="0" name="NumberofConditionedFloors"
										type="NumberOfFloorsType">
										<xs:annotation>
											<xs:documentation>Number of floors that are heated/cooled including a basement</xs:documentation>
										</xs:annotation>
									</xs:element>
									<xs:element minOccurs="0"
										name="NumberofConditionedFloorsAboveGrade"
										type="NumberOfFloorsType">
										<xs:annotation>
											<xs:documentation>Number of floors above grade that are heated/cooled</xs:documentation>
										</xs:annotation>
									</xs:element>
									<xs:element name="AverageCeilingHeight" type="LengthMeasurement"
										minOccurs="0">
										<xs:annotation>
											<xs:documentation>[ft] Average distance from the floor to the ceiling</xs:documentation>
										</xs:annotation>
									</xs:element>
									<xs:element minOccurs="0" name="FloorToFloorHeight"
										type="LengthMeasurement">
										<xs:annotation>
											<xs:documentation>[ft] distance between floors</xs:documentation>
										</xs:annotation>
									</xs:element>
									<xs:element minOccurs="0" name="NumberofRooms"
										type="IntegerGreaterThanZero"/>
									<xs:element name="NumberofBedrooms"
										type="IntegerGreaterThanOrEqualToZero" minOccurs="0"/>
									<xs:element name="NumberofBathrooms"
										type="IntegerGreaterThanZero" minOccurs="0"/>
									<xs:element minOccurs="0" name="NumberofCompleteBathrooms"
										type="IntegerGreaterThanZero">
										<xs:annotation>
											<xs:documentation>Number of bathrooms with a tub or shower</xs:documentation>
										</xs:annotation>
									</xs:element>
									<xs:element minOccurs="0" name="BuildingFootprintArea"
										type="SurfaceArea">
										<xs:annotation>
											<xs:documentation>[sq.ft.]</xs:documentation>
										</xs:annotation>
									</xs:element>
									<xs:element minOccurs="0" name="FootprintShape"
										type="FootprintShape"/>
									<xs:element minOccurs="0" name="GrossFloorArea"
										type="SurfaceArea">
										<xs:annotation>
											<xs:documentation>[sq.ft.]
Gross floor area (based on ASHRAE definition) is the sum of the floor areas of the spaces within the building, including basements, mezzanine and intermediate‐floored tiers, and penthouses with headroom height of 7.5 ft (2.2 meters) or greater. Measurements must be taken from the exterior faces of exterior walls OR from the centerline of walls separating buildings, OR from the centerline of walls separating spaces. Excludes non‐enclosed (or non‐enclosable) roofed‐over areas such as exterior covered walkways, porches, terraces or steps, roof overhangs, and similar features. Excludes air shafts, pipe trenches, and chimneys. Excludes floor area dedicated to the parking and circulation of motor vehicles.</xs:documentation>
										</xs:annotation>
									</xs:element>
									<xs:element minOccurs="0" name="NetFloorArea" type="SurfaceArea">
										<xs:annotation>
											<xs:documentation>[sq.ft.]
The floor area of an occupiable space defined by the inside surfaces of its walls but excluding shafts, column enclosures, and other permanently enclosed, inaccessible, and unoccupiable areas. Obstructions in the space such as furnishings, display or storage racks, and other obstructions, whether temporary or permanent, may not be deducted from the space are considered to be part of the net occupiable area.</xs:documentation>
										</xs:annotation>
									</xs:element>
									<xs:element name="ConditionedFloorArea" type="SurfaceArea"
										minOccurs="0">
										<xs:annotation>
											<xs:documentation>[sq.ft.]
All finished space that is within the (insulated) conditioned space boundary (that is, within the insulated envelope), regardless of HVAC configuration.</xs:documentation>
										</xs:annotation>
									</xs:element>
									<xs:element minOccurs="0" name="FinishedFloorArea"
										type="SurfaceArea">
										<xs:annotation>
											<xs:documentation>[sq.ft.] Floor area of home that is finished and assumed to be occupied.</xs:documentation>
										</xs:annotation>
									</xs:element>
									<xs:element name="NumberofStoriesAboveGrade"
										type="IntegerGreaterThanZero" minOccurs="0"/>
									<xs:element minOccurs="0" name="CooledFloorArea"
										type="SurfaceArea">
										<xs:annotation>
											<xs:documentation>[sq.ft.]
The total area of all enclosed spaces measured to the internal face of the external walls. Included are areas of sloping surfaces such as staircases, galleries, raked auditoria, and tiered terraces where the area taken is from the area on the plan. Excluded are areas that are not enclosed such as open floors, covered ways and balconies.</xs:documentation>
										</xs:annotation>
									</xs:element>
									<xs:element minOccurs="0" name="HeatedFloorArea"
										type="SurfaceArea">
										<xs:annotation>
											<xs:documentation>[sq.ft.]
The total area of all enclosed spaces measured to the internal face of the external walls. Included are areas of sloping surfaces such as staircases, galleries, raked auditoria, and tiered terraces where the area taken is from the area on the plan. Excluded are areas that are not enclosed such as open floors, covered ways and balconies.</xs:documentation>
										</xs:annotation>
									</xs:element>
									<xs:element minOccurs="0" name="UnconditionedFloorArea"
										type="SurfaceArea">
										<xs:annotation>
											<xs:documentation>[sq.ft.]
An enclosed space within a building that does not meet the requirements of a conditioned space. Spaces that have no control over thermal conditions but intentionally or unintentionally receive thermal energy from adjacent spaces are considered unconditioned spaces (such as an attached garage on a house or a vestibule with no thermal comfort criteria). Spaces that are ventilated only to maintain air quality are considered unconditioned spaces (such as a parking garage with no thermal comfort criteria).</xs:documentation>
										</xs:annotation>
									</xs:element>
									<xs:element minOccurs="0" name="BuildingVolume" type="Volume">
										<xs:annotation>
											<xs:documentation>[cu.ft.]
A volume of a building surrounded by solid surfaces such as walls, roofs, floors, fenestration, and doors where the total opening area to the outside can be reduced to less than 1% of the Gross Interior Floor Area of the space. Spaces that are temporarily enclosed such as patios enclosed with tenting are not considered Enclosed Spaces for annual building analysis. These spaces should be treated as exterior to the building.</xs:documentation>
										</xs:annotation>
									</xs:element>
									<xs:element name="ConditionedBuildingVolume" type="Volume"
										minOccurs="0">
										<xs:annotation>
											<xs:documentation>[cu.ft.]
Volume inside the building envelope of the conditioned spaces. This metric can be calculated as the volume of the building if every space is conditioned or on a floor-by-floor basis. For spaces with vertical walls and horizontal ceilings and floors, this is calculated as the Gross Conditioned Floor Area times the height from the top surface of the finished floor to the top surface of the finished floor separating levels of the building or to the inside surface of the roof for the top floor. The volume of spaces that have nonvertical walls or nonhorizontal ceilings of floors should be calculated separately to properly account for the non-rectangular geometry. This metric does include the volume of floor or ceiling return air plenums.</xs:documentation>
										</xs:annotation>
									</xs:element>
									<xs:element name="FoundationType" minOccurs="0"
										type="FoundationType">
										<xs:annotation>
											<xs:documentation>Primary foundation type of building</xs:documentation>
										</xs:annotation>
									</xs:element>
									<xs:element name="AtticType" type="AtticType" minOccurs="0">
										<xs:annotation>
											<xs:documentation>Primary attic type of building</xs:documentation>
										</xs:annotation>
									</xs:element>
									<xs:element name="AverageAtticRValue" type="RValue"
										minOccurs="0"/>
									<xs:element name="AverageWallRValue" type="RValue" minOccurs="0"/>
									<xs:element name="AverageFloorRValue" type="RValue"
										minOccurs="0"/>
									<xs:element name="AverageDuctRValue" type="RValue" minOccurs="0"/>
									<xs:element minOccurs="0" name="GaragePresent" type="xs:boolean"/>
									<xs:element minOccurs="0" name="GarageLocation"
										type="GarageLocation"/>
									<xs:element minOccurs="0" name="SpaceAboveGarage"
										type="SpaceAboveGarage"/>
									<xs:element maxOccurs="unbounded" minOccurs="0"
										name="EnergyScore" type="EnergyScoreType"/>
									<xs:element minOccurs="0" ref="extension"/>
								</xs:sequence>
							</xs:complexType>
						</xs:element>
						<xs:element name="AnnualEnergyUse" minOccurs="0">
							<xs:complexType>
								<xs:sequence>
									<xs:element name="ConsumptionInfo" type="ConsumptionInfoType"
										maxOccurs="unbounded"/>
								</xs:sequence>
							</xs:complexType>
						</xs:element>
						<xs:element minOccurs="0" ref="extension"/>
					</xs:sequence>
				</xs:complexType>
			</xs:element>
			<xs:element name="ClimateandRiskZones" minOccurs="0">
				<xs:complexType>
					<xs:sequence minOccurs="0">
						<xs:element name="ClimateZoneDOE" type="ClimateZoneDOE" minOccurs="0"/>
						<xs:element name="ClimateZoneIECC" minOccurs="0" type="IECCClimateZoneType"
							maxOccurs="unbounded"/>
						<xs:element name="RadonZone" type="RadonZone" minOccurs="0"/>
						<xs:element name="TermiteZone" type="TermiteZone" minOccurs="0"/>
						<xs:element name="HurricaneZone" type="xs:boolean" minOccurs="0"/>
						<xs:element name="FloodZone" type="xs:boolean" minOccurs="0"/>
						<xs:element name="EarthquakeZone" type="EarthquakeZone" minOccurs="0"/>
						<xs:element maxOccurs="unbounded" minOccurs="0" name="WeatherStation"
							type="WeatherStation">
							<xs:annotation>
								<xs:documentation>Weather location used in model simulation and/or utility bill regression analysis</xs:documentation>
							</xs:annotation>
						</xs:element>
						<xs:element ref="extension" minOccurs="0"/>
					</xs:sequence>
				</xs:complexType>
			</xs:element>
			<xs:element minOccurs="0" name="Zones" type="Zones"/>
			<xs:element name="Enclosure" type="Enclosure" minOccurs="0"/>
			<xs:element name="Systems" type="Systems" minOccurs="0"/>
			<xs:element name="Appliances" type="Appliances" minOccurs="0"/>
			<xs:element name="Lighting" type="Lighting" minOccurs="0"/>
			<xs:element minOccurs="0" name="Pools" type="Pools"/>
			<xs:element name="MiscLoads" type="MiscLoads" minOccurs="0"/>
			<xs:element minOccurs="0" name="HealthAndSafety" type="HealthAndSafety"/>
			<xs:element minOccurs="0" ref="extension"/>
		</xs:sequence>
	</xs:complexType>
	<xs:complexType name="ProjectDetailsType">
		<xs:sequence>
			<xs:element maxOccurs="unbounded" name="ProjectSystemIdentifiers" type="RemoteReference"/>
			<xs:element maxOccurs="unbounded" minOccurs="0" ref="ExternalResource"/>
			<xs:element name="ProgramName" type="ProgramName" minOccurs="0"/>
			<xs:element maxOccurs="1" minOccurs="0" ref="ContractorSystemIdentifiers"/>
			<xs:element minOccurs="0" name="ProgramSponsor" type="ProgramSponsor"/>
			<xs:element minOccurs="0" name="CertifyingOrganization" type="CertifyingOrganization"/>
			<xs:element minOccurs="0" name="CertifyingOrganizationURL" type="xs:string"/>
			<xs:element minOccurs="0" name="YearCertified" type="Year"/>
			<xs:element minOccurs="0" name="ProgramCertificate" maxOccurs="unbounded"
				type="ProgramCertificate"/>
			<xs:element minOccurs="0" name="EnergyStarHomeVersion" type="xs:string"/>
			<xs:element name="ProjectType" type="ProjectType" minOccurs="0"/>
			<xs:element name="Title" type="Title" minOccurs="0"/>
			<xs:element minOccurs="0" ref="ProjectStatus"/>
			<xs:element name="Notes" type="Notes" minOccurs="0"/>
			<xs:element name="StartDate" type="StartDate" minOccurs="0">
				<xs:annotation>
					<xs:documentation>Start date of project</xs:documentation>
				</xs:annotation>
			</xs:element>
			<xs:element name="CompleteDateEstimated" type="CompleteDateEstimated" minOccurs="0">
				<xs:annotation>
					<xs:documentation>Estimated completion date of project</xs:documentation>
				</xs:annotation>
			</xs:element>
			<xs:element name="CompleteDateActual" type="CompleteDateActual" minOccurs="0">
				<xs:annotation>
					<xs:documentation>Actual completion date of project</xs:documentation>
				</xs:annotation>
			</xs:element>
			<xs:element minOccurs="0" name="Hours" type="Hours">
				<xs:annotation>
					<xs:documentation>Amount of time spent by contractor on this stage of the project</xs:documentation>
				</xs:annotation>
			</xs:element>
			<xs:element minOccurs="0" name="FeeCost" type="Cost">
				<xs:annotation>
					<xs:documentation>Cost of any fees associated with the audit or other project activities</xs:documentation>
				</xs:annotation>
			</xs:element>
			<xs:element minOccurs="0" name="ProjectCost" type="TotalCostType">
				<xs:annotation>
					<xs:documentation>Cost of all work proposed or performed</xs:documentation>
				</xs:annotation>
			</xs:element>
			<xs:element name="Incentives" minOccurs="0">
				<xs:complexType>
					<xs:sequence>
						<xs:element maxOccurs="unbounded" name="Incentive"
							type="IncentiveDetailsType"/>
					</xs:sequence>
				</xs:complexType>
			</xs:element>
			<xs:element minOccurs="0" name="EnergySavingsInfo" type="EnergySavingsType"
				maxOccurs="2"/>
			<xs:element maxOccurs="2" minOccurs="0" name="WaterSavingsInfo" type="WaterSavingsType"/>
			<xs:element minOccurs="0" name="Measures">
				<xs:complexType>
					<xs:sequence>
						<xs:element maxOccurs="unbounded" name="Measure" type="MeasureDetailsType"/>
					</xs:sequence>
				</xs:complexType>
			</xs:element>
			<xs:element ref="extension" minOccurs="0"/>
		</xs:sequence>
	</xs:complexType>
	<xs:complexType name="EnergyScoreType">
		<xs:sequence>
			<xs:element name="ScoreType">
				<xs:annotation>
					<xs:documentation>The Home Energy Score is an asset rating for homes, developed and administered by the U.S. Department of Energy. After conducting a brief walk thru of a home, a qualified assessor calculates a home's score on a 10 point scale using a standard scoring tool, with 10 reflecting homes that use the least amount of energy assuming standard operating conditions (US DOE).

The Home Energy Rating System (HERS) index is a measure of a home's energy efficiency. It can also be used to inspect and calculate a home's energy performance. The lower a home's HERS Index Score, the better its efficiency.</xs:documentation>
				</xs:annotation>
				<xs:simpleType>
					<xs:restriction base="xs:string">
						<xs:enumeration value="RESNET HERS"/>
						<xs:enumeration value="US DOE Home Energy Score"/>
						<xs:enumeration value="other"/>
					</xs:restriction>
				</xs:simpleType>
			</xs:element>
			<xs:element minOccurs="0" name="OtherScoreType">
				<xs:annotation>
					<xs:documentation>Name of the score type if "other" is selected in ScoreType.</xs:documentation>
				</xs:annotation>
			</xs:element>
			<xs:element minOccurs="0" name="ScoreDate" type="xs:date"/>
			<xs:element name="Score" type="xs:integer"/>
			<xs:element minOccurs="0" ref="extension"/>
		</xs:sequence>
	</xs:complexType>
	<xs:complexType name="TotalCostType">
		<xs:sequence>
			<xs:element name="TotalCostHealthSafetyMeasures" type="TotalCostHealthSafetyMeasures"
				minOccurs="1"/>
			<xs:element name="TotalCostQualEnergyMeasures" type="TotalCostQualEnergyMeasures"
				minOccurs="1"/>
		</xs:sequence>
	</xs:complexType>
	<xs:complexType name="MeasureDetailsType">
		<xs:sequence>
			<xs:element name="MeasureSystemIdentifiers">
				<xs:annotation>
					<xs:documentation>These are the system identifiers for a specific measure on a job</xs:documentation>
				</xs:annotation>
				<xs:complexType>
					<xs:sequence>
						<xs:element maxOccurs="unbounded" ref="SystemIdentifiersInfo"/>
					</xs:sequence>
				</xs:complexType>
			</xs:element>
			<xs:element maxOccurs="unbounded" minOccurs="0" ref="ExternalResource"/>
			<xs:element name="MeasureCode" type="MeasureCode" minOccurs="0"/>
			<xs:element name="MeasureDescription" type="MeasureDescription" minOccurs="0"/>
			<xs:element minOccurs="0" name="Quantity">
				<xs:complexType>
					<xs:sequence>
						<xs:element name="Units" type="xs:string"/>
						<xs:element name="Value" type="Quantity"/>
					</xs:sequence>
				</xs:complexType>
			</xs:element>
			<xs:element name="Location" type="UnitLocation" minOccurs="0"/>
			<xs:element name="EstimatedLife" type="EstimatedLife" minOccurs="0"/>
			<xs:element name="InstallationDate" type="InstallationDate" minOccurs="0"/>
			<xs:element name="Cost" type="Cost" minOccurs="0"/>
			<xs:element name="UnitPricingIndicator" type="xs:boolean" minOccurs="0"/>
			<xs:element minOccurs="0" name="Incentives">
				<xs:complexType>
					<xs:sequence>
						<xs:element maxOccurs="unbounded" name="Incentive"
							type="IncentiveDetailsType"/>
					</xs:sequence>
				</xs:complexType>
			</xs:element>
			<xs:element minOccurs="0" name="ResourceSavingsInfo">
				<xs:complexType>
					<xs:sequence>
						<xs:element maxOccurs="unbounded" name="ResourcesSaved">
							<xs:complexType>
								<xs:sequence>
									<xs:element name="ResourceTypeCode" type="ResourceTypeCode"/>
									<xs:element name="LoadProfile" type="LoadProfile" minOccurs="0">
										<xs:annotation>
											<xs:documentation>A load profile is created using measurements of a customer's electricity use at regular intervals, typically one hour or less, and provides an accurate representation of a customer's usage pattern over time.</xs:documentation>
										</xs:annotation>
									</xs:element>
									<xs:element name="Quantity" type="Quantity"/>
									<xs:element name="AnnualAmount" type="AnnualAmount"
										minOccurs="0"/>
									<xs:element minOccurs="0" ref="extension"/>
								</xs:sequence>
							</xs:complexType>
						</xs:element>
					</xs:sequence>
				</xs:complexType>
			</xs:element>
			<xs:element minOccurs="0" name="EnergySavingsInfo" type="EnergySavingsType"
				maxOccurs="2"/>
			<xs:element maxOccurs="2" minOccurs="0" name="WaterSavingsInfo" type="WaterSavingsType"/>
			<xs:element minOccurs="0" name="CustomerNotes" type="Notes"/>
			<xs:element minOccurs="0" name="WorkscopeNotes" type="Notes"/>
			<xs:element minOccurs="0" name="Status" type="ImprovementStatusType"/>
			<xs:element minOccurs="0" name="NotInstalledReasonCode" type="xs:string"/>
			<xs:element minOccurs="0" name="InstallingContractor" type="RemoteReference"/>
			<xs:element minOccurs="0" name="QA">
				<xs:annotation>
					<xs:documentation>Quality assurance: The observation techniques and activities used externally by an organization to evaluate the effectiveness of their quality management system and to provide feedback that may result in quality improvements (BPI, 2006). </xs:documentation>
				</xs:annotation>
				<xs:complexType>
					<xs:sequence>
						<xs:element name="QAStatus" type="TestResultType"/>
						<xs:element name="QAComments" type="Notes"/>
						<xs:element minOccurs="0" ref="extension"/>
					</xs:sequence>
				</xs:complexType>
			</xs:element>
			<xs:element minOccurs="0" name="ReplacedComponents">
				<xs:annotation>
					<xs:documentation>or removed component</xs:documentation>
				</xs:annotation>
				<xs:complexType>
					<xs:sequence>
						<xs:element maxOccurs="unbounded" name="ReplacedComponent"
							type="RemoteReference"/>
					</xs:sequence>
				</xs:complexType>
			</xs:element>
			<xs:element minOccurs="0" name="InstalledComponents">
				<xs:complexType>
					<xs:sequence>
						<xs:element minOccurs="1" name="InstalledComponent" type="RemoteReference"
							maxOccurs="unbounded"/>
					</xs:sequence>
				</xs:complexType>
			</xs:element>
			<xs:element ref="extension" minOccurs="0"/>
		</xs:sequence>
	</xs:complexType>
	<xs:complexType name="EnergySavingsType">
		<xs:sequence>
			<xs:element minOccurs="0" name="EnergySavingsType" type="MeasuredOrEstimated">
				<xs:annotation>
					<xs:documentation>Indicates whether it is measured energy savings or estimated energy savings.</xs:documentation>
				</xs:annotation>
			</xs:element>
			<xs:element minOccurs="0" name="EnergySavingsReported" type="GrossOrNet"/>
			<xs:element maxOccurs="unbounded" minOccurs="0" name="FuelSavings"
				type="FuelSavingsType"/>
			<xs:element name="DemandSavings" minOccurs="0" type="xs:double">
				<xs:annotation>
					<xs:documentation>[kW] Demand savings from energy efficiency programs</xs:documentation>
				</xs:annotation>
			</xs:element>
			<xs:element name="AnnualPercentReduction" type="xs:double" minOccurs="0">
				<xs:annotation>
					<xs:documentation>should be represented as a fraction (ie 0.5 instead of 50%)</xs:documentation>
				</xs:annotation>
			</xs:element>
			<xs:element ref="extension" minOccurs="0"/>
		</xs:sequence>
	</xs:complexType>
	<xs:complexType name="WaterSavingsType">
		<xs:sequence>
			<xs:element minOccurs="0" name="WaterSavingsType" type="MeasuredOrEstimated"/>
			<xs:element minOccurs="0" name="Units" type="waterUnitType"/>
			<xs:element minOccurs="0" name="TotalSavings" type="xs:double"/>
			<xs:element minOccurs="0" name="TotalDollarSavings" type="xs:double"/>
			<xs:element minOccurs="0" name="PctReduction" type="xs:double">
				<xs:annotation>
					<xs:documentation>should be represented as a fraction (ie 0.5 instead of 50%)</xs:documentation>
				</xs:annotation>
			</xs:element>
			<xs:element minOccurs="0" name="RainBarrels" type="xs:double"/>
			<xs:element minOccurs="0" name="ReclaimedWaterSystem" type="xs:boolean"/>
			<xs:element minOccurs="0" ref="extension"/>
		</xs:sequence>
	</xs:complexType>
	<xs:complexType name="DuctLeakageMeasurementType">
		<xs:sequence>
			<xs:element minOccurs="0" name="DuctType" type="DuctType"/>
			<xs:element name="LeakinessObservedVisualInspection"
				type="LeakinessObservedVisualInspection" minOccurs="0"/>
			<xs:element name="DuctLeakageTestMethod" type="DuctLeakageTestMethod" minOccurs="0"/>
			<xs:element minOccurs="0" name="DuctLeakage">
				<xs:complexType>
					<xs:sequence>
						<xs:element name="Units" type="DuctLeakageTestUnitofMeasure" minOccurs="0"/>
						<xs:element name="Value" type="MeasuredDuctLeakage" minOccurs="0"/>
						<xs:element minOccurs="0" name="TotalOrToOutside"
							type="DuctLeakageTotalOrToOutside"/>
					</xs:sequence>
				</xs:complexType>
			</xs:element>
			<xs:element minOccurs="0" name="EffectiveLeakageArea" type="SurfaceArea">
				<xs:annotation>
					<xs:documentation>The Leakage Area is defined in TECBLAST as the size of a sharp edged orifice which would leak at the same flow rate as the measured leakage, if the orifice were subjected to the Test Pressure.
Leakage Area [sq in] = Duct System Leakage Rate [CFM] / (1.06 * (Test Pressure [Pa]) ^ 0.5)</xs:documentation>
				</xs:annotation>
			</xs:element>
			<xs:element minOccurs="0" ref="extension"/>
		</xs:sequence>
	</xs:complexType>
	<xs:complexType name="ConsumptionInfoType">
		<xs:sequence>
			<xs:element name="UtilityID" type="RemoteReference"/>
			<xs:element name="ConsumptionType" type="EnergyAndWaterUseTypeDescription"/>
			<xs:element maxOccurs="unbounded" minOccurs="0" ref="ExternalResource"/>
			<xs:element maxOccurs="unbounded" name="ConsumptionDetail">
				<xs:annotation>
					<xs:documentation>Consumption records with enough granularity to be able to use smart meter data.</xs:documentation>
				</xs:annotation>
				<xs:complexType>
					<xs:sequence>
						<xs:element name="Consumption" type="xs:double">
							<xs:annotation>
								<xs:documentation>Negative number for renewable generation. Positive number for consumption.</xs:documentation>
							</xs:annotation>
						</xs:element>
						<xs:element name="StartDateTime" type="xs:dateTime" minOccurs="0">
							<xs:annotation>
								<xs:documentation>Date/time stamp in the ISO 8601 format when the usage measured began.</xs:documentation>
							</xs:annotation>
						</xs:element>
						<xs:element name="EndDateTime" type="xs:dateTime" minOccurs="0">
							<xs:annotation>
								<xs:documentation>Date/time stamp of the meter reading.</xs:documentation>
							</xs:annotation>
						</xs:element>
						<xs:element minOccurs="0" name="ReadingType" type="MeterReadingType"/>
						<xs:element name="ConsumptionCost" type="xs:double" minOccurs="0"/>
						<xs:element ref="extension" minOccurs="0"/>
					</xs:sequence>
				</xs:complexType>
			</xs:element>
			<xs:element name="MarginalRate" type="xs:double" minOccurs="0"/>
			<xs:element minOccurs="0" name="BaseLoad" type="xs:double">
				<xs:annotation>
					<xs:documentation>Baseload power is the energy consumed for the day-to-day operation of a home that is not used as a response to outside weather (i.e. excludes heating and cooling) (Krigger and Dorsi, 2009).</xs:documentation>
				</xs:annotation>
			</xs:element>
			<xs:element minOccurs="0" name="BPI2400Inputs" type="BPI2400Inputs">
				<xs:annotation>
					<xs:documentation>The following fields are to support BPI-2400</xs:documentation>
				</xs:annotation>
			</xs:element>
			<xs:element ref="extension" minOccurs="0"/>
		</xs:sequence>
	</xs:complexType>
	<xs:complexType name="BPI2400Inputs">
		<xs:sequence>
			<xs:element minOccurs="0" name="WeatherRegressionBeginDate" type="xs:date"/>
			<xs:element minOccurs="0" name="WeatherRegressionEndDate" type="xs:date"/>
			<xs:element minOccurs="0" name="CalibrationQualification"
				type="BPI2400CalibrationQualification">
				<xs:annotation>
					<xs:documentation>This identifies which data quality requirements (if any) were met by the bills for the relevant energy source and therefore which calibration metrics (if any) are used to determine whether the calibrated model is accepted.</xs:documentation>
				</xs:annotation>
			</xs:element>
			<xs:element minOccurs="0" name="CalibrationWeatherRegressionCVRMSE" type="xs:double">
				<xs:annotation>
					<xs:documentation>Detailed Calibration Weather Regression CV-RMSE. Eqn. 3.2.2.G.i  of BPI-2400. Percentage expressed as a fraction (ie 10% = 0.1)</xs:documentation>
				</xs:annotation>
			</xs:element>
			<xs:element minOccurs="0" name="WeatherNormalizedHeatingUsage" type="xs:double">
				<xs:annotation>
					<xs:documentation>Weather Normalized Annual Heating Usage</xs:documentation>
				</xs:annotation>
			</xs:element>
			<xs:element minOccurs="0" name="WeatherNormalizedCoolingUsage" type="xs:double">
				<xs:annotation>
					<xs:documentation>Weather Normalized Annual Cooling Usage</xs:documentation>
				</xs:annotation>
			</xs:element>
			<xs:element minOccurs="0" name="WeatherNormalizedBaseloadUsage" type="xs:double">
				<xs:annotation>
					<xs:documentation>Weather Normalized Annual Baseload Usage</xs:documentation>
				</xs:annotation>
			</xs:element>
			<xs:element minOccurs="0" name="DetailedModelCalibrationHeatingBiasError"
				type="xs:double">
				<xs:annotation>
					<xs:documentation>Eqn. 3.2.3.A.i  of BPI-2400. Percentage expressed as a fraction (ie 10% = 0.1)</xs:documentation>
				</xs:annotation>
			</xs:element>
			<xs:element minOccurs="0" name="DetailedModelCalibrationHeatingAbsoluteError"
				type="xs:double">
				<xs:annotation>
					<xs:documentation>Eqn. 3.2.3.A.ii  of BPI-2400. In either kWh for electricity or MMBTU for all other fuels.</xs:documentation>
				</xs:annotation>
			</xs:element>
			<xs:element minOccurs="0" name="DetailedModelCalibrationCoolingBiasError"
				type="xs:double">
				<xs:annotation>
					<xs:documentation>Percentage expressed as a fraction (ie 10% = 0.1)</xs:documentation>
				</xs:annotation>
			</xs:element>
			<xs:element minOccurs="0" name="DetailedModelCalibrationCoolingAbsoluteError"
				type="xs:double">
				<xs:annotation>
					<xs:documentation>In either kWh for electricity or MMBTU for all other fuels.</xs:documentation>
				</xs:annotation>
			</xs:element>
			<xs:element minOccurs="0" name="DetailedModelCalibrationBaseloadBiasError"
				type="xs:double">
				<xs:annotation>
					<xs:documentation>Percentage expressed as a fraction (ie 10% = 0.1)</xs:documentation>
				</xs:annotation>
			</xs:element>
			<xs:element minOccurs="0" name="DetailedModelCalibrationBaseloadAbsoluteError"
				type="xs:double">
				<xs:annotation>
					<xs:documentation>In either kWh for electricity or MMBTU for all other fuels.</xs:documentation>
				</xs:annotation>
			</xs:element>
			<xs:element minOccurs="0" name="SimplifiedModelCalibrationHeatingBiasError"
				nillable="true" type="xs:double">
				<xs:annotation>
					<xs:documentation>Used to determine model calibration acceptance when bills fail Detailed criteria, but meet simple criteria. Percentage expressed as a fraction (ie 10% = 0.1)</xs:documentation>
				</xs:annotation>
			</xs:element>
			<xs:element minOccurs="0" name="SimplifiedModelCalibrationCoolingBiasError"
				type="xs:double">
				<xs:annotation>
					<xs:documentation>Used to determine model calibration acceptance when bills fail Detailed criteria, but meet simple criteria. Percentage expressed as a fraction (ie 10% = 0.1)</xs:documentation>
				</xs:annotation>
			</xs:element>
			<xs:element minOccurs="0" name="SimplifiedModelCalibrationBaseloadBiasError"
				nillable="true" type="xs:double">
				<xs:annotation>
					<xs:documentation>Used to determine model calibration acceptance when bills fail Detailed criteria, but meet simple criteria. Percentage expressed as a fraction (ie 10% = 0.1)</xs:documentation>
				</xs:annotation>
			</xs:element>
			<xs:element minOccurs="0" name="SimplifiedModelCalibrationTotalBiasError"
				type="xs:double">
				<xs:annotation>
					<xs:documentation>Used to determine model calibration acceptance when bills fail Detailed criteria, but meet simple criteria. Percentage expressed as a fraction (ie 10% = 0.1)</xs:documentation>
				</xs:annotation>
			</xs:element>
			<xs:element minOccurs="0" ref="extension"/>
		</xs:sequence>
	</xs:complexType>
	<xs:complexType name="EnergyAndWaterUseTypeDescription">
		<xs:choice>
			<xs:element name="Energy">
				<xs:complexType>
					<xs:sequence>
						<xs:element name="FuelType" type="FuelType">
							<xs:annotation>
								<xs:documentation>Energy Type</xs:documentation>
							</xs:annotation>
						</xs:element>
						<xs:element name="UnitofMeasure" type="energyUnitType"/>
						<xs:element minOccurs="0" name="MeteringConfiguration"
							type="MeteringConfiguration">
							<xs:annotation>
								<xs:documentation>direct metering = tenants directly metered;
master meter without sub-metering = tenants not sub metered;
master meter with sub-metering = tenant sub-metered by building owner</xs:documentation>
							</xs:annotation>
						</xs:element>
						<xs:element minOccurs="0" name="EmissionsFactors">
							<xs:complexType>
								<xs:sequence>
									<xs:element name="EmissionsFactor" maxOccurs="unbounded">
										<xs:complexType>
											<xs:sequence>
												<xs:element name="EmissionType" type="EmissionType"/>
												<xs:element name="EmissionUnits"
												type="EmissionUnits"/>
												<xs:element name="Emissions" type="xs:double"/>
											</xs:sequence>
										</xs:complexType>
									</xs:element>
								</xs:sequence>
							</xs:complexType>
						</xs:element>
						<xs:element minOccurs="0" name="FuelInterruptibility"
							type="FuelInterruptibility"/>
						<xs:element minOccurs="0" name="SharedEnergySystem"
							type="SharedEnergySystem"/>
						<xs:element minOccurs="0" name="IntervalType" type="IntervalType"/>
						<xs:element minOccurs="0" name="ReadingTimeZone" type="xs:string"/>
						<xs:element minOccurs="0" name="MarginalEnergyCostRate" type="xs:double">
							<xs:annotation>
								<xs:documentation>[$/energy unit] The cost of providing an additional unit of output</xs:documentation>
							</xs:annotation>
						</xs:element>
						<xs:element minOccurs="0" name="EnergyUseIntensity" type="xs:double">
							<xs:annotation>
								<xs:documentation>[kBtu/ft^2] Energy use intensity (EUI) is a unit of measurement that describes a building's energy use. EUI represents the energy consumed by a building relative to its size.</xs:documentation>
							</xs:annotation>
						</xs:element>
						<xs:element minOccurs="0" name="PeakSeason" type="PeakSeason">
							<xs:annotation>
								<xs:documentation>Period during which electrical power is expected to be provided at a significantly higher than average supply level.</xs:documentation>
							</xs:annotation>
						</xs:element>
						<xs:element minOccurs="0" ref="extension"/>
					</xs:sequence>
				</xs:complexType>
			</xs:element>
			<xs:element name="Water">
				<xs:complexType>
					<xs:sequence>
						<xs:element name="WaterType" type="WaterType"/>
						<xs:element name="UnitofMeasure" type="waterUnitType"/>
						<xs:element minOccurs="0" name="MarginalWaterCostRate" type="xs:double"/>
						<xs:element minOccurs="0" name="WaterUseIntensity">
							<xs:annotation>
								<xs:documentation>Water use intensity is defined as annual water use divided by total gross square footage of facility space reported in gallons per square foot (DOE, 2013). This element may also be reported as gallons, per day, per person.</xs:documentation>
							</xs:annotation>
							<xs:complexType>
								<xs:sequence>
									<xs:element name="Units" type="WaterUseIntensityUnits"/>
									<xs:element name="Value" type="xs:double"/>
								</xs:sequence>
							</xs:complexType>
						</xs:element>
						<xs:element minOccurs="0" ref="extension"/>
					</xs:sequence>
				</xs:complexType>
			</xs:element>
		</xs:choice>
	</xs:complexType>
	<xs:complexType name="ModeledUsageType">
		<xs:sequence>
			<xs:element name="EnergyType" type="FuelType">
				<xs:annotation>
					<xs:documentation/>
				</xs:annotation>
			</xs:element>
			<xs:element name="UnitofMeasure" type="energyUnitType"/>
			<xs:element minOccurs="0" name="AnnualConsumption" type="xs:double"/>
			<xs:element minOccurs="0" name="AnnualFuelCost" type="xs:double"/>
			<xs:element maxOccurs="unbounded" minOccurs="0" name="ConsumptionByEndUse"
				type="EndUseInfoType"/>
			<xs:element minOccurs="0" name="BaseLoad" type="xs:double">
				<xs:annotation>
					<xs:documentation>Baseload power is the energy consumed for the day-to-day operation of a home that is not used as a response to outside weather (i.e. excludes heating and cooling) (Krigger and Dorsi, 2009).</xs:documentation>
				</xs:annotation>
			</xs:element>
			<xs:element minOccurs="0" name="ElectricityDemandKW" type="xs:double"/>
			<xs:element ref="extension" minOccurs="0"/>
		</xs:sequence>
	</xs:complexType>
	<xs:complexType name="StudProperties">
		<xs:sequence>
			<xs:element minOccurs="0" name="Size" type="StudSize">
				<xs:annotation>
					<xs:documentation>Type of stud, joist, etc. (2x4, 2x6, etc)</xs:documentation>
				</xs:annotation>
			</xs:element>
			<xs:element minOccurs="0" name="Spacing" type="LengthMeasurement">
				<xs:annotation>
					<xs:documentation>[in] Spacing on center</xs:documentation>
				</xs:annotation>
			</xs:element>
			<xs:element minOccurs="0" name="FramingFactor" type="Fraction"/>
			<xs:element minOccurs="0" name="Material" type="StudMaterial"/>
			<xs:element minOccurs="0" ref="extension"/>
		</xs:sequence>
	</xs:complexType>
	<xs:complexType name="TelephoneInfoType">
		<xs:sequence>
			<xs:element name="TelephoneType" type="TelephoneTypeCode" minOccurs="0"/>
			<xs:element name="TelephoneNumber" type="TelephoneNumber"/>
			<xs:element minOccurs="0" name="PreferredContactMethod" type="xs:boolean"/>
			<xs:element name="TelephoneExtension" type="TelephoneExtension" minOccurs="0"/>
			<xs:element ref="extension" minOccurs="0"/>
		</xs:sequence>
	</xs:complexType>
	<xs:complexType name="EmailInfoType">
		<xs:sequence>
			<xs:element name="EmailType" type="EmailTypeCode" minOccurs="0"/>
			<xs:element name="EmailAddress" type="EmailAddress"/>
			<xs:element minOccurs="0" name="PreferredContactMethod" type="xs:boolean"/>
			<xs:element ref="extension" minOccurs="0"/>
		</xs:sequence>
	</xs:complexType>
	<xs:complexType name="BusinessInfoType">
		<xs:sequence>
			<xs:group ref="SystemInfo"/>
			<xs:element name="BusinessName" type="xs:string"/>
			<xs:element name="BusinessType" type="BusinessType" minOccurs="0"/>
			<xs:element name="BusinessSpecialization" type="BusinessSpecialization" minOccurs="0"/>
			<xs:element name="Certification" type="BusinessCertification" minOccurs="0"
				maxOccurs="unbounded"/>
			<xs:element minOccurs="0" maxOccurs="unbounded" name="BusinessContact"
				type="BusinessContactInfoType"/>
			<xs:element minOccurs="0" maxOccurs="unbounded" name="TelephoneInfo"
				type="TelephoneInfoType"/>
			<xs:element minOccurs="0" maxOccurs="unbounded" name="EmailInfo" type="EmailInfoType"/>
			<xs:element ref="extension" minOccurs="0"/>
		</xs:sequence>
	</xs:complexType>
	<xs:complexType name="BusinessContactInfoType">
		<xs:sequence>
			<xs:element name="ContactType" type="BusinessContactType" minOccurs="0"/>
			<xs:element minOccurs="0" name="Person" type="IndividualInfo"/>
			<xs:element ref="extension" minOccurs="0"/>
		</xs:sequence>
	</xs:complexType>
	<xs:group name="WindowInfo">
		<xs:sequence>
			<xs:group ref="SystemInfo"/>
			<xs:element name="Area" type="SurfaceArea" minOccurs="0">
				<xs:annotation>
					<xs:documentation>[sq.ft.] Total window surface area for this group of windows</xs:documentation>
				</xs:annotation>
			</xs:element>
			<xs:element minOccurs="0" name="Quantity" type="IntegerGreaterThanZero">
				<xs:annotation>
					<xs:documentation>Number of windows in the group</xs:documentation>
				</xs:annotation>
			</xs:element>
			<xs:element name="Azimuth" type="AzimuthType" minOccurs="0">
				<xs:annotation>
					<xs:documentation>[deg]</xs:documentation>
				</xs:annotation>
			</xs:element>
			<xs:element minOccurs="0" name="Orientation" type="OrientationType"/>
			<xs:element name="FrameType" minOccurs="0">
				<xs:complexType>
					<xs:choice>
						<xs:element name="Aluminum">
							<xs:complexType>
								<xs:sequence>
									<xs:element minOccurs="0" name="ThermalBreak" type="xs:boolean"/>
									<xs:element minOccurs="0" ref="extension"/>
								</xs:sequence>
							</xs:complexType>
						</xs:element>
						<xs:element name="Composite">
							<xs:complexType>
								<xs:sequence>
									<xs:element minOccurs="0" ref="extension"/>
								</xs:sequence>
							</xs:complexType>
						</xs:element>
						<xs:element name="Fiberglass">
							<xs:complexType>
								<xs:sequence>
									<xs:element minOccurs="0" ref="extension"/>
								</xs:sequence>
							</xs:complexType>
						</xs:element>
						<xs:element name="Metal">
							<xs:complexType>
								<xs:sequence>
									<xs:element minOccurs="0" name="ThermalBreak" type="xs:boolean"/>
									<xs:element minOccurs="0" ref="extension"/>
								</xs:sequence>
							</xs:complexType>
						</xs:element>
						<xs:element name="Vinyl">
							<xs:complexType>
								<xs:sequence>
									<xs:element minOccurs="0" ref="extension"/>
								</xs:sequence>
							</xs:complexType>
						</xs:element>
						<xs:element name="Wood">
							<xs:complexType>
								<xs:sequence>
									<xs:element minOccurs="0" ref="extension"/>
								</xs:sequence>
							</xs:complexType>
						</xs:element>
						<xs:element name="Other">
							<xs:complexType>
								<xs:sequence>
									<xs:element minOccurs="0" name="Description"/>
									<xs:element minOccurs="0" ref="extension"/>
								</xs:sequence>
							</xs:complexType>
						</xs:element>
					</xs:choice>
				</xs:complexType>
			</xs:element>
			<xs:element minOccurs="0" name="GlassLayers" type="GlassLayers"/>
			<xs:element minOccurs="0" name="GlassType" type="GlassType"/>
			<xs:element minOccurs="0" name="GasFill" type="GasFill"/>
			<xs:element name="Treatments" type="Treatments" minOccurs="0"/>
			<xs:element name="Condition" type="WindowCondition" minOccurs="0"/>
			<xs:element name="UFactor" type="UFactor" minOccurs="0"/>
			<xs:element name="SHGC" type="SHGC" minOccurs="0"/>
			<xs:element name="NFRCCertified" type="xs:boolean" minOccurs="0"/>
			<xs:element maxOccurs="unbounded" minOccurs="0" name="ThirdPartyCertification"
				type="WindowThirdPartyCertification"/>
			<xs:element minOccurs="0" name="VisibleTransmittance" type="Fraction"/>
			<xs:element minOccurs="0" name="InteriorShading" type="InteriorShading"/>
			<xs:element minOccurs="0" name="InteriorShadingFactor" type="Fraction"/>
			<xs:element minOccurs="0" name="ExteriorShading" type="ExteriorShading"/>
			<xs:element minOccurs="0" name="Overhangs">
				<xs:complexType>
					<xs:sequence>
						<xs:element name="Depth" type="LengthMeasurement">
							<xs:annotation>
								<xs:documentation>[in] Depth of overhang</xs:documentation>
							</xs:annotation>
						</xs:element>
						<xs:element minOccurs="0" name="DistanceToTopOfWindow"
							type="LengthMeasurement">
							<xs:annotation>
								<xs:documentation>[in] Vertical distance from overhang to top of window</xs:documentation>
							</xs:annotation>
						</xs:element>
						<xs:element minOccurs="0" name="DistanceToBottomOfWindow"
							type="LengthMeasurement">
							<xs:annotation>
								<xs:documentation>[in] Vertical distance from overhang to bottom of window</xs:documentation>
							</xs:annotation>
						</xs:element>
					</xs:sequence>
				</xs:complexType>
			</xs:element>
			<xs:element minOccurs="0" name="WeatherStripping" type="xs:boolean"/>
			<xs:element minOccurs="0" name="Operable" type="xs:boolean"/>
			<xs:element minOccurs="0" name="MovableInsulationRValue" type="RValue">
				<xs:annotation>
					<xs:documentation>Rigid opaque foam panels (permanently installed or not) or cellular shades that provide insulation. </xs:documentation>
				</xs:annotation>
			</xs:element>
			<xs:element minOccurs="0" name="LeakinessDescription" type="BuildingLeakiness"/>
		</xs:sequence>
	</xs:group>
	<xs:complexType name="AssociationsType">
		<xs:all minOccurs="0">
			<xs:element name="Job" minOccurs="0">
				<xs:complexType>
					<xs:sequence>
						<xs:element name="Measures" minOccurs="0">
							<xs:complexType>
								<xs:sequence>
									<xs:element name="Measure" minOccurs="0" maxOccurs="unbounded">
										<xs:complexType>
											<xs:attribute name="ID" type="xs:int" use="required"/>
										</xs:complexType>
									</xs:element>
								</xs:sequence>
							</xs:complexType>
						</xs:element>
						<xs:element name="JobRole" type="JobRole" minOccurs="0"/>
					</xs:sequence>
					<xs:attribute name="ID" type="xs:int" use="required"/>
				</xs:complexType>
			</xs:element>
			<xs:element name="Locations" minOccurs="0">
				<xs:complexType>
					<xs:sequence>
						<xs:element name="Location" minOccurs="0" maxOccurs="unbounded">
							<xs:complexType>
								<xs:attribute name="ID" type="xs:int" use="required"/>
							</xs:complexType>
						</xs:element>
					</xs:sequence>
				</xs:complexType>
			</xs:element>
			<xs:element name="Contractor" minOccurs="0">
				<xs:complexType>
					<xs:attribute name="ID" type="xs:int"/>
				</xs:complexType>
			</xs:element>
		</xs:all>
	</xs:complexType>
	<xs:complexType name="AirInfiltrationMeasurementType">
		<xs:sequence>
			<xs:group ref="SystemInfo"/>
			<xs:element minOccurs="0" name="Date" type="xs:date"/>
			<xs:element minOccurs="0" name="BusinessConductingTest" type="RemoteReference"/>
			<xs:element minOccurs="0" name="IndividualConductingTest" type="RemoteReference"/>
			<xs:element minOccurs="0" name="OutsideTemperature" type="Temperature">
				<xs:annotation>
					<xs:documentation>[deg F]</xs:documentation>
				</xs:annotation>
			</xs:element>
			<xs:element minOccurs="0" name="WindConditions" type="WindConditions"/>
			<xs:element name="TypeOfInfiltrationMeasurement" type="TypeofInfiltrationMeasurement"
				minOccurs="0"/>
			<xs:element name="TypeOfBlowerDoorTest" type="TypeofBlowerDoorTest" minOccurs="0"/>
			<xs:element name="HousePressure" type="HousePressure" minOccurs="0">
				<xs:annotation>
					<xs:documentation>[Pa] with respect to outside</xs:documentation>
				</xs:annotation>
			</xs:element>
			<xs:element name="FanPressure" type="FanPressure" minOccurs="0">
				<xs:annotation>
					<xs:documentation>[Pa]</xs:documentation>
				</xs:annotation>
			</xs:element>
			<xs:element name="FanRingUsed" type="FanRingUsed" minOccurs="0"/>
			<xs:element minOccurs="0" name="LeakinessDescription" type="BuildingLeakiness"/>
			<xs:element minOccurs="0" name="BuildingAirLeakage">
				<xs:complexType>
					<xs:sequence>
						<xs:element name="UnitofMeasure" type="BuildingAirLeakageUnit" minOccurs="0"/>
						<xs:element name="AirLeakage" type="BuildingAirLeakage" minOccurs="0"/>
					</xs:sequence>
				</xs:complexType>
			</xs:element>
			<xs:element minOccurs="0" name="EffectiveLeakageArea" type="xs:double">
				<xs:annotation>
					<xs:documentation>[sq.in.] The Effective Leakage Area is defined as the area of a special nozzle-shaped hole (similar to the inlet of a blower door fan) that would leak the same amount of air as the building does at a pressure of 4 Pascals.</xs:documentation>
				</xs:annotation>
			</xs:element>
			<xs:element minOccurs="0" name="InfiltrationVolume" type="xs:double">
				<xs:annotation>
					<xs:documentation>[sq. ft.] The volume of the building that is applicable to the air infiltration measurement test. The volume can be defined as the conditioned building volume plus the volume of crawlspaces, attics, and/or basements that are connected to the building's conditioned space via open doors or hatches.</xs:documentation>
				</xs:annotation>
			</xs:element>
			<xs:element ref="extension" minOccurs="0"/>
		</xs:sequence>
	</xs:complexType>
	<xs:complexType name="MoistureControlInfoType">
		<xs:sequence>
			<xs:group ref="SystemInfo"/>
			<xs:element name="ExteriorLocationsWaterIntrusionorDamage"
				type="ExteriorLocationsWaterIntrusionorDamage" minOccurs="0" maxOccurs="unbounded"/>
			<xs:element name="InteriorLocationsofWaterLeaksorDamage"
				type="InteriorLocationsofWaterLeaksorDamage" minOccurs="0" maxOccurs="unbounded"/>
			<xs:element ref="extension" minOccurs="0"/>
		</xs:sequence>
	</xs:complexType>
	<xs:complexType name="FoundationType">
		<xs:choice>
			<xs:element name="Basement">
				<xs:complexType>
					<xs:sequence>
						<xs:element minOccurs="0" name="Finished" type="xs:boolean"/>
						<xs:element minOccurs="0" name="Conditioned" type="xs:boolean"/>
						<xs:element minOccurs="0" ref="extension"/>
					</xs:sequence>
				</xs:complexType>
			</xs:element>
			<xs:element name="Crawlspace">
				<xs:complexType>
					<xs:sequence>
						<xs:element minOccurs="0" name="Vented" type="xs:boolean"/>
						<xs:element minOccurs="0" name="Conditioned" type="xs:boolean"/>
						<xs:element minOccurs="0" ref="extension"/>
					</xs:sequence>
				</xs:complexType>
			</xs:element>
			<xs:element name="SlabOnGrade">
				<xs:complexType>
					<xs:sequence>
						<xs:element minOccurs="0" ref="extension"/>
					</xs:sequence>
				</xs:complexType>
			</xs:element>
			<xs:element name="Garage">
				<xs:complexType>
					<xs:sequence>
						<xs:element minOccurs="0" name="Conditioned" type="xs:boolean"/>
						<xs:element minOccurs="0" ref="extension"/>
					</xs:sequence>
				</xs:complexType>
			</xs:element>
			<xs:element name="AboveApartment">
				<xs:annotation>
					<xs:documentation>for single unit retrofits in multifamily properties</xs:documentation>
				</xs:annotation>
				<xs:complexType>
					<xs:sequence>
						<xs:element minOccurs="0" ref="extension"/>
					</xs:sequence>
				</xs:complexType>
			</xs:element>
			<xs:element name="Combination">
				<xs:complexType>
					<xs:sequence>
						<xs:element minOccurs="0" ref="extension"/>
					</xs:sequence>
				</xs:complexType>
			</xs:element>
			<xs:element name="Ambient">
				<xs:annotation>
					<xs:documentation>For use on sections of the house that are cantilevered or over ambient (outdoor) conditions for some other reason. </xs:documentation>
				</xs:annotation>
				<xs:complexType>
					<xs:sequence>
						<xs:element minOccurs="0" ref="extension"/>
					</xs:sequence>
				</xs:complexType>
			</xs:element>
			<xs:element name="RubbleStone">
				<xs:complexType>
					<xs:sequence>
						<xs:element minOccurs="0" ref="extension"/>
					</xs:sequence>
				</xs:complexType>
			</xs:element>
			<xs:element name="Other">
				<xs:complexType>
					<xs:sequence>
						<xs:element minOccurs="0" ref="extension"/>
					</xs:sequence>
				</xs:complexType>
			</xs:element>
		</xs:choice>
	</xs:complexType>
	<xs:complexType name="WallType">
		<xs:annotation>
			<xs:documentation>Wall type enumerations are further explained at
https://hpxml.nrel.gov/wiki/WallTypes</xs:documentation>
		</xs:annotation>
		<xs:choice>
			<xs:element name="WoodStud">
				<xs:complexType>
					<xs:sequence>
						<xs:element minOccurs="0" name="ExpandedPolystyreneSheathing"
							type="xs:boolean">
							<xs:annotation>
								<xs:documentation>Sheathing insulation should be specified in the Insulation element as well.</xs:documentation>
							</xs:annotation>
						</xs:element>
						<xs:element minOccurs="0" name="OptimumValueEngineering" type="xs:boolean">
							<xs:annotation>
								<xs:documentation>Please specify stud spacing and framing factor in the appropriate places as well.</xs:documentation>
							</xs:annotation>
						</xs:element>
						<xs:element minOccurs="0" ref="extension"/>
					</xs:sequence>
				</xs:complexType>
			</xs:element>
			<xs:element name="DoubleWoodStud">
				<xs:complexType>
					<xs:sequence>
						<xs:element minOccurs="0" name="Staggered" type="xs:boolean"/>
						<xs:element minOccurs="0" ref="extension"/>
					</xs:sequence>
				</xs:complexType>
			</xs:element>
			<xs:element name="ConcreteMasonryUnit">
				<xs:annotation>
					<xs:documentation>Concrete Masonry Unit</xs:documentation>
				</xs:annotation>
				<xs:complexType>
					<xs:sequence>
						<xs:element minOccurs="0" ref="extension"/>
					</xs:sequence>
				</xs:complexType>
			</xs:element>
			<xs:element name="StructurallyInsulatedPanel">
				<xs:annotation>
					<xs:documentation>Structurally Insulated Panel</xs:documentation>
				</xs:annotation>
				<xs:complexType>
					<xs:sequence>
						<xs:element minOccurs="0" ref="extension"/>
					</xs:sequence>
				</xs:complexType>
			</xs:element>
			<xs:element name="InsulatedConcreteForms">
				<xs:annotation>
					<xs:documentation>Insulated Concrete Forms</xs:documentation>
				</xs:annotation>
				<xs:complexType>
					<xs:sequence>
						<xs:element minOccurs="0" ref="extension"/>
					</xs:sequence>
				</xs:complexType>
			</xs:element>
			<xs:element name="SteelFrame">
				<xs:complexType>
					<xs:sequence>
						<xs:element minOccurs="0" ref="extension"/>
					</xs:sequence>
				</xs:complexType>
			</xs:element>
			<xs:element name="SolidConcrete">
				<xs:complexType>
					<xs:sequence>
						<xs:element minOccurs="0" ref="extension"/>
					</xs:sequence>
				</xs:complexType>
			</xs:element>
			<xs:element name="StructuralBrick">
				<xs:complexType>
					<xs:sequence>
						<xs:element minOccurs="0" ref="extension"/>
					</xs:sequence>
				</xs:complexType>
			</xs:element>
			<xs:element name="StrawBale">
				<xs:complexType>
					<xs:sequence>
						<xs:element minOccurs="0" ref="extension"/>
					</xs:sequence>
				</xs:complexType>
			</xs:element>
			<xs:element name="Stone">
				<xs:complexType>
					<xs:sequence>
						<xs:element minOccurs="0" ref="extension"/>
					</xs:sequence>
				</xs:complexType>
			</xs:element>
			<xs:element name="LogWall">
				<xs:complexType>
					<xs:sequence>
						<xs:element minOccurs="0" ref="extension"/>
					</xs:sequence>
				</xs:complexType>
			</xs:element>
			<xs:element name="Other">
				<xs:complexType>
					<xs:sequence>
						<xs:element minOccurs="0" ref="extension"/>
					</xs:sequence>
				</xs:complexType>
			</xs:element>
		</xs:choice>
	</xs:complexType>
	<xs:complexType name="HVACControlType">
		<xs:sequence>
			<xs:group ref="SystemInfo"/>
			<xs:element minOccurs="0" ref="AttachedToZone"/>
			<xs:element name="ControlType" type="ThermostatType" minOccurs="0"/>
			<xs:element name="SetpointTempHeatingSeason" type="Temperature" minOccurs="0">
				<xs:annotation>
					<xs:documentation>[deg F]</xs:documentation>
				</xs:annotation>
			</xs:element>
			<xs:element name="SetbackTempHeatingSeason" type="Temperature" minOccurs="0">
				<xs:annotation>
					<xs:documentation>[deg F]</xs:documentation>
				</xs:annotation>
			</xs:element>
			<xs:element name="TotalSetbackHoursperWeekHeating" type="Hours" minOccurs="0">
				<xs:annotation>
					<xs:documentation>[hours]</xs:documentation>
				</xs:annotation>
			</xs:element>
			<xs:element name="SetupTempCoolingSeason" type="Temperature" minOccurs="0">
				<xs:annotation>
					<xs:documentation>[deg F]</xs:documentation>
				</xs:annotation>
			</xs:element>
			<xs:element name="SetpointTempCoolingSeason" type="Temperature" minOccurs="0">
				<xs:annotation>
					<xs:documentation>[deg F]</xs:documentation>
				</xs:annotation>
			</xs:element>
			<xs:element name="TotalSetupHoursperWeekCooling" type="Hours" minOccurs="0">
				<xs:annotation>
					<xs:documentation>[hours]</xs:documentation>
				</xs:annotation>
			</xs:element>
			<xs:element minOccurs="0" name="HotWaterResetControl" type="HotWaterResetControl"/>
			<xs:element minOccurs="0" name="HeatLowered" type="HVACControlTypeAdjustments"/>
			<xs:element minOccurs="0" name="ACAdjusted" type="HVACControlTypeAdjustments"/>
			<xs:element minOccurs="0" name="FractionThermostaticRadiatorValves" type="Fraction">
				<xs:annotation>
					<xs:documentation>Fraction of rooms controlled by thermostatic radiator valves</xs:documentation>
				</xs:annotation>
			</xs:element>
			<xs:element minOccurs="0" name="FractionElectronicZoneValves" type="Fraction">
				<xs:annotation>
					<xs:documentation>Percent of rooms controlled by electronic zone valves with thermostats</xs:documentation>
				</xs:annotation>
			</xs:element>
			<xs:element name="HVACSystemsServed" type="LocalReference" minOccurs="0"
				maxOccurs="unbounded"/>
			<xs:element ref="extension" minOccurs="0"/>
		</xs:sequence>
	</xs:complexType>
	<xs:complexType name="HVACControlTypeAdjustments">
		<xs:sequence>
			<xs:element minOccurs="0" name="Day" type="xs:boolean"/>
			<xs:element minOccurs="0" name="Night" type="xs:boolean"/>
			<xs:element minOccurs="0" ref="extension"/>
		</xs:sequence>
	</xs:complexType>
	<xs:complexType name="MoistureControlImprovementInfo">
		<xs:sequence>
			<xs:element name="VaporRetardersInstalled" type="xs:boolean" minOccurs="0"/>
			<xs:element name="GuttersInstalledorRepaired" type="xs:boolean" minOccurs="0"/>
			<xs:element name="FlashingInstalledorRepaired" type="xs:boolean" minOccurs="0"/>
			<xs:element name="FoundationGradingImproved" type="xs:boolean" minOccurs="0"/>
			<xs:element name="OtherMeasuresImplementedDescription" type="xs:string" minOccurs="0"/>
			<xs:element minOccurs="0" ref="extension"/>
		</xs:sequence>
	</xs:complexType>
	<xs:complexType name="HVACDistributionImprovementInfo">
		<xs:sequence>
			<xs:element name="DuctSystemSealed" type="xs:boolean" minOccurs="0"/>
			<xs:element minOccurs="0" name="DuctSystemSealedYearMonth" type="xs:gYearMonth">
				<xs:annotation>
					<xs:documentation>The year and month the duct system was sealed.</xs:documentation>
				</xs:annotation>
			</xs:element>
			<xs:element name="DuctOutsideEnvelopeInsulatedaspartofRetrofit" type="xs:boolean"
				minOccurs="0"/>
			<xs:element name="DuctSystemReplaced" type="xs:boolean" minOccurs="0"/>
			<xs:element name="SystemPumpandZoneValveCorrectionsMade" type="xs:boolean" minOccurs="0"/>
			<xs:element minOccurs="0" ref="extension"/>
		</xs:sequence>
	</xs:complexType>
	<xs:complexType name="HVACMaintenance">
		<xs:sequence>
			<xs:element minOccurs="0" name="TuneAndRepair" type="xs:boolean"/>
			<xs:element minOccurs="0" name="TuneAndRepairYearMonth" type="xs:gYearMonth">
				<xs:annotation>
					<xs:documentation>Year and month of the last tune and repair for this HVAC equipment.</xs:documentation>
				</xs:annotation>
			</xs:element>
			<xs:element minOccurs="0" name="NumberofCoilsReplaced"
				type="IntegerGreaterThanOrEqualToZero"/>
			<xs:element minOccurs="0" name="NumberofAirHandlersReplaced"
				type="IntegerGreaterThanOrEqualToZero"/>
			<xs:element minOccurs="0" name="AirFilter">
				<xs:complexType>
					<xs:sequence>
						<xs:group ref="SystemInfo"/>
						<xs:element minOccurs="0" name="Size">
							<xs:annotation>
								<xs:documentation>Width x Length x Thickness</xs:documentation>
							</xs:annotation>
							<xs:complexType>
								<xs:sequence>
									<xs:element name="Width">
										<xs:annotation>
											<xs:documentation>[in]</xs:documentation>
										</xs:annotation>
									</xs:element>
									<xs:element name="Length">
										<xs:annotation>
											<xs:documentation>[in]</xs:documentation>
										</xs:annotation>
									</xs:element>
									<xs:element name="Thickness">
										<xs:annotation>
											<xs:documentation>[in]</xs:documentation>
										</xs:annotation>
									</xs:element>
								</xs:sequence>
							</xs:complexType>
						</xs:element>
						<xs:element minOccurs="0" name="MERVRating" type="MERV">
							<xs:annotation>
								<xs:documentation>Minimum efficiency reporting value, commonly known as MERV rating, is a measurement scale designed in 1987 by the American Society of Heating, Refrigerating and Air-Conditioning Engineers (ASHRAE) to rate the effectiveness of air filters.</xs:documentation>
							</xs:annotation>
						</xs:element>
						<xs:element minOccurs="0" name="LastReplaced" type="xs:gYearMonth">
							<xs:annotation>
								<xs:documentation>The Year and Month the filter was last replaced.</xs:documentation>
							</xs:annotation>
						</xs:element>
						<xs:element minOccurs="0" ref="extension"/>
					</xs:sequence>
				</xs:complexType>
			</xs:element>
			<xs:element minOccurs="0" ref="extension"/>
		</xs:sequence>
	</xs:complexType>
	<xs:complexType name="WaterHeaterImprovementInfo">
		<xs:sequence>
			<xs:element name="JacketInstalledIndicator" type="xs:boolean" minOccurs="0"/>
			<xs:element name="DispositionofExistingSystem" type="DispositionofExistingSystem"
				minOccurs="0"/>
			<xs:element name="RepairsDescription" type="xs:string" minOccurs="0"
				maxOccurs="unbounded"/>
			<xs:element name="PipeInsulated" type="PipeInsulated" minOccurs="0"/>
			<xs:element name="LengthofPipeInsulated" type="LengthMeasurement" minOccurs="0">
				<xs:annotation>
					<xs:documentation>[ft]</xs:documentation>
				</xs:annotation>
			</xs:element>
			<xs:element name="SystemReplaced" type="xs:boolean" minOccurs="0"/>
			<xs:element minOccurs="0" ref="extension"/>
		</xs:sequence>
	</xs:complexType>
	<xs:complexType name="VentilationImprovementInfo">
		<xs:sequence>
			<xs:element name="GarageDuctsandAirHandlersAirSealed" type="xs:boolean" minOccurs="0"/>
			<xs:element name="MechanicalVentilationInstalled" type="xs:boolean" minOccurs="0"/>
			<xs:element minOccurs="0" ref="extension"/>
		</xs:sequence>
	</xs:complexType>
	<xs:complexType name="Building">
		<xs:sequence>
			<xs:element name="BuildingID" type="SystemIdentifiersInfoType"/>
			<xs:element maxOccurs="unbounded" minOccurs="0" ref="ExternalResource"/>
			<xs:element minOccurs="0" name="CustomerID" type="RemoteReference"/>
			<xs:element minOccurs="0" name="Site">
				<xs:complexType>
					<xs:sequence>
						<xs:element name="SiteID" type="SystemIdentifiersInfoType"/>
						<xs:element maxOccurs="unbounded" minOccurs="0" ref="ExternalResource"/>
						<xs:element name="Address" type="AddressInformation"/>
						<xs:element minOccurs="0" name="SchoolDistrict" type="xs:string"/>
						<xs:element minOccurs="0" name="eGridRegion" type="eGridRegions"/>
						<xs:element minOccurs="0" ref="extension"/>
					</xs:sequence>
				</xs:complexType>
			</xs:element>
			<xs:element minOccurs="0" name="ContractorID" type="RemoteReference"/>
			<xs:element ref="ProjectStatus"/>
			<xs:element name="BuildingDetails" type="BuildingDetailsType">
				<xs:annotation>
					<xs:documentation>Building Description</xs:documentation>
				</xs:annotation>
			</xs:element>
			<xs:element minOccurs="0" name="ModeledUsages">
				<xs:complexType>
					<xs:sequence>
						<xs:element minOccurs="0" name="WeatherStation" type="LocalReference">
							<xs:annotation>
								<xs:documentation>Indicates which weather station is used for the modeling. It's a reference that points to Building/BuildingDetails/ClimateAndRiskZones/WeatherStation</xs:documentation>
							</xs:annotation>
						</xs:element>
						<xs:element maxOccurs="unbounded" name="ModeledUsage"
							type="ModeledUsageType"/>
					</xs:sequence>
				</xs:complexType>
			</xs:element>
			<xs:element minOccurs="0" ref="extension"/>
		</xs:sequence>
	</xs:complexType>
	<xs:complexType name="Project">
		<xs:sequence>
			<xs:element name="BuildingID" type="RemoteReference"/>
			<xs:element minOccurs="0" name="ProjectID" type="SystemIdentifiersInfoType"/>
			<xs:element name="ProjectDetails" type="ProjectDetailsType"/>
			<xs:element minOccurs="0" ref="extension"/>
		</xs:sequence>
	</xs:complexType>
	<xs:complexType name="Contractor">
		<xs:sequence>
			<xs:element name="ContractorDetails" type="ContractorType"/>
			<xs:element minOccurs="0" ref="extension"/>
		</xs:sequence>
	</xs:complexType>
	<xs:complexType name="Customer">
		<xs:sequence>
			<xs:element name="CustomerDetails">
				<xs:complexType>
					<xs:sequence>
						<xs:element name="Person" type="IndividualInfo"/>
						<xs:element minOccurs="0" name="MailingAddress" type="AddressInformation">
							<xs:annotation>
								<xs:documentation>If different from building street address.</xs:documentation>
							</xs:annotation>
						</xs:element>
						<xs:element minOccurs="0" ref="extension"/>
					</xs:sequence>
				</xs:complexType>
			</xs:element>
			<xs:element maxOccurs="unbounded" minOccurs="0" name="OtherContact">
				<xs:complexType>
					<xs:sequence>
						<xs:element name="Person" type="IndividualInfo"/>
						<xs:element name="Address" type="AddressInformation"> </xs:element>
						<xs:element minOccurs="0" ref="extension"/>
					</xs:sequence>
				</xs:complexType>
			</xs:element>
			<xs:element minOccurs="0" ref="extension"/>
		</xs:sequence>
	</xs:complexType>
	<xs:complexType name="Utility">
		<xs:sequence>
			<xs:element minOccurs="0" name="UtilitiesorFuelProviders">
				<xs:annotation>
					<xs:documentation>Utility company information</xs:documentation>
				</xs:annotation>
				<xs:complexType>
					<xs:sequence>
						<xs:element maxOccurs="unbounded" ref="UtilityFuelProvider"/>
					</xs:sequence>
				</xs:complexType>
			</xs:element>
			<xs:element minOccurs="0" ref="extension"/>
		</xs:sequence>
	</xs:complexType>
	<xs:complexType name="Consumption">
		<xs:sequence>
			<xs:element name="BuildingID" type="RemoteReference"/>
			<xs:element name="CustomerID" type="RemoteReference"/>
			<xs:element minOccurs="0" name="ConsumptionDetails">
				<xs:complexType>
					<xs:sequence>
						<xs:element maxOccurs="unbounded" name="ConsumptionInfo"
							type="ConsumptionInfoType"/>
					</xs:sequence>
				</xs:complexType>
			</xs:element>
			<xs:element minOccurs="0" ref="extension"/>
		</xs:sequence>
	</xs:complexType>
	<xs:complexType name="WeatherStation">
		<xs:sequence>
			<xs:group ref="SystemInfo"/>
			<xs:element name="Name" type="xs:string"/>
			<xs:element minOccurs="0" name="City" nillable="true" type="xs:string"/>
			<xs:element minOccurs="0" name="State" type="StateCode"/>
			<xs:element minOccurs="0" name="WBAN" type="xs:string"/>
			<xs:element minOccurs="0" name="WMO" type="xs:string"/>
			<xs:element minOccurs="0" name="Type" type="WeatherStationType"/>
			<xs:element minOccurs="0" name="Use" nillable="true" type="WeatherStationUse"/>
			<xs:element minOccurs="0" ref="extension"/>
		</xs:sequence>
	</xs:complexType>
	<xs:complexType name="PipeInsulationType">
		<xs:sequence>
			<xs:element name="PipeRValue" type="RValue" minOccurs="0"/>
			<xs:element minOccurs="0" name="PipeLengthInsulated" type="LengthMeasurement">
				<xs:annotation>
					<xs:documentation>[ft]</xs:documentation>
				</xs:annotation>
			</xs:element>
			<xs:element name="FractionPipeInsulation" type="Fraction" minOccurs="0">
				<xs:annotation>
					<xs:documentation>Fraction of total pipe insulated</xs:documentation>
				</xs:annotation>
			</xs:element>
			<xs:element minOccurs="0" ref="extension"/>
		</xs:sequence>
	</xs:complexType>
	<xs:complexType name="TotalExternalStaticPressureMeasurement">
		<xs:sequence>
			<xs:element name="StaticPressure" type="xs:double">
				<xs:annotation>
					<xs:documentation>[Pa] positive for supply side measurements, negative for return side.</xs:documentation>
				</xs:annotation>
			</xs:element>
			<xs:element minOccurs="0" name="MeasurementLocation"
				type="AirHandlerStaticPressureMeasurementLocation"/>
			<xs:element minOccurs="0" name="LocationDescription" type="xs:string"/>
			<xs:element minOccurs="0" name="StaticPressureSource" type="StaticPressureSource"/>
			<xs:element minOccurs="0" ref="extension"/>
		</xs:sequence>
	</xs:complexType>
	<xs:complexType name="WallAndFloorFurnace">
		<xs:sequence>
			<xs:element minOccurs="0" name="SealedCombustion" type="xs:boolean"/>
			<xs:element minOccurs="0" name="AtmosphericBurner" type="xs:boolean"/>
			<xs:element minOccurs="0" name="PowerBurner" type="xs:boolean"/>
			<xs:element minOccurs="0" name="AutomaticVentDamper" type="xs:boolean"/>
			<xs:element minOccurs="0" name="PilotLight" type="xs:boolean"/>
			<xs:element minOccurs="0" name="IntermittentIgnitionDevice" type="xs:boolean"/>
			<xs:element minOccurs="0" name="RetentionHead" type="xs:boolean"/>
			<xs:element minOccurs="0" ref="extension"/>
		</xs:sequence>
	</xs:complexType>
	<xs:complexType name="AtticType">
		<xs:choice>
			<xs:element name="Attic">
				<xs:complexType>
					<xs:sequence>
						<xs:element minOccurs="0" name="Vented" type="xs:boolean"/>
						<xs:element minOccurs="0" name="Conditioned" type="xs:boolean"/>
						<xs:element minOccurs="0" name="CapeCod" type="xs:boolean"/>
						<xs:element minOccurs="0" ref="extension"/>
					</xs:sequence>
				</xs:complexType>
			</xs:element>
			<xs:element name="CathedralCeiling">
				<xs:complexType>
					<xs:sequence>
						<xs:element minOccurs="0" ref="extension"/>
					</xs:sequence>
				</xs:complexType>
			</xs:element>
			<xs:element name="FlatRoof">
				<xs:complexType>
					<xs:sequence>
						<xs:element minOccurs="0" ref="extension"/>
					</xs:sequence>
				</xs:complexType>
			</xs:element>
			<xs:element name="Other">
				<xs:complexType>
					<xs:sequence>
						<xs:element minOccurs="0" ref="extension"/>
					</xs:sequence>
				</xs:complexType>
			</xs:element>
		</xs:choice>
	</xs:complexType>
	<xs:complexType name="VentilationType">
		<xs:sequence>
			<xs:element name="UnitofMeasure" type="VentilationUnit" minOccurs="0"/>
			<xs:element name="Value" type="BuildingAirLeakage" minOccurs="0"/>
		</xs:sequence>
	</xs:complexType>
	<xs:element name="ExternalResource">
		<xs:complexType>
			<xs:sequence>
				<xs:element name="URL" type="xs:anyURI"/>
				<xs:element name="Type">
					<xs:simpleType>
						<xs:restriction base="xs:string">
							<xs:enumeration value="photo"/>
							<xs:enumeration value="illustration"/>
							<xs:enumeration value="document"/>
							<xs:enumeration value="spreadsheet"/>
							<xs:enumeration value="website"/>
							<xs:enumeration value="other"/>
						</xs:restriction>
					</xs:simpleType>
				</xs:element>
				<xs:element name="Description" type="xs:string"/>
				<xs:element minOccurs="0" ref="extension"/>
			</xs:sequence>
			<xs:attribute name="id" use="required"/>
		</xs:complexType>
	</xs:element>
</xs:schema><|MERGE_RESOLUTION|>--- conflicted
+++ resolved
@@ -705,7 +705,6 @@
 												type="ConsumptionInfoType"/>
 											</xs:sequence>
 										</xs:complexType>
-<<<<<<< HEAD
 									</xs:element>
 									<xs:element ref="extension" minOccurs="0"/>
 								</xs:sequence>
@@ -751,8 +750,6 @@
 										<xs:annotation>
 											<xs:documentation>Pitch of roof ?/12</xs:documentation>
 										</xs:annotation>
-=======
->>>>>>> 10b55b8b
 									</xs:element>
 									<xs:element name="RadiantBarrier" type="xs:boolean"
 										minOccurs="0"/>
@@ -1576,17 +1573,12 @@
 									<xs:element minOccurs="0" name="PilotLight" type="xs:boolean"/>
 									<xs:element minOccurs="0" name="IntermittentIgnitionDevice"
 										type="xs:boolean"/>
-<<<<<<< HEAD
 									<xs:element name="RelatedHVACSystem" type="LocalReference"
 										minOccurs="0">
 										<xs:annotation>
 											<xs:documentation>Reference a HeatingSystem, HeatPump, or CoolingSystem.</xs:documentation>
 										</xs:annotation>
 									</xs:element>
-=======
-									<xs:element name="RelatedHeatingSystem" type="LocalReference"
-										minOccurs="0"/>
->>>>>>> 10b55b8b
 									<xs:element minOccurs="0" name="Installation">
 										<xs:complexType>
 											<xs:sequence>
