--- conflicted
+++ resolved
@@ -1,11 +1,8 @@
 ## ResStock v2.2.0 (pending)
 
 Features
-<<<<<<< HEAD
 - Include additional "daylight saving time" column to timeseries csv file for accounting for one hour forward and backward time shifts ([#346](https://github.com/NREL/OpenStudio-BuildStock/pull/346))
-=======
 - Update bedrooms and occupants tsv files with options and probability distributions based on RECS 2015 data ([#340](https://github.com/NREL/OpenStudio-BuildStock/pull/340))
->>>>>>> 2f94089e
 - Add new QOIReport measure for reporting seasonal quantities of interest for uncertainty quantification ([#334](https://github.com/NREL/OpenStudio-BuildStock/pull/334))
 - Separate tsv files for bedrooms, cooking range schedule, corridor, holiday lighting, interior/other lighting use, pool schedule, plug loads schedule, and refrigeration schedule ([#338](https://github.com/NREL/OpenStudio-BuildStock/pull/338))
 
