--- conflicted
+++ resolved
@@ -25,11 +25,8 @@
 - Reintroduce IECC climate zone dependency to HVAC Cooling Type and some heat pump fixes ([#497](https://github.com/NREL/resstock/pull/497))
 - Reintroduce monthly multipliers with stochastic load model for dishwasher, clothes washer and clothes dryer and cooking ([#504](https://github.com/NREL/resstock/pull/504))
 - Account for collapsed units when determining geometry variables (building floor/wall area and volume) in infiltration calculations; add airflow unit tests ([#518](https://github.com/NREL/resstock/pull/518))
-<<<<<<< HEAD
+- Fix for calculating door and below-grade wall area of multifamily and single-family attached buildings with collapsed geometries ([#523](https://github.com/NREL/resstock/pull/523))
 - In the Corridor.tsv, assign single-family attached, single-family detached, and mobile homes with a "Not Applicable" option. ([#502](https://github.com/NREL/resstock/pull/522))
-=======
-- Fix for calculating door and below-grade wall area of multifamily and single-family attached buildings with collapsed geometries ([#523](https://github.com/NREL/resstock/pull/523))
->>>>>>> b837ba5d
 
 ## ResStock v2.3.0
 ###### June 24, 2020 - [Diff](https://github.com/NREL/resstock/compare/v2.2.4...v2.3.0)
