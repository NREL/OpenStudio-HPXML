<?xml version="1.0"?>
<measure>
  <schema_version>3.0</schema_version>
  <name>simulation_output_report</name>
  <uid>df9d170c-c21a-4130-866d-0d46b06073fd</uid>
<<<<<<< HEAD
  <version_id>bb18f089-d1e7-404f-b3a8-b4c9750dd5ff</version_id>
  <version_modified>20210817T135802Z</version_modified>
=======
  <version_id>dbbe3135-3bf4-4d2e-a346-43fb23168dfa</version_id>
  <version_modified>20210827T170728Z</version_modified>
>>>>>>> a1e0be94
  <xml_checksum>9BF1E6AC</xml_checksum>
  <class_name>SimulationOutputReport</class_name>
  <display_name>HPXML Simulation Output Report</display_name>
  <description>Reports simulation outputs for residential HPXML-based models.</description>
  <modeler_description>Processes EnergyPlus simulation outputs in order to generate an annual output file and an optional timeseries output file.</modeler_description>
  <arguments>
    <argument>
      <name>output_format</name>
      <display_name>Output Format</display_name>
      <description>The file format of the annual (and timeseries, if requested) outputs.</description>
      <type>Choice</type>
      <required>false</required>
      <model_dependent>false</model_dependent>
      <default_value>csv</default_value>
      <choices>
        <choice>
          <value>csv</value>
          <display_name>csv</display_name>
        </choice>
        <choice>
          <value>json</value>
          <display_name>json</display_name>
        </choice>
      </choices>
    </argument>
    <argument>
      <name>timeseries_frequency</name>
      <display_name>Timeseries Reporting Frequency</display_name>
      <description>The frequency at which to report timeseries output data. Using 'none' will disable timeseries outputs.</description>
      <type>Choice</type>
      <required>true</required>
      <model_dependent>false</model_dependent>
      <default_value>none</default_value>
      <choices>
        <choice>
          <value>none</value>
          <display_name>none</display_name>
        </choice>
        <choice>
          <value>timestep</value>
          <display_name>timestep</display_name>
        </choice>
        <choice>
          <value>hourly</value>
          <display_name>hourly</display_name>
        </choice>
        <choice>
          <value>daily</value>
          <display_name>daily</display_name>
        </choice>
        <choice>
          <value>monthly</value>
          <display_name>monthly</display_name>
        </choice>
      </choices>
    </argument>
    <argument>
      <name>include_timeseries_fuel_consumptions</name>
      <display_name>Generate Timeseries Output: Fuel Consumptions</display_name>
      <description>Generates timeseries energy consumptions for each fuel type.</description>
      <type>Boolean</type>
      <required>true</required>
      <model_dependent>false</model_dependent>
      <default_value>false</default_value>
      <choices>
        <choice>
          <value>true</value>
          <display_name>true</display_name>
        </choice>
        <choice>
          <value>false</value>
          <display_name>false</display_name>
        </choice>
      </choices>
    </argument>
    <argument>
      <name>include_timeseries_end_use_consumptions</name>
      <display_name>Generate Timeseries Output: End Use Consumptions</display_name>
      <description>Generates timeseries energy consumptions for each end use.</description>
      <type>Boolean</type>
      <required>true</required>
      <model_dependent>false</model_dependent>
      <default_value>false</default_value>
      <choices>
        <choice>
          <value>true</value>
          <display_name>true</display_name>
        </choice>
        <choice>
          <value>false</value>
          <display_name>false</display_name>
        </choice>
      </choices>
    </argument>
    <argument>
      <name>include_timeseries_hot_water_uses</name>
      <display_name>Generate Timeseries Output: Hot Water Uses</display_name>
      <description>Generates timeseries hot water usages for each end use.</description>
      <type>Boolean</type>
      <required>true</required>
      <model_dependent>false</model_dependent>
      <default_value>false</default_value>
      <choices>
        <choice>
          <value>true</value>
          <display_name>true</display_name>
        </choice>
        <choice>
          <value>false</value>
          <display_name>false</display_name>
        </choice>
      </choices>
    </argument>
    <argument>
      <name>include_timeseries_total_loads</name>
      <display_name>Generate Timeseries Output: Total Loads</display_name>
      <description>Generates timeseries total heating, cooling, and hot water loads.</description>
      <type>Boolean</type>
      <required>true</required>
      <model_dependent>false</model_dependent>
      <default_value>false</default_value>
      <choices>
        <choice>
          <value>true</value>
          <display_name>true</display_name>
        </choice>
        <choice>
          <value>false</value>
          <display_name>false</display_name>
        </choice>
      </choices>
    </argument>
    <argument>
      <name>include_timeseries_component_loads</name>
      <display_name>Generate Timeseries Output: Component Loads</display_name>
      <description>Generates timeseries heating and cooling loads disaggregated by component type.</description>
      <type>Boolean</type>
      <required>true</required>
      <model_dependent>false</model_dependent>
      <default_value>false</default_value>
      <choices>
        <choice>
          <value>true</value>
          <display_name>true</display_name>
        </choice>
        <choice>
          <value>false</value>
          <display_name>false</display_name>
        </choice>
      </choices>
    </argument>
    <argument>
      <name>include_timeseries_unmet_loads</name>
      <display_name>Generate Timeseries Output: Unmet Loads</display_name>
      <description>Generates timeseries unmet heating and cooling loads.</description>
      <type>Boolean</type>
      <required>true</required>
      <model_dependent>false</model_dependent>
      <default_value>false</default_value>
      <choices>
        <choice>
          <value>true</value>
          <display_name>true</display_name>
        </choice>
        <choice>
          <value>false</value>
          <display_name>false</display_name>
        </choice>
      </choices>
    </argument>
    <argument>
      <name>include_timeseries_zone_temperatures</name>
      <display_name>Generate Timeseries Output: Zone Temperatures</display_name>
      <description>Generates timeseries temperatures for each thermal zone.</description>
      <type>Boolean</type>
      <required>true</required>
      <model_dependent>false</model_dependent>
      <default_value>false</default_value>
      <choices>
        <choice>
          <value>true</value>
          <display_name>true</display_name>
        </choice>
        <choice>
          <value>false</value>
          <display_name>false</display_name>
        </choice>
      </choices>
    </argument>
    <argument>
      <name>include_timeseries_airflows</name>
      <display_name>Generate Timeseries Output: Airflows</display_name>
      <description>Generates timeseries airflows.</description>
      <type>Boolean</type>
      <required>true</required>
      <model_dependent>false</model_dependent>
      <default_value>false</default_value>
      <choices>
        <choice>
          <value>true</value>
          <display_name>true</display_name>
        </choice>
        <choice>
          <value>false</value>
          <display_name>false</display_name>
        </choice>
      </choices>
    </argument>
    <argument>
      <name>include_timeseries_weather</name>
      <display_name>Generate Timeseries Output: Weather</display_name>
      <description>Generates timeseries weather data.</description>
      <type>Boolean</type>
      <required>true</required>
      <model_dependent>false</model_dependent>
      <default_value>false</default_value>
      <choices>
        <choice>
          <value>true</value>
          <display_name>true</display_name>
        </choice>
        <choice>
          <value>false</value>
          <display_name>false</display_name>
        </choice>
      </choices>
    </argument>
  </arguments>
  <outputs>
    <output>
      <name>Fuel Use: Electricity: Total MBtu</name>
      <display_name>Fuel Use: Electricity: Total MBtu</display_name>
      <short_name>Fuel Use: Electricity: Total MBtu</short_name>
      <type>Double</type>
      <model_dependent>false</model_dependent>
    </output>
    <output>
      <name>Fuel Use: Natural Gas: Total MBtu</name>
      <display_name>Fuel Use: Natural Gas: Total MBtu</display_name>
      <short_name>Fuel Use: Natural Gas: Total MBtu</short_name>
      <type>Double</type>
      <model_dependent>false</model_dependent>
    </output>
    <output>
      <name>Fuel Use: Fuel Oil: Total MBtu</name>
      <display_name>Fuel Use: Fuel Oil: Total MBtu</display_name>
      <short_name>Fuel Use: Fuel Oil: Total MBtu</short_name>
      <type>Double</type>
      <model_dependent>false</model_dependent>
    </output>
    <output>
      <name>Fuel Use: Propane: Total MBtu</name>
      <display_name>Fuel Use: Propane: Total MBtu</display_name>
      <short_name>Fuel Use: Propane: Total MBtu</short_name>
      <type>Double</type>
      <model_dependent>false</model_dependent>
    </output>
    <output>
      <name>Fuel Use: Wood Cord: Total MBtu</name>
      <display_name>Fuel Use: Wood Cord: Total MBtu</display_name>
      <short_name>Fuel Use: Wood Cord: Total MBtu</short_name>
      <type>Double</type>
      <model_dependent>false</model_dependent>
    </output>
    <output>
      <name>Fuel Use: Wood Pellets: Total MBtu</name>
      <display_name>Fuel Use: Wood Pellets: Total MBtu</display_name>
      <short_name>Fuel Use: Wood Pellets: Total MBtu</short_name>
      <type>Double</type>
      <model_dependent>false</model_dependent>
    </output>
    <output>
      <name>Fuel Use: Coal: Total MBtu</name>
      <display_name>Fuel Use: Coal: Total MBtu</display_name>
      <short_name>Fuel Use: Coal: Total MBtu</short_name>
      <type>Double</type>
      <model_dependent>false</model_dependent>
    </output>
    <output>
      <name>End Use: Electricity: Heating MBtu</name>
      <display_name>End Use: Electricity: Heating MBtu</display_name>
      <short_name>End Use: Electricity: Heating MBtu</short_name>
      <type>Double</type>
      <model_dependent>false</model_dependent>
    </output>
    <output>
      <name>End Use: Electricity: Heating Fans/Pumps MBtu</name>
      <display_name>End Use: Electricity: Heating Fans/Pumps MBtu</display_name>
      <short_name>End Use: Electricity: Heating Fans/Pumps MBtu</short_name>
      <type>Double</type>
      <model_dependent>false</model_dependent>
    </output>
    <output>
      <name>End Use: Electricity: Cooling MBtu</name>
      <display_name>End Use: Electricity: Cooling MBtu</display_name>
      <short_name>End Use: Electricity: Cooling MBtu</short_name>
      <type>Double</type>
      <model_dependent>false</model_dependent>
    </output>
    <output>
      <name>End Use: Electricity: Cooling Fans/Pumps MBtu</name>
      <display_name>End Use: Electricity: Cooling Fans/Pumps MBtu</display_name>
      <short_name>End Use: Electricity: Cooling Fans/Pumps MBtu</short_name>
      <type>Double</type>
      <model_dependent>false</model_dependent>
    </output>
    <output>
      <name>End Use: Electricity: Hot Water MBtu</name>
      <display_name>End Use: Electricity: Hot Water MBtu</display_name>
      <short_name>End Use: Electricity: Hot Water MBtu</short_name>
      <type>Double</type>
      <model_dependent>false</model_dependent>
    </output>
    <output>
      <name>End Use: Electricity: Hot Water Recirc Pump MBtu</name>
      <display_name>End Use: Electricity: Hot Water Recirc Pump MBtu</display_name>
      <short_name>End Use: Electricity: Hot Water Recirc Pump MBtu</short_name>
      <type>Double</type>
      <model_dependent>false</model_dependent>
    </output>
    <output>
      <name>End Use: Electricity: Hot Water Solar Thermal Pump MBtu</name>
      <display_name>End Use: Electricity: Hot Water Solar Thermal Pump MBtu</display_name>
      <short_name>End Use: Electricity: Hot Water Solar Thermal Pump MBtu</short_name>
      <type>Double</type>
      <model_dependent>false</model_dependent>
    </output>
    <output>
      <name>End Use: Electricity: Lighting Interior MBtu</name>
      <display_name>End Use: Electricity: Lighting Interior MBtu</display_name>
      <short_name>End Use: Electricity: Lighting Interior MBtu</short_name>
      <type>Double</type>
      <model_dependent>false</model_dependent>
    </output>
    <output>
      <name>End Use: Electricity: Lighting Garage MBtu</name>
      <display_name>End Use: Electricity: Lighting Garage MBtu</display_name>
      <short_name>End Use: Electricity: Lighting Garage MBtu</short_name>
      <type>Double</type>
      <model_dependent>false</model_dependent>
    </output>
    <output>
      <name>End Use: Electricity: Lighting Exterior MBtu</name>
      <display_name>End Use: Electricity: Lighting Exterior MBtu</display_name>
      <short_name>End Use: Electricity: Lighting Exterior MBtu</short_name>
      <type>Double</type>
      <model_dependent>false</model_dependent>
    </output>
    <output>
      <name>End Use: Electricity: Mech Vent MBtu</name>
      <display_name>End Use: Electricity: Mech Vent MBtu</display_name>
      <short_name>End Use: Electricity: Mech Vent MBtu</short_name>
      <type>Double</type>
      <model_dependent>false</model_dependent>
    </output>
    <output>
      <name>End Use: Electricity: Mech Vent Preheating MBtu</name>
      <display_name>End Use: Electricity: Mech Vent Preheating MBtu</display_name>
      <short_name>End Use: Electricity: Mech Vent Preheating MBtu</short_name>
      <type>Double</type>
      <model_dependent>false</model_dependent>
    </output>
    <output>
      <name>End Use: Electricity: Mech Vent Precooling MBtu</name>
      <display_name>End Use: Electricity: Mech Vent Precooling MBtu</display_name>
      <short_name>End Use: Electricity: Mech Vent Precooling MBtu</short_name>
      <type>Double</type>
      <model_dependent>false</model_dependent>
    </output>
    <output>
      <name>End Use: Electricity: Whole House Fan MBtu</name>
      <display_name>End Use: Electricity: Whole House Fan MBtu</display_name>
      <short_name>End Use: Electricity: Whole House Fan MBtu</short_name>
      <type>Double</type>
      <model_dependent>false</model_dependent>
    </output>
    <output>
      <name>End Use: Electricity: Refrigerator MBtu</name>
      <display_name>End Use: Electricity: Refrigerator MBtu</display_name>
      <short_name>End Use: Electricity: Refrigerator MBtu</short_name>
      <type>Double</type>
      <model_dependent>false</model_dependent>
    </output>
    <output>
      <name>End Use: Electricity: Freezer MBtu</name>
      <display_name>End Use: Electricity: Freezer MBtu</display_name>
      <short_name>End Use: Electricity: Freezer MBtu</short_name>
      <type>Double</type>
      <model_dependent>false</model_dependent>
    </output>
    <output>
      <name>End Use: Electricity: Dehumidifier MBtu</name>
      <display_name>End Use: Electricity: Dehumidifier MBtu</display_name>
      <short_name>End Use: Electricity: Dehumidifier MBtu</short_name>
      <type>Double</type>
      <model_dependent>false</model_dependent>
    </output>
    <output>
      <name>End Use: Electricity: Dishwasher MBtu</name>
      <display_name>End Use: Electricity: Dishwasher MBtu</display_name>
      <short_name>End Use: Electricity: Dishwasher MBtu</short_name>
      <type>Double</type>
      <model_dependent>false</model_dependent>
    </output>
    <output>
      <name>End Use: Electricity: Clothes Washer MBtu</name>
      <display_name>End Use: Electricity: Clothes Washer MBtu</display_name>
      <short_name>End Use: Electricity: Clothes Washer MBtu</short_name>
      <type>Double</type>
      <model_dependent>false</model_dependent>
    </output>
    <output>
      <name>End Use: Electricity: Clothes Dryer MBtu</name>
      <display_name>End Use: Electricity: Clothes Dryer MBtu</display_name>
      <short_name>End Use: Electricity: Clothes Dryer MBtu</short_name>
      <type>Double</type>
      <model_dependent>false</model_dependent>
    </output>
    <output>
      <name>End Use: Electricity: Range/Oven MBtu</name>
      <display_name>End Use: Electricity: Range/Oven MBtu</display_name>
      <short_name>End Use: Electricity: Range/Oven MBtu</short_name>
      <type>Double</type>
      <model_dependent>false</model_dependent>
    </output>
    <output>
      <name>End Use: Electricity: Ceiling Fan MBtu</name>
      <display_name>End Use: Electricity: Ceiling Fan MBtu</display_name>
      <short_name>End Use: Electricity: Ceiling Fan MBtu</short_name>
      <type>Double</type>
      <model_dependent>false</model_dependent>
    </output>
    <output>
      <name>End Use: Electricity: Television MBtu</name>
      <display_name>End Use: Electricity: Television MBtu</display_name>
      <short_name>End Use: Electricity: Television MBtu</short_name>
      <type>Double</type>
      <model_dependent>false</model_dependent>
    </output>
    <output>
      <name>End Use: Electricity: Plug Loads MBtu</name>
      <display_name>End Use: Electricity: Plug Loads MBtu</display_name>
      <short_name>End Use: Electricity: Plug Loads MBtu</short_name>
      <type>Double</type>
      <model_dependent>false</model_dependent>
    </output>
    <output>
      <name>End Use: Electricity: Electric Vehicle Charging MBtu</name>
      <display_name>End Use: Electricity: Electric Vehicle Charging MBtu</display_name>
      <short_name>End Use: Electricity: Electric Vehicle Charging MBtu</short_name>
      <type>Double</type>
      <model_dependent>false</model_dependent>
    </output>
    <output>
      <name>End Use: Electricity: Well Pump MBtu</name>
      <display_name>End Use: Electricity: Well Pump MBtu</display_name>
      <short_name>End Use: Electricity: Well Pump MBtu</short_name>
      <type>Double</type>
      <model_dependent>false</model_dependent>
    </output>
    <output>
      <name>End Use: Electricity: Pool Heater MBtu</name>
      <display_name>End Use: Electricity: Pool Heater MBtu</display_name>
      <short_name>End Use: Electricity: Pool Heater MBtu</short_name>
      <type>Double</type>
      <model_dependent>false</model_dependent>
    </output>
    <output>
      <name>End Use: Electricity: Pool Pump MBtu</name>
      <display_name>End Use: Electricity: Pool Pump MBtu</display_name>
      <short_name>End Use: Electricity: Pool Pump MBtu</short_name>
      <type>Double</type>
      <model_dependent>false</model_dependent>
    </output>
    <output>
      <name>End Use: Electricity: Hot Tub Heater MBtu</name>
      <display_name>End Use: Electricity: Hot Tub Heater MBtu</display_name>
      <short_name>End Use: Electricity: Hot Tub Heater MBtu</short_name>
      <type>Double</type>
      <model_dependent>false</model_dependent>
    </output>
    <output>
      <name>End Use: Electricity: Hot Tub Pump MBtu</name>
      <display_name>End Use: Electricity: Hot Tub Pump MBtu</display_name>
      <short_name>End Use: Electricity: Hot Tub Pump MBtu</short_name>
      <type>Double</type>
      <model_dependent>false</model_dependent>
    </output>
    <output>
      <name>End Use: Electricity: PV MBtu</name>
      <display_name>End Use: Electricity: PV MBtu</display_name>
      <short_name>End Use: Electricity: PV MBtu</short_name>
      <type>Double</type>
      <model_dependent>false</model_dependent>
    </output>
    <output>
      <name>End Use: Electricity: Generator MBtu</name>
      <display_name>End Use: Electricity: Generator MBtu</display_name>
      <short_name>End Use: Electricity: Generator MBtu</short_name>
      <type>Double</type>
      <model_dependent>false</model_dependent>
    </output>
    <output>
      <name>End Use: Natural Gas: Heating MBtu</name>
      <display_name>End Use: Natural Gas: Heating MBtu</display_name>
      <short_name>End Use: Natural Gas: Heating MBtu</short_name>
      <type>Double</type>
      <model_dependent>false</model_dependent>
    </output>
    <output>
      <name>End Use: Natural Gas: Hot Water MBtu</name>
      <display_name>End Use: Natural Gas: Hot Water MBtu</display_name>
      <short_name>End Use: Natural Gas: Hot Water MBtu</short_name>
      <type>Double</type>
      <model_dependent>false</model_dependent>
    </output>
    <output>
      <name>End Use: Natural Gas: Clothes Dryer MBtu</name>
      <display_name>End Use: Natural Gas: Clothes Dryer MBtu</display_name>
      <short_name>End Use: Natural Gas: Clothes Dryer MBtu</short_name>
      <type>Double</type>
      <model_dependent>false</model_dependent>
    </output>
    <output>
      <name>End Use: Natural Gas: Range/Oven MBtu</name>
      <display_name>End Use: Natural Gas: Range/Oven MBtu</display_name>
      <short_name>End Use: Natural Gas: Range/Oven MBtu</short_name>
      <type>Double</type>
      <model_dependent>false</model_dependent>
    </output>
    <output>
      <name>End Use: Natural Gas: Mech Vent Preheating MBtu</name>
      <display_name>End Use: Natural Gas: Mech Vent Preheating MBtu</display_name>
      <short_name>End Use: Natural Gas: Mech Vent Preheating MBtu</short_name>
      <type>Double</type>
      <model_dependent>false</model_dependent>
    </output>
    <output>
      <name>End Use: Natural Gas: Pool Heater MBtu</name>
      <display_name>End Use: Natural Gas: Pool Heater MBtu</display_name>
      <short_name>End Use: Natural Gas: Pool Heater MBtu</short_name>
      <type>Double</type>
      <model_dependent>false</model_dependent>
    </output>
    <output>
      <name>End Use: Natural Gas: Hot Tub Heater MBtu</name>
      <display_name>End Use: Natural Gas: Hot Tub Heater MBtu</display_name>
      <short_name>End Use: Natural Gas: Hot Tub Heater MBtu</short_name>
      <type>Double</type>
      <model_dependent>false</model_dependent>
    </output>
    <output>
      <name>End Use: Natural Gas: Grill MBtu</name>
      <display_name>End Use: Natural Gas: Grill MBtu</display_name>
      <short_name>End Use: Natural Gas: Grill MBtu</short_name>
      <type>Double</type>
      <model_dependent>false</model_dependent>
    </output>
    <output>
      <name>End Use: Natural Gas: Lighting MBtu</name>
      <display_name>End Use: Natural Gas: Lighting MBtu</display_name>
      <short_name>End Use: Natural Gas: Lighting MBtu</short_name>
      <type>Double</type>
      <model_dependent>false</model_dependent>
    </output>
    <output>
      <name>End Use: Natural Gas: Fireplace MBtu</name>
      <display_name>End Use: Natural Gas: Fireplace MBtu</display_name>
      <short_name>End Use: Natural Gas: Fireplace MBtu</short_name>
      <type>Double</type>
      <model_dependent>false</model_dependent>
    </output>
    <output>
      <name>End Use: Natural Gas: Generator MBtu</name>
      <display_name>End Use: Natural Gas: Generator MBtu</display_name>
      <short_name>End Use: Natural Gas: Generator MBtu</short_name>
      <type>Double</type>
      <model_dependent>false</model_dependent>
    </output>
    <output>
      <name>End Use: Fuel Oil: Heating MBtu</name>
      <display_name>End Use: Fuel Oil: Heating MBtu</display_name>
      <short_name>End Use: Fuel Oil: Heating MBtu</short_name>
      <type>Double</type>
      <model_dependent>false</model_dependent>
    </output>
    <output>
      <name>End Use: Fuel Oil: Hot Water MBtu</name>
      <display_name>End Use: Fuel Oil: Hot Water MBtu</display_name>
      <short_name>End Use: Fuel Oil: Hot Water MBtu</short_name>
      <type>Double</type>
      <model_dependent>false</model_dependent>
    </output>
    <output>
      <name>End Use: Fuel Oil: Clothes Dryer MBtu</name>
      <display_name>End Use: Fuel Oil: Clothes Dryer MBtu</display_name>
      <short_name>End Use: Fuel Oil: Clothes Dryer MBtu</short_name>
      <type>Double</type>
      <model_dependent>false</model_dependent>
    </output>
    <output>
      <name>End Use: Fuel Oil: Range/Oven MBtu</name>
      <display_name>End Use: Fuel Oil: Range/Oven MBtu</display_name>
      <short_name>End Use: Fuel Oil: Range/Oven MBtu</short_name>
      <type>Double</type>
      <model_dependent>false</model_dependent>
    </output>
    <output>
      <name>End Use: Fuel Oil: Mech Vent Preheating MBtu</name>
      <display_name>End Use: Fuel Oil: Mech Vent Preheating MBtu</display_name>
      <short_name>End Use: Fuel Oil: Mech Vent Preheating MBtu</short_name>
      <type>Double</type>
      <model_dependent>false</model_dependent>
    </output>
    <output>
      <name>End Use: Fuel Oil: Grill MBtu</name>
      <display_name>End Use: Fuel Oil: Grill MBtu</display_name>
      <short_name>End Use: Fuel Oil: Grill MBtu</short_name>
      <type>Double</type>
      <model_dependent>false</model_dependent>
    </output>
    <output>
      <name>End Use: Fuel Oil: Lighting MBtu</name>
      <display_name>End Use: Fuel Oil: Lighting MBtu</display_name>
      <short_name>End Use: Fuel Oil: Lighting MBtu</short_name>
      <type>Double</type>
      <model_dependent>false</model_dependent>
    </output>
    <output>
      <name>End Use: Fuel Oil: Fireplace MBtu</name>
      <display_name>End Use: Fuel Oil: Fireplace MBtu</display_name>
      <short_name>End Use: Fuel Oil: Fireplace MBtu</short_name>
      <type>Double</type>
      <model_dependent>false</model_dependent>
    </output>
    <output>
      <name>End Use: Fuel Oil: Generator MBtu</name>
      <display_name>End Use: Fuel Oil: Generator MBtu</display_name>
      <short_name>End Use: Fuel Oil: Generator MBtu</short_name>
      <type>Double</type>
      <model_dependent>false</model_dependent>
    </output>
    <output>
      <name>End Use: Propane: Heating MBtu</name>
      <display_name>End Use: Propane: Heating MBtu</display_name>
      <short_name>End Use: Propane: Heating MBtu</short_name>
      <type>Double</type>
      <model_dependent>false</model_dependent>
    </output>
    <output>
      <name>End Use: Propane: Hot Water MBtu</name>
      <display_name>End Use: Propane: Hot Water MBtu</display_name>
      <short_name>End Use: Propane: Hot Water MBtu</short_name>
      <type>Double</type>
      <model_dependent>false</model_dependent>
    </output>
    <output>
      <name>End Use: Propane: Clothes Dryer MBtu</name>
      <display_name>End Use: Propane: Clothes Dryer MBtu</display_name>
      <short_name>End Use: Propane: Clothes Dryer MBtu</short_name>
      <type>Double</type>
      <model_dependent>false</model_dependent>
    </output>
    <output>
      <name>End Use: Propane: Range/Oven MBtu</name>
      <display_name>End Use: Propane: Range/Oven MBtu</display_name>
      <short_name>End Use: Propane: Range/Oven MBtu</short_name>
      <type>Double</type>
      <model_dependent>false</model_dependent>
    </output>
    <output>
      <name>End Use: Propane: Mech Vent Preheating MBtu</name>
      <display_name>End Use: Propane: Mech Vent Preheating MBtu</display_name>
      <short_name>End Use: Propane: Mech Vent Preheating MBtu</short_name>
      <type>Double</type>
      <model_dependent>false</model_dependent>
    </output>
    <output>
      <name>End Use: Propane: Grill MBtu</name>
      <display_name>End Use: Propane: Grill MBtu</display_name>
      <short_name>End Use: Propane: Grill MBtu</short_name>
      <type>Double</type>
      <model_dependent>false</model_dependent>
    </output>
    <output>
      <name>End Use: Propane: Lighting MBtu</name>
      <display_name>End Use: Propane: Lighting MBtu</display_name>
      <short_name>End Use: Propane: Lighting MBtu</short_name>
      <type>Double</type>
      <model_dependent>false</model_dependent>
    </output>
    <output>
      <name>End Use: Propane: Fireplace MBtu</name>
      <display_name>End Use: Propane: Fireplace MBtu</display_name>
      <short_name>End Use: Propane: Fireplace MBtu</short_name>
      <type>Double</type>
      <model_dependent>false</model_dependent>
    </output>
    <output>
      <name>End Use: Propane: Generator MBtu</name>
      <display_name>End Use: Propane: Generator MBtu</display_name>
      <short_name>End Use: Propane: Generator MBtu</short_name>
      <type>Double</type>
      <model_dependent>false</model_dependent>
    </output>
    <output>
      <name>End Use: Wood Cord: Heating MBtu</name>
      <display_name>End Use: Wood Cord: Heating MBtu</display_name>
      <short_name>End Use: Wood Cord: Heating MBtu</short_name>
      <type>Double</type>
      <model_dependent>false</model_dependent>
    </output>
    <output>
      <name>End Use: Wood Cord: Hot Water MBtu</name>
      <display_name>End Use: Wood Cord: Hot Water MBtu</display_name>
      <short_name>End Use: Wood Cord: Hot Water MBtu</short_name>
      <type>Double</type>
      <model_dependent>false</model_dependent>
    </output>
    <output>
      <name>End Use: Wood Cord: Clothes Dryer MBtu</name>
      <display_name>End Use: Wood Cord: Clothes Dryer MBtu</display_name>
      <short_name>End Use: Wood Cord: Clothes Dryer MBtu</short_name>
      <type>Double</type>
      <model_dependent>false</model_dependent>
    </output>
    <output>
      <name>End Use: Wood Cord: Range/Oven MBtu</name>
      <display_name>End Use: Wood Cord: Range/Oven MBtu</display_name>
      <short_name>End Use: Wood Cord: Range/Oven MBtu</short_name>
      <type>Double</type>
      <model_dependent>false</model_dependent>
    </output>
    <output>
      <name>End Use: Wood Cord: Mech Vent Preheating MBtu</name>
      <display_name>End Use: Wood Cord: Mech Vent Preheating MBtu</display_name>
      <short_name>End Use: Wood Cord: Mech Vent Preheating MBtu</short_name>
      <type>Double</type>
      <model_dependent>false</model_dependent>
    </output>
    <output>
      <name>End Use: Wood Cord: Grill MBtu</name>
      <display_name>End Use: Wood Cord: Grill MBtu</display_name>
      <short_name>End Use: Wood Cord: Grill MBtu</short_name>
      <type>Double</type>
      <model_dependent>false</model_dependent>
    </output>
    <output>
      <name>End Use: Wood Cord: Lighting MBtu</name>
      <display_name>End Use: Wood Cord: Lighting MBtu</display_name>
      <short_name>End Use: Wood Cord: Lighting MBtu</short_name>
      <type>Double</type>
      <model_dependent>false</model_dependent>
    </output>
    <output>
      <name>End Use: Wood Cord: Fireplace MBtu</name>
      <display_name>End Use: Wood Cord: Fireplace MBtu</display_name>
      <short_name>End Use: Wood Cord: Fireplace MBtu</short_name>
      <type>Double</type>
      <model_dependent>false</model_dependent>
    </output>
    <output>
      <name>End Use: Wood Cord: Generator MBtu</name>
      <display_name>End Use: Wood Cord: Generator MBtu</display_name>
      <short_name>End Use: Wood Cord: Generator MBtu</short_name>
      <type>Double</type>
      <model_dependent>false</model_dependent>
    </output>
    <output>
      <name>End Use: Wood Pellets: Heating MBtu</name>
      <display_name>End Use: Wood Pellets: Heating MBtu</display_name>
      <short_name>End Use: Wood Pellets: Heating MBtu</short_name>
      <type>Double</type>
      <model_dependent>false</model_dependent>
    </output>
    <output>
      <name>End Use: Wood Pellets: Hot Water MBtu</name>
      <display_name>End Use: Wood Pellets: Hot Water MBtu</display_name>
      <short_name>End Use: Wood Pellets: Hot Water MBtu</short_name>
      <type>Double</type>
      <model_dependent>false</model_dependent>
    </output>
    <output>
      <name>End Use: Wood Pellets: Clothes Dryer MBtu</name>
      <display_name>End Use: Wood Pellets: Clothes Dryer MBtu</display_name>
      <short_name>End Use: Wood Pellets: Clothes Dryer MBtu</short_name>
      <type>Double</type>
      <model_dependent>false</model_dependent>
    </output>
    <output>
      <name>End Use: Wood Pellets: Range/Oven MBtu</name>
      <display_name>End Use: Wood Pellets: Range/Oven MBtu</display_name>
      <short_name>End Use: Wood Pellets: Range/Oven MBtu</short_name>
      <type>Double</type>
      <model_dependent>false</model_dependent>
    </output>
    <output>
      <name>End Use: Wood Pellets: Mech Vent Preheating MBtu</name>
      <display_name>End Use: Wood Pellets: Mech Vent Preheating MBtu</display_name>
      <short_name>End Use: Wood Pellets: Mech Vent Preheating MBtu</short_name>
      <type>Double</type>
      <model_dependent>false</model_dependent>
    </output>
    <output>
      <name>End Use: Wood Pellets: Grill MBtu</name>
      <display_name>End Use: Wood Pellets: Grill MBtu</display_name>
      <short_name>End Use: Wood Pellets: Grill MBtu</short_name>
      <type>Double</type>
      <model_dependent>false</model_dependent>
    </output>
    <output>
      <name>End Use: Wood Pellets: Lighting MBtu</name>
      <display_name>End Use: Wood Pellets: Lighting MBtu</display_name>
      <short_name>End Use: Wood Pellets: Lighting MBtu</short_name>
      <type>Double</type>
      <model_dependent>false</model_dependent>
    </output>
    <output>
      <name>End Use: Wood Pellets: Fireplace MBtu</name>
      <display_name>End Use: Wood Pellets: Fireplace MBtu</display_name>
      <short_name>End Use: Wood Pellets: Fireplace MBtu</short_name>
      <type>Double</type>
      <model_dependent>false</model_dependent>
    </output>
    <output>
      <name>End Use: Wood Pellets: Generator MBtu</name>
      <display_name>End Use: Wood Pellets: Generator MBtu</display_name>
      <short_name>End Use: Wood Pellets: Generator MBtu</short_name>
      <type>Double</type>
      <model_dependent>false</model_dependent>
    </output>
    <output>
      <name>End Use: Coal: Heating MBtu</name>
      <display_name>End Use: Coal: Heating MBtu</display_name>
      <short_name>End Use: Coal: Heating MBtu</short_name>
      <type>Double</type>
      <model_dependent>false</model_dependent>
    </output>
    <output>
      <name>End Use: Coal: Hot Water MBtu</name>
      <display_name>End Use: Coal: Hot Water MBtu</display_name>
      <short_name>End Use: Coal: Hot Water MBtu</short_name>
      <type>Double</type>
      <model_dependent>false</model_dependent>
    </output>
    <output>
      <name>End Use: Coal: Clothes Dryer MBtu</name>
      <display_name>End Use: Coal: Clothes Dryer MBtu</display_name>
      <short_name>End Use: Coal: Clothes Dryer MBtu</short_name>
      <type>Double</type>
      <model_dependent>false</model_dependent>
    </output>
    <output>
      <name>End Use: Coal: Range/Oven MBtu</name>
      <display_name>End Use: Coal: Range/Oven MBtu</display_name>
      <short_name>End Use: Coal: Range/Oven MBtu</short_name>
      <type>Double</type>
      <model_dependent>false</model_dependent>
    </output>
    <output>
      <name>End Use: Coal: Mech Vent Preheating MBtu</name>
      <display_name>End Use: Coal: Mech Vent Preheating MBtu</display_name>
      <short_name>End Use: Coal: Mech Vent Preheating MBtu</short_name>
      <type>Double</type>
      <model_dependent>false</model_dependent>
    </output>
    <output>
      <name>End Use: Coal: Grill MBtu</name>
      <display_name>End Use: Coal: Grill MBtu</display_name>
      <short_name>End Use: Coal: Grill MBtu</short_name>
      <type>Double</type>
      <model_dependent>false</model_dependent>
    </output>
    <output>
      <name>End Use: Coal: Lighting MBtu</name>
      <display_name>End Use: Coal: Lighting MBtu</display_name>
      <short_name>End Use: Coal: Lighting MBtu</short_name>
      <type>Double</type>
      <model_dependent>false</model_dependent>
    </output>
    <output>
      <name>End Use: Coal: Fireplace MBtu</name>
      <display_name>End Use: Coal: Fireplace MBtu</display_name>
      <short_name>End Use: Coal: Fireplace MBtu</short_name>
      <type>Double</type>
      <model_dependent>false</model_dependent>
    </output>
    <output>
      <name>End Use: Coal: Generator MBtu</name>
      <display_name>End Use: Coal: Generator MBtu</display_name>
      <short_name>End Use: Coal: Generator MBtu</short_name>
      <type>Double</type>
      <model_dependent>false</model_dependent>
    </output>
    <output>
      <name>Load: Heating MBtu</name>
      <display_name>Load: Heating MBtu</display_name>
      <short_name>Load: Heating MBtu</short_name>
      <type>Double</type>
      <model_dependent>false</model_dependent>
    </output>
    <output>
      <name>Load: Cooling MBtu</name>
      <display_name>Load: Cooling MBtu</display_name>
      <short_name>Load: Cooling MBtu</short_name>
      <type>Double</type>
      <model_dependent>false</model_dependent>
    </output>
    <output>
      <name>Load: Hot Water: Delivered MBtu</name>
      <display_name>Load: Hot Water: Delivered MBtu</display_name>
      <short_name>Load: Hot Water: Delivered MBtu</short_name>
      <type>Double</type>
      <model_dependent>false</model_dependent>
    </output>
    <output>
      <name>Load: Hot Water: Tank Losses MBtu</name>
      <display_name>Load: Hot Water: Tank Losses MBtu</display_name>
      <short_name>Load: Hot Water: Tank Losses MBtu</short_name>
      <type>Double</type>
      <model_dependent>false</model_dependent>
    </output>
    <output>
      <name>Load: Hot Water: Desuperheater MBtu</name>
      <display_name>Load: Hot Water: Desuperheater MBtu</display_name>
      <short_name>Load: Hot Water: Desuperheater MBtu</short_name>
      <type>Double</type>
      <model_dependent>false</model_dependent>
    </output>
    <output>
      <name>Load: Hot Water: Solar Thermal MBtu</name>
      <display_name>Load: Hot Water: Solar Thermal MBtu</display_name>
      <short_name>Load: Hot Water: Solar Thermal MBtu</short_name>
      <type>Double</type>
      <model_dependent>false</model_dependent>
    </output>
    <output>
      <name>Unmet Load: Heating MBtu</name>
      <display_name>Unmet Load: Heating MBtu</display_name>
      <short_name>Unmet Load: Heating MBtu</short_name>
      <type>Double</type>
      <model_dependent>false</model_dependent>
    </output>
    <output>
      <name>Unmet Load: Cooling MBtu</name>
      <display_name>Unmet Load: Cooling MBtu</display_name>
      <short_name>Unmet Load: Cooling MBtu</short_name>
      <type>Double</type>
      <model_dependent>false</model_dependent>
    </output>
    <output>
      <name>Peak Electricity: Winter Total W</name>
      <display_name>Peak Electricity: Winter Total W</display_name>
      <short_name>Peak Electricity: Winter Total W</short_name>
      <type>Double</type>
      <model_dependent>false</model_dependent>
    </output>
    <output>
      <name>Peak Electricity: Summer Total W</name>
      <display_name>Peak Electricity: Summer Total W</display_name>
      <short_name>Peak Electricity: Summer Total W</short_name>
      <type>Double</type>
      <model_dependent>false</model_dependent>
    </output>
    <output>
      <name>Peak Load: Heating kBtu</name>
      <display_name>Peak Load: Heating kBtu</display_name>
      <short_name>Peak Load: Heating kBtu</short_name>
      <type>Double</type>
      <model_dependent>false</model_dependent>
    </output>
    <output>
      <name>Peak Load: Cooling kBtu</name>
      <display_name>Peak Load: Cooling kBtu</display_name>
      <short_name>Peak Load: Cooling kBtu</short_name>
      <type>Double</type>
      <model_dependent>false</model_dependent>
    </output>
    <output>
      <name>Component Load: Heating: Roofs MBtu</name>
      <display_name>Component Load: Heating: Roofs MBtu</display_name>
      <short_name>Component Load: Heating: Roofs MBtu</short_name>
      <type>Double</type>
      <model_dependent>false</model_dependent>
    </output>
    <output>
      <name>Component Load: Heating: Ceilings MBtu</name>
      <display_name>Component Load: Heating: Ceilings MBtu</display_name>
      <short_name>Component Load: Heating: Ceilings MBtu</short_name>
      <type>Double</type>
      <model_dependent>false</model_dependent>
    </output>
    <output>
      <name>Component Load: Heating: Walls MBtu</name>
      <display_name>Component Load: Heating: Walls MBtu</display_name>
      <short_name>Component Load: Heating: Walls MBtu</short_name>
      <type>Double</type>
      <model_dependent>false</model_dependent>
    </output>
    <output>
      <name>Component Load: Heating: Rim Joists MBtu</name>
      <display_name>Component Load: Heating: Rim Joists MBtu</display_name>
      <short_name>Component Load: Heating: Rim Joists MBtu</short_name>
      <type>Double</type>
      <model_dependent>false</model_dependent>
    </output>
    <output>
      <name>Component Load: Heating: Foundation Walls MBtu</name>
      <display_name>Component Load: Heating: Foundation Walls MBtu</display_name>
      <short_name>Component Load: Heating: Foundation Walls MBtu</short_name>
      <type>Double</type>
      <model_dependent>false</model_dependent>
    </output>
    <output>
      <name>Component Load: Heating: Doors MBtu</name>
      <display_name>Component Load: Heating: Doors MBtu</display_name>
      <short_name>Component Load: Heating: Doors MBtu</short_name>
      <type>Double</type>
      <model_dependent>false</model_dependent>
    </output>
    <output>
      <name>Component Load: Heating: Windows MBtu</name>
      <display_name>Component Load: Heating: Windows MBtu</display_name>
      <short_name>Component Load: Heating: Windows MBtu</short_name>
      <type>Double</type>
      <model_dependent>false</model_dependent>
    </output>
    <output>
      <name>Component Load: Heating: Skylights MBtu</name>
      <display_name>Component Load: Heating: Skylights MBtu</display_name>
      <short_name>Component Load: Heating: Skylights MBtu</short_name>
      <type>Double</type>
      <model_dependent>false</model_dependent>
    </output>
    <output>
      <name>Component Load: Heating: Floors MBtu</name>
      <display_name>Component Load: Heating: Floors MBtu</display_name>
      <short_name>Component Load: Heating: Floors MBtu</short_name>
      <type>Double</type>
      <model_dependent>false</model_dependent>
    </output>
    <output>
      <name>Component Load: Heating: Slabs MBtu</name>
      <display_name>Component Load: Heating: Slabs MBtu</display_name>
      <short_name>Component Load: Heating: Slabs MBtu</short_name>
      <type>Double</type>
      <model_dependent>false</model_dependent>
    </output>
    <output>
      <name>Component Load: Heating: Internal Mass MBtu</name>
      <display_name>Component Load: Heating: Internal Mass MBtu</display_name>
      <short_name>Component Load: Heating: Internal Mass MBtu</short_name>
      <type>Double</type>
      <model_dependent>false</model_dependent>
    </output>
    <output>
      <name>Component Load: Heating: Infiltration MBtu</name>
      <display_name>Component Load: Heating: Infiltration MBtu</display_name>
      <short_name>Component Load: Heating: Infiltration MBtu</short_name>
      <type>Double</type>
      <model_dependent>false</model_dependent>
    </output>
    <output>
      <name>Component Load: Heating: Natural Ventilation MBtu</name>
      <display_name>Component Load: Heating: Natural Ventilation MBtu</display_name>
      <short_name>Component Load: Heating: Natural Ventilation MBtu</short_name>
      <type>Double</type>
      <model_dependent>false</model_dependent>
    </output>
    <output>
      <name>Component Load: Heating: Mechanical Ventilation MBtu</name>
      <display_name>Component Load: Heating: Mechanical Ventilation MBtu</display_name>
      <short_name>Component Load: Heating: Mechanical Ventilation MBtu</short_name>
      <type>Double</type>
      <model_dependent>false</model_dependent>
    </output>
    <output>
      <name>Component Load: Heating: Whole House Fan MBtu</name>
      <display_name>Component Load: Heating: Whole House Fan MBtu</display_name>
      <short_name>Component Load: Heating: Whole House Fan MBtu</short_name>
      <type>Double</type>
      <model_dependent>false</model_dependent>
    </output>
    <output>
      <name>Component Load: Heating: Ducts MBtu</name>
      <display_name>Component Load: Heating: Ducts MBtu</display_name>
      <short_name>Component Load: Heating: Ducts MBtu</short_name>
      <type>Double</type>
      <model_dependent>false</model_dependent>
    </output>
    <output>
      <name>Component Load: Heating: Internal Gains MBtu</name>
      <display_name>Component Load: Heating: Internal Gains MBtu</display_name>
      <short_name>Component Load: Heating: Internal Gains MBtu</short_name>
      <type>Double</type>
      <model_dependent>false</model_dependent>
    </output>
    <output>
      <name>Component Load: Cooling: Roofs MBtu</name>
      <display_name>Component Load: Cooling: Roofs MBtu</display_name>
      <short_name>Component Load: Cooling: Roofs MBtu</short_name>
      <type>Double</type>
      <model_dependent>false</model_dependent>
    </output>
    <output>
      <name>Component Load: Cooling: Ceilings MBtu</name>
      <display_name>Component Load: Cooling: Ceilings MBtu</display_name>
      <short_name>Component Load: Cooling: Ceilings MBtu</short_name>
      <type>Double</type>
      <model_dependent>false</model_dependent>
    </output>
    <output>
      <name>Component Load: Cooling: Walls MBtu</name>
      <display_name>Component Load: Cooling: Walls MBtu</display_name>
      <short_name>Component Load: Cooling: Walls MBtu</short_name>
      <type>Double</type>
      <model_dependent>false</model_dependent>
    </output>
    <output>
      <name>Component Load: Cooling: Rim Joists MBtu</name>
      <display_name>Component Load: Cooling: Rim Joists MBtu</display_name>
      <short_name>Component Load: Cooling: Rim Joists MBtu</short_name>
      <type>Double</type>
      <model_dependent>false</model_dependent>
    </output>
    <output>
      <name>Component Load: Cooling: Foundation Walls MBtu</name>
      <display_name>Component Load: Cooling: Foundation Walls MBtu</display_name>
      <short_name>Component Load: Cooling: Foundation Walls MBtu</short_name>
      <type>Double</type>
      <model_dependent>false</model_dependent>
    </output>
    <output>
      <name>Component Load: Cooling: Doors MBtu</name>
      <display_name>Component Load: Cooling: Doors MBtu</display_name>
      <short_name>Component Load: Cooling: Doors MBtu</short_name>
      <type>Double</type>
      <model_dependent>false</model_dependent>
    </output>
    <output>
      <name>Component Load: Cooling: Windows MBtu</name>
      <display_name>Component Load: Cooling: Windows MBtu</display_name>
      <short_name>Component Load: Cooling: Windows MBtu</short_name>
      <type>Double</type>
      <model_dependent>false</model_dependent>
    </output>
    <output>
      <name>Component Load: Cooling: Skylights MBtu</name>
      <display_name>Component Load: Cooling: Skylights MBtu</display_name>
      <short_name>Component Load: Cooling: Skylights MBtu</short_name>
      <type>Double</type>
      <model_dependent>false</model_dependent>
    </output>
    <output>
      <name>Component Load: Cooling: Floors MBtu</name>
      <display_name>Component Load: Cooling: Floors MBtu</display_name>
      <short_name>Component Load: Cooling: Floors MBtu</short_name>
      <type>Double</type>
      <model_dependent>false</model_dependent>
    </output>
    <output>
      <name>Component Load: Cooling: Slabs MBtu</name>
      <display_name>Component Load: Cooling: Slabs MBtu</display_name>
      <short_name>Component Load: Cooling: Slabs MBtu</short_name>
      <type>Double</type>
      <model_dependent>false</model_dependent>
    </output>
    <output>
      <name>Component Load: Cooling: Internal Mass MBtu</name>
      <display_name>Component Load: Cooling: Internal Mass MBtu</display_name>
      <short_name>Component Load: Cooling: Internal Mass MBtu</short_name>
      <type>Double</type>
      <model_dependent>false</model_dependent>
    </output>
    <output>
      <name>Component Load: Cooling: Infiltration MBtu</name>
      <display_name>Component Load: Cooling: Infiltration MBtu</display_name>
      <short_name>Component Load: Cooling: Infiltration MBtu</short_name>
      <type>Double</type>
      <model_dependent>false</model_dependent>
    </output>
    <output>
      <name>Component Load: Cooling: Natural Ventilation MBtu</name>
      <display_name>Component Load: Cooling: Natural Ventilation MBtu</display_name>
      <short_name>Component Load: Cooling: Natural Ventilation MBtu</short_name>
      <type>Double</type>
      <model_dependent>false</model_dependent>
    </output>
    <output>
      <name>Component Load: Cooling: Mechanical Ventilation MBtu</name>
      <display_name>Component Load: Cooling: Mechanical Ventilation MBtu</display_name>
      <short_name>Component Load: Cooling: Mechanical Ventilation MBtu</short_name>
      <type>Double</type>
      <model_dependent>false</model_dependent>
    </output>
    <output>
      <name>Component Load: Cooling: Whole House Fan MBtu</name>
      <display_name>Component Load: Cooling: Whole House Fan MBtu</display_name>
      <short_name>Component Load: Cooling: Whole House Fan MBtu</short_name>
      <type>Double</type>
      <model_dependent>false</model_dependent>
    </output>
    <output>
      <name>Component Load: Cooling: Ducts MBtu</name>
      <display_name>Component Load: Cooling: Ducts MBtu</display_name>
      <short_name>Component Load: Cooling: Ducts MBtu</short_name>
      <type>Double</type>
      <model_dependent>false</model_dependent>
    </output>
    <output>
      <name>Component Load: Cooling: Internal Gains MBtu</name>
      <display_name>Component Load: Cooling: Internal Gains MBtu</display_name>
      <short_name>Component Load: Cooling: Internal Gains MBtu</short_name>
      <type>Double</type>
      <model_dependent>false</model_dependent>
    </output>
    <output>
      <name>Hot Water: Clothes Washer gal</name>
      <display_name>Hot Water: Clothes Washer gal</display_name>
      <short_name>Hot Water: Clothes Washer gal</short_name>
      <type>Double</type>
      <model_dependent>false</model_dependent>
    </output>
    <output>
      <name>Hot Water: Dishwasher gal</name>
      <display_name>Hot Water: Dishwasher gal</display_name>
      <short_name>Hot Water: Dishwasher gal</short_name>
      <type>Double</type>
      <model_dependent>false</model_dependent>
    </output>
    <output>
      <name>Hot Water: Fixtures gal</name>
      <display_name>Hot Water: Fixtures gal</display_name>
      <short_name>Hot Water: Fixtures gal</short_name>
      <type>Double</type>
      <model_dependent>false</model_dependent>
    </output>
    <output>
      <name>Hot Water: Distribution Waste gal</name>
      <display_name>Hot Water: Distribution Waste gal</display_name>
      <short_name>Hot Water: Distribution Waste gal</short_name>
      <type>Double</type>
      <model_dependent>false</model_dependent>
    </output>
  </outputs>
  <provenances />
  <tags>
    <tag>Reporting.QAQC</tag>
  </tags>
  <attributes>
    <attribute>
      <name>Measure Type</name>
      <value>ReportingMeasure</value>
      <datatype>string</datatype>
    </attribute>
    <attribute>
      <name>Intended Software Tool</name>
      <value>OpenStudio Application</value>
      <datatype>string</datatype>
    </attribute>
    <attribute>
      <name>Intended Software Tool</name>
      <value>Parametric Analysis Tool</value>
      <datatype>string</datatype>
    </attribute>
  </attributes>
  <files>
    <file>
      <filename>constants.rb</filename>
      <filetype>rb</filetype>
      <usage_type>resource</usage_type>
      <checksum>72AD702F</checksum>
    </file>
    <file>
      <filename>output_report_test.rb</filename>
      <filetype>rb</filetype>
      <usage_type>test</usage_type>
<<<<<<< HEAD
      <checksum>48158E74</checksum>
=======
      <checksum>A0B515FC</checksum>
>>>>>>> a1e0be94
    </file>
    <file>
      <version>
        <software_program>OpenStudio</software_program>
        <identifier>2.9.1</identifier>
        <min_compatible>2.9.1</min_compatible>
      </version>
      <filename>measure.rb</filename>
      <filetype>rb</filetype>
      <usage_type>script</usage_type>
<<<<<<< HEAD
      <checksum>9C07182F</checksum>
=======
      <checksum>43D4E18E</checksum>
>>>>>>> a1e0be94
    </file>
  </files>
</measure><|MERGE_RESOLUTION|>--- conflicted
+++ resolved
@@ -3,13 +3,8 @@
   <schema_version>3.0</schema_version>
   <name>simulation_output_report</name>
   <uid>df9d170c-c21a-4130-866d-0d46b06073fd</uid>
-<<<<<<< HEAD
-  <version_id>bb18f089-d1e7-404f-b3a8-b4c9750dd5ff</version_id>
-  <version_modified>20210817T135802Z</version_modified>
-=======
-  <version_id>dbbe3135-3bf4-4d2e-a346-43fb23168dfa</version_id>
-  <version_modified>20210827T170728Z</version_modified>
->>>>>>> a1e0be94
+  <version_id>90e3adde-0e0b-4e87-ad9a-5a500126c11d</version_id>
+  <version_modified>20210831T011220Z</version_modified>
   <xml_checksum>9BF1E6AC</xml_checksum>
   <class_name>SimulationOutputReport</class_name>
   <display_name>HPXML Simulation Output Report</display_name>
@@ -1287,11 +1282,7 @@
       <filename>output_report_test.rb</filename>
       <filetype>rb</filetype>
       <usage_type>test</usage_type>
-<<<<<<< HEAD
-      <checksum>48158E74</checksum>
-=======
-      <checksum>A0B515FC</checksum>
->>>>>>> a1e0be94
+      <checksum>AB4ABBC0</checksum>
     </file>
     <file>
       <version>
@@ -1302,11 +1293,7 @@
       <filename>measure.rb</filename>
       <filetype>rb</filetype>
       <usage_type>script</usage_type>
-<<<<<<< HEAD
-      <checksum>9C07182F</checksum>
-=======
-      <checksum>43D4E18E</checksum>
->>>>>>> a1e0be94
+      <checksum>BC0B11C4</checksum>
     </file>
   </files>
 </measure>