--- conflicted
+++ resolved
@@ -2,13 +2,8 @@
   <schema_version>3.0</schema_version>
   <name>simulation_output_report</name>
   <uid>df9d170c-c21a-4130-866d-0d46b06073fd</uid>
-<<<<<<< HEAD
-  <version_id>b92f67c2-f671-4c0a-83c8-4248dc6c1eae</version_id>
-  <version_modified>20200417T193745Z</version_modified>
-=======
-  <version_id>cbfee231-3877-4250-b475-889b672c6f0a</version_id>
-  <version_modified>20200421T151253Z</version_modified>
->>>>>>> 3ab1c5aa
+  <version_id>75582f05-35f8-41a6-b45a-6f4399b1796d</version_id>
+  <version_modified>20200421T203656Z</version_modified>
   <xml_checksum>9BF1E6AC</xml_checksum>
   <class_name>SimulationOutputReport</class_name>
   <display_name>HPXML Simulation Output Report</display_name>
@@ -490,12 +485,6 @@
       <checksum>388DB117</checksum>
     </file>
     <file>
-      <filename>output_report_test.rb</filename>
-      <filetype>rb</filetype>
-      <usage_type>test</usage_type>
-      <checksum>77A75734</checksum>
-    </file>
-    <file>
       <version>
         <software_program>OpenStudio</software_program>
         <identifier>2.9.1</identifier>
@@ -504,11 +493,7 @@
       <filename>measure.rb</filename>
       <filetype>rb</filetype>
       <usage_type>script</usage_type>
-<<<<<<< HEAD
-      <checksum>88929A17</checksum>
-=======
-      <checksum>FB218242</checksum>
->>>>>>> 3ab1c5aa
+      <checksum>47C8150F</checksum>
     </file>
   </files>
 </measure>