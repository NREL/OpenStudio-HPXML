--- conflicted
+++ resolved
@@ -3,13 +3,8 @@
   <schema_version>3.0</schema_version>
   <name>simulation_output_report</name>
   <uid>df9d170c-c21a-4130-866d-0d46b06073fd</uid>
-<<<<<<< HEAD
-  <version_id>22c8ef9e-2219-4f43-a390-dc6f83dca169</version_id>
-  <version_modified>20200812T193951Z</version_modified>
-=======
-  <version_id>e4291992-5dcd-4e55-9c7a-0728eba54d3a</version_id>
-  <version_modified>20200828T151716Z</version_modified>
->>>>>>> 80ffc336
+  <version_id>2fbb6cf8-f924-4e1f-8c7c-2ea03dd66436</version_id>
+  <version_modified>20200829T031307Z</version_modified>
   <xml_checksum>9BF1E6AC</xml_checksum>
   <class_name>SimulationOutputReport</class_name>
   <display_name>HPXML Simulation Output Report</display_name>
@@ -791,6 +786,12 @@
       <checksum>BFBDB9E1</checksum>
     </file>
     <file>
+      <filename>output_report_test.rb</filename>
+      <filetype>rb</filetype>
+      <usage_type>test</usage_type>
+      <checksum>F8791A06</checksum>
+    </file>
+    <file>
       <version>
         <software_program>OpenStudio</software_program>
         <identifier>2.9.1</identifier>
@@ -799,17 +800,7 @@
       <filename>measure.rb</filename>
       <filetype>rb</filetype>
       <usage_type>script</usage_type>
-<<<<<<< HEAD
-      <checksum>BF4BE9F3</checksum>
-=======
-      <checksum>7FB2080E</checksum>
-    </file>
-    <file>
-      <filename>output_report_test.rb</filename>
-      <filetype>rb</filetype>
-      <usage_type>test</usage_type>
-      <checksum>F8791A06</checksum>
->>>>>>> 80ffc336
+      <checksum>D3CB60EB</checksum>
     </file>
   </files>
 </measure>