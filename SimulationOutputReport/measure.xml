--- conflicted
+++ resolved
@@ -3,13 +3,8 @@
   <schema_version>3.0</schema_version>
   <name>simulation_output_report</name>
   <uid>df9d170c-c21a-4130-866d-0d46b06073fd</uid>
-<<<<<<< HEAD
-  <version_id>b73b3fdc-40a5-4431-8b94-9dff7e7e4246</version_id>
-  <version_modified>20210831T175917Z</version_modified>
-=======
-  <version_id>dd5a90f5-52dd-480e-9ee3-dc1c42b5ed16</version_id>
-  <version_modified>20210901T183056Z</version_modified>
->>>>>>> 570288a0
+  <version_id>9cf32f12-8b9e-4347-b1b6-87e772a5935f</version_id>
+  <version_modified>20210902T213926Z</version_modified>
   <xml_checksum>9BF1E6AC</xml_checksum>
   <class_name>SimulationOutputReport</class_name>
   <display_name>HPXML Simulation Output Report</display_name>
@@ -1621,11 +1616,7 @@
       <filename>measure.rb</filename>
       <filetype>rb</filetype>
       <usage_type>script</usage_type>
-<<<<<<< HEAD
-      <checksum>905FED01</checksum>
-=======
-      <checksum>D1212216</checksum>
->>>>>>> 570288a0
+      <checksum>3DE305B2</checksum>
     </file>
   </files>
 </measure>