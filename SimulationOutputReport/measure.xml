--- conflicted
+++ resolved
@@ -3,13 +3,8 @@
   <schema_version>3.0</schema_version>
   <name>simulation_output_report</name>
   <uid>df9d170c-c21a-4130-866d-0d46b06073fd</uid>
-<<<<<<< HEAD
-  <version_id>3a2fb7d1-3fbb-4605-85f4-7e27b09a2b10</version_id>
-  <version_modified>20201209T130805Z</version_modified>
-=======
-  <version_id>7680ed1f-ed1e-4fde-8308-6c565f4a83ef</version_id>
-  <version_modified>20201209T161002Z</version_modified>
->>>>>>> 9125bd98
+  <version_id>ecdfdb7b-b246-477d-a9a5-b825e6b9823d</version_id>
+  <version_modified>20201209T161406Z</version_modified>
   <xml_checksum>9BF1E6AC</xml_checksum>
   <class_name>SimulationOutputReport</class_name>
   <display_name>HPXML Simulation Output Report</display_name>
@@ -1080,7 +1075,7 @@
       <filename>output_report_test.rb</filename>
       <filetype>rb</filetype>
       <usage_type>test</usage_type>
-      <checksum>D21E96E6</checksum>
+      <checksum>7E51F906</checksum>
     </file>
     <file>
       <version>
@@ -1091,17 +1086,7 @@
       <filename>measure.rb</filename>
       <filetype>rb</filetype>
       <usage_type>script</usage_type>
-<<<<<<< HEAD
-      <checksum>0E221A1C</checksum>
-    </file>
-    <file>
-      <filename>output_report_test.rb</filename>
-      <filetype>rb</filetype>
-      <usage_type>test</usage_type>
-      <checksum>7E51F906</checksum>
-=======
-      <checksum>14FA021B</checksum>
->>>>>>> 9125bd98
+      <checksum>65E5979D</checksum>
     </file>
   </files>
 </measure>
