--- conflicted
+++ resolved
@@ -2,13 +2,8 @@
   <schema_version>3.0</schema_version>
   <name>simulation_output_report</name>
   <uid>df9d170c-c21a-4130-866d-0d46b06073fd</uid>
-<<<<<<< HEAD
-  <version_id>02471a35-0df2-4d88-b314-852eef630e28</version_id>
-  <version_modified>20200403T161457Z</version_modified>
-=======
-  <version_id>d6a1905e-4085-414c-a73a-c5317ebb88df</version_id>
-  <version_modified>20200402T180156Z</version_modified>
->>>>>>> 30998991
+  <version_id>aedfb14c-8ee6-43e5-8bbb-03427ab9d381</version_id>
+  <version_modified>20200403T161830Z</version_modified>
   <xml_checksum>9BF1E6AC</xml_checksum>
   <class_name>SimulationOutputReport</class_name>
   <display_name>HPXML Simulation Output Report</display_name>
@@ -471,20 +466,6 @@
       <filetype>rb</filetype>
       <usage_type>resource</usage_type>
       <checksum>80167322</checksum>
-<<<<<<< HEAD
-    </file>
-    <file>
-      <version>
-        <software_program>OpenStudio</software_program>
-        <identifier>2.9.1</identifier>
-        <min_compatible>2.9.1</min_compatible>
-      </version>
-      <filename>measure.rb</filename>
-      <filetype>rb</filetype>
-      <usage_type>script</usage_type>
-      <checksum>AEE07569</checksum>
-=======
->>>>>>> 30998991
     </file>
     <file>
       <filename>output_report_test.rb</filename>
@@ -501,7 +482,7 @@
       <filename>measure.rb</filename>
       <filetype>rb</filetype>
       <usage_type>script</usage_type>
-      <checksum>0D7F63E1</checksum>
+      <checksum>AEE07569</checksum>
     </file>
   </files>
 </measure>