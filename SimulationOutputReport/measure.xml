<?xml version="1.0"?>
<measure>
  <schema_version>3.0</schema_version>
  <name>simulation_output_report</name>
  <uid>df9d170c-c21a-4130-866d-0d46b06073fd</uid>
<<<<<<< HEAD
  <version_id>aba7f72d-5b37-4f3c-abb8-78fc6b06b6da</version_id>
  <version_modified>20210607T154824Z</version_modified>
=======
  <version_id>0fe902bf-dca5-4ed0-806d-0d70b287bbaa</version_id>
  <version_modified>20210622T222645Z</version_modified>
>>>>>>> 7de9198e
  <xml_checksum>9BF1E6AC</xml_checksum>
  <class_name>SimulationOutputReport</class_name>
  <display_name>HPXML Simulation Output Report</display_name>
  <description>Reports simulation outputs for residential HPXML-based models.</description>
  <modeler_description>Processes EnergyPlus simulation outputs in order to generate an annual output file and an optional timeseries output file.</modeler_description>
  <arguments>
    <argument>
      <name>output_format</name>
      <display_name>Output Format</display_name>
      <description>The file format of the annual (and timeseries, if requested) outputs.</description>
      <type>Choice</type>
      <required>false</required>
      <model_dependent>false</model_dependent>
      <default_value>csv</default_value>
      <choices>
        <choice>
          <value>csv</value>
          <display_name>csv</display_name>
        </choice>
        <choice>
          <value>json</value>
          <display_name>json</display_name>
        </choice>
      </choices>
    </argument>
    <argument>
      <name>timeseries_frequency</name>
      <display_name>Timeseries Reporting Frequency</display_name>
      <description>The frequency at which to report timeseries output data. Using 'none' will disable timeseries outputs.</description>
      <type>Choice</type>
      <required>true</required>
      <model_dependent>false</model_dependent>
      <default_value>none</default_value>
      <choices>
        <choice>
          <value>none</value>
          <display_name>none</display_name>
        </choice>
        <choice>
          <value>timestep</value>
          <display_name>timestep</display_name>
        </choice>
        <choice>
          <value>hourly</value>
          <display_name>hourly</display_name>
        </choice>
        <choice>
          <value>daily</value>
          <display_name>daily</display_name>
        </choice>
        <choice>
          <value>monthly</value>
          <display_name>monthly</display_name>
        </choice>
      </choices>
    </argument>
    <argument>
      <name>include_timeseries_fuel_consumptions</name>
      <display_name>Generate Timeseries Output: Fuel Consumptions</display_name>
      <description>Generates timeseries energy consumptions for each fuel type.</description>
      <type>Boolean</type>
      <required>true</required>
      <model_dependent>false</model_dependent>
      <default_value>false</default_value>
      <choices>
        <choice>
          <value>true</value>
          <display_name>true</display_name>
        </choice>
        <choice>
          <value>false</value>
          <display_name>false</display_name>
        </choice>
      </choices>
    </argument>
    <argument>
      <name>include_timeseries_end_use_consumptions</name>
      <display_name>Generate Timeseries Output: End Use Consumptions</display_name>
      <description>Generates timeseries energy consumptions for each end use.</description>
      <type>Boolean</type>
      <required>true</required>
      <model_dependent>false</model_dependent>
      <default_value>false</default_value>
      <choices>
        <choice>
          <value>true</value>
          <display_name>true</display_name>
        </choice>
        <choice>
          <value>false</value>
          <display_name>false</display_name>
        </choice>
      </choices>
    </argument>
    <argument>
      <name>include_timeseries_hot_water_uses</name>
      <display_name>Generate Timeseries Output: Hot Water Uses</display_name>
      <description>Generates timeseries hot water usages for each end use.</description>
      <type>Boolean</type>
      <required>true</required>
      <model_dependent>false</model_dependent>
      <default_value>false</default_value>
      <choices>
        <choice>
          <value>true</value>
          <display_name>true</display_name>
        </choice>
        <choice>
          <value>false</value>
          <display_name>false</display_name>
        </choice>
      </choices>
    </argument>
    <argument>
      <name>include_timeseries_total_loads</name>
      <display_name>Generate Timeseries Output: Total Loads</display_name>
      <description>Generates timeseries total heating, cooling, and hot water loads.</description>
      <type>Boolean</type>
      <required>true</required>
      <model_dependent>false</model_dependent>
      <default_value>false</default_value>
      <choices>
        <choice>
          <value>true</value>
          <display_name>true</display_name>
        </choice>
        <choice>
          <value>false</value>
          <display_name>false</display_name>
        </choice>
      </choices>
    </argument>
    <argument>
      <name>include_timeseries_component_loads</name>
      <display_name>Generate Timeseries Output: Component Loads</display_name>
      <description>Generates timeseries heating and cooling loads disaggregated by component type.</description>
      <type>Boolean</type>
      <required>true</required>
      <model_dependent>false</model_dependent>
      <default_value>false</default_value>
      <choices>
        <choice>
          <value>true</value>
          <display_name>true</display_name>
        </choice>
        <choice>
          <value>false</value>
          <display_name>false</display_name>
        </choice>
      </choices>
    </argument>
    <argument>
      <name>include_timeseries_unmet_loads</name>
      <display_name>Generate Timeseries Output: Unmet Loads</display_name>
      <description>Generates timeseries unmet heating and cooling loads.</description>
      <type>Boolean</type>
      <required>true</required>
      <model_dependent>false</model_dependent>
      <default_value>false</default_value>
      <choices>
        <choice>
          <value>true</value>
          <display_name>true</display_name>
        </choice>
        <choice>
          <value>false</value>
          <display_name>false</display_name>
        </choice>
      </choices>
    </argument>
    <argument>
      <name>include_timeseries_zone_temperatures</name>
      <display_name>Generate Timeseries Output: Zone Temperatures</display_name>
      <description>Generates timeseries temperatures for each thermal zone.</description>
      <type>Boolean</type>
      <required>true</required>
      <model_dependent>false</model_dependent>
      <default_value>false</default_value>
      <choices>
        <choice>
          <value>true</value>
          <display_name>true</display_name>
        </choice>
        <choice>
          <value>false</value>
          <display_name>false</display_name>
        </choice>
      </choices>
    </argument>
    <argument>
      <name>include_timeseries_airflows</name>
      <display_name>Generate Timeseries Output: Airflows</display_name>
      <description>Generates timeseries airflows.</description>
      <type>Boolean</type>
      <required>true</required>
      <model_dependent>false</model_dependent>
      <default_value>false</default_value>
      <choices>
        <choice>
          <value>true</value>
          <display_name>true</display_name>
        </choice>
        <choice>
          <value>false</value>
          <display_name>false</display_name>
        </choice>
      </choices>
    </argument>
    <argument>
      <name>include_timeseries_weather</name>
      <display_name>Generate Timeseries Output: Weather</display_name>
      <description>Generates timeseries weather data.</description>
      <type>Boolean</type>
      <required>true</required>
      <model_dependent>false</model_dependent>
      <default_value>false</default_value>
      <choices>
        <choice>
          <value>true</value>
          <display_name>true</display_name>
        </choice>
        <choice>
          <value>false</value>
          <display_name>false</display_name>
        </choice>
      </choices>
    </argument>
  </arguments>
  <outputs>
    <output>
      <name>Fuel Use: Electricity: Total MBtu</name>
      <display_name>Fuel Use: Electricity: Total MBtu</display_name>
      <short_name>Fuel Use: Electricity: Total MBtu</short_name>
      <type>Double</type>
      <model_dependent>false</model_dependent>
    </output>
    <output>
      <name>Fuel Use: Natural Gas: Total MBtu</name>
      <display_name>Fuel Use: Natural Gas: Total MBtu</display_name>
      <short_name>Fuel Use: Natural Gas: Total MBtu</short_name>
      <type>Double</type>
      <model_dependent>false</model_dependent>
    </output>
    <output>
      <name>Fuel Use: Fuel Oil: Total MBtu</name>
      <display_name>Fuel Use: Fuel Oil: Total MBtu</display_name>
      <short_name>Fuel Use: Fuel Oil: Total MBtu</short_name>
      <type>Double</type>
      <model_dependent>false</model_dependent>
    </output>
    <output>
      <name>Fuel Use: Propane: Total MBtu</name>
      <display_name>Fuel Use: Propane: Total MBtu</display_name>
      <short_name>Fuel Use: Propane: Total MBtu</short_name>
      <type>Double</type>
      <model_dependent>false</model_dependent>
    </output>
    <output>
      <name>Fuel Use: Wood Cord: Total MBtu</name>
      <display_name>Fuel Use: Wood Cord: Total MBtu</display_name>
      <short_name>Fuel Use: Wood Cord: Total MBtu</short_name>
      <type>Double</type>
      <model_dependent>false</model_dependent>
    </output>
    <output>
      <name>Fuel Use: Wood Pellets: Total MBtu</name>
      <display_name>Fuel Use: Wood Pellets: Total MBtu</display_name>
      <short_name>Fuel Use: Wood Pellets: Total MBtu</short_name>
      <type>Double</type>
      <model_dependent>false</model_dependent>
    </output>
    <output>
      <name>Fuel Use: Coal: Total MBtu</name>
      <display_name>Fuel Use: Coal: Total MBtu</display_name>
      <short_name>Fuel Use: Coal: Total MBtu</short_name>
      <type>Double</type>
      <model_dependent>false</model_dependent>
    </output>
    <output>
      <name>End Use: Electricity: Heating MBtu</name>
      <display_name>End Use: Electricity: Heating MBtu</display_name>
      <short_name>End Use: Electricity: Heating MBtu</short_name>
      <type>Double</type>
      <model_dependent>false</model_dependent>
    </output>
    <output>
      <name>End Use: Electricity: Heating Fans/Pumps MBtu</name>
      <display_name>End Use: Electricity: Heating Fans/Pumps MBtu</display_name>
      <short_name>End Use: Electricity: Heating Fans/Pumps MBtu</short_name>
      <type>Double</type>
      <model_dependent>false</model_dependent>
    </output>
    <output>
      <name>End Use: Electricity: Cooling MBtu</name>
      <display_name>End Use: Electricity: Cooling MBtu</display_name>
      <short_name>End Use: Electricity: Cooling MBtu</short_name>
      <type>Double</type>
      <model_dependent>false</model_dependent>
    </output>
    <output>
      <name>End Use: Electricity: Cooling Fans/Pumps MBtu</name>
      <display_name>End Use: Electricity: Cooling Fans/Pumps MBtu</display_name>
      <short_name>End Use: Electricity: Cooling Fans/Pumps MBtu</short_name>
      <type>Double</type>
      <model_dependent>false</model_dependent>
    </output>
    <output>
      <name>End Use: Electricity: Hot Water MBtu</name>
      <display_name>End Use: Electricity: Hot Water MBtu</display_name>
      <short_name>End Use: Electricity: Hot Water MBtu</short_name>
      <type>Double</type>
      <model_dependent>false</model_dependent>
    </output>
    <output>
      <name>End Use: Electricity: Hot Water Recirc Pump MBtu</name>
      <display_name>End Use: Electricity: Hot Water Recirc Pump MBtu</display_name>
      <short_name>End Use: Electricity: Hot Water Recirc Pump MBtu</short_name>
      <type>Double</type>
      <model_dependent>false</model_dependent>
    </output>
    <output>
      <name>End Use: Electricity: Hot Water Solar Thermal Pump MBtu</name>
      <display_name>End Use: Electricity: Hot Water Solar Thermal Pump MBtu</display_name>
      <short_name>End Use: Electricity: Hot Water Solar Thermal Pump MBtu</short_name>
      <type>Double</type>
      <model_dependent>false</model_dependent>
    </output>
    <output>
      <name>End Use: Electricity: Lighting Interior MBtu</name>
      <display_name>End Use: Electricity: Lighting Interior MBtu</display_name>
      <short_name>End Use: Electricity: Lighting Interior MBtu</short_name>
      <type>Double</type>
      <model_dependent>false</model_dependent>
    </output>
    <output>
      <name>End Use: Electricity: Lighting Garage MBtu</name>
      <display_name>End Use: Electricity: Lighting Garage MBtu</display_name>
      <short_name>End Use: Electricity: Lighting Garage MBtu</short_name>
      <type>Double</type>
      <model_dependent>false</model_dependent>
    </output>
    <output>
      <name>End Use: Electricity: Lighting Exterior MBtu</name>
      <display_name>End Use: Electricity: Lighting Exterior MBtu</display_name>
      <short_name>End Use: Electricity: Lighting Exterior MBtu</short_name>
      <type>Double</type>
      <model_dependent>false</model_dependent>
    </output>
    <output>
      <name>End Use: Electricity: Mech Vent MBtu</name>
      <display_name>End Use: Electricity: Mech Vent MBtu</display_name>
      <short_name>End Use: Electricity: Mech Vent MBtu</short_name>
      <type>Double</type>
      <model_dependent>false</model_dependent>
    </output>
    <output>
      <name>End Use: Electricity: Mech Vent Preheating MBtu</name>
      <display_name>End Use: Electricity: Mech Vent Preheating MBtu</display_name>
      <short_name>End Use: Electricity: Mech Vent Preheating MBtu</short_name>
      <type>Double</type>
      <model_dependent>false</model_dependent>
    </output>
    <output>
      <name>End Use: Electricity: Mech Vent Precooling MBtu</name>
      <display_name>End Use: Electricity: Mech Vent Precooling MBtu</display_name>
      <short_name>End Use: Electricity: Mech Vent Precooling MBtu</short_name>
      <type>Double</type>
      <model_dependent>false</model_dependent>
    </output>
    <output>
      <name>End Use: Electricity: Whole House Fan MBtu</name>
      <display_name>End Use: Electricity: Whole House Fan MBtu</display_name>
      <short_name>End Use: Electricity: Whole House Fan MBtu</short_name>
      <type>Double</type>
      <model_dependent>false</model_dependent>
    </output>
    <output>
      <name>End Use: Electricity: Refrigerator MBtu</name>
      <display_name>End Use: Electricity: Refrigerator MBtu</display_name>
      <short_name>End Use: Electricity: Refrigerator MBtu</short_name>
      <type>Double</type>
      <model_dependent>false</model_dependent>
    </output>
    <output>
      <name>End Use: Electricity: Freezer MBtu</name>
      <display_name>End Use: Electricity: Freezer MBtu</display_name>
      <short_name>End Use: Electricity: Freezer MBtu</short_name>
      <type>Double</type>
      <model_dependent>false</model_dependent>
    </output>
    <output>
      <name>End Use: Electricity: Dehumidifier MBtu</name>
      <display_name>End Use: Electricity: Dehumidifier MBtu</display_name>
      <short_name>End Use: Electricity: Dehumidifier MBtu</short_name>
      <type>Double</type>
      <model_dependent>false</model_dependent>
    </output>
    <output>
      <name>End Use: Electricity: Dishwasher MBtu</name>
      <display_name>End Use: Electricity: Dishwasher MBtu</display_name>
      <short_name>End Use: Electricity: Dishwasher MBtu</short_name>
      <type>Double</type>
      <model_dependent>false</model_dependent>
    </output>
    <output>
      <name>End Use: Electricity: Clothes Washer MBtu</name>
      <display_name>End Use: Electricity: Clothes Washer MBtu</display_name>
      <short_name>End Use: Electricity: Clothes Washer MBtu</short_name>
      <type>Double</type>
      <model_dependent>false</model_dependent>
    </output>
    <output>
      <name>End Use: Electricity: Clothes Dryer MBtu</name>
      <display_name>End Use: Electricity: Clothes Dryer MBtu</display_name>
      <short_name>End Use: Electricity: Clothes Dryer MBtu</short_name>
      <type>Double</type>
      <model_dependent>false</model_dependent>
    </output>
    <output>
      <name>End Use: Electricity: Range/Oven MBtu</name>
      <display_name>End Use: Electricity: Range/Oven MBtu</display_name>
      <short_name>End Use: Electricity: Range/Oven MBtu</short_name>
      <type>Double</type>
      <model_dependent>false</model_dependent>
    </output>
    <output>
      <name>End Use: Electricity: Ceiling Fan MBtu</name>
      <display_name>End Use: Electricity: Ceiling Fan MBtu</display_name>
      <short_name>End Use: Electricity: Ceiling Fan MBtu</short_name>
      <type>Double</type>
      <model_dependent>false</model_dependent>
    </output>
    <output>
      <name>End Use: Electricity: Television MBtu</name>
      <display_name>End Use: Electricity: Television MBtu</display_name>
      <short_name>End Use: Electricity: Television MBtu</short_name>
      <type>Double</type>
      <model_dependent>false</model_dependent>
    </output>
    <output>
      <name>End Use: Electricity: Plug Loads MBtu</name>
      <display_name>End Use: Electricity: Plug Loads MBtu</display_name>
      <short_name>End Use: Electricity: Plug Loads MBtu</short_name>
      <type>Double</type>
      <model_dependent>false</model_dependent>
    </output>
    <output>
      <name>End Use: Electricity: Electric Vehicle Charging MBtu</name>
      <display_name>End Use: Electricity: Electric Vehicle Charging MBtu</display_name>
      <short_name>End Use: Electricity: Electric Vehicle Charging MBtu</short_name>
      <type>Double</type>
      <model_dependent>false</model_dependent>
    </output>
    <output>
      <name>End Use: Electricity: Well Pump MBtu</name>
      <display_name>End Use: Electricity: Well Pump MBtu</display_name>
      <short_name>End Use: Electricity: Well Pump MBtu</short_name>
      <type>Double</type>
      <model_dependent>false</model_dependent>
    </output>
    <output>
      <name>End Use: Electricity: Pool Heater MBtu</name>
      <display_name>End Use: Electricity: Pool Heater MBtu</display_name>
      <short_name>End Use: Electricity: Pool Heater MBtu</short_name>
      <type>Double</type>
      <model_dependent>false</model_dependent>
    </output>
    <output>
      <name>End Use: Electricity: Pool Pump MBtu</name>
      <display_name>End Use: Electricity: Pool Pump MBtu</display_name>
      <short_name>End Use: Electricity: Pool Pump MBtu</short_name>
      <type>Double</type>
      <model_dependent>false</model_dependent>
    </output>
    <output>
      <name>End Use: Electricity: Hot Tub Heater MBtu</name>
      <display_name>End Use: Electricity: Hot Tub Heater MBtu</display_name>
      <short_name>End Use: Electricity: Hot Tub Heater MBtu</short_name>
      <type>Double</type>
      <model_dependent>false</model_dependent>
    </output>
    <output>
      <name>End Use: Electricity: Hot Tub Pump MBtu</name>
      <display_name>End Use: Electricity: Hot Tub Pump MBtu</display_name>
      <short_name>End Use: Electricity: Hot Tub Pump MBtu</short_name>
      <type>Double</type>
      <model_dependent>false</model_dependent>
    </output>
    <output>
      <name>End Use: Electricity: PV MBtu</name>
      <display_name>End Use: Electricity: PV MBtu</display_name>
      <short_name>End Use: Electricity: PV MBtu</short_name>
      <type>Double</type>
      <model_dependent>false</model_dependent>
    </output>
    <output>
      <name>End Use: Electricity: Generator MBtu</name>
      <display_name>End Use: Electricity: Generator MBtu</display_name>
      <short_name>End Use: Electricity: Generator MBtu</short_name>
      <type>Double</type>
      <model_dependent>false</model_dependent>
    </output>
    <output>
      <name>End Use: Natural Gas: Heating MBtu</name>
      <display_name>End Use: Natural Gas: Heating MBtu</display_name>
      <short_name>End Use: Natural Gas: Heating MBtu</short_name>
      <type>Double</type>
      <model_dependent>false</model_dependent>
    </output>
    <output>
      <name>End Use: Natural Gas: Hot Water MBtu</name>
      <display_name>End Use: Natural Gas: Hot Water MBtu</display_name>
      <short_name>End Use: Natural Gas: Hot Water MBtu</short_name>
      <type>Double</type>
      <model_dependent>false</model_dependent>
    </output>
    <output>
      <name>End Use: Natural Gas: Clothes Dryer MBtu</name>
      <display_name>End Use: Natural Gas: Clothes Dryer MBtu</display_name>
      <short_name>End Use: Natural Gas: Clothes Dryer MBtu</short_name>
      <type>Double</type>
      <model_dependent>false</model_dependent>
    </output>
    <output>
      <name>End Use: Natural Gas: Range/Oven MBtu</name>
      <display_name>End Use: Natural Gas: Range/Oven MBtu</display_name>
      <short_name>End Use: Natural Gas: Range/Oven MBtu</short_name>
      <type>Double</type>
      <model_dependent>false</model_dependent>
    </output>
    <output>
      <name>End Use: Natural Gas: Mech Vent Preheating MBtu</name>
      <display_name>End Use: Natural Gas: Mech Vent Preheating MBtu</display_name>
      <short_name>End Use: Natural Gas: Mech Vent Preheating MBtu</short_name>
      <type>Double</type>
      <model_dependent>false</model_dependent>
    </output>
    <output>
      <name>End Use: Natural Gas: Pool Heater MBtu</name>
      <display_name>End Use: Natural Gas: Pool Heater MBtu</display_name>
      <short_name>End Use: Natural Gas: Pool Heater MBtu</short_name>
      <type>Double</type>
      <model_dependent>false</model_dependent>
    </output>
    <output>
      <name>End Use: Natural Gas: Hot Tub Heater MBtu</name>
      <display_name>End Use: Natural Gas: Hot Tub Heater MBtu</display_name>
      <short_name>End Use: Natural Gas: Hot Tub Heater MBtu</short_name>
      <type>Double</type>
      <model_dependent>false</model_dependent>
    </output>
    <output>
      <name>End Use: Natural Gas: Grill MBtu</name>
      <display_name>End Use: Natural Gas: Grill MBtu</display_name>
      <short_name>End Use: Natural Gas: Grill MBtu</short_name>
      <type>Double</type>
      <model_dependent>false</model_dependent>
    </output>
    <output>
      <name>End Use: Natural Gas: Lighting MBtu</name>
      <display_name>End Use: Natural Gas: Lighting MBtu</display_name>
      <short_name>End Use: Natural Gas: Lighting MBtu</short_name>
      <type>Double</type>
      <model_dependent>false</model_dependent>
    </output>
    <output>
      <name>End Use: Natural Gas: Fireplace MBtu</name>
      <display_name>End Use: Natural Gas: Fireplace MBtu</display_name>
      <short_name>End Use: Natural Gas: Fireplace MBtu</short_name>
      <type>Double</type>
      <model_dependent>false</model_dependent>
    </output>
    <output>
      <name>End Use: Natural Gas: Generator MBtu</name>
      <display_name>End Use: Natural Gas: Generator MBtu</display_name>
      <short_name>End Use: Natural Gas: Generator MBtu</short_name>
      <type>Double</type>
      <model_dependent>false</model_dependent>
    </output>
    <output>
      <name>End Use: Fuel Oil: Heating MBtu</name>
      <display_name>End Use: Fuel Oil: Heating MBtu</display_name>
      <short_name>End Use: Fuel Oil: Heating MBtu</short_name>
      <type>Double</type>
      <model_dependent>false</model_dependent>
    </output>
    <output>
      <name>End Use: Fuel Oil: Hot Water MBtu</name>
      <display_name>End Use: Fuel Oil: Hot Water MBtu</display_name>
      <short_name>End Use: Fuel Oil: Hot Water MBtu</short_name>
      <type>Double</type>
      <model_dependent>false</model_dependent>
    </output>
    <output>
      <name>End Use: Fuel Oil: Clothes Dryer MBtu</name>
      <display_name>End Use: Fuel Oil: Clothes Dryer MBtu</display_name>
      <short_name>End Use: Fuel Oil: Clothes Dryer MBtu</short_name>
      <type>Double</type>
      <model_dependent>false</model_dependent>
    </output>
    <output>
      <name>End Use: Fuel Oil: Range/Oven MBtu</name>
      <display_name>End Use: Fuel Oil: Range/Oven MBtu</display_name>
      <short_name>End Use: Fuel Oil: Range/Oven MBtu</short_name>
      <type>Double</type>
      <model_dependent>false</model_dependent>
    </output>
    <output>
      <name>End Use: Fuel Oil: Mech Vent Preheating MBtu</name>
      <display_name>End Use: Fuel Oil: Mech Vent Preheating MBtu</display_name>
      <short_name>End Use: Fuel Oil: Mech Vent Preheating MBtu</short_name>
      <type>Double</type>
      <model_dependent>false</model_dependent>
    </output>
    <output>
      <name>End Use: Fuel Oil: Grill MBtu</name>
      <display_name>End Use: Fuel Oil: Grill MBtu</display_name>
      <short_name>End Use: Fuel Oil: Grill MBtu</short_name>
      <type>Double</type>
      <model_dependent>false</model_dependent>
    </output>
    <output>
      <name>End Use: Fuel Oil: Lighting MBtu</name>
      <display_name>End Use: Fuel Oil: Lighting MBtu</display_name>
      <short_name>End Use: Fuel Oil: Lighting MBtu</short_name>
      <type>Double</type>
      <model_dependent>false</model_dependent>
    </output>
    <output>
      <name>End Use: Fuel Oil: Fireplace MBtu</name>
      <display_name>End Use: Fuel Oil: Fireplace MBtu</display_name>
      <short_name>End Use: Fuel Oil: Fireplace MBtu</short_name>
      <type>Double</type>
      <model_dependent>false</model_dependent>
    </output>
    <output>
      <name>End Use: Fuel Oil: Generator MBtu</name>
      <display_name>End Use: Fuel Oil: Generator MBtu</display_name>
      <short_name>End Use: Fuel Oil: Generator MBtu</short_name>
      <type>Double</type>
      <model_dependent>false</model_dependent>
    </output>
    <output>
      <name>End Use: Propane: Heating MBtu</name>
      <display_name>End Use: Propane: Heating MBtu</display_name>
      <short_name>End Use: Propane: Heating MBtu</short_name>
      <type>Double</type>
      <model_dependent>false</model_dependent>
    </output>
    <output>
      <name>End Use: Propane: Hot Water MBtu</name>
      <display_name>End Use: Propane: Hot Water MBtu</display_name>
      <short_name>End Use: Propane: Hot Water MBtu</short_name>
      <type>Double</type>
      <model_dependent>false</model_dependent>
    </output>
    <output>
      <name>End Use: Propane: Clothes Dryer MBtu</name>
      <display_name>End Use: Propane: Clothes Dryer MBtu</display_name>
      <short_name>End Use: Propane: Clothes Dryer MBtu</short_name>
      <type>Double</type>
      <model_dependent>false</model_dependent>
    </output>
    <output>
      <name>End Use: Propane: Range/Oven MBtu</name>
      <display_name>End Use: Propane: Range/Oven MBtu</display_name>
      <short_name>End Use: Propane: Range/Oven MBtu</short_name>
      <type>Double</type>
      <model_dependent>false</model_dependent>
    </output>
    <output>
      <name>End Use: Propane: Mech Vent Preheating MBtu</name>
      <display_name>End Use: Propane: Mech Vent Preheating MBtu</display_name>
      <short_name>End Use: Propane: Mech Vent Preheating MBtu</short_name>
      <type>Double</type>
      <model_dependent>false</model_dependent>
    </output>
    <output>
      <name>End Use: Propane: Grill MBtu</name>
      <display_name>End Use: Propane: Grill MBtu</display_name>
      <short_name>End Use: Propane: Grill MBtu</short_name>
      <type>Double</type>
      <model_dependent>false</model_dependent>
    </output>
    <output>
      <name>End Use: Propane: Lighting MBtu</name>
      <display_name>End Use: Propane: Lighting MBtu</display_name>
      <short_name>End Use: Propane: Lighting MBtu</short_name>
      <type>Double</type>
      <model_dependent>false</model_dependent>
    </output>
    <output>
      <name>End Use: Propane: Fireplace MBtu</name>
      <display_name>End Use: Propane: Fireplace MBtu</display_name>
      <short_name>End Use: Propane: Fireplace MBtu</short_name>
      <type>Double</type>
      <model_dependent>false</model_dependent>
    </output>
    <output>
      <name>End Use: Propane: Generator MBtu</name>
      <display_name>End Use: Propane: Generator MBtu</display_name>
      <short_name>End Use: Propane: Generator MBtu</short_name>
      <type>Double</type>
      <model_dependent>false</model_dependent>
    </output>
    <output>
      <name>End Use: Wood Cord: Heating MBtu</name>
      <display_name>End Use: Wood Cord: Heating MBtu</display_name>
      <short_name>End Use: Wood Cord: Heating MBtu</short_name>
      <type>Double</type>
      <model_dependent>false</model_dependent>
    </output>
    <output>
      <name>End Use: Wood Cord: Hot Water MBtu</name>
      <display_name>End Use: Wood Cord: Hot Water MBtu</display_name>
      <short_name>End Use: Wood Cord: Hot Water MBtu</short_name>
      <type>Double</type>
      <model_dependent>false</model_dependent>
    </output>
    <output>
      <name>End Use: Wood Cord: Clothes Dryer MBtu</name>
      <display_name>End Use: Wood Cord: Clothes Dryer MBtu</display_name>
      <short_name>End Use: Wood Cord: Clothes Dryer MBtu</short_name>
      <type>Double</type>
      <model_dependent>false</model_dependent>
    </output>
    <output>
      <name>End Use: Wood Cord: Range/Oven MBtu</name>
      <display_name>End Use: Wood Cord: Range/Oven MBtu</display_name>
      <short_name>End Use: Wood Cord: Range/Oven MBtu</short_name>
      <type>Double</type>
      <model_dependent>false</model_dependent>
    </output>
    <output>
      <name>End Use: Wood Cord: Mech Vent Preheating MBtu</name>
      <display_name>End Use: Wood Cord: Mech Vent Preheating MBtu</display_name>
      <short_name>End Use: Wood Cord: Mech Vent Preheating MBtu</short_name>
      <type>Double</type>
      <model_dependent>false</model_dependent>
    </output>
    <output>
      <name>End Use: Wood Cord: Grill MBtu</name>
      <display_name>End Use: Wood Cord: Grill MBtu</display_name>
      <short_name>End Use: Wood Cord: Grill MBtu</short_name>
      <type>Double</type>
      <model_dependent>false</model_dependent>
    </output>
    <output>
      <name>End Use: Wood Cord: Lighting MBtu</name>
      <display_name>End Use: Wood Cord: Lighting MBtu</display_name>
      <short_name>End Use: Wood Cord: Lighting MBtu</short_name>
      <type>Double</type>
      <model_dependent>false</model_dependent>
    </output>
    <output>
      <name>End Use: Wood Cord: Fireplace MBtu</name>
      <display_name>End Use: Wood Cord: Fireplace MBtu</display_name>
      <short_name>End Use: Wood Cord: Fireplace MBtu</short_name>
      <type>Double</type>
      <model_dependent>false</model_dependent>
    </output>
    <output>
      <name>End Use: Wood Cord: Generator MBtu</name>
      <display_name>End Use: Wood Cord: Generator MBtu</display_name>
      <short_name>End Use: Wood Cord: Generator MBtu</short_name>
      <type>Double</type>
      <model_dependent>false</model_dependent>
    </output>
    <output>
      <name>End Use: Wood Pellets: Heating MBtu</name>
      <display_name>End Use: Wood Pellets: Heating MBtu</display_name>
      <short_name>End Use: Wood Pellets: Heating MBtu</short_name>
      <type>Double</type>
      <model_dependent>false</model_dependent>
    </output>
    <output>
      <name>End Use: Wood Pellets: Hot Water MBtu</name>
      <display_name>End Use: Wood Pellets: Hot Water MBtu</display_name>
      <short_name>End Use: Wood Pellets: Hot Water MBtu</short_name>
      <type>Double</type>
      <model_dependent>false</model_dependent>
    </output>
    <output>
      <name>End Use: Wood Pellets: Clothes Dryer MBtu</name>
      <display_name>End Use: Wood Pellets: Clothes Dryer MBtu</display_name>
      <short_name>End Use: Wood Pellets: Clothes Dryer MBtu</short_name>
      <type>Double</type>
      <model_dependent>false</model_dependent>
    </output>
    <output>
      <name>End Use: Wood Pellets: Range/Oven MBtu</name>
      <display_name>End Use: Wood Pellets: Range/Oven MBtu</display_name>
      <short_name>End Use: Wood Pellets: Range/Oven MBtu</short_name>
      <type>Double</type>
      <model_dependent>false</model_dependent>
    </output>
    <output>
      <name>End Use: Wood Pellets: Mech Vent Preheating MBtu</name>
      <display_name>End Use: Wood Pellets: Mech Vent Preheating MBtu</display_name>
      <short_name>End Use: Wood Pellets: Mech Vent Preheating MBtu</short_name>
      <type>Double</type>
      <model_dependent>false</model_dependent>
    </output>
    <output>
      <name>End Use: Wood Pellets: Grill MBtu</name>
      <display_name>End Use: Wood Pellets: Grill MBtu</display_name>
      <short_name>End Use: Wood Pellets: Grill MBtu</short_name>
      <type>Double</type>
      <model_dependent>false</model_dependent>
    </output>
    <output>
      <name>End Use: Wood Pellets: Lighting MBtu</name>
      <display_name>End Use: Wood Pellets: Lighting MBtu</display_name>
      <short_name>End Use: Wood Pellets: Lighting MBtu</short_name>
      <type>Double</type>
      <model_dependent>false</model_dependent>
    </output>
    <output>
      <name>End Use: Wood Pellets: Fireplace MBtu</name>
      <display_name>End Use: Wood Pellets: Fireplace MBtu</display_name>
      <short_name>End Use: Wood Pellets: Fireplace MBtu</short_name>
      <type>Double</type>
      <model_dependent>false</model_dependent>
    </output>
    <output>
      <name>End Use: Wood Pellets: Generator MBtu</name>
      <display_name>End Use: Wood Pellets: Generator MBtu</display_name>
      <short_name>End Use: Wood Pellets: Generator MBtu</short_name>
      <type>Double</type>
      <model_dependent>false</model_dependent>
    </output>
    <output>
      <name>End Use: Coal: Heating MBtu</name>
      <display_name>End Use: Coal: Heating MBtu</display_name>
      <short_name>End Use: Coal: Heating MBtu</short_name>
      <type>Double</type>
      <model_dependent>false</model_dependent>
    </output>
    <output>
      <name>End Use: Coal: Hot Water MBtu</name>
      <display_name>End Use: Coal: Hot Water MBtu</display_name>
      <short_name>End Use: Coal: Hot Water MBtu</short_name>
      <type>Double</type>
      <model_dependent>false</model_dependent>
    </output>
    <output>
      <name>End Use: Coal: Clothes Dryer MBtu</name>
      <display_name>End Use: Coal: Clothes Dryer MBtu</display_name>
      <short_name>End Use: Coal: Clothes Dryer MBtu</short_name>
      <type>Double</type>
      <model_dependent>false</model_dependent>
    </output>
    <output>
      <name>End Use: Coal: Range/Oven MBtu</name>
      <display_name>End Use: Coal: Range/Oven MBtu</display_name>
      <short_name>End Use: Coal: Range/Oven MBtu</short_name>
      <type>Double</type>
      <model_dependent>false</model_dependent>
    </output>
    <output>
      <name>End Use: Coal: Mech Vent Preheating MBtu</name>
      <display_name>End Use: Coal: Mech Vent Preheating MBtu</display_name>
      <short_name>End Use: Coal: Mech Vent Preheating MBtu</short_name>
      <type>Double</type>
      <model_dependent>false</model_dependent>
    </output>
    <output>
      <name>End Use: Coal: Grill MBtu</name>
      <display_name>End Use: Coal: Grill MBtu</display_name>
      <short_name>End Use: Coal: Grill MBtu</short_name>
      <type>Double</type>
      <model_dependent>false</model_dependent>
    </output>
    <output>
      <name>End Use: Coal: Lighting MBtu</name>
      <display_name>End Use: Coal: Lighting MBtu</display_name>
      <short_name>End Use: Coal: Lighting MBtu</short_name>
      <type>Double</type>
      <model_dependent>false</model_dependent>
    </output>
    <output>
      <name>End Use: Coal: Fireplace MBtu</name>
      <display_name>End Use: Coal: Fireplace MBtu</display_name>
      <short_name>End Use: Coal: Fireplace MBtu</short_name>
      <type>Double</type>
      <model_dependent>false</model_dependent>
    </output>
    <output>
      <name>End Use: Coal: Generator MBtu</name>
      <display_name>End Use: Coal: Generator MBtu</display_name>
      <short_name>End Use: Coal: Generator MBtu</short_name>
      <type>Double</type>
      <model_dependent>false</model_dependent>
    </output>
    <output>
      <name>Load: Heating MBtu</name>
      <display_name>Load: Heating MBtu</display_name>
      <short_name>Load: Heating MBtu</short_name>
      <type>Double</type>
      <model_dependent>false</model_dependent>
    </output>
    <output>
      <name>Load: Cooling MBtu</name>
      <display_name>Load: Cooling MBtu</display_name>
      <short_name>Load: Cooling MBtu</short_name>
      <type>Double</type>
      <model_dependent>false</model_dependent>
    </output>
    <output>
      <name>Load: Hot Water: Delivered MBtu</name>
      <display_name>Load: Hot Water: Delivered MBtu</display_name>
      <short_name>Load: Hot Water: Delivered MBtu</short_name>
      <type>Double</type>
      <model_dependent>false</model_dependent>
    </output>
    <output>
      <name>Load: Hot Water: Tank Losses MBtu</name>
      <display_name>Load: Hot Water: Tank Losses MBtu</display_name>
      <short_name>Load: Hot Water: Tank Losses MBtu</short_name>
      <type>Double</type>
      <model_dependent>false</model_dependent>
    </output>
    <output>
      <name>Load: Hot Water: Desuperheater MBtu</name>
      <display_name>Load: Hot Water: Desuperheater MBtu</display_name>
      <short_name>Load: Hot Water: Desuperheater MBtu</short_name>
      <type>Double</type>
      <model_dependent>false</model_dependent>
    </output>
    <output>
      <name>Load: Hot Water: Solar Thermal MBtu</name>
      <display_name>Load: Hot Water: Solar Thermal MBtu</display_name>
      <short_name>Load: Hot Water: Solar Thermal MBtu</short_name>
      <type>Double</type>
      <model_dependent>false</model_dependent>
    </output>
    <output>
      <name>Unmet Load: Heating MBtu</name>
      <display_name>Unmet Load: Heating MBtu</display_name>
      <short_name>Unmet Load: Heating MBtu</short_name>
      <type>Double</type>
      <model_dependent>false</model_dependent>
    </output>
    <output>
      <name>Unmet Load: Cooling MBtu</name>
      <display_name>Unmet Load: Cooling MBtu</display_name>
      <short_name>Unmet Load: Cooling MBtu</short_name>
      <type>Double</type>
      <model_dependent>false</model_dependent>
    </output>
    <output>
      <name>Peak Electricity: Winter Total W</name>
      <display_name>Peak Electricity: Winter Total W</display_name>
      <short_name>Peak Electricity: Winter Total W</short_name>
      <type>Double</type>
      <model_dependent>false</model_dependent>
    </output>
    <output>
      <name>Peak Electricity: Summer Total W</name>
      <display_name>Peak Electricity: Summer Total W</display_name>
      <short_name>Peak Electricity: Summer Total W</short_name>
      <type>Double</type>
      <model_dependent>false</model_dependent>
    </output>
    <output>
      <name>Peak Load: Heating kBtu</name>
      <display_name>Peak Load: Heating kBtu</display_name>
      <short_name>Peak Load: Heating kBtu</short_name>
      <type>Double</type>
      <model_dependent>false</model_dependent>
    </output>
    <output>
      <name>Peak Load: Cooling kBtu</name>
      <display_name>Peak Load: Cooling kBtu</display_name>
      <short_name>Peak Load: Cooling kBtu</short_name>
      <type>Double</type>
      <model_dependent>false</model_dependent>
    </output>
    <output>
      <name>Component Load: Heating: Roofs MBtu</name>
      <display_name>Component Load: Heating: Roofs MBtu</display_name>
      <short_name>Component Load: Heating: Roofs MBtu</short_name>
      <type>Double</type>
      <model_dependent>false</model_dependent>
    </output>
    <output>
      <name>Component Load: Heating: Ceilings MBtu</name>
      <display_name>Component Load: Heating: Ceilings MBtu</display_name>
      <short_name>Component Load: Heating: Ceilings MBtu</short_name>
      <type>Double</type>
      <model_dependent>false</model_dependent>
    </output>
    <output>
      <name>Component Load: Heating: Walls MBtu</name>
      <display_name>Component Load: Heating: Walls MBtu</display_name>
      <short_name>Component Load: Heating: Walls MBtu</short_name>
      <type>Double</type>
      <model_dependent>false</model_dependent>
    </output>
    <output>
      <name>Component Load: Heating: Rim Joists MBtu</name>
      <display_name>Component Load: Heating: Rim Joists MBtu</display_name>
      <short_name>Component Load: Heating: Rim Joists MBtu</short_name>
      <type>Double</type>
      <model_dependent>false</model_dependent>
    </output>
    <output>
      <name>Component Load: Heating: Foundation Walls MBtu</name>
      <display_name>Component Load: Heating: Foundation Walls MBtu</display_name>
      <short_name>Component Load: Heating: Foundation Walls MBtu</short_name>
      <type>Double</type>
      <model_dependent>false</model_dependent>
    </output>
    <output>
      <name>Component Load: Heating: Doors MBtu</name>
      <display_name>Component Load: Heating: Doors MBtu</display_name>
      <short_name>Component Load: Heating: Doors MBtu</short_name>
      <type>Double</type>
      <model_dependent>false</model_dependent>
    </output>
    <output>
      <name>Component Load: Heating: Windows MBtu</name>
      <display_name>Component Load: Heating: Windows MBtu</display_name>
      <short_name>Component Load: Heating: Windows MBtu</short_name>
      <type>Double</type>
      <model_dependent>false</model_dependent>
    </output>
    <output>
      <name>Component Load: Heating: Skylights MBtu</name>
      <display_name>Component Load: Heating: Skylights MBtu</display_name>
      <short_name>Component Load: Heating: Skylights MBtu</short_name>
      <type>Double</type>
      <model_dependent>false</model_dependent>
    </output>
    <output>
      <name>Component Load: Heating: Floors MBtu</name>
      <display_name>Component Load: Heating: Floors MBtu</display_name>
      <short_name>Component Load: Heating: Floors MBtu</short_name>
      <type>Double</type>
      <model_dependent>false</model_dependent>
    </output>
    <output>
      <name>Component Load: Heating: Slabs MBtu</name>
      <display_name>Component Load: Heating: Slabs MBtu</display_name>
      <short_name>Component Load: Heating: Slabs MBtu</short_name>
      <type>Double</type>
      <model_dependent>false</model_dependent>
    </output>
    <output>
      <name>Component Load: Heating: Internal Mass MBtu</name>
      <display_name>Component Load: Heating: Internal Mass MBtu</display_name>
      <short_name>Component Load: Heating: Internal Mass MBtu</short_name>
      <type>Double</type>
      <model_dependent>false</model_dependent>
    </output>
    <output>
      <name>Component Load: Heating: Infiltration MBtu</name>
      <display_name>Component Load: Heating: Infiltration MBtu</display_name>
      <short_name>Component Load: Heating: Infiltration MBtu</short_name>
      <type>Double</type>
      <model_dependent>false</model_dependent>
    </output>
    <output>
      <name>Component Load: Heating: Natural Ventilation MBtu</name>
      <display_name>Component Load: Heating: Natural Ventilation MBtu</display_name>
      <short_name>Component Load: Heating: Natural Ventilation MBtu</short_name>
      <type>Double</type>
      <model_dependent>false</model_dependent>
    </output>
    <output>
      <name>Component Load: Heating: Mechanical Ventilation MBtu</name>
      <display_name>Component Load: Heating: Mechanical Ventilation MBtu</display_name>
      <short_name>Component Load: Heating: Mechanical Ventilation MBtu</short_name>
      <type>Double</type>
      <model_dependent>false</model_dependent>
    </output>
    <output>
      <name>Component Load: Heating: Whole House Fan MBtu</name>
      <display_name>Component Load: Heating: Whole House Fan MBtu</display_name>
      <short_name>Component Load: Heating: Whole House Fan MBtu</short_name>
      <type>Double</type>
      <model_dependent>false</model_dependent>
    </output>
    <output>
      <name>Component Load: Heating: Ducts MBtu</name>
      <display_name>Component Load: Heating: Ducts MBtu</display_name>
      <short_name>Component Load: Heating: Ducts MBtu</short_name>
      <type>Double</type>
      <model_dependent>false</model_dependent>
    </output>
    <output>
      <name>Component Load: Heating: Internal Gains MBtu</name>
      <display_name>Component Load: Heating: Internal Gains MBtu</display_name>
      <short_name>Component Load: Heating: Internal Gains MBtu</short_name>
      <type>Double</type>
      <model_dependent>false</model_dependent>
    </output>
    <output>
      <name>Component Load: Cooling: Roofs MBtu</name>
      <display_name>Component Load: Cooling: Roofs MBtu</display_name>
      <short_name>Component Load: Cooling: Roofs MBtu</short_name>
      <type>Double</type>
      <model_dependent>false</model_dependent>
    </output>
    <output>
      <name>Component Load: Cooling: Ceilings MBtu</name>
      <display_name>Component Load: Cooling: Ceilings MBtu</display_name>
      <short_name>Component Load: Cooling: Ceilings MBtu</short_name>
      <type>Double</type>
      <model_dependent>false</model_dependent>
    </output>
    <output>
      <name>Component Load: Cooling: Walls MBtu</name>
      <display_name>Component Load: Cooling: Walls MBtu</display_name>
      <short_name>Component Load: Cooling: Walls MBtu</short_name>
      <type>Double</type>
      <model_dependent>false</model_dependent>
    </output>
    <output>
      <name>Component Load: Cooling: Rim Joists MBtu</name>
      <display_name>Component Load: Cooling: Rim Joists MBtu</display_name>
      <short_name>Component Load: Cooling: Rim Joists MBtu</short_name>
      <type>Double</type>
      <model_dependent>false</model_dependent>
    </output>
    <output>
      <name>Component Load: Cooling: Foundation Walls MBtu</name>
      <display_name>Component Load: Cooling: Foundation Walls MBtu</display_name>
      <short_name>Component Load: Cooling: Foundation Walls MBtu</short_name>
      <type>Double</type>
      <model_dependent>false</model_dependent>
    </output>
    <output>
      <name>Component Load: Cooling: Doors MBtu</name>
      <display_name>Component Load: Cooling: Doors MBtu</display_name>
      <short_name>Component Load: Cooling: Doors MBtu</short_name>
      <type>Double</type>
      <model_dependent>false</model_dependent>
    </output>
    <output>
      <name>Component Load: Cooling: Windows MBtu</name>
      <display_name>Component Load: Cooling: Windows MBtu</display_name>
      <short_name>Component Load: Cooling: Windows MBtu</short_name>
      <type>Double</type>
      <model_dependent>false</model_dependent>
    </output>
    <output>
      <name>Component Load: Cooling: Skylights MBtu</name>
      <display_name>Component Load: Cooling: Skylights MBtu</display_name>
      <short_name>Component Load: Cooling: Skylights MBtu</short_name>
      <type>Double</type>
      <model_dependent>false</model_dependent>
    </output>
    <output>
      <name>Component Load: Cooling: Floors MBtu</name>
      <display_name>Component Load: Cooling: Floors MBtu</display_name>
      <short_name>Component Load: Cooling: Floors MBtu</short_name>
      <type>Double</type>
      <model_dependent>false</model_dependent>
    </output>
    <output>
      <name>Component Load: Cooling: Slabs MBtu</name>
      <display_name>Component Load: Cooling: Slabs MBtu</display_name>
      <short_name>Component Load: Cooling: Slabs MBtu</short_name>
      <type>Double</type>
      <model_dependent>false</model_dependent>
    </output>
    <output>
      <name>Component Load: Cooling: Internal Mass MBtu</name>
      <display_name>Component Load: Cooling: Internal Mass MBtu</display_name>
      <short_name>Component Load: Cooling: Internal Mass MBtu</short_name>
      <type>Double</type>
      <model_dependent>false</model_dependent>
    </output>
    <output>
      <name>Component Load: Cooling: Infiltration MBtu</name>
      <display_name>Component Load: Cooling: Infiltration MBtu</display_name>
      <short_name>Component Load: Cooling: Infiltration MBtu</short_name>
      <type>Double</type>
      <model_dependent>false</model_dependent>
    </output>
    <output>
      <name>Component Load: Cooling: Natural Ventilation MBtu</name>
      <display_name>Component Load: Cooling: Natural Ventilation MBtu</display_name>
      <short_name>Component Load: Cooling: Natural Ventilation MBtu</short_name>
      <type>Double</type>
      <model_dependent>false</model_dependent>
    </output>
    <output>
      <name>Component Load: Cooling: Mechanical Ventilation MBtu</name>
      <display_name>Component Load: Cooling: Mechanical Ventilation MBtu</display_name>
      <short_name>Component Load: Cooling: Mechanical Ventilation MBtu</short_name>
      <type>Double</type>
      <model_dependent>false</model_dependent>
    </output>
    <output>
      <name>Component Load: Cooling: Whole House Fan MBtu</name>
      <display_name>Component Load: Cooling: Whole House Fan MBtu</display_name>
      <short_name>Component Load: Cooling: Whole House Fan MBtu</short_name>
      <type>Double</type>
      <model_dependent>false</model_dependent>
    </output>
    <output>
      <name>Component Load: Cooling: Ducts MBtu</name>
      <display_name>Component Load: Cooling: Ducts MBtu</display_name>
      <short_name>Component Load: Cooling: Ducts MBtu</short_name>
      <type>Double</type>
      <model_dependent>false</model_dependent>
    </output>
    <output>
      <name>Component Load: Cooling: Internal Gains MBtu</name>
      <display_name>Component Load: Cooling: Internal Gains MBtu</display_name>
      <short_name>Component Load: Cooling: Internal Gains MBtu</short_name>
      <type>Double</type>
      <model_dependent>false</model_dependent>
    </output>
    <output>
      <name>Hot Water: Clothes Washer gal</name>
      <display_name>Hot Water: Clothes Washer gal</display_name>
      <short_name>Hot Water: Clothes Washer gal</short_name>
      <type>Double</type>
      <model_dependent>false</model_dependent>
    </output>
    <output>
      <name>Hot Water: Dishwasher gal</name>
      <display_name>Hot Water: Dishwasher gal</display_name>
      <short_name>Hot Water: Dishwasher gal</short_name>
      <type>Double</type>
      <model_dependent>false</model_dependent>
    </output>
    <output>
      <name>Hot Water: Fixtures gal</name>
      <display_name>Hot Water: Fixtures gal</display_name>
      <short_name>Hot Water: Fixtures gal</short_name>
      <type>Double</type>
      <model_dependent>false</model_dependent>
    </output>
    <output>
      <name>Hot Water: Distribution Waste gal</name>
      <display_name>Hot Water: Distribution Waste gal</display_name>
      <short_name>Hot Water: Distribution Waste gal</short_name>
      <type>Double</type>
      <model_dependent>false</model_dependent>
    </output>
  </outputs>
  <provenances />
  <tags>
    <tag>Reporting.QAQC</tag>
  </tags>
  <attributes>
    <attribute>
      <name>Measure Type</name>
      <value>ReportingMeasure</value>
      <datatype>string</datatype>
    </attribute>
    <attribute>
      <name>Intended Software Tool</name>
      <value>OpenStudio Application</value>
      <datatype>string</datatype>
    </attribute>
    <attribute>
      <name>Intended Software Tool</name>
      <value>Parametric Analysis Tool</value>
      <datatype>string</datatype>
    </attribute>
  </attributes>
  <files>
    <file>
      <filename>constants.rb</filename>
      <filetype>rb</filetype>
      <usage_type>resource</usage_type>
      <checksum>4E3EAA6F</checksum>
    </file>
    <file>
      <filename>output_report_test.rb</filename>
      <filetype>rb</filetype>
      <usage_type>test</usage_type>
      <checksum>A9C2B966</checksum>
    </file>
    <file>
      <version>
        <software_program>OpenStudio</software_program>
        <identifier>2.9.1</identifier>
        <min_compatible>2.9.1</min_compatible>
      </version>
      <filename>measure.rb</filename>
      <filetype>rb</filetype>
      <usage_type>script</usage_type>
<<<<<<< HEAD
      <checksum>EEE433C7</checksum>
=======
      <checksum>F0DD60CA</checksum>
>>>>>>> 7de9198e
    </file>
  </files>
</measure><|MERGE_RESOLUTION|>--- conflicted
+++ resolved
@@ -3,13 +3,8 @@
   <schema_version>3.0</schema_version>
   <name>simulation_output_report</name>
   <uid>df9d170c-c21a-4130-866d-0d46b06073fd</uid>
-<<<<<<< HEAD
-  <version_id>aba7f72d-5b37-4f3c-abb8-78fc6b06b6da</version_id>
-  <version_modified>20210607T154824Z</version_modified>
-=======
-  <version_id>0fe902bf-dca5-4ed0-806d-0d70b287bbaa</version_id>
-  <version_modified>20210622T222645Z</version_modified>
->>>>>>> 7de9198e
+  <version_id>036a34fa-a458-4aff-a0a6-18d9029a1f7b</version_id>
+  <version_modified>20210625T191456Z</version_modified>
   <xml_checksum>9BF1E6AC</xml_checksum>
   <class_name>SimulationOutputReport</class_name>
   <display_name>HPXML Simulation Output Report</display_name>
@@ -1298,11 +1293,7 @@
       <filename>measure.rb</filename>
       <filetype>rb</filetype>
       <usage_type>script</usage_type>
-<<<<<<< HEAD
-      <checksum>EEE433C7</checksum>
-=======
-      <checksum>F0DD60CA</checksum>
->>>>>>> 7de9198e
+      <checksum>02DBEC40</checksum>
     </file>
   </files>
 </measure>