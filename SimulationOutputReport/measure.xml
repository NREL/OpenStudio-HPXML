<?xml version="1.0"?>
<measure>
  <schema_version>3.0</schema_version>
  <name>simulation_output_report</name>
  <uid>df9d170c-c21a-4130-866d-0d46b06073fd</uid>
<<<<<<< HEAD
  <version_id>f55c8c1a-5465-4d10-b037-c6f348c36c9a</version_id>
  <version_modified>20200624T004115Z</version_modified>
=======
  <version_id>fbfe0126-4426-4c4a-bbc6-1039f8e59df3</version_id>
  <version_modified>20200625T211649Z</version_modified>
>>>>>>> 8e8a864b
  <xml_checksum>9BF1E6AC</xml_checksum>
  <class_name>SimulationOutputReport</class_name>
  <display_name>HPXML Simulation Output Report</display_name>
  <description>Reports simulation outputs for residential HPXML-based models.</description>
  <modeler_description>Processes EnergyPlus simulation outputs in order to generate an annual output CSV file and an optional timeseries output CSV file.</modeler_description>
  <arguments>
    <argument>
      <name>timeseries_frequency</name>
      <display_name>Timeseries Reporting Frequency</display_name>
      <description>The frequency at which to report timeseries output data. Using 'none' will disable timeseries outputs.</description>
      <type>Choice</type>
      <required>true</required>
      <model_dependent>false</model_dependent>
      <default_value>none</default_value>
      <choices>
        <choice>
          <value>none</value>
          <display_name>none</display_name>
        </choice>
        <choice>
          <value>timestep</value>
          <display_name>timestep</display_name>
        </choice>
        <choice>
          <value>hourly</value>
          <display_name>hourly</display_name>
        </choice>
        <choice>
          <value>daily</value>
          <display_name>daily</display_name>
        </choice>
        <choice>
          <value>monthly</value>
          <display_name>monthly</display_name>
        </choice>
      </choices>
    </argument>
    <argument>
      <name>include_timeseries_fuel_consumptions</name>
      <display_name>Generate Timeseries Output: Fuel Consumptions</display_name>
      <description>Generates timeseries energy consumptions for each fuel type.</description>
      <type>Boolean</type>
      <required>true</required>
      <model_dependent>false</model_dependent>
      <default_value>false</default_value>
      <choices>
        <choice>
          <value>true</value>
          <display_name>true</display_name>
        </choice>
        <choice>
          <value>false</value>
          <display_name>false</display_name>
        </choice>
      </choices>
    </argument>
    <argument>
      <name>include_timeseries_end_use_consumptions</name>
      <display_name>Generate Timeseries Output: End Use Consumptions</display_name>
      <description>Generates timeseries energy consumptions for each end use.</description>
      <type>Boolean</type>
      <required>true</required>
      <model_dependent>false</model_dependent>
      <default_value>false</default_value>
      <choices>
        <choice>
          <value>true</value>
          <display_name>true</display_name>
        </choice>
        <choice>
          <value>false</value>
          <display_name>false</display_name>
        </choice>
      </choices>
    </argument>
    <argument>
      <name>include_timeseries_hot_water_uses</name>
      <display_name>Generate Timeseries Output: Hot Water Uses</display_name>
      <description>Generates timeseries hot water usages for each end use.</description>
      <type>Boolean</type>
      <required>true</required>
      <model_dependent>false</model_dependent>
      <default_value>false</default_value>
      <choices>
        <choice>
          <value>true</value>
          <display_name>true</display_name>
        </choice>
        <choice>
          <value>false</value>
          <display_name>false</display_name>
        </choice>
      </choices>
    </argument>
    <argument>
      <name>include_timeseries_total_loads</name>
      <display_name>Generate Timeseries Output: Total Loads</display_name>
      <description>Generates timeseries heating/cooling loads.</description>
      <type>Boolean</type>
      <required>true</required>
      <model_dependent>false</model_dependent>
      <default_value>false</default_value>
      <choices>
        <choice>
          <value>true</value>
          <display_name>true</display_name>
        </choice>
        <choice>
          <value>false</value>
          <display_name>false</display_name>
        </choice>
      </choices>
    </argument>
    <argument>
      <name>include_timeseries_component_loads</name>
      <display_name>Generate Timeseries Output: Component Loads</display_name>
      <description>Generates timeseries heating/cooling loads disaggregated by component type.</description>
      <type>Boolean</type>
      <required>true</required>
      <model_dependent>false</model_dependent>
      <default_value>false</default_value>
      <choices>
        <choice>
          <value>true</value>
          <display_name>true</display_name>
        </choice>
        <choice>
          <value>false</value>
          <display_name>false</display_name>
        </choice>
      </choices>
    </argument>
    <argument>
      <name>include_timeseries_zone_temperatures</name>
      <display_name>Generate Timeseries Output: Zone Temperatures</display_name>
      <description>Generates timeseries temperatures for each thermal zone.</description>
      <type>Boolean</type>
      <required>true</required>
      <model_dependent>false</model_dependent>
      <default_value>false</default_value>
      <choices>
        <choice>
          <value>true</value>
          <display_name>true</display_name>
        </choice>
        <choice>
          <value>false</value>
          <display_name>false</display_name>
        </choice>
      </choices>
    </argument>
    <argument>
      <name>include_timeseries_airflows</name>
      <display_name>Generate Timeseries Output: Airflows</display_name>
      <description>Generates timeseries airflows.</description>
      <type>Boolean</type>
      <required>true</required>
      <model_dependent>false</model_dependent>
      <default_value>false</default_value>
      <choices>
        <choice>
          <value>true</value>
          <display_name>true</display_name>
        </choice>
        <choice>
          <value>false</value>
          <display_name>false</display_name>
        </choice>
      </choices>
    </argument>
    <argument>
      <name>include_timeseries_weather</name>
      <display_name>Generate Timeseries Output: Weather</display_name>
      <description>Generates timeseries weather data.</description>
      <type>Boolean</type>
      <required>true</required>
      <model_dependent>false</model_dependent>
      <default_value>false</default_value>
      <choices>
        <choice>
          <value>true</value>
          <display_name>true</display_name>
        </choice>
        <choice>
          <value>false</value>
          <display_name>false</display_name>
        </choice>
      </choices>
    </argument>
  </arguments>
  <outputs>
    <output>
      <name>Electricity: Total MBtu</name>
      <display_name>Electricity: Total MBtu</display_name>
      <short_name>Electricity: Total MBtu</short_name>
      <type>Double</type>
      <model_dependent>false</model_dependent>
    </output>
    <output>
      <name>Natural Gas: Total MBtu</name>
      <display_name>Natural Gas: Total MBtu</display_name>
      <short_name>Natural Gas: Total MBtu</short_name>
      <type>Double</type>
      <model_dependent>false</model_dependent>
    </output>
    <output>
      <name>Fuel Oil: Total MBtu</name>
      <display_name>Fuel Oil: Total MBtu</display_name>
      <short_name>Fuel Oil: Total MBtu</short_name>
      <type>Double</type>
      <model_dependent>false</model_dependent>
    </output>
    <output>
      <name>Propane: Total MBtu</name>
      <display_name>Propane: Total MBtu</display_name>
      <short_name>Propane: Total MBtu</short_name>
      <type>Double</type>
      <model_dependent>false</model_dependent>
    </output>
    <output>
      <name>Wood Cord: Total MBtu</name>
      <display_name>Wood Cord: Total MBtu</display_name>
      <short_name>Wood Cord: Total MBtu</short_name>
      <type>Double</type>
      <model_dependent>false</model_dependent>
    </output>
    <output>
      <name>Wood Pellets: Total MBtu</name>
      <display_name>Wood Pellets: Total MBtu</display_name>
      <short_name>Wood Pellets: Total MBtu</short_name>
      <type>Double</type>
      <model_dependent>false</model_dependent>
    </output>
    <output>
      <name>Coal: Total MBtu</name>
      <display_name>Coal: Total MBtu</display_name>
      <short_name>Coal: Total MBtu</short_name>
      <type>Double</type>
      <model_dependent>false</model_dependent>
    </output>
    <output>
      <name>Electricity: Heating MBtu</name>
      <display_name>Electricity: Heating MBtu</display_name>
      <short_name>Electricity: Heating MBtu</short_name>
      <type>Double</type>
      <model_dependent>false</model_dependent>
    </output>
    <output>
      <name>Electricity: Heating Fans/Pumps MBtu</name>
      <display_name>Electricity: Heating Fans/Pumps MBtu</display_name>
      <short_name>Electricity: Heating Fans/Pumps MBtu</short_name>
      <type>Double</type>
      <model_dependent>false</model_dependent>
    </output>
    <output>
      <name>Electricity: Cooling MBtu</name>
      <display_name>Electricity: Cooling MBtu</display_name>
      <short_name>Electricity: Cooling MBtu</short_name>
      <type>Double</type>
      <model_dependent>false</model_dependent>
    </output>
    <output>
      <name>Electricity: Cooling Fans/Pumps MBtu</name>
      <display_name>Electricity: Cooling Fans/Pumps MBtu</display_name>
      <short_name>Electricity: Cooling Fans/Pumps MBtu</short_name>
      <type>Double</type>
      <model_dependent>false</model_dependent>
    </output>
    <output>
      <name>Electricity: Hot Water MBtu</name>
      <display_name>Electricity: Hot Water MBtu</display_name>
      <short_name>Electricity: Hot Water MBtu</short_name>
      <type>Double</type>
      <model_dependent>false</model_dependent>
    </output>
    <output>
      <name>Electricity: Hot Water Recirc Pump MBtu</name>
      <display_name>Electricity: Hot Water Recirc Pump MBtu</display_name>
      <short_name>Electricity: Hot Water Recirc Pump MBtu</short_name>
      <type>Double</type>
      <model_dependent>false</model_dependent>
    </output>
    <output>
      <name>Electricity: Hot Water Solar Thermal Pump MBtu</name>
      <display_name>Electricity: Hot Water Solar Thermal Pump MBtu</display_name>
      <short_name>Electricity: Hot Water Solar Thermal Pump MBtu</short_name>
      <type>Double</type>
      <model_dependent>false</model_dependent>
    </output>
    <output>
      <name>Electricity: Lighting Interior MBtu</name>
      <display_name>Electricity: Lighting Interior MBtu</display_name>
      <short_name>Electricity: Lighting Interior MBtu</short_name>
      <type>Double</type>
      <model_dependent>false</model_dependent>
    </output>
    <output>
      <name>Electricity: Lighting Garage MBtu</name>
      <display_name>Electricity: Lighting Garage MBtu</display_name>
      <short_name>Electricity: Lighting Garage MBtu</short_name>
      <type>Double</type>
      <model_dependent>false</model_dependent>
    </output>
    <output>
      <name>Electricity: Lighting Exterior MBtu</name>
      <display_name>Electricity: Lighting Exterior MBtu</display_name>
      <short_name>Electricity: Lighting Exterior MBtu</short_name>
      <type>Double</type>
      <model_dependent>false</model_dependent>
    </output>
    <output>
      <name>Electricity: Mech Vent MBtu</name>
      <display_name>Electricity: Mech Vent MBtu</display_name>
      <short_name>Electricity: Mech Vent MBtu</short_name>
      <type>Double</type>
      <model_dependent>false</model_dependent>
    </output>
    <output>
      <name>Electricity: Whole House Fan MBtu</name>
      <display_name>Electricity: Whole House Fan MBtu</display_name>
      <short_name>Electricity: Whole House Fan MBtu</short_name>
      <type>Double</type>
      <model_dependent>false</model_dependent>
    </output>
    <output>
      <name>Electricity: Refrigerator MBtu</name>
      <display_name>Electricity: Refrigerator MBtu</display_name>
      <short_name>Electricity: Refrigerator MBtu</short_name>
      <type>Double</type>
      <model_dependent>false</model_dependent>
    </output>
    <output>
      <name>Electricity: Freezer MBtu</name>
      <display_name>Electricity: Freezer MBtu</display_name>
      <short_name>Electricity: Freezer MBtu</short_name>
      <type>Double</type>
      <model_dependent>false</model_dependent>
    </output>
    <output>
      <name>Electricity: Dehumidifier MBtu</name>
      <display_name>Electricity: Dehumidifier MBtu</display_name>
      <short_name>Electricity: Dehumidifier MBtu</short_name>
      <type>Double</type>
      <model_dependent>false</model_dependent>
    </output>
    <output>
      <name>Electricity: Dishwasher MBtu</name>
      <display_name>Electricity: Dishwasher MBtu</display_name>
      <short_name>Electricity: Dishwasher MBtu</short_name>
      <type>Double</type>
      <model_dependent>false</model_dependent>
    </output>
    <output>
      <name>Electricity: Clothes Washer MBtu</name>
      <display_name>Electricity: Clothes Washer MBtu</display_name>
      <short_name>Electricity: Clothes Washer MBtu</short_name>
      <type>Double</type>
      <model_dependent>false</model_dependent>
    </output>
    <output>
      <name>Electricity: Clothes Dryer MBtu</name>
      <display_name>Electricity: Clothes Dryer MBtu</display_name>
      <short_name>Electricity: Clothes Dryer MBtu</short_name>
      <type>Double</type>
      <model_dependent>false</model_dependent>
    </output>
    <output>
      <name>Electricity: Range/Oven MBtu</name>
      <display_name>Electricity: Range/Oven MBtu</display_name>
      <short_name>Electricity: Range/Oven MBtu</short_name>
      <type>Double</type>
      <model_dependent>false</model_dependent>
    </output>
    <output>
      <name>Electricity: Ceiling Fan MBtu</name>
      <display_name>Electricity: Ceiling Fan MBtu</display_name>
      <short_name>Electricity: Ceiling Fan MBtu</short_name>
      <type>Double</type>
      <model_dependent>false</model_dependent>
    </output>
    <output>
      <name>Electricity: Television MBtu</name>
      <display_name>Electricity: Television MBtu</display_name>
      <short_name>Electricity: Television MBtu</short_name>
      <type>Double</type>
      <model_dependent>false</model_dependent>
    </output>
    <output>
      <name>Electricity: Plug Loads MBtu</name>
      <display_name>Electricity: Plug Loads MBtu</display_name>
      <short_name>Electricity: Plug Loads MBtu</short_name>
      <type>Double</type>
      <model_dependent>false</model_dependent>
    </output>
    <output>
      <name>Electricity: Electric Vehicle Charging MBtu</name>
      <display_name>Electricity: Electric Vehicle Charging MBtu</display_name>
      <short_name>Electricity: Electric Vehicle Charging MBtu</short_name>
      <type>Double</type>
      <model_dependent>false</model_dependent>
    </output>
    <output>
      <name>Electricity: Well Pump MBtu</name>
      <display_name>Electricity: Well Pump MBtu</display_name>
      <short_name>Electricity: Well Pump MBtu</short_name>
      <type>Double</type>
      <model_dependent>false</model_dependent>
    </output>
    <output>
      <name>Electricity: Pool Heater MBtu</name>
      <display_name>Electricity: Pool Heater MBtu</display_name>
      <short_name>Electricity: Pool Heater MBtu</short_name>
      <type>Double</type>
      <model_dependent>false</model_dependent>
    </output>
    <output>
      <name>Electricity: Pool Pump MBtu</name>
      <display_name>Electricity: Pool Pump MBtu</display_name>
      <short_name>Electricity: Pool Pump MBtu</short_name>
      <type>Double</type>
      <model_dependent>false</model_dependent>
    </output>
    <output>
      <name>Electricity: Hot Tub Heater MBtu</name>
      <display_name>Electricity: Hot Tub Heater MBtu</display_name>
      <short_name>Electricity: Hot Tub Heater MBtu</short_name>
      <type>Double</type>
      <model_dependent>false</model_dependent>
    </output>
    <output>
      <name>Electricity: Hot Tub Pump MBtu</name>
      <display_name>Electricity: Hot Tub Pump MBtu</display_name>
      <short_name>Electricity: Hot Tub Pump MBtu</short_name>
      <type>Double</type>
      <model_dependent>false</model_dependent>
    </output>
    <output>
      <name>Electricity: PV MBtu</name>
      <display_name>Electricity: PV MBtu</display_name>
      <short_name>Electricity: PV MBtu</short_name>
      <type>Double</type>
      <model_dependent>false</model_dependent>
    </output>
    <output>
      <name>Natural Gas: Heating MBtu</name>
      <display_name>Natural Gas: Heating MBtu</display_name>
      <short_name>Natural Gas: Heating MBtu</short_name>
      <type>Double</type>
      <model_dependent>false</model_dependent>
    </output>
    <output>
      <name>Natural Gas: Hot Water MBtu</name>
      <display_name>Natural Gas: Hot Water MBtu</display_name>
      <short_name>Natural Gas: Hot Water MBtu</short_name>
      <type>Double</type>
      <model_dependent>false</model_dependent>
    </output>
    <output>
      <name>Natural Gas: Clothes Dryer MBtu</name>
      <display_name>Natural Gas: Clothes Dryer MBtu</display_name>
      <short_name>Natural Gas: Clothes Dryer MBtu</short_name>
      <type>Double</type>
      <model_dependent>false</model_dependent>
    </output>
    <output>
      <name>Natural Gas: Range/Oven MBtu</name>
      <display_name>Natural Gas: Range/Oven MBtu</display_name>
      <short_name>Natural Gas: Range/Oven MBtu</short_name>
      <type>Double</type>
      <model_dependent>false</model_dependent>
    </output>
    <output>
      <name>Natural Gas: Pool Heater MBtu</name>
      <display_name>Natural Gas: Pool Heater MBtu</display_name>
      <short_name>Natural Gas: Pool Heater MBtu</short_name>
      <type>Double</type>
      <model_dependent>false</model_dependent>
    </output>
    <output>
      <name>Natural Gas: Hot Tub Heater MBtu</name>
      <display_name>Natural Gas: Hot Tub Heater MBtu</display_name>
      <short_name>Natural Gas: Hot Tub Heater MBtu</short_name>
      <type>Double</type>
      <model_dependent>false</model_dependent>
    </output>
    <output>
      <name>Natural Gas: Grill MBtu</name>
      <display_name>Natural Gas: Grill MBtu</display_name>
      <short_name>Natural Gas: Grill MBtu</short_name>
      <type>Double</type>
      <model_dependent>false</model_dependent>
    </output>
    <output>
      <name>Natural Gas: Lighting MBtu</name>
      <display_name>Natural Gas: Lighting MBtu</display_name>
      <short_name>Natural Gas: Lighting MBtu</short_name>
      <type>Double</type>
      <model_dependent>false</model_dependent>
    </output>
    <output>
      <name>Natural Gas: Fireplace MBtu</name>
      <display_name>Natural Gas: Fireplace MBtu</display_name>
      <short_name>Natural Gas: Fireplace MBtu</short_name>
      <type>Double</type>
      <model_dependent>false</model_dependent>
    </output>
    <output>
      <name>Fuel Oil: Heating MBtu</name>
      <display_name>Fuel Oil: Heating MBtu</display_name>
      <short_name>Fuel Oil: Heating MBtu</short_name>
      <type>Double</type>
      <model_dependent>false</model_dependent>
    </output>
    <output>
      <name>Fuel Oil: Hot Water MBtu</name>
      <display_name>Fuel Oil: Hot Water MBtu</display_name>
      <short_name>Fuel Oil: Hot Water MBtu</short_name>
      <type>Double</type>
      <model_dependent>false</model_dependent>
    </output>
    <output>
      <name>Fuel Oil: Clothes Dryer MBtu</name>
      <display_name>Fuel Oil: Clothes Dryer MBtu</display_name>
      <short_name>Fuel Oil: Clothes Dryer MBtu</short_name>
      <type>Double</type>
      <model_dependent>false</model_dependent>
    </output>
    <output>
      <name>Fuel Oil: Range/Oven MBtu</name>
      <display_name>Fuel Oil: Range/Oven MBtu</display_name>
      <short_name>Fuel Oil: Range/Oven MBtu</short_name>
      <type>Double</type>
      <model_dependent>false</model_dependent>
    </output>
    <output>
      <name>Fuel Oil: Grill MBtu</name>
      <display_name>Fuel Oil: Grill MBtu</display_name>
      <short_name>Fuel Oil: Grill MBtu</short_name>
      <type>Double</type>
      <model_dependent>false</model_dependent>
    </output>
    <output>
      <name>Fuel Oil: Lighting MBtu</name>
      <display_name>Fuel Oil: Lighting MBtu</display_name>
      <short_name>Fuel Oil: Lighting MBtu</short_name>
      <type>Double</type>
      <model_dependent>false</model_dependent>
    </output>
    <output>
      <name>Fuel Oil: Fireplace MBtu</name>
      <display_name>Fuel Oil: Fireplace MBtu</display_name>
      <short_name>Fuel Oil: Fireplace MBtu</short_name>
      <type>Double</type>
      <model_dependent>false</model_dependent>
    </output>
    <output>
      <name>Propane: Heating MBtu</name>
      <display_name>Propane: Heating MBtu</display_name>
      <short_name>Propane: Heating MBtu</short_name>
      <type>Double</type>
      <model_dependent>false</model_dependent>
    </output>
    <output>
      <name>Propane: Hot Water MBtu</name>
      <display_name>Propane: Hot Water MBtu</display_name>
      <short_name>Propane: Hot Water MBtu</short_name>
      <type>Double</type>
      <model_dependent>false</model_dependent>
    </output>
    <output>
      <name>Propane: Clothes Dryer MBtu</name>
      <display_name>Propane: Clothes Dryer MBtu</display_name>
      <short_name>Propane: Clothes Dryer MBtu</short_name>
      <type>Double</type>
      <model_dependent>false</model_dependent>
    </output>
    <output>
      <name>Propane: Range/Oven MBtu</name>
      <display_name>Propane: Range/Oven MBtu</display_name>
      <short_name>Propane: Range/Oven MBtu</short_name>
      <type>Double</type>
      <model_dependent>false</model_dependent>
    </output>
    <output>
      <name>Propane: Grill MBtu</name>
      <display_name>Propane: Grill MBtu</display_name>
      <short_name>Propane: Grill MBtu</short_name>
      <type>Double</type>
      <model_dependent>false</model_dependent>
    </output>
    <output>
      <name>Propane: Lighting MBtu</name>
      <display_name>Propane: Lighting MBtu</display_name>
      <short_name>Propane: Lighting MBtu</short_name>
      <type>Double</type>
      <model_dependent>false</model_dependent>
    </output>
    <output>
      <name>Propane: Fireplace MBtu</name>
      <display_name>Propane: Fireplace MBtu</display_name>
      <short_name>Propane: Fireplace MBtu</short_name>
      <type>Double</type>
      <model_dependent>false</model_dependent>
    </output>
    <output>
      <name>Wood Cord: Heating MBtu</name>
      <display_name>Wood Cord: Heating MBtu</display_name>
      <short_name>Wood Cord: Heating MBtu</short_name>
      <type>Double</type>
      <model_dependent>false</model_dependent>
    </output>
    <output>
      <name>Wood Cord: Hot Water MBtu</name>
      <display_name>Wood Cord: Hot Water MBtu</display_name>
      <short_name>Wood Cord: Hot Water MBtu</short_name>
      <type>Double</type>
      <model_dependent>false</model_dependent>
    </output>
    <output>
      <name>Wood Cord: Clothes Dryer MBtu</name>
      <display_name>Wood Cord: Clothes Dryer MBtu</display_name>
      <short_name>Wood Cord: Clothes Dryer MBtu</short_name>
      <type>Double</type>
      <model_dependent>false</model_dependent>
    </output>
    <output>
      <name>Wood Cord: Range/Oven MBtu</name>
      <display_name>Wood Cord: Range/Oven MBtu</display_name>
      <short_name>Wood Cord: Range/Oven MBtu</short_name>
      <type>Double</type>
      <model_dependent>false</model_dependent>
    </output>
    <output>
      <name>Wood Cord: Grill MBtu</name>
      <display_name>Wood Cord: Grill MBtu</display_name>
      <short_name>Wood Cord: Grill MBtu</short_name>
      <type>Double</type>
      <model_dependent>false</model_dependent>
    </output>
    <output>
      <name>Wood Cord: Lighting MBtu</name>
      <display_name>Wood Cord: Lighting MBtu</display_name>
      <short_name>Wood Cord: Lighting MBtu</short_name>
      <type>Double</type>
      <model_dependent>false</model_dependent>
    </output>
    <output>
      <name>Wood Cord: Fireplace MBtu</name>
      <display_name>Wood Cord: Fireplace MBtu</display_name>
      <short_name>Wood Cord: Fireplace MBtu</short_name>
      <type>Double</type>
      <model_dependent>false</model_dependent>
    </output>
    <output>
      <name>Wood Pellets: Heating MBtu</name>
      <display_name>Wood Pellets: Heating MBtu</display_name>
      <short_name>Wood Pellets: Heating MBtu</short_name>
      <type>Double</type>
      <model_dependent>false</model_dependent>
    </output>
    <output>
      <name>Wood Pellets: Hot Water MBtu</name>
      <display_name>Wood Pellets: Hot Water MBtu</display_name>
      <short_name>Wood Pellets: Hot Water MBtu</short_name>
      <type>Double</type>
      <model_dependent>false</model_dependent>
    </output>
    <output>
      <name>Wood Pellets: Clothes Dryer MBtu</name>
      <display_name>Wood Pellets: Clothes Dryer MBtu</display_name>
      <short_name>Wood Pellets: Clothes Dryer MBtu</short_name>
      <type>Double</type>
      <model_dependent>false</model_dependent>
    </output>
    <output>
      <name>Wood Pellets: Range/Oven MBtu</name>
      <display_name>Wood Pellets: Range/Oven MBtu</display_name>
      <short_name>Wood Pellets: Range/Oven MBtu</short_name>
      <type>Double</type>
      <model_dependent>false</model_dependent>
    </output>
    <output>
      <name>Wood Pellets: Grill MBtu</name>
      <display_name>Wood Pellets: Grill MBtu</display_name>
      <short_name>Wood Pellets: Grill MBtu</short_name>
      <type>Double</type>
      <model_dependent>false</model_dependent>
    </output>
    <output>
      <name>Wood Pellets: Lighting MBtu</name>
      <display_name>Wood Pellets: Lighting MBtu</display_name>
      <short_name>Wood Pellets: Lighting MBtu</short_name>
      <type>Double</type>
      <model_dependent>false</model_dependent>
    </output>
    <output>
      <name>Wood Pellets: Fireplace MBtu</name>
      <display_name>Wood Pellets: Fireplace MBtu</display_name>
      <short_name>Wood Pellets: Fireplace MBtu</short_name>
      <type>Double</type>
      <model_dependent>false</model_dependent>
    </output>
    <output>
      <name>Coal: Heating MBtu</name>
      <display_name>Coal: Heating MBtu</display_name>
      <short_name>Coal: Heating MBtu</short_name>
      <type>Double</type>
      <model_dependent>false</model_dependent>
    </output>
    <output>
      <name>Coal: Hot Water MBtu</name>
      <display_name>Coal: Hot Water MBtu</display_name>
      <short_name>Coal: Hot Water MBtu</short_name>
      <type>Double</type>
      <model_dependent>false</model_dependent>
    </output>
    <output>
      <name>Coal: Clothes Dryer MBtu</name>
      <display_name>Coal: Clothes Dryer MBtu</display_name>
      <short_name>Coal: Clothes Dryer MBtu</short_name>
      <type>Double</type>
      <model_dependent>false</model_dependent>
    </output>
    <output>
      <name>Coal: Range/Oven MBtu</name>
      <display_name>Coal: Range/Oven MBtu</display_name>
      <short_name>Coal: Range/Oven MBtu</short_name>
      <type>Double</type>
      <model_dependent>false</model_dependent>
    </output>
    <output>
      <name>Coal: Grill MBtu</name>
      <display_name>Coal: Grill MBtu</display_name>
      <short_name>Coal: Grill MBtu</short_name>
      <type>Double</type>
      <model_dependent>false</model_dependent>
    </output>
    <output>
      <name>Coal: Lighting MBtu</name>
      <display_name>Coal: Lighting MBtu</display_name>
      <short_name>Coal: Lighting MBtu</short_name>
      <type>Double</type>
      <model_dependent>false</model_dependent>
    </output>
    <output>
      <name>Coal: Fireplace MBtu</name>
      <display_name>Coal: Fireplace MBtu</display_name>
      <short_name>Coal: Fireplace MBtu</short_name>
      <type>Double</type>
      <model_dependent>false</model_dependent>
    </output>
  </outputs>
  <provenances />
  <tags>
    <tag>Reporting.QAQC</tag>
  </tags>
  <attributes>
    <attribute>
      <name>Measure Type</name>
      <value>ReportingMeasure</value>
      <datatype>string</datatype>
    </attribute>
    <attribute>
      <name>Intended Software Tool</name>
      <value>OpenStudio Application</value>
      <datatype>string</datatype>
    </attribute>
    <attribute>
      <name>Intended Software Tool</name>
      <value>Parametric Analysis Tool</value>
      <datatype>string</datatype>
    </attribute>
  </attributes>
  <files>
    <file>
      <filename>constants.rb</filename>
      <filetype>rb</filetype>
      <usage_type>resource</usage_type>
      <checksum>BFBDB9E1</checksum>
    </file>
    <file>
<<<<<<< HEAD
=======
      <filename>output_report_test.rb</filename>
      <filetype>rb</filetype>
      <usage_type>test</usage_type>
      <checksum>A95EB73D</checksum>
    </file>
    <file>
>>>>>>> 8e8a864b
      <version>
        <software_program>OpenStudio</software_program>
        <identifier>2.9.1</identifier>
        <min_compatible>2.9.1</min_compatible>
      </version>
      <filename>measure.rb</filename>
      <filetype>rb</filetype>
      <usage_type>script</usage_type>
      <checksum>2FB40A23</checksum>
    </file>
    <file>
      <filename>output_report_test.rb</filename>
      <filetype>rb</filetype>
      <usage_type>test</usage_type>
      <checksum>87BC837A</checksum>
    </file>
  </files>
</measure><|MERGE_RESOLUTION|>--- conflicted
+++ resolved
@@ -3,13 +3,8 @@
   <schema_version>3.0</schema_version>
   <name>simulation_output_report</name>
   <uid>df9d170c-c21a-4130-866d-0d46b06073fd</uid>
-<<<<<<< HEAD
-  <version_id>f55c8c1a-5465-4d10-b037-c6f348c36c9a</version_id>
-  <version_modified>20200624T004115Z</version_modified>
-=======
-  <version_id>fbfe0126-4426-4c4a-bbc6-1039f8e59df3</version_id>
-  <version_modified>20200625T211649Z</version_modified>
->>>>>>> 8e8a864b
+  <version_id>dba50fe0-067e-4ae2-aa4c-aeae310579f1</version_id>
+  <version_modified>20200626T161919Z</version_modified>
   <xml_checksum>9BF1E6AC</xml_checksum>
   <class_name>SimulationOutputReport</class_name>
   <display_name>HPXML Simulation Output Report</display_name>
@@ -791,15 +786,6 @@
       <checksum>BFBDB9E1</checksum>
     </file>
     <file>
-<<<<<<< HEAD
-=======
-      <filename>output_report_test.rb</filename>
-      <filetype>rb</filetype>
-      <usage_type>test</usage_type>
-      <checksum>A95EB73D</checksum>
-    </file>
-    <file>
->>>>>>> 8e8a864b
       <version>
         <software_program>OpenStudio</software_program>
         <identifier>2.9.1</identifier>
@@ -814,7 +800,7 @@
       <filename>output_report_test.rb</filename>
       <filetype>rb</filetype>
       <usage_type>test</usage_type>
-      <checksum>87BC837A</checksum>
+      <checksum>A95EB73D</checksum>
     </file>
   </files>
 </measure>