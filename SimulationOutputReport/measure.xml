<?xml version="1.0"?>
<measure>
  <schema_version>3.0</schema_version>
  <name>simulation_output_report</name>
  <uid>df9d170c-c21a-4130-866d-0d46b06073fd</uid>
<<<<<<< HEAD
  <version_id>dba50fe0-067e-4ae2-aa4c-aeae310579f1</version_id>
  <version_modified>20200626T161919Z</version_modified>
=======
  <version_id>b544e6f5-0b91-40f8-b2f6-7b864dec4d6d</version_id>
  <version_modified>20200630T141629Z</version_modified>
>>>>>>> 07f7574a
  <xml_checksum>9BF1E6AC</xml_checksum>
  <class_name>SimulationOutputReport</class_name>
  <display_name>HPXML Simulation Output Report</display_name>
  <description>Reports simulation outputs for residential HPXML-based models.</description>
  <modeler_description>Processes EnergyPlus simulation outputs in order to generate an annual output CSV file and an optional timeseries output CSV file.</modeler_description>
  <arguments>
    <argument>
      <name>timeseries_frequency</name>
      <display_name>Timeseries Reporting Frequency</display_name>
      <description>The frequency at which to report timeseries output data. Using 'none' will disable timeseries outputs.</description>
      <type>Choice</type>
      <required>true</required>
      <model_dependent>false</model_dependent>
      <default_value>none</default_value>
      <choices>
        <choice>
          <value>none</value>
          <display_name>none</display_name>
        </choice>
        <choice>
          <value>timestep</value>
          <display_name>timestep</display_name>
        </choice>
        <choice>
          <value>hourly</value>
          <display_name>hourly</display_name>
        </choice>
        <choice>
          <value>daily</value>
          <display_name>daily</display_name>
        </choice>
        <choice>
          <value>monthly</value>
          <display_name>monthly</display_name>
        </choice>
      </choices>
    </argument>
    <argument>
      <name>include_timeseries_fuel_consumptions</name>
      <display_name>Generate Timeseries Output: Fuel Consumptions</display_name>
      <description>Generates timeseries energy consumptions for each fuel type.</description>
      <type>Boolean</type>
      <required>true</required>
      <model_dependent>false</model_dependent>
      <default_value>false</default_value>
      <choices>
        <choice>
          <value>true</value>
          <display_name>true</display_name>
        </choice>
        <choice>
          <value>false</value>
          <display_name>false</display_name>
        </choice>
      </choices>
    </argument>
    <argument>
      <name>include_timeseries_end_use_consumptions</name>
      <display_name>Generate Timeseries Output: End Use Consumptions</display_name>
      <description>Generates timeseries energy consumptions for each end use.</description>
      <type>Boolean</type>
      <required>true</required>
      <model_dependent>false</model_dependent>
      <default_value>false</default_value>
      <choices>
        <choice>
          <value>true</value>
          <display_name>true</display_name>
        </choice>
        <choice>
          <value>false</value>
          <display_name>false</display_name>
        </choice>
      </choices>
    </argument>
    <argument>
      <name>include_timeseries_hot_water_uses</name>
      <display_name>Generate Timeseries Output: Hot Water Uses</display_name>
      <description>Generates timeseries hot water usages for each end use.</description>
      <type>Boolean</type>
      <required>true</required>
      <model_dependent>false</model_dependent>
      <default_value>false</default_value>
      <choices>
        <choice>
          <value>true</value>
          <display_name>true</display_name>
        </choice>
        <choice>
          <value>false</value>
          <display_name>false</display_name>
        </choice>
      </choices>
    </argument>
    <argument>
      <name>include_timeseries_total_loads</name>
      <display_name>Generate Timeseries Output: Total Loads</display_name>
      <description>Generates timeseries heating/cooling loads.</description>
      <type>Boolean</type>
      <required>true</required>
      <model_dependent>false</model_dependent>
      <default_value>false</default_value>
      <choices>
        <choice>
          <value>true</value>
          <display_name>true</display_name>
        </choice>
        <choice>
          <value>false</value>
          <display_name>false</display_name>
        </choice>
      </choices>
    </argument>
    <argument>
      <name>include_timeseries_component_loads</name>
      <display_name>Generate Timeseries Output: Component Loads</display_name>
      <description>Generates timeseries heating/cooling loads disaggregated by component type.</description>
      <type>Boolean</type>
      <required>true</required>
      <model_dependent>false</model_dependent>
      <default_value>false</default_value>
      <choices>
        <choice>
          <value>true</value>
          <display_name>true</display_name>
        </choice>
        <choice>
          <value>false</value>
          <display_name>false</display_name>
        </choice>
      </choices>
    </argument>
    <argument>
      <name>include_timeseries_zone_temperatures</name>
      <display_name>Generate Timeseries Output: Zone Temperatures</display_name>
      <description>Generates timeseries temperatures for each thermal zone.</description>
      <type>Boolean</type>
      <required>true</required>
      <model_dependent>false</model_dependent>
      <default_value>false</default_value>
      <choices>
        <choice>
          <value>true</value>
          <display_name>true</display_name>
        </choice>
        <choice>
          <value>false</value>
          <display_name>false</display_name>
        </choice>
      </choices>
    </argument>
    <argument>
      <name>include_timeseries_airflows</name>
      <display_name>Generate Timeseries Output: Airflows</display_name>
      <description>Generates timeseries airflows.</description>
      <type>Boolean</type>
      <required>true</required>
      <model_dependent>false</model_dependent>
      <default_value>false</default_value>
      <choices>
        <choice>
          <value>true</value>
          <display_name>true</display_name>
        </choice>
        <choice>
          <value>false</value>
          <display_name>false</display_name>
        </choice>
      </choices>
    </argument>
    <argument>
      <name>include_timeseries_weather</name>
      <display_name>Generate Timeseries Output: Weather</display_name>
      <description>Generates timeseries weather data.</description>
      <type>Boolean</type>
      <required>true</required>
      <model_dependent>false</model_dependent>
      <default_value>false</default_value>
      <choices>
        <choice>
          <value>true</value>
          <display_name>true</display_name>
        </choice>
        <choice>
          <value>false</value>
          <display_name>false</display_name>
        </choice>
      </choices>
    </argument>
  </arguments>
  <outputs>
    <output>
      <name>Electricity: Total MBtu</name>
      <display_name>Electricity: Total MBtu</display_name>
      <short_name>Electricity: Total MBtu</short_name>
      <type>Double</type>
      <model_dependent>false</model_dependent>
    </output>
    <output>
      <name>Natural Gas: Total MBtu</name>
      <display_name>Natural Gas: Total MBtu</display_name>
      <short_name>Natural Gas: Total MBtu</short_name>
      <type>Double</type>
      <model_dependent>false</model_dependent>
    </output>
    <output>
      <name>Fuel Oil: Total MBtu</name>
      <display_name>Fuel Oil: Total MBtu</display_name>
      <short_name>Fuel Oil: Total MBtu</short_name>
      <type>Double</type>
      <model_dependent>false</model_dependent>
    </output>
    <output>
      <name>Propane: Total MBtu</name>
      <display_name>Propane: Total MBtu</display_name>
      <short_name>Propane: Total MBtu</short_name>
      <type>Double</type>
      <model_dependent>false</model_dependent>
    </output>
    <output>
      <name>Wood Cord: Total MBtu</name>
      <display_name>Wood Cord: Total MBtu</display_name>
      <short_name>Wood Cord: Total MBtu</short_name>
      <type>Double</type>
      <model_dependent>false</model_dependent>
    </output>
    <output>
      <name>Wood Pellets: Total MBtu</name>
      <display_name>Wood Pellets: Total MBtu</display_name>
      <short_name>Wood Pellets: Total MBtu</short_name>
      <type>Double</type>
      <model_dependent>false</model_dependent>
    </output>
    <output>
      <name>Coal: Total MBtu</name>
      <display_name>Coal: Total MBtu</display_name>
      <short_name>Coal: Total MBtu</short_name>
      <type>Double</type>
      <model_dependent>false</model_dependent>
    </output>
    <output>
      <name>Electricity: Heating MBtu</name>
      <display_name>Electricity: Heating MBtu</display_name>
      <short_name>Electricity: Heating MBtu</short_name>
      <type>Double</type>
      <model_dependent>false</model_dependent>
    </output>
    <output>
      <name>Electricity: Heating Fans/Pumps MBtu</name>
      <display_name>Electricity: Heating Fans/Pumps MBtu</display_name>
      <short_name>Electricity: Heating Fans/Pumps MBtu</short_name>
      <type>Double</type>
      <model_dependent>false</model_dependent>
    </output>
    <output>
      <name>Electricity: Cooling MBtu</name>
      <display_name>Electricity: Cooling MBtu</display_name>
      <short_name>Electricity: Cooling MBtu</short_name>
      <type>Double</type>
      <model_dependent>false</model_dependent>
    </output>
    <output>
      <name>Electricity: Cooling Fans/Pumps MBtu</name>
      <display_name>Electricity: Cooling Fans/Pumps MBtu</display_name>
      <short_name>Electricity: Cooling Fans/Pumps MBtu</short_name>
      <type>Double</type>
      <model_dependent>false</model_dependent>
    </output>
    <output>
      <name>Electricity: Hot Water MBtu</name>
      <display_name>Electricity: Hot Water MBtu</display_name>
      <short_name>Electricity: Hot Water MBtu</short_name>
      <type>Double</type>
      <model_dependent>false</model_dependent>
    </output>
    <output>
      <name>Electricity: Hot Water Recirc Pump MBtu</name>
      <display_name>Electricity: Hot Water Recirc Pump MBtu</display_name>
      <short_name>Electricity: Hot Water Recirc Pump MBtu</short_name>
      <type>Double</type>
      <model_dependent>false</model_dependent>
    </output>
    <output>
      <name>Electricity: Hot Water Solar Thermal Pump MBtu</name>
      <display_name>Electricity: Hot Water Solar Thermal Pump MBtu</display_name>
      <short_name>Electricity: Hot Water Solar Thermal Pump MBtu</short_name>
      <type>Double</type>
      <model_dependent>false</model_dependent>
    </output>
    <output>
      <name>Electricity: Lighting Interior MBtu</name>
      <display_name>Electricity: Lighting Interior MBtu</display_name>
      <short_name>Electricity: Lighting Interior MBtu</short_name>
      <type>Double</type>
      <model_dependent>false</model_dependent>
    </output>
    <output>
      <name>Electricity: Lighting Garage MBtu</name>
      <display_name>Electricity: Lighting Garage MBtu</display_name>
      <short_name>Electricity: Lighting Garage MBtu</short_name>
      <type>Double</type>
      <model_dependent>false</model_dependent>
    </output>
    <output>
      <name>Electricity: Lighting Exterior MBtu</name>
      <display_name>Electricity: Lighting Exterior MBtu</display_name>
      <short_name>Electricity: Lighting Exterior MBtu</short_name>
      <type>Double</type>
      <model_dependent>false</model_dependent>
    </output>
    <output>
      <name>Electricity: Mech Vent MBtu</name>
      <display_name>Electricity: Mech Vent MBtu</display_name>
      <short_name>Electricity: Mech Vent MBtu</short_name>
      <type>Double</type>
      <model_dependent>false</model_dependent>
    </output>
    <output>
      <name>Electricity: Whole House Fan MBtu</name>
      <display_name>Electricity: Whole House Fan MBtu</display_name>
      <short_name>Electricity: Whole House Fan MBtu</short_name>
      <type>Double</type>
      <model_dependent>false</model_dependent>
    </output>
    <output>
      <name>Electricity: Refrigerator MBtu</name>
      <display_name>Electricity: Refrigerator MBtu</display_name>
      <short_name>Electricity: Refrigerator MBtu</short_name>
      <type>Double</type>
      <model_dependent>false</model_dependent>
    </output>
    <output>
      <name>Electricity: Freezer MBtu</name>
      <display_name>Electricity: Freezer MBtu</display_name>
      <short_name>Electricity: Freezer MBtu</short_name>
      <type>Double</type>
      <model_dependent>false</model_dependent>
    </output>
    <output>
      <name>Electricity: Dehumidifier MBtu</name>
      <display_name>Electricity: Dehumidifier MBtu</display_name>
      <short_name>Electricity: Dehumidifier MBtu</short_name>
      <type>Double</type>
      <model_dependent>false</model_dependent>
    </output>
    <output>
      <name>Electricity: Dishwasher MBtu</name>
      <display_name>Electricity: Dishwasher MBtu</display_name>
      <short_name>Electricity: Dishwasher MBtu</short_name>
      <type>Double</type>
      <model_dependent>false</model_dependent>
    </output>
    <output>
      <name>Electricity: Clothes Washer MBtu</name>
      <display_name>Electricity: Clothes Washer MBtu</display_name>
      <short_name>Electricity: Clothes Washer MBtu</short_name>
      <type>Double</type>
      <model_dependent>false</model_dependent>
    </output>
    <output>
      <name>Electricity: Clothes Dryer MBtu</name>
      <display_name>Electricity: Clothes Dryer MBtu</display_name>
      <short_name>Electricity: Clothes Dryer MBtu</short_name>
      <type>Double</type>
      <model_dependent>false</model_dependent>
    </output>
    <output>
      <name>Electricity: Range/Oven MBtu</name>
      <display_name>Electricity: Range/Oven MBtu</display_name>
      <short_name>Electricity: Range/Oven MBtu</short_name>
      <type>Double</type>
      <model_dependent>false</model_dependent>
    </output>
    <output>
      <name>Electricity: Ceiling Fan MBtu</name>
      <display_name>Electricity: Ceiling Fan MBtu</display_name>
      <short_name>Electricity: Ceiling Fan MBtu</short_name>
      <type>Double</type>
      <model_dependent>false</model_dependent>
    </output>
    <output>
      <name>Electricity: Television MBtu</name>
      <display_name>Electricity: Television MBtu</display_name>
      <short_name>Electricity: Television MBtu</short_name>
      <type>Double</type>
      <model_dependent>false</model_dependent>
    </output>
    <output>
      <name>Electricity: Plug Loads MBtu</name>
      <display_name>Electricity: Plug Loads MBtu</display_name>
      <short_name>Electricity: Plug Loads MBtu</short_name>
      <type>Double</type>
      <model_dependent>false</model_dependent>
    </output>
    <output>
      <name>Electricity: Electric Vehicle Charging MBtu</name>
      <display_name>Electricity: Electric Vehicle Charging MBtu</display_name>
      <short_name>Electricity: Electric Vehicle Charging MBtu</short_name>
      <type>Double</type>
      <model_dependent>false</model_dependent>
    </output>
    <output>
      <name>Electricity: Well Pump MBtu</name>
      <display_name>Electricity: Well Pump MBtu</display_name>
      <short_name>Electricity: Well Pump MBtu</short_name>
      <type>Double</type>
      <model_dependent>false</model_dependent>
    </output>
    <output>
      <name>Electricity: Pool Heater MBtu</name>
      <display_name>Electricity: Pool Heater MBtu</display_name>
      <short_name>Electricity: Pool Heater MBtu</short_name>
      <type>Double</type>
      <model_dependent>false</model_dependent>
    </output>
    <output>
      <name>Electricity: Pool Pump MBtu</name>
      <display_name>Electricity: Pool Pump MBtu</display_name>
      <short_name>Electricity: Pool Pump MBtu</short_name>
      <type>Double</type>
      <model_dependent>false</model_dependent>
    </output>
    <output>
      <name>Electricity: Hot Tub Heater MBtu</name>
      <display_name>Electricity: Hot Tub Heater MBtu</display_name>
      <short_name>Electricity: Hot Tub Heater MBtu</short_name>
      <type>Double</type>
      <model_dependent>false</model_dependent>
    </output>
    <output>
      <name>Electricity: Hot Tub Pump MBtu</name>
      <display_name>Electricity: Hot Tub Pump MBtu</display_name>
      <short_name>Electricity: Hot Tub Pump MBtu</short_name>
      <type>Double</type>
      <model_dependent>false</model_dependent>
    </output>
    <output>
      <name>Electricity: PV MBtu</name>
      <display_name>Electricity: PV MBtu</display_name>
      <short_name>Electricity: PV MBtu</short_name>
      <type>Double</type>
      <model_dependent>false</model_dependent>
    </output>
    <output>
      <name>Natural Gas: Heating MBtu</name>
      <display_name>Natural Gas: Heating MBtu</display_name>
      <short_name>Natural Gas: Heating MBtu</short_name>
      <type>Double</type>
      <model_dependent>false</model_dependent>
    </output>
    <output>
      <name>Natural Gas: Hot Water MBtu</name>
      <display_name>Natural Gas: Hot Water MBtu</display_name>
      <short_name>Natural Gas: Hot Water MBtu</short_name>
      <type>Double</type>
      <model_dependent>false</model_dependent>
    </output>
    <output>
      <name>Natural Gas: Clothes Dryer MBtu</name>
      <display_name>Natural Gas: Clothes Dryer MBtu</display_name>
      <short_name>Natural Gas: Clothes Dryer MBtu</short_name>
      <type>Double</type>
      <model_dependent>false</model_dependent>
    </output>
    <output>
      <name>Natural Gas: Range/Oven MBtu</name>
      <display_name>Natural Gas: Range/Oven MBtu</display_name>
      <short_name>Natural Gas: Range/Oven MBtu</short_name>
      <type>Double</type>
      <model_dependent>false</model_dependent>
    </output>
    <output>
      <name>Natural Gas: Pool Heater MBtu</name>
      <display_name>Natural Gas: Pool Heater MBtu</display_name>
      <short_name>Natural Gas: Pool Heater MBtu</short_name>
      <type>Double</type>
      <model_dependent>false</model_dependent>
    </output>
    <output>
      <name>Natural Gas: Hot Tub Heater MBtu</name>
      <display_name>Natural Gas: Hot Tub Heater MBtu</display_name>
      <short_name>Natural Gas: Hot Tub Heater MBtu</short_name>
      <type>Double</type>
      <model_dependent>false</model_dependent>
    </output>
    <output>
      <name>Natural Gas: Grill MBtu</name>
      <display_name>Natural Gas: Grill MBtu</display_name>
      <short_name>Natural Gas: Grill MBtu</short_name>
      <type>Double</type>
      <model_dependent>false</model_dependent>
    </output>
    <output>
      <name>Natural Gas: Lighting MBtu</name>
      <display_name>Natural Gas: Lighting MBtu</display_name>
      <short_name>Natural Gas: Lighting MBtu</short_name>
      <type>Double</type>
      <model_dependent>false</model_dependent>
    </output>
    <output>
      <name>Natural Gas: Fireplace MBtu</name>
      <display_name>Natural Gas: Fireplace MBtu</display_name>
      <short_name>Natural Gas: Fireplace MBtu</short_name>
      <type>Double</type>
      <model_dependent>false</model_dependent>
    </output>
    <output>
      <name>Fuel Oil: Heating MBtu</name>
      <display_name>Fuel Oil: Heating MBtu</display_name>
      <short_name>Fuel Oil: Heating MBtu</short_name>
      <type>Double</type>
      <model_dependent>false</model_dependent>
    </output>
    <output>
      <name>Fuel Oil: Hot Water MBtu</name>
      <display_name>Fuel Oil: Hot Water MBtu</display_name>
      <short_name>Fuel Oil: Hot Water MBtu</short_name>
      <type>Double</type>
      <model_dependent>false</model_dependent>
    </output>
    <output>
      <name>Fuel Oil: Clothes Dryer MBtu</name>
      <display_name>Fuel Oil: Clothes Dryer MBtu</display_name>
      <short_name>Fuel Oil: Clothes Dryer MBtu</short_name>
      <type>Double</type>
      <model_dependent>false</model_dependent>
    </output>
    <output>
      <name>Fuel Oil: Range/Oven MBtu</name>
      <display_name>Fuel Oil: Range/Oven MBtu</display_name>
      <short_name>Fuel Oil: Range/Oven MBtu</short_name>
      <type>Double</type>
      <model_dependent>false</model_dependent>
    </output>
    <output>
      <name>Fuel Oil: Grill MBtu</name>
      <display_name>Fuel Oil: Grill MBtu</display_name>
      <short_name>Fuel Oil: Grill MBtu</short_name>
      <type>Double</type>
      <model_dependent>false</model_dependent>
    </output>
    <output>
      <name>Fuel Oil: Lighting MBtu</name>
      <display_name>Fuel Oil: Lighting MBtu</display_name>
      <short_name>Fuel Oil: Lighting MBtu</short_name>
      <type>Double</type>
      <model_dependent>false</model_dependent>
    </output>
    <output>
      <name>Fuel Oil: Fireplace MBtu</name>
      <display_name>Fuel Oil: Fireplace MBtu</display_name>
      <short_name>Fuel Oil: Fireplace MBtu</short_name>
      <type>Double</type>
      <model_dependent>false</model_dependent>
    </output>
    <output>
      <name>Propane: Heating MBtu</name>
      <display_name>Propane: Heating MBtu</display_name>
      <short_name>Propane: Heating MBtu</short_name>
      <type>Double</type>
      <model_dependent>false</model_dependent>
    </output>
    <output>
      <name>Propane: Hot Water MBtu</name>
      <display_name>Propane: Hot Water MBtu</display_name>
      <short_name>Propane: Hot Water MBtu</short_name>
      <type>Double</type>
      <model_dependent>false</model_dependent>
    </output>
    <output>
      <name>Propane: Clothes Dryer MBtu</name>
      <display_name>Propane: Clothes Dryer MBtu</display_name>
      <short_name>Propane: Clothes Dryer MBtu</short_name>
      <type>Double</type>
      <model_dependent>false</model_dependent>
    </output>
    <output>
      <name>Propane: Range/Oven MBtu</name>
      <display_name>Propane: Range/Oven MBtu</display_name>
      <short_name>Propane: Range/Oven MBtu</short_name>
      <type>Double</type>
      <model_dependent>false</model_dependent>
    </output>
    <output>
      <name>Propane: Grill MBtu</name>
      <display_name>Propane: Grill MBtu</display_name>
      <short_name>Propane: Grill MBtu</short_name>
      <type>Double</type>
      <model_dependent>false</model_dependent>
    </output>
    <output>
      <name>Propane: Lighting MBtu</name>
      <display_name>Propane: Lighting MBtu</display_name>
      <short_name>Propane: Lighting MBtu</short_name>
      <type>Double</type>
      <model_dependent>false</model_dependent>
    </output>
    <output>
      <name>Propane: Fireplace MBtu</name>
      <display_name>Propane: Fireplace MBtu</display_name>
      <short_name>Propane: Fireplace MBtu</short_name>
      <type>Double</type>
      <model_dependent>false</model_dependent>
    </output>
    <output>
      <name>Wood Cord: Heating MBtu</name>
      <display_name>Wood Cord: Heating MBtu</display_name>
      <short_name>Wood Cord: Heating MBtu</short_name>
      <type>Double</type>
      <model_dependent>false</model_dependent>
    </output>
    <output>
      <name>Wood Cord: Hot Water MBtu</name>
      <display_name>Wood Cord: Hot Water MBtu</display_name>
      <short_name>Wood Cord: Hot Water MBtu</short_name>
      <type>Double</type>
      <model_dependent>false</model_dependent>
    </output>
    <output>
      <name>Wood Cord: Clothes Dryer MBtu</name>
      <display_name>Wood Cord: Clothes Dryer MBtu</display_name>
      <short_name>Wood Cord: Clothes Dryer MBtu</short_name>
      <type>Double</type>
      <model_dependent>false</model_dependent>
    </output>
    <output>
      <name>Wood Cord: Range/Oven MBtu</name>
      <display_name>Wood Cord: Range/Oven MBtu</display_name>
      <short_name>Wood Cord: Range/Oven MBtu</short_name>
      <type>Double</type>
      <model_dependent>false</model_dependent>
    </output>
    <output>
      <name>Wood Cord: Grill MBtu</name>
      <display_name>Wood Cord: Grill MBtu</display_name>
      <short_name>Wood Cord: Grill MBtu</short_name>
      <type>Double</type>
      <model_dependent>false</model_dependent>
    </output>
    <output>
      <name>Wood Cord: Lighting MBtu</name>
      <display_name>Wood Cord: Lighting MBtu</display_name>
      <short_name>Wood Cord: Lighting MBtu</short_name>
      <type>Double</type>
      <model_dependent>false</model_dependent>
    </output>
    <output>
      <name>Wood Cord: Fireplace MBtu</name>
      <display_name>Wood Cord: Fireplace MBtu</display_name>
      <short_name>Wood Cord: Fireplace MBtu</short_name>
      <type>Double</type>
      <model_dependent>false</model_dependent>
    </output>
    <output>
      <name>Wood Pellets: Heating MBtu</name>
      <display_name>Wood Pellets: Heating MBtu</display_name>
      <short_name>Wood Pellets: Heating MBtu</short_name>
      <type>Double</type>
      <model_dependent>false</model_dependent>
    </output>
    <output>
      <name>Wood Pellets: Hot Water MBtu</name>
      <display_name>Wood Pellets: Hot Water MBtu</display_name>
      <short_name>Wood Pellets: Hot Water MBtu</short_name>
      <type>Double</type>
      <model_dependent>false</model_dependent>
    </output>
    <output>
      <name>Wood Pellets: Clothes Dryer MBtu</name>
      <display_name>Wood Pellets: Clothes Dryer MBtu</display_name>
      <short_name>Wood Pellets: Clothes Dryer MBtu</short_name>
      <type>Double</type>
      <model_dependent>false</model_dependent>
    </output>
    <output>
      <name>Wood Pellets: Range/Oven MBtu</name>
      <display_name>Wood Pellets: Range/Oven MBtu</display_name>
      <short_name>Wood Pellets: Range/Oven MBtu</short_name>
      <type>Double</type>
      <model_dependent>false</model_dependent>
    </output>
    <output>
      <name>Wood Pellets: Grill MBtu</name>
      <display_name>Wood Pellets: Grill MBtu</display_name>
      <short_name>Wood Pellets: Grill MBtu</short_name>
      <type>Double</type>
      <model_dependent>false</model_dependent>
    </output>
    <output>
      <name>Wood Pellets: Lighting MBtu</name>
      <display_name>Wood Pellets: Lighting MBtu</display_name>
      <short_name>Wood Pellets: Lighting MBtu</short_name>
      <type>Double</type>
      <model_dependent>false</model_dependent>
    </output>
    <output>
      <name>Wood Pellets: Fireplace MBtu</name>
      <display_name>Wood Pellets: Fireplace MBtu</display_name>
      <short_name>Wood Pellets: Fireplace MBtu</short_name>
      <type>Double</type>
      <model_dependent>false</model_dependent>
    </output>
    <output>
      <name>Coal: Heating MBtu</name>
      <display_name>Coal: Heating MBtu</display_name>
      <short_name>Coal: Heating MBtu</short_name>
      <type>Double</type>
      <model_dependent>false</model_dependent>
    </output>
    <output>
      <name>Coal: Hot Water MBtu</name>
      <display_name>Coal: Hot Water MBtu</display_name>
      <short_name>Coal: Hot Water MBtu</short_name>
      <type>Double</type>
      <model_dependent>false</model_dependent>
    </output>
    <output>
      <name>Coal: Clothes Dryer MBtu</name>
      <display_name>Coal: Clothes Dryer MBtu</display_name>
      <short_name>Coal: Clothes Dryer MBtu</short_name>
      <type>Double</type>
      <model_dependent>false</model_dependent>
    </output>
    <output>
      <name>Coal: Range/Oven MBtu</name>
      <display_name>Coal: Range/Oven MBtu</display_name>
      <short_name>Coal: Range/Oven MBtu</short_name>
      <type>Double</type>
      <model_dependent>false</model_dependent>
    </output>
    <output>
      <name>Coal: Grill MBtu</name>
      <display_name>Coal: Grill MBtu</display_name>
      <short_name>Coal: Grill MBtu</short_name>
      <type>Double</type>
      <model_dependent>false</model_dependent>
    </output>
    <output>
      <name>Coal: Lighting MBtu</name>
      <display_name>Coal: Lighting MBtu</display_name>
      <short_name>Coal: Lighting MBtu</short_name>
      <type>Double</type>
      <model_dependent>false</model_dependent>
    </output>
    <output>
      <name>Coal: Fireplace MBtu</name>
      <display_name>Coal: Fireplace MBtu</display_name>
      <short_name>Coal: Fireplace MBtu</short_name>
      <type>Double</type>
      <model_dependent>false</model_dependent>
    </output>
  </outputs>
  <provenances />
  <tags>
    <tag>Reporting.QAQC</tag>
  </tags>
  <attributes>
    <attribute>
      <name>Measure Type</name>
      <value>ReportingMeasure</value>
      <datatype>string</datatype>
    </attribute>
    <attribute>
      <name>Intended Software Tool</name>
      <value>OpenStudio Application</value>
      <datatype>string</datatype>
    </attribute>
    <attribute>
      <name>Intended Software Tool</name>
      <value>Parametric Analysis Tool</value>
      <datatype>string</datatype>
    </attribute>
  </attributes>
  <files>
    <file>
      <filename>constants.rb</filename>
      <filetype>rb</filetype>
      <usage_type>resource</usage_type>
      <checksum>BFBDB9E1</checksum>
    </file>
    <file>
<<<<<<< HEAD
=======
      <filename>output_report_test.rb</filename>
      <filetype>rb</filetype>
      <usage_type>test</usage_type>
      <checksum>34FC690F</checksum>
    </file>
    <file>
>>>>>>> 07f7574a
      <version>
        <software_program>OpenStudio</software_program>
        <identifier>2.9.1</identifier>
        <min_compatible>2.9.1</min_compatible>
      </version>
      <filename>measure.rb</filename>
      <filetype>rb</filetype>
      <usage_type>script</usage_type>
      <checksum>E54E4E22</checksum>
    </file>
    <file>
      <filename>output_report_test.rb</filename>
      <filetype>rb</filetype>
      <usage_type>test</usage_type>
      <checksum>A95EB73D</checksum>
    </file>
  </files>
</measure><|MERGE_RESOLUTION|>--- conflicted
+++ resolved
@@ -3,13 +3,8 @@
   <schema_version>3.0</schema_version>
   <name>simulation_output_report</name>
   <uid>df9d170c-c21a-4130-866d-0d46b06073fd</uid>
-<<<<<<< HEAD
-  <version_id>dba50fe0-067e-4ae2-aa4c-aeae310579f1</version_id>
-  <version_modified>20200626T161919Z</version_modified>
-=======
   <version_id>b544e6f5-0b91-40f8-b2f6-7b864dec4d6d</version_id>
   <version_modified>20200630T141629Z</version_modified>
->>>>>>> 07f7574a
   <xml_checksum>9BF1E6AC</xml_checksum>
   <class_name>SimulationOutputReport</class_name>
   <display_name>HPXML Simulation Output Report</display_name>
@@ -791,15 +786,12 @@
       <checksum>BFBDB9E1</checksum>
     </file>
     <file>
-<<<<<<< HEAD
-=======
       <filename>output_report_test.rb</filename>
       <filetype>rb</filetype>
       <usage_type>test</usage_type>
       <checksum>34FC690F</checksum>
     </file>
     <file>
->>>>>>> 07f7574a
       <version>
         <software_program>OpenStudio</software_program>
         <identifier>2.9.1</identifier>
@@ -810,11 +802,5 @@
       <usage_type>script</usage_type>
       <checksum>E54E4E22</checksum>
     </file>
-    <file>
-      <filename>output_report_test.rb</filename>
-      <filetype>rb</filetype>
-      <usage_type>test</usage_type>
-      <checksum>A95EB73D</checksum>
-    </file>
   </files>
 </measure>