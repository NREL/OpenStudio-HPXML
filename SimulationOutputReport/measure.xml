<measure>
  <schema_version>3.0</schema_version>
  <name>simulation_output_report</name>
  <uid>df9d170c-c21a-4130-866d-0d46b06073fd</uid>
<<<<<<< HEAD
  <version_id>aedfb14c-8ee6-43e5-8bbb-03427ab9d381</version_id>
  <version_modified>20200403T161830Z</version_modified>
=======
  <version_id>d127a9b1-3d7a-494a-a009-fc89ab8ba319</version_id>
  <version_modified>20200403T151237Z</version_modified>
>>>>>>> 50f08783
  <xml_checksum>9BF1E6AC</xml_checksum>
  <class_name>SimulationOutputReport</class_name>
  <display_name>HPXML Simulation Output Report</display_name>
  <description>Reports simulation outputs for residential HPXML-based models.</description>
  <modeler_description>Processes EnergyPlus simulation outputs in order to generate an annual output CSV file and an optional timeseries output CSV file.</modeler_description>
  <arguments>
    <argument>
      <name>timeseries_frequency</name>
      <display_name>Timeseries Reporting Frequency</display_name>
      <description>The frequency at which to report timeseries output data.</description>
      <type>Choice</type>
      <required>true</required>
      <model_dependent>false</model_dependent>
      <default_value>hourly</default_value>
      <choices>
        <choice>
          <value>timestep</value>
          <display_name>timestep</display_name>
        </choice>
        <choice>
          <value>hourly</value>
          <display_name>hourly</display_name>
        </choice>
        <choice>
          <value>daily</value>
          <display_name>daily</display_name>
        </choice>
      </choices>
    </argument>
    <argument>
      <name>include_timeseries_zone_temperatures</name>
      <display_name>Generate Timeseries Output: Zone Temperatures</display_name>
      <description>Generates timeseries temperatures for each thermal zone.</description>
      <type>Boolean</type>
      <required>true</required>
      <model_dependent>false</model_dependent>
      <default_value>false</default_value>
      <choices>
        <choice>
          <value>true</value>
          <display_name>true</display_name>
        </choice>
        <choice>
          <value>false</value>
          <display_name>false</display_name>
        </choice>
      </choices>
    </argument>
    <argument>
      <name>include_timeseries_fuel_consumptions</name>
      <display_name>Generate Timeseries Output: Fuel Consumptions</display_name>
      <description>Generates timeseries energy consumptions for each fuel type.</description>
      <type>Boolean</type>
      <required>true</required>
      <model_dependent>false</model_dependent>
      <default_value>false</default_value>
      <choices>
        <choice>
          <value>true</value>
          <display_name>true</display_name>
        </choice>
        <choice>
          <value>false</value>
          <display_name>false</display_name>
        </choice>
      </choices>
    </argument>
    <argument>
      <name>include_timeseries_end_use_consumptions</name>
      <display_name>Generate Timeseries Output: End Use Consumptions</display_name>
      <description>Generates timeseries energy consumptions for each end use.</description>
      <type>Boolean</type>
      <required>true</required>
      <model_dependent>false</model_dependent>
      <default_value>false</default_value>
      <choices>
        <choice>
          <value>true</value>
          <display_name>true</display_name>
        </choice>
        <choice>
          <value>false</value>
          <display_name>false</display_name>
        </choice>
      </choices>
    </argument>
    <argument>
      <name>include_timeseries_total_loads</name>
      <display_name>Generate Timeseries Output: Total Loads</display_name>
      <description>Generates timeseries heating/cooling loads.</description>
      <type>Boolean</type>
      <required>true</required>
      <model_dependent>false</model_dependent>
      <default_value>false</default_value>
      <choices>
        <choice>
          <value>true</value>
          <display_name>true</display_name>
        </choice>
        <choice>
          <value>false</value>
          <display_name>false</display_name>
        </choice>
      </choices>
    </argument>
    <argument>
      <name>include_timeseries_component_loads</name>
      <display_name>Generate Timeseries Output: Component Loads</display_name>
      <description>Generates timeseries heating/cooling loads disaggregated by component type.</description>
      <type>Boolean</type>
      <required>true</required>
      <model_dependent>false</model_dependent>
      <default_value>false</default_value>
      <choices>
        <choice>
          <value>true</value>
          <display_name>true</display_name>
        </choice>
        <choice>
          <value>false</value>
          <display_name>false</display_name>
        </choice>
      </choices>
    </argument>
  </arguments>
  <outputs>
    <output>
      <name>Electricity: Total MBtu</name>
      <display_name>Electricity: Total MBtu</display_name>
      <short_name>Electricity: Total MBtu</short_name>
      <type>Double</type>
      <model_dependent>false</model_dependent>
    </output>
    <output>
      <name>Natural Gas: Total MBtu</name>
      <display_name>Natural Gas: Total MBtu</display_name>
      <short_name>Natural Gas: Total MBtu</short_name>
      <type>Double</type>
      <model_dependent>false</model_dependent>
    </output>
    <output>
      <name>Fuel Oil: Total MBtu</name>
      <display_name>Fuel Oil: Total MBtu</display_name>
      <short_name>Fuel Oil: Total MBtu</short_name>
      <type>Double</type>
      <model_dependent>false</model_dependent>
    </output>
    <output>
      <name>Propane: Total MBtu</name>
      <display_name>Propane: Total MBtu</display_name>
      <short_name>Propane: Total MBtu</short_name>
      <type>Double</type>
      <model_dependent>false</model_dependent>
    </output>
    <output>
      <name>Wood: Total MBtu</name>
      <display_name>Wood: Total MBtu</display_name>
      <short_name>Wood: Total MBtu</short_name>
      <type>Double</type>
      <model_dependent>false</model_dependent>
    </output>
    <output>
      <name>Wood Pellets: Total MBtu</name>
      <display_name>Wood Pellets: Total MBtu</display_name>
      <short_name>Wood Pellets: Total MBtu</short_name>
      <type>Double</type>
      <model_dependent>false</model_dependent>
    </output>
    <output>
      <name>Electricity: Heating MBtu</name>
      <display_name>Electricity: Heating MBtu</display_name>
      <short_name>Electricity: Heating MBtu</short_name>
      <type>Double</type>
      <model_dependent>false</model_dependent>
    </output>
    <output>
      <name>Electricity: Heating Fans/Pumps MBtu</name>
      <display_name>Electricity: Heating Fans/Pumps MBtu</display_name>
      <short_name>Electricity: Heating Fans/Pumps MBtu</short_name>
      <type>Double</type>
      <model_dependent>false</model_dependent>
    </output>
    <output>
      <name>Electricity: Cooling MBtu</name>
      <display_name>Electricity: Cooling MBtu</display_name>
      <short_name>Electricity: Cooling MBtu</short_name>
      <type>Double</type>
      <model_dependent>false</model_dependent>
    </output>
    <output>
      <name>Electricity: Cooling Fans/Pumps MBtu</name>
      <display_name>Electricity: Cooling Fans/Pumps MBtu</display_name>
      <short_name>Electricity: Cooling Fans/Pumps MBtu</short_name>
      <type>Double</type>
      <model_dependent>false</model_dependent>
    </output>
    <output>
      <name>Electricity: Hot Water MBtu</name>
      <display_name>Electricity: Hot Water MBtu</display_name>
      <short_name>Electricity: Hot Water MBtu</short_name>
      <type>Double</type>
      <model_dependent>false</model_dependent>
    </output>
    <output>
      <name>Electricity: Hot Water Recirc Pump MBtu</name>
      <display_name>Electricity: Hot Water Recirc Pump MBtu</display_name>
      <short_name>Electricity: Hot Water Recirc Pump MBtu</short_name>
      <type>Double</type>
      <model_dependent>false</model_dependent>
    </output>
    <output>
      <name>Electricity: Hot Water Solar Thermal Pump MBtu</name>
      <display_name>Electricity: Hot Water Solar Thermal Pump MBtu</display_name>
      <short_name>Electricity: Hot Water Solar Thermal Pump MBtu</short_name>
      <type>Double</type>
      <model_dependent>false</model_dependent>
    </output>
    <output>
      <name>Electricity: Lighting Interior MBtu</name>
      <display_name>Electricity: Lighting Interior MBtu</display_name>
      <short_name>Electricity: Lighting Interior MBtu</short_name>
      <type>Double</type>
      <model_dependent>false</model_dependent>
    </output>
    <output>
      <name>Electricity: Lighting Garage MBtu</name>
      <display_name>Electricity: Lighting Garage MBtu</display_name>
      <short_name>Electricity: Lighting Garage MBtu</short_name>
      <type>Double</type>
      <model_dependent>false</model_dependent>
    </output>
    <output>
      <name>Electricity: Lighting Exterior MBtu</name>
      <display_name>Electricity: Lighting Exterior MBtu</display_name>
      <short_name>Electricity: Lighting Exterior MBtu</short_name>
      <type>Double</type>
      <model_dependent>false</model_dependent>
    </output>
    <output>
      <name>Electricity: Mech Vent MBtu</name>
      <display_name>Electricity: Mech Vent MBtu</display_name>
      <short_name>Electricity: Mech Vent MBtu</short_name>
      <type>Double</type>
      <model_dependent>false</model_dependent>
    </output>
    <output>
      <name>Electricity: Whole House Fan MBtu</name>
      <display_name>Electricity: Whole House Fan MBtu</display_name>
      <short_name>Electricity: Whole House Fan MBtu</short_name>
      <type>Double</type>
      <model_dependent>false</model_dependent>
    </output>
    <output>
      <name>Electricity: Refrigerator MBtu</name>
      <display_name>Electricity: Refrigerator MBtu</display_name>
      <short_name>Electricity: Refrigerator MBtu</short_name>
      <type>Double</type>
      <model_dependent>false</model_dependent>
    </output>
    <output>
      <name>Electricity: Dishwasher MBtu</name>
      <display_name>Electricity: Dishwasher MBtu</display_name>
      <short_name>Electricity: Dishwasher MBtu</short_name>
      <type>Double</type>
      <model_dependent>false</model_dependent>
    </output>
    <output>
      <name>Electricity: Clothes Washer MBtu</name>
      <display_name>Electricity: Clothes Washer MBtu</display_name>
      <short_name>Electricity: Clothes Washer MBtu</short_name>
      <type>Double</type>
      <model_dependent>false</model_dependent>
    </output>
    <output>
      <name>Electricity: Clothes Dryer MBtu</name>
      <display_name>Electricity: Clothes Dryer MBtu</display_name>
      <short_name>Electricity: Clothes Dryer MBtu</short_name>
      <type>Double</type>
      <model_dependent>false</model_dependent>
    </output>
    <output>
      <name>Electricity: Range/Oven MBtu</name>
      <display_name>Electricity: Range/Oven MBtu</display_name>
      <short_name>Electricity: Range/Oven MBtu</short_name>
      <type>Double</type>
      <model_dependent>false</model_dependent>
    </output>
    <output>
      <name>Electricity: Ceiling Fan MBtu</name>
      <display_name>Electricity: Ceiling Fan MBtu</display_name>
      <short_name>Electricity: Ceiling Fan MBtu</short_name>
      <type>Double</type>
      <model_dependent>false</model_dependent>
    </output>
    <output>
      <name>Electricity: Television MBtu</name>
      <display_name>Electricity: Television MBtu</display_name>
      <short_name>Electricity: Television MBtu</short_name>
      <type>Double</type>
      <model_dependent>false</model_dependent>
    </output>
    <output>
      <name>Electricity: Plug Loads MBtu</name>
      <display_name>Electricity: Plug Loads MBtu</display_name>
      <short_name>Electricity: Plug Loads MBtu</short_name>
      <type>Double</type>
      <model_dependent>false</model_dependent>
    </output>
    <output>
      <name>Electricity: PV MBtu</name>
      <display_name>Electricity: PV MBtu</display_name>
      <short_name>Electricity: PV MBtu</short_name>
      <type>Double</type>
      <model_dependent>false</model_dependent>
    </output>
    <output>
      <name>Natural Gas: Heating MBtu</name>
      <display_name>Natural Gas: Heating MBtu</display_name>
      <short_name>Natural Gas: Heating MBtu</short_name>
      <type>Double</type>
      <model_dependent>false</model_dependent>
    </output>
    <output>
      <name>Natural Gas: Hot Water MBtu</name>
      <display_name>Natural Gas: Hot Water MBtu</display_name>
      <short_name>Natural Gas: Hot Water MBtu</short_name>
      <type>Double</type>
      <model_dependent>false</model_dependent>
    </output>
    <output>
      <name>Natural Gas: Clothes Dryer MBtu</name>
      <display_name>Natural Gas: Clothes Dryer MBtu</display_name>
      <short_name>Natural Gas: Clothes Dryer MBtu</short_name>
      <type>Double</type>
      <model_dependent>false</model_dependent>
    </output>
    <output>
      <name>Natural Gas: Range/Oven MBtu</name>
      <display_name>Natural Gas: Range/Oven MBtu</display_name>
      <short_name>Natural Gas: Range/Oven MBtu</short_name>
      <type>Double</type>
      <model_dependent>false</model_dependent>
    </output>
    <output>
      <name>Fuel Oil: Heating MBtu</name>
      <display_name>Fuel Oil: Heating MBtu</display_name>
      <short_name>Fuel Oil: Heating MBtu</short_name>
      <type>Double</type>
      <model_dependent>false</model_dependent>
    </output>
    <output>
      <name>Fuel Oil: Hot Water MBtu</name>
      <display_name>Fuel Oil: Hot Water MBtu</display_name>
      <short_name>Fuel Oil: Hot Water MBtu</short_name>
      <type>Double</type>
      <model_dependent>false</model_dependent>
    </output>
    <output>
      <name>Fuel Oil: Clothes Dryer MBtu</name>
      <display_name>Fuel Oil: Clothes Dryer MBtu</display_name>
      <short_name>Fuel Oil: Clothes Dryer MBtu</short_name>
      <type>Double</type>
      <model_dependent>false</model_dependent>
    </output>
    <output>
      <name>Fuel Oil: Range/Oven MBtu</name>
      <display_name>Fuel Oil: Range/Oven MBtu</display_name>
      <short_name>Fuel Oil: Range/Oven MBtu</short_name>
      <type>Double</type>
      <model_dependent>false</model_dependent>
    </output>
    <output>
      <name>Propane: Heating MBtu</name>
      <display_name>Propane: Heating MBtu</display_name>
      <short_name>Propane: Heating MBtu</short_name>
      <type>Double</type>
      <model_dependent>false</model_dependent>
    </output>
    <output>
      <name>Propane: Hot Water MBtu</name>
      <display_name>Propane: Hot Water MBtu</display_name>
      <short_name>Propane: Hot Water MBtu</short_name>
      <type>Double</type>
      <model_dependent>false</model_dependent>
    </output>
    <output>
      <name>Propane: Clothes Dryer MBtu</name>
      <display_name>Propane: Clothes Dryer MBtu</display_name>
      <short_name>Propane: Clothes Dryer MBtu</short_name>
      <type>Double</type>
      <model_dependent>false</model_dependent>
    </output>
    <output>
      <name>Propane: Range/Oven MBtu</name>
      <display_name>Propane: Range/Oven MBtu</display_name>
      <short_name>Propane: Range/Oven MBtu</short_name>
      <type>Double</type>
      <model_dependent>false</model_dependent>
    </output>
    <output>
      <name>Wood: Heating MBtu</name>
      <display_name>Wood: Heating MBtu</display_name>
      <short_name>Wood: Heating MBtu</short_name>
      <type>Double</type>
      <model_dependent>false</model_dependent>
    </output>
    <output>
      <name>Wood: Hot Water MBtu</name>
      <display_name>Wood: Hot Water MBtu</display_name>
      <short_name>Wood: Hot Water MBtu</short_name>
      <type>Double</type>
      <model_dependent>false</model_dependent>
    </output>
    <output>
      <name>Wood: Clothes Dryer MBtu</name>
      <display_name>Wood: Clothes Dryer MBtu</display_name>
      <short_name>Wood: Clothes Dryer MBtu</short_name>
      <type>Double</type>
      <model_dependent>false</model_dependent>
    </output>
    <output>
      <name>Wood: Range/Oven MBtu</name>
      <display_name>Wood: Range/Oven MBtu</display_name>
      <short_name>Wood: Range/Oven MBtu</short_name>
      <type>Double</type>
      <model_dependent>false</model_dependent>
    </output>
    <output>
      <name>Wood Pellets: Heating MBtu</name>
      <display_name>Wood Pellets: Heating MBtu</display_name>
      <short_name>Wood Pellets: Heating MBtu</short_name>
      <type>Double</type>
      <model_dependent>false</model_dependent>
    </output>
  </outputs>
  <provenances/>
  <tags>
    <tag>Reporting.QAQC</tag>
  </tags>
  <attributes>
    <attribute>
      <name>Measure Type</name>
      <value>ReportingMeasure</value>
      <datatype>string</datatype>
    </attribute>
    <attribute>
      <name>Intended Software Tool</name>
      <value>OpenStudio Application</value>
      <datatype>string</datatype>
    </attribute>
    <attribute>
      <name>Intended Software Tool</name>
      <value>Parametric Analysis Tool</value>
      <datatype>string</datatype>
    </attribute>
  </attributes>
  <files>
    <file>
      <filename>constants.rb</filename>
      <filetype>rb</filetype>
      <usage_type>resource</usage_type>
      <checksum>80167322</checksum>
    </file>
    <file>
<<<<<<< HEAD
      <filename>output_report_test.rb</filename>
      <filetype>rb</filetype>
      <usage_type>test</usage_type>
      <checksum>15EE06DB</checksum>
    </file>
    <file>
=======
>>>>>>> 50f08783
      <version>
        <software_program>OpenStudio</software_program>
        <identifier>2.9.1</identifier>
        <min_compatible>2.9.1</min_compatible>
      </version>
      <filename>measure.rb</filename>
      <filetype>rb</filetype>
      <usage_type>script</usage_type>
      <checksum>AEE07569</checksum>
    </file>
    <file>
      <filename>output_report_test.rb</filename>
      <filetype>rb</filetype>
      <usage_type>test</usage_type>
      <checksum>15EE06DB</checksum>
    </file>
  </files>
</measure><|MERGE_RESOLUTION|>--- conflicted
+++ resolved
@@ -2,13 +2,8 @@
   <schema_version>3.0</schema_version>
   <name>simulation_output_report</name>
   <uid>df9d170c-c21a-4130-866d-0d46b06073fd</uid>
-<<<<<<< HEAD
-  <version_id>aedfb14c-8ee6-43e5-8bbb-03427ab9d381</version_id>
-  <version_modified>20200403T161830Z</version_modified>
-=======
   <version_id>d127a9b1-3d7a-494a-a009-fc89ab8ba319</version_id>
   <version_modified>20200403T151237Z</version_modified>
->>>>>>> 50f08783
   <xml_checksum>9BF1E6AC</xml_checksum>
   <class_name>SimulationOutputReport</class_name>
   <display_name>HPXML Simulation Output Report</display_name>
@@ -473,15 +468,6 @@
       <checksum>80167322</checksum>
     </file>
     <file>
-<<<<<<< HEAD
-      <filename>output_report_test.rb</filename>
-      <filetype>rb</filetype>
-      <usage_type>test</usage_type>
-      <checksum>15EE06DB</checksum>
-    </file>
-    <file>
-=======
->>>>>>> 50f08783
       <version>
         <software_program>OpenStudio</software_program>
         <identifier>2.9.1</identifier>
