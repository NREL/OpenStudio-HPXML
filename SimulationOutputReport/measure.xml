--- conflicted
+++ resolved
@@ -3,13 +3,8 @@
   <schema_version>3.0</schema_version>
   <name>simulation_output_report</name>
   <uid>df9d170c-c21a-4130-866d-0d46b06073fd</uid>
-<<<<<<< HEAD
-  <version_id>4b033c05-abed-4eaa-90b2-152ed4a69629</version_id>
-  <version_modified>20210706T223859Z</version_modified>
-=======
   <version_id>dbbe3135-3bf4-4d2e-a346-43fb23168dfa</version_id>
   <version_modified>20210827T170728Z</version_modified>
->>>>>>> c13cc54f
   <xml_checksum>9BF1E6AC</xml_checksum>
   <class_name>SimulationOutputReport</class_name>
   <display_name>HPXML Simulation Output Report</display_name>
@@ -1298,11 +1293,7 @@
       <filename>measure.rb</filename>
       <filetype>rb</filetype>
       <usage_type>script</usage_type>
-<<<<<<< HEAD
-      <checksum>4A3B305D</checksum>
-=======
       <checksum>43D4E18E</checksum>
->>>>>>> c13cc54f
     </file>
   </files>
 </measure>