--- conflicted
+++ resolved
@@ -1,14 +1,10 @@
+<?xml version="1.0"?>
 <measure>
   <schema_version>3.0</schema_version>
   <name>simulation_output_report</name>
   <uid>df9d170c-c21a-4130-866d-0d46b06073fd</uid>
-<<<<<<< HEAD
-  <version_id>315b23e3-f22b-4940-97ed-5baabee48362</version_id>
-  <version_modified>20200414T221201Z</version_modified>
-=======
-  <version_id>395fc04f-2ae7-45a5-ae95-8baa7d1f4909</version_id>
-  <version_modified>20200410T182552Z</version_modified>
->>>>>>> 9887be35
+  <version_id>0c91ee9c-2709-432a-8774-cbaaa183d8c0</version_id>
+  <version_modified>20200416T193014Z</version_modified>
   <xml_checksum>9BF1E6AC</xml_checksum>
   <class_name>SimulationOutputReport</class_name>
   <display_name>HPXML Simulation Output Report</display_name>
@@ -448,7 +444,7 @@
       <model_dependent>false</model_dependent>
     </output>
   </outputs>
-  <provenances/>
+  <provenances />
   <tags>
     <tag>Reporting.QAQC</tag>
   </tags>
@@ -477,12 +473,6 @@
       <checksum>3CE5370E</checksum>
     </file>
     <file>
-      <filename>output_report_test.rb</filename>
-      <filetype>rb</filetype>
-      <usage_type>test</usage_type>
-      <checksum>D051F9F2</checksum>
-    </file>
-    <file>
       <version>
         <software_program>OpenStudio</software_program>
         <identifier>2.9.1</identifier>
@@ -491,17 +481,13 @@
       <filename>measure.rb</filename>
       <filetype>rb</filetype>
       <usage_type>script</usage_type>
-<<<<<<< HEAD
-      <checksum>0C677B20</checksum>
-=======
-      <checksum>A7F68A51</checksum>
+      <checksum>22D64527</checksum>
     </file>
     <file>
       <filename>output_report_test.rb</filename>
       <filetype>rb</filetype>
       <usage_type>test</usage_type>
-      <checksum>E7AA66D9</checksum>
->>>>>>> 9887be35
+      <checksum>1EBB07C1</checksum>
     </file>
   </files>
 </measure>