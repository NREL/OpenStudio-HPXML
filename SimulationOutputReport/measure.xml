--- conflicted
+++ resolved
@@ -3,13 +3,8 @@
   <schema_version>3.0</schema_version>
   <name>simulation_output_report</name>
   <uid>df9d170c-c21a-4130-866d-0d46b06073fd</uid>
-<<<<<<< HEAD
-  <version_id>e76595c7-dd0c-446a-94cd-64d945f04a67</version_id>
-  <version_modified>20200910T203827Z</version_modified>
-=======
-  <version_id>b8fd29ba-55b4-4c62-851a-eb445b5f08d3</version_id>
-  <version_modified>20200917T015507Z</version_modified>
->>>>>>> f7a65baf
+  <version_id>e896bfa7-81f6-4bf2-b907-090cf9edd1d7</version_id>
+  <version_modified>20200923T201915Z</version_modified>
   <xml_checksum>9BF1E6AC</xml_checksum>
   <class_name>SimulationOutputReport</class_name>
   <display_name>HPXML Simulation Output Report</display_name>
@@ -21,7 +16,6 @@
       <display_name>Timeseries Reporting Frequency</display_name>
       <description>The frequency at which to report timeseries output data. Using 'none' will disable timeseries outputs.</description>
       <type>Choice</type>
-      <units></units>
       <required>true</required>
       <model_dependent>false</model_dependent>
       <default_value>none</default_value>
@@ -47,15 +41,12 @@
           <display_name>monthly</display_name>
         </choice>
       </choices>
-      <min_value></min_value>
-      <max_value></max_value>
     </argument>
     <argument>
       <name>include_timeseries_fuel_consumptions</name>
       <display_name>Generate Timeseries Output: Fuel Consumptions</display_name>
       <description>Generates timeseries energy consumptions for each fuel type.</description>
       <type>Boolean</type>
-      <units></units>
       <required>true</required>
       <model_dependent>false</model_dependent>
       <default_value>false</default_value>
@@ -69,15 +60,12 @@
           <display_name>false</display_name>
         </choice>
       </choices>
-      <min_value></min_value>
-      <max_value></max_value>
     </argument>
     <argument>
       <name>include_timeseries_end_use_consumptions</name>
       <display_name>Generate Timeseries Output: End Use Consumptions</display_name>
       <description>Generates timeseries energy consumptions for each end use.</description>
       <type>Boolean</type>
-      <units></units>
       <required>true</required>
       <model_dependent>false</model_dependent>
       <default_value>false</default_value>
@@ -91,15 +79,12 @@
           <display_name>false</display_name>
         </choice>
       </choices>
-      <min_value></min_value>
-      <max_value></max_value>
     </argument>
     <argument>
       <name>include_timeseries_hot_water_uses</name>
       <display_name>Generate Timeseries Output: Hot Water Uses</display_name>
       <description>Generates timeseries hot water usages for each end use.</description>
       <type>Boolean</type>
-      <units></units>
       <required>true</required>
       <model_dependent>false</model_dependent>
       <default_value>false</default_value>
@@ -113,15 +98,12 @@
           <display_name>false</display_name>
         </choice>
       </choices>
-      <min_value></min_value>
-      <max_value></max_value>
     </argument>
     <argument>
       <name>include_timeseries_total_loads</name>
       <display_name>Generate Timeseries Output: Total Loads</display_name>
       <description>Generates timeseries heating/cooling loads.</description>
       <type>Boolean</type>
-      <units></units>
       <required>true</required>
       <model_dependent>false</model_dependent>
       <default_value>false</default_value>
@@ -135,15 +117,12 @@
           <display_name>false</display_name>
         </choice>
       </choices>
-      <min_value></min_value>
-      <max_value></max_value>
     </argument>
     <argument>
       <name>include_timeseries_component_loads</name>
       <display_name>Generate Timeseries Output: Component Loads</display_name>
       <description>Generates timeseries heating/cooling loads disaggregated by component type.</description>
       <type>Boolean</type>
-      <units></units>
       <required>true</required>
       <model_dependent>false</model_dependent>
       <default_value>false</default_value>
@@ -157,15 +136,12 @@
           <display_name>false</display_name>
         </choice>
       </choices>
-      <min_value></min_value>
-      <max_value></max_value>
     </argument>
     <argument>
       <name>include_timeseries_zone_temperatures</name>
       <display_name>Generate Timeseries Output: Zone Temperatures</display_name>
       <description>Generates timeseries temperatures for each thermal zone.</description>
       <type>Boolean</type>
-      <units></units>
       <required>true</required>
       <model_dependent>false</model_dependent>
       <default_value>false</default_value>
@@ -179,15 +155,12 @@
           <display_name>false</display_name>
         </choice>
       </choices>
-      <min_value></min_value>
-      <max_value></max_value>
     </argument>
     <argument>
       <name>include_timeseries_airflows</name>
       <display_name>Generate Timeseries Output: Airflows</display_name>
       <description>Generates timeseries airflows.</description>
       <type>Boolean</type>
-      <units></units>
       <required>true</required>
       <model_dependent>false</model_dependent>
       <default_value>false</default_value>
@@ -201,15 +174,12 @@
           <display_name>false</display_name>
         </choice>
       </choices>
-      <min_value></min_value>
-      <max_value></max_value>
     </argument>
     <argument>
       <name>include_timeseries_weather</name>
       <display_name>Generate Timeseries Output: Weather</display_name>
       <description>Generates timeseries weather data.</description>
       <type>Boolean</type>
-      <units></units>
       <required>true</required>
       <model_dependent>false</model_dependent>
       <default_value>false</default_value>
@@ -223,8 +193,6 @@
           <display_name>false</display_name>
         </choice>
       </choices>
-      <min_value></min_value>
-      <max_value></max_value>
     </argument>
   </arguments>
   <outputs>
@@ -232,792 +200,616 @@
       <name>Electricity: Total MBtu</name>
       <display_name>Electricity: Total MBtu</display_name>
       <short_name>Electricity: Total MBtu</short_name>
-      <description></description>
-      <type>Double</type>
-      <units></units>
+      <type>Double</type>
       <model_dependent>false</model_dependent>
     </output>
     <output>
       <name>Natural Gas: Total MBtu</name>
       <display_name>Natural Gas: Total MBtu</display_name>
       <short_name>Natural Gas: Total MBtu</short_name>
-      <description></description>
-      <type>Double</type>
-      <units></units>
+      <type>Double</type>
       <model_dependent>false</model_dependent>
     </output>
     <output>
       <name>Fuel Oil: Total MBtu</name>
       <display_name>Fuel Oil: Total MBtu</display_name>
       <short_name>Fuel Oil: Total MBtu</short_name>
-      <description></description>
-      <type>Double</type>
-      <units></units>
+      <type>Double</type>
       <model_dependent>false</model_dependent>
     </output>
     <output>
       <name>Propane: Total MBtu</name>
       <display_name>Propane: Total MBtu</display_name>
       <short_name>Propane: Total MBtu</short_name>
-      <description></description>
-      <type>Double</type>
-      <units></units>
+      <type>Double</type>
       <model_dependent>false</model_dependent>
     </output>
     <output>
       <name>Wood Cord: Total MBtu</name>
       <display_name>Wood Cord: Total MBtu</display_name>
       <short_name>Wood Cord: Total MBtu</short_name>
-      <description></description>
-      <type>Double</type>
-      <units></units>
+      <type>Double</type>
       <model_dependent>false</model_dependent>
     </output>
     <output>
       <name>Wood Pellets: Total MBtu</name>
       <display_name>Wood Pellets: Total MBtu</display_name>
       <short_name>Wood Pellets: Total MBtu</short_name>
-      <description></description>
-      <type>Double</type>
-      <units></units>
+      <type>Double</type>
       <model_dependent>false</model_dependent>
     </output>
     <output>
       <name>Coal: Total MBtu</name>
       <display_name>Coal: Total MBtu</display_name>
       <short_name>Coal: Total MBtu</short_name>
-      <description></description>
-      <type>Double</type>
-      <units></units>
+      <type>Double</type>
       <model_dependent>false</model_dependent>
     </output>
     <output>
       <name>Electricity: Heating MBtu</name>
       <display_name>Electricity: Heating MBtu</display_name>
       <short_name>Electricity: Heating MBtu</short_name>
-      <description></description>
-      <type>Double</type>
-      <units></units>
+      <type>Double</type>
       <model_dependent>false</model_dependent>
     </output>
     <output>
       <name>Electricity: Heating Fans/Pumps MBtu</name>
       <display_name>Electricity: Heating Fans/Pumps MBtu</display_name>
       <short_name>Electricity: Heating Fans/Pumps MBtu</short_name>
-      <description></description>
-      <type>Double</type>
-      <units></units>
+      <type>Double</type>
       <model_dependent>false</model_dependent>
     </output>
     <output>
       <name>Electricity: Cooling MBtu</name>
       <display_name>Electricity: Cooling MBtu</display_name>
       <short_name>Electricity: Cooling MBtu</short_name>
-      <description></description>
-      <type>Double</type>
-      <units></units>
+      <type>Double</type>
       <model_dependent>false</model_dependent>
     </output>
     <output>
       <name>Electricity: Cooling Fans/Pumps MBtu</name>
       <display_name>Electricity: Cooling Fans/Pumps MBtu</display_name>
       <short_name>Electricity: Cooling Fans/Pumps MBtu</short_name>
-      <description></description>
-      <type>Double</type>
-      <units></units>
+      <type>Double</type>
       <model_dependent>false</model_dependent>
     </output>
     <output>
       <name>Electricity: Hot Water MBtu</name>
       <display_name>Electricity: Hot Water MBtu</display_name>
       <short_name>Electricity: Hot Water MBtu</short_name>
-      <description></description>
-      <type>Double</type>
-      <units></units>
+      <type>Double</type>
       <model_dependent>false</model_dependent>
     </output>
     <output>
       <name>Electricity: Hot Water Recirc Pump MBtu</name>
       <display_name>Electricity: Hot Water Recirc Pump MBtu</display_name>
       <short_name>Electricity: Hot Water Recirc Pump MBtu</short_name>
-      <description></description>
-      <type>Double</type>
-      <units></units>
+      <type>Double</type>
       <model_dependent>false</model_dependent>
     </output>
     <output>
       <name>Electricity: Hot Water Solar Thermal Pump MBtu</name>
       <display_name>Electricity: Hot Water Solar Thermal Pump MBtu</display_name>
       <short_name>Electricity: Hot Water Solar Thermal Pump MBtu</short_name>
-      <description></description>
-      <type>Double</type>
-      <units></units>
+      <type>Double</type>
       <model_dependent>false</model_dependent>
     </output>
     <output>
       <name>Electricity: Lighting Interior MBtu</name>
       <display_name>Electricity: Lighting Interior MBtu</display_name>
       <short_name>Electricity: Lighting Interior MBtu</short_name>
-      <description></description>
-      <type>Double</type>
-      <units></units>
+      <type>Double</type>
       <model_dependent>false</model_dependent>
     </output>
     <output>
       <name>Electricity: Lighting Garage MBtu</name>
       <display_name>Electricity: Lighting Garage MBtu</display_name>
       <short_name>Electricity: Lighting Garage MBtu</short_name>
-      <description></description>
-      <type>Double</type>
-      <units></units>
+      <type>Double</type>
       <model_dependent>false</model_dependent>
     </output>
     <output>
       <name>Electricity: Lighting Exterior MBtu</name>
       <display_name>Electricity: Lighting Exterior MBtu</display_name>
       <short_name>Electricity: Lighting Exterior MBtu</short_name>
-      <description></description>
-      <type>Double</type>
-      <units></units>
+      <type>Double</type>
       <model_dependent>false</model_dependent>
     </output>
     <output>
       <name>Electricity: Mech Vent MBtu</name>
       <display_name>Electricity: Mech Vent MBtu</display_name>
       <short_name>Electricity: Mech Vent MBtu</short_name>
-      <description></description>
-      <type>Double</type>
-      <units></units>
+      <type>Double</type>
       <model_dependent>false</model_dependent>
     </output>
     <output>
       <name>Electricity: Mech Vent Preheating MBtu</name>
       <display_name>Electricity: Mech Vent Preheating MBtu</display_name>
       <short_name>Electricity: Mech Vent Preheating MBtu</short_name>
-      <description></description>
-      <type>Double</type>
-      <units></units>
+      <type>Double</type>
       <model_dependent>false</model_dependent>
     </output>
     <output>
       <name>Electricity: Mech Vent Precooling MBtu</name>
       <display_name>Electricity: Mech Vent Precooling MBtu</display_name>
       <short_name>Electricity: Mech Vent Precooling MBtu</short_name>
-      <description></description>
-      <type>Double</type>
-      <units></units>
+      <type>Double</type>
       <model_dependent>false</model_dependent>
     </output>
     <output>
       <name>Electricity: Whole House Fan MBtu</name>
       <display_name>Electricity: Whole House Fan MBtu</display_name>
       <short_name>Electricity: Whole House Fan MBtu</short_name>
-      <description></description>
-      <type>Double</type>
-      <units></units>
+      <type>Double</type>
       <model_dependent>false</model_dependent>
     </output>
     <output>
       <name>Electricity: Refrigerator MBtu</name>
       <display_name>Electricity: Refrigerator MBtu</display_name>
       <short_name>Electricity: Refrigerator MBtu</short_name>
-      <description></description>
-      <type>Double</type>
-      <units></units>
+      <type>Double</type>
       <model_dependent>false</model_dependent>
     </output>
     <output>
       <name>Electricity: Freezer MBtu</name>
       <display_name>Electricity: Freezer MBtu</display_name>
       <short_name>Electricity: Freezer MBtu</short_name>
-      <description></description>
-      <type>Double</type>
-      <units></units>
+      <type>Double</type>
       <model_dependent>false</model_dependent>
     </output>
     <output>
       <name>Electricity: Dehumidifier MBtu</name>
       <display_name>Electricity: Dehumidifier MBtu</display_name>
       <short_name>Electricity: Dehumidifier MBtu</short_name>
-      <description></description>
-      <type>Double</type>
-      <units></units>
+      <type>Double</type>
       <model_dependent>false</model_dependent>
     </output>
     <output>
       <name>Electricity: Dishwasher MBtu</name>
       <display_name>Electricity: Dishwasher MBtu</display_name>
       <short_name>Electricity: Dishwasher MBtu</short_name>
-      <description></description>
-      <type>Double</type>
-      <units></units>
+      <type>Double</type>
       <model_dependent>false</model_dependent>
     </output>
     <output>
       <name>Electricity: Clothes Washer MBtu</name>
       <display_name>Electricity: Clothes Washer MBtu</display_name>
       <short_name>Electricity: Clothes Washer MBtu</short_name>
-      <description></description>
-      <type>Double</type>
-      <units></units>
+      <type>Double</type>
       <model_dependent>false</model_dependent>
     </output>
     <output>
       <name>Electricity: Clothes Dryer MBtu</name>
       <display_name>Electricity: Clothes Dryer MBtu</display_name>
       <short_name>Electricity: Clothes Dryer MBtu</short_name>
-      <description></description>
-      <type>Double</type>
-      <units></units>
+      <type>Double</type>
       <model_dependent>false</model_dependent>
     </output>
     <output>
       <name>Electricity: Range/Oven MBtu</name>
       <display_name>Electricity: Range/Oven MBtu</display_name>
       <short_name>Electricity: Range/Oven MBtu</short_name>
-      <description></description>
-      <type>Double</type>
-      <units></units>
+      <type>Double</type>
       <model_dependent>false</model_dependent>
     </output>
     <output>
       <name>Electricity: Ceiling Fan MBtu</name>
       <display_name>Electricity: Ceiling Fan MBtu</display_name>
       <short_name>Electricity: Ceiling Fan MBtu</short_name>
-      <description></description>
-      <type>Double</type>
-      <units></units>
+      <type>Double</type>
       <model_dependent>false</model_dependent>
     </output>
     <output>
       <name>Electricity: Television MBtu</name>
       <display_name>Electricity: Television MBtu</display_name>
       <short_name>Electricity: Television MBtu</short_name>
-      <description></description>
-      <type>Double</type>
-      <units></units>
+      <type>Double</type>
       <model_dependent>false</model_dependent>
     </output>
     <output>
       <name>Electricity: Plug Loads MBtu</name>
       <display_name>Electricity: Plug Loads MBtu</display_name>
       <short_name>Electricity: Plug Loads MBtu</short_name>
-      <description></description>
-      <type>Double</type>
-      <units></units>
+      <type>Double</type>
       <model_dependent>false</model_dependent>
     </output>
     <output>
       <name>Electricity: Electric Vehicle Charging MBtu</name>
       <display_name>Electricity: Electric Vehicle Charging MBtu</display_name>
       <short_name>Electricity: Electric Vehicle Charging MBtu</short_name>
-      <description></description>
-      <type>Double</type>
-      <units></units>
+      <type>Double</type>
       <model_dependent>false</model_dependent>
     </output>
     <output>
       <name>Electricity: Well Pump MBtu</name>
       <display_name>Electricity: Well Pump MBtu</display_name>
       <short_name>Electricity: Well Pump MBtu</short_name>
-      <description></description>
-      <type>Double</type>
-      <units></units>
+      <type>Double</type>
       <model_dependent>false</model_dependent>
     </output>
     <output>
       <name>Electricity: Pool Heater MBtu</name>
       <display_name>Electricity: Pool Heater MBtu</display_name>
       <short_name>Electricity: Pool Heater MBtu</short_name>
-      <description></description>
-      <type>Double</type>
-      <units></units>
+      <type>Double</type>
       <model_dependent>false</model_dependent>
     </output>
     <output>
       <name>Electricity: Pool Pump MBtu</name>
       <display_name>Electricity: Pool Pump MBtu</display_name>
       <short_name>Electricity: Pool Pump MBtu</short_name>
-      <description></description>
-      <type>Double</type>
-      <units></units>
+      <type>Double</type>
       <model_dependent>false</model_dependent>
     </output>
     <output>
       <name>Electricity: Hot Tub Heater MBtu</name>
       <display_name>Electricity: Hot Tub Heater MBtu</display_name>
       <short_name>Electricity: Hot Tub Heater MBtu</short_name>
-      <description></description>
-      <type>Double</type>
-      <units></units>
+      <type>Double</type>
       <model_dependent>false</model_dependent>
     </output>
     <output>
       <name>Electricity: Hot Tub Pump MBtu</name>
       <display_name>Electricity: Hot Tub Pump MBtu</display_name>
       <short_name>Electricity: Hot Tub Pump MBtu</short_name>
-      <description></description>
-      <type>Double</type>
-      <units></units>
+      <type>Double</type>
       <model_dependent>false</model_dependent>
     </output>
     <output>
       <name>Electricity: PV MBtu</name>
       <display_name>Electricity: PV MBtu</display_name>
       <short_name>Electricity: PV MBtu</short_name>
-      <description></description>
-      <type>Double</type>
-      <units></units>
+      <type>Double</type>
       <model_dependent>false</model_dependent>
     </output>
     <output>
       <name>Natural Gas: Heating MBtu</name>
       <display_name>Natural Gas: Heating MBtu</display_name>
       <short_name>Natural Gas: Heating MBtu</short_name>
-      <description></description>
-      <type>Double</type>
-      <units></units>
+      <type>Double</type>
       <model_dependent>false</model_dependent>
     </output>
     <output>
       <name>Natural Gas: Hot Water MBtu</name>
       <display_name>Natural Gas: Hot Water MBtu</display_name>
       <short_name>Natural Gas: Hot Water MBtu</short_name>
-      <description></description>
-      <type>Double</type>
-      <units></units>
+      <type>Double</type>
       <model_dependent>false</model_dependent>
     </output>
     <output>
       <name>Natural Gas: Clothes Dryer MBtu</name>
       <display_name>Natural Gas: Clothes Dryer MBtu</display_name>
       <short_name>Natural Gas: Clothes Dryer MBtu</short_name>
-      <description></description>
-      <type>Double</type>
-      <units></units>
+      <type>Double</type>
       <model_dependent>false</model_dependent>
     </output>
     <output>
       <name>Natural Gas: Range/Oven MBtu</name>
       <display_name>Natural Gas: Range/Oven MBtu</display_name>
       <short_name>Natural Gas: Range/Oven MBtu</short_name>
-      <description></description>
-      <type>Double</type>
-      <units></units>
+      <type>Double</type>
       <model_dependent>false</model_dependent>
     </output>
     <output>
       <name>Natural Gas: Mech Vent Preheating MBtu</name>
       <display_name>Natural Gas: Mech Vent Preheating MBtu</display_name>
       <short_name>Natural Gas: Mech Vent Preheating MBtu</short_name>
-      <description></description>
-      <type>Double</type>
-      <units></units>
+      <type>Double</type>
       <model_dependent>false</model_dependent>
     </output>
     <output>
       <name>Natural Gas: Pool Heater MBtu</name>
       <display_name>Natural Gas: Pool Heater MBtu</display_name>
       <short_name>Natural Gas: Pool Heater MBtu</short_name>
-      <description></description>
-      <type>Double</type>
-      <units></units>
+      <type>Double</type>
       <model_dependent>false</model_dependent>
     </output>
     <output>
       <name>Natural Gas: Hot Tub Heater MBtu</name>
       <display_name>Natural Gas: Hot Tub Heater MBtu</display_name>
       <short_name>Natural Gas: Hot Tub Heater MBtu</short_name>
-      <description></description>
-      <type>Double</type>
-      <units></units>
+      <type>Double</type>
       <model_dependent>false</model_dependent>
     </output>
     <output>
       <name>Natural Gas: Grill MBtu</name>
       <display_name>Natural Gas: Grill MBtu</display_name>
       <short_name>Natural Gas: Grill MBtu</short_name>
-      <description></description>
-      <type>Double</type>
-      <units></units>
+      <type>Double</type>
       <model_dependent>false</model_dependent>
     </output>
     <output>
       <name>Natural Gas: Lighting MBtu</name>
       <display_name>Natural Gas: Lighting MBtu</display_name>
       <short_name>Natural Gas: Lighting MBtu</short_name>
-      <description></description>
-      <type>Double</type>
-      <units></units>
+      <type>Double</type>
       <model_dependent>false</model_dependent>
     </output>
     <output>
       <name>Natural Gas: Fireplace MBtu</name>
       <display_name>Natural Gas: Fireplace MBtu</display_name>
       <short_name>Natural Gas: Fireplace MBtu</short_name>
-      <description></description>
-      <type>Double</type>
-      <units></units>
+      <type>Double</type>
       <model_dependent>false</model_dependent>
     </output>
     <output>
       <name>Fuel Oil: Heating MBtu</name>
       <display_name>Fuel Oil: Heating MBtu</display_name>
       <short_name>Fuel Oil: Heating MBtu</short_name>
-      <description></description>
-      <type>Double</type>
-      <units></units>
+      <type>Double</type>
       <model_dependent>false</model_dependent>
     </output>
     <output>
       <name>Fuel Oil: Hot Water MBtu</name>
       <display_name>Fuel Oil: Hot Water MBtu</display_name>
       <short_name>Fuel Oil: Hot Water MBtu</short_name>
-      <description></description>
-      <type>Double</type>
-      <units></units>
+      <type>Double</type>
       <model_dependent>false</model_dependent>
     </output>
     <output>
       <name>Fuel Oil: Clothes Dryer MBtu</name>
       <display_name>Fuel Oil: Clothes Dryer MBtu</display_name>
       <short_name>Fuel Oil: Clothes Dryer MBtu</short_name>
-      <description></description>
-      <type>Double</type>
-      <units></units>
+      <type>Double</type>
       <model_dependent>false</model_dependent>
     </output>
     <output>
       <name>Fuel Oil: Range/Oven MBtu</name>
       <display_name>Fuel Oil: Range/Oven MBtu</display_name>
       <short_name>Fuel Oil: Range/Oven MBtu</short_name>
-      <description></description>
-      <type>Double</type>
-      <units></units>
+      <type>Double</type>
       <model_dependent>false</model_dependent>
     </output>
     <output>
       <name>Fuel Oil: Mech Vent Preheating MBtu</name>
       <display_name>Fuel Oil: Mech Vent Preheating MBtu</display_name>
       <short_name>Fuel Oil: Mech Vent Preheating MBtu</short_name>
-      <description></description>
-      <type>Double</type>
-      <units></units>
+      <type>Double</type>
       <model_dependent>false</model_dependent>
     </output>
     <output>
       <name>Fuel Oil: Grill MBtu</name>
       <display_name>Fuel Oil: Grill MBtu</display_name>
       <short_name>Fuel Oil: Grill MBtu</short_name>
-      <description></description>
-      <type>Double</type>
-      <units></units>
+      <type>Double</type>
       <model_dependent>false</model_dependent>
     </output>
     <output>
       <name>Fuel Oil: Lighting MBtu</name>
       <display_name>Fuel Oil: Lighting MBtu</display_name>
       <short_name>Fuel Oil: Lighting MBtu</short_name>
-      <description></description>
-      <type>Double</type>
-      <units></units>
+      <type>Double</type>
       <model_dependent>false</model_dependent>
     </output>
     <output>
       <name>Fuel Oil: Fireplace MBtu</name>
       <display_name>Fuel Oil: Fireplace MBtu</display_name>
       <short_name>Fuel Oil: Fireplace MBtu</short_name>
-      <description></description>
-      <type>Double</type>
-      <units></units>
+      <type>Double</type>
       <model_dependent>false</model_dependent>
     </output>
     <output>
       <name>Propane: Heating MBtu</name>
       <display_name>Propane: Heating MBtu</display_name>
       <short_name>Propane: Heating MBtu</short_name>
-      <description></description>
-      <type>Double</type>
-      <units></units>
+      <type>Double</type>
       <model_dependent>false</model_dependent>
     </output>
     <output>
       <name>Propane: Hot Water MBtu</name>
       <display_name>Propane: Hot Water MBtu</display_name>
       <short_name>Propane: Hot Water MBtu</short_name>
-      <description></description>
-      <type>Double</type>
-      <units></units>
+      <type>Double</type>
       <model_dependent>false</model_dependent>
     </output>
     <output>
       <name>Propane: Clothes Dryer MBtu</name>
       <display_name>Propane: Clothes Dryer MBtu</display_name>
       <short_name>Propane: Clothes Dryer MBtu</short_name>
-      <description></description>
-      <type>Double</type>
-      <units></units>
+      <type>Double</type>
       <model_dependent>false</model_dependent>
     </output>
     <output>
       <name>Propane: Range/Oven MBtu</name>
       <display_name>Propane: Range/Oven MBtu</display_name>
       <short_name>Propane: Range/Oven MBtu</short_name>
-      <description></description>
-      <type>Double</type>
-      <units></units>
+      <type>Double</type>
       <model_dependent>false</model_dependent>
     </output>
     <output>
       <name>Propane: Mech Vent Preheating MBtu</name>
       <display_name>Propane: Mech Vent Preheating MBtu</display_name>
       <short_name>Propane: Mech Vent Preheating MBtu</short_name>
-      <description></description>
-      <type>Double</type>
-      <units></units>
+      <type>Double</type>
       <model_dependent>false</model_dependent>
     </output>
     <output>
       <name>Propane: Grill MBtu</name>
       <display_name>Propane: Grill MBtu</display_name>
       <short_name>Propane: Grill MBtu</short_name>
-      <description></description>
-      <type>Double</type>
-      <units></units>
+      <type>Double</type>
       <model_dependent>false</model_dependent>
     </output>
     <output>
       <name>Propane: Lighting MBtu</name>
       <display_name>Propane: Lighting MBtu</display_name>
       <short_name>Propane: Lighting MBtu</short_name>
-      <description></description>
-      <type>Double</type>
-      <units></units>
+      <type>Double</type>
       <model_dependent>false</model_dependent>
     </output>
     <output>
       <name>Propane: Fireplace MBtu</name>
       <display_name>Propane: Fireplace MBtu</display_name>
       <short_name>Propane: Fireplace MBtu</short_name>
-      <description></description>
-      <type>Double</type>
-      <units></units>
+      <type>Double</type>
       <model_dependent>false</model_dependent>
     </output>
     <output>
       <name>Wood Cord: Heating MBtu</name>
       <display_name>Wood Cord: Heating MBtu</display_name>
       <short_name>Wood Cord: Heating MBtu</short_name>
-      <description></description>
-      <type>Double</type>
-      <units></units>
+      <type>Double</type>
       <model_dependent>false</model_dependent>
     </output>
     <output>
       <name>Wood Cord: Hot Water MBtu</name>
       <display_name>Wood Cord: Hot Water MBtu</display_name>
       <short_name>Wood Cord: Hot Water MBtu</short_name>
-      <description></description>
-      <type>Double</type>
-      <units></units>
+      <type>Double</type>
       <model_dependent>false</model_dependent>
     </output>
     <output>
       <name>Wood Cord: Clothes Dryer MBtu</name>
       <display_name>Wood Cord: Clothes Dryer MBtu</display_name>
       <short_name>Wood Cord: Clothes Dryer MBtu</short_name>
-      <description></description>
-      <type>Double</type>
-      <units></units>
+      <type>Double</type>
       <model_dependent>false</model_dependent>
     </output>
     <output>
       <name>Wood Cord: Range/Oven MBtu</name>
       <display_name>Wood Cord: Range/Oven MBtu</display_name>
       <short_name>Wood Cord: Range/Oven MBtu</short_name>
-      <description></description>
-      <type>Double</type>
-      <units></units>
+      <type>Double</type>
       <model_dependent>false</model_dependent>
     </output>
     <output>
       <name>Wood Cord: Mech Vent Preheating MBtu</name>
       <display_name>Wood Cord: Mech Vent Preheating MBtu</display_name>
       <short_name>Wood Cord: Mech Vent Preheating MBtu</short_name>
-      <description></description>
-      <type>Double</type>
-      <units></units>
+      <type>Double</type>
       <model_dependent>false</model_dependent>
     </output>
     <output>
       <name>Wood Cord: Grill MBtu</name>
       <display_name>Wood Cord: Grill MBtu</display_name>
       <short_name>Wood Cord: Grill MBtu</short_name>
-      <description></description>
-      <type>Double</type>
-      <units></units>
+      <type>Double</type>
       <model_dependent>false</model_dependent>
     </output>
     <output>
       <name>Wood Cord: Lighting MBtu</name>
       <display_name>Wood Cord: Lighting MBtu</display_name>
       <short_name>Wood Cord: Lighting MBtu</short_name>
-      <description></description>
-      <type>Double</type>
-      <units></units>
+      <type>Double</type>
       <model_dependent>false</model_dependent>
     </output>
     <output>
       <name>Wood Cord: Fireplace MBtu</name>
       <display_name>Wood Cord: Fireplace MBtu</display_name>
       <short_name>Wood Cord: Fireplace MBtu</short_name>
-      <description></description>
-      <type>Double</type>
-      <units></units>
+      <type>Double</type>
       <model_dependent>false</model_dependent>
     </output>
     <output>
       <name>Wood Pellets: Heating MBtu</name>
       <display_name>Wood Pellets: Heating MBtu</display_name>
       <short_name>Wood Pellets: Heating MBtu</short_name>
-      <description></description>
-      <type>Double</type>
-      <units></units>
+      <type>Double</type>
       <model_dependent>false</model_dependent>
     </output>
     <output>
       <name>Wood Pellets: Hot Water MBtu</name>
       <display_name>Wood Pellets: Hot Water MBtu</display_name>
       <short_name>Wood Pellets: Hot Water MBtu</short_name>
-      <description></description>
-      <type>Double</type>
-      <units></units>
+      <type>Double</type>
       <model_dependent>false</model_dependent>
     </output>
     <output>
       <name>Wood Pellets: Clothes Dryer MBtu</name>
       <display_name>Wood Pellets: Clothes Dryer MBtu</display_name>
       <short_name>Wood Pellets: Clothes Dryer MBtu</short_name>
-      <description></description>
-      <type>Double</type>
-      <units></units>
+      <type>Double</type>
       <model_dependent>false</model_dependent>
     </output>
     <output>
       <name>Wood Pellets: Range/Oven MBtu</name>
       <display_name>Wood Pellets: Range/Oven MBtu</display_name>
       <short_name>Wood Pellets: Range/Oven MBtu</short_name>
-      <description></description>
-      <type>Double</type>
-      <units></units>
+      <type>Double</type>
       <model_dependent>false</model_dependent>
     </output>
     <output>
       <name>Wood Pellets: Mech Vent Preheating MBtu</name>
       <display_name>Wood Pellets: Mech Vent Preheating MBtu</display_name>
       <short_name>Wood Pellets: Mech Vent Preheating MBtu</short_name>
-      <description></description>
-      <type>Double</type>
-      <units></units>
+      <type>Double</type>
       <model_dependent>false</model_dependent>
     </output>
     <output>
       <name>Wood Pellets: Grill MBtu</name>
       <display_name>Wood Pellets: Grill MBtu</display_name>
       <short_name>Wood Pellets: Grill MBtu</short_name>
-      <description></description>
-      <type>Double</type>
-      <units></units>
+      <type>Double</type>
       <model_dependent>false</model_dependent>
     </output>
     <output>
       <name>Wood Pellets: Lighting MBtu</name>
       <display_name>Wood Pellets: Lighting MBtu</display_name>
       <short_name>Wood Pellets: Lighting MBtu</short_name>
-      <description></description>
-      <type>Double</type>
-      <units></units>
+      <type>Double</type>
       <model_dependent>false</model_dependent>
     </output>
     <output>
       <name>Wood Pellets: Fireplace MBtu</name>
       <display_name>Wood Pellets: Fireplace MBtu</display_name>
       <short_name>Wood Pellets: Fireplace MBtu</short_name>
-      <description></description>
-      <type>Double</type>
-      <units></units>
+      <type>Double</type>
       <model_dependent>false</model_dependent>
     </output>
     <output>
       <name>Coal: Heating MBtu</name>
       <display_name>Coal: Heating MBtu</display_name>
       <short_name>Coal: Heating MBtu</short_name>
-      <description></description>
-      <type>Double</type>
-      <units></units>
+      <type>Double</type>
       <model_dependent>false</model_dependent>
     </output>
     <output>
       <name>Coal: Hot Water MBtu</name>
       <display_name>Coal: Hot Water MBtu</display_name>
       <short_name>Coal: Hot Water MBtu</short_name>
-      <description></description>
-      <type>Double</type>
-      <units></units>
+      <type>Double</type>
       <model_dependent>false</model_dependent>
     </output>
     <output>
       <name>Coal: Clothes Dryer MBtu</name>
       <display_name>Coal: Clothes Dryer MBtu</display_name>
       <short_name>Coal: Clothes Dryer MBtu</short_name>
-      <description></description>
-      <type>Double</type>
-      <units></units>
+      <type>Double</type>
       <model_dependent>false</model_dependent>
     </output>
     <output>
       <name>Coal: Range/Oven MBtu</name>
       <display_name>Coal: Range/Oven MBtu</display_name>
       <short_name>Coal: Range/Oven MBtu</short_name>
-      <description></description>
-      <type>Double</type>
-      <units></units>
+      <type>Double</type>
       <model_dependent>false</model_dependent>
     </output>
     <output>
       <name>Coal: Mech Vent Preheating MBtu</name>
       <display_name>Coal: Mech Vent Preheating MBtu</display_name>
       <short_name>Coal: Mech Vent Preheating MBtu</short_name>
-      <description></description>
-      <type>Double</type>
-      <units></units>
+      <type>Double</type>
       <model_dependent>false</model_dependent>
     </output>
     <output>
       <name>Coal: Grill MBtu</name>
       <display_name>Coal: Grill MBtu</display_name>
       <short_name>Coal: Grill MBtu</short_name>
-      <description></description>
-      <type>Double</type>
-      <units></units>
+      <type>Double</type>
       <model_dependent>false</model_dependent>
     </output>
     <output>
       <name>Coal: Lighting MBtu</name>
       <display_name>Coal: Lighting MBtu</display_name>
       <short_name>Coal: Lighting MBtu</short_name>
-      <description></description>
-      <type>Double</type>
-      <units></units>
+      <type>Double</type>
       <model_dependent>false</model_dependent>
     </output>
     <output>
       <name>Coal: Fireplace MBtu</name>
       <display_name>Coal: Fireplace MBtu</display_name>
       <short_name>Coal: Fireplace MBtu</short_name>
-      <description></description>
-      <type>Double</type>
-      <units></units>
+      <type>Double</type>
       <model_dependent>false</model_dependent>
     </output>
   </outputs>
@@ -1047,17 +839,7 @@
       <filename>constants.rb</filename>
       <filetype>rb</filetype>
       <usage_type>resource</usage_type>
-<<<<<<< HEAD
-      <checksum>873D5450</checksum>
-    </file>
-    <file>
-      <filename>output_report_test.rb</filename>
-      <filetype>rb</filetype>
-      <usage_type>test</usage_type>
-      <checksum>1B490659</checksum>
-=======
-      <checksum>BA4D8683</checksum>
->>>>>>> f7a65baf
+      <checksum>73FDADAA</checksum>
     </file>
     <file>
       <version>
@@ -1068,18 +850,13 @@
       <filename>measure.rb</filename>
       <filetype>rb</filetype>
       <usage_type>script</usage_type>
-<<<<<<< HEAD
-      <checksum>58524338</checksum>
-=======
-      <checksum>B0F905A8</checksum>
+      <checksum>E03C7E7E</checksum>
     </file>
     <file>
       <filename>output_report_test.rb</filename>
       <filetype>rb</filetype>
       <usage_type>test</usage_type>
-      <checksum>56A48FA6</checksum>
->>>>>>> f7a65baf
+      <checksum>EA824383</checksum>
     </file>
   </files>
-</measure>
-<error>uninitialized constant SimulationOutputReport::EPlus</error>+</measure>