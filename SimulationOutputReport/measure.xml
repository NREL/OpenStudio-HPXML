<?xml version="1.0"?>
<measure>
  <schema_version>3.0</schema_version>
  <name>simulation_output_report</name>
  <uid>df9d170c-c21a-4130-866d-0d46b06073fd</uid>
<<<<<<< HEAD
  <version_id>ecdfdb7b-b246-477d-a9a5-b825e6b9823d</version_id>
  <version_modified>20201209T161406Z</version_modified>
=======
  <version_id>3b09cd0b-92a2-41c6-b70e-c41c938ff1d2</version_id>
  <version_modified>20210309T001238Z</version_modified>
>>>>>>> 60a1a22e
  <xml_checksum>9BF1E6AC</xml_checksum>
  <class_name>SimulationOutputReport</class_name>
  <display_name>HPXML Simulation Output Report</display_name>
  <description>Reports simulation outputs for residential HPXML-based models.</description>
  <modeler_description>Processes EnergyPlus simulation outputs in order to generate an annual output file and an optional timeseries output file.</modeler_description>
  <arguments>
    <argument>
      <name>output_format</name>
      <display_name>Output Format</display_name>
      <description>The file format of the annual (and timeseries, if requested) outputs.</description>
      <type>Choice</type>
      <required>false</required>
      <model_dependent>false</model_dependent>
      <default_value>csv</default_value>
      <choices>
        <choice>
          <value>csv</value>
          <display_name>csv</display_name>
        </choice>
        <choice>
          <value>json</value>
          <display_name>json</display_name>
        </choice>
      </choices>
    </argument>
    <argument>
      <name>timeseries_frequency</name>
      <display_name>Timeseries Reporting Frequency</display_name>
      <description>The frequency at which to report timeseries output data. Using 'none' will disable timeseries outputs.</description>
      <type>Choice</type>
      <required>true</required>
      <model_dependent>false</model_dependent>
      <default_value>none</default_value>
      <choices>
        <choice>
          <value>none</value>
          <display_name>none</display_name>
        </choice>
        <choice>
          <value>timestep</value>
          <display_name>timestep</display_name>
        </choice>
        <choice>
          <value>hourly</value>
          <display_name>hourly</display_name>
        </choice>
        <choice>
          <value>daily</value>
          <display_name>daily</display_name>
        </choice>
        <choice>
          <value>monthly</value>
          <display_name>monthly</display_name>
        </choice>
      </choices>
    </argument>
    <argument>
      <name>include_timeseries_fuel_consumptions</name>
      <display_name>Generate Timeseries Output: Fuel Consumptions</display_name>
      <description>Generates timeseries energy consumptions for each fuel type.</description>
      <type>Boolean</type>
      <required>true</required>
      <model_dependent>false</model_dependent>
      <default_value>false</default_value>
      <choices>
        <choice>
          <value>true</value>
          <display_name>true</display_name>
        </choice>
        <choice>
          <value>false</value>
          <display_name>false</display_name>
        </choice>
      </choices>
    </argument>
    <argument>
      <name>include_timeseries_end_use_consumptions</name>
      <display_name>Generate Timeseries Output: End Use Consumptions</display_name>
      <description>Generates timeseries energy consumptions for each end use.</description>
      <type>Boolean</type>
      <required>true</required>
      <model_dependent>false</model_dependent>
      <default_value>false</default_value>
      <choices>
        <choice>
          <value>true</value>
          <display_name>true</display_name>
        </choice>
        <choice>
          <value>false</value>
          <display_name>false</display_name>
        </choice>
      </choices>
    </argument>
    <argument>
      <name>include_timeseries_hot_water_uses</name>
      <display_name>Generate Timeseries Output: Hot Water Uses</display_name>
      <description>Generates timeseries hot water usages for each end use.</description>
      <type>Boolean</type>
      <required>true</required>
      <model_dependent>false</model_dependent>
      <default_value>false</default_value>
      <choices>
        <choice>
          <value>true</value>
          <display_name>true</display_name>
        </choice>
        <choice>
          <value>false</value>
          <display_name>false</display_name>
        </choice>
      </choices>
    </argument>
    <argument>
      <name>include_timeseries_total_loads</name>
      <display_name>Generate Timeseries Output: Total Loads</display_name>
      <description>Generates timeseries total heating, cooling, and hot water loads.</description>
      <type>Boolean</type>
      <required>true</required>
      <model_dependent>false</model_dependent>
      <default_value>false</default_value>
      <choices>
        <choice>
          <value>true</value>
          <display_name>true</display_name>
        </choice>
        <choice>
          <value>false</value>
          <display_name>false</display_name>
        </choice>
      </choices>
    </argument>
    <argument>
      <name>include_timeseries_component_loads</name>
      <display_name>Generate Timeseries Output: Component Loads</display_name>
      <description>Generates timeseries heating and cooling loads disaggregated by component type.</description>
      <type>Boolean</type>
      <required>true</required>
      <model_dependent>false</model_dependent>
      <default_value>false</default_value>
      <choices>
        <choice>
          <value>true</value>
          <display_name>true</display_name>
        </choice>
        <choice>
          <value>false</value>
          <display_name>false</display_name>
        </choice>
      </choices>
    </argument>
    <argument>
      <name>include_timeseries_unmet_loads</name>
      <display_name>Generate Timeseries Output: Unmet Loads</display_name>
      <description>Generates timeseries unmet heating and cooling loads.</description>
      <type>Boolean</type>
      <required>true</required>
      <model_dependent>false</model_dependent>
      <default_value>false</default_value>
      <choices>
        <choice>
          <value>true</value>
          <display_name>true</display_name>
        </choice>
        <choice>
          <value>false</value>
          <display_name>false</display_name>
        </choice>
      </choices>
    </argument>
    <argument>
      <name>include_timeseries_zone_temperatures</name>
      <display_name>Generate Timeseries Output: Zone Temperatures</display_name>
      <description>Generates timeseries temperatures for each thermal zone.</description>
      <type>Boolean</type>
      <required>true</required>
      <model_dependent>false</model_dependent>
      <default_value>false</default_value>
      <choices>
        <choice>
          <value>true</value>
          <display_name>true</display_name>
        </choice>
        <choice>
          <value>false</value>
          <display_name>false</display_name>
        </choice>
      </choices>
    </argument>
    <argument>
      <name>include_timeseries_airflows</name>
      <display_name>Generate Timeseries Output: Airflows</display_name>
      <description>Generates timeseries airflows.</description>
      <type>Boolean</type>
      <required>true</required>
      <model_dependent>false</model_dependent>
      <default_value>false</default_value>
      <choices>
        <choice>
          <value>true</value>
          <display_name>true</display_name>
        </choice>
        <choice>
          <value>false</value>
          <display_name>false</display_name>
        </choice>
      </choices>
    </argument>
    <argument>
      <name>include_timeseries_weather</name>
      <display_name>Generate Timeseries Output: Weather</display_name>
      <description>Generates timeseries weather data.</description>
      <type>Boolean</type>
      <required>true</required>
      <model_dependent>false</model_dependent>
      <default_value>false</default_value>
      <choices>
        <choice>
          <value>true</value>
          <display_name>true</display_name>
        </choice>
        <choice>
          <value>false</value>
          <display_name>false</display_name>
        </choice>
      </choices>
    </argument>
  </arguments>
  <outputs>
    <output>
      <name>Fuel Use: Electricity: Total MBtu</name>
      <display_name>Fuel Use: Electricity: Total MBtu</display_name>
      <short_name>Fuel Use: Electricity: Total MBtu</short_name>
      <type>Double</type>
      <model_dependent>false</model_dependent>
    </output>
    <output>
      <name>Fuel Use: Natural Gas: Total MBtu</name>
      <display_name>Fuel Use: Natural Gas: Total MBtu</display_name>
      <short_name>Fuel Use: Natural Gas: Total MBtu</short_name>
      <type>Double</type>
      <model_dependent>false</model_dependent>
    </output>
    <output>
      <name>Fuel Use: Fuel Oil: Total MBtu</name>
      <display_name>Fuel Use: Fuel Oil: Total MBtu</display_name>
      <short_name>Fuel Use: Fuel Oil: Total MBtu</short_name>
      <type>Double</type>
      <model_dependent>false</model_dependent>
    </output>
    <output>
      <name>Fuel Use: Propane: Total MBtu</name>
      <display_name>Fuel Use: Propane: Total MBtu</display_name>
      <short_name>Fuel Use: Propane: Total MBtu</short_name>
      <type>Double</type>
      <model_dependent>false</model_dependent>
    </output>
    <output>
      <name>Fuel Use: Wood Cord: Total MBtu</name>
      <display_name>Fuel Use: Wood Cord: Total MBtu</display_name>
      <short_name>Fuel Use: Wood Cord: Total MBtu</short_name>
      <type>Double</type>
      <model_dependent>false</model_dependent>
    </output>
    <output>
      <name>Fuel Use: Wood Pellets: Total MBtu</name>
      <display_name>Fuel Use: Wood Pellets: Total MBtu</display_name>
      <short_name>Fuel Use: Wood Pellets: Total MBtu</short_name>
      <type>Double</type>
      <model_dependent>false</model_dependent>
    </output>
    <output>
      <name>Fuel Use: Coal: Total MBtu</name>
      <display_name>Fuel Use: Coal: Total MBtu</display_name>
      <short_name>Fuel Use: Coal: Total MBtu</short_name>
      <type>Double</type>
      <model_dependent>false</model_dependent>
    </output>
    <output>
      <name>End Use: Electricity: Heating MBtu</name>
      <display_name>End Use: Electricity: Heating MBtu</display_name>
      <short_name>End Use: Electricity: Heating MBtu</short_name>
      <type>Double</type>
      <model_dependent>false</model_dependent>
    </output>
    <output>
      <name>End Use: Electricity: Heating Fans/Pumps MBtu</name>
      <display_name>End Use: Electricity: Heating Fans/Pumps MBtu</display_name>
      <short_name>End Use: Electricity: Heating Fans/Pumps MBtu</short_name>
      <type>Double</type>
      <model_dependent>false</model_dependent>
    </output>
    <output>
      <name>End Use: Electricity: Cooling MBtu</name>
      <display_name>End Use: Electricity: Cooling MBtu</display_name>
      <short_name>End Use: Electricity: Cooling MBtu</short_name>
      <type>Double</type>
      <model_dependent>false</model_dependent>
    </output>
    <output>
      <name>End Use: Electricity: Cooling Fans/Pumps MBtu</name>
      <display_name>End Use: Electricity: Cooling Fans/Pumps MBtu</display_name>
      <short_name>End Use: Electricity: Cooling Fans/Pumps MBtu</short_name>
      <type>Double</type>
      <model_dependent>false</model_dependent>
    </output>
    <output>
      <name>End Use: Electricity: Hot Water MBtu</name>
      <display_name>End Use: Electricity: Hot Water MBtu</display_name>
      <short_name>End Use: Electricity: Hot Water MBtu</short_name>
      <type>Double</type>
      <model_dependent>false</model_dependent>
    </output>
    <output>
      <name>End Use: Electricity: Hot Water Recirc Pump MBtu</name>
      <display_name>End Use: Electricity: Hot Water Recirc Pump MBtu</display_name>
      <short_name>End Use: Electricity: Hot Water Recirc Pump MBtu</short_name>
      <type>Double</type>
      <model_dependent>false</model_dependent>
    </output>
    <output>
      <name>End Use: Electricity: Hot Water Solar Thermal Pump MBtu</name>
      <display_name>End Use: Electricity: Hot Water Solar Thermal Pump MBtu</display_name>
      <short_name>End Use: Electricity: Hot Water Solar Thermal Pump MBtu</short_name>
      <type>Double</type>
      <model_dependent>false</model_dependent>
    </output>
    <output>
      <name>End Use: Electricity: Lighting Interior MBtu</name>
      <display_name>End Use: Electricity: Lighting Interior MBtu</display_name>
      <short_name>End Use: Electricity: Lighting Interior MBtu</short_name>
      <type>Double</type>
      <model_dependent>false</model_dependent>
    </output>
    <output>
      <name>End Use: Electricity: Lighting Garage MBtu</name>
      <display_name>End Use: Electricity: Lighting Garage MBtu</display_name>
      <short_name>End Use: Electricity: Lighting Garage MBtu</short_name>
      <type>Double</type>
      <model_dependent>false</model_dependent>
    </output>
    <output>
      <name>End Use: Electricity: Lighting Exterior MBtu</name>
      <display_name>End Use: Electricity: Lighting Exterior MBtu</display_name>
      <short_name>End Use: Electricity: Lighting Exterior MBtu</short_name>
      <type>Double</type>
      <model_dependent>false</model_dependent>
    </output>
    <output>
      <name>End Use: Electricity: Mech Vent MBtu</name>
      <display_name>End Use: Electricity: Mech Vent MBtu</display_name>
      <short_name>End Use: Electricity: Mech Vent MBtu</short_name>
      <type>Double</type>
      <model_dependent>false</model_dependent>
    </output>
    <output>
      <name>End Use: Electricity: Mech Vent Preheating MBtu</name>
      <display_name>End Use: Electricity: Mech Vent Preheating MBtu</display_name>
      <short_name>End Use: Electricity: Mech Vent Preheating MBtu</short_name>
      <type>Double</type>
      <model_dependent>false</model_dependent>
    </output>
    <output>
      <name>End Use: Electricity: Mech Vent Precooling MBtu</name>
      <display_name>End Use: Electricity: Mech Vent Precooling MBtu</display_name>
      <short_name>End Use: Electricity: Mech Vent Precooling MBtu</short_name>
      <type>Double</type>
      <model_dependent>false</model_dependent>
    </output>
    <output>
      <name>End Use: Electricity: Whole House Fan MBtu</name>
      <display_name>End Use: Electricity: Whole House Fan MBtu</display_name>
      <short_name>End Use: Electricity: Whole House Fan MBtu</short_name>
      <type>Double</type>
      <model_dependent>false</model_dependent>
    </output>
    <output>
      <name>End Use: Electricity: Refrigerator MBtu</name>
      <display_name>End Use: Electricity: Refrigerator MBtu</display_name>
      <short_name>End Use: Electricity: Refrigerator MBtu</short_name>
      <type>Double</type>
      <model_dependent>false</model_dependent>
    </output>
    <output>
      <name>End Use: Electricity: Freezer MBtu</name>
      <display_name>End Use: Electricity: Freezer MBtu</display_name>
      <short_name>End Use: Electricity: Freezer MBtu</short_name>
      <type>Double</type>
      <model_dependent>false</model_dependent>
    </output>
    <output>
      <name>End Use: Electricity: Dehumidifier MBtu</name>
      <display_name>End Use: Electricity: Dehumidifier MBtu</display_name>
      <short_name>End Use: Electricity: Dehumidifier MBtu</short_name>
      <type>Double</type>
      <model_dependent>false</model_dependent>
    </output>
    <output>
      <name>End Use: Electricity: Dishwasher MBtu</name>
      <display_name>End Use: Electricity: Dishwasher MBtu</display_name>
      <short_name>End Use: Electricity: Dishwasher MBtu</short_name>
      <type>Double</type>
      <model_dependent>false</model_dependent>
    </output>
    <output>
      <name>End Use: Electricity: Clothes Washer MBtu</name>
      <display_name>End Use: Electricity: Clothes Washer MBtu</display_name>
      <short_name>End Use: Electricity: Clothes Washer MBtu</short_name>
      <type>Double</type>
      <model_dependent>false</model_dependent>
    </output>
    <output>
      <name>End Use: Electricity: Clothes Dryer MBtu</name>
      <display_name>End Use: Electricity: Clothes Dryer MBtu</display_name>
      <short_name>End Use: Electricity: Clothes Dryer MBtu</short_name>
      <type>Double</type>
      <model_dependent>false</model_dependent>
    </output>
    <output>
      <name>End Use: Electricity: Range/Oven MBtu</name>
      <display_name>End Use: Electricity: Range/Oven MBtu</display_name>
      <short_name>End Use: Electricity: Range/Oven MBtu</short_name>
      <type>Double</type>
      <model_dependent>false</model_dependent>
    </output>
    <output>
      <name>End Use: Electricity: Ceiling Fan MBtu</name>
      <display_name>End Use: Electricity: Ceiling Fan MBtu</display_name>
      <short_name>End Use: Electricity: Ceiling Fan MBtu</short_name>
      <type>Double</type>
      <model_dependent>false</model_dependent>
    </output>
    <output>
      <name>End Use: Electricity: Television MBtu</name>
      <display_name>End Use: Electricity: Television MBtu</display_name>
      <short_name>End Use: Electricity: Television MBtu</short_name>
      <type>Double</type>
      <model_dependent>false</model_dependent>
    </output>
    <output>
      <name>End Use: Electricity: Plug Loads MBtu</name>
      <display_name>End Use: Electricity: Plug Loads MBtu</display_name>
      <short_name>End Use: Electricity: Plug Loads MBtu</short_name>
      <type>Double</type>
      <model_dependent>false</model_dependent>
    </output>
    <output>
      <name>End Use: Electricity: Electric Vehicle Charging MBtu</name>
      <display_name>End Use: Electricity: Electric Vehicle Charging MBtu</display_name>
      <short_name>End Use: Electricity: Electric Vehicle Charging MBtu</short_name>
      <type>Double</type>
      <model_dependent>false</model_dependent>
    </output>
    <output>
      <name>End Use: Electricity: Well Pump MBtu</name>
      <display_name>End Use: Electricity: Well Pump MBtu</display_name>
      <short_name>End Use: Electricity: Well Pump MBtu</short_name>
      <type>Double</type>
      <model_dependent>false</model_dependent>
    </output>
    <output>
      <name>End Use: Electricity: Pool Heater MBtu</name>
      <display_name>End Use: Electricity: Pool Heater MBtu</display_name>
      <short_name>End Use: Electricity: Pool Heater MBtu</short_name>
      <type>Double</type>
      <model_dependent>false</model_dependent>
    </output>
    <output>
      <name>End Use: Electricity: Pool Pump MBtu</name>
      <display_name>End Use: Electricity: Pool Pump MBtu</display_name>
      <short_name>End Use: Electricity: Pool Pump MBtu</short_name>
      <type>Double</type>
      <model_dependent>false</model_dependent>
    </output>
    <output>
      <name>End Use: Electricity: Hot Tub Heater MBtu</name>
      <display_name>End Use: Electricity: Hot Tub Heater MBtu</display_name>
      <short_name>End Use: Electricity: Hot Tub Heater MBtu</short_name>
      <type>Double</type>
      <model_dependent>false</model_dependent>
    </output>
    <output>
      <name>End Use: Electricity: Hot Tub Pump MBtu</name>
      <display_name>End Use: Electricity: Hot Tub Pump MBtu</display_name>
      <short_name>End Use: Electricity: Hot Tub Pump MBtu</short_name>
      <type>Double</type>
      <model_dependent>false</model_dependent>
    </output>
    <output>
      <name>End Use: Electricity: PV MBtu</name>
      <display_name>End Use: Electricity: PV MBtu</display_name>
      <short_name>End Use: Electricity: PV MBtu</short_name>
      <type>Double</type>
      <model_dependent>false</model_dependent>
    </output>
    <output>
      <name>End Use: Electricity: Generator MBtu</name>
      <display_name>End Use: Electricity: Generator MBtu</display_name>
      <short_name>End Use: Electricity: Generator MBtu</short_name>
      <type>Double</type>
      <model_dependent>false</model_dependent>
    </output>
    <output>
      <name>End Use: Natural Gas: Heating MBtu</name>
      <display_name>End Use: Natural Gas: Heating MBtu</display_name>
      <short_name>End Use: Natural Gas: Heating MBtu</short_name>
      <type>Double</type>
      <model_dependent>false</model_dependent>
    </output>
    <output>
      <name>End Use: Natural Gas: Hot Water MBtu</name>
      <display_name>End Use: Natural Gas: Hot Water MBtu</display_name>
      <short_name>End Use: Natural Gas: Hot Water MBtu</short_name>
      <type>Double</type>
      <model_dependent>false</model_dependent>
    </output>
    <output>
      <name>End Use: Natural Gas: Clothes Dryer MBtu</name>
      <display_name>End Use: Natural Gas: Clothes Dryer MBtu</display_name>
      <short_name>End Use: Natural Gas: Clothes Dryer MBtu</short_name>
      <type>Double</type>
      <model_dependent>false</model_dependent>
    </output>
    <output>
      <name>End Use: Natural Gas: Range/Oven MBtu</name>
      <display_name>End Use: Natural Gas: Range/Oven MBtu</display_name>
      <short_name>End Use: Natural Gas: Range/Oven MBtu</short_name>
      <type>Double</type>
      <model_dependent>false</model_dependent>
    </output>
    <output>
      <name>End Use: Natural Gas: Mech Vent Preheating MBtu</name>
      <display_name>End Use: Natural Gas: Mech Vent Preheating MBtu</display_name>
      <short_name>End Use: Natural Gas: Mech Vent Preheating MBtu</short_name>
      <type>Double</type>
      <model_dependent>false</model_dependent>
    </output>
    <output>
      <name>End Use: Natural Gas: Pool Heater MBtu</name>
      <display_name>End Use: Natural Gas: Pool Heater MBtu</display_name>
      <short_name>End Use: Natural Gas: Pool Heater MBtu</short_name>
      <type>Double</type>
      <model_dependent>false</model_dependent>
    </output>
    <output>
      <name>End Use: Natural Gas: Hot Tub Heater MBtu</name>
      <display_name>End Use: Natural Gas: Hot Tub Heater MBtu</display_name>
      <short_name>End Use: Natural Gas: Hot Tub Heater MBtu</short_name>
      <type>Double</type>
      <model_dependent>false</model_dependent>
    </output>
    <output>
      <name>End Use: Natural Gas: Grill MBtu</name>
      <display_name>End Use: Natural Gas: Grill MBtu</display_name>
      <short_name>End Use: Natural Gas: Grill MBtu</short_name>
      <type>Double</type>
      <model_dependent>false</model_dependent>
    </output>
    <output>
      <name>End Use: Natural Gas: Lighting MBtu</name>
      <display_name>End Use: Natural Gas: Lighting MBtu</display_name>
      <short_name>End Use: Natural Gas: Lighting MBtu</short_name>
      <type>Double</type>
      <model_dependent>false</model_dependent>
    </output>
    <output>
      <name>End Use: Natural Gas: Fireplace MBtu</name>
      <display_name>End Use: Natural Gas: Fireplace MBtu</display_name>
      <short_name>End Use: Natural Gas: Fireplace MBtu</short_name>
      <type>Double</type>
      <model_dependent>false</model_dependent>
    </output>
    <output>
      <name>End Use: Natural Gas: Generator MBtu</name>
      <display_name>End Use: Natural Gas: Generator MBtu</display_name>
      <short_name>End Use: Natural Gas: Generator MBtu</short_name>
      <type>Double</type>
      <model_dependent>false</model_dependent>
    </output>
    <output>
      <name>End Use: Fuel Oil: Heating MBtu</name>
      <display_name>End Use: Fuel Oil: Heating MBtu</display_name>
      <short_name>End Use: Fuel Oil: Heating MBtu</short_name>
      <type>Double</type>
      <model_dependent>false</model_dependent>
    </output>
    <output>
      <name>End Use: Fuel Oil: Hot Water MBtu</name>
      <display_name>End Use: Fuel Oil: Hot Water MBtu</display_name>
      <short_name>End Use: Fuel Oil: Hot Water MBtu</short_name>
      <type>Double</type>
      <model_dependent>false</model_dependent>
    </output>
    <output>
      <name>End Use: Fuel Oil: Clothes Dryer MBtu</name>
      <display_name>End Use: Fuel Oil: Clothes Dryer MBtu</display_name>
      <short_name>End Use: Fuel Oil: Clothes Dryer MBtu</short_name>
      <type>Double</type>
      <model_dependent>false</model_dependent>
    </output>
    <output>
      <name>End Use: Fuel Oil: Range/Oven MBtu</name>
      <display_name>End Use: Fuel Oil: Range/Oven MBtu</display_name>
      <short_name>End Use: Fuel Oil: Range/Oven MBtu</short_name>
      <type>Double</type>
      <model_dependent>false</model_dependent>
    </output>
    <output>
      <name>End Use: Fuel Oil: Mech Vent Preheating MBtu</name>
      <display_name>End Use: Fuel Oil: Mech Vent Preheating MBtu</display_name>
      <short_name>End Use: Fuel Oil: Mech Vent Preheating MBtu</short_name>
      <type>Double</type>
      <model_dependent>false</model_dependent>
    </output>
    <output>
      <name>End Use: Fuel Oil: Grill MBtu</name>
      <display_name>End Use: Fuel Oil: Grill MBtu</display_name>
      <short_name>End Use: Fuel Oil: Grill MBtu</short_name>
      <type>Double</type>
      <model_dependent>false</model_dependent>
    </output>
    <output>
      <name>End Use: Fuel Oil: Lighting MBtu</name>
      <display_name>End Use: Fuel Oil: Lighting MBtu</display_name>
      <short_name>End Use: Fuel Oil: Lighting MBtu</short_name>
      <type>Double</type>
      <model_dependent>false</model_dependent>
    </output>
    <output>
      <name>End Use: Fuel Oil: Fireplace MBtu</name>
      <display_name>End Use: Fuel Oil: Fireplace MBtu</display_name>
      <short_name>End Use: Fuel Oil: Fireplace MBtu</short_name>
      <type>Double</type>
      <model_dependent>false</model_dependent>
    </output>
    <output>
      <name>End Use: Propane: Heating MBtu</name>
      <display_name>End Use: Propane: Heating MBtu</display_name>
      <short_name>End Use: Propane: Heating MBtu</short_name>
      <type>Double</type>
      <model_dependent>false</model_dependent>
    </output>
    <output>
      <name>End Use: Propane: Hot Water MBtu</name>
      <display_name>End Use: Propane: Hot Water MBtu</display_name>
      <short_name>End Use: Propane: Hot Water MBtu</short_name>
      <type>Double</type>
      <model_dependent>false</model_dependent>
    </output>
    <output>
      <name>End Use: Propane: Clothes Dryer MBtu</name>
      <display_name>End Use: Propane: Clothes Dryer MBtu</display_name>
      <short_name>End Use: Propane: Clothes Dryer MBtu</short_name>
      <type>Double</type>
      <model_dependent>false</model_dependent>
    </output>
    <output>
      <name>End Use: Propane: Range/Oven MBtu</name>
      <display_name>End Use: Propane: Range/Oven MBtu</display_name>
      <short_name>End Use: Propane: Range/Oven MBtu</short_name>
      <type>Double</type>
      <model_dependent>false</model_dependent>
    </output>
    <output>
      <name>End Use: Propane: Mech Vent Preheating MBtu</name>
      <display_name>End Use: Propane: Mech Vent Preheating MBtu</display_name>
      <short_name>End Use: Propane: Mech Vent Preheating MBtu</short_name>
      <type>Double</type>
      <model_dependent>false</model_dependent>
    </output>
    <output>
      <name>End Use: Propane: Grill MBtu</name>
      <display_name>End Use: Propane: Grill MBtu</display_name>
      <short_name>End Use: Propane: Grill MBtu</short_name>
      <type>Double</type>
      <model_dependent>false</model_dependent>
    </output>
    <output>
      <name>End Use: Propane: Lighting MBtu</name>
      <display_name>End Use: Propane: Lighting MBtu</display_name>
      <short_name>End Use: Propane: Lighting MBtu</short_name>
      <type>Double</type>
      <model_dependent>false</model_dependent>
    </output>
    <output>
      <name>End Use: Propane: Fireplace MBtu</name>
      <display_name>End Use: Propane: Fireplace MBtu</display_name>
      <short_name>End Use: Propane: Fireplace MBtu</short_name>
      <type>Double</type>
      <model_dependent>false</model_dependent>
    </output>
    <output>
      <name>End Use: Propane: Generator MBtu</name>
      <display_name>End Use: Propane: Generator MBtu</display_name>
      <short_name>End Use: Propane: Generator MBtu</short_name>
      <type>Double</type>
      <model_dependent>false</model_dependent>
    </output>
    <output>
      <name>End Use: Wood Cord: Heating MBtu</name>
      <display_name>End Use: Wood Cord: Heating MBtu</display_name>
      <short_name>End Use: Wood Cord: Heating MBtu</short_name>
      <type>Double</type>
      <model_dependent>false</model_dependent>
    </output>
    <output>
      <name>End Use: Wood Cord: Hot Water MBtu</name>
      <display_name>End Use: Wood Cord: Hot Water MBtu</display_name>
      <short_name>End Use: Wood Cord: Hot Water MBtu</short_name>
      <type>Double</type>
      <model_dependent>false</model_dependent>
    </output>
    <output>
      <name>End Use: Wood Cord: Clothes Dryer MBtu</name>
      <display_name>End Use: Wood Cord: Clothes Dryer MBtu</display_name>
      <short_name>End Use: Wood Cord: Clothes Dryer MBtu</short_name>
      <type>Double</type>
      <model_dependent>false</model_dependent>
    </output>
    <output>
      <name>End Use: Wood Cord: Range/Oven MBtu</name>
      <display_name>End Use: Wood Cord: Range/Oven MBtu</display_name>
      <short_name>End Use: Wood Cord: Range/Oven MBtu</short_name>
      <type>Double</type>
      <model_dependent>false</model_dependent>
    </output>
    <output>
      <name>End Use: Wood Cord: Mech Vent Preheating MBtu</name>
      <display_name>End Use: Wood Cord: Mech Vent Preheating MBtu</display_name>
      <short_name>End Use: Wood Cord: Mech Vent Preheating MBtu</short_name>
      <type>Double</type>
      <model_dependent>false</model_dependent>
    </output>
    <output>
      <name>End Use: Wood Cord: Grill MBtu</name>
      <display_name>End Use: Wood Cord: Grill MBtu</display_name>
      <short_name>End Use: Wood Cord: Grill MBtu</short_name>
      <type>Double</type>
      <model_dependent>false</model_dependent>
    </output>
    <output>
      <name>End Use: Wood Cord: Lighting MBtu</name>
      <display_name>End Use: Wood Cord: Lighting MBtu</display_name>
      <short_name>End Use: Wood Cord: Lighting MBtu</short_name>
      <type>Double</type>
      <model_dependent>false</model_dependent>
    </output>
    <output>
      <name>End Use: Wood Cord: Fireplace MBtu</name>
      <display_name>End Use: Wood Cord: Fireplace MBtu</display_name>
      <short_name>End Use: Wood Cord: Fireplace MBtu</short_name>
      <type>Double</type>
      <model_dependent>false</model_dependent>
    </output>
    <output>
      <name>End Use: Wood Pellets: Heating MBtu</name>
      <display_name>End Use: Wood Pellets: Heating MBtu</display_name>
      <short_name>End Use: Wood Pellets: Heating MBtu</short_name>
      <type>Double</type>
      <model_dependent>false</model_dependent>
    </output>
    <output>
      <name>End Use: Wood Pellets: Hot Water MBtu</name>
      <display_name>End Use: Wood Pellets: Hot Water MBtu</display_name>
      <short_name>End Use: Wood Pellets: Hot Water MBtu</short_name>
      <type>Double</type>
      <model_dependent>false</model_dependent>
    </output>
    <output>
      <name>End Use: Wood Pellets: Clothes Dryer MBtu</name>
      <display_name>End Use: Wood Pellets: Clothes Dryer MBtu</display_name>
      <short_name>End Use: Wood Pellets: Clothes Dryer MBtu</short_name>
      <type>Double</type>
      <model_dependent>false</model_dependent>
    </output>
    <output>
      <name>End Use: Wood Pellets: Range/Oven MBtu</name>
      <display_name>End Use: Wood Pellets: Range/Oven MBtu</display_name>
      <short_name>End Use: Wood Pellets: Range/Oven MBtu</short_name>
      <type>Double</type>
      <model_dependent>false</model_dependent>
    </output>
    <output>
      <name>End Use: Wood Pellets: Mech Vent Preheating MBtu</name>
      <display_name>End Use: Wood Pellets: Mech Vent Preheating MBtu</display_name>
      <short_name>End Use: Wood Pellets: Mech Vent Preheating MBtu</short_name>
      <type>Double</type>
      <model_dependent>false</model_dependent>
    </output>
    <output>
      <name>End Use: Wood Pellets: Grill MBtu</name>
      <display_name>End Use: Wood Pellets: Grill MBtu</display_name>
      <short_name>End Use: Wood Pellets: Grill MBtu</short_name>
      <type>Double</type>
      <model_dependent>false</model_dependent>
    </output>
    <output>
      <name>End Use: Wood Pellets: Lighting MBtu</name>
      <display_name>End Use: Wood Pellets: Lighting MBtu</display_name>
      <short_name>End Use: Wood Pellets: Lighting MBtu</short_name>
      <type>Double</type>
      <model_dependent>false</model_dependent>
    </output>
    <output>
      <name>End Use: Wood Pellets: Fireplace MBtu</name>
      <display_name>End Use: Wood Pellets: Fireplace MBtu</display_name>
      <short_name>End Use: Wood Pellets: Fireplace MBtu</short_name>
      <type>Double</type>
      <model_dependent>false</model_dependent>
    </output>
    <output>
      <name>End Use: Coal: Heating MBtu</name>
      <display_name>End Use: Coal: Heating MBtu</display_name>
      <short_name>End Use: Coal: Heating MBtu</short_name>
      <type>Double</type>
      <model_dependent>false</model_dependent>
    </output>
    <output>
      <name>End Use: Coal: Hot Water MBtu</name>
      <display_name>End Use: Coal: Hot Water MBtu</display_name>
      <short_name>End Use: Coal: Hot Water MBtu</short_name>
      <type>Double</type>
      <model_dependent>false</model_dependent>
    </output>
    <output>
      <name>End Use: Coal: Clothes Dryer MBtu</name>
      <display_name>End Use: Coal: Clothes Dryer MBtu</display_name>
      <short_name>End Use: Coal: Clothes Dryer MBtu</short_name>
      <type>Double</type>
      <model_dependent>false</model_dependent>
    </output>
    <output>
      <name>End Use: Coal: Range/Oven MBtu</name>
      <display_name>End Use: Coal: Range/Oven MBtu</display_name>
      <short_name>End Use: Coal: Range/Oven MBtu</short_name>
      <type>Double</type>
      <model_dependent>false</model_dependent>
    </output>
    <output>
      <name>End Use: Coal: Mech Vent Preheating MBtu</name>
      <display_name>End Use: Coal: Mech Vent Preheating MBtu</display_name>
      <short_name>End Use: Coal: Mech Vent Preheating MBtu</short_name>
      <type>Double</type>
      <model_dependent>false</model_dependent>
    </output>
    <output>
      <name>End Use: Coal: Grill MBtu</name>
      <display_name>End Use: Coal: Grill MBtu</display_name>
      <short_name>End Use: Coal: Grill MBtu</short_name>
      <type>Double</type>
      <model_dependent>false</model_dependent>
    </output>
    <output>
      <name>End Use: Coal: Lighting MBtu</name>
      <display_name>End Use: Coal: Lighting MBtu</display_name>
      <short_name>End Use: Coal: Lighting MBtu</short_name>
      <type>Double</type>
      <model_dependent>false</model_dependent>
    </output>
    <output>
      <name>End Use: Coal: Fireplace MBtu</name>
      <display_name>End Use: Coal: Fireplace MBtu</display_name>
      <short_name>End Use: Coal: Fireplace MBtu</short_name>
      <type>Double</type>
      <model_dependent>false</model_dependent>
    </output>
  </outputs>
  <provenances />
  <tags>
    <tag>Reporting.QAQC</tag>
  </tags>
  <attributes>
    <attribute>
      <name>Measure Type</name>
      <value>ReportingMeasure</value>
      <datatype>string</datatype>
    </attribute>
    <attribute>
      <name>Intended Software Tool</name>
      <value>OpenStudio Application</value>
      <datatype>string</datatype>
    </attribute>
    <attribute>
      <name>Intended Software Tool</name>
      <value>Parametric Analysis Tool</value>
      <datatype>string</datatype>
    </attribute>
  </attributes>
  <files>
    <file>
      <filename>constants.rb</filename>
      <filetype>rb</filetype>
      <usage_type>resource</usage_type>
      <checksum>4E3EAA6F</checksum>
    </file>
    <file>
      <filename>output_report_test.rb</filename>
      <filetype>rb</filetype>
      <usage_type>test</usage_type>
<<<<<<< HEAD
      <checksum>7E51F906</checksum>
=======
      <checksum>4CF3D80C</checksum>
>>>>>>> 60a1a22e
    </file>
    <file>
      <version>
        <software_program>OpenStudio</software_program>
        <identifier>2.9.1</identifier>
        <min_compatible>2.9.1</min_compatible>
      </version>
      <filename>measure.rb</filename>
      <filetype>rb</filetype>
      <usage_type>script</usage_type>
<<<<<<< HEAD
      <checksum>65E5979D</checksum>
=======
      <checksum>F29271E9</checksum>
>>>>>>> 60a1a22e
    </file>
  </files>
</measure><|MERGE_RESOLUTION|>--- conflicted
+++ resolved
@@ -3,13 +3,8 @@
   <schema_version>3.0</schema_version>
   <name>simulation_output_report</name>
   <uid>df9d170c-c21a-4130-866d-0d46b06073fd</uid>
-<<<<<<< HEAD
-  <version_id>ecdfdb7b-b246-477d-a9a5-b825e6b9823d</version_id>
-  <version_modified>20201209T161406Z</version_modified>
-=======
-  <version_id>3b09cd0b-92a2-41c6-b70e-c41c938ff1d2</version_id>
-  <version_modified>20210309T001238Z</version_modified>
->>>>>>> 60a1a22e
+  <version_id>b0f6bbc4-f219-45cc-8aac-0d76908930bf</version_id>
+  <version_modified>20210322T194003Z</version_modified>
   <xml_checksum>9BF1E6AC</xml_checksum>
   <class_name>SimulationOutputReport</class_name>
   <display_name>HPXML Simulation Output Report</display_name>
@@ -646,6 +641,13 @@
       <model_dependent>false</model_dependent>
     </output>
     <output>
+      <name>End Use: Fuel Oil: Generator MBtu</name>
+      <display_name>End Use: Fuel Oil: Generator MBtu</display_name>
+      <short_name>End Use: Fuel Oil: Generator MBtu</short_name>
+      <type>Double</type>
+      <model_dependent>false</model_dependent>
+    </output>
+    <output>
       <name>End Use: Propane: Heating MBtu</name>
       <display_name>End Use: Propane: Heating MBtu</display_name>
       <short_name>End Use: Propane: Heating MBtu</short_name>
@@ -765,6 +767,13 @@
       <model_dependent>false</model_dependent>
     </output>
     <output>
+      <name>End Use: Wood Cord: Generator MBtu</name>
+      <display_name>End Use: Wood Cord: Generator MBtu</display_name>
+      <short_name>End Use: Wood Cord: Generator MBtu</short_name>
+      <type>Double</type>
+      <model_dependent>false</model_dependent>
+    </output>
+    <output>
       <name>End Use: Wood Pellets: Heating MBtu</name>
       <display_name>End Use: Wood Pellets: Heating MBtu</display_name>
       <short_name>End Use: Wood Pellets: Heating MBtu</short_name>
@@ -821,6 +830,13 @@
       <model_dependent>false</model_dependent>
     </output>
     <output>
+      <name>End Use: Wood Pellets: Generator MBtu</name>
+      <display_name>End Use: Wood Pellets: Generator MBtu</display_name>
+      <short_name>End Use: Wood Pellets: Generator MBtu</short_name>
+      <type>Double</type>
+      <model_dependent>false</model_dependent>
+    </output>
+    <output>
       <name>End Use: Coal: Heating MBtu</name>
       <display_name>End Use: Coal: Heating MBtu</display_name>
       <short_name>End Use: Coal: Heating MBtu</short_name>
@@ -873,6 +889,13 @@
       <name>End Use: Coal: Fireplace MBtu</name>
       <display_name>End Use: Coal: Fireplace MBtu</display_name>
       <short_name>End Use: Coal: Fireplace MBtu</short_name>
+      <type>Double</type>
+      <model_dependent>false</model_dependent>
+    </output>
+    <output>
+      <name>End Use: Coal: Generator MBtu</name>
+      <display_name>End Use: Coal: Generator MBtu</display_name>
+      <short_name>End Use: Coal: Generator MBtu</short_name>
       <type>Double</type>
       <model_dependent>false</model_dependent>
     </output>
@@ -909,11 +932,7 @@
       <filename>output_report_test.rb</filename>
       <filetype>rb</filetype>
       <usage_type>test</usage_type>
-<<<<<<< HEAD
-      <checksum>7E51F906</checksum>
-=======
-      <checksum>4CF3D80C</checksum>
->>>>>>> 60a1a22e
+      <checksum>715EAF0F</checksum>
     </file>
     <file>
       <version>
@@ -924,11 +943,7 @@
       <filename>measure.rb</filename>
       <filetype>rb</filetype>
       <usage_type>script</usage_type>
-<<<<<<< HEAD
-      <checksum>65E5979D</checksum>
-=======
-      <checksum>F29271E9</checksum>
->>>>>>> 60a1a22e
+      <checksum>BF55BB37</checksum>
     </file>
   </files>
 </measure>