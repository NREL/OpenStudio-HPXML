<?xml version="1.0"?>
<measure>
  <schema_version>3.0</schema_version>
  <name>simulation_output_report</name>
  <uid>df9d170c-c21a-4130-866d-0d46b06073fd</uid>
<<<<<<< HEAD
  <version_id>80334aa9-f007-4641-974a-51b2b42ae724</version_id>
  <version_modified>20200417T192900Z</version_modified>
=======
  <version_id>cbfee231-3877-4250-b475-889b672c6f0a</version_id>
  <version_modified>20200421T151253Z</version_modified>
>>>>>>> 3ab1c5aa
  <xml_checksum>9BF1E6AC</xml_checksum>
  <class_name>SimulationOutputReport</class_name>
  <display_name>HPXML Simulation Output Report</display_name>
  <description>Reports simulation outputs for residential HPXML-based models.</description>
  <modeler_description>Processes EnergyPlus simulation outputs in order to generate an annual output CSV file and an optional timeseries output CSV file.</modeler_description>
  <arguments>
    <argument>
      <name>timeseries_frequency</name>
      <display_name>Timeseries Reporting Frequency</display_name>
      <description>The frequency at which to report timeseries output data.</description>
      <type>Choice</type>
      <required>true</required>
      <model_dependent>false</model_dependent>
      <default_value>hourly</default_value>
      <choices>
        <choice>
          <value>timestep</value>
          <display_name>timestep</display_name>
        </choice>
        <choice>
          <value>hourly</value>
          <display_name>hourly</display_name>
        </choice>
        <choice>
          <value>daily</value>
          <display_name>daily</display_name>
        </choice>
        <choice>
          <value>monthly</value>
          <display_name>monthly</display_name>
        </choice>
      </choices>
    </argument>
    <argument>
      <name>include_timeseries_zone_temperatures</name>
      <display_name>Generate Timeseries Output: Zone Temperatures</display_name>
      <description>Generates timeseries temperatures for each thermal zone.</description>
      <type>Boolean</type>
      <required>true</required>
      <model_dependent>false</model_dependent>
      <default_value>false</default_value>
      <choices>
        <choice>
          <value>true</value>
          <display_name>true</display_name>
        </choice>
        <choice>
          <value>false</value>
          <display_name>false</display_name>
        </choice>
      </choices>
    </argument>
    <argument>
      <name>include_timeseries_fuel_consumptions</name>
      <display_name>Generate Timeseries Output: Fuel Consumptions</display_name>
      <description>Generates timeseries energy consumptions for each fuel type.</description>
      <type>Boolean</type>
      <required>true</required>
      <model_dependent>false</model_dependent>
      <default_value>false</default_value>
      <choices>
        <choice>
          <value>true</value>
          <display_name>true</display_name>
        </choice>
        <choice>
          <value>false</value>
          <display_name>false</display_name>
        </choice>
      </choices>
    </argument>
    <argument>
      <name>include_timeseries_end_use_consumptions</name>
      <display_name>Generate Timeseries Output: End Use Consumptions</display_name>
      <description>Generates timeseries energy consumptions for each end use.</description>
      <type>Boolean</type>
      <required>true</required>
      <model_dependent>false</model_dependent>
      <default_value>false</default_value>
      <choices>
        <choice>
          <value>true</value>
          <display_name>true</display_name>
        </choice>
        <choice>
          <value>false</value>
          <display_name>false</display_name>
        </choice>
      </choices>
    </argument>
    <argument>
      <name>include_timeseries_total_loads</name>
      <display_name>Generate Timeseries Output: Total Loads</display_name>
      <description>Generates timeseries heating/cooling loads.</description>
      <type>Boolean</type>
      <required>true</required>
      <model_dependent>false</model_dependent>
      <default_value>false</default_value>
      <choices>
        <choice>
          <value>true</value>
          <display_name>true</display_name>
        </choice>
        <choice>
          <value>false</value>
          <display_name>false</display_name>
        </choice>
      </choices>
    </argument>
    <argument>
      <name>include_timeseries_component_loads</name>
      <display_name>Generate Timeseries Output: Component Loads</display_name>
      <description>Generates timeseries heating/cooling loads disaggregated by component type.</description>
      <type>Boolean</type>
      <required>true</required>
      <model_dependent>false</model_dependent>
      <default_value>false</default_value>
      <choices>
        <choice>
          <value>true</value>
          <display_name>true</display_name>
        </choice>
        <choice>
          <value>false</value>
          <display_name>false</display_name>
        </choice>
      </choices>
    </argument>
  </arguments>
  <outputs>
    <output>
      <name>Electricity: Total MBtu</name>
      <display_name>Electricity: Total MBtu</display_name>
      <short_name>Electricity: Total MBtu</short_name>
      <type>Double</type>
      <model_dependent>false</model_dependent>
    </output>
    <output>
      <name>Natural Gas: Total MBtu</name>
      <display_name>Natural Gas: Total MBtu</display_name>
      <short_name>Natural Gas: Total MBtu</short_name>
      <type>Double</type>
      <model_dependent>false</model_dependent>
    </output>
    <output>
      <name>Fuel Oil: Total MBtu</name>
      <display_name>Fuel Oil: Total MBtu</display_name>
      <short_name>Fuel Oil: Total MBtu</short_name>
      <type>Double</type>
      <model_dependent>false</model_dependent>
    </output>
    <output>
      <name>Propane: Total MBtu</name>
      <display_name>Propane: Total MBtu</display_name>
      <short_name>Propane: Total MBtu</short_name>
      <type>Double</type>
      <model_dependent>false</model_dependent>
    </output>
    <output>
      <name>Wood: Total MBtu</name>
      <display_name>Wood: Total MBtu</display_name>
      <short_name>Wood: Total MBtu</short_name>
      <type>Double</type>
      <model_dependent>false</model_dependent>
    </output>
    <output>
      <name>Wood Pellets: Total MBtu</name>
      <display_name>Wood Pellets: Total MBtu</display_name>
      <short_name>Wood Pellets: Total MBtu</short_name>
      <type>Double</type>
      <model_dependent>false</model_dependent>
    </output>
    <output>
      <name>Electricity: Heating MBtu</name>
      <display_name>Electricity: Heating MBtu</display_name>
      <short_name>Electricity: Heating MBtu</short_name>
      <type>Double</type>
      <model_dependent>false</model_dependent>
    </output>
    <output>
      <name>Electricity: Heating Fans/Pumps MBtu</name>
      <display_name>Electricity: Heating Fans/Pumps MBtu</display_name>
      <short_name>Electricity: Heating Fans/Pumps MBtu</short_name>
      <type>Double</type>
      <model_dependent>false</model_dependent>
    </output>
    <output>
      <name>Electricity: Cooling MBtu</name>
      <display_name>Electricity: Cooling MBtu</display_name>
      <short_name>Electricity: Cooling MBtu</short_name>
      <type>Double</type>
      <model_dependent>false</model_dependent>
    </output>
    <output>
      <name>Electricity: Cooling Fans/Pumps MBtu</name>
      <display_name>Electricity: Cooling Fans/Pumps MBtu</display_name>
      <short_name>Electricity: Cooling Fans/Pumps MBtu</short_name>
      <type>Double</type>
      <model_dependent>false</model_dependent>
    </output>
    <output>
      <name>Electricity: Hot Water MBtu</name>
      <display_name>Electricity: Hot Water MBtu</display_name>
      <short_name>Electricity: Hot Water MBtu</short_name>
      <type>Double</type>
      <model_dependent>false</model_dependent>
    </output>
    <output>
      <name>Electricity: Hot Water Recirc Pump MBtu</name>
      <display_name>Electricity: Hot Water Recirc Pump MBtu</display_name>
      <short_name>Electricity: Hot Water Recirc Pump MBtu</short_name>
      <type>Double</type>
      <model_dependent>false</model_dependent>
    </output>
    <output>
      <name>Electricity: Hot Water Solar Thermal Pump MBtu</name>
      <display_name>Electricity: Hot Water Solar Thermal Pump MBtu</display_name>
      <short_name>Electricity: Hot Water Solar Thermal Pump MBtu</short_name>
      <type>Double</type>
      <model_dependent>false</model_dependent>
    </output>
    <output>
      <name>Electricity: Lighting Interior MBtu</name>
      <display_name>Electricity: Lighting Interior MBtu</display_name>
      <short_name>Electricity: Lighting Interior MBtu</short_name>
      <type>Double</type>
      <model_dependent>false</model_dependent>
    </output>
    <output>
      <name>Electricity: Lighting Garage MBtu</name>
      <display_name>Electricity: Lighting Garage MBtu</display_name>
      <short_name>Electricity: Lighting Garage MBtu</short_name>
      <type>Double</type>
      <model_dependent>false</model_dependent>
    </output>
    <output>
      <name>Electricity: Lighting Exterior MBtu</name>
      <display_name>Electricity: Lighting Exterior MBtu</display_name>
      <short_name>Electricity: Lighting Exterior MBtu</short_name>
      <type>Double</type>
      <model_dependent>false</model_dependent>
    </output>
    <output>
      <name>Electricity: Mech Vent MBtu</name>
      <display_name>Electricity: Mech Vent MBtu</display_name>
      <short_name>Electricity: Mech Vent MBtu</short_name>
      <type>Double</type>
      <model_dependent>false</model_dependent>
    </output>
    <output>
      <name>Electricity: Whole House Fan MBtu</name>
      <display_name>Electricity: Whole House Fan MBtu</display_name>
      <short_name>Electricity: Whole House Fan MBtu</short_name>
      <type>Double</type>
      <model_dependent>false</model_dependent>
    </output>
    <output>
      <name>Electricity: Refrigerator MBtu</name>
      <display_name>Electricity: Refrigerator MBtu</display_name>
      <short_name>Electricity: Refrigerator MBtu</short_name>
      <type>Double</type>
      <model_dependent>false</model_dependent>
    </output>
    <output>
      <name>Electricity: Dehumidifier MBtu</name>
      <display_name>Electricity: Dehumidifier MBtu</display_name>
      <short_name>Electricity: Dehumidifier MBtu</short_name>
      <type>Double</type>
      <model_dependent>false</model_dependent>
    </output>
    <output>
      <name>Electricity: Dishwasher MBtu</name>
      <display_name>Electricity: Dishwasher MBtu</display_name>
      <short_name>Electricity: Dishwasher MBtu</short_name>
      <type>Double</type>
      <model_dependent>false</model_dependent>
    </output>
    <output>
      <name>Electricity: Clothes Washer MBtu</name>
      <display_name>Electricity: Clothes Washer MBtu</display_name>
      <short_name>Electricity: Clothes Washer MBtu</short_name>
      <type>Double</type>
      <model_dependent>false</model_dependent>
    </output>
    <output>
      <name>Electricity: Clothes Dryer MBtu</name>
      <display_name>Electricity: Clothes Dryer MBtu</display_name>
      <short_name>Electricity: Clothes Dryer MBtu</short_name>
      <type>Double</type>
      <model_dependent>false</model_dependent>
    </output>
    <output>
      <name>Electricity: Range/Oven MBtu</name>
      <display_name>Electricity: Range/Oven MBtu</display_name>
      <short_name>Electricity: Range/Oven MBtu</short_name>
      <type>Double</type>
      <model_dependent>false</model_dependent>
    </output>
    <output>
      <name>Electricity: Ceiling Fan MBtu</name>
      <display_name>Electricity: Ceiling Fan MBtu</display_name>
      <short_name>Electricity: Ceiling Fan MBtu</short_name>
      <type>Double</type>
      <model_dependent>false</model_dependent>
    </output>
    <output>
      <name>Electricity: Television MBtu</name>
      <display_name>Electricity: Television MBtu</display_name>
      <short_name>Electricity: Television MBtu</short_name>
      <type>Double</type>
      <model_dependent>false</model_dependent>
    </output>
    <output>
      <name>Electricity: Plug Loads MBtu</name>
      <display_name>Electricity: Plug Loads MBtu</display_name>
      <short_name>Electricity: Plug Loads MBtu</short_name>
      <type>Double</type>
      <model_dependent>false</model_dependent>
    </output>
    <output>
      <name>Electricity: PV MBtu</name>
      <display_name>Electricity: PV MBtu</display_name>
      <short_name>Electricity: PV MBtu</short_name>
      <type>Double</type>
      <model_dependent>false</model_dependent>
    </output>
    <output>
      <name>Natural Gas: Heating MBtu</name>
      <display_name>Natural Gas: Heating MBtu</display_name>
      <short_name>Natural Gas: Heating MBtu</short_name>
      <type>Double</type>
      <model_dependent>false</model_dependent>
    </output>
    <output>
      <name>Natural Gas: Hot Water MBtu</name>
      <display_name>Natural Gas: Hot Water MBtu</display_name>
      <short_name>Natural Gas: Hot Water MBtu</short_name>
      <type>Double</type>
      <model_dependent>false</model_dependent>
    </output>
    <output>
      <name>Natural Gas: Clothes Dryer MBtu</name>
      <display_name>Natural Gas: Clothes Dryer MBtu</display_name>
      <short_name>Natural Gas: Clothes Dryer MBtu</short_name>
      <type>Double</type>
      <model_dependent>false</model_dependent>
    </output>
    <output>
      <name>Natural Gas: Range/Oven MBtu</name>
      <display_name>Natural Gas: Range/Oven MBtu</display_name>
      <short_name>Natural Gas: Range/Oven MBtu</short_name>
      <type>Double</type>
      <model_dependent>false</model_dependent>
    </output>
    <output>
      <name>Fuel Oil: Heating MBtu</name>
      <display_name>Fuel Oil: Heating MBtu</display_name>
      <short_name>Fuel Oil: Heating MBtu</short_name>
      <type>Double</type>
      <model_dependent>false</model_dependent>
    </output>
    <output>
      <name>Fuel Oil: Hot Water MBtu</name>
      <display_name>Fuel Oil: Hot Water MBtu</display_name>
      <short_name>Fuel Oil: Hot Water MBtu</short_name>
      <type>Double</type>
      <model_dependent>false</model_dependent>
    </output>
    <output>
      <name>Fuel Oil: Clothes Dryer MBtu</name>
      <display_name>Fuel Oil: Clothes Dryer MBtu</display_name>
      <short_name>Fuel Oil: Clothes Dryer MBtu</short_name>
      <type>Double</type>
      <model_dependent>false</model_dependent>
    </output>
    <output>
      <name>Fuel Oil: Range/Oven MBtu</name>
      <display_name>Fuel Oil: Range/Oven MBtu</display_name>
      <short_name>Fuel Oil: Range/Oven MBtu</short_name>
      <type>Double</type>
      <model_dependent>false</model_dependent>
    </output>
    <output>
      <name>Propane: Heating MBtu</name>
      <display_name>Propane: Heating MBtu</display_name>
      <short_name>Propane: Heating MBtu</short_name>
      <type>Double</type>
      <model_dependent>false</model_dependent>
    </output>
    <output>
      <name>Propane: Hot Water MBtu</name>
      <display_name>Propane: Hot Water MBtu</display_name>
      <short_name>Propane: Hot Water MBtu</short_name>
      <type>Double</type>
      <model_dependent>false</model_dependent>
    </output>
    <output>
      <name>Propane: Clothes Dryer MBtu</name>
      <display_name>Propane: Clothes Dryer MBtu</display_name>
      <short_name>Propane: Clothes Dryer MBtu</short_name>
      <type>Double</type>
      <model_dependent>false</model_dependent>
    </output>
    <output>
      <name>Propane: Range/Oven MBtu</name>
      <display_name>Propane: Range/Oven MBtu</display_name>
      <short_name>Propane: Range/Oven MBtu</short_name>
      <type>Double</type>
      <model_dependent>false</model_dependent>
    </output>
    <output>
      <name>Wood: Heating MBtu</name>
      <display_name>Wood: Heating MBtu</display_name>
      <short_name>Wood: Heating MBtu</short_name>
      <type>Double</type>
      <model_dependent>false</model_dependent>
    </output>
    <output>
      <name>Wood: Hot Water MBtu</name>
      <display_name>Wood: Hot Water MBtu</display_name>
      <short_name>Wood: Hot Water MBtu</short_name>
      <type>Double</type>
      <model_dependent>false</model_dependent>
    </output>
    <output>
      <name>Wood: Clothes Dryer MBtu</name>
      <display_name>Wood: Clothes Dryer MBtu</display_name>
      <short_name>Wood: Clothes Dryer MBtu</short_name>
      <type>Double</type>
      <model_dependent>false</model_dependent>
    </output>
    <output>
      <name>Wood: Range/Oven MBtu</name>
      <display_name>Wood: Range/Oven MBtu</display_name>
      <short_name>Wood: Range/Oven MBtu</short_name>
      <type>Double</type>
      <model_dependent>false</model_dependent>
    </output>
    <output>
      <name>Wood Pellets: Heating MBtu</name>
      <display_name>Wood Pellets: Heating MBtu</display_name>
      <short_name>Wood Pellets: Heating MBtu</short_name>
      <type>Double</type>
      <model_dependent>false</model_dependent>
    </output>
  </outputs>
  <provenances />
  <tags>
    <tag>Reporting.QAQC</tag>
  </tags>
  <attributes>
    <attribute>
      <name>Measure Type</name>
      <value>ReportingMeasure</value>
      <datatype>string</datatype>
    </attribute>
    <attribute>
      <name>Intended Software Tool</name>
      <value>OpenStudio Application</value>
      <datatype>string</datatype>
    </attribute>
    <attribute>
      <name>Intended Software Tool</name>
      <value>Parametric Analysis Tool</value>
      <datatype>string</datatype>
    </attribute>
  </attributes>
  <files>
    <file>
      <filename>constants.rb</filename>
      <filetype>rb</filetype>
      <usage_type>resource</usage_type>
<<<<<<< HEAD
      <checksum>3CE5370E</checksum>
=======
      <checksum>55D54003</checksum>
    </file>
    <file>
      <filename>output_report_test.rb</filename>
      <filetype>rb</filetype>
      <usage_type>test</usage_type>
      <checksum>388DB117</checksum>
>>>>>>> 3ab1c5aa
    </file>
    <file>
      <version>
        <software_program>OpenStudio</software_program>
        <identifier>2.9.1</identifier>
        <min_compatible>2.9.1</min_compatible>
      </version>
      <filename>measure.rb</filename>
      <filetype>rb</filetype>
      <usage_type>script</usage_type>
<<<<<<< HEAD
      <checksum>9C062AF7</checksum>
    </file>
    <file>
      <filename>output_report_test.rb</filename>
      <filetype>rb</filetype>
      <usage_type>test</usage_type>
      <checksum>E57D27FD</checksum>
=======
      <checksum>FB218242</checksum>
>>>>>>> 3ab1c5aa
    </file>
  </files>
</measure><|MERGE_RESOLUTION|>--- conflicted
+++ resolved
@@ -3,13 +3,8 @@
   <schema_version>3.0</schema_version>
   <name>simulation_output_report</name>
   <uid>df9d170c-c21a-4130-866d-0d46b06073fd</uid>
-<<<<<<< HEAD
-  <version_id>80334aa9-f007-4641-974a-51b2b42ae724</version_id>
-  <version_modified>20200417T192900Z</version_modified>
-=======
-  <version_id>cbfee231-3877-4250-b475-889b672c6f0a</version_id>
-  <version_modified>20200421T151253Z</version_modified>
->>>>>>> 3ab1c5aa
+  <version_id>69665ec3-008d-4363-894d-e579fcc9fb8e</version_id>
+  <version_modified>20200421T182843Z</version_modified>
   <xml_checksum>9BF1E6AC</xml_checksum>
   <class_name>SimulationOutputReport</class_name>
   <display_name>HPXML Simulation Output Report</display_name>
@@ -482,17 +477,13 @@
       <filename>constants.rb</filename>
       <filetype>rb</filetype>
       <usage_type>resource</usage_type>
-<<<<<<< HEAD
-      <checksum>3CE5370E</checksum>
-=======
-      <checksum>55D54003</checksum>
+      <checksum>7151187F</checksum>
     </file>
     <file>
       <filename>output_report_test.rb</filename>
       <filetype>rb</filetype>
       <usage_type>test</usage_type>
-      <checksum>388DB117</checksum>
->>>>>>> 3ab1c5aa
+      <checksum>7E354816</checksum>
     </file>
     <file>
       <version>
@@ -503,17 +494,7 @@
       <filename>measure.rb</filename>
       <filetype>rb</filetype>
       <usage_type>script</usage_type>
-<<<<<<< HEAD
-      <checksum>9C062AF7</checksum>
-    </file>
-    <file>
-      <filename>output_report_test.rb</filename>
-      <filetype>rb</filetype>
-      <usage_type>test</usage_type>
-      <checksum>E57D27FD</checksum>
-=======
-      <checksum>FB218242</checksum>
->>>>>>> 3ab1c5aa
+      <checksum>83894494</checksum>
     </file>
   </files>
 </measure>