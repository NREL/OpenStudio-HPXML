--- conflicted
+++ resolved
@@ -3,13 +3,8 @@
   <schema_version>3.0</schema_version>
   <name>simulation_output_report</name>
   <uid>df9d170c-c21a-4130-866d-0d46b06073fd</uid>
-<<<<<<< HEAD
-  <version_id>90e3adde-0e0b-4e87-ad9a-5a500126c11d</version_id>
-  <version_modified>20210831T011220Z</version_modified>
-=======
-  <version_id>ddc870e2-3ce4-4927-83d1-e6d501e1fbc4</version_id>
-  <version_modified>20210830T235501Z</version_modified>
->>>>>>> b41a9c05
+  <version_id>421165a7-4e85-4815-a73f-24ef46070e66</version_id>
+  <version_modified>20210831T021248Z</version_modified>
   <xml_checksum>9BF1E6AC</xml_checksum>
   <class_name>SimulationOutputReport</class_name>
   <display_name>HPXML Simulation Output Report</display_name>
@@ -1281,13 +1276,13 @@
       <filename>constants.rb</filename>
       <filetype>rb</filetype>
       <usage_type>resource</usage_type>
-      <checksum>72AD702F</checksum>
+      <checksum>4E3EAA6F</checksum>
     </file>
     <file>
       <filename>output_report_test.rb</filename>
       <filetype>rb</filetype>
       <usage_type>test</usage_type>
-      <checksum>AB4ABBC0</checksum>
+      <checksum>A0B515FC</checksum>
     </file>
     <file>
       <version>
@@ -1298,11 +1293,7 @@
       <filename>measure.rb</filename>
       <filetype>rb</filetype>
       <usage_type>script</usage_type>
-<<<<<<< HEAD
-      <checksum>BC0B11C4</checksum>
-=======
-      <checksum>6EFEE385</checksum>
->>>>>>> b41a9c05
+      <checksum>4AA1C241</checksum>
     </file>
   </files>
 </measure>