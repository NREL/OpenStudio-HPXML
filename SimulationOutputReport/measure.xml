<?xml version="1.0"?>
<measure>
  <schema_version>3.0</schema_version>
  <name>simulation_output_report</name>
  <uid>df9d170c-c21a-4130-866d-0d46b06073fd</uid>
<<<<<<< HEAD
  <version_id>23876b78-d65f-4610-a0d0-247905f3ae86</version_id>
  <version_modified>20210331T205719Z</version_modified>
=======
  <version_id>6d1c7d82-d7c9-4e8c-8bc1-f236ba5c5f38</version_id>
  <version_modified>20210412T222722Z</version_modified>
>>>>>>> dd1015e6
  <xml_checksum>9BF1E6AC</xml_checksum>
  <class_name>SimulationOutputReport</class_name>
  <display_name>HPXML Simulation Output Report</display_name>
  <description>Reports simulation outputs for residential HPXML-based models.</description>
  <modeler_description>Processes EnergyPlus simulation outputs in order to generate an annual output file and an optional timeseries output file.</modeler_description>
  <arguments>
    <argument>
      <name>output_format</name>
      <display_name>Output Format</display_name>
      <description>The file format of the annual (and timeseries, if requested) outputs.</description>
      <type>Choice</type>
      <required>false</required>
      <model_dependent>false</model_dependent>
      <default_value>csv</default_value>
      <choices>
        <choice>
          <value>csv</value>
          <display_name>csv</display_name>
        </choice>
        <choice>
          <value>json</value>
          <display_name>json</display_name>
        </choice>
      </choices>
    </argument>
    <argument>
      <name>timeseries_frequency</name>
      <display_name>Timeseries Reporting Frequency</display_name>
      <description>The frequency at which to report timeseries output data. Using 'none' will disable timeseries outputs.</description>
      <type>Choice</type>
      <required>true</required>
      <model_dependent>false</model_dependent>
      <default_value>none</default_value>
      <choices>
        <choice>
          <value>none</value>
          <display_name>none</display_name>
        </choice>
        <choice>
          <value>timestep</value>
          <display_name>timestep</display_name>
        </choice>
        <choice>
          <value>hourly</value>
          <display_name>hourly</display_name>
        </choice>
        <choice>
          <value>daily</value>
          <display_name>daily</display_name>
        </choice>
        <choice>
          <value>monthly</value>
          <display_name>monthly</display_name>
        </choice>
      </choices>
    </argument>
    <argument>
      <name>include_timeseries_fuel_consumptions</name>
      <display_name>Generate Timeseries Output: Fuel Consumptions</display_name>
      <description>Generates timeseries energy consumptions for each fuel type.</description>
      <type>Boolean</type>
      <required>true</required>
      <model_dependent>false</model_dependent>
      <default_value>false</default_value>
      <choices>
        <choice>
          <value>true</value>
          <display_name>true</display_name>
        </choice>
        <choice>
          <value>false</value>
          <display_name>false</display_name>
        </choice>
      </choices>
    </argument>
    <argument>
      <name>include_timeseries_end_use_consumptions</name>
      <display_name>Generate Timeseries Output: End Use Consumptions</display_name>
      <description>Generates timeseries energy consumptions for each end use.</description>
      <type>Boolean</type>
      <required>true</required>
      <model_dependent>false</model_dependent>
      <default_value>false</default_value>
      <choices>
        <choice>
          <value>true</value>
          <display_name>true</display_name>
        </choice>
        <choice>
          <value>false</value>
          <display_name>false</display_name>
        </choice>
      </choices>
    </argument>
    <argument>
      <name>include_timeseries_hot_water_uses</name>
      <display_name>Generate Timeseries Output: Hot Water Uses</display_name>
      <description>Generates timeseries hot water usages for each end use.</description>
      <type>Boolean</type>
      <required>true</required>
      <model_dependent>false</model_dependent>
      <default_value>false</default_value>
      <choices>
        <choice>
          <value>true</value>
          <display_name>true</display_name>
        </choice>
        <choice>
          <value>false</value>
          <display_name>false</display_name>
        </choice>
      </choices>
    </argument>
    <argument>
      <name>include_timeseries_total_loads</name>
      <display_name>Generate Timeseries Output: Total Loads</display_name>
      <description>Generates timeseries total heating, cooling, and hot water loads.</description>
      <type>Boolean</type>
      <required>true</required>
      <model_dependent>false</model_dependent>
      <default_value>false</default_value>
      <choices>
        <choice>
          <value>true</value>
          <display_name>true</display_name>
        </choice>
        <choice>
          <value>false</value>
          <display_name>false</display_name>
        </choice>
      </choices>
    </argument>
    <argument>
      <name>include_timeseries_component_loads</name>
      <display_name>Generate Timeseries Output: Component Loads</display_name>
      <description>Generates timeseries heating and cooling loads disaggregated by component type.</description>
      <type>Boolean</type>
      <required>true</required>
      <model_dependent>false</model_dependent>
      <default_value>false</default_value>
      <choices>
        <choice>
          <value>true</value>
          <display_name>true</display_name>
        </choice>
        <choice>
          <value>false</value>
          <display_name>false</display_name>
        </choice>
      </choices>
    </argument>
    <argument>
      <name>include_timeseries_unmet_loads</name>
      <display_name>Generate Timeseries Output: Unmet Loads</display_name>
      <description>Generates timeseries unmet heating and cooling loads.</description>
      <type>Boolean</type>
      <required>true</required>
      <model_dependent>false</model_dependent>
      <default_value>false</default_value>
      <choices>
        <choice>
          <value>true</value>
          <display_name>true</display_name>
        </choice>
        <choice>
          <value>false</value>
          <display_name>false</display_name>
        </choice>
      </choices>
    </argument>
    <argument>
      <name>include_timeseries_zone_temperatures</name>
      <display_name>Generate Timeseries Output: Zone Temperatures</display_name>
      <description>Generates timeseries temperatures for each thermal zone.</description>
      <type>Boolean</type>
      <required>true</required>
      <model_dependent>false</model_dependent>
      <default_value>false</default_value>
      <choices>
        <choice>
          <value>true</value>
          <display_name>true</display_name>
        </choice>
        <choice>
          <value>false</value>
          <display_name>false</display_name>
        </choice>
      </choices>
    </argument>
    <argument>
      <name>include_timeseries_airflows</name>
      <display_name>Generate Timeseries Output: Airflows</display_name>
      <description>Generates timeseries airflows.</description>
      <type>Boolean</type>
      <required>true</required>
      <model_dependent>false</model_dependent>
      <default_value>false</default_value>
      <choices>
        <choice>
          <value>true</value>
          <display_name>true</display_name>
        </choice>
        <choice>
          <value>false</value>
          <display_name>false</display_name>
        </choice>
      </choices>
    </argument>
    <argument>
      <name>include_timeseries_weather</name>
      <display_name>Generate Timeseries Output: Weather</display_name>
      <description>Generates timeseries weather data.</description>
      <type>Boolean</type>
      <required>true</required>
      <model_dependent>false</model_dependent>
      <default_value>false</default_value>
      <choices>
        <choice>
          <value>true</value>
          <display_name>true</display_name>
        </choice>
        <choice>
          <value>false</value>
          <display_name>false</display_name>
        </choice>
      </choices>
    </argument>
  </arguments>
  <outputs>
    <output>
      <name>Fuel Use: Electricity: Total MBtu</name>
      <display_name>Fuel Use: Electricity: Total MBtu</display_name>
      <short_name>Fuel Use: Electricity: Total MBtu</short_name>
      <type>Double</type>
      <model_dependent>false</model_dependent>
    </output>
    <output>
      <name>Fuel Use: Natural Gas: Total MBtu</name>
      <display_name>Fuel Use: Natural Gas: Total MBtu</display_name>
      <short_name>Fuel Use: Natural Gas: Total MBtu</short_name>
      <type>Double</type>
      <model_dependent>false</model_dependent>
    </output>
    <output>
      <name>Fuel Use: Fuel Oil: Total MBtu</name>
      <display_name>Fuel Use: Fuel Oil: Total MBtu</display_name>
      <short_name>Fuel Use: Fuel Oil: Total MBtu</short_name>
      <type>Double</type>
      <model_dependent>false</model_dependent>
    </output>
    <output>
      <name>Fuel Use: Propane: Total MBtu</name>
      <display_name>Fuel Use: Propane: Total MBtu</display_name>
      <short_name>Fuel Use: Propane: Total MBtu</short_name>
      <type>Double</type>
      <model_dependent>false</model_dependent>
    </output>
    <output>
      <name>Fuel Use: Wood Cord: Total MBtu</name>
      <display_name>Fuel Use: Wood Cord: Total MBtu</display_name>
      <short_name>Fuel Use: Wood Cord: Total MBtu</short_name>
      <type>Double</type>
      <model_dependent>false</model_dependent>
    </output>
    <output>
      <name>Fuel Use: Wood Pellets: Total MBtu</name>
      <display_name>Fuel Use: Wood Pellets: Total MBtu</display_name>
      <short_name>Fuel Use: Wood Pellets: Total MBtu</short_name>
      <type>Double</type>
      <model_dependent>false</model_dependent>
    </output>
    <output>
      <name>Fuel Use: Coal: Total MBtu</name>
      <display_name>Fuel Use: Coal: Total MBtu</display_name>
      <short_name>Fuel Use: Coal: Total MBtu</short_name>
      <type>Double</type>
      <model_dependent>false</model_dependent>
    </output>
    <output>
      <name>End Use: Electricity: Heating MBtu</name>
      <display_name>End Use: Electricity: Heating MBtu</display_name>
      <short_name>End Use: Electricity: Heating MBtu</short_name>
      <type>Double</type>
      <model_dependent>false</model_dependent>
    </output>
    <output>
      <name>End Use: Electricity: Heating Fans/Pumps MBtu</name>
      <display_name>End Use: Electricity: Heating Fans/Pumps MBtu</display_name>
      <short_name>End Use: Electricity: Heating Fans/Pumps MBtu</short_name>
      <type>Double</type>
      <model_dependent>false</model_dependent>
    </output>
    <output>
      <name>End Use: Electricity: Cooling MBtu</name>
      <display_name>End Use: Electricity: Cooling MBtu</display_name>
      <short_name>End Use: Electricity: Cooling MBtu</short_name>
      <type>Double</type>
      <model_dependent>false</model_dependent>
    </output>
    <output>
      <name>End Use: Electricity: Cooling Fans/Pumps MBtu</name>
      <display_name>End Use: Electricity: Cooling Fans/Pumps MBtu</display_name>
      <short_name>End Use: Electricity: Cooling Fans/Pumps MBtu</short_name>
      <type>Double</type>
      <model_dependent>false</model_dependent>
    </output>
    <output>
      <name>End Use: Electricity: Hot Water MBtu</name>
      <display_name>End Use: Electricity: Hot Water MBtu</display_name>
      <short_name>End Use: Electricity: Hot Water MBtu</short_name>
      <type>Double</type>
      <model_dependent>false</model_dependent>
    </output>
    <output>
      <name>End Use: Electricity: Hot Water Recirc Pump MBtu</name>
      <display_name>End Use: Electricity: Hot Water Recirc Pump MBtu</display_name>
      <short_name>End Use: Electricity: Hot Water Recirc Pump MBtu</short_name>
      <type>Double</type>
      <model_dependent>false</model_dependent>
    </output>
    <output>
      <name>End Use: Electricity: Hot Water Solar Thermal Pump MBtu</name>
      <display_name>End Use: Electricity: Hot Water Solar Thermal Pump MBtu</display_name>
      <short_name>End Use: Electricity: Hot Water Solar Thermal Pump MBtu</short_name>
      <type>Double</type>
      <model_dependent>false</model_dependent>
    </output>
    <output>
      <name>End Use: Electricity: Lighting Interior MBtu</name>
      <display_name>End Use: Electricity: Lighting Interior MBtu</display_name>
      <short_name>End Use: Electricity: Lighting Interior MBtu</short_name>
      <type>Double</type>
      <model_dependent>false</model_dependent>
    </output>
    <output>
      <name>End Use: Electricity: Lighting Garage MBtu</name>
      <display_name>End Use: Electricity: Lighting Garage MBtu</display_name>
      <short_name>End Use: Electricity: Lighting Garage MBtu</short_name>
      <type>Double</type>
      <model_dependent>false</model_dependent>
    </output>
    <output>
      <name>End Use: Electricity: Lighting Exterior MBtu</name>
      <display_name>End Use: Electricity: Lighting Exterior MBtu</display_name>
      <short_name>End Use: Electricity: Lighting Exterior MBtu</short_name>
      <type>Double</type>
      <model_dependent>false</model_dependent>
    </output>
    <output>
      <name>End Use: Electricity: Mech Vent MBtu</name>
      <display_name>End Use: Electricity: Mech Vent MBtu</display_name>
      <short_name>End Use: Electricity: Mech Vent MBtu</short_name>
      <type>Double</type>
      <model_dependent>false</model_dependent>
    </output>
    <output>
      <name>End Use: Electricity: Mech Vent Preheating MBtu</name>
      <display_name>End Use: Electricity: Mech Vent Preheating MBtu</display_name>
      <short_name>End Use: Electricity: Mech Vent Preheating MBtu</short_name>
      <type>Double</type>
      <model_dependent>false</model_dependent>
    </output>
    <output>
      <name>End Use: Electricity: Mech Vent Precooling MBtu</name>
      <display_name>End Use: Electricity: Mech Vent Precooling MBtu</display_name>
      <short_name>End Use: Electricity: Mech Vent Precooling MBtu</short_name>
      <type>Double</type>
      <model_dependent>false</model_dependent>
    </output>
    <output>
      <name>End Use: Electricity: Whole House Fan MBtu</name>
      <display_name>End Use: Electricity: Whole House Fan MBtu</display_name>
      <short_name>End Use: Electricity: Whole House Fan MBtu</short_name>
      <type>Double</type>
      <model_dependent>false</model_dependent>
    </output>
    <output>
      <name>End Use: Electricity: Refrigerator MBtu</name>
      <display_name>End Use: Electricity: Refrigerator MBtu</display_name>
      <short_name>End Use: Electricity: Refrigerator MBtu</short_name>
      <type>Double</type>
      <model_dependent>false</model_dependent>
    </output>
    <output>
      <name>End Use: Electricity: Freezer MBtu</name>
      <display_name>End Use: Electricity: Freezer MBtu</display_name>
      <short_name>End Use: Electricity: Freezer MBtu</short_name>
      <type>Double</type>
      <model_dependent>false</model_dependent>
    </output>
    <output>
      <name>End Use: Electricity: Dehumidifier MBtu</name>
      <display_name>End Use: Electricity: Dehumidifier MBtu</display_name>
      <short_name>End Use: Electricity: Dehumidifier MBtu</short_name>
      <type>Double</type>
      <model_dependent>false</model_dependent>
    </output>
    <output>
      <name>End Use: Electricity: Dishwasher MBtu</name>
      <display_name>End Use: Electricity: Dishwasher MBtu</display_name>
      <short_name>End Use: Electricity: Dishwasher MBtu</short_name>
      <type>Double</type>
      <model_dependent>false</model_dependent>
    </output>
    <output>
      <name>End Use: Electricity: Clothes Washer MBtu</name>
      <display_name>End Use: Electricity: Clothes Washer MBtu</display_name>
      <short_name>End Use: Electricity: Clothes Washer MBtu</short_name>
      <type>Double</type>
      <model_dependent>false</model_dependent>
    </output>
    <output>
      <name>End Use: Electricity: Clothes Dryer MBtu</name>
      <display_name>End Use: Electricity: Clothes Dryer MBtu</display_name>
      <short_name>End Use: Electricity: Clothes Dryer MBtu</short_name>
      <type>Double</type>
      <model_dependent>false</model_dependent>
    </output>
    <output>
      <name>End Use: Electricity: Range/Oven MBtu</name>
      <display_name>End Use: Electricity: Range/Oven MBtu</display_name>
      <short_name>End Use: Electricity: Range/Oven MBtu</short_name>
      <type>Double</type>
      <model_dependent>false</model_dependent>
    </output>
    <output>
      <name>End Use: Electricity: Ceiling Fan MBtu</name>
      <display_name>End Use: Electricity: Ceiling Fan MBtu</display_name>
      <short_name>End Use: Electricity: Ceiling Fan MBtu</short_name>
      <type>Double</type>
      <model_dependent>false</model_dependent>
    </output>
    <output>
      <name>End Use: Electricity: Television MBtu</name>
      <display_name>End Use: Electricity: Television MBtu</display_name>
      <short_name>End Use: Electricity: Television MBtu</short_name>
      <type>Double</type>
      <model_dependent>false</model_dependent>
    </output>
    <output>
      <name>End Use: Electricity: Plug Loads MBtu</name>
      <display_name>End Use: Electricity: Plug Loads MBtu</display_name>
      <short_name>End Use: Electricity: Plug Loads MBtu</short_name>
      <type>Double</type>
      <model_dependent>false</model_dependent>
    </output>
    <output>
      <name>End Use: Electricity: Electric Vehicle Charging MBtu</name>
      <display_name>End Use: Electricity: Electric Vehicle Charging MBtu</display_name>
      <short_name>End Use: Electricity: Electric Vehicle Charging MBtu</short_name>
      <type>Double</type>
      <model_dependent>false</model_dependent>
    </output>
    <output>
      <name>End Use: Electricity: Well Pump MBtu</name>
      <display_name>End Use: Electricity: Well Pump MBtu</display_name>
      <short_name>End Use: Electricity: Well Pump MBtu</short_name>
      <type>Double</type>
      <model_dependent>false</model_dependent>
    </output>
    <output>
      <name>End Use: Electricity: Pool Heater MBtu</name>
      <display_name>End Use: Electricity: Pool Heater MBtu</display_name>
      <short_name>End Use: Electricity: Pool Heater MBtu</short_name>
      <type>Double</type>
      <model_dependent>false</model_dependent>
    </output>
    <output>
      <name>End Use: Electricity: Pool Pump MBtu</name>
      <display_name>End Use: Electricity: Pool Pump MBtu</display_name>
      <short_name>End Use: Electricity: Pool Pump MBtu</short_name>
      <type>Double</type>
      <model_dependent>false</model_dependent>
    </output>
    <output>
      <name>End Use: Electricity: Hot Tub Heater MBtu</name>
      <display_name>End Use: Electricity: Hot Tub Heater MBtu</display_name>
      <short_name>End Use: Electricity: Hot Tub Heater MBtu</short_name>
      <type>Double</type>
      <model_dependent>false</model_dependent>
    </output>
    <output>
      <name>End Use: Electricity: Hot Tub Pump MBtu</name>
      <display_name>End Use: Electricity: Hot Tub Pump MBtu</display_name>
      <short_name>End Use: Electricity: Hot Tub Pump MBtu</short_name>
      <type>Double</type>
      <model_dependent>false</model_dependent>
    </output>
    <output>
      <name>End Use: Electricity: PV MBtu</name>
      <display_name>End Use: Electricity: PV MBtu</display_name>
      <short_name>End Use: Electricity: PV MBtu</short_name>
      <type>Double</type>
      <model_dependent>false</model_dependent>
    </output>
    <output>
      <name>End Use: Electricity: Generator MBtu</name>
      <display_name>End Use: Electricity: Generator MBtu</display_name>
      <short_name>End Use: Electricity: Generator MBtu</short_name>
      <type>Double</type>
      <model_dependent>false</model_dependent>
    </output>
    <output>
      <name>End Use: Natural Gas: Heating MBtu</name>
      <display_name>End Use: Natural Gas: Heating MBtu</display_name>
      <short_name>End Use: Natural Gas: Heating MBtu</short_name>
      <type>Double</type>
      <model_dependent>false</model_dependent>
    </output>
    <output>
      <name>End Use: Natural Gas: Hot Water MBtu</name>
      <display_name>End Use: Natural Gas: Hot Water MBtu</display_name>
      <short_name>End Use: Natural Gas: Hot Water MBtu</short_name>
      <type>Double</type>
      <model_dependent>false</model_dependent>
    </output>
    <output>
      <name>End Use: Natural Gas: Clothes Dryer MBtu</name>
      <display_name>End Use: Natural Gas: Clothes Dryer MBtu</display_name>
      <short_name>End Use: Natural Gas: Clothes Dryer MBtu</short_name>
      <type>Double</type>
      <model_dependent>false</model_dependent>
    </output>
    <output>
      <name>End Use: Natural Gas: Range/Oven MBtu</name>
      <display_name>End Use: Natural Gas: Range/Oven MBtu</display_name>
      <short_name>End Use: Natural Gas: Range/Oven MBtu</short_name>
      <type>Double</type>
      <model_dependent>false</model_dependent>
    </output>
    <output>
      <name>End Use: Natural Gas: Mech Vent Preheating MBtu</name>
      <display_name>End Use: Natural Gas: Mech Vent Preheating MBtu</display_name>
      <short_name>End Use: Natural Gas: Mech Vent Preheating MBtu</short_name>
      <type>Double</type>
      <model_dependent>false</model_dependent>
    </output>
    <output>
      <name>End Use: Natural Gas: Pool Heater MBtu</name>
      <display_name>End Use: Natural Gas: Pool Heater MBtu</display_name>
      <short_name>End Use: Natural Gas: Pool Heater MBtu</short_name>
      <type>Double</type>
      <model_dependent>false</model_dependent>
    </output>
    <output>
      <name>End Use: Natural Gas: Hot Tub Heater MBtu</name>
      <display_name>End Use: Natural Gas: Hot Tub Heater MBtu</display_name>
      <short_name>End Use: Natural Gas: Hot Tub Heater MBtu</short_name>
      <type>Double</type>
      <model_dependent>false</model_dependent>
    </output>
    <output>
      <name>End Use: Natural Gas: Grill MBtu</name>
      <display_name>End Use: Natural Gas: Grill MBtu</display_name>
      <short_name>End Use: Natural Gas: Grill MBtu</short_name>
      <type>Double</type>
      <model_dependent>false</model_dependent>
    </output>
    <output>
      <name>End Use: Natural Gas: Lighting MBtu</name>
      <display_name>End Use: Natural Gas: Lighting MBtu</display_name>
      <short_name>End Use: Natural Gas: Lighting MBtu</short_name>
      <type>Double</type>
      <model_dependent>false</model_dependent>
    </output>
    <output>
      <name>End Use: Natural Gas: Fireplace MBtu</name>
      <display_name>End Use: Natural Gas: Fireplace MBtu</display_name>
      <short_name>End Use: Natural Gas: Fireplace MBtu</short_name>
      <type>Double</type>
      <model_dependent>false</model_dependent>
    </output>
    <output>
      <name>End Use: Natural Gas: Generator MBtu</name>
      <display_name>End Use: Natural Gas: Generator MBtu</display_name>
      <short_name>End Use: Natural Gas: Generator MBtu</short_name>
      <type>Double</type>
      <model_dependent>false</model_dependent>
    </output>
    <output>
      <name>End Use: Fuel Oil: Heating MBtu</name>
      <display_name>End Use: Fuel Oil: Heating MBtu</display_name>
      <short_name>End Use: Fuel Oil: Heating MBtu</short_name>
      <type>Double</type>
      <model_dependent>false</model_dependent>
    </output>
    <output>
      <name>End Use: Fuel Oil: Hot Water MBtu</name>
      <display_name>End Use: Fuel Oil: Hot Water MBtu</display_name>
      <short_name>End Use: Fuel Oil: Hot Water MBtu</short_name>
      <type>Double</type>
      <model_dependent>false</model_dependent>
    </output>
    <output>
      <name>End Use: Fuel Oil: Clothes Dryer MBtu</name>
      <display_name>End Use: Fuel Oil: Clothes Dryer MBtu</display_name>
      <short_name>End Use: Fuel Oil: Clothes Dryer MBtu</short_name>
      <type>Double</type>
      <model_dependent>false</model_dependent>
    </output>
    <output>
      <name>End Use: Fuel Oil: Range/Oven MBtu</name>
      <display_name>End Use: Fuel Oil: Range/Oven MBtu</display_name>
      <short_name>End Use: Fuel Oil: Range/Oven MBtu</short_name>
      <type>Double</type>
      <model_dependent>false</model_dependent>
    </output>
    <output>
      <name>End Use: Fuel Oil: Mech Vent Preheating MBtu</name>
      <display_name>End Use: Fuel Oil: Mech Vent Preheating MBtu</display_name>
      <short_name>End Use: Fuel Oil: Mech Vent Preheating MBtu</short_name>
      <type>Double</type>
      <model_dependent>false</model_dependent>
    </output>
    <output>
      <name>End Use: Fuel Oil: Grill MBtu</name>
      <display_name>End Use: Fuel Oil: Grill MBtu</display_name>
      <short_name>End Use: Fuel Oil: Grill MBtu</short_name>
      <type>Double</type>
      <model_dependent>false</model_dependent>
    </output>
    <output>
      <name>End Use: Fuel Oil: Lighting MBtu</name>
      <display_name>End Use: Fuel Oil: Lighting MBtu</display_name>
      <short_name>End Use: Fuel Oil: Lighting MBtu</short_name>
      <type>Double</type>
      <model_dependent>false</model_dependent>
    </output>
    <output>
      <name>End Use: Fuel Oil: Fireplace MBtu</name>
      <display_name>End Use: Fuel Oil: Fireplace MBtu</display_name>
      <short_name>End Use: Fuel Oil: Fireplace MBtu</short_name>
      <type>Double</type>
      <model_dependent>false</model_dependent>
    </output>
    <output>
      <name>End Use: Propane: Heating MBtu</name>
      <display_name>End Use: Propane: Heating MBtu</display_name>
      <short_name>End Use: Propane: Heating MBtu</short_name>
      <type>Double</type>
      <model_dependent>false</model_dependent>
    </output>
    <output>
      <name>End Use: Propane: Hot Water MBtu</name>
      <display_name>End Use: Propane: Hot Water MBtu</display_name>
      <short_name>End Use: Propane: Hot Water MBtu</short_name>
      <type>Double</type>
      <model_dependent>false</model_dependent>
    </output>
    <output>
      <name>End Use: Propane: Clothes Dryer MBtu</name>
      <display_name>End Use: Propane: Clothes Dryer MBtu</display_name>
      <short_name>End Use: Propane: Clothes Dryer MBtu</short_name>
      <type>Double</type>
      <model_dependent>false</model_dependent>
    </output>
    <output>
      <name>End Use: Propane: Range/Oven MBtu</name>
      <display_name>End Use: Propane: Range/Oven MBtu</display_name>
      <short_name>End Use: Propane: Range/Oven MBtu</short_name>
      <type>Double</type>
      <model_dependent>false</model_dependent>
    </output>
    <output>
      <name>End Use: Propane: Mech Vent Preheating MBtu</name>
      <display_name>End Use: Propane: Mech Vent Preheating MBtu</display_name>
      <short_name>End Use: Propane: Mech Vent Preheating MBtu</short_name>
      <type>Double</type>
      <model_dependent>false</model_dependent>
    </output>
    <output>
      <name>End Use: Propane: Grill MBtu</name>
      <display_name>End Use: Propane: Grill MBtu</display_name>
      <short_name>End Use: Propane: Grill MBtu</short_name>
      <type>Double</type>
      <model_dependent>false</model_dependent>
    </output>
    <output>
      <name>End Use: Propane: Lighting MBtu</name>
      <display_name>End Use: Propane: Lighting MBtu</display_name>
      <short_name>End Use: Propane: Lighting MBtu</short_name>
      <type>Double</type>
      <model_dependent>false</model_dependent>
    </output>
    <output>
      <name>End Use: Propane: Fireplace MBtu</name>
      <display_name>End Use: Propane: Fireplace MBtu</display_name>
      <short_name>End Use: Propane: Fireplace MBtu</short_name>
      <type>Double</type>
      <model_dependent>false</model_dependent>
    </output>
    <output>
      <name>End Use: Propane: Generator MBtu</name>
      <display_name>End Use: Propane: Generator MBtu</display_name>
      <short_name>End Use: Propane: Generator MBtu</short_name>
      <type>Double</type>
      <model_dependent>false</model_dependent>
    </output>
    <output>
      <name>End Use: Wood Cord: Heating MBtu</name>
      <display_name>End Use: Wood Cord: Heating MBtu</display_name>
      <short_name>End Use: Wood Cord: Heating MBtu</short_name>
      <type>Double</type>
      <model_dependent>false</model_dependent>
    </output>
    <output>
      <name>End Use: Wood Cord: Hot Water MBtu</name>
      <display_name>End Use: Wood Cord: Hot Water MBtu</display_name>
      <short_name>End Use: Wood Cord: Hot Water MBtu</short_name>
      <type>Double</type>
      <model_dependent>false</model_dependent>
    </output>
    <output>
      <name>End Use: Wood Cord: Clothes Dryer MBtu</name>
      <display_name>End Use: Wood Cord: Clothes Dryer MBtu</display_name>
      <short_name>End Use: Wood Cord: Clothes Dryer MBtu</short_name>
      <type>Double</type>
      <model_dependent>false</model_dependent>
    </output>
    <output>
      <name>End Use: Wood Cord: Range/Oven MBtu</name>
      <display_name>End Use: Wood Cord: Range/Oven MBtu</display_name>
      <short_name>End Use: Wood Cord: Range/Oven MBtu</short_name>
      <type>Double</type>
      <model_dependent>false</model_dependent>
    </output>
    <output>
      <name>End Use: Wood Cord: Mech Vent Preheating MBtu</name>
      <display_name>End Use: Wood Cord: Mech Vent Preheating MBtu</display_name>
      <short_name>End Use: Wood Cord: Mech Vent Preheating MBtu</short_name>
      <type>Double</type>
      <model_dependent>false</model_dependent>
    </output>
    <output>
      <name>End Use: Wood Cord: Grill MBtu</name>
      <display_name>End Use: Wood Cord: Grill MBtu</display_name>
      <short_name>End Use: Wood Cord: Grill MBtu</short_name>
      <type>Double</type>
      <model_dependent>false</model_dependent>
    </output>
    <output>
      <name>End Use: Wood Cord: Lighting MBtu</name>
      <display_name>End Use: Wood Cord: Lighting MBtu</display_name>
      <short_name>End Use: Wood Cord: Lighting MBtu</short_name>
      <type>Double</type>
      <model_dependent>false</model_dependent>
    </output>
    <output>
      <name>End Use: Wood Cord: Fireplace MBtu</name>
      <display_name>End Use: Wood Cord: Fireplace MBtu</display_name>
      <short_name>End Use: Wood Cord: Fireplace MBtu</short_name>
      <type>Double</type>
      <model_dependent>false</model_dependent>
    </output>
    <output>
      <name>End Use: Wood Pellets: Heating MBtu</name>
      <display_name>End Use: Wood Pellets: Heating MBtu</display_name>
      <short_name>End Use: Wood Pellets: Heating MBtu</short_name>
      <type>Double</type>
      <model_dependent>false</model_dependent>
    </output>
    <output>
      <name>End Use: Wood Pellets: Hot Water MBtu</name>
      <display_name>End Use: Wood Pellets: Hot Water MBtu</display_name>
      <short_name>End Use: Wood Pellets: Hot Water MBtu</short_name>
      <type>Double</type>
      <model_dependent>false</model_dependent>
    </output>
    <output>
      <name>End Use: Wood Pellets: Clothes Dryer MBtu</name>
      <display_name>End Use: Wood Pellets: Clothes Dryer MBtu</display_name>
      <short_name>End Use: Wood Pellets: Clothes Dryer MBtu</short_name>
      <type>Double</type>
      <model_dependent>false</model_dependent>
    </output>
    <output>
      <name>End Use: Wood Pellets: Range/Oven MBtu</name>
      <display_name>End Use: Wood Pellets: Range/Oven MBtu</display_name>
      <short_name>End Use: Wood Pellets: Range/Oven MBtu</short_name>
      <type>Double</type>
      <model_dependent>false</model_dependent>
    </output>
    <output>
      <name>End Use: Wood Pellets: Mech Vent Preheating MBtu</name>
      <display_name>End Use: Wood Pellets: Mech Vent Preheating MBtu</display_name>
      <short_name>End Use: Wood Pellets: Mech Vent Preheating MBtu</short_name>
      <type>Double</type>
      <model_dependent>false</model_dependent>
    </output>
    <output>
      <name>End Use: Wood Pellets: Grill MBtu</name>
      <display_name>End Use: Wood Pellets: Grill MBtu</display_name>
      <short_name>End Use: Wood Pellets: Grill MBtu</short_name>
      <type>Double</type>
      <model_dependent>false</model_dependent>
    </output>
    <output>
      <name>End Use: Wood Pellets: Lighting MBtu</name>
      <display_name>End Use: Wood Pellets: Lighting MBtu</display_name>
      <short_name>End Use: Wood Pellets: Lighting MBtu</short_name>
      <type>Double</type>
      <model_dependent>false</model_dependent>
    </output>
    <output>
      <name>End Use: Wood Pellets: Fireplace MBtu</name>
      <display_name>End Use: Wood Pellets: Fireplace MBtu</display_name>
      <short_name>End Use: Wood Pellets: Fireplace MBtu</short_name>
      <type>Double</type>
      <model_dependent>false</model_dependent>
    </output>
    <output>
      <name>End Use: Coal: Heating MBtu</name>
      <display_name>End Use: Coal: Heating MBtu</display_name>
      <short_name>End Use: Coal: Heating MBtu</short_name>
      <type>Double</type>
      <model_dependent>false</model_dependent>
    </output>
    <output>
      <name>End Use: Coal: Hot Water MBtu</name>
      <display_name>End Use: Coal: Hot Water MBtu</display_name>
      <short_name>End Use: Coal: Hot Water MBtu</short_name>
      <type>Double</type>
      <model_dependent>false</model_dependent>
    </output>
    <output>
      <name>End Use: Coal: Clothes Dryer MBtu</name>
      <display_name>End Use: Coal: Clothes Dryer MBtu</display_name>
      <short_name>End Use: Coal: Clothes Dryer MBtu</short_name>
      <type>Double</type>
      <model_dependent>false</model_dependent>
    </output>
    <output>
      <name>End Use: Coal: Range/Oven MBtu</name>
      <display_name>End Use: Coal: Range/Oven MBtu</display_name>
      <short_name>End Use: Coal: Range/Oven MBtu</short_name>
      <type>Double</type>
      <model_dependent>false</model_dependent>
    </output>
    <output>
      <name>End Use: Coal: Mech Vent Preheating MBtu</name>
      <display_name>End Use: Coal: Mech Vent Preheating MBtu</display_name>
      <short_name>End Use: Coal: Mech Vent Preheating MBtu</short_name>
      <type>Double</type>
      <model_dependent>false</model_dependent>
    </output>
    <output>
      <name>End Use: Coal: Grill MBtu</name>
      <display_name>End Use: Coal: Grill MBtu</display_name>
      <short_name>End Use: Coal: Grill MBtu</short_name>
      <type>Double</type>
      <model_dependent>false</model_dependent>
    </output>
    <output>
      <name>End Use: Coal: Lighting MBtu</name>
      <display_name>End Use: Coal: Lighting MBtu</display_name>
      <short_name>End Use: Coal: Lighting MBtu</short_name>
      <type>Double</type>
      <model_dependent>false</model_dependent>
    </output>
    <output>
      <name>End Use: Coal: Fireplace MBtu</name>
      <display_name>End Use: Coal: Fireplace MBtu</display_name>
      <short_name>End Use: Coal: Fireplace MBtu</short_name>
      <type>Double</type>
      <model_dependent>false</model_dependent>
    </output>
  </outputs>
  <provenances />
  <tags>
    <tag>Reporting.QAQC</tag>
  </tags>
  <attributes>
    <attribute>
      <name>Measure Type</name>
      <value>ReportingMeasure</value>
      <datatype>string</datatype>
    </attribute>
    <attribute>
      <name>Intended Software Tool</name>
      <value>OpenStudio Application</value>
      <datatype>string</datatype>
    </attribute>
    <attribute>
      <name>Intended Software Tool</name>
      <value>Parametric Analysis Tool</value>
      <datatype>string</datatype>
    </attribute>
  </attributes>
  <files>
    <file>
      <filename>constants.rb</filename>
      <filetype>rb</filetype>
      <usage_type>resource</usage_type>
      <checksum>4E3EAA6F</checksum>
    </file>
    <file>
      <filename>output_report_test.rb</filename>
      <filetype>rb</filetype>
      <usage_type>test</usage_type>
      <checksum>61F4ADAC</checksum>
    </file>
    <file>
      <version>
        <software_program>OpenStudio</software_program>
        <identifier>2.9.1</identifier>
        <min_compatible>2.9.1</min_compatible>
      </version>
      <filename>measure.rb</filename>
      <filetype>rb</filetype>
      <usage_type>script</usage_type>
<<<<<<< HEAD
      <checksum>61FDF224</checksum>
=======
      <checksum>A8CD702E</checksum>
    </file>
    <file>
      <filename>output_report_test.rb</filename>
      <filetype>rb</filetype>
      <usage_type>test</usage_type>
      <checksum>DD3EE27E</checksum>
>>>>>>> dd1015e6
    </file>
  </files>
</measure><|MERGE_RESOLUTION|>--- conflicted
+++ resolved
@@ -3,13 +3,8 @@
   <schema_version>3.0</schema_version>
   <name>simulation_output_report</name>
   <uid>df9d170c-c21a-4130-866d-0d46b06073fd</uid>
-<<<<<<< HEAD
-  <version_id>23876b78-d65f-4610-a0d0-247905f3ae86</version_id>
-  <version_modified>20210331T205719Z</version_modified>
-=======
-  <version_id>6d1c7d82-d7c9-4e8c-8bc1-f236ba5c5f38</version_id>
-  <version_modified>20210412T222722Z</version_modified>
->>>>>>> dd1015e6
+  <version_id>a88ea30f-2618-42f3-b614-682afb79a0ff</version_id>
+  <version_modified>20210419T142207Z</version_modified>
   <xml_checksum>9BF1E6AC</xml_checksum>
   <class_name>SimulationOutputReport</class_name>
   <display_name>HPXML Simulation Output Report</display_name>
@@ -909,7 +904,7 @@
       <filename>output_report_test.rb</filename>
       <filetype>rb</filetype>
       <usage_type>test</usage_type>
-      <checksum>61F4ADAC</checksum>
+      <checksum>DD3EE27E</checksum>
     </file>
     <file>
       <version>
@@ -920,17 +915,7 @@
       <filename>measure.rb</filename>
       <filetype>rb</filetype>
       <usage_type>script</usage_type>
-<<<<<<< HEAD
       <checksum>61FDF224</checksum>
-=======
-      <checksum>A8CD702E</checksum>
-    </file>
-    <file>
-      <filename>output_report_test.rb</filename>
-      <filetype>rb</filetype>
-      <usage_type>test</usage_type>
-      <checksum>DD3EE27E</checksum>
->>>>>>> dd1015e6
     </file>
   </files>
 </measure>