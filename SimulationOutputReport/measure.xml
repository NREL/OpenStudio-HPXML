--- conflicted
+++ resolved
@@ -3,13 +3,8 @@
   <schema_version>3.0</schema_version>
   <name>simulation_output_report</name>
   <uid>df9d170c-c21a-4130-866d-0d46b06073fd</uid>
-<<<<<<< HEAD
-  <version_id>86de6d63-f433-4b24-a791-db076329e239</version_id>
-  <version_modified>20210512T145638Z</version_modified>
-=======
-  <version_id>fc190084-9406-44f9-80c1-6b60bb52f452</version_id>
-  <version_modified>20210520T231524Z</version_modified>
->>>>>>> 6781ab87
+  <version_id>61906d70-d4a9-41d3-a4ff-81389082827a</version_id>
+  <version_modified>20210521T230529Z</version_modified>
   <xml_checksum>9BF1E6AC</xml_checksum>
   <class_name>SimulationOutputReport</class_name>
   <display_name>HPXML Simulation Output Report</display_name>
@@ -948,11 +943,7 @@
       <filename>measure.rb</filename>
       <filetype>rb</filetype>
       <usage_type>script</usage_type>
-<<<<<<< HEAD
-      <checksum>417725F8</checksum>
-=======
-      <checksum>02FF3536</checksum>
->>>>>>> 6781ab87
+      <checksum>B538496A</checksum>
     </file>
   </files>
 </measure>