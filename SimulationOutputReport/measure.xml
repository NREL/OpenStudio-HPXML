<?xml version="1.0"?>
<measure>
  <schema_version>3.0</schema_version>
  <name>simulation_output_report</name>
  <uid>df9d170c-c21a-4130-866d-0d46b06073fd</uid>
<<<<<<< HEAD
  <version_id>70b45166-db9e-411e-961d-86a41e0b0e4d</version_id>
  <version_modified>20210128T023403Z</version_modified>
=======
  <version_id>96dbe7b7-ca46-4070-9f9c-7c4ac99ab410</version_id>
  <version_modified>20210202T022101Z</version_modified>
>>>>>>> 2ef5ee38
  <xml_checksum>9BF1E6AC</xml_checksum>
  <class_name>SimulationOutputReport</class_name>
  <display_name>HPXML Simulation Output Report</display_name>
  <description>Reports simulation outputs for residential HPXML-based models.</description>
  <modeler_description>Processes EnergyPlus simulation outputs in order to generate an annual output file and an optional timeseries output file.</modeler_description>
  <arguments>
    <argument>
      <name>output_format</name>
      <display_name>Output Format</display_name>
      <description>The file format of the annual (and timeseries, if requested) outputs.</description>
      <type>Choice</type>
      <units></units>
      <required>false</required>
      <model_dependent>false</model_dependent>
      <default_value>csv</default_value>
      <choices>
        <choice>
          <value>csv</value>
          <display_name>csv</display_name>
        </choice>
        <choice>
          <value>json</value>
          <display_name>json</display_name>
        </choice>
      </choices>
      <min_value></min_value>
      <max_value></max_value>
    </argument>
    <argument>
      <name>timeseries_frequency</name>
      <display_name>Timeseries Reporting Frequency</display_name>
      <description>The frequency at which to report timeseries output data. Using 'none' will disable timeseries outputs.</description>
      <type>Choice</type>
      <units></units>
      <required>true</required>
      <model_dependent>false</model_dependent>
      <default_value>none</default_value>
      <choices>
        <choice>
          <value>none</value>
          <display_name>none</display_name>
        </choice>
        <choice>
          <value>timestep</value>
          <display_name>timestep</display_name>
        </choice>
        <choice>
          <value>hourly</value>
          <display_name>hourly</display_name>
        </choice>
        <choice>
          <value>daily</value>
          <display_name>daily</display_name>
        </choice>
        <choice>
          <value>monthly</value>
          <display_name>monthly</display_name>
        </choice>
      </choices>
      <min_value></min_value>
      <max_value></max_value>
    </argument>
    <argument>
      <name>include_timeseries_fuel_consumptions</name>
      <display_name>Generate Timeseries Output: Fuel Consumptions</display_name>
      <description>Generates timeseries energy consumptions for each fuel type.</description>
      <type>Boolean</type>
      <units></units>
      <required>true</required>
      <model_dependent>false</model_dependent>
      <default_value>false</default_value>
      <choices>
        <choice>
          <value>true</value>
          <display_name>true</display_name>
        </choice>
        <choice>
          <value>false</value>
          <display_name>false</display_name>
        </choice>
      </choices>
      <min_value></min_value>
      <max_value></max_value>
    </argument>
    <argument>
      <name>include_timeseries_end_use_consumptions</name>
      <display_name>Generate Timeseries Output: End Use Consumptions</display_name>
      <description>Generates timeseries energy consumptions for each end use.</description>
      <type>Boolean</type>
      <units></units>
      <required>true</required>
      <model_dependent>false</model_dependent>
      <default_value>false</default_value>
      <choices>
        <choice>
          <value>true</value>
          <display_name>true</display_name>
        </choice>
        <choice>
          <value>false</value>
          <display_name>false</display_name>
        </choice>
      </choices>
      <min_value></min_value>
      <max_value></max_value>
    </argument>
    <argument>
      <name>include_timeseries_hot_water_uses</name>
      <display_name>Generate Timeseries Output: Hot Water Uses</display_name>
      <description>Generates timeseries hot water usages for each end use.</description>
      <type>Boolean</type>
      <units></units>
      <required>true</required>
      <model_dependent>false</model_dependent>
      <default_value>false</default_value>
      <choices>
        <choice>
          <value>true</value>
          <display_name>true</display_name>
        </choice>
        <choice>
          <value>false</value>
          <display_name>false</display_name>
        </choice>
      </choices>
      <min_value></min_value>
      <max_value></max_value>
    </argument>
    <argument>
      <name>include_timeseries_total_loads</name>
      <display_name>Generate Timeseries Output: Total Loads</display_name>
      <description>Generates timeseries heating/cooling loads.</description>
      <type>Boolean</type>
      <units></units>
      <required>true</required>
      <model_dependent>false</model_dependent>
      <default_value>false</default_value>
      <choices>
        <choice>
          <value>true</value>
          <display_name>true</display_name>
        </choice>
        <choice>
          <value>false</value>
          <display_name>false</display_name>
        </choice>
      </choices>
      <min_value></min_value>
      <max_value></max_value>
    </argument>
    <argument>
      <name>include_timeseries_component_loads</name>
      <display_name>Generate Timeseries Output: Component Loads</display_name>
      <description>Generates timeseries heating/cooling loads disaggregated by component type.</description>
      <type>Boolean</type>
      <units></units>
      <required>true</required>
      <model_dependent>false</model_dependent>
      <default_value>false</default_value>
      <choices>
        <choice>
          <value>true</value>
          <display_name>true</display_name>
        </choice>
        <choice>
          <value>false</value>
          <display_name>false</display_name>
        </choice>
      </choices>
      <min_value></min_value>
      <max_value></max_value>
    </argument>
    <argument>
      <name>include_timeseries_zone_temperatures</name>
      <display_name>Generate Timeseries Output: Zone Temperatures</display_name>
      <description>Generates timeseries temperatures for each thermal zone.</description>
      <type>Boolean</type>
      <units></units>
      <required>true</required>
      <model_dependent>false</model_dependent>
      <default_value>false</default_value>
      <choices>
        <choice>
          <value>true</value>
          <display_name>true</display_name>
        </choice>
        <choice>
          <value>false</value>
          <display_name>false</display_name>
        </choice>
      </choices>
      <min_value></min_value>
      <max_value></max_value>
    </argument>
    <argument>
      <name>include_timeseries_airflows</name>
      <display_name>Generate Timeseries Output: Airflows</display_name>
      <description>Generates timeseries airflows.</description>
      <type>Boolean</type>
      <units></units>
      <required>true</required>
      <model_dependent>false</model_dependent>
      <default_value>false</default_value>
      <choices>
        <choice>
          <value>true</value>
          <display_name>true</display_name>
        </choice>
        <choice>
          <value>false</value>
          <display_name>false</display_name>
        </choice>
      </choices>
      <min_value></min_value>
      <max_value></max_value>
    </argument>
    <argument>
      <name>include_timeseries_weather</name>
      <display_name>Generate Timeseries Output: Weather</display_name>
      <description>Generates timeseries weather data.</description>
      <type>Boolean</type>
      <units></units>
      <required>true</required>
      <model_dependent>false</model_dependent>
      <default_value>false</default_value>
      <choices>
        <choice>
          <value>true</value>
          <display_name>true</display_name>
        </choice>
        <choice>
          <value>false</value>
          <display_name>false</display_name>
        </choice>
      </choices>
      <min_value></min_value>
      <max_value></max_value>
    </argument>
  </arguments>
  <outputs>
    <output>
      <name>Electricity: Total MBtu</name>
      <display_name>Electricity: Total MBtu</display_name>
      <short_name>Electricity: Total MBtu</short_name>
      <description></description>
      <type>Double</type>
      <units></units>
      <model_dependent>false</model_dependent>
    </output>
    <output>
      <name>Natural Gas: Total MBtu</name>
      <display_name>Natural Gas: Total MBtu</display_name>
      <short_name>Natural Gas: Total MBtu</short_name>
      <description></description>
      <type>Double</type>
      <units></units>
      <model_dependent>false</model_dependent>
    </output>
    <output>
      <name>Fuel Oil: Total MBtu</name>
      <display_name>Fuel Oil: Total MBtu</display_name>
      <short_name>Fuel Oil: Total MBtu</short_name>
      <description></description>
      <type>Double</type>
      <units></units>
      <model_dependent>false</model_dependent>
    </output>
    <output>
      <name>Propane: Total MBtu</name>
      <display_name>Propane: Total MBtu</display_name>
      <short_name>Propane: Total MBtu</short_name>
      <description></description>
      <type>Double</type>
      <units></units>
      <model_dependent>false</model_dependent>
    </output>
    <output>
      <name>Wood Cord: Total MBtu</name>
      <display_name>Wood Cord: Total MBtu</display_name>
      <short_name>Wood Cord: Total MBtu</short_name>
      <description></description>
      <type>Double</type>
      <units></units>
      <model_dependent>false</model_dependent>
    </output>
    <output>
      <name>Wood Pellets: Total MBtu</name>
      <display_name>Wood Pellets: Total MBtu</display_name>
      <short_name>Wood Pellets: Total MBtu</short_name>
      <description></description>
      <type>Double</type>
      <units></units>
      <model_dependent>false</model_dependent>
    </output>
    <output>
      <name>Coal: Total MBtu</name>
      <display_name>Coal: Total MBtu</display_name>
      <short_name>Coal: Total MBtu</short_name>
      <description></description>
      <type>Double</type>
      <units></units>
      <model_dependent>false</model_dependent>
    </output>
    <output>
      <name>Electricity: Heating MBtu</name>
      <display_name>Electricity: Heating MBtu</display_name>
      <short_name>Electricity: Heating MBtu</short_name>
      <description></description>
      <type>Double</type>
      <units></units>
      <model_dependent>false</model_dependent>
    </output>
    <output>
      <name>Electricity: Heating Fans/Pumps MBtu</name>
      <display_name>Electricity: Heating Fans/Pumps MBtu</display_name>
      <short_name>Electricity: Heating Fans/Pumps MBtu</short_name>
      <description></description>
      <type>Double</type>
      <units></units>
      <model_dependent>false</model_dependent>
    </output>
    <output>
      <name>Electricity: Cooling MBtu</name>
      <display_name>Electricity: Cooling MBtu</display_name>
      <short_name>Electricity: Cooling MBtu</short_name>
      <description></description>
      <type>Double</type>
      <units></units>
      <model_dependent>false</model_dependent>
    </output>
    <output>
      <name>Electricity: Cooling Fans/Pumps MBtu</name>
      <display_name>Electricity: Cooling Fans/Pumps MBtu</display_name>
      <short_name>Electricity: Cooling Fans/Pumps MBtu</short_name>
      <description></description>
      <type>Double</type>
      <units></units>
      <model_dependent>false</model_dependent>
    </output>
    <output>
      <name>Electricity: Hot Water MBtu</name>
      <display_name>Electricity: Hot Water MBtu</display_name>
      <short_name>Electricity: Hot Water MBtu</short_name>
      <description></description>
      <type>Double</type>
      <units></units>
      <model_dependent>false</model_dependent>
    </output>
    <output>
      <name>Electricity: Hot Water Recirc Pump MBtu</name>
      <display_name>Electricity: Hot Water Recirc Pump MBtu</display_name>
      <short_name>Electricity: Hot Water Recirc Pump MBtu</short_name>
      <description></description>
      <type>Double</type>
      <units></units>
      <model_dependent>false</model_dependent>
    </output>
    <output>
      <name>Electricity: Hot Water Solar Thermal Pump MBtu</name>
      <display_name>Electricity: Hot Water Solar Thermal Pump MBtu</display_name>
      <short_name>Electricity: Hot Water Solar Thermal Pump MBtu</short_name>
      <description></description>
      <type>Double</type>
      <units></units>
      <model_dependent>false</model_dependent>
    </output>
    <output>
      <name>Electricity: Lighting Interior MBtu</name>
      <display_name>Electricity: Lighting Interior MBtu</display_name>
      <short_name>Electricity: Lighting Interior MBtu</short_name>
      <description></description>
      <type>Double</type>
      <units></units>
      <model_dependent>false</model_dependent>
    </output>
    <output>
      <name>Electricity: Lighting Garage MBtu</name>
      <display_name>Electricity: Lighting Garage MBtu</display_name>
      <short_name>Electricity: Lighting Garage MBtu</short_name>
      <description></description>
      <type>Double</type>
      <units></units>
      <model_dependent>false</model_dependent>
    </output>
    <output>
      <name>Electricity: Lighting Exterior MBtu</name>
      <display_name>Electricity: Lighting Exterior MBtu</display_name>
      <short_name>Electricity: Lighting Exterior MBtu</short_name>
      <description></description>
      <type>Double</type>
      <units></units>
      <model_dependent>false</model_dependent>
    </output>
    <output>
      <name>Electricity: Mech Vent MBtu</name>
      <display_name>Electricity: Mech Vent MBtu</display_name>
      <short_name>Electricity: Mech Vent MBtu</short_name>
      <description></description>
      <type>Double</type>
      <units></units>
      <model_dependent>false</model_dependent>
    </output>
    <output>
      <name>Electricity: Mech Vent Preheating MBtu</name>
      <display_name>Electricity: Mech Vent Preheating MBtu</display_name>
      <short_name>Electricity: Mech Vent Preheating MBtu</short_name>
      <description></description>
      <type>Double</type>
      <units></units>
      <model_dependent>false</model_dependent>
    </output>
    <output>
      <name>Electricity: Mech Vent Precooling MBtu</name>
      <display_name>Electricity: Mech Vent Precooling MBtu</display_name>
      <short_name>Electricity: Mech Vent Precooling MBtu</short_name>
      <description></description>
      <type>Double</type>
      <units></units>
      <model_dependent>false</model_dependent>
    </output>
    <output>
      <name>Electricity: Whole House Fan MBtu</name>
      <display_name>Electricity: Whole House Fan MBtu</display_name>
      <short_name>Electricity: Whole House Fan MBtu</short_name>
      <description></description>
      <type>Double</type>
      <units></units>
      <model_dependent>false</model_dependent>
    </output>
    <output>
      <name>Electricity: Refrigerator MBtu</name>
      <display_name>Electricity: Refrigerator MBtu</display_name>
      <short_name>Electricity: Refrigerator MBtu</short_name>
      <description></description>
      <type>Double</type>
      <units></units>
      <model_dependent>false</model_dependent>
    </output>
    <output>
      <name>Electricity: Freezer MBtu</name>
      <display_name>Electricity: Freezer MBtu</display_name>
      <short_name>Electricity: Freezer MBtu</short_name>
      <description></description>
      <type>Double</type>
      <units></units>
      <model_dependent>false</model_dependent>
    </output>
    <output>
      <name>Electricity: Dehumidifier MBtu</name>
      <display_name>Electricity: Dehumidifier MBtu</display_name>
      <short_name>Electricity: Dehumidifier MBtu</short_name>
      <description></description>
      <type>Double</type>
      <units></units>
      <model_dependent>false</model_dependent>
    </output>
    <output>
      <name>Electricity: Dishwasher MBtu</name>
      <display_name>Electricity: Dishwasher MBtu</display_name>
      <short_name>Electricity: Dishwasher MBtu</short_name>
      <description></description>
      <type>Double</type>
      <units></units>
      <model_dependent>false</model_dependent>
    </output>
    <output>
      <name>Electricity: Clothes Washer MBtu</name>
      <display_name>Electricity: Clothes Washer MBtu</display_name>
      <short_name>Electricity: Clothes Washer MBtu</short_name>
      <description></description>
      <type>Double</type>
      <units></units>
      <model_dependent>false</model_dependent>
    </output>
    <output>
      <name>Electricity: Clothes Dryer MBtu</name>
      <display_name>Electricity: Clothes Dryer MBtu</display_name>
      <short_name>Electricity: Clothes Dryer MBtu</short_name>
      <description></description>
      <type>Double</type>
      <units></units>
      <model_dependent>false</model_dependent>
    </output>
    <output>
      <name>Electricity: Range/Oven MBtu</name>
      <display_name>Electricity: Range/Oven MBtu</display_name>
      <short_name>Electricity: Range/Oven MBtu</short_name>
      <description></description>
      <type>Double</type>
      <units></units>
      <model_dependent>false</model_dependent>
    </output>
    <output>
      <name>Electricity: Ceiling Fan MBtu</name>
      <display_name>Electricity: Ceiling Fan MBtu</display_name>
      <short_name>Electricity: Ceiling Fan MBtu</short_name>
      <description></description>
      <type>Double</type>
      <units></units>
      <model_dependent>false</model_dependent>
    </output>
    <output>
      <name>Electricity: Television MBtu</name>
      <display_name>Electricity: Television MBtu</display_name>
      <short_name>Electricity: Television MBtu</short_name>
      <description></description>
      <type>Double</type>
      <units></units>
      <model_dependent>false</model_dependent>
    </output>
    <output>
      <name>Electricity: Plug Loads MBtu</name>
      <display_name>Electricity: Plug Loads MBtu</display_name>
      <short_name>Electricity: Plug Loads MBtu</short_name>
      <description></description>
      <type>Double</type>
      <units></units>
      <model_dependent>false</model_dependent>
    </output>
    <output>
      <name>Electricity: Electric Vehicle Charging MBtu</name>
      <display_name>Electricity: Electric Vehicle Charging MBtu</display_name>
      <short_name>Electricity: Electric Vehicle Charging MBtu</short_name>
      <description></description>
      <type>Double</type>
      <units></units>
      <model_dependent>false</model_dependent>
    </output>
    <output>
      <name>Electricity: Well Pump MBtu</name>
      <display_name>Electricity: Well Pump MBtu</display_name>
      <short_name>Electricity: Well Pump MBtu</short_name>
      <description></description>
      <type>Double</type>
      <units></units>
      <model_dependent>false</model_dependent>
    </output>
    <output>
      <name>Electricity: Pool Heater MBtu</name>
      <display_name>Electricity: Pool Heater MBtu</display_name>
      <short_name>Electricity: Pool Heater MBtu</short_name>
      <description></description>
      <type>Double</type>
      <units></units>
      <model_dependent>false</model_dependent>
    </output>
    <output>
      <name>Electricity: Pool Pump MBtu</name>
      <display_name>Electricity: Pool Pump MBtu</display_name>
      <short_name>Electricity: Pool Pump MBtu</short_name>
      <description></description>
      <type>Double</type>
      <units></units>
      <model_dependent>false</model_dependent>
    </output>
    <output>
      <name>Electricity: Hot Tub Heater MBtu</name>
      <display_name>Electricity: Hot Tub Heater MBtu</display_name>
      <short_name>Electricity: Hot Tub Heater MBtu</short_name>
      <description></description>
      <type>Double</type>
      <units></units>
      <model_dependent>false</model_dependent>
    </output>
    <output>
      <name>Electricity: Hot Tub Pump MBtu</name>
      <display_name>Electricity: Hot Tub Pump MBtu</display_name>
      <short_name>Electricity: Hot Tub Pump MBtu</short_name>
      <description></description>
      <type>Double</type>
      <units></units>
      <model_dependent>false</model_dependent>
    </output>
    <output>
      <name>Electricity: PV MBtu</name>
      <display_name>Electricity: PV MBtu</display_name>
      <short_name>Electricity: PV MBtu</short_name>
      <description></description>
      <type>Double</type>
      <units></units>
      <model_dependent>false</model_dependent>
    </output>
    <output>
      <name>Electricity: Generator MBtu</name>
      <display_name>Electricity: Generator MBtu</display_name>
      <short_name>Electricity: Generator MBtu</short_name>
      <description></description>
      <type>Double</type>
      <units></units>
      <model_dependent>false</model_dependent>
    </output>
    <output>
      <name>Natural Gas: Heating MBtu</name>
      <display_name>Natural Gas: Heating MBtu</display_name>
      <short_name>Natural Gas: Heating MBtu</short_name>
      <description></description>
      <type>Double</type>
      <units></units>
      <model_dependent>false</model_dependent>
    </output>
    <output>
      <name>Natural Gas: Hot Water MBtu</name>
      <display_name>Natural Gas: Hot Water MBtu</display_name>
      <short_name>Natural Gas: Hot Water MBtu</short_name>
      <description></description>
      <type>Double</type>
      <units></units>
      <model_dependent>false</model_dependent>
    </output>
    <output>
      <name>Natural Gas: Clothes Dryer MBtu</name>
      <display_name>Natural Gas: Clothes Dryer MBtu</display_name>
      <short_name>Natural Gas: Clothes Dryer MBtu</short_name>
      <description></description>
      <type>Double</type>
      <units></units>
      <model_dependent>false</model_dependent>
    </output>
    <output>
      <name>Natural Gas: Range/Oven MBtu</name>
      <display_name>Natural Gas: Range/Oven MBtu</display_name>
      <short_name>Natural Gas: Range/Oven MBtu</short_name>
      <description></description>
      <type>Double</type>
      <units></units>
      <model_dependent>false</model_dependent>
    </output>
    <output>
      <name>Natural Gas: Mech Vent Preheating MBtu</name>
      <display_name>Natural Gas: Mech Vent Preheating MBtu</display_name>
      <short_name>Natural Gas: Mech Vent Preheating MBtu</short_name>
      <description></description>
      <type>Double</type>
      <units></units>
      <model_dependent>false</model_dependent>
    </output>
    <output>
      <name>Natural Gas: Pool Heater MBtu</name>
      <display_name>Natural Gas: Pool Heater MBtu</display_name>
      <short_name>Natural Gas: Pool Heater MBtu</short_name>
      <description></description>
      <type>Double</type>
      <units></units>
      <model_dependent>false</model_dependent>
    </output>
    <output>
      <name>Natural Gas: Hot Tub Heater MBtu</name>
      <display_name>Natural Gas: Hot Tub Heater MBtu</display_name>
      <short_name>Natural Gas: Hot Tub Heater MBtu</short_name>
      <description></description>
      <type>Double</type>
      <units></units>
      <model_dependent>false</model_dependent>
    </output>
    <output>
      <name>Natural Gas: Grill MBtu</name>
      <display_name>Natural Gas: Grill MBtu</display_name>
      <short_name>Natural Gas: Grill MBtu</short_name>
      <description></description>
      <type>Double</type>
      <units></units>
      <model_dependent>false</model_dependent>
    </output>
    <output>
      <name>Natural Gas: Lighting MBtu</name>
      <display_name>Natural Gas: Lighting MBtu</display_name>
      <short_name>Natural Gas: Lighting MBtu</short_name>
      <description></description>
      <type>Double</type>
      <units></units>
      <model_dependent>false</model_dependent>
    </output>
    <output>
      <name>Natural Gas: Fireplace MBtu</name>
      <display_name>Natural Gas: Fireplace MBtu</display_name>
      <short_name>Natural Gas: Fireplace MBtu</short_name>
      <description></description>
      <type>Double</type>
      <units></units>
      <model_dependent>false</model_dependent>
    </output>
    <output>
      <name>Natural Gas: Generator MBtu</name>
      <display_name>Natural Gas: Generator MBtu</display_name>
      <short_name>Natural Gas: Generator MBtu</short_name>
      <description></description>
      <type>Double</type>
      <units></units>
      <model_dependent>false</model_dependent>
    </output>
    <output>
      <name>Fuel Oil: Heating MBtu</name>
      <display_name>Fuel Oil: Heating MBtu</display_name>
      <short_name>Fuel Oil: Heating MBtu</short_name>
      <description></description>
      <type>Double</type>
      <units></units>
      <model_dependent>false</model_dependent>
    </output>
    <output>
      <name>Fuel Oil: Hot Water MBtu</name>
      <display_name>Fuel Oil: Hot Water MBtu</display_name>
      <short_name>Fuel Oil: Hot Water MBtu</short_name>
      <description></description>
      <type>Double</type>
      <units></units>
      <model_dependent>false</model_dependent>
    </output>
    <output>
      <name>Fuel Oil: Clothes Dryer MBtu</name>
      <display_name>Fuel Oil: Clothes Dryer MBtu</display_name>
      <short_name>Fuel Oil: Clothes Dryer MBtu</short_name>
      <description></description>
      <type>Double</type>
      <units></units>
      <model_dependent>false</model_dependent>
    </output>
    <output>
      <name>Fuel Oil: Range/Oven MBtu</name>
      <display_name>Fuel Oil: Range/Oven MBtu</display_name>
      <short_name>Fuel Oil: Range/Oven MBtu</short_name>
      <description></description>
      <type>Double</type>
      <units></units>
      <model_dependent>false</model_dependent>
    </output>
    <output>
      <name>Fuel Oil: Mech Vent Preheating MBtu</name>
      <display_name>Fuel Oil: Mech Vent Preheating MBtu</display_name>
      <short_name>Fuel Oil: Mech Vent Preheating MBtu</short_name>
      <description></description>
      <type>Double</type>
      <units></units>
      <model_dependent>false</model_dependent>
    </output>
    <output>
      <name>Fuel Oil: Grill MBtu</name>
      <display_name>Fuel Oil: Grill MBtu</display_name>
      <short_name>Fuel Oil: Grill MBtu</short_name>
      <description></description>
      <type>Double</type>
      <units></units>
      <model_dependent>false</model_dependent>
    </output>
    <output>
      <name>Fuel Oil: Lighting MBtu</name>
      <display_name>Fuel Oil: Lighting MBtu</display_name>
      <short_name>Fuel Oil: Lighting MBtu</short_name>
      <description></description>
      <type>Double</type>
      <units></units>
      <model_dependent>false</model_dependent>
    </output>
    <output>
      <name>Fuel Oil: Fireplace MBtu</name>
      <display_name>Fuel Oil: Fireplace MBtu</display_name>
      <short_name>Fuel Oil: Fireplace MBtu</short_name>
      <description></description>
      <type>Double</type>
      <units></units>
      <model_dependent>false</model_dependent>
    </output>
    <output>
      <name>Propane: Heating MBtu</name>
      <display_name>Propane: Heating MBtu</display_name>
      <short_name>Propane: Heating MBtu</short_name>
      <description></description>
      <type>Double</type>
      <units></units>
      <model_dependent>false</model_dependent>
    </output>
    <output>
      <name>Propane: Hot Water MBtu</name>
      <display_name>Propane: Hot Water MBtu</display_name>
      <short_name>Propane: Hot Water MBtu</short_name>
      <description></description>
      <type>Double</type>
      <units></units>
      <model_dependent>false</model_dependent>
    </output>
    <output>
      <name>Propane: Clothes Dryer MBtu</name>
      <display_name>Propane: Clothes Dryer MBtu</display_name>
      <short_name>Propane: Clothes Dryer MBtu</short_name>
      <description></description>
      <type>Double</type>
      <units></units>
      <model_dependent>false</model_dependent>
    </output>
    <output>
      <name>Propane: Range/Oven MBtu</name>
      <display_name>Propane: Range/Oven MBtu</display_name>
      <short_name>Propane: Range/Oven MBtu</short_name>
      <description></description>
      <type>Double</type>
      <units></units>
      <model_dependent>false</model_dependent>
    </output>
    <output>
      <name>Propane: Mech Vent Preheating MBtu</name>
      <display_name>Propane: Mech Vent Preheating MBtu</display_name>
      <short_name>Propane: Mech Vent Preheating MBtu</short_name>
      <description></description>
      <type>Double</type>
      <units></units>
      <model_dependent>false</model_dependent>
    </output>
    <output>
      <name>Propane: Grill MBtu</name>
      <display_name>Propane: Grill MBtu</display_name>
      <short_name>Propane: Grill MBtu</short_name>
      <description></description>
      <type>Double</type>
      <units></units>
      <model_dependent>false</model_dependent>
    </output>
    <output>
      <name>Propane: Lighting MBtu</name>
      <display_name>Propane: Lighting MBtu</display_name>
      <short_name>Propane: Lighting MBtu</short_name>
      <description></description>
      <type>Double</type>
      <units></units>
      <model_dependent>false</model_dependent>
    </output>
    <output>
      <name>Propane: Fireplace MBtu</name>
      <display_name>Propane: Fireplace MBtu</display_name>
      <short_name>Propane: Fireplace MBtu</short_name>
      <description></description>
      <type>Double</type>
      <units></units>
      <model_dependent>false</model_dependent>
    </output>
    <output>
      <name>Propane: Generator MBtu</name>
      <display_name>Propane: Generator MBtu</display_name>
      <short_name>Propane: Generator MBtu</short_name>
      <description></description>
      <type>Double</type>
      <units></units>
      <model_dependent>false</model_dependent>
    </output>
    <output>
      <name>Wood Cord: Heating MBtu</name>
      <display_name>Wood Cord: Heating MBtu</display_name>
      <short_name>Wood Cord: Heating MBtu</short_name>
      <description></description>
      <type>Double</type>
      <units></units>
      <model_dependent>false</model_dependent>
    </output>
    <output>
      <name>Wood Cord: Hot Water MBtu</name>
      <display_name>Wood Cord: Hot Water MBtu</display_name>
      <short_name>Wood Cord: Hot Water MBtu</short_name>
      <description></description>
      <type>Double</type>
      <units></units>
      <model_dependent>false</model_dependent>
    </output>
    <output>
      <name>Wood Cord: Clothes Dryer MBtu</name>
      <display_name>Wood Cord: Clothes Dryer MBtu</display_name>
      <short_name>Wood Cord: Clothes Dryer MBtu</short_name>
      <description></description>
      <type>Double</type>
      <units></units>
      <model_dependent>false</model_dependent>
    </output>
    <output>
      <name>Wood Cord: Range/Oven MBtu</name>
      <display_name>Wood Cord: Range/Oven MBtu</display_name>
      <short_name>Wood Cord: Range/Oven MBtu</short_name>
      <description></description>
      <type>Double</type>
      <units></units>
      <model_dependent>false</model_dependent>
    </output>
    <output>
      <name>Wood Cord: Mech Vent Preheating MBtu</name>
      <display_name>Wood Cord: Mech Vent Preheating MBtu</display_name>
      <short_name>Wood Cord: Mech Vent Preheating MBtu</short_name>
      <description></description>
      <type>Double</type>
      <units></units>
      <model_dependent>false</model_dependent>
    </output>
    <output>
      <name>Wood Cord: Grill MBtu</name>
      <display_name>Wood Cord: Grill MBtu</display_name>
      <short_name>Wood Cord: Grill MBtu</short_name>
      <description></description>
      <type>Double</type>
      <units></units>
      <model_dependent>false</model_dependent>
    </output>
    <output>
      <name>Wood Cord: Lighting MBtu</name>
      <display_name>Wood Cord: Lighting MBtu</display_name>
      <short_name>Wood Cord: Lighting MBtu</short_name>
      <description></description>
      <type>Double</type>
      <units></units>
      <model_dependent>false</model_dependent>
    </output>
    <output>
      <name>Wood Cord: Fireplace MBtu</name>
      <display_name>Wood Cord: Fireplace MBtu</display_name>
      <short_name>Wood Cord: Fireplace MBtu</short_name>
      <description></description>
      <type>Double</type>
      <units></units>
      <model_dependent>false</model_dependent>
    </output>
    <output>
      <name>Wood Pellets: Heating MBtu</name>
      <display_name>Wood Pellets: Heating MBtu</display_name>
      <short_name>Wood Pellets: Heating MBtu</short_name>
      <description></description>
      <type>Double</type>
      <units></units>
      <model_dependent>false</model_dependent>
    </output>
    <output>
      <name>Wood Pellets: Hot Water MBtu</name>
      <display_name>Wood Pellets: Hot Water MBtu</display_name>
      <short_name>Wood Pellets: Hot Water MBtu</short_name>
      <description></description>
      <type>Double</type>
      <units></units>
      <model_dependent>false</model_dependent>
    </output>
    <output>
      <name>Wood Pellets: Clothes Dryer MBtu</name>
      <display_name>Wood Pellets: Clothes Dryer MBtu</display_name>
      <short_name>Wood Pellets: Clothes Dryer MBtu</short_name>
      <description></description>
      <type>Double</type>
      <units></units>
      <model_dependent>false</model_dependent>
    </output>
    <output>
      <name>Wood Pellets: Range/Oven MBtu</name>
      <display_name>Wood Pellets: Range/Oven MBtu</display_name>
      <short_name>Wood Pellets: Range/Oven MBtu</short_name>
      <description></description>
      <type>Double</type>
      <units></units>
      <model_dependent>false</model_dependent>
    </output>
    <output>
      <name>Wood Pellets: Mech Vent Preheating MBtu</name>
      <display_name>Wood Pellets: Mech Vent Preheating MBtu</display_name>
      <short_name>Wood Pellets: Mech Vent Preheating MBtu</short_name>
      <description></description>
      <type>Double</type>
      <units></units>
      <model_dependent>false</model_dependent>
    </output>
    <output>
      <name>Wood Pellets: Grill MBtu</name>
      <display_name>Wood Pellets: Grill MBtu</display_name>
      <short_name>Wood Pellets: Grill MBtu</short_name>
      <description></description>
      <type>Double</type>
      <units></units>
      <model_dependent>false</model_dependent>
    </output>
    <output>
      <name>Wood Pellets: Lighting MBtu</name>
      <display_name>Wood Pellets: Lighting MBtu</display_name>
      <short_name>Wood Pellets: Lighting MBtu</short_name>
      <description></description>
      <type>Double</type>
      <units></units>
      <model_dependent>false</model_dependent>
    </output>
    <output>
      <name>Wood Pellets: Fireplace MBtu</name>
      <display_name>Wood Pellets: Fireplace MBtu</display_name>
      <short_name>Wood Pellets: Fireplace MBtu</short_name>
      <description></description>
      <type>Double</type>
      <units></units>
      <model_dependent>false</model_dependent>
    </output>
    <output>
      <name>Coal: Heating MBtu</name>
      <display_name>Coal: Heating MBtu</display_name>
      <short_name>Coal: Heating MBtu</short_name>
      <description></description>
      <type>Double</type>
      <units></units>
      <model_dependent>false</model_dependent>
    </output>
    <output>
      <name>Coal: Hot Water MBtu</name>
      <display_name>Coal: Hot Water MBtu</display_name>
      <short_name>Coal: Hot Water MBtu</short_name>
      <description></description>
      <type>Double</type>
      <units></units>
      <model_dependent>false</model_dependent>
    </output>
    <output>
      <name>Coal: Clothes Dryer MBtu</name>
      <display_name>Coal: Clothes Dryer MBtu</display_name>
      <short_name>Coal: Clothes Dryer MBtu</short_name>
      <description></description>
      <type>Double</type>
      <units></units>
      <model_dependent>false</model_dependent>
    </output>
    <output>
      <name>Coal: Range/Oven MBtu</name>
      <display_name>Coal: Range/Oven MBtu</display_name>
      <short_name>Coal: Range/Oven MBtu</short_name>
      <description></description>
      <type>Double</type>
      <units></units>
      <model_dependent>false</model_dependent>
    </output>
    <output>
      <name>Coal: Mech Vent Preheating MBtu</name>
      <display_name>Coal: Mech Vent Preheating MBtu</display_name>
      <short_name>Coal: Mech Vent Preheating MBtu</short_name>
      <description></description>
      <type>Double</type>
      <units></units>
      <model_dependent>false</model_dependent>
    </output>
    <output>
      <name>Coal: Grill MBtu</name>
      <display_name>Coal: Grill MBtu</display_name>
      <short_name>Coal: Grill MBtu</short_name>
      <description></description>
      <type>Double</type>
      <units></units>
      <model_dependent>false</model_dependent>
    </output>
    <output>
      <name>Coal: Lighting MBtu</name>
      <display_name>Coal: Lighting MBtu</display_name>
      <short_name>Coal: Lighting MBtu</short_name>
      <description></description>
      <type>Double</type>
      <units></units>
      <model_dependent>false</model_dependent>
    </output>
    <output>
      <name>Coal: Fireplace MBtu</name>
      <display_name>Coal: Fireplace MBtu</display_name>
      <short_name>Coal: Fireplace MBtu</short_name>
      <description></description>
      <type>Double</type>
      <units></units>
      <model_dependent>false</model_dependent>
    </output>
  </outputs>
  <provenances />
  <tags>
    <tag>Reporting.QAQC</tag>
  </tags>
  <attributes>
    <attribute>
      <name>Measure Type</name>
      <value>ReportingMeasure</value>
      <datatype>string</datatype>
    </attribute>
    <attribute>
      <name>Intended Software Tool</name>
      <value>OpenStudio Application</value>
      <datatype>string</datatype>
    </attribute>
    <attribute>
      <name>Intended Software Tool</name>
      <value>Parametric Analysis Tool</value>
      <datatype>string</datatype>
    </attribute>
  </attributes>
  <files>
    <file>
      <filename>constants.rb</filename>
      <filetype>rb</filetype>
      <usage_type>resource</usage_type>
      <checksum>4E3EAA6F</checksum>
    </file>
    <file>
      <filename>output_report_test.rb</filename>
      <filetype>rb</filetype>
      <usage_type>test</usage_type>
      <checksum>4CF3D80C</checksum>
    </file>
    <file>
      <version>
        <software_program>OpenStudio</software_program>
        <identifier>2.9.1</identifier>
        <min_compatible>2.9.1</min_compatible>
      </version>
      <filename>measure.rb</filename>
      <filetype>rb</filetype>
      <usage_type>script</usage_type>
<<<<<<< HEAD
      <checksum>AE74DFBF</checksum>
=======
      <checksum>F34684AF</checksum>
>>>>>>> 2ef5ee38
    </file>
  </files>
</measure>
<error>uninitialized constant SimulationOutputReport::EPlus</error><|MERGE_RESOLUTION|>--- conflicted
+++ resolved
@@ -3,13 +3,8 @@
   <schema_version>3.0</schema_version>
   <name>simulation_output_report</name>
   <uid>df9d170c-c21a-4130-866d-0d46b06073fd</uid>
-<<<<<<< HEAD
-  <version_id>70b45166-db9e-411e-961d-86a41e0b0e4d</version_id>
-  <version_modified>20210128T023403Z</version_modified>
-=======
   <version_id>96dbe7b7-ca46-4070-9f9c-7c4ac99ab410</version_id>
   <version_modified>20210202T022101Z</version_modified>
->>>>>>> 2ef5ee38
   <xml_checksum>9BF1E6AC</xml_checksum>
   <class_name>SimulationOutputReport</class_name>
   <display_name>HPXML Simulation Output Report</display_name>
@@ -1113,11 +1108,7 @@
       <filename>measure.rb</filename>
       <filetype>rb</filetype>
       <usage_type>script</usage_type>
-<<<<<<< HEAD
-      <checksum>AE74DFBF</checksum>
-=======
       <checksum>F34684AF</checksum>
->>>>>>> 2ef5ee38
     </file>
   </files>
 </measure>
