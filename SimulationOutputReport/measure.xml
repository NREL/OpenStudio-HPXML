--- conflicted
+++ resolved
@@ -3,13 +3,8 @@
   <schema_version>3.0</schema_version>
   <name>simulation_output_report</name>
   <uid>df9d170c-c21a-4130-866d-0d46b06073fd</uid>
-<<<<<<< HEAD
-  <version_id>866feb2f-c60b-40bc-ae09-6cc6bbd2201c</version_id>
-  <version_modified>20200627T020128Z</version_modified>
-=======
-  <version_id>b544e6f5-0b91-40f8-b2f6-7b864dec4d6d</version_id>
-  <version_modified>20200630T141629Z</version_modified>
->>>>>>> 7dad7d57
+  <version_id>f471beba-d8f8-4a20-b0c2-80b31a906093</version_id>
+  <version_modified>20200707T154200Z</version_modified>
   <xml_checksum>9BF1E6AC</xml_checksum>
   <class_name>SimulationOutputReport</class_name>
   <display_name>HPXML Simulation Output Report</display_name>
@@ -805,11 +800,7 @@
       <filename>measure.rb</filename>
       <filetype>rb</filetype>
       <usage_type>script</usage_type>
-<<<<<<< HEAD
-      <checksum>B1F5801D</checksum>
-=======
-      <checksum>E54E4E22</checksum>
->>>>>>> 7dad7d57
+      <checksum>28F15CE6</checksum>
     </file>
   </files>
 </measure>