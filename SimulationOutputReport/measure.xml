--- conflicted
+++ resolved
@@ -3,13 +3,8 @@
   <schema_version>3.0</schema_version>
   <name>simulation_output_report</name>
   <uid>df9d170c-c21a-4130-866d-0d46b06073fd</uid>
-<<<<<<< HEAD
-  <version_id>1c300d11-5a66-49db-a414-ace925f9ed5a</version_id>
-  <version_modified>20200430T194830Z</version_modified>
-=======
-  <version_id>b76afe5c-8b5b-494d-a53f-d08fa6f8350c</version_id>
-  <version_modified>20200430T163145Z</version_modified>
->>>>>>> 39436101
+  <version_id>b2f9a993-907e-4e42-8248-65100c5d4bc9</version_id>
+  <version_modified>20200430T200534Z</version_modified>
   <xml_checksum>9BF1E6AC</xml_checksum>
   <class_name>SimulationOutputReport</class_name>
   <display_name>HPXML Simulation Output Report</display_name>
@@ -543,17 +538,13 @@
       <filename>constants.rb</filename>
       <filetype>rb</filetype>
       <usage_type>resource</usage_type>
-<<<<<<< HEAD
       <checksum>7585F66F</checksum>
-=======
-      <checksum>301A7C10</checksum>
     </file>
     <file>
       <filename>output_report_test.rb</filename>
       <filetype>rb</filetype>
       <usage_type>test</usage_type>
-      <checksum>1F156299</checksum>
->>>>>>> 39436101
+      <checksum>4877E4B4</checksum>
     </file>
     <file>
       <version>
@@ -564,17 +555,7 @@
       <filename>measure.rb</filename>
       <filetype>rb</filetype>
       <usage_type>script</usage_type>
-<<<<<<< HEAD
-      <checksum>1C22027B</checksum>
-    </file>
-    <file>
-      <filename>output_report_test.rb</filename>
-      <filetype>rb</filetype>
-      <usage_type>test</usage_type>
-      <checksum>EB877B75</checksum>
-=======
-      <checksum>9301E2AF</checksum>
->>>>>>> 39436101
+      <checksum>360A9365</checksum>
     </file>
   </files>
 </measure>