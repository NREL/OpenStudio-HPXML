--- conflicted
+++ resolved
@@ -3,13 +3,8 @@
   <schema_version>3.0</schema_version>
   <name>simulation_output_report</name>
   <uid>df9d170c-c21a-4130-866d-0d46b06073fd</uid>
-<<<<<<< HEAD
-  <version_id>21ab6806-d648-4c88-a6de-4415beeb0e04</version_id>
-  <version_modified>20210422T151108Z</version_modified>
-=======
-  <version_id>75305b3d-ecfd-4831-8d14-9c791b2b2580</version_id>
-  <version_modified>20210420T225414Z</version_modified>
->>>>>>> 6cb188f0
+  <version_id>540fbb6f-059d-476f-8a11-5683c2e3a89f</version_id>
+  <version_modified>20210505T142122Z</version_modified>
   <xml_checksum>9BF1E6AC</xml_checksum>
   <class_name>SimulationOutputReport</class_name>
   <display_name>HPXML Simulation Output Report</display_name>
@@ -643,8 +638,6 @@
       <display_name>End Use: Fuel Oil: Fireplace MBtu</display_name>
       <short_name>End Use: Fuel Oil: Fireplace MBtu</short_name>
       <type>Double</type>
-<<<<<<< HEAD
-=======
       <model_dependent>false</model_dependent>
     </output>
     <output>
@@ -652,7 +645,6 @@
       <display_name>End Use: Fuel Oil: Generator MBtu</display_name>
       <short_name>End Use: Fuel Oil: Generator MBtu</short_name>
       <type>Double</type>
->>>>>>> 6cb188f0
       <model_dependent>false</model_dependent>
     </output>
     <output>
@@ -772,8 +764,6 @@
       <display_name>End Use: Wood Cord: Fireplace MBtu</display_name>
       <short_name>End Use: Wood Cord: Fireplace MBtu</short_name>
       <type>Double</type>
-<<<<<<< HEAD
-=======
       <model_dependent>false</model_dependent>
     </output>
     <output>
@@ -781,7 +771,6 @@
       <display_name>End Use: Wood Cord: Generator MBtu</display_name>
       <short_name>End Use: Wood Cord: Generator MBtu</short_name>
       <type>Double</type>
->>>>>>> 6cb188f0
       <model_dependent>false</model_dependent>
     </output>
     <output>
@@ -838,8 +827,6 @@
       <display_name>End Use: Wood Pellets: Fireplace MBtu</display_name>
       <short_name>End Use: Wood Pellets: Fireplace MBtu</short_name>
       <type>Double</type>
-<<<<<<< HEAD
-=======
       <model_dependent>false</model_dependent>
     </output>
     <output>
@@ -847,7 +834,6 @@
       <display_name>End Use: Wood Pellets: Generator MBtu</display_name>
       <short_name>End Use: Wood Pellets: Generator MBtu</short_name>
       <type>Double</type>
->>>>>>> 6cb188f0
       <model_dependent>false</model_dependent>
     </output>
     <output>
@@ -904,8 +890,6 @@
       <display_name>End Use: Coal: Fireplace MBtu</display_name>
       <short_name>End Use: Coal: Fireplace MBtu</short_name>
       <type>Double</type>
-<<<<<<< HEAD
-=======
       <model_dependent>false</model_dependent>
     </output>
     <output>
@@ -913,7 +897,6 @@
       <display_name>End Use: Coal: Generator MBtu</display_name>
       <short_name>End Use: Coal: Generator MBtu</short_name>
       <type>Double</type>
->>>>>>> 6cb188f0
       <model_dependent>false</model_dependent>
     </output>
   </outputs>
@@ -949,7 +932,7 @@
       <filename>output_report_test.rb</filename>
       <filetype>rb</filetype>
       <usage_type>test</usage_type>
-      <checksum>DF2FAFC5</checksum>
+      <checksum>A9C2B966</checksum>
     </file>
     <file>
       <version>
@@ -960,17 +943,7 @@
       <filename>measure.rb</filename>
       <filetype>rb</filetype>
       <usage_type>script</usage_type>
-<<<<<<< HEAD
-      <checksum>FF8A31C2</checksum>
-=======
-      <checksum>19F36E24</checksum>
-    </file>
-    <file>
-      <filename>output_report_test.rb</filename>
-      <filetype>rb</filetype>
-      <usage_type>test</usage_type>
-      <checksum>A9C2B966</checksum>
->>>>>>> 6cb188f0
+      <checksum>22073898</checksum>
     </file>
   </files>
 </measure>