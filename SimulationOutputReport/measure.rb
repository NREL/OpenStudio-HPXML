# frozen_string_literal: true

# FIXME: Handling of DFHPs

# see the URL below for information on how to write OpenStudio measures
# http://nrel.github.io/OpenStudio-user-documentation/reference/measure_writing_guide/

require_relative 'resources/constants.rb'
require_relative '../HPXMLtoOpenStudio/resources/constants.rb'
require_relative '../HPXMLtoOpenStudio/resources/energyplus.rb'
require_relative '../HPXMLtoOpenStudio/resources/hpxml.rb'
require_relative '../HPXMLtoOpenStudio/resources/unit_conversions.rb'

# start the measure
class SimulationOutputReport < OpenStudio::Measure::ReportingMeasure
  # human readable name
  def name
    # Measure name should be the title case of the class name.
    return 'HPXML Simulation Output Report'
  end

  # human readable description
  def description
    return 'Reports simulation outputs for residential HPXML-based models.'
  end

  # human readable description of modeling approach
  def modeler_description
    return 'Processes EnergyPlus simulation outputs in order to generate an annual output file and an optional timeseries output file.'
  end

  # define the arguments that the user will input
  def arguments(model)
    args = OpenStudio::Measure::OSArgumentVector.new

    format_chs = OpenStudio::StringVector.new
    format_chs << 'csv'
    format_chs << 'json'
    arg = OpenStudio::Measure::OSArgument::makeChoiceArgument('output_format', format_chs, false)
    arg.setDisplayName('Output Format')
    arg.setDescription('The file format of the annual (and timeseries, if requested) outputs.')
    arg.setDefaultValue('csv')
    args << arg

    timeseries_frequency_chs = OpenStudio::StringVector.new
    timeseries_frequency_chs << 'none'
    reporting_frequency_map.keys.each do |freq|
      timeseries_frequency_chs << freq
    end
    arg = OpenStudio::Measure::OSArgument::makeChoiceArgument('timeseries_frequency', timeseries_frequency_chs, true)
    arg.setDisplayName('Timeseries Reporting Frequency')
    arg.setDescription("The frequency at which to report timeseries output data. Using 'none' will disable timeseries outputs.")
    arg.setDefaultValue('none')
    args << arg

    arg = OpenStudio::Measure::OSArgument::makeBoolArgument('include_timeseries_fuel_consumptions', true)
    arg.setDisplayName('Generate Timeseries Output: Fuel Consumptions')
    arg.setDescription('Generates timeseries energy consumptions for each fuel type.')
    arg.setDefaultValue(false)
    args << arg

    arg = OpenStudio::Measure::OSArgument::makeBoolArgument('include_timeseries_end_use_consumptions', true)
    arg.setDisplayName('Generate Timeseries Output: End Use Consumptions')
    arg.setDescription('Generates timeseries energy consumptions for each end use.')
    arg.setDefaultValue(false)
    args << arg

    arg = OpenStudio::Measure::OSArgument::makeBoolArgument('include_timeseries_hot_water_uses', true)
    arg.setDisplayName('Generate Timeseries Output: Hot Water Uses')
    arg.setDescription('Generates timeseries hot water usages for each end use.')
    arg.setDefaultValue(false)
    args << arg

    arg = OpenStudio::Measure::OSArgument::makeBoolArgument('include_timeseries_total_loads', true)
    arg.setDisplayName('Generate Timeseries Output: Total Loads')
    arg.setDescription('Generates timeseries total heating, cooling, and hot water loads.')
    arg.setDefaultValue(false)
    args << arg

    arg = OpenStudio::Measure::OSArgument::makeBoolArgument('include_timeseries_component_loads', true)
    arg.setDisplayName('Generate Timeseries Output: Component Loads')
    arg.setDescription('Generates timeseries heating and cooling loads disaggregated by component type.')
    arg.setDefaultValue(false)
    args << arg

    arg = OpenStudio::Measure::OSArgument::makeBoolArgument('include_timeseries_unmet_loads', true)
    arg.setDisplayName('Generate Timeseries Output: Unmet Loads')
    arg.setDescription('Generates timeseries unmet heating and cooling loads.')
    arg.setDefaultValue(false)
    args << arg

    arg = OpenStudio::Measure::OSArgument::makeBoolArgument('include_timeseries_zone_temperatures', true)
    arg.setDisplayName('Generate Timeseries Output: Zone Temperatures')
    arg.setDescription('Generates timeseries temperatures for each thermal zone.')
    arg.setDefaultValue(false)
    args << arg

    arg = OpenStudio::Measure::OSArgument::makeBoolArgument('include_timeseries_airflows', true)
    arg.setDisplayName('Generate Timeseries Output: Airflows')
    arg.setDescription('Generates timeseries airflows.')
    arg.setDefaultValue(false)
    args << arg

    arg = OpenStudio::Measure::OSArgument::makeBoolArgument('include_timeseries_weather', true)
    arg.setDisplayName('Generate Timeseries Output: Weather')
    arg.setDescription('Generates timeseries weather data.')
    arg.setDefaultValue(false)
    args << arg

    return args
  end

  # define the outputs that the measure will create
  def outputs
    outs = OpenStudio::Measure::OSOutputVector.new

    setup_outputs()

    all_outputs = []
    all_outputs << @fuels
    all_outputs << @end_uses
    all_outputs << @loads
    all_outputs << @unmet_loads
    all_outputs << @peak_fuels
    all_outputs << @peak_loads
    all_outputs << @component_loads
    all_outputs << @hot_water_uses

    output_names = []
    all_outputs.each do |outputs|
      outputs.each do |key, obj|
        output_names << get_runner_output_name(obj)
      end
    end

    output_names.each do |output_name|
      outs << OpenStudio::Measure::OSOutput.makeDoubleOutput(output_name)
    end

    return outs
  end

  # return a vector of IdfObject's to request EnergyPlus objects needed by the run method
  def energyPlusOutputRequests(runner, user_arguments)
    super(runner, user_arguments)

    result = OpenStudio::IdfObjectVector.new

    model = runner.lastOpenStudioModel
    if model.empty?
      runner.registerError('Cannot find last model.')
      return false
    end
    model = model.get

    # use the built-in error checking
    if !runner.validateUserArguments(arguments(model), user_arguments)
      return result
    end

    # get the last model and sql file
    @model = runner.lastOpenStudioModel.get

    setup_outputs()

    total_loads_program = @model.getModelObjectByName(Constants.ObjectNameTotalLoadsProgram.gsub(' ', '_')).get.to_EnergyManagementSystemProgram.get
    comp_loads_program = @model.getModelObjectByName(Constants.ObjectNameComponentLoadsProgram.gsub(' ', '_'))
    if comp_loads_program.is_initialized
      comp_loads_program = comp_loads_program.get.to_EnergyManagementSystemProgram.get
    else
      comp_loads_program = nil
    end

    timeseries_frequency = runner.getStringArgumentValue('timeseries_frequency', user_arguments)
    if timeseries_frequency != 'none'
      include_timeseries_fuel_consumptions = runner.getBoolArgumentValue('include_timeseries_fuel_consumptions', user_arguments)
      include_timeseries_end_use_consumptions = runner.getBoolArgumentValue('include_timeseries_end_use_consumptions', user_arguments)
      include_timeseries_hot_water_uses = runner.getBoolArgumentValue('include_timeseries_hot_water_uses', user_arguments)
      include_timeseries_total_loads = runner.getBoolArgumentValue('include_timeseries_total_loads', user_arguments)
      include_timeseries_component_loads = runner.getBoolArgumentValue('include_timeseries_component_loads', user_arguments)
      include_timeseries_unmet_loads = runner.getBoolArgumentValue('include_timeseries_unmet_loads', user_arguments)
      include_timeseries_zone_temperatures = runner.getBoolArgumentValue('include_timeseries_zone_temperatures', user_arguments)
      include_timeseries_airflows = runner.getBoolArgumentValue('include_timeseries_airflows', user_arguments)
      include_timeseries_weather = runner.getBoolArgumentValue('include_timeseries_weather', user_arguments)
    end

    # Fuel outputs
    @fuels.each do |fuel_type, fuel|
      fuel.meters.each do |meter|
        result << OpenStudio::IdfObject.load("Output:Meter,#{meter},runperiod;").get
        if include_timeseries_fuel_consumptions
          result << OpenStudio::IdfObject.load("Output:Meter,#{meter},#{timeseries_frequency};").get
        end
      end
    end
    if @end_uses.select { |key, end_use| end_use.is_negative && end_use.variables.size > 0 }.size > 0
      result << OpenStudio::IdfObject.load('Output:Meter,ElectricityProduced:Facility,runperiod;').get # Used for error checking
    end
    if include_timeseries_fuel_consumptions
      # If fuel uses are selected, we also need to select end uses because fuels may be adjusted by DSE.
      # TODO: This could be removed if we could account for DSE in E+ or used EMS.
      include_timeseries_end_use_consumptions = true
    end

    # End Use/Hot Water Use/Unmet Load/Ideal Load outputs
    { @end_uses.values => include_timeseries_end_use_consumptions,
      @hot_water_uses.values => include_timeseries_hot_water_uses,
      @unmet_loads.values => include_timeseries_unmet_loads,
      @ideal_system_loads.values => false }.each do |uses, include_timeries|
      uses.each do |use|
        use.variables.each do |sys_id, varkey, var|
          result << OpenStudio::IdfObject.load("Output:Variable,#{varkey},#{var},runperiod;").get
          if include_timeries
            result << OpenStudio::IdfObject.load("Output:Variable,#{varkey},#{var},#{timeseries_frequency};").get
          end
        end
      end
    end

    # Peak Fuel outputs (annual only)
    @peak_fuels.values.each do |peak_fuel|
      peak_fuel.meters.each do |meter|
        result << OpenStudio::IdfObject.load("Output:Table:Monthly,#{peak_fuel.report},2,#{meter},HoursPositive,Electricity:Facility,MaximumDuringHoursShown;").get
      end
    end

    # Component Load outputs
    @component_loads.values.each do |comp_load|
      next if comp_loads_program.nil?

      result << OpenStudio::IdfObject.load("EnergyManagementSystem:OutputVariable,#{comp_load.ems_variable}_annual_outvar,#{comp_load.ems_variable},Summed,ZoneTimestep,#{comp_loads_program.name},J;").get
      result << OpenStudio::IdfObject.load("Output:Variable,*,#{comp_load.ems_variable}_annual_outvar,runperiod;").get
      if include_timeseries_component_loads
        result << OpenStudio::IdfObject.load("EnergyManagementSystem:OutputVariable,#{comp_load.ems_variable}_timeseries_outvar,#{comp_load.ems_variable},Summed,ZoneTimestep,#{comp_loads_program.name},J;").get
        result << OpenStudio::IdfObject.load("Output:Variable,*,#{comp_load.ems_variable}_timeseries_outvar,#{timeseries_frequency};").get
      end
    end

    # Total Load outputs
    @loads.values.each do |load|
      if not load.ems_variable.nil?
        result << OpenStudio::IdfObject.load("EnergyManagementSystem:OutputVariable,#{load.ems_variable}_annual_outvar,#{load.ems_variable},Summed,ZoneTimestep,#{total_loads_program.name},J;").get
        result << OpenStudio::IdfObject.load("Output:Variable,*,#{load.ems_variable}_annual_outvar,runperiod;").get
        if include_timeseries_total_loads
          result << OpenStudio::IdfObject.load("EnergyManagementSystem:OutputVariable,#{load.ems_variable}_timeseries_outvar,#{load.ems_variable},Summed,ZoneTimestep,#{total_loads_program.name},J;").get
          result << OpenStudio::IdfObject.load("Output:Variable,*,#{load.ems_variable}_timeseries_outvar,#{timeseries_frequency};").get
        end
      end
      load.variables.each do |sys_id, varkey, var|
        result << OpenStudio::IdfObject.load("Output:Variable,#{varkey},#{var},runperiod;").get
        if include_timeseries_total_loads
          result << OpenStudio::IdfObject.load("Output:Variable,#{varkey},#{var},#{timeseries_frequency};").get
        end
      end
    end

    # Temperature outputs (timeseries only)
    if include_timeseries_zone_temperatures
      result << OpenStudio::IdfObject.load("Output:Variable,*,Zone Mean Air Temperature,#{timeseries_frequency};").get
      # For reporting temperature-scheduled spaces timeseries temperatures.
      keys = [HPXML::LocationOtherHeatedSpace, HPXML::LocationOtherMultifamilyBufferSpace, HPXML::LocationOtherNonFreezingSpace,
              HPXML::LocationOtherHousingUnit, HPXML::LocationExteriorWall, HPXML::LocationUnderSlab]
      keys.each do |key|
        next if @model.getScheduleConstants.select { |o| o.name.to_s == key }.size == 0

        result << OpenStudio::IdfObject.load("Output:Variable,#{key},Schedule Value,#{timeseries_frequency};").get
      end
    end

    # Airflow outputs (timeseries only)
    if include_timeseries_airflows
      @airflows.values.each do |airflow|
        ems_program = @model.getModelObjectByName(airflow.ems_program.gsub(' ', '_')).get.to_EnergyManagementSystemProgram.get
        airflow.ems_variables.each do |ems_variable|
          result << OpenStudio::IdfObject.load("EnergyManagementSystem:OutputVariable,#{ems_variable}_timeseries_outvar,#{ems_variable},Averaged,ZoneTimestep,#{ems_program.name},m^3/s;").get
          result << OpenStudio::IdfObject.load("Output:Variable,*,#{ems_variable}_timeseries_outvar,#{timeseries_frequency};").get
        end
      end
    end

    # Weather outputs (timeseries only)
    if include_timeseries_weather
      @weather.values.each do |weather_data|
        result << OpenStudio::IdfObject.load("Output:Variable,*,#{weather_data.variable},#{timeseries_frequency};").get
      end
    end

    return result
  end

  # define what happens when the measure is run
  def run(runner, user_arguments)
    super(runner, user_arguments)

    model = runner.lastOpenStudioModel
    if model.empty?
      runner.registerError('Cannot find OpenStudio model.')
      return false
    end
    @model = model.get

    # use the built-in error checking
    if !runner.validateUserArguments(arguments(@model), user_arguments)
      return false
    end

    output_format = runner.getStringArgumentValue('output_format', user_arguments)
    timeseries_frequency = runner.getStringArgumentValue('timeseries_frequency', user_arguments)
    if timeseries_frequency != 'none'
      include_timeseries_fuel_consumptions = runner.getBoolArgumentValue('include_timeseries_fuel_consumptions', user_arguments)
      include_timeseries_end_use_consumptions = runner.getBoolArgumentValue('include_timeseries_end_use_consumptions', user_arguments)
      include_timeseries_hot_water_uses = runner.getBoolArgumentValue('include_timeseries_hot_water_uses', user_arguments)
      include_timeseries_total_loads = runner.getBoolArgumentValue('include_timeseries_total_loads', user_arguments)
      include_timeseries_component_loads = runner.getBoolArgumentValue('include_timeseries_component_loads', user_arguments)
      include_timeseries_unmet_loads = runner.getBoolArgumentValue('include_timeseries_unmet_loads', user_arguments)
      include_timeseries_zone_temperatures = runner.getBoolArgumentValue('include_timeseries_zone_temperatures', user_arguments)
      include_timeseries_airflows = runner.getBoolArgumentValue('include_timeseries_airflows', user_arguments)
      include_timeseries_weather = runner.getBoolArgumentValue('include_timeseries_weather', user_arguments)
    end

    sqlFile = runner.lastEnergyPlusSqlFile
    if sqlFile.empty?
      runner.registerError('Cannot find EnergyPlus sql file.')
      return false
    end
    @sqlFile = sqlFile.get
    if not @sqlFile.connectionOpen
      runner.registerError('EnergyPlus simulation failed.')
      return false
    end
    @model.setSqlFile(@sqlFile)

    hpxml_path = @model.getBuilding.additionalProperties.getFeatureAsString('hpxml_path').get
    building_id = @model.getBuilding.additionalProperties.getFeatureAsString('building_id').get
    @hpxml = HPXML.new(hpxml_path: hpxml_path, building_id: building_id)
    HVAC.apply_shared_systems(@hpxml) # Needed for ERI shared HVAC systems
    @eri_design = @hpxml.header.eri_design

    setup_outputs()

    # Set paths
    if not @eri_design.nil?
      # ERI run, store files in a particular location
      output_dir = File.dirname(hpxml_path)
      hpxml_name = File.basename(hpxml_path).gsub('.xml', '')
      annual_output_path = File.join(output_dir, "#{hpxml_name}.#{output_format}")
      eri_output_path = File.join(output_dir, "#{hpxml_name}_ERI.csv")
      timeseries_output_path = File.join(output_dir, "#{hpxml_name}_#{timeseries_frequency.capitalize}.#{output_format}")
    else
      output_dir = File.dirname(@sqlFile.path.to_s)
      annual_output_path = File.join(output_dir, "results_annual.#{output_format}")
      eri_output_path = nil
      timeseries_output_path = File.join(output_dir, "results_timeseries.#{output_format}")
    end

    @timestamps = get_timestamps(timeseries_frequency)

    # Retrieve outputs
    outputs = get_outputs(timeseries_frequency,
                          include_timeseries_fuel_consumptions,
                          include_timeseries_end_use_consumptions,
                          include_timeseries_hot_water_uses,
                          include_timeseries_total_loads,
                          include_timeseries_component_loads,
                          include_timeseries_unmet_loads,
                          include_timeseries_zone_temperatures,
                          include_timeseries_airflows,
                          include_timeseries_weather)
    @sqlFile.close()

    # Ensure sql file is immediately freed; otherwise we can get
    # errors on Windows when trying to delete this file.
    GC.start()

    if not check_for_errors(runner, outputs)
      return false
    end

    # Write/report results
    write_annual_output_results(runner, outputs, output_format, annual_output_path)
    report_sim_outputs(runner)
    write_eri_output_results(outputs, eri_output_path)
    write_timeseries_output_results(runner, output_format,
                                    timeseries_output_path,
                                    timeseries_frequency,
                                    include_timeseries_fuel_consumptions,
                                    include_timeseries_end_use_consumptions,
                                    include_timeseries_hot_water_uses,
                                    include_timeseries_total_loads,
                                    include_timeseries_component_loads,
                                    include_timeseries_unmet_loads,
                                    include_timeseries_zone_temperatures,
                                    include_timeseries_airflows,
                                    include_timeseries_weather)

    return true
  end

  def get_timestamps(timeseries_frequency)
    if timeseries_frequency == 'hourly'
      interval_type = 1
    elsif timeseries_frequency == 'daily'
      interval_type = 2
    elsif timeseries_frequency == 'monthly'
      interval_type = 3
    elsif timeseries_frequency == 'timestep'
      interval_type = -1
    end

    query = "SELECT Year || ' ' || Month || ' ' || Day || ' ' || Hour || ' ' || Minute As Timestamp FROM Time WHERE IntervalType='#{interval_type}'"
    values = @sqlFile.execAndReturnVectorOfString(query)
    fail "Query error: #{query}" unless values.is_initialized

    timestamps = []
    values.get.each do |value|
      year, month, day, hour, minute = value.split(' ')
      ts = Time.new(year, month, day, hour, minute)
      timestamps << ts.strftime('%Y/%m/%d %H:%M:00')
    end

    return timestamps
  end

  def get_outputs(timeseries_frequency,
                  include_timeseries_fuel_consumptions,
                  include_timeseries_end_use_consumptions,
                  include_timeseries_hot_water_uses,
                  include_timeseries_total_loads,
                  include_timeseries_component_loads,
                  include_timeseries_unmet_loads,
                  include_timeseries_zone_temperatures,
                  include_timeseries_airflows,
                  include_timeseries_weather)
    outputs = {}

    if include_timeseries_fuel_consumptions
      # If fuel uses are selected, we also need to select end uses because
      # fuels may be adjusted by DSE.
      # TODO: This could be removed if we could account for DSE in E+ or used EMS.
      include_timeseries_end_use_consumptions = true
    end

    # Fuel Uses
    @fuels.each do |fuel_type, fuel|
      fuel.annual_output = get_report_meter_data_annual(fuel.meters)
      if include_timeseries_fuel_consumptions
        fuel.timeseries_output = get_report_meter_data_timeseries(fuel.meters, UnitConversions.convert(1.0, 'J', fuel.timeseries_units), 0, timeseries_frequency)
      end
    end

    # Electricity Produced (used for error checking)
    outputs[:total_elec_produced] = get_report_meter_data_annual(['ElectricityProduced:Facility'])

    # Peak Electricity Consumption
    @peak_fuels.each do |key, peak_fuel|
      peak_fuel.annual_output = get_tabular_data_value(peak_fuel.report.upcase, 'Meter', 'Custom Monthly Report', ['Maximum of Months'], 'ELECTRICITY:FACILITY {MAX FOR HOURS SHOWN', peak_fuel.annual_units)
    end

    # Total loads
    @loads.each do |load_type, load|
      if not load.ems_variable.nil?
        # Obtain from EMS output variable
        load.annual_output = get_report_variable_data_annual(['EMS'], ["#{load.ems_variable}_annual_outvar"])
        if include_timeseries_total_loads
          load.timeseries_output = get_report_variable_data_timeseries(['EMS'], ["#{load.ems_variable}_timeseries_outvar"], UnitConversions.convert(1.0, 'J', load.timeseries_units), 0, timeseries_frequency)
        end
      elsif load.variables.size > 0
        # Obtain from output variable
        load.variables.map { |v| v[0] }.each do |sys_id|
          keys = load.variables.select { |v| v[0] == sys_id }.map { |v| v[1] }
          vars = load.variables.select { |v| v[0] == sys_id }.map { |v| v[2] }

          load.annual_output_by_system[sys_id] = get_report_variable_data_annual(keys, vars, is_negative: load.is_negative)
          if include_timeseries_total_loads && (load_type == LT::HotWaterDelivered)
            load.timeseries_output_by_system[sys_id] = get_report_variable_data_timeseries(keys, vars, UnitConversions.convert(1.0, 'J', load.timeseries_units), 0, timeseries_frequency, is_negative: load.is_negative)
          end
        end
      end
    end

    # Component Loads
    @component_loads.each do |key, comp_load|
      comp_load.annual_output = get_report_variable_data_annual(['EMS'], ["#{comp_load.ems_variable}_annual_outvar"])
      if include_timeseries_component_loads
        comp_load.timeseries_output = get_report_variable_data_timeseries(['EMS'], ["#{comp_load.ems_variable}_timeseries_outvar"], UnitConversions.convert(1.0, 'J', comp_load.timeseries_units), 0, timeseries_frequency)
      end
    end

    # Unmet loads (heating/cooling energy delivered by backup residual ideal air system)
    @unmet_loads.each do |load_type, unmet_load|
      unmet_load.variables.map { |v| v[0] }.each do |sys_id|
        keys = unmet_load.variables.select { |v| v[0] == sys_id }.map { |v| v[1] }
        vars = unmet_load.variables.select { |v| v[0] == sys_id }.map { |v| v[2] }

        unmet_load.annual_output = get_report_variable_data_annual(keys, vars)
        if include_timeseries_unmet_loads
          unmet_load.timeseries_output = get_report_variable_data_timeseries(keys, vars, UnitConversions.convert(1.0, 'J', unmet_load.timeseries_units), 0, timeseries_frequency)
        end
      end
    end

    # Ideal system loads (expected fraction of loads that are not met by partial HVAC (e.g., room AC that meets 30% of load))
    @ideal_system_loads.each do |load_type, ideal_load|
      ideal_load.variables.map { |v| v[0] }.each do |sys_id|
        keys = ideal_load.variables.select { |v| v[0] == sys_id }.map { |v| v[1] }
        vars = ideal_load.variables.select { |v| v[0] == sys_id }.map { |v| v[2] }

        ideal_load.annual_output = get_report_variable_data_annual(keys, vars)
      end
    end

    # Peak Building Space Heating/Cooling Loads (total heating/cooling energy delivered including backup ideal air system)
    @peak_loads.each do |load_type, peak_load|
      peak_load.annual_output = UnitConversions.convert(get_tabular_data_value('EnergyMeters', 'Entire Facility', 'Annual and Peak Values - Other', peak_load.meters, 'Maximum Value', 'W'), 'Wh', peak_load.annual_units)
    end

    # End Uses
    @end_uses.each do |key, end_use|
      fuel_type, end_use_type = key

      end_use.variables.map { |v| v[0] }.each do |sys_id|
        keys = end_use.variables.select { |v| v[0] == sys_id }.map { |v| v[1] }
        vars = end_use.variables.select { |v| v[0] == sys_id }.map { |v| v[2] }

        end_use.annual_output_by_system[sys_id] = get_report_variable_data_annual(keys, vars, is_negative: end_use.is_negative)
        if include_timeseries_end_use_consumptions
          end_use.timeseries_output_by_system[sys_id] = get_report_variable_data_timeseries(keys, vars, UnitConversions.convert(1.0, 'J', end_use.timeseries_units), 0, timeseries_frequency, is_negative: end_use.is_negative)
        end
      end
    end

    # Hot Water Uses
    @hot_water_uses.each do |hot_water_type, hot_water|
      hot_water.variables.map { |v| v[0] }.each do |sys_id|
        keys = hot_water.variables.select { |v| v[0] == sys_id }.map { |v| v[1] }
        vars = hot_water.variables.select { |v| v[0] == sys_id }.map { |v| v[2] }

        hot_water.annual_output_by_system[sys_id] = get_report_variable_data_annual(keys, vars, UnitConversions.convert(1.0, 'm^3', hot_water.annual_units))
        if include_timeseries_hot_water_uses
          hot_water.timeseries_output_by_system[sys_id] = get_report_variable_data_timeseries(keys, vars, UnitConversions.convert(1.0, 'm^3', hot_water.timeseries_units), 0, timeseries_frequency)
        end
      end
    end

    # Apply Heating/Cooling DSEs
    (@hpxml.heating_systems + @hpxml.heat_pumps).each do |htg_system|
      next unless htg_system.fraction_heat_load_served > 0
      next if htg_system.distribution_system_idref.nil?
      next if htg_system.distribution_system.annual_heating_dse.nil?

      dse = htg_system.distribution_system.annual_heating_dse
      @fuels.each do |fuel_type, fuel|
        [EUT::Heating, EUT::HeatingFanPump].each do |end_use_type|
          end_use = @end_uses[[fuel_type, end_use_type]]
          next if end_use.nil?
          next if end_use.annual_output_by_system[htg_system.id].nil?

          apply_multiplier_to_output(end_use, fuel, htg_system.id, 1.0 / dse)
        end
      end
    end
    (@hpxml.cooling_systems + @hpxml.heat_pumps).each do |clg_system|
      next unless clg_system.fraction_cool_load_served > 0
      next if clg_system.distribution_system_idref.nil?
      next if clg_system.distribution_system.annual_cooling_dse.nil?

      dse = clg_system.distribution_system.annual_cooling_dse
      @fuels.each do |fuel_type, fuel|
        [EUT::Cooling, EUT::CoolingFanPump].each do |end_use_type|
          end_use = @end_uses[[fuel_type, end_use_type]]
          next if end_use.nil?
          next if end_use.annual_output_by_system[clg_system.id].nil?

          apply_multiplier_to_output(end_use, fuel, clg_system.id, 1.0 / dse)
        end
      end
    end

<<<<<<< HEAD
=======
    # Hot Water Load - Solar Thermal
    @loads[LT::HotWaterSolarThermal].annual_output = get_report_variable_data_annual(solar_keys, get_all_variable_keys(OutputVars.WaterHeaterLoadSolarThermal))
    @loads[LT::HotWaterSolarThermal].annual_output *= -1 if @loads[LT::HotWaterSolarThermal].annual_output != 0

    # Hot Water Load - Desuperheater
    @loads[LT::HotWaterDesuperheater].annual_output = get_report_variable_data_annual(dsh_keys, @loads[LT::HotWaterDesuperheater].variable_names)

    # Hot Water Load - Tank Losses (excluding solar storage tank)
    @loads[LT::HotWaterTankLosses].annual_output = get_report_variable_data_annual(solar_keys, ['Water Heater Heat Loss Energy'], not_key: true)
    @loads[LT::HotWaterTankLosses].annual_output *= -1.0 if @loads[LT::HotWaterTankLosses].annual_output < 0

    # Apply solar fraction to load for simple solar water heating systems
    outputs[:hpxml_dhw_sys_ids].each do |sys_id|
      solar_fraction = get_dhw_solar_fraction(sys_id)
      if solar_fraction > 0
        apply_multiplier_to_output(@loads[LT::HotWaterDelivered], @loads[LT::HotWaterSolarThermal], sys_id, 1.0 / (1.0 - solar_fraction))
      end
    end

>>>>>>> c4198f4d
    # Calculate aggregated values from per-system values as needed
    (@end_uses.values + @loads.values + @hot_water_uses.values).each do |obj|
      if obj.annual_output.nil?
        if not obj.annual_output_by_system.empty?
          obj.annual_output = obj.annual_output_by_system.values.sum(0.0)
        else
          obj.annual_output = 0.0
        end
      end
      next unless obj.timeseries_output.empty? && (not obj.timeseries_output_by_system.empty?)

      obj.timeseries_output = obj.timeseries_output_by_system.values[0]
      obj.timeseries_output_by_system.values[1..-1].each do |values|
        obj.timeseries_output = obj.timeseries_output.zip(values).map { |x, y| x + y }
      end
    end

<<<<<<< HEAD
    # Apply solar fraction to load for simple solar water heating systems
    @hpxml.solar_thermal_systems.each do |solar_system|
      next if solar_system.solar_fraction.nil?

      if not solar_system.water_heating_system.nil?
        dhw_ids = [solar_system.water_heating_system.id]
      else # Apply to all water heating systems
        dhw_ids = @hpxml.water_heating_systems.map { |dhw| dhw.id }
      end
      dhw_ids.each do |dhw_id|
        apply_multiplier_to_output(@loads[LT::HotWaterDelivered], @loads[LT::HotWaterSolarThermal], dhw_id, 1.0 / (1.0 - solar_system.solar_fraction))
      end
    end

=======
>>>>>>> c4198f4d
    # Get zone temperatures
    if include_timeseries_zone_temperatures
      zone_names = []
      scheduled_temperature_names = []
      @model.getThermalZones.each do |zone|
        if zone.floorArea > 1
          zone_names << zone.name.to_s.upcase
        end
      end
      @model.getScheduleConstants.each do |schedule|
        next unless [HPXML::LocationOtherHeatedSpace, HPXML::LocationOtherMultifamilyBufferSpace, HPXML::LocationOtherNonFreezingSpace,
                     HPXML::LocationOtherHousingUnit, HPXML::LocationExteriorWall, HPXML::LocationUnderSlab].include? schedule.name.to_s

        scheduled_temperature_names << schedule.name.to_s.upcase
      end
      zone_names.sort.each do |zone_name|
        @zone_temps[zone_name] = ZoneTemp.new
        @zone_temps[zone_name].name = "Temperature: #{zone_name.split.map(&:capitalize).join(' ')}"
        @zone_temps[zone_name].timeseries_units = 'F'
        @zone_temps[zone_name].timeseries_output = get_report_variable_data_timeseries([zone_name], ['Zone Mean Air Temperature'], 9.0 / 5.0, 32.0, timeseries_frequency)
      end
      scheduled_temperature_names.sort.each do |scheduled_temperature_name|
        @zone_temps[scheduled_temperature_name] = ZoneTemp.new
        @zone_temps[scheduled_temperature_name].name = "Temperature: #{scheduled_temperature_name.split.map(&:capitalize).join(' ')}"
        @zone_temps[scheduled_temperature_name].timeseries_units = 'F'
        @zone_temps[scheduled_temperature_name].timeseries_output = get_report_variable_data_timeseries([scheduled_temperature_name], ['Schedule Value'], 9.0 / 5.0, 32.0, timeseries_frequency)
      end
    end

    if include_timeseries_airflows
      @airflows.each do |airflow_type, airflow|
        airflow.timeseries_output = get_report_variable_data_timeseries(['EMS'], airflow.ems_variables.map { |var| "#{var}_timeseries_outvar" }, UnitConversions.convert(1.0, 'm^3/s', 'cfm'), 0, timeseries_frequency, true)
      end
    end

    if include_timeseries_weather
      @weather.each do |weather_type, weather_data|
        if weather_data.timeseries_units == 'F'
          unit_conv = 9.0 / 5.0
          unit_adder = 32.0
        else
          unit_conv = UnitConversions.convert(1.0, weather_data.variable_units, weather_data.timeseries_units)
          unit_adder = 0
        end
        weather_data.timeseries_output = get_report_variable_data_timeseries(['Environment'], [weather_data.variable], unit_conv, unit_adder, timeseries_frequency)
      end
    end

    return outputs
  end

  def check_for_errors(runner, outputs)
    all_total = @fuels.values.map { |x| x.annual_output.to_f }.sum(0.0)
    all_total += @unmet_loads.values.map { |x| x.annual_output.to_f }.sum(0.0)
    all_total += @ideal_system_loads.values.map { |x| x.annual_output.to_f }.sum(0.0)
    if all_total == 0
      runner.registerError('Simulation unsuccessful.')
      return false
    end

    # Check sum of electricity produced end use outputs match total
    sum_elec_produced = -1 * @end_uses.select { |k, eu| eu.is_negative }.map { |k, eu| eu.annual_output.to_f }.sum(0.0)
    total_elec_produced = outputs[:total_elec_produced]
    if (sum_elec_produced - total_elec_produced).abs > 0.1
      runner.registerError("#{FT::Elec} produced category end uses (#{sum_elec_produced}) do not sum to total (#{total_elec_produced}).")
      return false
    end

    # Check sum of end use outputs match fuel outputs
    @fuels.keys.each do |fuel_type|
      sum_categories = @end_uses.select { |k, eu| k[0] == fuel_type }.map { |k, eu| eu.annual_output.to_f }.sum(0.0)
      fuel_total = @fuels[fuel_type].annual_output.to_f
      if fuel_type == FT::Elec
        fuel_total -= sum_elec_produced
      end
      if (fuel_total - sum_categories).abs > 0.1
        runner.registerError("#{fuel_type} category end uses (#{sum_categories}) do not sum to total (#{fuel_total}).")
        return false
      end
    end

    # Check sum of timeseries outputs match annual outputs
    { @end_uses => 'End Use',
      @fuels => 'Fuel',
      @loads => 'Load',
      @component_loads => 'Component Load',
      @unmet_loads => 'Unmet Load' }.each do |outputs, output_type|
      outputs.each do |key, obj|
        next if obj.timeseries_output.empty?

        sum_timeseries = UnitConversions.convert(obj.timeseries_output.sum(0.0), obj.timeseries_units, obj.annual_units)
        annual_total = obj.annual_output.to_f
        if (annual_total - sum_timeseries).abs > 0.1
          runner.registerError("Timeseries outputs (#{sum_timeseries}) do not sum to annual output (#{annual_total}) for #{output_type}: #{key}.")
          return false
        end
      end
    end

    return true
  end

  def write_annual_output_results(runner, outputs, output_format, annual_output_path)
    line_break = nil
    elec_produced = @end_uses.select { |k, eu| eu.is_negative }.map { |k, eu| eu.annual_output.to_f }.sum(0.0)

    results_out = []
    @fuels.each do |fuel_type, fuel|
      results_out << ["#{fuel.name} (#{fuel.annual_units})", fuel.annual_output.to_f.round(2)]
      if fuel_type == FT::Elec
        results_out << ['Fuel Use: Electricity: Net (MBtu)', (fuel.annual_output.to_f + elec_produced).round(2)]
      end
    end
    results_out << [line_break]
    @end_uses.each do |key, end_use|
      results_out << ["#{end_use.name} (#{end_use.annual_units})", end_use.annual_output.to_f.round(2)]
    end
    results_out << [line_break]
    @loads.each do |load_type, load|
      results_out << ["#{load.name} (#{load.annual_units})", load.annual_output.to_f.round(2)]
    end
    results_out << [line_break]
    @unmet_loads.each do |load_type, unmet_load|
      results_out << ["#{unmet_load.name} (#{unmet_load.annual_units})", unmet_load.annual_output.to_f.round(2)]
    end
    results_out << [line_break]
    @peak_fuels.each do |key, peak_fuel|
      results_out << ["#{peak_fuel.name} (#{peak_fuel.annual_units})", peak_fuel.annual_output.to_f.round(0)]
    end
    results_out << [line_break]
    @peak_loads.each do |load_type, peak_load|
      results_out << ["#{peak_load.name} (#{peak_load.annual_units})", peak_load.annual_output.to_f.round(2)]
    end
    if @component_loads.values.map { |load| load.annual_output.to_f }.sum != 0 # Skip if component loads not calculated
      results_out << [line_break]
      @component_loads.each do |load_type, load|
        results_out << ["#{load.name} (#{load.annual_units})", load.annual_output.to_f.round(2)]
      end
    end
    results_out << [line_break]
    @hot_water_uses.each do |hot_water_type, hot_water|
      results_out << ["#{hot_water.name} (#{hot_water.annual_units})", hot_water.annual_output.to_f.round(0)]
    end

    if output_format == 'csv'
      CSV.open(annual_output_path, 'wb') { |csv| results_out.to_a.each { |elem| csv << elem } }
    elsif output_format == 'json'
      h = {}
      results_out.each do |out|
        next if out == [line_break]

        grp, name = out[0].split(':', 2)
        h[grp] = {} if h[grp].nil?
        h[grp][name.strip] = out[1]
      end

      require 'json'
      File.open(annual_output_path, 'w') { |json| json.write(JSON.pretty_generate(h)) }
    end
    runner.registerInfo("Wrote annual output results to #{annual_output_path}.")
  end

  def report_sim_outputs(runner)
    all_outputs = []
    all_outputs << @fuels
    all_outputs << @end_uses
    all_outputs << @loads
    all_outputs << @unmet_loads
    all_outputs << @peak_fuels
    all_outputs << @peak_loads
    if @component_loads.values.map { |load| load.annual_output.to_f }.sum != 0 # Skip if component loads not calculated
      all_outputs << @component_loads
    end
    all_outputs << @hot_water_uses

    all_outputs.each do |outputs|
      outputs.each do |key, obj|
        output_name = get_runner_output_name(obj)
        output_val = obj.annual_output.to_f.round(2)
        runner.registerValue(output_name, output_val)
        runner.registerInfo("Registering #{output_val} for #{output_name}.")
        next unless key == FT::Elec && obj.is_a?(Fuel)

        # Also add Net Electricity
        elec_total = @fuels[FT::Elec].annual_output.to_f
        elec_produced = @end_uses.select { |k, eu| eu.is_negative }.map { |k, eu| eu.annual_output.to_f }.sum(0.0)
        output_name = 'Fuel Use: Electricity: Net (MBtu)'
        output_val = (elec_total + elec_produced).round(2)
        runner.registerValue(output_name, output_val)
        runner.registerInfo("Registering #{output_val} for #{output_name}.")
      end
    end
  end

  def get_runner_output_name(obj)
    return "#{obj.name} #{obj.annual_units}"
  end

  def write_eri_output_results(outputs, csv_path)
    return true if csv_path.nil?

    line_break = nil

    def sanitize_string(s)
      [' ', ':', '/'].each do |c|
        next unless s.include? c

        s = s.gsub(c, '')
      end
      return s
    end

    def ordered_values(hash, sys_ids)
      vals = []
      sys_ids.each do |sys_id|
        vals << hash[sys_id]
        fail 'Could not look up data.' if vals[-1].nil?
      end
      return vals
    end

    def get_sys_ids(type, heat_sys_ids, cool_sys_ids, dhw_sys_ids, vent_preheat_sys_ids, vent_precool_sys_ids)
      if type.downcase.include? 'hot water'
        return dhw_sys_ids
      elsif type.downcase.include? 'mech vent preheating'
        return vent_preheat_sys_ids
      elsif type.downcase.include? 'mech vent precooling'
        return vent_precool_sys_ids
      elsif type.downcase.include? 'heating'
        return heat_sys_ids
      elsif type.downcase.include? 'cooling'
        return cool_sys_ids
      end

      return
    end

    def get_eec_value_numerator(unit)
      if ['HSPF', 'SEER', 'EER', 'CEER'].include? unit
        return 3.413
      elsif ['AFUE', 'COP', 'Percent', 'EF'].include? unit
        return 1.0
      end
    end

    def get_ids(ids, seed_id_map)
      return ids.map { |id| seed_id_map[id].nil? ? id : seed_id_map[id] }
    end

    results_out = []

    # Retrieve info from HPXML object
    # FUTURE: Move this code to the ERI workflow
    heat_sys_ids = []
    cool_sys_ids = []
    dhw_sys_ids = []
    vent_preheat_sys_ids = []
    vent_precool_sys_ids = []
    eec_heats = {}
    eec_cools = {}
    eec_dhws = {}
    eec_vent_preheats = {}
    eec_vent_precools = {}
    heat_fuels = {}
    dhw_fuels = {}
    vent_preheat_fuels = {}
    seed_id_map = {}
    @hpxml.heating_systems.each do |htg_system|
      next unless htg_system.fraction_heat_load_served > 0

      heat_sys_ids << htg_system.id
      seed_id_map[htg_system.id] = htg_system.seed_id
      heat_fuels[htg_system.id] = htg_system.heating_system_fuel
      if not htg_system.heating_efficiency_afue.nil?
        eec_heats[htg_system.id] = get_eec_value_numerator('AFUE') / htg_system.heating_efficiency_afue
      elsif not htg_system.heating_efficiency_percent.nil?
        eec_heats[htg_system.id] = get_eec_value_numerator('Percent') / htg_system.heating_efficiency_percent
      end
    end
    @hpxml.cooling_systems.each do |clg_system|
      next unless clg_system.fraction_cool_load_served > 0

      cool_sys_ids << clg_system.id
      seed_id_map[clg_system.id] = clg_system.seed_id
      if not clg_system.cooling_efficiency_seer.nil?
        eec_cools[clg_system.id] = get_eec_value_numerator('SEER') / clg_system.cooling_efficiency_seer
      elsif not clg_system.cooling_efficiency_eer.nil?
        eec_cools[clg_system.id] = get_eec_value_numerator('EER') / clg_system.cooling_efficiency_eer
      elsif not clg_system.cooling_efficiency_ceer.nil?
        eec_cools[clg_system.id] = get_eec_value_numerator('CEER') / clg_system.cooling_efficiency_ceer
      end
      if clg_system.cooling_system_type == HPXML::HVACTypeEvaporativeCooler
        eec_cools[clg_system.id] = get_eec_value_numerator('SEER') / 15.0 # Arbitrary
      end
    end
    @hpxml.heat_pumps.each do |heat_pump|
      if heat_pump.fraction_heat_load_served > 0
        heat_sys_ids << heat_pump.id
        seed_id_map[heat_pump.id] = heat_pump.seed_id
        heat_fuels[heat_pump.id] = heat_pump.heat_pump_fuel
        if not heat_pump.heating_efficiency_hspf.nil?
          eec_heats[heat_pump.id] = get_eec_value_numerator('HSPF') / heat_pump.heating_efficiency_hspf
        elsif not heat_pump.heating_efficiency_cop.nil?
          eec_heats[heat_pump.id] = get_eec_value_numerator('COP') / heat_pump.heating_efficiency_cop
        end
      end
      next unless heat_pump.fraction_cool_load_served > 0

      cool_sys_ids << heat_pump.id
      seed_id_map[heat_pump.id] = heat_pump.seed_id
      if not heat_pump.cooling_efficiency_seer.nil?
        eec_cools[heat_pump.id] = get_eec_value_numerator('SEER') / heat_pump.cooling_efficiency_seer
      elsif not heat_pump.cooling_efficiency_eer.nil?
        eec_cools[heat_pump.id] = get_eec_value_numerator('EER') / heat_pump.cooling_efficiency_eer
      end
    end
    @hpxml.water_heating_systems.each do |dhw_system|
      dhw_sys_ids << dhw_system.id
      ef_or_uef = nil
      ef_or_uef = dhw_system.energy_factor unless dhw_system.energy_factor.nil?
      ef_or_uef = dhw_system.uniform_energy_factor unless dhw_system.uniform_energy_factor.nil?
      if ef_or_uef.nil?
        # Get assumed EF for combi system
        @model.getWaterHeaterMixeds.each do |wh|
          dhw_id = wh.additionalProperties.getFeatureAsString('HPXML_ID')
          next unless (dhw_id.is_initialized && dhw_id.get == dhw_system.id)

          ef_or_uef = wh.additionalProperties.getFeatureAsDouble('EnergyFactor').get
        end
      end
      value_adj = 1.0
      value_adj = dhw_system.performance_adjustment if dhw_system.water_heater_type == HPXML::WaterHeaterTypeTankless
      if (not ef_or_uef.nil?) && (not value_adj.nil?)
        eec_dhws[dhw_system.id] = get_eec_value_numerator('EF') / (Float(ef_or_uef) * Float(value_adj))
      end
      if [HPXML::WaterHeaterTypeCombiTankless, HPXML::WaterHeaterTypeCombiStorage].include? dhw_system.water_heater_type
        dhw_fuels[dhw_system.id] = dhw_system.related_hvac_system.heating_system_fuel
      else
        dhw_fuels[dhw_system.id] = dhw_system.fuel_type
      end
    end
    @hpxml.ventilation_fans.each do |vent_fan|
      next unless vent_fan.used_for_whole_building_ventilation

      if not vent_fan.preheating_fuel.nil?
        sys_id = "#{vent_fan.id}_preheat"
        vent_preheat_sys_ids << sys_id
        vent_preheat_fuels[sys_id] = vent_fan.preheating_fuel
        eec_vent_preheats[sys_id] = get_eec_value_numerator('COP') / vent_fan.preheating_efficiency_cop
      end
      next unless not vent_fan.precooling_fuel.nil?

      sys_id = "#{vent_fan.id}_precool"
      vent_precool_sys_ids << sys_id
      eec_vent_precools[sys_id] = get_eec_value_numerator('COP') / vent_fan.precooling_efficiency_cop
    end

    # Calculate ERI Reference Loads
    (@hpxml.heating_systems + @hpxml.heat_pumps).each do |htg_system|
      next unless heat_sys_ids.include? htg_system.id

      @loads[LT::Heating].annual_output_by_system[htg_system.id] = htg_system.fraction_heat_load_served * @loads[LT::Heating].annual_output
    end
    (@hpxml.cooling_systems + @hpxml.heat_pumps).each do |clg_system|
      next unless cool_sys_ids.include? clg_system.id

      @loads[LT::Cooling].annual_output_by_system[clg_system.id] = clg_system.fraction_cool_load_served * @loads[LT::Cooling].annual_output
    end

    # Sys IDS
    results_out << ['hpxml_heat_sys_ids', get_ids(heat_sys_ids, seed_id_map).to_s]
    results_out << ['hpxml_cool_sys_ids', get_ids(cool_sys_ids, seed_id_map).to_s]
    results_out << ['hpxml_dhw_sys_ids', get_ids(dhw_sys_ids, seed_id_map).to_s]
    results_out << ['hpxml_vent_preheat_sys_ids', vent_preheat_sys_ids.to_s]
    results_out << ['hpxml_vent_precool_sys_ids', vent_precool_sys_ids.to_s]
    results_out << [line_break]

    # EECs
    results_out << ['hpxml_eec_heats', ordered_values(eec_heats, heat_sys_ids).to_s]
    results_out << ['hpxml_eec_cools', ordered_values(eec_cools, cool_sys_ids).to_s]
    results_out << ['hpxml_eec_dhws', ordered_values(eec_dhws, dhw_sys_ids).to_s]
    results_out << ['hpxml_eec_vent_preheats', ordered_values(eec_vent_preheats, vent_preheat_sys_ids).to_s]
    results_out << ['hpxml_eec_vent_precools', ordered_values(eec_vent_precools, vent_precool_sys_ids).to_s]
    results_out << [line_break]

    # Fuel types
    results_out << ['hpxml_heat_fuels', ordered_values(heat_fuels, heat_sys_ids).to_s]
    results_out << ['hpxml_dwh_fuels', ordered_values(dhw_fuels, dhw_sys_ids).to_s]
    results_out << ['hpxml_vent_preheat_fuels', ordered_values(vent_preheat_fuels, vent_preheat_sys_ids).to_s]
    results_out << [line_break]

    # Fuel uses
    @fuels.each do |fuel_type, fuel|
      key_name = sanitize_string("fuel#{fuel_type}")
      results_out << [key_name, fuel.annual_output.to_s]
    end
    results_out << [line_break]

    # End Uses
    @end_uses.each do |key, end_use|
      fuel_type, end_use_type = key
      key_name = sanitize_string("enduse#{fuel_type}#{end_use_type}")
      sys_ids = get_sys_ids(end_use_type, heat_sys_ids, cool_sys_ids, dhw_sys_ids, vent_preheat_sys_ids, vent_precool_sys_ids)
      if sys_ids.nil?
        results_out << [key_name, end_use.annual_output.to_s]
      elsif end_use.annual_output_by_system.empty?
        results_out << [key_name, [end_use.annual_output.to_f]]
      else
        results_out << [key_name, ordered_values(end_use.annual_output_by_system, sys_ids).to_s]
      end
    end
    results_out << [line_break]

    # Loads by System
    @loads.each do |load_type, load|
      next unless [LT::Heating, LT::Cooling, LT::HotWaterDelivered].include? load_type

      key_name = sanitize_string("load#{load_type}")
      sys_ids = get_sys_ids(load_type, heat_sys_ids, cool_sys_ids, dhw_sys_ids, vent_preheat_sys_ids, vent_precool_sys_ids)
      results_out << [key_name, ordered_values(load.annual_output_by_system, sys_ids).to_s]
    end
    results_out << [line_break]

    # Misc
    results_out << ['hpxml_cfa', @hpxml.building_construction.conditioned_floor_area.to_s]
    results_out << ['hpxml_nbr', @hpxml.building_construction.number_of_bedrooms.to_s]
    results_out << ['hpxml_nst', @hpxml.building_construction.number_of_conditioned_floors_above_grade.to_s]
    results_out << ['hpxml_residential_facility_type', '"' + @hpxml.building_construction.residential_facility_type + '"']

    CSV.open(csv_path, 'wb') { |csv| results_out.to_a.each { |elem| csv << elem } }
  end

  def write_timeseries_output_results(runner, output_format,
                                      timeseries_output_path,
                                      timeseries_frequency,
                                      include_timeseries_fuel_consumptions,
                                      include_timeseries_end_use_consumptions,
                                      include_timeseries_hot_water_uses,
                                      include_timeseries_total_loads,
                                      include_timeseries_component_loads,
                                      include_timeseries_unmet_loads,
                                      include_timeseries_zone_temperatures,
                                      include_timeseries_airflows,
                                      include_timeseries_weather)
    return if timeseries_frequency == 'none'

    # Time column
    if ['timestep', 'hourly', 'daily', 'monthly'].include? timeseries_frequency
      data = ['Time', nil]
    else
      fail "Unexpected timeseries_frequency: #{timeseries_frequency}."
    end
    @timestamps.each do |timestamp|
      data << timestamp
    end

    if include_timeseries_fuel_consumptions
      fuel_data = @fuels.values.select { |x| x.timeseries_output.sum(0.0) != 0 }.map { |x| [x.name, x.timeseries_units] + x.timeseries_output.map { |v| v.round(2) } }
    else
      fuel_data = []
    end
    if include_timeseries_end_use_consumptions
      end_use_data = @end_uses.values.select { |x| x.timeseries_output.sum(0.0) != 0 }.map { |x| [x.name, x.timeseries_units] + x.timeseries_output.map { |v| v.round(2) } }
    else
      end_use_data = []
    end
    if include_timeseries_hot_water_uses
      hot_water_use_data = @hot_water_uses.values.select { |x| x.timeseries_output.sum(0.0) != 0 }.map { |x| [x.name, x.timeseries_units] + x.timeseries_output.map { |v| v.round(2) } }
    else
      hot_water_use_data = []
    end
    if include_timeseries_total_loads
      total_loads_data = @loads.values.select { |x| x.timeseries_output.sum(0.0) != 0 }.map { |x| [x.name, x.timeseries_units] + x.timeseries_output.map { |v| v.round(2) } }
    else
      total_loads_data = {}
    end
    if include_timeseries_component_loads
      comp_loads_data = @component_loads.values.select { |x| x.timeseries_output.sum(0.0) != 0 }.map { |x| [x.name, x.timeseries_units] + x.timeseries_output.map { |v| v.round(2) } }
    else
      comp_loads_data = []
    end
    if include_timeseries_unmet_loads
      unmet_loads_data = @unmet_loads.values.select { |x| x.timeseries_output.sum(0.0) != 0 }.map { |x| [x.name, x.timeseries_units] + x.timeseries_output.map { |v| v.round(2) } }
    else
      unmet_loads_data = []
    end
    if include_timeseries_zone_temperatures
      zone_temps_data = @zone_temps.values.select { |x| x.timeseries_output.sum(0.0) != 0 }.map { |x| [x.name, x.timeseries_units] + x.timeseries_output.map { |v| v.round(2) } }
    else
      zone_temps_data = []
    end
    if include_timeseries_airflows
      airflows_data = @airflows.values.select { |x| x.timeseries_output.sum(0.0) != 0 }.map { |x| [x.name, x.timeseries_units] + x.timeseries_output.map { |v| v.round(2) } }
    else
      airflows_data = []
    end
    if include_timeseries_weather
      weather_data = @weather.values.select { |x| x.timeseries_output.sum(0.0) != 0 }.map { |x| [x.name, x.timeseries_units] + x.timeseries_output.map { |v| v.round(2) } }
    else
      weather_data = []
    end

    return if fuel_data.size + end_use_data.size + hot_water_use_data.size + total_loads_data.size + comp_loads_data.size + unmet_loads_data.size + zone_temps_data.size + airflows_data.size + weather_data.size == 0

    fail 'Unable to obtain timestamps.' if @timestamps.empty?

    if output_format == 'csv'
      # Assemble data
      data = data.zip(*fuel_data, *end_use_data, *hot_water_use_data, *total_loads_data, *comp_loads_data, *unmet_loads_data, *zone_temps_data, *airflows_data, *weather_data)

      # Error-check
      n_elements = []
      data.each do |data_array|
        n_elements << data_array.size
      end
      if n_elements.uniq.size > 1
        fail "Inconsistent number of array elements: #{n_elements.uniq}."
      end

      # Write file
      CSV.open(timeseries_output_path, 'wb') { |csv| data.to_a.each { |elem| csv << elem } }
    elsif output_format == 'json'
      # Assemble data
      h = {}
      h['Time'] = data[2..-1]
      [fuel_data, end_use_data, hot_water_use_data, total_loads_data, comp_loads_data, unmet_loads_data, zone_temps_data, airflows_data, weather_data].each do |d|
        d.each do |o|
          grp, name = o[0].split(':', 2)
          h[grp] = {} if h[grp].nil?
          h[grp]["#{name.strip} (#{o[1]})"] = o[2..-1]
        end
      end

      # Write file
      require 'json'
      File.open(timeseries_output_path, 'w') { |json| json.write(JSON.pretty_generate(h)) }
    end
    runner.registerInfo("Wrote timeseries output results to #{timeseries_output_path}.")
  end

  def get_report_meter_data_annual(meter_names, unit_conv = UnitConversions.convert(1.0, 'J', 'MBtu'))
    return 0.0 if meter_names.empty?

    vars = "'" + meter_names.uniq.join("','") + "'"
    query = "SELECT SUM(VariableValue*#{unit_conv}) FROM ReportMeterData WHERE ReportMeterDataDictionaryIndex IN (SELECT ReportMeterDataDictionaryIndex FROM ReportMeterDataDictionary WHERE VariableName IN (#{vars}) AND ReportingFrequency='Run Period' AND VariableUnits='J')"
    value = @sqlFile.execAndReturnFirstDouble(query)
    fail "Query error: #{query}" unless value.is_initialized

    return value.get
  end

  def get_report_variable_data_annual(key_values, variables, unit_conv = UnitConversions.convert(1.0, 'J', 'MBtu'), is_negative: false)
    return 0.0 if variables.empty?

    keys = "'" + key_values.uniq.join("','") + "'"
    vars = "'" + variables.uniq.join("','") + "'"
    neg = is_negative ? ' * -1' : ''
    query = "SELECT SUM(VariableValue*#{unit_conv})#{neg} FROM ReportVariableData WHERE ReportVariableDataDictionaryIndex IN (SELECT ReportVariableDataDictionaryIndex FROM ReportVariableDataDictionary WHERE KeyValue IN (#{keys}) AND VariableName IN (#{vars}) AND ReportingFrequency='Run Period')"
    value = @sqlFile.execAndReturnFirstDouble(query)
    fail "Query error: #{query}" unless value.is_initialized

    return value.get
  end

  def get_report_meter_data_timeseries(meter_names, unit_conv, unit_adder, timeseries_frequency)
    return [0.0] * @timestamps.size if meter_names.empty?

    vars = "'" + meter_names.uniq.join("','") + "'"
    query = "SELECT SUM(VariableValue*#{unit_conv}+#{unit_adder}) FROM ReportMeterData WHERE ReportMeterDataDictionaryIndex IN (SELECT ReportMeterDataDictionaryIndex FROM ReportMeterDataDictionary WHERE VariableName IN (#{vars}) AND ReportingFrequency='#{reporting_frequency_map[timeseries_frequency]}' AND VariableUnits='J') GROUP BY TimeIndex ORDER BY TimeIndex"
    values = @sqlFile.execAndReturnVectorOfDouble(query)
    fail "Query error: #{query}" unless values.is_initialized

    values = values.get
    values += [0.0] * @timestamps.size if values.size == 0
    return values
  end

  def get_report_variable_data_timeseries(key_values, variables, unit_conv, unit_adder, timeseries_frequency, disable_ems_shift = false, is_negative: false)
    return [0.0] * @timestamps.size if variables.empty?

    if key_values.uniq.size > 1 && key_values.include?('EMS') && !disable_ems_shift
      # Split into EMS and non-EMS queries so that the EMS values shift occurs for just the EMS query
      # Remove this code if we ever figure out a better way to handle when EMS output should shift
      values = get_report_variable_data_timeseries(['EMS'], variables, unit_conv, unit_adder, timeseries_frequency, disable_ems_shift, is_negative: is_negative)
      sum_values = values.zip(get_report_variable_data_timeseries(key_values.select { |k| k != 'EMS' }, variables, unit_conv, unit_adder, timeseries_frequency, disable_ems_shift, is_negative: is_negative)).map { |x, y| x + y }
      return sum_values
    end

    keys = "'" + key_values.uniq.join("','") + "'"
    vars = "'" + variables.uniq.join("','") + "'"
    neg = is_negative ? ' * -1' : ''
    query = "SELECT SUM(VariableValue*#{unit_conv}+#{unit_adder})#{neg} FROM ReportVariableData WHERE ReportVariableDataDictionaryIndex IN (SELECT ReportVariableDataDictionaryIndex FROM ReportVariableDataDictionary WHERE KeyValue IN (#{keys}) AND VariableName IN (#{vars}) AND ReportingFrequency='#{reporting_frequency_map[timeseries_frequency]}') GROUP BY TimeIndex ORDER BY TimeIndex"
    values = @sqlFile.execAndReturnVectorOfDouble(query)
    fail "Query error: #{query}" unless values.is_initialized

    values = values.get
    values += [0.0] * @timestamps.size if values.size == 0

    return values if disable_ems_shift

    # Remove this code if we ever figure out a better way to handle when EMS output should shift
    if (key_values.size == 1) && (key_values[0] == 'EMS') && (@timestamps.size > 0)
      if (timeseries_frequency.downcase == 'timestep' || (timeseries_frequency.downcase == 'hourly' && @model.getTimestep.numberOfTimestepsPerHour == 1))
        # Shift all values by 1 timestep due to EMS reporting lag
        return values[1..-1] + [values[-1]]
      end
    end

    return values
  end

  def get_tabular_data_value(report_name, report_for_string, table_name, row_names, col_name, units)
    rows = "'" + row_names.uniq.join("','") + "'"
    query = "SELECT SUM(Value) FROM TabularDataWithStrings WHERE ReportName='#{report_name}' AND ReportForString='#{report_for_string}' AND TableName='#{table_name}' AND RowName IN (#{rows}) AND ColumnName='#{col_name}' AND Units='#{units}'"
    result = @sqlFile.execAndReturnFirstDouble(query)
    return result.get
  end

  def apply_multiplier_to_output(obj, sync_obj, sys_id, mult)
    # Annual
    orig_value = obj.annual_output_by_system[sys_id]
    obj.annual_output_by_system[sys_id] = orig_value * mult
    if not sync_obj.annual_output.nil?
      sync_obj.annual_output += (orig_value * mult - orig_value)
    elsif not sync_obj.annual_output_by_system[sys_id].nil?
      sync_obj.annual_output_by_system[sys_id] += (orig_value * mult - orig_value)
    end

    # Timeseries
    if not obj.timeseries_output_by_system.empty?
      orig_values = obj.timeseries_output_by_system[sys_id]
      obj.timeseries_output_by_system[sys_id] = obj.timeseries_output_by_system[sys_id].map { |x| x * mult }
      diffs = obj.timeseries_output_by_system[sys_id].zip(orig_values).map { |x, y| x - y }
      if not sync_obj.timeseries_output.nil?
        sync_obj.timeseries_output = sync_obj.timeseries_output.zip(diffs).map { |x, y| x + y }
      elsif not sync_obj.timeseries_output_by_system[sys_id].nil?
        sync_obj.timeseries_output_by_system[sys_id] = sync_obj.timeseries_output_by_system[sys_id].zip(diffs).map { |x, y| x + y }
      end
    end
  end

  def create_all_object_variables_by_key
    @object_variables_by_key = {}

    @model.getModelObjects.each do |object|
      next if object.to_AdditionalProperties.is_initialized

      [EUT, HWT, LT, ULT, ILT].each do |class_name|
        vars_by_key = get_object_output_variables_by_key(@model, object, class_name)
        next if vars_by_key.size == 0

        sys_id = object.additionalProperties.getFeatureAsString('HPXML_ID')
        if sys_id.is_initialized
          sys_id = sys_id.get
        else
          sys_id = nil
        end

        vars_by_key.each do |key, output_vars|
          output_vars.each do |output_var|
            if object.to_EnergyManagementSystemOutputVariable.is_initialized
              varkey = 'EMS'
            else
              varkey = object.name.to_s.upcase
            end
            hash_key = [class_name, key]
            @object_variables_by_key[hash_key] = [] if @object_variables_by_key[hash_key].nil?
            next if @object_variables_by_key[hash_key].include? [sys_id, varkey, output_var]

            @object_variables_by_key[hash_key] << [sys_id, varkey, output_var]
          end
        end
      end
    end
  end

  def get_object_variables(class_name, key)
    hash_key = [class_name, key]
    vars = @object_variables_by_key[hash_key]
    vars = [] if vars.nil?
    return vars
  end

  class BaseOutput
    def initialize()
      @timeseries_output = []
    end
    attr_accessor(:name, :annual_output, :timeseries_output, :annual_units, :timeseries_units)
  end

  class Fuel < BaseOutput
    def initialize(meters: [])
      super()
      @meters = meters
      @timeseries_output_by_system = {}
    end
    attr_accessor(:meters, :timeseries_output_by_system)
  end

  class EndUse < BaseOutput
    def initialize(variables: [], is_negative: false)
      super()
      @variables = variables
      @is_negative = is_negative
      @timeseries_output_by_system = {}
      @annual_output_by_system = {}
    end
    attr_accessor(:variables, :is_negative, :annual_output_by_system, :timeseries_output_by_system)
  end

  class HotWater < BaseOutput
    def initialize(variables: [])
      super()
      @variables = variables
      @timeseries_output_by_system = {}
      @annual_output_by_system = {}
    end
    attr_accessor(:variables, :annual_output_by_system, :timeseries_output_by_system)
  end

  class PeakFuel < BaseOutput
    def initialize(meters:, report:)
      super()
      @meters = meters
      @report = report
    end
    attr_accessor(:meters, :report)
  end

  class Load < BaseOutput
    def initialize(variables: [], ems_variable: nil, is_negative: false)
      super()
      @variables = variables
      @ems_variable = ems_variable
      @is_negative = is_negative
      @timeseries_output_by_system = {}
      @annual_output_by_system = {}
    end
    attr_accessor(:variables, :ems_variable, :is_negative, :annual_output_by_system, :timeseries_output_by_system)
  end

  class ComponentLoad < BaseOutput
    def initialize(ems_variable:)
      super()
      @ems_variable = ems_variable
    end
    attr_accessor(:ems_variable)
  end

  class UnmetLoad < BaseOutput
    def initialize(variables: [])
      super()
      @variables = variables
    end
    attr_accessor(:variables)
  end

  class PeakLoad < BaseOutput
    def initialize(meters:)
      super()
      @meters = meters
    end
    attr_accessor(:meters)
  end

  class ZoneTemp < BaseOutput
    def initialize
      super()
    end
    attr_accessor()
  end

  class Airflow < BaseOutput
    def initialize(ems_program:, ems_variables:)
      super()
      @ems_program = ems_program
      @ems_variables = ems_variables
    end
    attr_accessor(:ems_program, :ems_variables)
  end

  class Weather < BaseOutput
    def initialize(variable:, variable_units:, timeseries_units:)
      super()
      @variable = variable
      @variable_units = variable_units
      @timeseries_units = timeseries_units
    end
    attr_accessor(:variable, :variable_units)
  end

  def setup_outputs()
    def get_timeseries_units_from_fuel_type(fuel_type)
      if fuel_type == FT::Elec
        return 'kWh'
      end

      return 'kBtu'
    end

    # End Uses

    # NOTE: Some end uses are obtained from meters, others are rolled up from
    # output variables so that we can have more control.

    create_all_object_variables_by_key()

    @end_uses = {}
    @end_uses[[FT::Elec, EUT::Heating]] = EndUse.new(variables: get_object_variables(EUT, [FT::Elec, EUT::Heating]))
    @end_uses[[FT::Elec, EUT::HeatingFanPump]] = EndUse.new(variables: get_object_variables(EUT, [FT::Elec, EUT::HeatingFanPump]))
    @end_uses[[FT::Elec, EUT::Cooling]] = EndUse.new(variables: get_object_variables(EUT, [FT::Elec, EUT::Cooling]))
    @end_uses[[FT::Elec, EUT::CoolingFanPump]] = EndUse.new(variables: get_object_variables(EUT, [FT::Elec, EUT::CoolingFanPump]))
    @end_uses[[FT::Elec, EUT::HotWater]] = EndUse.new(variables: get_object_variables(EUT, [FT::Elec, EUT::HotWater]))
    @end_uses[[FT::Elec, EUT::HotWaterRecircPump]] = EndUse.new(variables: get_object_variables(EUT, [FT::Elec, EUT::HotWaterRecircPump]))
    @end_uses[[FT::Elec, EUT::HotWaterSolarThermalPump]] = EndUse.new(variables: get_object_variables(EUT, [FT::Elec, EUT::HotWaterSolarThermalPump]))
    @end_uses[[FT::Elec, EUT::LightsInterior]] = EndUse.new(variables: get_object_variables(EUT, [FT::Elec, EUT::LightsInterior]))
    @end_uses[[FT::Elec, EUT::LightsGarage]] = EndUse.new(variables: get_object_variables(EUT, [FT::Elec, EUT::LightsGarage]))
    @end_uses[[FT::Elec, EUT::LightsExterior]] = EndUse.new(variables: get_object_variables(EUT, [FT::Elec, EUT::LightsExterior]))
    @end_uses[[FT::Elec, EUT::MechVent]] = EndUse.new(variables: get_object_variables(EUT, [FT::Elec, EUT::MechVent]))
    @end_uses[[FT::Elec, EUT::MechVentPreheat]] = EndUse.new(variables: get_object_variables(EUT, [FT::Elec, EUT::MechVentPreheat]))
    @end_uses[[FT::Elec, EUT::MechVentPrecool]] = EndUse.new(variables: get_object_variables(EUT, [FT::Elec, EUT::MechVentPrecool]))
    @end_uses[[FT::Elec, EUT::WholeHouseFan]] = EndUse.new(variables: get_object_variables(EUT, [FT::Elec, EUT::WholeHouseFan]))
    @end_uses[[FT::Elec, EUT::Refrigerator]] = EndUse.new(variables: get_object_variables(EUT, [FT::Elec, EUT::Refrigerator]))
    if @eri_design.nil? # Skip end uses not used by ERI
      @end_uses[[FT::Elec, EUT::Freezer]] = EndUse.new(variables: get_object_variables(EUT, [FT::Elec, EUT::Freezer]))
    end
    @end_uses[[FT::Elec, EUT::Dehumidifier]] = EndUse.new(variables: get_object_variables(EUT, [FT::Elec, EUT::Dehumidifier]))
    @end_uses[[FT::Elec, EUT::Dishwasher]] = EndUse.new(variables: get_object_variables(EUT, [FT::Elec, EUT::Dishwasher]))
    @end_uses[[FT::Elec, EUT::ClothesWasher]] = EndUse.new(variables: get_object_variables(EUT, [FT::Elec, EUT::ClothesWasher]))
    @end_uses[[FT::Elec, EUT::ClothesDryer]] = EndUse.new(variables: get_object_variables(EUT, [FT::Elec, EUT::ClothesDryer]))
    @end_uses[[FT::Elec, EUT::RangeOven]] = EndUse.new(variables: get_object_variables(EUT, [FT::Elec, EUT::RangeOven]))
    @end_uses[[FT::Elec, EUT::CeilingFan]] = EndUse.new(variables: get_object_variables(EUT, [FT::Elec, EUT::CeilingFan]))
    @end_uses[[FT::Elec, EUT::Television]] = EndUse.new(variables: get_object_variables(EUT, [FT::Elec, EUT::Television]))
    @end_uses[[FT::Elec, EUT::PlugLoads]] = EndUse.new(variables: get_object_variables(EUT, [FT::Elec, EUT::PlugLoads]))
    if @eri_design.nil? # Skip end uses not used by ERI
      @end_uses[[FT::Elec, EUT::Vehicle]] = EndUse.new(variables: get_object_variables(EUT, [FT::Elec, EUT::Vehicle]))
      @end_uses[[FT::Elec, EUT::WellPump]] = EndUse.new(variables: get_object_variables(EUT, [FT::Elec, EUT::WellPump]))
      @end_uses[[FT::Elec, EUT::PoolHeater]] = EndUse.new(variables: get_object_variables(EUT, [FT::Elec, EUT::PoolHeater]))
      @end_uses[[FT::Elec, EUT::PoolPump]] = EndUse.new(variables: get_object_variables(EUT, [FT::Elec, EUT::PoolPump]))
      @end_uses[[FT::Elec, EUT::HotTubHeater]] = EndUse.new(variables: get_object_variables(EUT, [FT::Elec, EUT::HotTubHeater]))
      @end_uses[[FT::Elec, EUT::HotTubPump]] = EndUse.new(variables: get_object_variables(EUT, [FT::Elec, EUT::HotTubPump]))
    end
    @end_uses[[FT::Elec, EUT::PV]] = EndUse.new(variables: get_object_variables(EUT, [FT::Elec, EUT::PV]),
                                                is_negative: true)
    @end_uses[[FT::Elec, EUT::Generator]] = EndUse.new(variables: get_object_variables(EUT, [FT::Elec, EUT::Generator]),
                                                       is_negative: true)
    @end_uses[[FT::Gas, EUT::Heating]] = EndUse.new(variables: get_object_variables(EUT, [FT::Gas, EUT::Heating]))
    @end_uses[[FT::Gas, EUT::HotWater]] = EndUse.new(variables: get_object_variables(EUT, [FT::Gas, EUT::HotWater]))
    @end_uses[[FT::Gas, EUT::ClothesDryer]] = EndUse.new(variables: get_object_variables(EUT, [FT::Gas, EUT::ClothesDryer]))
    @end_uses[[FT::Gas, EUT::RangeOven]] = EndUse.new(variables: get_object_variables(EUT, [FT::Gas, EUT::RangeOven]))
    @end_uses[[FT::Gas, EUT::MechVentPreheat]] = EndUse.new(variables: get_object_variables(EUT, [FT::Gas, EUT::MechVentPreheat]))
    if @eri_design.nil? # Skip end uses not used by ERI
      @end_uses[[FT::Gas, EUT::PoolHeater]] = EndUse.new(variables: get_object_variables(EUT, [FT::Gas, EUT::PoolHeater]))
      @end_uses[[FT::Gas, EUT::HotTubHeater]] = EndUse.new(variables: get_object_variables(EUT, [FT::Gas, EUT::HotTubHeater]))
      @end_uses[[FT::Gas, EUT::Grill]] = EndUse.new(variables: get_object_variables(EUT, [FT::Gas, EUT::Grill]))
      @end_uses[[FT::Gas, EUT::Lighting]] = EndUse.new(variables: get_object_variables(EUT, [FT::Gas, EUT::Lighting]))
      @end_uses[[FT::Gas, EUT::Fireplace]] = EndUse.new(variables: get_object_variables(EUT, [FT::Gas, EUT::Fireplace]))
    end
    @end_uses[[FT::Gas, EUT::Generator]] = EndUse.new(variables: get_object_variables(EUT, [FT::Gas, EUT::Generator]))
    @end_uses[[FT::Oil, EUT::Heating]] = EndUse.new(variables: get_object_variables(EUT, [FT::Oil, EUT::Heating]))
    @end_uses[[FT::Oil, EUT::HotWater]] = EndUse.new(variables: get_object_variables(EUT, [FT::Oil, EUT::HotWater]))
    @end_uses[[FT::Oil, EUT::ClothesDryer]] = EndUse.new(variables: get_object_variables(EUT, [FT::Oil, EUT::ClothesDryer]))
    @end_uses[[FT::Oil, EUT::RangeOven]] = EndUse.new(variables: get_object_variables(EUT, [FT::Oil, EUT::RangeOven]))
    @end_uses[[FT::Oil, EUT::MechVentPreheat]] = EndUse.new(variables: get_object_variables(EUT, [FT::Oil, EUT::MechVentPreheat]))
    if @eri_design.nil? # Skip end uses not used by ERI
      @end_uses[[FT::Oil, EUT::Grill]] = EndUse.new(variables: get_object_variables(EUT, [FT::Oil, EUT::Grill]))
      @end_uses[[FT::Oil, EUT::Lighting]] = EndUse.new(variables: get_object_variables(EUT, [FT::Oil, EUT::Lighting]))
      @end_uses[[FT::Oil, EUT::Fireplace]] = EndUse.new(variables: get_object_variables(EUT, [FT::Oil, EUT::Fireplace]))
    end
    @end_uses[[FT::Oil, EUT::Generator]] = EndUse.new(variables: get_object_variables(EUT, [FT::Oil, EUT::Generator]))
    @end_uses[[FT::Propane, EUT::Heating]] = EndUse.new(variables: get_object_variables(EUT, [FT::Propane, EUT::Heating]))
    @end_uses[[FT::Propane, EUT::HotWater]] = EndUse.new(variables: get_object_variables(EUT, [FT::Propane, EUT::HotWater]))
    @end_uses[[FT::Propane, EUT::ClothesDryer]] = EndUse.new(variables: get_object_variables(EUT, [FT::Propane, EUT::ClothesDryer]))
    @end_uses[[FT::Propane, EUT::RangeOven]] = EndUse.new(variables: get_object_variables(EUT, [FT::Propane, EUT::RangeOven]))
    @end_uses[[FT::Propane, EUT::MechVentPreheat]] = EndUse.new(variables: get_object_variables(EUT, [FT::Propane, EUT::MechVentPreheat]))
    if @eri_design.nil? # Skip end uses not used by ERI
      @end_uses[[FT::Propane, EUT::Grill]] = EndUse.new(variables: get_object_variables(EUT, [FT::Propane, EUT::Grill]))
      @end_uses[[FT::Propane, EUT::Lighting]] = EndUse.new(variables: get_object_variables(EUT, [FT::Propane, EUT::Lighting]))
      @end_uses[[FT::Propane, EUT::Fireplace]] = EndUse.new(variables: get_object_variables(EUT, [FT::Propane, EUT::Fireplace]))
    end
    @end_uses[[FT::Propane, EUT::Generator]] = EndUse.new(variables: get_object_variables(EUT, [FT::Propane, EUT::Generator]))
    @end_uses[[FT::WoodCord, EUT::Heating]] = EndUse.new(variables: get_object_variables(EUT, [FT::WoodCord, EUT::Heating]))
    @end_uses[[FT::WoodCord, EUT::HotWater]] = EndUse.new(variables: get_object_variables(EUT, [FT::WoodCord, EUT::HotWater]))
    @end_uses[[FT::WoodCord, EUT::ClothesDryer]] = EndUse.new(variables: get_object_variables(EUT, [FT::WoodCord, EUT::ClothesDryer]))
    @end_uses[[FT::WoodCord, EUT::RangeOven]] = EndUse.new(variables: get_object_variables(EUT, [FT::WoodCord, EUT::RangeOven]))
    @end_uses[[FT::WoodCord, EUT::MechVentPreheat]] = EndUse.new(variables: get_object_variables(EUT, [FT::WoodCord, EUT::MechVentPreheat]))
    if @eri_design.nil? # Skip end uses not used by ERI
      @end_uses[[FT::WoodCord, EUT::Grill]] = EndUse.new(variables: get_object_variables(EUT, [FT::WoodCord, EUT::Grill]))
      @end_uses[[FT::WoodCord, EUT::Lighting]] = EndUse.new(variables: get_object_variables(EUT, [FT::WoodCord, EUT::Lighting]))
      @end_uses[[FT::WoodCord, EUT::Fireplace]] = EndUse.new(variables: get_object_variables(EUT, [FT::WoodCord, EUT::Fireplace]))
    end
    @end_uses[[FT::WoodCord, EUT::Generator]] = EndUse.new(variables: get_object_variables(EUT, [FT::WoodCord, EUT::Generator]))
    @end_uses[[FT::WoodPellets, EUT::Heating]] = EndUse.new(variables: get_object_variables(EUT, [FT::WoodPellets, EUT::Heating]))
    @end_uses[[FT::WoodPellets, EUT::HotWater]] = EndUse.new(variables: get_object_variables(EUT, [FT::WoodPellets, EUT::HotWater]))
    @end_uses[[FT::WoodPellets, EUT::ClothesDryer]] = EndUse.new(variables: get_object_variables(EUT, [FT::WoodPellets, EUT::ClothesDryer]))
    @end_uses[[FT::WoodPellets, EUT::RangeOven]] = EndUse.new(variables: get_object_variables(EUT, [FT::WoodPellets, EUT::RangeOven]))
    @end_uses[[FT::WoodPellets, EUT::MechVentPreheat]] = EndUse.new(variables: get_object_variables(EUT, [FT::WoodPellets, EUT::MechVentPreheat]))
    if @eri_design.nil? # Skip end uses not used by ERI
      @end_uses[[FT::WoodPellets, EUT::Grill]] = EndUse.new(variables: get_object_variables(EUT, [FT::WoodPellets, EUT::Grill]))
      @end_uses[[FT::WoodPellets, EUT::Lighting]] = EndUse.new(variables: get_object_variables(EUT, [FT::WoodPellets, EUT::Lighting]))
      @end_uses[[FT::WoodPellets, EUT::Fireplace]] = EndUse.new(variables: get_object_variables(EUT, [FT::WoodPellets, EUT::Fireplace]))
    end
    @end_uses[[FT::WoodPellets, EUT::Generator]] = EndUse.new(variables: get_object_variables(EUT, [FT::WoodPellets, EUT::Generator]))
    @end_uses[[FT::Coal, EUT::Heating]] = EndUse.new(variables: get_object_variables(EUT, [FT::Coal, EUT::Heating]))
    @end_uses[[FT::Coal, EUT::HotWater]] = EndUse.new(variables: get_object_variables(EUT, [FT::Coal, EUT::HotWater]))
    @end_uses[[FT::Coal, EUT::ClothesDryer]] = EndUse.new(variables: get_object_variables(EUT, [FT::Coal, EUT::ClothesDryer]))
    @end_uses[[FT::Coal, EUT::RangeOven]] = EndUse.new(variables: get_object_variables(EUT, [FT::Coal, EUT::RangeOven]))
    @end_uses[[FT::Coal, EUT::MechVentPreheat]] = EndUse.new(variables: get_object_variables(EUT, [FT::Coal, EUT::MechVentPreheat]))
    if @eri_design.nil? # Skip end uses not used by ERI
      @end_uses[[FT::Coal, EUT::Grill]] = EndUse.new(variables: get_object_variables(EUT, [FT::Coal, EUT::Grill]))
      @end_uses[[FT::Coal, EUT::Lighting]] = EndUse.new(variables: get_object_variables(EUT, [FT::Coal, EUT::Lighting]))
      @end_uses[[FT::Coal, EUT::Fireplace]] = EndUse.new(variables: get_object_variables(EUT, [FT::Coal, EUT::Fireplace]))
    end
    @end_uses[[FT::Coal, EUT::Generator]] = EndUse.new(variables: get_object_variables(EUT, [FT::Coal, EUT::Generator]))

    @end_uses.each do |key, end_use|
      fuel_type, end_use_type = key
      end_use.name = "End Use: #{fuel_type}: #{end_use_type}"
      end_use.annual_units = 'MBtu'
      end_use.timeseries_units = get_timeseries_units_from_fuel_type(fuel_type)
    end

    # Fuels

    @fuels = {}
    @fuels[FT::Elec] = Fuel.new(meters: ["#{EPlus::FuelTypeElectricity}:Facility"])
    @fuels[FT::Gas] = Fuel.new(meters: ["#{EPlus::FuelTypeNaturalGas}:Facility"])
    @fuels[FT::Oil] = Fuel.new(meters: ["#{EPlus::FuelTypeOil}:Facility"])
    @fuels[FT::Propane] = Fuel.new(meters: ["#{EPlus::FuelTypePropane}:Facility"])
    @fuels[FT::WoodCord] = Fuel.new(meters: ["#{EPlus::FuelTypeWoodCord}:Facility"])
    @fuels[FT::WoodPellets] = Fuel.new(meters: ["#{EPlus::FuelTypeWoodPellets}:Facility"])
    @fuels[FT::Coal] = Fuel.new(meters: ["#{EPlus::FuelTypeCoal}:Facility"])

    @fuels.each do |fuel_type, fuel|
      fuel.name = "Fuel Use: #{fuel_type}: Total"
      fuel.annual_units = 'MBtu'
      fuel.timeseries_units = get_timeseries_units_from_fuel_type(fuel_type)
      if @end_uses.select { |key, end_use| key[0] == fuel_type && end_use.variables.size > 0 }.size == 0
        fuel.meters = []
      end
    end

    # Hot Water Uses
    @hot_water_uses = {}
    @hot_water_uses[HWT::ClothesWasher] = HotWater.new(variables: get_object_variables(HWT, HWT::ClothesWasher))
    @hot_water_uses[HWT::Dishwasher] = HotWater.new(variables: get_object_variables(HWT, HWT::Dishwasher))
    @hot_water_uses[HWT::Fixtures] = HotWater.new(variables: get_object_variables(HWT, HWT::Fixtures))
    @hot_water_uses[HWT::DistributionWaste] = HotWater.new(variables: get_object_variables(HWT, HWT::DistributionWaste))

    @hot_water_uses.each do |hot_water_type, hot_water|
      hot_water.name = "Hot Water: #{hot_water_type}"
      hot_water.annual_units = 'gal'
      hot_water.timeseries_units = 'gal'
    end

    # Peak Fuels
    @peak_fuels = {}
    @peak_fuels[[FT::Elec, PFT::Winter]] = PeakFuel.new(meters: ['Heating:EnergyTransfer'], report: 'Peak Electricity Winter Total')
    @peak_fuels[[FT::Elec, PFT::Summer]] = PeakFuel.new(meters: ['Cooling:EnergyTransfer'], report: 'Peak Electricity Summer Total')

    @peak_fuels.each do |key, peak_fuel|
      fuel_type, peak_fuel_type = key
      peak_fuel.name = "Peak #{fuel_type}: #{peak_fuel_type} Total"
      peak_fuel.annual_units = 'W'
    end

    # Loads

    @loads = {}
    @loads[LT::Heating] = Load.new(ems_variable: 'loads_htg_tot')
    @loads[LT::Cooling] = Load.new(ems_variable: 'loads_clg_tot')
    @loads[LT::HotWaterDelivered] = Load.new(variables: get_object_variables(LT, LT::HotWaterDelivered))
    @loads[LT::HotWaterTankLosses] = Load.new(variables: get_object_variables(LT, LT::HotWaterTankLosses),
                                              is_negative: true)
    @loads[LT::HotWaterDesuperheater] = Load.new(variables: get_object_variables(LT, LT::HotWaterDesuperheater))
    @loads[LT::HotWaterSolarThermal] = Load.new(variables: get_object_variables(LT, LT::HotWaterSolarThermal),
                                                is_negative: true)

    @loads.each do |load_type, load|
      load.name = "Load: #{load_type}"
      load.annual_units = 'MBtu'
      load.timeseries_units = 'kBtu'
    end

    # Component Loads

    @component_loads = {}
    @component_loads[[LT::Heating, CLT::Roofs]] = ComponentLoad.new(ems_variable: 'loads_htg_roofs')
    @component_loads[[LT::Heating, CLT::Ceilings]] = ComponentLoad.new(ems_variable: 'loads_htg_ceilings')
    @component_loads[[LT::Heating, CLT::Walls]] = ComponentLoad.new(ems_variable: 'loads_htg_walls')
    @component_loads[[LT::Heating, CLT::RimJoists]] = ComponentLoad.new(ems_variable: 'loads_htg_rim_joists')
    @component_loads[[LT::Heating, CLT::FoundationWalls]] = ComponentLoad.new(ems_variable: 'loads_htg_foundation_walls')
    @component_loads[[LT::Heating, CLT::Doors]] = ComponentLoad.new(ems_variable: 'loads_htg_doors')
    @component_loads[[LT::Heating, CLT::Windows]] = ComponentLoad.new(ems_variable: 'loads_htg_windows')
    @component_loads[[LT::Heating, CLT::Skylights]] = ComponentLoad.new(ems_variable: 'loads_htg_skylights')
    @component_loads[[LT::Heating, CLT::Floors]] = ComponentLoad.new(ems_variable: 'loads_htg_floors')
    @component_loads[[LT::Heating, CLT::Slabs]] = ComponentLoad.new(ems_variable: 'loads_htg_slabs')
    @component_loads[[LT::Heating, CLT::InternalMass]] = ComponentLoad.new(ems_variable: 'loads_htg_internal_mass')
    @component_loads[[LT::Heating, CLT::Infiltration]] = ComponentLoad.new(ems_variable: 'loads_htg_infil')
    @component_loads[[LT::Heating, CLT::NaturalVentilation]] = ComponentLoad.new(ems_variable: 'loads_htg_natvent')
    @component_loads[[LT::Heating, CLT::MechanicalVentilation]] = ComponentLoad.new(ems_variable: 'loads_htg_mechvent')
    @component_loads[[LT::Heating, CLT::WholeHouseFan]] = ComponentLoad.new(ems_variable: 'loads_htg_whf')
    @component_loads[[LT::Heating, CLT::Ducts]] = ComponentLoad.new(ems_variable: 'loads_htg_ducts')
    @component_loads[[LT::Heating, CLT::InternalGains]] = ComponentLoad.new(ems_variable: 'loads_htg_intgains')
    @component_loads[[LT::Cooling, CLT::Roofs]] = ComponentLoad.new(ems_variable: 'loads_clg_roofs')
    @component_loads[[LT::Cooling, CLT::Ceilings]] = ComponentLoad.new(ems_variable: 'loads_clg_ceilings')
    @component_loads[[LT::Cooling, CLT::Walls]] = ComponentLoad.new(ems_variable: 'loads_clg_walls')
    @component_loads[[LT::Cooling, CLT::RimJoists]] = ComponentLoad.new(ems_variable: 'loads_clg_rim_joists')
    @component_loads[[LT::Cooling, CLT::FoundationWalls]] = ComponentLoad.new(ems_variable: 'loads_clg_foundation_walls')
    @component_loads[[LT::Cooling, CLT::Doors]] = ComponentLoad.new(ems_variable: 'loads_clg_doors')
    @component_loads[[LT::Cooling, CLT::Windows]] = ComponentLoad.new(ems_variable: 'loads_clg_windows')
    @component_loads[[LT::Cooling, CLT::Skylights]] = ComponentLoad.new(ems_variable: 'loads_clg_skylights')
    @component_loads[[LT::Cooling, CLT::Floors]] = ComponentLoad.new(ems_variable: 'loads_clg_floors')
    @component_loads[[LT::Cooling, CLT::Slabs]] = ComponentLoad.new(ems_variable: 'loads_clg_slabs')
    @component_loads[[LT::Cooling, CLT::InternalMass]] = ComponentLoad.new(ems_variable: 'loads_clg_internal_mass')
    @component_loads[[LT::Cooling, CLT::Infiltration]] = ComponentLoad.new(ems_variable: 'loads_clg_infil')
    @component_loads[[LT::Cooling, CLT::NaturalVentilation]] = ComponentLoad.new(ems_variable: 'loads_clg_natvent')
    @component_loads[[LT::Cooling, CLT::MechanicalVentilation]] = ComponentLoad.new(ems_variable: 'loads_clg_mechvent')
    @component_loads[[LT::Cooling, CLT::WholeHouseFan]] = ComponentLoad.new(ems_variable: 'loads_clg_whf')
    @component_loads[[LT::Cooling, CLT::Ducts]] = ComponentLoad.new(ems_variable: 'loads_clg_ducts')
    @component_loads[[LT::Cooling, CLT::InternalGains]] = ComponentLoad.new(ems_variable: 'loads_clg_intgains')

    @component_loads.each do |key, comp_load|
      load_type, comp_load_type = key
      comp_load.name = "Component Load: #{load_type}: #{comp_load_type}"
      comp_load.annual_units = 'MBtu'
      comp_load.timeseries_units = 'kBtu'
    end

    # Unmet Loads (unexpected load that should have been met by HVAC)
    @unmet_loads = {}
    @unmet_loads[ULT::Heating] = UnmetLoad.new(variables: get_object_variables(ULT, ULT::Heating))
    @unmet_loads[ULT::Cooling] = UnmetLoad.new(variables: get_object_variables(ULT, ULT::Cooling))

    @unmet_loads.each do |load_type, unmet_load|
      unmet_load.name = "Unmet Load: #{load_type}"
      unmet_load.annual_units = 'MBtu'
      unmet_load.timeseries_units = 'kBtu'
    end

    # Ideal System Loads (expected load that is not met by HVAC)
    @ideal_system_loads = {}
    @ideal_system_loads[ILT::Heating] = UnmetLoad.new(variables: get_object_variables(ILT, ILT::Heating))
    @ideal_system_loads[ILT::Cooling] = UnmetLoad.new(variables: get_object_variables(ILT, ILT::Cooling))

    @ideal_system_loads.each do |load_type, ideal_load|
      ideal_load.name = "Ideal System Load: #{load_type}"
      ideal_load.annual_units = 'MBtu'
    end

    # Peak Loads
    @peak_loads = {}
    @peak_loads[PLT::Heating] = PeakLoad.new(meters: ['Heating:EnergyTransfer'])
    @peak_loads[PLT::Cooling] = PeakLoad.new(meters: ['Cooling:EnergyTransfer'])

    @peak_loads.each do |load_type, peak_load|
      peak_load.name = "Peak Load: #{load_type}"
      peak_load.annual_units = 'kBtu'
    end

    # Zone Temperatures

    @zone_temps = {}

    # Airflows
    @airflows = {}
    @airflows[AFT::Infiltration] = Airflow.new(ems_program: Constants.ObjectNameInfiltration + ' program', ems_variables: [(Constants.ObjectNameInfiltration + ' flow act').gsub(' ', '_')])
    @airflows[AFT::MechanicalVentilation] = Airflow.new(ems_program: Constants.ObjectNameInfiltration + ' program', ems_variables: ['Qfan'])
    @airflows[AFT::NaturalVentilation] = Airflow.new(ems_program: Constants.ObjectNameNaturalVentilation + ' program', ems_variables: [(Constants.ObjectNameNaturalVentilation + ' flow act').gsub(' ', '_')])
    @airflows[AFT::WholeHouseFan] = Airflow.new(ems_program: Constants.ObjectNameNaturalVentilation + ' program', ems_variables: [(Constants.ObjectNameWholeHouseFan + ' flow act').gsub(' ', '_')])

    @airflows.each do |airflow_type, airflow|
      airflow.name = "Airflow: #{airflow_type}"
      airflow.timeseries_units = 'cfm'
    end

    # Weather
    @weather = {}
    @weather[WT::DrybulbTemp] = Weather.new(variable: 'Site Outdoor Air Drybulb Temperature', variable_units: 'C', timeseries_units: 'F')
    @weather[WT::WetbulbTemp] = Weather.new(variable: 'Site Outdoor Air Wetbulb Temperature', variable_units: 'C', timeseries_units: 'F')
    @weather[WT::RelativeHumidity] = Weather.new(variable: 'Site Outdoor Air Relative Humidity', variable_units: '%', timeseries_units: '%')
    @weather[WT::WindSpeed] = Weather.new(variable: 'Site Wind Speed', variable_units: 'm/s', timeseries_units: 'mph')
    @weather[WT::DiffuseSolar] = Weather.new(variable: 'Site Diffuse Solar Radiation Rate per Area', variable_units: 'W/m^2', timeseries_units: 'Btu/(hr*ft^2)')
    @weather[WT::DirectSolar] = Weather.new(variable: 'Site Direct Solar Radiation Rate per Area', variable_units: 'W/m^2', timeseries_units: 'Btu/(hr*ft^2)')

    @weather.each do |weather_type, weather_data|
      weather_data.name = "Weather: #{weather_type}"
    end
  end

  def reporting_frequency_map
    return {
      'timestep' => 'Zone Timestep',
      'hourly' => 'Hourly',
      'daily' => 'Daily',
      'monthly' => 'Monthly',
    }
  end

  def get_object_output_variables_by_key(model, object, class_name)
    to_ft = { EPlus::FuelTypeElectricity => FT::Elec,
              EPlus::FuelTypeNaturalGas => FT::Gas,
              EPlus::FuelTypeOil => FT::Oil,
              EPlus::FuelTypePropane => FT::Propane,
              EPlus::FuelTypeWoodCord => FT::WoodCord,
              EPlus::FuelTypeWoodPellets => FT::WoodPellets,
              EPlus::FuelTypeCoal => FT::Coal }

    # For a given object, returns the output variables to be requested and associates
    # them with the appropriate keys (e.g., [FT::Elec, EUT::Heating]).

    if class_name == EUT

      # End uses

      if object.to_CoilHeatingDXSingleSpeed.is_initialized || object.to_CoilHeatingDXMultiSpeed.is_initialized
        return { [FT::Elec, EUT::Heating] => ["Heating Coil #{EPlus::FuelTypeElectricity} Energy", "Heating Coil Crankcase Heater #{EPlus::FuelTypeElectricity} Energy", "Heating Coil Defrost #{EPlus::FuelTypeElectricity} Energy"] }

      elsif object.to_CoilHeatingElectric.is_initialized
        return { [FT::Elec, EUT::Heating] => ["Heating Coil #{EPlus::FuelTypeElectricity} Energy"] }

      elsif object.to_CoilHeatingGas.is_initialized
        fuel = object.to_CoilHeatingGas.get.fuelType
        return { [to_ft[fuel], EUT::Heating] => ["Heating Coil #{fuel} Energy"] }

      elsif object.to_CoilHeatingWaterToAirHeatPumpEquationFit.is_initialized
        return { [FT::Elec, EUT::Heating] => ["Heating Coil #{EPlus::FuelTypeElectricity} Energy"] }

      elsif object.to_ZoneHVACBaseboardConvectiveElectric.is_initialized
        return { [FT::Elec, EUT::Heating] => ["Baseboard #{EPlus::FuelTypeElectricity} Energy"] }

      elsif object.to_BoilerHotWater.is_initialized
        fuel = object.to_BoilerHotWater.get.fuelType
        return { [to_ft[fuel], EUT::Heating] => ["Boiler #{fuel} Energy"] }

      elsif object.to_CoilCoolingDXSingleSpeed.is_initialized || object.to_CoilCoolingDXMultiSpeed.is_initialized
        vars = { [FT::Elec, EUT::Cooling] => ["Cooling Coil #{EPlus::FuelTypeElectricity} Energy"] }
        parent = model.getAirLoopHVACUnitarySystems.select { |u| u.coolingCoil.is_initialized && u.coolingCoil.get.handle.to_s == object.handle.to_s }
        if (not parent.empty?) && parent[0].heatingCoil.is_initialized
          htg_coil = parent[0].heatingCoil.get
        end
        if parent.empty?
          parent = model.getZoneHVACPackagedTerminalAirConditioners.select { |u| u.coolingCoil.handle.to_s == object.handle.to_s }
          if not parent.empty?
            htg_coil = parent[0].heatingCoil
          end
        end
        if parent.empty?
          fail 'Could not find parent object.'
        end

        if htg_coil.nil? || (not (htg_coil.to_CoilHeatingDXSingleSpeed.is_initialized || htg_coil.to_CoilHeatingDXMultiSpeed.is_initialized))
          # Crankcase variable only available if no DX heating coil on parent
          vars[[FT::Elec, EUT::Cooling]] << "Cooling Coil Crankcase Heater #{EPlus::FuelTypeElectricity} Energy"
        end
        return vars

      elsif object.to_CoilCoolingWaterToAirHeatPumpEquationFit.is_initialized
        return { [FT::Elec, EUT::Cooling] => ["Cooling Coil #{EPlus::FuelTypeElectricity} Energy"] }

      elsif object.to_EvaporativeCoolerDirectResearchSpecial.is_initialized
        return { [FT::Elec, EUT::Cooling] => ["Evaporative Cooler #{EPlus::FuelTypeElectricity} Energy"] }

      elsif object.to_CoilWaterHeatingAirToWaterHeatPumpWrapped.is_initialized
        return { [FT::Elec, EUT::HotWater] => ["Cooling Coil Water Heating #{EPlus::FuelTypeElectricity} Energy"] }

      elsif object.to_FanSystemModel.is_initialized
        if object.name.to_s.start_with? Constants.ObjectNameWaterHeater
          return { [FT::Elec, EUT::HotWater] => ["Fan #{EPlus::FuelTypeElectricity} Energy"] }
        end

      elsif object.to_PumpConstantSpeed.is_initialized
        if object.name.to_s.start_with? Constants.ObjectNameSolarHotWater
          return { [FT::Elec, EUT::HotWaterSolarThermalPump] => ["Pump #{EPlus::FuelTypeElectricity} Energy"] }
        end

      elsif object.to_WaterHeaterMixed.is_initialized
        fuel = object.to_WaterHeaterMixed.get.heaterFuelType
        return { [to_ft[fuel], EUT::HotWater] => ["Water Heater #{fuel} Energy", "Water Heater Off Cycle Parasitic #{EPlus::FuelTypeElectricity} Energy", "Water Heater On Cycle Parasitic #{EPlus::FuelTypeElectricity} Energy"] }

      elsif object.to_WaterHeaterStratified.is_initialized
        fuel = object.to_WaterHeaterStratified.get.heaterFuelType
        return { [to_ft[fuel], EUT::HotWater] => ["Water Heater #{fuel} Energy", "Water Heater Off Cycle Parasitic #{EPlus::FuelTypeElectricity} Energy", "Water Heater On Cycle Parasitic #{EPlus::FuelTypeElectricity} Energy"] }

      elsif object.to_ExteriorLights.is_initialized
        return { [FT::Elec, EUT::LightsExterior] => ["Exterior Lights #{EPlus::FuelTypeElectricity} Energy"] }

      elsif object.to_Lights.is_initialized
        end_use = { Constants.ObjectNameInteriorLighting => EUT::LightsInterior,
                    Constants.ObjectNameGarageLighting => EUT::LightsGarage }[object.to_Lights.get.endUseSubcategory]
        return { [FT::Elec, end_use] => ["Lights #{EPlus::FuelTypeElectricity} Energy"] }

      elsif object.to_ElectricLoadCenterInverterPVWatts.is_initialized
        return { [FT::Elec, EUT::PV] => ["Inverter AC Output #{EPlus::FuelTypeElectricity} Energy"] }

      elsif object.to_GeneratorMicroTurbine.is_initialized
        fuel = object.to_GeneratorMicroTurbine.get.fuelType
        return { [FT::Elec, EUT::Generator] => ["Generator Produced AC #{EPlus::FuelTypeElectricity} Energy"],
                 [to_ft[fuel], EUT::Generator] => ["Generator #{fuel} HHV Basis Energy"] }

      elsif object.to_ElectricEquipment.is_initialized
        end_use = { Constants.ObjectNameHotWaterRecircPump => EUT::HotWaterRecircPump,
                    Constants.ObjectNameClothesWasher => EUT::ClothesWasher,
                    Constants.ObjectNameClothesDryer => EUT::ClothesDryer,
                    Constants.ObjectNameDishwasher => EUT::Dishwasher,
                    Constants.ObjectNameRefrigerator => EUT::Refrigerator,
                    Constants.ObjectNameFreezer => EUT::Freezer,
                    Constants.ObjectNameCookingRange => EUT::RangeOven,
                    Constants.ObjectNameCeilingFan => EUT::CeilingFan,
                    Constants.ObjectNameWholeHouseFan => EUT::WholeHouseFan,
                    Constants.ObjectNameMechanicalVentilation => EUT::MechVent,
                    Constants.ObjectNameMiscPlugLoads => EUT::PlugLoads,
                    Constants.ObjectNameMiscTelevision => EUT::Television,
                    Constants.ObjectNameMiscPoolHeater => EUT::PoolHeater,
                    Constants.ObjectNameMiscPoolPump => EUT::PoolPump,
                    Constants.ObjectNameMiscHotTubHeater => EUT::HotTubHeater,
                    Constants.ObjectNameMiscHotTubPump => EUT::HotTubPump,
                    Constants.ObjectNameMiscElectricVehicleCharging => EUT::Vehicle,
                    Constants.ObjectNameMiscWellPump => EUT::WellPump }[object.to_ElectricEquipment.get.endUseSubcategory]
        if not end_use.nil?
          return { [FT::Elec, end_use] => ["Electric Equipment #{EPlus::FuelTypeElectricity} Energy"] }
        end

      elsif object.to_OtherEquipment.is_initialized
        fuel = object.to_OtherEquipment.get.fuelType
        end_use = { Constants.ObjectNameClothesDryer => EUT::ClothesDryer,
                    Constants.ObjectNameCookingRange => EUT::RangeOven,
                    Constants.ObjectNameMiscGrill => EUT::Grill,
                    Constants.ObjectNameMiscLighting => EUT::Lighting,
                    Constants.ObjectNameMiscFireplace => EUT::Fireplace,
                    Constants.ObjectNameMiscPoolHeater => EUT::PoolHeater,
                    Constants.ObjectNameMiscHotTubHeater => EUT::HotTubHeater,
                    Constants.ObjectNameMechanicalVentilationPreheating => EUT::MechVentPreheat,
                    Constants.ObjectNameMechanicalVentilationPrecooling => EUT::MechVentPreheat }[object.to_OtherEquipment.get.endUseSubcategory]
        if not end_use.nil?
          return { [to_ft[fuel], end_use] => ["Other Equipment #{fuel} Energy"] }
        end

      elsif object.to_ZoneHVACDehumidifierDX.is_initialized
        return { [FT::Elec, EUT::Dehumidifier] => ["Zone Dehumidifier #{EPlus::FuelTypeElectricity} Energy"] }

      elsif object.to_EnergyManagementSystemOutputVariable.is_initialized
        if object.name.to_s.end_with? Constants.ObjectNameFanPumpDisaggregatePrimaryHeat
          return { [FT::Elec, EUT::HeatingFanPump] => [object.name.to_s] }
        elsif object.name.to_s.end_with? Constants.ObjectNameFanPumpDisaggregateBackupHeat
          return { [FT::Elec, EUT::HeatingFanPump] => [object.name.to_s] }
        elsif object.name.to_s.end_with? Constants.ObjectNameFanPumpDisaggregateCool
          return { [FT::Elec, EUT::CoolingFanPump] => [object.name.to_s] }
        elsif object.name.to_s.include? Constants.ObjectNameWaterHeaterAdjustment(nil)
          fuel = object.additionalProperties.getFeatureAsString('FuelType').get
          return { [to_ft[fuel], EUT::HotWater] => [object.name.to_s] }
        elsif object.name.to_s.include? Constants.ObjectNameCombiWaterHeatingEnergy(nil)
          fuel = object.additionalProperties.getFeatureAsString('FuelType').get
          return { [to_ft[fuel], EUT::HotWater] => [object.name.to_s] }
        elsif object.name.to_s.include? Constants.ObjectNameCombiSpaceHeatingEnergyAdjustment(nil)
          fuel = object.additionalProperties.getFeatureAsString('FuelType').get
          return { [to_ft[fuel], EUT::Heating] => [object.name.to_s] }
        else
          return { ems: [object.name.to_s] }
        end

      end

    elsif class_name == HWT

      # Hot Water Use

      if object.to_WaterUseEquipment.is_initialized
        hot_water_use = { Constants.ObjectNameFixtures => HWT::Fixtures,
                          Constants.ObjectNameDistributionWaste => HWT::DistributionWaste,
                          Constants.ObjectNameClothesWasher => HWT::ClothesWasher,
                          Constants.ObjectNameDishwasher => HWT::Dishwasher }[object.to_WaterUseEquipment.get.waterUseEquipmentDefinition.endUseSubcategory]
        return { hot_water_use => ['Water Use Equipment Hot Water Volume'] }

      end

    elsif class_name == LT

      # Load

      if object.to_WaterHeaterMixed.is_initialized || object.to_WaterHeaterStratified.is_initialized
        water_heater_type = object.additionalProperties.getFeatureAsString('WaterHeaterType').get
        if water_heater_type == 'SolarThermalStorageTank'
          return { LT::HotWaterSolarThermal => ['Water Heater Use Side Heat Transfer Energy'] }
        elsif water_heater_type == 'WaterHeater' # Active water heater only (e.g., exclude desuperheater tank)
          return { LT::HotWaterTankLosses => ['Water Heater Heat Loss Energy'] }
        end

      elsif object.to_WaterUseConnections.is_initialized
        return { LT::HotWaterDelivered => ['Water Use Connections Plant Hot Water Energy'] }

      elsif object.to_CoilWaterHeatingDesuperheater.is_initialized
        return { LT::HotWaterDesuperheater => ['Water Heater Heating Energy'] }

      end

    elsif class_name == ULT

      # Unmet Load

      if object.to_ZoneHVACIdealLoadsAirSystem.is_initialized
        if object.name.to_s == Constants.ObjectNameIdealAirSystemResidual
          return { ULT::Heating => ['Zone Ideal Loads Zone Sensible Heating Energy'],
                   ULT::Cooling => ['Zone Ideal Loads Zone Sensible Cooling Energy'] }
        end

      end

    elsif class_name == ILT

      # Ideal Load

      if object.to_ZoneHVACIdealLoadsAirSystem.is_initialized
        if object.name.to_s == Constants.ObjectNameIdealAirSystem
          return { ILT::Heating => ['Zone Ideal Loads Zone Sensible Heating Energy'],
                   ILT::Cooling => ['Zone Ideal Loads Zone Sensible Cooling Energy'] }
        end

      end

    end

    return {}
  end
end

# register the measure to be used by the application
SimulationOutputReport.new.registerWithApplication<|MERGE_RESOLUTION|>--- conflicted
+++ resolved
@@ -576,28 +576,23 @@
       end
     end
 
-<<<<<<< HEAD
-=======
-    # Hot Water Load - Solar Thermal
-    @loads[LT::HotWaterSolarThermal].annual_output = get_report_variable_data_annual(solar_keys, get_all_variable_keys(OutputVars.WaterHeaterLoadSolarThermal))
-    @loads[LT::HotWaterSolarThermal].annual_output *= -1 if @loads[LT::HotWaterSolarThermal].annual_output != 0
-
-    # Hot Water Load - Desuperheater
-    @loads[LT::HotWaterDesuperheater].annual_output = get_report_variable_data_annual(dsh_keys, @loads[LT::HotWaterDesuperheater].variable_names)
-
-    # Hot Water Load - Tank Losses (excluding solar storage tank)
-    @loads[LT::HotWaterTankLosses].annual_output = get_report_variable_data_annual(solar_keys, ['Water Heater Heat Loss Energy'], not_key: true)
-    @loads[LT::HotWaterTankLosses].annual_output *= -1.0 if @loads[LT::HotWaterTankLosses].annual_output < 0
-
     # Apply solar fraction to load for simple solar water heating systems
-    outputs[:hpxml_dhw_sys_ids].each do |sys_id|
-      solar_fraction = get_dhw_solar_fraction(sys_id)
-      if solar_fraction > 0
-        apply_multiplier_to_output(@loads[LT::HotWaterDelivered], @loads[LT::HotWaterSolarThermal], sys_id, 1.0 / (1.0 - solar_fraction))
-      end
-    end
-
->>>>>>> c4198f4d
+    @hpxml.solar_thermal_systems.each do |solar_system|
+      next if solar_system.solar_fraction.nil?
+
+      @loads[LT::HotWaterSolarThermal].annual_output = 0.0 if @loads[LT::HotWaterSolarThermal].annual_output.nil?
+      @loads[LT::HotWaterSolarThermal].timeseries_output = [0.0] * @timestamps.size if @loads[LT::HotWaterSolarThermal].timeseries_output.nil?
+
+      if not solar_system.water_heating_system.nil?
+        dhw_ids = [solar_system.water_heating_system.id]
+      else # Apply to all water heating systems
+        dhw_ids = @hpxml.water_heating_systems.map { |dhw| dhw.id }
+      end
+      dhw_ids.each do |dhw_id|
+        apply_multiplier_to_output(@loads[LT::HotWaterDelivered], @loads[LT::HotWaterSolarThermal], dhw_id, 1.0 / (1.0 - solar_system.solar_fraction))
+      end
+    end
+
     # Calculate aggregated values from per-system values as needed
     (@end_uses.values + @loads.values + @hot_water_uses.values).each do |obj|
       if obj.annual_output.nil?
@@ -615,23 +610,6 @@
       end
     end
 
-<<<<<<< HEAD
-    # Apply solar fraction to load for simple solar water heating systems
-    @hpxml.solar_thermal_systems.each do |solar_system|
-      next if solar_system.solar_fraction.nil?
-
-      if not solar_system.water_heating_system.nil?
-        dhw_ids = [solar_system.water_heating_system.id]
-      else # Apply to all water heating systems
-        dhw_ids = @hpxml.water_heating_systems.map { |dhw| dhw.id }
-      end
-      dhw_ids.each do |dhw_id|
-        apply_multiplier_to_output(@loads[LT::HotWaterDelivered], @loads[LT::HotWaterSolarThermal], dhw_id, 1.0 / (1.0 - solar_system.solar_fraction))
-      end
-    end
-
-=======
->>>>>>> c4198f4d
     # Get zone temperatures
     if include_timeseries_zone_temperatures
       zone_names = []
@@ -1254,22 +1232,14 @@
     # Annual
     orig_value = obj.annual_output_by_system[sys_id]
     obj.annual_output_by_system[sys_id] = orig_value * mult
-    if not sync_obj.annual_output.nil?
-      sync_obj.annual_output += (orig_value * mult - orig_value)
-    elsif not sync_obj.annual_output_by_system[sys_id].nil?
-      sync_obj.annual_output_by_system[sys_id] += (orig_value * mult - orig_value)
-    end
+    sync_obj.annual_output += (orig_value * mult - orig_value)
 
     # Timeseries
     if not obj.timeseries_output_by_system.empty?
       orig_values = obj.timeseries_output_by_system[sys_id]
       obj.timeseries_output_by_system[sys_id] = obj.timeseries_output_by_system[sys_id].map { |x| x * mult }
       diffs = obj.timeseries_output_by_system[sys_id].zip(orig_values).map { |x, y| x - y }
-      if not sync_obj.timeseries_output.nil?
-        sync_obj.timeseries_output = sync_obj.timeseries_output.zip(diffs).map { |x, y| x + y }
-      elsif not sync_obj.timeseries_output_by_system[sys_id].nil?
-        sync_obj.timeseries_output_by_system[sys_id] = sync_obj.timeseries_output_by_system[sys_id].zip(diffs).map { |x, y| x + y }
-      end
+      sync_obj.timeseries_output = sync_obj.timeseries_output.zip(diffs).map { |x, y| x + y }
     end
   end
 
