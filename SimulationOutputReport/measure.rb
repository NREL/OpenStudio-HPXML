--- conflicted
+++ resolved
@@ -1172,11 +1172,7 @@
     fail "Query error: #{query}" unless values.is_initialized
 
     values = values.get
-<<<<<<< HEAD
     values += [0.0] * @timestamps.size if values.size == 0
-=======
-    values += [0.0] * @timeseries_size if values.size == 0
->>>>>>> 9887be35
 
     if (key_values_list.size == 1) && (key_values_list[0] == 'EMS')
       if (timeseries_frequency.downcase == 'timestep' || (timeseries_frequency.downcase == 'hourly' && @model.getTimestep.numberOfTimestepsPerHour == 1))
