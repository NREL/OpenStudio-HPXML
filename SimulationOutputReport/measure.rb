--- conflicted
+++ resolved
@@ -1742,20 +1742,6 @@
     }
   end
 
-<<<<<<< HEAD
-  class OutputVars
-    def self.SpaceHeating(fuel)
-      return { 'OpenStudio::Model::AirLoopHVACUnitarySystem' => ["Unitary System Heating Ancillary #{fuel} Energy"],
-               'OpenStudio::Model::CoilHeatingDXSingleSpeed' => ["Heating Coil #{fuel} Energy", "Heating Coil Crankcase Heater #{fuel} Energy", "Heating Coil Defrost #{fuel} Energy"],
-               'OpenStudio::Model::CoilHeatingDXMultiSpeed' => ["Heating Coil #{fuel} Energy", "Heating Coil Crankcase Heater #{fuel} Energy", "Heating Coil Defrost #{fuel} Energy"],
-               'OpenStudio::Model::CoilHeatingDXVariableSpeed' => ["Heating Coil #{fuel} Energy", "Heating Coil Crankcase Heater #{fuel} Energy", "Heating Coil Defrost #{fuel} Energy"],
-               'OpenStudio::Model::CoilHeatingElectric' => ["Heating Coil #{fuel} Energy", "Heating Coil Crankcase Heater #{fuel} Energy", "Heating Coil Defrost #{fuel} Energy"],
-               'OpenStudio::Model::CoilHeatingGas' => ["Heating Coil #{fuel} Energy"],
-               'OpenStudio::Model::CoilHeatingWaterToAirHeatPumpEquationFit' => ["Heating Coil #{fuel} Energy", "Heating Coil Crankcase Heater #{fuel} Energy", "Heating Coil Defrost #{fuel} Energy"],
-               'OpenStudio::Model::ZoneHVACBaseboardConvectiveElectric' => ["Baseboard #{fuel} Energy"],
-               'OpenStudio::Model::BoilerHotWater' => ["Boiler #{fuel} Energy"] }
-    end
-=======
   def get_object_output_variables_by_key(model, object, class_name)
     to_ft = { EPlus::FuelTypeElectricity => FT::Elec,
               EPlus::FuelTypeNaturalGas => FT::Gas,
@@ -1764,30 +1750,15 @@
               EPlus::FuelTypeWoodCord => FT::WoodCord,
               EPlus::FuelTypeWoodPellets => FT::WoodPellets,
               EPlus::FuelTypeCoal => FT::Coal }
->>>>>>> 4ebd6594
 
     # For a given object, returns the output variables to be requested and associates
     # them with the appropriate keys (e.g., [FT::Elec, EUT::Heating]).
 
     if class_name == EUT
 
-<<<<<<< HEAD
-    def self.SpaceCoolingElectricity
-      fuel = EPlus::FuelTypeElectricity
-      return { 'OpenStudio::Model::CoilCoolingDXSingleSpeed' => ["Cooling Coil #{fuel} Energy", "Cooling Coil Crankcase Heater #{fuel} Energy"],
-               'OpenStudio::Model::CoilCoolingDXMultiSpeed' => ["Cooling Coil #{fuel} Energy", "Cooling Coil Crankcase Heater #{fuel} Energy"],
-               'OpenStudio::Model::CoilCoolingDXVariableSpeed' => ["Cooling Coil #{fuel} Energy", "Cooling Coil Crankcase Heater #{fuel} Energy"],
-               'OpenStudio::Model::CoilCoolingWaterToAirHeatPumpEquationFit' => ["Cooling Coil #{fuel} Energy", "Cooling Coil Crankcase Heater #{fuel} Energy"],
-               'OpenStudio::Model::EvaporativeCoolerDirectResearchSpecial' => ["Evaporative Cooler #{fuel} Energy"],
-               'OpenStudio::Model::CoilChillerAirSourceVariableSpeed' => ["Cooling Coil #{fuel} Energy"],
-               'OpenStudio::Model::ThermalStorageIceDetailed' => ["Ice Thermal Storage Ancillary #{fuel} Energy"],
-               'OpenStudio::Model::HeaderedPumpsConstantSpeed' => ["Pump #{fuel} Energy"] }
-    end
-=======
       # End uses
->>>>>>> 4ebd6594
-
-      if object.to_CoilHeatingDXSingleSpeed.is_initialized || object.to_CoilHeatingDXMultiSpeed.is_initialized
+
+      if object.to_CoilHeatingDXSingleSpeed.is_initialized || object.to_CoilHeatingDXMultiSpeed.is_initialized || object.to_CoilHeatingDXVariableSpeed.is_initialized
         return { [FT::Elec, EUT::Heating] => ["Heating Coil #{EPlus::FuelTypeElectricity} Energy", "Heating Coil Crankcase Heater #{EPlus::FuelTypeElectricity} Energy", "Heating Coil Defrost #{EPlus::FuelTypeElectricity} Energy"] }
 
       elsif object.to_CoilHeatingElectric.is_initialized
@@ -1813,7 +1784,7 @@
           return { [to_ft[fuel], EUT::Heating] => ["Boiler #{fuel} Energy"] }
         end
 
-      elsif object.to_CoilCoolingDXSingleSpeed.is_initialized || object.to_CoilCoolingDXMultiSpeed.is_initialized
+      elsif object.to_CoilCoolingDXSingleSpeed.is_initialized || object.to_CoilCoolingDXMultiSpeed.is_initialized || object.to_CoilCoolingDXVariableSpeed.is_initialized
         vars = { [FT::Elec, EUT::Cooling] => ["Cooling Coil #{EPlus::FuelTypeElectricity} Energy"] }
         parent = model.getAirLoopHVACUnitarySystems.select { |u| u.coolingCoil.is_initialized && u.coolingCoil.get.handle.to_s == object.handle.to_s }
         if (not parent.empty?) && parent[0].heatingCoil.is_initialized
@@ -1829,7 +1800,7 @@
           fail 'Could not find parent object.'
         end
 
-        if htg_coil.nil? || (not (htg_coil.to_CoilHeatingDXSingleSpeed.is_initialized || htg_coil.to_CoilHeatingDXMultiSpeed.is_initialized))
+        if htg_coil.nil? || (not (htg_coil.to_CoilHeatingDXSingleSpeed.is_initialized || htg_coil.to_CoilHeatingDXMultiSpeed.is_initialized || htg_coil.to_CoilHeatingDXVariableSpeed.is_initialized))
           # Crankcase variable only available if no DX heating coil on parent
           vars[[FT::Elec, EUT::Cooling]] << "Cooling Coil Crankcase Heater #{EPlus::FuelTypeElectricity} Energy"
         end
@@ -1939,6 +1910,15 @@
           return { ems: [object.name.to_s] }
         end
 
+      elsif object.to_CoilChillerAirSourceVariableSpeed.is_initialized
+        return { [FT::Elec, EUT::Cooling] => ["Cooling Coil #{EPlus::FuelTypeElectricity} Energy"] }
+
+      elsif object.to_ThermalStorageIceDetailed.is_initialized
+        return { [FT::Elec, EUT::Cooling] => ["Ice Thermal Storage Ancillary #{EPlus::FuelTypeElectricity} Energy"] }
+
+      elsif object.to_HeaderedPumpsConstantSpeed.is_initialized
+        return { [FT::Elec, EUT::Cooling] => ["Pump #{EPlus::FuelTypeElectricity} Energy"] }
+
       end
 
     elsif class_name == HWT
@@ -1980,7 +1960,7 @@
       elsif object.to_CoilWaterHeatingDesuperheater.is_initialized
         return { LT::HotWaterDesuperheater => ['Water Heater Heating Energy'] }
 
-      elsif object.to_CoilHeatingDXSingleSpeed.is_initialized || object.to_CoilHeatingDXMultiSpeed.is_initialized || object.to_CoilHeatingGas.is_initialized
+      elsif object.to_CoilHeatingDXSingleSpeed.is_initialized || object.to_CoilHeatingDXMultiSpeed.is_initialized || object.to_CoilHeatingGas.is_initialized || object.to_CoilHeatingDXVariableSpeed.is_initialized
         # Needed to apportion heating loads for dual-fuel heat pumps
         return { LT::Heating => ['Heating Coil Heating Energy'] }
 
