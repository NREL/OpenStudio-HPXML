# frozen_string_literal: true

# see the URL below for information on how to write OpenStudio measures
# http://nrel.github.io/OpenStudio-user-documentation/reference/measure_writing_guide/

require_relative 'resources/constants.rb'
require_relative '../HPXMLtoOpenStudio/resources/constants.rb'
require_relative '../HPXMLtoOpenStudio/resources/hpxml.rb'
require_relative '../HPXMLtoOpenStudio/resources/unit_conversions.rb'

# start the measure
class SimulationOutputReport < OpenStudio::Measure::ReportingMeasure
  # human readable name
  def name
    # Measure name should be the title case of the class name.
    return 'HPXML Simulation Output Report'
  end

  # human readable description
  def description
    return 'Reports simulation outputs for residential HPXML-based models.'
  end

  # human readable description of modeling approach
  def modeler_description
    return 'Processes EnergyPlus simulation outputs in order to generate an annual output CSV file and an optional timeseries output CSV file.'
  end

  # define the arguments that the user will input
  def arguments(model)
    args = OpenStudio::Measure::OSArgumentVector.new

    timeseries_frequency_chs = OpenStudio::StringVector.new
    timeseries_frequency_chs << 'none'
    reporting_frequency_map.keys.each do |freq|
      timeseries_frequency_chs << freq
    end
    arg = OpenStudio::Measure::OSArgument::makeChoiceArgument('timeseries_frequency', timeseries_frequency_chs, true)
    arg.setDisplayName('Timeseries Reporting Frequency')
    arg.setDescription("The frequency at which to report timeseries output data. Using 'none' will disable timeseries outputs.")
    arg.setDefaultValue('none')
    args << arg

    arg = OpenStudio::Measure::OSArgument::makeBoolArgument('include_timeseries_fuel_consumptions', true)
    arg.setDisplayName('Generate Timeseries Output: Fuel Consumptions')
    arg.setDescription('Generates timeseries energy consumptions for each fuel type.')
    arg.setDefaultValue(false)
    args << arg

    arg = OpenStudio::Measure::OSArgument::makeBoolArgument('include_timeseries_end_use_consumptions', true)
    arg.setDisplayName('Generate Timeseries Output: End Use Consumptions')
    arg.setDescription('Generates timeseries energy consumptions for each end use.')
    arg.setDefaultValue(false)
    args << arg

    arg = OpenStudio::Measure::OSArgument::makeBoolArgument('include_timeseries_hot_water_uses', true)
    arg.setDisplayName('Generate Timeseries Output: Hot Water Uses')
    arg.setDescription('Generates timeseries hot water usages for each end use.')
    arg.setDefaultValue(false)
    args << arg

    arg = OpenStudio::Measure::OSArgument::makeBoolArgument('include_timeseries_total_loads', true)
    arg.setDisplayName('Generate Timeseries Output: Total Loads')
    arg.setDescription('Generates timeseries heating/cooling loads.')
    arg.setDefaultValue(false)
    args << arg

    arg = OpenStudio::Measure::OSArgument::makeBoolArgument('include_timeseries_component_loads', true)
    arg.setDisplayName('Generate Timeseries Output: Component Loads')
    arg.setDescription('Generates timeseries heating/cooling loads disaggregated by component type.')
    arg.setDefaultValue(false)
    args << arg

    arg = OpenStudio::Measure::OSArgument::makeBoolArgument('include_timeseries_zone_temperatures', true)
    arg.setDisplayName('Generate Timeseries Output: Zone Temperatures')
    arg.setDescription('Generates timeseries temperatures for each thermal zone.')
    arg.setDefaultValue(false)
    args << arg

    arg = OpenStudio::Measure::OSArgument::makeBoolArgument('include_timeseries_airflows', true)
    arg.setDisplayName('Generate Timeseries Output: Airflows')
    arg.setDescription('Generates timeseries airflows.')
    arg.setDefaultValue(false)
    args << arg

    arg = OpenStudio::Measure::OSArgument::makeBoolArgument('include_timeseries_weather', true)
    arg.setDisplayName('Generate Timeseries Output: Weather')
    arg.setDescription('Generates timeseries weather data.')
    arg.setDefaultValue(false)
    args << arg

    return args
  end

  # define the outputs that the measure will create
  def outputs
    outs = OpenStudio::Measure::OSOutputVector.new

    setup_outputs

    output_names = []
    @fuels.each do |fuel_type, fuel|
      output_names << get_runner_output_name(fuel)
    end
    @end_uses.each do |key, end_use|
      output_names << get_runner_output_name(end_use)
    end

    output_names.each do |output_name|
      outs << OpenStudio::Measure::OSOutput.makeDoubleOutput(output_name)
    end

    return outs
  end

  # return a vector of IdfObject's to request EnergyPlus objects needed by the run method
  def energyPlusOutputRequests(runner, user_arguments)
    super(runner, user_arguments)

    result = OpenStudio::IdfObjectVector.new

    model = runner.lastOpenStudioModel
    if model.empty?
      runner.registerError('Cannot find last model.')
      return false
    end
    model = model.get

    # use the built-in error checking
    if !runner.validateUserArguments(arguments(model), user_arguments)
      return result
    end

    # get the last model and sql file
    @model = runner.lastOpenStudioModel.get

    setup_outputs

    # Get a few things from the model
    get_object_maps()

    loads_program = @model.getModelObjectByName(Constants.ObjectNameComponentLoadsProgram.gsub(' ', '_')).get.to_EnergyManagementSystemProgram.get

    # Annual outputs

    # Add meters to increase precision of outputs relative to, e.g., ABUPS report
    meters = []
    @fuels.each do |fuel_type, fuel|
      meters << fuel.meter
    end
    @end_uses.each do |key, end_use|
      meters << end_use.meter
    end
    @unmet_loads.each do |load_type, unmet_load|
      meters << unmet_load.meter
    end
    meters.each do |meter|
      next if meter.nil?

      result << OpenStudio::IdfObject.load("Output:Meter,#{meter},runperiod;").get
    end

    # Add hot water use outputs
    @hot_water_uses.each do |hot_water_type, hot_water|
      result << OpenStudio::IdfObject.load('Output:Variable,*,Water Use Equipment Hot Water Volume,runperiod;').get
    end

    # Add peak electricity outputs
    @peak_fuels.each do |key, peak_fuel|
      result << OpenStudio::IdfObject.load("Output:Table:Monthly,#{peak_fuel.report},2,#{peak_fuel.meter},HoursPositive,Electricity:Facility,MaximumDuringHoursShown;").get
    end

    # Add component load outputs
    @component_loads.each do |key, comp_load|
      result << OpenStudio::IdfObject.load("EnergyManagementSystem:OutputVariable,#{comp_load.ems_variable}_annual_outvar,#{comp_load.ems_variable},Summed,ZoneTimestep,#{loads_program.name},J;").get
      result << OpenStudio::IdfObject.load("Output:Variable,*,#{comp_load.ems_variable}_annual_outvar,runperiod;").get
    end
    @loads.each do |load_type, load|
      next if load.ems_variable.nil?

      result << OpenStudio::IdfObject.load("EnergyManagementSystem:OutputVariable,#{load.ems_variable}_annual_outvar,#{load.ems_variable},Summed,ZoneTimestep,#{loads_program.name},J;").get
      result << OpenStudio::IdfObject.load("Output:Variable,*,#{load.ems_variable}_annual_outvar,runperiod;").get
    end

    # Add individual HVAC/DHW system variables
    add_object_output_variables('runperiod').each do |outvar|
      result << outvar
    end

    # Timeseries outputs

    timeseries_frequency = runner.getStringArgumentValue('timeseries_frequency', user_arguments)
<<<<<<< HEAD
    include_timeseries_fuel_consumptions = runner.getBoolArgumentValue('include_timeseries_fuel_consumptions', user_arguments)
    include_timeseries_end_use_consumptions = runner.getBoolArgumentValue('include_timeseries_end_use_consumptions', user_arguments)
    include_timeseries_hot_water_uses = runner.getBoolArgumentValue('include_timeseries_hot_water_uses', user_arguments)
    include_timeseries_total_loads = runner.getBoolArgumentValue('include_timeseries_total_loads', user_arguments)
    include_timeseries_component_loads = runner.getBoolArgumentValue('include_timeseries_component_loads', user_arguments)
    include_timeseries_zone_temperatures = runner.getBoolArgumentValue('include_timeseries_zone_temperatures', user_arguments)
    include_timeseries_airflows = runner.getBoolArgumentValue('include_timeseries_airflows', user_arguments)
    include_timeseries_weather = runner.getBoolArgumentValue('include_timeseries_weather', user_arguments)
=======
    if timeseries_frequency != 'none'
      include_timeseries_zone_temperatures = runner.getBoolArgumentValue('include_timeseries_zone_temperatures', user_arguments)
      include_timeseries_fuel_consumptions = runner.getBoolArgumentValue('include_timeseries_fuel_consumptions', user_arguments)
      include_timeseries_end_use_consumptions = runner.getBoolArgumentValue('include_timeseries_end_use_consumptions', user_arguments)
      include_timeseries_hot_water_uses = runner.getBoolArgumentValue('include_timeseries_hot_water_uses', user_arguments)
      include_timeseries_total_loads = runner.getBoolArgumentValue('include_timeseries_total_loads', user_arguments)
      include_timeseries_component_loads = runner.getBoolArgumentValue('include_timeseries_component_loads', user_arguments)
    end
>>>>>>> 39436101

    if include_timeseries_fuel_consumptions
      # If fuel uses are selected, we also need to select end uses because
      # fuels may be adjusted by DSE.
      # TODO: This could be removed if we could account for DSE in E+ or used EMS.
      include_timeseries_end_use_consumptions = true
    end

    if include_timeseries_zone_temperatures
      result << OpenStudio::IdfObject.load("Output:Variable,*,Zone Mean Air Temperature,#{timeseries_frequency};").get
    end

    if include_timeseries_airflows
      @airflows.each do |airflow_type, airflow|
        ems_program = @model.getModelObjectByName(airflow.ems_program.gsub(' ', '_')).get.to_EnergyManagementSystemProgram.get
        airflow.ems_variables.each do |ems_variable|
          result << OpenStudio::IdfObject.load("EnergyManagementSystem:OutputVariable,#{ems_variable}_timeseries_outvar,#{ems_variable},Summed,ZoneTimestep,#{ems_program.name},m^3/s;").get
          result << OpenStudio::IdfObject.load("Output:Variable,*,#{ems_variable}_timeseries_outvar,#{timeseries_frequency};").get
        end
      end
    end

    if include_timeseries_weather
      @weather.each do |weather_type, weather_data|
        result << OpenStudio::IdfObject.load("Output:Variable,*,#{weather_data.variable},#{timeseries_frequency};").get
      end
    end

    if include_timeseries_fuel_consumptions
      @fuels.each do |fuel_type, fuel|
        result << OpenStudio::IdfObject.load("Output:Meter,#{fuel.meter},#{timeseries_frequency};").get
      end
    end

    if include_timeseries_end_use_consumptions
      @end_uses.each do |key, end_use|
        next if end_use.meter.nil?

        result << OpenStudio::IdfObject.load("Output:Meter,#{end_use.meter},#{timeseries_frequency};").get
      end
      # Add output variables for individual HVAC/DHW systems
      add_object_output_variables(timeseries_frequency).each do |outvar|
        result << outvar
      end
    end

    if include_timeseries_hot_water_uses
      result << OpenStudio::IdfObject.load("Output:Variable,*,Water Use Equipment Hot Water Volume,#{timeseries_frequency};").get
    end

    if include_timeseries_total_loads
      @loads.each do |load_type, load|
        next if load.ems_variable.nil?

        result << OpenStudio::IdfObject.load("EnergyManagementSystem:OutputVariable,#{load.ems_variable}_timeseries_outvar,#{load.ems_variable},Summed,ZoneTimestep,#{loads_program.name},J;").get
        result << OpenStudio::IdfObject.load("Output:Variable,*,#{load.ems_variable}_timeseries_outvar,#{timeseries_frequency};").get
      end
    end

    if include_timeseries_component_loads
      @component_loads.each do |key, comp_load|
        result << OpenStudio::IdfObject.load("EnergyManagementSystem:OutputVariable,#{comp_load.ems_variable}_timeseries_outvar,#{comp_load.ems_variable},Summed,ZoneTimestep,#{loads_program.name},J;").get
        result << OpenStudio::IdfObject.load("Output:Variable,*,#{comp_load.ems_variable}_timeseries_outvar,#{timeseries_frequency};").get
      end
    end

    return result
  end

  # define what happens when the measure is run
  def run(runner, user_arguments)
    super(runner, user_arguments)

    model = runner.lastOpenStudioModel
    if model.empty?
      runner.registerError('Cannot find OpenStudio model.')
      return false
    end
    @model = model.get

    # use the built-in error checking
    if !runner.validateUserArguments(arguments(@model), user_arguments)
      return false
    end

    timeseries_frequency = runner.getStringArgumentValue('timeseries_frequency', user_arguments)
<<<<<<< HEAD
    include_timeseries_fuel_consumptions = runner.getBoolArgumentValue('include_timeseries_fuel_consumptions', user_arguments)
    include_timeseries_end_use_consumptions = runner.getBoolArgumentValue('include_timeseries_end_use_consumptions', user_arguments)
    include_timeseries_hot_water_uses = runner.getBoolArgumentValue('include_timeseries_hot_water_uses', user_arguments)
    include_timeseries_total_loads = runner.getBoolArgumentValue('include_timeseries_total_loads', user_arguments)
    include_timeseries_component_loads = runner.getBoolArgumentValue('include_timeseries_component_loads', user_arguments)
    include_timeseries_zone_temperatures = runner.getBoolArgumentValue('include_timeseries_zone_temperatures', user_arguments)
    include_timeseries_airflows = runner.getBoolArgumentValue('include_timeseries_airflows', user_arguments)
    include_timeseries_weather = runner.getBoolArgumentValue('include_timeseries_weather', user_arguments)
=======
    if timeseries_frequency != 'none'
      include_timeseries_zone_temperatures = runner.getBoolArgumentValue('include_timeseries_zone_temperatures', user_arguments)
      include_timeseries_fuel_consumptions = runner.getBoolArgumentValue('include_timeseries_fuel_consumptions', user_arguments)
      include_timeseries_end_use_consumptions = runner.getBoolArgumentValue('include_timeseries_end_use_consumptions', user_arguments)
      include_timeseries_hot_water_uses = runner.getBoolArgumentValue('include_timeseries_hot_water_uses', user_arguments)
      include_timeseries_total_loads = runner.getBoolArgumentValue('include_timeseries_total_loads', user_arguments)
      include_timeseries_component_loads = runner.getBoolArgumentValue('include_timeseries_component_loads', user_arguments)
    end
>>>>>>> 39436101

    sqlFile = runner.lastEnergyPlusSqlFile
    if sqlFile.empty?
      runner.registerError('Cannot find EnergyPlus sql file.')
      return false
    end
    @sqlFile = sqlFile.get
    if not @sqlFile.connectionOpen
      runner.registerError('EnergyPlus simulation failed.')
      return false
    end
    @model.setSqlFile(@sqlFile)

    setup_outputs

    hpxml_path = @model.getBuilding.additionalProperties.getFeatureAsString('hpxml_path').get
    @hpxml = HPXML.new(hpxml_path: hpxml_path)

    get_object_maps()

    # Set paths
    @eri_design = @hpxml.header.eri_design
    if not @eri_design.nil?
      # ERI run, store files in a particular location
      output_dir = File.dirname(hpxml_path)
      design_name = @eri_design.gsub(' ', '')
      annual_output_csv_path = File.join(output_dir, "#{design_name}.csv")
      eri_output_csv_path = File.join(output_dir, "#{design_name}_ERI.csv")
      timeseries_output_csv_path = File.join(output_dir, "#{design_name}_#{timeseries_frequency.capitalize}.csv")
    else
      output_dir = File.dirname(@sqlFile.path.to_s)
      annual_output_csv_path = File.join(output_dir, 'results_annual.csv')
      eri_output_csv_path = nil
      timeseries_output_csv_path = File.join(output_dir, 'results_timeseries.csv')
    end

    @timestamps = get_timestamps(timeseries_frequency)

    # Retrieve outputs
    outputs = get_outputs(timeseries_frequency,
                          include_timeseries_fuel_consumptions,
                          include_timeseries_end_use_consumptions,
                          include_timeseries_hot_water_uses,
                          include_timeseries_total_loads,
                          include_timeseries_component_loads,
                          include_timeseries_zone_temperatures,
                          include_timeseries_airflows,
                          include_timeseries_weather)
    if not check_for_errors(runner, outputs)
      return false
    end

    # Write/report results
    write_annual_output_results(runner, outputs, annual_output_csv_path)
    report_sim_outputs(outputs, runner)
    write_eri_output_results(outputs, eri_output_csv_path)
    write_timeseries_output_results(runner, timeseries_output_csv_path, timeseries_frequency,
                                    include_timeseries_fuel_consumptions,
                                    include_timeseries_end_use_consumptions,
                                    include_timeseries_hot_water_uses,
                                    include_timeseries_total_loads,
                                    include_timeseries_component_loads,
                                    include_timeseries_zone_temperatures,
                                    include_timeseries_airflows,
                                    include_timeseries_weather)

    @sqlFile.close()

    return true
  end

  def get_timestamps(timeseries_frequency)
    if timeseries_frequency == 'hourly'
      interval_type = 1
    elsif timeseries_frequency == 'daily'
      interval_type = 2
    elsif timeseries_frequency == 'monthly'
      interval_type = 3
    elsif timeseries_frequency == 'timestep'
      interval_type = -1
    end

    query = "SELECT Year || ' ' || Month || ' ' || Day || ' ' || Hour || ' ' || Minute As Timestamp FROM Time WHERE IntervalType='#{interval_type}'"
    values = @sqlFile.execAndReturnVectorOfString(query)
    fail "Query error: #{query}" unless values.is_initialized

    timestamps = []
    values.get.each do |value|
      year, month, day, hour, minute = value.split(' ')
      ts = ts = Time.new(year, month, day, hour, minute)
      timestamps << ts.strftime('%Y/%m/%d %H:%M:00')
    end

    return timestamps
  end

  def get_outputs(timeseries_frequency,
                  include_timeseries_fuel_consumptions,
                  include_timeseries_end_use_consumptions,
                  include_timeseries_hot_water_uses,
                  include_timeseries_total_loads,
                  include_timeseries_component_loads,
                  include_timeseries_zone_temperatures,
                  include_timeseries_airflows,
                  include_timeseries_weather)
    outputs = {}

    if include_timeseries_fuel_consumptions
      # If fuel uses are selected, we also need to select end uses because
      # fuels may be adjusted by DSE.
      # TODO: This could be removed if we could account for DSE in E+ or used EMS.
      include_timeseries_end_use_consumptions = true
    end

    # HPXML Summary
    outputs[:hpxml_cfa] = @hpxml.building_construction.conditioned_floor_area
    outputs[:hpxml_nbr] = @hpxml.building_construction.number_of_bedrooms
    outputs[:hpxml_nst] = @hpxml.building_construction.number_of_conditioned_floors_above_grade

    # HPXML Systems
    if not @eri_design.nil?
      outputs[:hpxml_eec_heats] = get_hpxml_eec_heats()
      outputs[:hpxml_eec_cools] = get_hpxml_eec_cools()
      outputs[:hpxml_eec_dhws] = get_hpxml_eec_dhws()
    end
    outputs[:hpxml_heat_sys_ids] = get_hpxml_heat_sys_ids()
    outputs[:hpxml_cool_sys_ids] = get_hpxml_cool_sys_ids()
    outputs[:hpxml_dehumidifier_id] = @hpxml.dehumidifiers[0].id if @hpxml.dehumidifiers.size > 0
    outputs[:hpxml_dhw_sys_ids] = get_hpxml_dhw_sys_ids()
    outputs[:hpxml_dse_heats] = get_hpxml_dse_heats(outputs[:hpxml_heat_sys_ids])
    outputs[:hpxml_dse_cools] = get_hpxml_dse_cools(outputs[:hpxml_cool_sys_ids])
    outputs[:hpxml_heat_fuels] = get_hpxml_heat_fuels()
    outputs[:hpxml_dwh_fuels] = get_hpxml_dhw_fuels()

    # Fuel Uses
    @fuels.each do |fuel_type, fuel|
      fuel.annual_output = get_report_meter_data_annual(fuel.meter)
      if include_timeseries_fuel_consumptions
        fuel.timeseries_output = get_report_meter_data_timeseries('', fuel.meter, UnitConversions.convert(1.0, 'J', fuel.timeseries_units), 0, timeseries_frequency)
      end
    end

    # Peak Electricity Consumption
    @peak_fuels.each do |key, peak_fuel|
      peak_fuel.annual_output = get_tabular_data_value(peak_fuel.report.upcase, 'Meter', 'Custom Monthly Report', 'Maximum of Months', 'ELECTRICITY:FACILITY {MAX FOR HOURS SHOWN', peak_fuel.annual_units)
    end

    # Total loads
    @loads.each do |load_type, load|
      next if load.ems_variable.nil?

      load.annual_output = get_report_variable_data_annual(['EMS'], ["#{load.ems_variable}_annual_outvar"])
      if include_timeseries_total_loads
        load.timeseries_output = get_report_variable_data_timeseries(['EMS'], ["#{load.ems_variable}_timeseries_outvar"], UnitConversions.convert(1.0, 'J', load.timeseries_units), 0, timeseries_frequency)
      end
    end

    # Component Loads
    @component_loads.each do |key, comp_load|
      comp_load.annual_output = get_report_variable_data_annual(['EMS'], ["#{comp_load.ems_variable}_annual_outvar"])
      if include_timeseries_component_loads
        comp_load.timeseries_output = get_report_variable_data_timeseries(['EMS'], ["#{comp_load.ems_variable}_timeseries_outvar"], UnitConversions.convert(1.0, 'J', comp_load.timeseries_units), 0, timeseries_frequency)
      end
    end

    # Unmet loads (heating/cooling energy delivered by backup ideal air system)
    @unmet_loads.each do |load_type, unmet_load|
      unmet_load.annual_output = get_report_meter_data_annual(unmet_load.meter)
    end

    # Peak Building Space Heating/Cooling Loads (total heating/cooling energy delivered including backup ideal air system)
    @peak_loads.each do |load_type, peak_load|
      peak_load.annual_output = UnitConversions.convert(get_tabular_data_value('EnergyMeters', 'Entire Facility', 'Annual and Peak Values - Other', peak_load.meter, 'Maximum Value', 'W'), 'Wh', peak_load.annual_units)
    end

    # End Uses (derived from meters)
    @end_uses.each do |key, end_use|
      next if end_use.meter.nil?

      fuel_type, end_use_type = key
      end_use.annual_output = get_report_meter_data_annual(end_use.meter)
      if (end_use_type == EUT::PV) && (@end_uses[key].annual_output > 0)
        end_use.annual_output *= -1.0
      end
      next unless include_timeseries_end_use_consumptions

      timeseries_unit_conv = UnitConversions.convert(1.0, 'J', end_use.timeseries_units)
      if end_use_type == EUT::PV
        timeseries_unit_conv *= -1.0
      end
      end_use.timeseries_output = get_report_meter_data_timeseries('', end_use.meter, timeseries_unit_conv, 0, timeseries_frequency)
    end

    # Hot Water Uses
    @hot_water_uses.each do |hot_water_type, hot_water|
      hot_water.annual_output = get_report_variable_data_annual([hot_water.key.upcase], [hot_water.variable], UnitConversions.convert(1.0, 'm^3', hot_water.annual_units))
      if include_timeseries_hot_water_uses
        hot_water.timeseries_output = get_report_variable_data_timeseries([hot_water.key.upcase], [hot_water.variable], UnitConversions.convert(1.0, 'm^3', hot_water.timeseries_units), 0, timeseries_frequency)
      end
    end

    # Space Heating (by System)
    dfhp_loads = get_dfhp_loads(outputs) # Calculate dual-fuel heat pump load
    outputs[:hpxml_heat_sys_ids].each do |sys_id|
      ep_output_names, dfhp_primary, dfhp_backup = get_ep_output_names_for_hvac_heating(sys_id)
      keys = ep_output_names.map(&:upcase)

      # End Use
      @fuels.each do |fuel_type, fuel|
        end_use = @end_uses[[fuel_type, EUT::Heating]]
        vars = get_all_var_keys(end_use.variable)
        end_use.annual_output_by_system[sys_id] = get_report_variable_data_annual(keys, vars)
        if include_timeseries_end_use_consumptions
          end_use.timeseries_output_by_system[sys_id] = get_report_variable_data_timeseries(keys, vars, UnitConversions.convert(1.0, 'J', end_use.timeseries_units), 0, timeseries_frequency)
        end
      end

      # Disaggregated Fan/Pump Energy Use
      end_use = @end_uses[[FT::Elec, EUT::HeatingFanPump]]
      end_use.annual_output_by_system[sys_id] = get_report_variable_data_annual(['EMS'], ep_output_names.select { |name| name.end_with?(Constants.ObjectNameFanPumpDisaggregatePrimaryHeat) || name.end_with?(Constants.ObjectNameFanPumpDisaggregateBackupHeat) })
      if include_timeseries_end_use_consumptions
        end_use.timeseries_output_by_system[sys_id] = get_report_variable_data_timeseries(['EMS'], ep_output_names.select { |name| name.end_with?(Constants.ObjectNameFanPumpDisaggregatePrimaryHeat) || name.end_with?(Constants.ObjectNameFanPumpDisaggregateBackupHeat) }, UnitConversions.convert(1.0, 'J', end_use.timeseries_units), 0, timeseries_frequency)
      end

      # Reference Load
      if [Constants.CalcTypeERIReferenceHome, Constants.CalcTypeERIIndexAdjustmentReferenceHome].include? @eri_design
        @loads[LT::Heating].annual_output_by_system[sys_id] = split_htg_load_to_system_by_fraction(sys_id, @loads[LT::Heating].annual_output, dfhp_loads)
      end
    end

    # Space Cooling (by System)
    outputs[:hpxml_cool_sys_ids].each do |sys_id|
      ep_output_names = get_ep_output_names_for_hvac_cooling(sys_id)
      keys = ep_output_names.map(&:upcase)

      # End Uses
      end_use = @end_uses[[FT::Elec, EUT::Cooling]]
      vars = get_all_var_keys(end_use.variable)
      end_use.annual_output_by_system[sys_id] = get_report_variable_data_annual(keys, vars)
      if include_timeseries_end_use_consumptions
        end_use.timeseries_output_by_system[sys_id] = get_report_variable_data_timeseries(keys, vars, UnitConversions.convert(1.0, 'J', end_use.timeseries_units), 0, timeseries_frequency)
      end

      # Disaggregated Fan/Pump Energy Use
      end_use = @end_uses[[FT::Elec, EUT::CoolingFanPump]]
      end_use.annual_output_by_system[sys_id] = get_report_variable_data_annual(['EMS'], ep_output_names.select { |name| name.end_with? Constants.ObjectNameFanPumpDisaggregateCool })
      if include_timeseries_end_use_consumptions
        end_use.timeseries_output_by_system[sys_id] = get_report_variable_data_timeseries(['EMS'], ep_output_names.select { |name| name.end_with? Constants.ObjectNameFanPumpDisaggregateCool }, UnitConversions.convert(1.0, 'J', end_use.timeseries_units), 0, timeseries_frequency)
      end

      # Reference Load
      if [Constants.CalcTypeERIReferenceHome, Constants.CalcTypeERIIndexAdjustmentReferenceHome].include? @eri_design
        @loads[LT::Cooling].annual_output_by_system[sys_id] = split_clg_load_to_system_by_fraction(sys_id, @loads[LT::Cooling].annual_output)
      end
    end

    # Dehumidifier
    end_use = @end_uses[[FT::Elec, EUT::Dehumidifier]]
    vars = get_all_var_keys(end_use.variable)
    ep_output_name = @hvac_map[outputs[:hpxml_dehumidifier_id]]
    if not ep_output_name.nil?
      keys = ep_output_name.map(&:upcase)
      end_use.annual_output = get_report_variable_data_annual(keys, vars)
      if include_timeseries_end_use_consumptions
        end_use.timeseries_output = get_report_variable_data_timeseries(keys, vars, UnitConversions.convert(1.0, 'J', end_use.timeseries_units), 0, timeseries_frequency)
      end
    else
      end_use.annual_output = 0
      end_use.timeseries_output = [0.0] * @timestamps.size
    end

    # Water Heating (by System)
    solar_keys = []
    dsh_keys = []
    outputs[:hpxml_dhw_sys_ids].each do |sys_id|
      ep_output_names = get_ep_output_names_for_water_heating(sys_id)
      keys = ep_output_names.map(&:upcase)

      # End Use
      @fuels.each do |fuel_type, fuel|
        [EUT::HotWater, EUT::HotWaterRecircPump, EUT::HotWaterSolarThermalPump].each do |end_use_type|
          end_use = @end_uses[[fuel_type, end_use_type]]
          next if end_use.nil?

          vars = get_all_var_keys(end_use.variable)

          end_use.annual_output_by_system[sys_id] = get_report_variable_data_annual(keys, vars)
          if include_timeseries_end_use_consumptions
            end_use.timeseries_output_by_system[sys_id] = get_report_variable_data_timeseries(keys, vars, UnitConversions.convert(1.0, 'J', end_use.timeseries_units), 0, timeseries_frequency)
          end
        end
      end

      # Loads
      @loads[LT::HotWaterDelivered].annual_output_by_system[sys_id] = get_report_variable_data_annual(keys, get_all_var_keys(@loads[LT::HotWaterDelivered].variable))

      # Combi boiler water system
      hvac_id = get_combi_hvac_id(sys_id)
      if not hvac_id.nil?
        @fuels.keys.reverse.each do |fuel_type| # Reverse so that FT::Elec is considered last
          htg_end_use = @end_uses[[fuel_type, EUT::Heating]]
          next unless htg_end_use.annual_output_by_system[hvac_id] > 0

          hw_end_use = @end_uses[[fuel_type, EUT::HotWater]]
          fuel = @fuels[fuel_type]

          combi_hw_vars = ep_output_names.select { |name| name.include? Constants.ObjectNameCombiWaterHeatingEnergy(nil) }

          hw_energy = get_report_variable_data_annual(['EMS'], combi_hw_vars)
          hw_end_use.annual_output_by_system[sys_id] += hw_energy
          htg_end_use.annual_output_by_system[hvac_id] -= hw_energy
          if include_timeseries_end_use_consumptions
            hw_energy_timeseries = get_report_variable_data_timeseries(['EMS'], combi_hw_vars, UnitConversions.convert(1.0, 'J', hw_end_use.timeseries_units), 0, timeseries_frequency)
            hw_end_use.timeseries_output_by_system[sys_id] = hw_end_use.timeseries_output_by_system[sys_id].zip(hw_energy_timeseries).map { |x, y| x + y }
            htg_end_use.timeseries_output_by_system[hvac_id] = htg_end_use.timeseries_output_by_system[hvac_id].zip(hw_energy_timeseries).map { |x, y| x - y }
          end
          break # only apply once
        end
      end

      # Adjust water heater/appliances energy consumptions
      @fuels.keys.reverse.each do |fuel_type| # Reverse so that FT::Elec is considered last
        end_use = @end_uses[[fuel_type, EUT::HotWater]]
        next if end_use.nil?
        next if end_use.variable.nil?
        next unless end_use.annual_output_by_system[sys_id] > 0

        ec_vars = ep_output_names.select { |name| name.include? Constants.ObjectNameWaterHeaterAdjustment(nil) }

        ec_adj = get_report_variable_data_annual(['EMS'], ec_vars)
        break if ec_adj == 0 # No adjustment

        end_use.annual_output_by_system[sys_id] += ec_adj
        if include_timeseries_end_use_consumptions
          ec_adj_timeseries = get_report_variable_data_timeseries(['EMS'], ec_vars, UnitConversions.convert(1.0, 'J', end_use.timeseries_units), 0, timeseries_frequency)
          end_use.timeseries_output_by_system[sys_id] = end_use.timeseries_output_by_system[sys_id].zip(ec_adj_timeseries).map { |x, y| x + y }
        end
        break # only apply once
      end

      # Can only be one solar thermal system
      if solar_keys.empty?
        solar_keys = ep_output_names.select { |name| name.include? Constants.ObjectNameSolarHotWater }.map(&:upcase)
      end
      dsh_keys << ep_output_names.select { |name| name.include? Constants.ObjectNameDesuperheater(nil) }.map(&:upcase)
    end

    # Apply Heating/Cooling DSEs
    outputs[:hpxml_heat_sys_ids].each do |sys_id|
      @fuels.each do |fuel_type, fuel|
        [EUT::Heating, EUT::HeatingFanPump].each do |end_use_type|
          end_use = @end_uses[[fuel_type, end_use_type]]
          next if end_use.nil?

          apply_multiplier_to_output(end_use, fuel, sys_id, 1.0 / outputs[:hpxml_dse_heats][sys_id])
        end
      end
    end
    outputs[:hpxml_cool_sys_ids].each do |sys_id|
      @fuels.each do |fuel_type, fuel|
        [EUT::Cooling, EUT::CoolingFanPump].each do |end_use_type|
          end_use = @end_uses[[fuel_type, end_use_type]]
          next if end_use.nil?

          apply_multiplier_to_output(end_use, fuel, sys_id, 1.0 / outputs[:hpxml_dse_cools][sys_id])
        end
      end
    end

    # Hot Water Load - Solar Thermal
    @loads[LT::HotWaterSolarThermal].annual_output = get_report_variable_data_annual(solar_keys, get_all_var_keys(OutputVars.WaterHeaterLoadSolarThermal))
    @loads[LT::HotWaterSolarThermal].annual_output *= -1 if @loads[LT::HotWaterSolarThermal].annual_output != 0

    # Hot Water Load - Desuperheater
    @loads[LT::HotWaterDesuperheater].annual_output = get_report_variable_data_annual(dsh_keys, get_all_var_keys(@loads[LT::HotWaterDesuperheater].variable))

    # Hot Water Load - Tank Losses (excluding solar storage tank)
    @loads[LT::HotWaterTankLosses].annual_output = get_report_variable_data_annual(solar_keys, ['Water Heater Heat Loss Energy'], not_key: true)
    @loads[LT::HotWaterTankLosses].annual_output *= -1.0 if @loads[LT::HotWaterTankLosses].annual_output < 0

    # Apply solar fraction to load for simple solar water heating systems
    outputs[:hpxml_dhw_sys_ids].each do |sys_id|
      solar_fraction = get_dhw_solar_fraction(sys_id)
      if solar_fraction > 0
        apply_multiplier_to_output(@loads[LT::HotWaterDelivered], @loads[LT::HotWaterSolarThermal], sys_id, 1.0 / (1.0 - solar_fraction))
      end
    end

    # Calculate aggregated values from per-system values as needed
    (@end_uses.values + @loads.values).each do |obj|
      if obj.annual_output.nil?
        if not obj.annual_output_by_system.empty?
          obj.annual_output = obj.annual_output_by_system.values.inject(0, :+)
        else
          obj.annual_output = 0.0
        end
      end
      next unless obj.timeseries_output.empty? && (not obj.timeseries_output_by_system.empty?)

      obj.timeseries_output = obj.timeseries_output_by_system.values[0]
      obj.timeseries_output_by_system.values[1..-1].each do |values|
        obj.timeseries_output = obj.timeseries_output.zip(values).map { |x, y| x + y }
      end
    end

    # Get zone temperatures
    if include_timeseries_zone_temperatures
      zone_names = []
      @model.getThermalZones.each do |zone|
        if zone.floorArea > 1
          zone_names << zone.name.to_s.upcase
        end
      end
      zone_names.sort.each do |zone_name|
        @zone_temps[zone_name] = ZoneTemp.new
        @zone_temps[zone_name].name = "Temperature: #{zone_name.split.map(&:capitalize).join(' ')}"
        @zone_temps[zone_name].timeseries_units = 'F'
        @zone_temps[zone_name].timeseries_output = get_report_variable_data_timeseries([zone_name], ['Zone Mean Air Temperature'], 9.0 / 5.0, 32.0, timeseries_frequency)
      end
    end

    if include_timeseries_airflows
      @airflows.each do |airflow_type, airflow|
        airflow.timeseries_output = get_report_variable_data_timeseries(['EMS'], airflow.ems_variables.map { |var| "#{var}_timeseries_outvar" }, UnitConversions.convert(1.0, 'm^3/s', 'cfm'), 0, timeseries_frequency)
      end
    end

    if include_timeseries_weather
      @weather.each do |weather_type, weather_data|
        if weather_data.timeseries_units == 'F'
          unit_conv = 9.0 / 5.0
          unit_adder = 32.0
        else
          unit_conv = UnitConversions.convert(1.0, weather_data.variable_units, weather_data.timeseries_units)
          unit_adder = 0
        end
        weather_data.timeseries_output = get_report_variable_data_timeseries(['Environment'], [weather_data.variable], unit_conv, unit_adder, timeseries_frequency)
      end
    end

    return outputs
  end

  def check_for_errors(runner, outputs)
    all_total = @fuels.values.map { |x| x.annual_output }.inject(:+)
    all_total += @unmet_loads.values.map { |x| x.annual_output }.inject(:+)
    if all_total == 0
      runner.registerError('Simulation unsuccessful.')
      return false
    end

    # Check sum of end use outputs match fuel outputs
    @fuels.keys.each do |fuel_type|
      sum_categories = @end_uses.select { |k, eu| k[0] == fuel_type }.map { |k, eu| eu.annual_output }.inject(:+)
      fuel_total = @fuels[fuel_type].annual_output
      fuel_total += @end_uses[[FT::Elec, EUT::PV]].annual_output if fuel_type == FT::Elec
      if (fuel_total - sum_categories).abs > 0.1
        runner.registerError("#{fuel_type} category end uses (#{sum_categories}) do not sum to total (#{fuel_total}).")
        return false
      end
    end

    # Check sum of timeseries outputs match annual outputs
    { @end_uses => 'End Use',
      @fuels => 'Fuel',
      @loads => 'Load',
      @component_loads => 'Component Load' }.each do |outputs, output_type|
      outputs.each do |key, obj|
        next if obj.timeseries_output.empty?

        sum_timeseries = UnitConversions.convert(obj.timeseries_output.inject(:+), obj.timeseries_units, obj.annual_units)
        annual_total = obj.annual_output
        if (annual_total - sum_timeseries).abs > 0.1
          runner.registerError("Timeseries outputs (#{sum_timeseries}) do not sum to annual output (#{annual_total}) for #{output_type}: #{key}.")
          return false
        end
      end
    end

    return true
  end

  def write_annual_output_results(runner, outputs, csv_path)
    line_break = nil
    pv_end_use = @end_uses[[FT::Elec, EUT::PV]]

    results_out = []
    @fuels.each do |fuel_type, fuel|
      results_out << ["#{fuel.name} (#{fuel.annual_units})", fuel.annual_output.round(2)]
      if fuel_type == FT::Elec
        results_out << ['Electricity: Net (MBtu)', (fuel.annual_output + pv_end_use.annual_output).round(2)]
      end
    end
    results_out << [line_break]
    @end_uses.each do |key, end_use|
      results_out << ["#{end_use.name} (#{end_use.annual_units})", end_use.annual_output.round(2)]
    end
    results_out << [line_break]
    @loads.each do |load_type, load|
      results_out << ["#{load.name} (#{load.annual_units})", load.annual_output.round(2)]
    end
    results_out << [line_break]
    @unmet_loads.each do |load_type, unmet_load|
      results_out << ["#{unmet_load.name} (#{unmet_load.annual_units})", unmet_load.annual_output.round(2)]
    end
    results_out << [line_break]
    @peak_fuels.each do |key, peak_fuel|
      results_out << ["#{peak_fuel.name} (#{peak_fuel.annual_units})", peak_fuel.annual_output.round(2)]
    end
    results_out << [line_break]
    @peak_loads.each do |load_type, peak_load|
      results_out << ["#{peak_load.name} (#{peak_load.annual_units})", peak_load.annual_output.round(2)]
    end
    results_out << [line_break]
    @component_loads.each do |load_type, load|
      results_out << ["#{load.name} (#{load.annual_units})", load.annual_output.round(2)]
    end
    results_out << [line_break]
    @hot_water_uses.each do |hot_water_type, hot_water|
      results_out << ["#{hot_water.name} (#{hot_water.annual_units})", hot_water.annual_output.round(2)]
    end

    CSV.open(csv_path, 'wb') { |csv| results_out.to_a.each { |elem| csv << elem } }
    runner.registerInfo("Wrote annual output results to #{csv_path}.")
  end

  def report_sim_outputs(outputs, runner)
    @fuels.each do |fuel_type, fuel|
      output_name = get_runner_output_name(fuel)
      runner.registerValue(output_name, fuel.annual_output.round(2))
      runner.registerInfo("Registering #{fuel.annual_output.round(2)} for #{output_name}.")
    end
    @end_uses.each do |key, end_use|
      output_name = get_runner_output_name(end_use)
      runner.registerValue(output_name, end_use.annual_output.round(2))
      runner.registerInfo("Registering #{end_use.annual_output.round(2)} for #{output_name}.")
    end
  end

  def get_runner_output_name(obj)
    return "#{obj.name} #{obj.annual_units}"
  end

  def write_eri_output_results(outputs, csv_path)
    return true if csv_path.nil?

    line_break = nil

    def sanitize_string(s)
      [' ', ':', '/'].each do |c|
        next unless s.include? c

        s = s.gsub(c, '')
      end
      return s
    end

    results_out = []

    # EECs
    results_out << ['hpxml_eec_heats', outputs[:hpxml_eec_heats].values.to_s]
    results_out << ['hpxml_eec_cools', outputs[:hpxml_eec_cools].values.to_s]
    results_out << ['hpxml_eec_dhws', outputs[:hpxml_eec_dhws].values.to_s]
    results_out << [line_break]

    # Fuel types
    results_out << ['hpxml_heat_fuels', outputs[:hpxml_heat_fuels].values.to_s]
    results_out << ['hpxml_dwh_fuels', outputs[:hpxml_dwh_fuels].values.to_s]
    results_out << [line_break]

    # Fuel uses
    @fuels.each do |fuel_type, fuel|
      key_name = sanitize_string("fuel#{fuel_type}")
      results_out << [key_name, fuel.annual_output.to_s]
    end
    results_out << [line_break]

    # End Uses
    @end_uses.each do |key, end_use|
      fuel_type, end_use_type = key
      key_name = sanitize_string("enduse#{fuel_type}#{end_use_type}")
      if not end_use.annual_output_by_system.empty?
        results_out << [key_name, end_use.annual_output_by_system.values.to_s]
      else
        results_out << [key_name, end_use.annual_output.to_s]
      end
    end
    results_out << [line_break]

    # Loads by System
    @loads.each do |load_type, load|
      key_name = sanitize_string("load#{load_type}")
      if not load.annual_output_by_system.empty?
        results_out << [key_name, load.annual_output_by_system.values.to_s]
      end
    end
    results_out << [line_break]

    # Misc
    results_out << ['hpxml_cfa', outputs[:hpxml_cfa].to_s]
    results_out << ['hpxml_nbr', outputs[:hpxml_nbr].to_s]
    results_out << ['hpxml_nst', outputs[:hpxml_nst].to_s]

    CSV.open(csv_path, 'wb') { |csv| results_out.to_a.each { |elem| csv << elem } }
  end

  def write_timeseries_output_results(runner, csv_path, timeseries_frequency,
                                      include_timeseries_fuel_consumptions,
                                      include_timeseries_end_use_consumptions,
                                      include_timeseries_hot_water_uses,
                                      include_timeseries_total_loads,
<<<<<<< HEAD
                                      include_timeseries_component_loads,
                                      include_timeseries_zone_temperatures,
                                      include_timeseries_airflows,
                                      include_timeseries_weather)
=======
                                      include_timeseries_component_loads)
    return if timeseries_frequency == 'none'

>>>>>>> 39436101
    # Time column
    if ['timestep', 'hourly', 'daily', 'monthly'].include? timeseries_frequency
      data = ['Time', nil]
    else
      fail "Unexpected timeseries_frequency: #{timeseries_frequency}."
    end
    @timestamps.each do |timestamp|
      data << timestamp
    end

    if include_timeseries_fuel_consumptions
      fuel_data = @fuels.values.select { |x| !x.timeseries_output.empty? }.map { |x| [x.name, x.timeseries_units] + x.timeseries_output.map { |v| v.round(2) } }
    else
      fuel_data = []
    end
    if include_timeseries_end_use_consumptions
      end_use_data = @end_uses.values.select { |x| !x.timeseries_output.empty? }.map { |x| [x.name, x.timeseries_units] + x.timeseries_output.map { |v| v.round(2) } }
    else
      end_use_data = []
    end
    if include_timeseries_hot_water_uses
      hot_water_use_data = @hot_water_uses.values.select { |x| !x.timeseries_output.empty? }.map { |x| [x.name, x.timeseries_units] + x.timeseries_output.map { |v| v.round(2) } }
    else
      hot_water_use_data = []
    end
    if include_timeseries_total_loads
      total_loads_data = @loads.values.select { |x| !x.timeseries_output.empty? }.map { |x| [x.name, x.timeseries_units] + x.timeseries_output.map { |v| v.round(2) } }
    else
      total_loads_data = {}
    end
    if include_timeseries_component_loads
      comp_loads_data = @component_loads.values.select { |x| !x.timeseries_output.empty? }.map { |x| [x.name, x.timeseries_units] + x.timeseries_output.map { |v| v.round(2) } }
    else
      comp_loads_data = []
    end
    if include_timeseries_zone_temperatures
      zone_temps_data = @zone_temps.values.select { |x| !x.timeseries_output.empty? }.map { |x| [x.name, x.timeseries_units] + x.timeseries_output.map { |v| v.round(2) } }
    else
      zone_temps_data = []
    end
    if include_timeseries_airflows
      airflows_data = @airflows.values.select { |x| !x.timeseries_output.empty? }.map { |x| [x.name, x.timeseries_units] + x.timeseries_output.map { |v| v.round(2) } }
    else
      airflows_data = []
    end
    if include_timeseries_weather
      weather_data = @weather.values.select { |x| !x.timeseries_output.empty? }.map { |x| [x.name, x.timeseries_units] + x.timeseries_output.map { |v| v.round(2) } }
    else
      weather_data = []
    end

    return if fuel_data.size + end_use_data.size + hot_water_use_data.size + total_loads_data.size + comp_loads_data.size + zone_temps_data.size + airflows_data.size + weather_data.size == 0

    fail 'Unable to obtain timestamps.' if @timestamps.empty?

    # Assemble data
    data = data.zip(*fuel_data, *end_use_data, *hot_water_use_data, *total_loads_data, *comp_loads_data, *zone_temps_data, *airflows_data, *weather_data)

    # Error-check
    n_elements = []
    data.each do |data_array|
      n_elements << data_array.size
    end
    if n_elements.uniq.size > 1
      fail "Inconsistent number of array elements: #{n_elements.uniq}."
    end

    # Write file
    CSV.open(csv_path, 'wb') { |csv| data.to_a.each { |elem| csv << elem } }
    runner.registerInfo("Wrote timeseries output results to #{csv_path}.")
  end

  def get_hpxml_dse_heats(heat_sys_ids)
    dse_heats = {}

    heat_sys_ids.each do |sys_id|
      dse_heats[sys_id] = 1.0 # Init
    end

    @hpxml.hvac_distributions.each do |hvac_dist|
      dist_id = hvac_dist.id
      next if hvac_dist.annual_heating_dse.nil?

      dse_heat = hvac_dist.annual_heating_dse

      # Get all HVAC systems attached to it
      @hpxml.heating_systems.each do |htg_system|
        next unless htg_system.fraction_heat_load_served > 0
        next if htg_system.distribution_system_idref.nil?
        next unless dist_id == htg_system.distribution_system_idref

        sys_id = get_system_or_seed_id(htg_system)
        dse_heats[sys_id] = dse_heat
      end
      @hpxml.heat_pumps.each do |heat_pump|
        next unless heat_pump.fraction_heat_load_served > 0
        next if heat_pump.distribution_system_idref.nil?
        next unless dist_id == heat_pump.distribution_system_idref

        sys_id = get_system_or_seed_id(heat_pump)
        dse_heats[sys_id] = dse_heat

        if is_dfhp(heat_pump)
          # Also apply to dual-fuel heat pump backup system
          dse_heats[dfhp_backup_sys_id(sys_id)] = dse_heat
        end
      end
    end

    return dse_heats
  end

  def get_hpxml_dse_cools(cool_sys_ids)
    dse_cools = {}

    # Init
    cool_sys_ids.each do |sys_id|
      dse_cools[sys_id] = 1.0
    end

    @hpxml.hvac_distributions.each do |hvac_dist|
      dist_id = hvac_dist.id
      next if hvac_dist.annual_cooling_dse.nil?

      dse_cool = hvac_dist.annual_cooling_dse

      # Get all HVAC systems attached to it
      @hpxml.cooling_systems.each do |clg_system|
        next unless clg_system.fraction_cool_load_served > 0
        next if clg_system.distribution_system_idref.nil?
        next unless dist_id == clg_system.distribution_system_idref

        sys_id = get_system_or_seed_id(clg_system)
        dse_cools[sys_id] = dse_cool
      end
      @hpxml.heat_pumps.each do |heat_pump|
        next unless heat_pump.fraction_cool_load_served > 0
        next if heat_pump.distribution_system_idref.nil?
        next unless dist_id == heat_pump.distribution_system_idref

        sys_id = get_system_or_seed_id(heat_pump)
        dse_cools[sys_id] = dse_cool
      end
    end

    return dse_cools
  end

  def get_hpxml_heat_fuels()
    heat_fuels = {}

    @hpxml.heating_systems.each do |htg_system|
      next unless htg_system.fraction_heat_load_served > 0

      sys_id = get_system_or_seed_id(htg_system)
      heat_fuels[sys_id] = htg_system.heating_system_fuel
    end
    @hpxml.heat_pumps.each do |heat_pump|
      next unless heat_pump.fraction_heat_load_served > 0

      sys_id = get_system_or_seed_id(heat_pump)
      heat_fuels[sys_id] = heat_pump.heat_pump_fuel
      if is_dfhp(heat_pump)
        heat_fuels[dfhp_backup_sys_id(sys_id)] = heat_pump.backup_heating_fuel
      end
    end

    return heat_fuels
  end

  def get_hpxml_dhw_fuels()
    dhw_fuels = {}

    @hpxml.water_heating_systems.each do |dhw_system|
      next unless dhw_system.fraction_dhw_load_served > 0

      sys_id = dhw_system.id
      if [HPXML::WaterHeaterTypeCombiTankless, HPXML::WaterHeaterTypeCombiStorage].include? dhw_system.water_heater_type
        @hpxml.heating_systems.each do |heating_system|
          next unless dhw_system.related_hvac_idref == heating_system.id

          dhw_fuels[sys_id] = heating_system.heating_system_fuel
        end
      else
        dhw_fuels[sys_id] = dhw_system.fuel_type
      end
    end

    return dhw_fuels
  end

  def get_hpxml_heat_sys_ids()
    sys_ids = []

    @hpxml.heating_systems.each do |htg_system|
      next unless htg_system.fraction_heat_load_served > 0

      sys_ids << get_system_or_seed_id(htg_system)
    end
    @hpxml.heat_pumps.each do |heat_pump|
      next unless heat_pump.fraction_heat_load_served > 0

      sys_ids << get_system_or_seed_id(heat_pump)
      if is_dfhp(heat_pump)
        sys_ids << dfhp_backup_sys_id(sys_ids[-1])
      end
    end

    return sys_ids
  end

  def get_hpxml_cool_sys_ids()
    sys_ids = []

    @hpxml.cooling_systems.each do |clg_system|
      next unless clg_system.fraction_cool_load_served > 0

      sys_ids << get_system_or_seed_id(clg_system)
    end
    @hpxml.heat_pumps.each do |heat_pump|
      next unless heat_pump.fraction_cool_load_served > 0

      sys_ids << get_system_or_seed_id(heat_pump)
    end

    return sys_ids
  end

  def get_hpxml_dhw_sys_ids()
    sys_ids = []

    @hpxml.water_heating_systems.each do |dhw_system|
      next unless dhw_system.fraction_dhw_load_served > 0

      sys_ids << dhw_system.id
    end

    return sys_ids
  end

  def get_hpxml_eec_heats()
    eec_heats = {}

    @hpxml.heating_systems.each do |htg_system|
      next unless htg_system.fraction_heat_load_served > 0

      sys_id = get_system_or_seed_id(htg_system)
      if not htg_system.heating_efficiency_afue.nil?
        eec_heats[sys_id] = get_eri_eec_value_numerator('AFUE') / htg_system.heating_efficiency_afue
      elsif not htg_system.heating_efficiency_percent.nil?
        eec_heats[sys_id] = get_eri_eec_value_numerator('Percent') / htg_system.heating_efficiency_percent
      end
    end
    @hpxml.heat_pumps.each do |heat_pump|
      next unless heat_pump.fraction_heat_load_served > 0

      sys_id = get_system_or_seed_id(heat_pump)
      if not heat_pump.heating_efficiency_hspf.nil?
        eec_heats[sys_id] = get_eri_eec_value_numerator('HSPF') / heat_pump.heating_efficiency_hspf
      elsif not heat_pump.heating_efficiency_cop.nil?
        eec_heats[sys_id] = get_eri_eec_value_numerator('COP') / heat_pump.heating_efficiency_cop
      end
      if is_dfhp(heat_pump)
        if not heat_pump.backup_heating_efficiency_afue.nil?
          eec_heats[dfhp_backup_sys_id(sys_id)] = get_eri_eec_value_numerator('AFUE') / heat_pump.backup_heating_efficiency_afue
        elsif not heat_pump.backup_heating_efficiency_percent.nil?
          eec_heats[dfhp_backup_sys_id(sys_id)] = get_eri_eec_value_numerator('Percent') / heat_pump.backup_heating_efficiency_percent
        end
      end
    end

    return eec_heats
  end

  def get_hpxml_eec_cools()
    eec_cools = {}

    @hpxml.cooling_systems.each do |clg_system|
      next unless clg_system.fraction_cool_load_served > 0

      sys_id = get_system_or_seed_id(clg_system)
      if not clg_system.cooling_efficiency_seer.nil?
        eec_cools[sys_id] = get_eri_eec_value_numerator('SEER') / clg_system.cooling_efficiency_seer
      elsif not clg_system.cooling_efficiency_eer.nil?
        eec_cools[sys_id] = get_eri_eec_value_numerator('EER') / clg_system.cooling_efficiency_eer
      end

      if clg_system.cooling_system_type == HPXML::HVACTypeEvaporativeCooler
        eec_cools[sys_id] = get_eri_eec_value_numerator('SEER') / 15.0 # Arbitrary
      end
    end
    @hpxml.heat_pumps.each do |heat_pump|
      next unless heat_pump.fraction_cool_load_served > 0

      sys_id = get_system_or_seed_id(heat_pump)
      if not heat_pump.cooling_efficiency_seer.nil?
        eec_cools[sys_id] = get_eri_eec_value_numerator('SEER') / heat_pump.cooling_efficiency_seer
      elsif not heat_pump.cooling_efficiency_eer.nil?
        eec_cools[sys_id] = get_eri_eec_value_numerator('EER') / heat_pump.cooling_efficiency_eer
      end
    end

    return eec_cools
  end

  def get_hpxml_eec_dhws()
    eec_dhws = {}

    @hpxml.water_heating_systems.each do |dhw_system|
      next unless dhw_system.fraction_dhw_load_served > 0

      sys_id = dhw_system.id
      value = dhw_system.energy_factor
      wh_type = dhw_system.water_heater_type
      if wh_type == HPXML::WaterHeaterTypeTankless
        cycling_derate = dhw_system.performance_adjustment
        value_adj = 1.0 - cycling_derate
      else
        value_adj = 1.0
      end

      if value.nil?
        @model.getWaterHeaterMixeds.each do |wh|
          next unless @dhw_map[sys_id].include? wh.name.to_s

          value = wh.additionalProperties.getFeatureAsDouble('EnergyFactor').get
        end
      end

      if (not value.nil?) && (not value_adj.nil?)
        eec_dhws[sys_id] = get_eri_eec_value_numerator('EF') / (Float(value) * Float(value_adj))
      end
    end

    return eec_dhws
  end

  def get_eri_eec_value_numerator(unit)
    if ['HSPF', 'SEER', 'EER'].include? unit
      return 3.413
    elsif ['AFUE', 'COP', 'Percent', 'EF'].include? unit
      return 1.0
    end
  end

  def get_system_or_seed_id(sys)
    if [Constants.CalcTypeERIReferenceHome,
        Constants.CalcTypeERIIndexAdjustmentReferenceHome].include? @eri_design
      if not sys.seed_id.nil?
        return sys.seed_id
      end
    end
    return sys.id
  end

  def get_report_meter_data_annual(variable, unit_conv = UnitConversions.convert(1.0, 'J', 'MBtu'))
    query = "SELECT SUM(VariableValue*#{unit_conv}) FROM ReportMeterData WHERE ReportMeterDataDictionaryIndex IN (SELECT ReportMeterDataDictionaryIndex FROM ReportMeterDataDictionary WHERE VariableName='#{variable}' AND ReportingFrequency='Run Period' AND VariableUnits='J')"
    value = @sqlFile.execAndReturnFirstDouble(query)
    fail "Query error: #{query}" unless value.is_initialized

    return value.get
  end

  def get_report_variable_data_annual(key_values_list, variable_names_list, unit_conv = UnitConversions.convert(1.0, 'J', 'MBtu'), not_key: false)
    keys = "'" + key_values_list.join("','") + "'"
    vars = "'" + variable_names_list.join("','") + "'"
    if not_key
      s_not = 'NOT '
    else
      s_not = ''
    end
    query = "SELECT SUM(VariableValue*#{unit_conv}) FROM ReportVariableData WHERE ReportVariableDataDictionaryIndex IN (SELECT ReportVariableDataDictionaryIndex FROM ReportVariableDataDictionary WHERE KeyValue #{s_not}IN (#{keys}) AND VariableName IN (#{vars}) AND ReportingFrequency='Run Period')"
    value = @sqlFile.execAndReturnFirstDouble(query)
    fail "Query error: #{query}" unless value.is_initialized

    return value.get
  end

  def get_report_meter_data_timeseries(key_value, variable_name, unit_conv, unit_adder, timeseries_frequency)
    query = "SELECT SUM(VariableValue*#{unit_conv}+#{unit_adder}) FROM ReportMeterData WHERE ReportMeterDataDictionaryIndex IN (SELECT ReportMeterDataDictionaryIndex FROM ReportMeterDataDictionary WHERE KeyValue='#{key_value}' AND VariableName='#{variable_name}' AND ReportingFrequency='#{reporting_frequency_map[timeseries_frequency]}' AND VariableUnits='J') GROUP BY TimeIndex ORDER BY TimeIndex"
    values = @sqlFile.execAndReturnVectorOfDouble(query)
    fail "Query error: #{query}" unless values.is_initialized

    values = values.get
    values += [0.0] * @timestamps.size if values.size == 0
    return values
  end

  def get_report_variable_data_timeseries(key_values_list, variable_names_list, unit_conv, unit_adder, timeseries_frequency)
    keys = "'" + key_values_list.join("','") + "'"
    vars = "'" + variable_names_list.join("','") + "'"
    query = "SELECT SUM(VariableValue*#{unit_conv}+#{unit_adder}) FROM ReportVariableData WHERE ReportVariableDataDictionaryIndex IN (SELECT ReportVariableDataDictionaryIndex FROM ReportVariableDataDictionary WHERE KeyValue IN (#{keys}) AND VariableName IN (#{vars}) AND ReportingFrequency='#{reporting_frequency_map[timeseries_frequency]}') GROUP BY TimeIndex ORDER BY TimeIndex"
    values = @sqlFile.execAndReturnVectorOfDouble(query)
    fail "Query error: #{query}" unless values.is_initialized

    values = values.get
    values += [0.0] * @timestamps.size if values.size == 0

    if (key_values_list.size == 1) && (key_values_list[0] == 'EMS')
      if (timeseries_frequency.downcase == 'timestep' || (timeseries_frequency.downcase == 'hourly' && @model.getTimestep.numberOfTimestepsPerHour == 1))
        # Shift all values by 1 timestep due to EMS reporting lag
        return values[1..-1] + [values[-1]]
      end
    end

    return values
  end

  def get_tabular_data_value(report_name, report_for_string, table_name, row_name, col_name, units)
    query = "SELECT SUM(Value) FROM TabularDataWithStrings WHERE ReportName='#{report_name}' AND ReportForString='#{report_for_string}' AND TableName='#{table_name}' AND RowName='#{row_name}' AND ColumnName='#{col_name}' AND Units='#{units}'"
    result = @sqlFile.execAndReturnFirstDouble(query)
    return result.get
  end

  def apply_multiplier_to_output(obj, sync_obj, sys_id, mult)
    # Annual
    orig_value = obj.annual_output_by_system[sys_id]
    obj.annual_output_by_system[sys_id] = orig_value * mult
    sync_obj.annual_output += (orig_value * mult - orig_value)

    # Timeseries
    if not obj.timeseries_output_by_system.empty?
      orig_values = obj.timeseries_output_by_system[sys_id]
      obj.timeseries_output_by_system[sys_id] = obj.timeseries_output_by_system[sys_id].map { |x| x * mult }
      diffs = obj.timeseries_output_by_system[sys_id].zip(orig_values).map { |x, y| x - y }
      sync_obj.timeseries_output = sync_obj.timeseries_output.zip(diffs).map { |x, y| x + y }
    end
  end

  def get_combi_hvac_id(sys_id)
    @hpxml.water_heating_systems.each do |dhw_system|
      next unless dhw_system.fraction_dhw_load_served > 0
      next unless sys_id == dhw_system.id
      next unless [HPXML::WaterHeaterTypeCombiTankless, HPXML::WaterHeaterTypeCombiStorage].include? dhw_system.water_heater_type

      return dhw_system.related_hvac_idref
    end

    return
  end

  def get_combi_water_system_ec(hx_load, htg_load, htg_energy)
    water_sys_frac = hx_load / htg_load
    return htg_energy * water_sys_frac
  end

  def get_dfhp_loads(outputs)
    dfhp_loads = {}
    outputs[:hpxml_heat_sys_ids].each do |sys_id|
      ep_output_names, dfhp_primary, dfhp_backup = get_ep_output_names_for_hvac_heating(sys_id)
      keys = ep_output_names.map(&:upcase)
      next unless dfhp_primary || dfhp_backup

      if dfhp_primary
        vars = get_all_var_keys(OutputVars.SpaceHeatingDFHPPrimaryLoad)
      else
        vars = get_all_var_keys(OutputVars.SpaceHeatingDFHPBackupLoad)
        sys_id = dfhp_primary_sys_id(sys_id)
      end
      dfhp_loads[[sys_id, dfhp_primary]] = get_report_variable_data_annual(keys, vars)
    end
    return dfhp_loads
  end

  def split_htg_load_to_system_by_fraction(sys_id, bldg_load, dfhp_loads)
    @hpxml.heating_systems.each do |htg_system|
      next unless htg_system.fraction_heat_load_served > 0
      next unless get_system_or_seed_id(htg_system) == sys_id

      return bldg_load * htg_system.fraction_heat_load_served
    end
    @hpxml.heat_pumps.each do |heat_pump|
      next unless heat_pump.fraction_heat_load_served > 0

      load_fraction = 1.0
      if is_dfhp(heat_pump)
        if dfhp_primary_sys_id(sys_id) == sys_id
          load_fraction = dfhp_loads[[sys_id, true]] / (dfhp_loads[[sys_id, true]] + dfhp_loads[[sys_id, false]])
        else
          sys_id = dfhp_primary_sys_id(sys_id)
          load_fraction = dfhp_loads[[sys_id, false]] / (dfhp_loads[[sys_id, true]] + dfhp_loads[[sys_id, false]])
        end
      end
      next unless get_system_or_seed_id(heat_pump) == sys_id

      return bldg_load * heat_pump.fraction_heat_load_served * load_fraction
    end
  end

  def split_clg_load_to_system_by_fraction(sys_id, bldg_load)
    @hpxml.cooling_systems.each do |clg_system|
      next unless clg_system.fraction_cool_load_served > 0
      next unless get_system_or_seed_id(clg_system) == sys_id

      return bldg_load * clg_system.fraction_cool_load_served
    end
    @hpxml.heat_pumps.each do |heat_pump|
      next unless heat_pump.fraction_cool_load_served > 0
      next unless get_system_or_seed_id(heat_pump) == sys_id

      return bldg_load * heat_pump.fraction_cool_load_served
    end
  end

  def dfhp_backup_sys_id(primary_sys_id)
    return primary_sys_id + '_dfhp_backup_system'
  end

  def dfhp_primary_sys_id(backup_sys_id)
    return backup_sys_id.gsub('_dfhp_backup_system', '')
  end

  def is_dfhp(system)
    if system.class != HPXML::HeatPump
      return false
    end
    if (not system.backup_heating_switchover_temp.nil?) && (system.backup_heating_fuel != HPXML::FuelTypeElectricity)
      return true
    end

    return false
  end

  def get_all_var_keys(var)
    var_keys = []
    var.keys.each do |key|
      var[key].each do |var_key|
        var_keys << var_key
      end
    end
    return var_keys
  end

  def get_dhw_solar_fraction(sys_id)
    solar_fraction = 0.0
    if @hpxml.solar_thermal_systems.size > 0
      solar_thermal_system = @hpxml.solar_thermal_systems[0]
      water_heater_idref = solar_thermal_system.water_heating_system_idref
      if water_heater_idref.nil? || (water_heater_idref == sys_id)
        solar_fraction = solar_thermal_system.solar_fraction.to_f
      end
    end
    return solar_fraction
  end

  def get_ep_output_names_for_hvac_heating(sys_id)
    dfhp_primary = false
    dfhp_backup = false
    (@hpxml.heating_systems + @hpxml.heat_pumps).each do |system|
      # This is super ugly. Can we simplify it?
      if is_dfhp(system)
        if (dfhp_primary_sys_id(sys_id) == sys_id) && [system.seed_id, system.id].include?(sys_id)
          dfhp_primary = true
        elsif [system.seed_id, system.id].include? dfhp_primary_sys_id(sys_id)
          dfhp_backup = true
          sys_id = dfhp_primary_sys_id(sys_id)
        end
      end
      next unless system.seed_id == sys_id

      sys_id = system.id
      break
    end

    fail 'Unexpected result.' if dfhp_primary && dfhp_backup

    output_names = @hvac_map[sys_id].dup

    if dfhp_primary || dfhp_backup
      # Exclude output names associated with primary/backup system as appropriate
      output_names.reverse.each do |o|
        is_backup_obj = (o.include?(Constants.ObjectNameFanPumpDisaggregateBackupHeat) || o.include?(Constants.ObjectNameBackupHeatingCoil))
        if dfhp_primary && is_backup_obj
          output_names.delete(o)
        elsif dfhp_backup && (not is_backup_obj)
          output_names.delete(o)
        end
      end
    end

    return output_names, dfhp_primary, dfhp_backup
  end

  def get_ep_output_names_for_hvac_cooling(sys_id)
    (@hpxml.cooling_systems + @hpxml.heat_pumps).each do |system|
      next unless system.seed_id == sys_id

      sys_id = system.id
      break
    end

    return @hvac_map[sys_id]
  end

  def get_ep_output_names_for_water_heating(sys_id)
    return @dhw_map[sys_id]
  end

  def get_object_maps()
    # Retrieve HPXML->E+ object name maps
    @hvac_map = eval(@model.getBuilding.additionalProperties.getFeatureAsString('hvac_map').get)
    @dhw_map = eval(@model.getBuilding.additionalProperties.getFeatureAsString('dhw_map').get)
  end

  def add_object_output_variables(timeseries_frequency)
    hvac_output_vars = [OutputVars.SpaceHeatingElectricity,
                        OutputVars.SpaceHeatingNaturalGas,
                        OutputVars.SpaceHeatingFuelOil,
                        OutputVars.SpaceHeatingPropane,
                        OutputVars.SpaceHeatingWood,
                        OutputVars.SpaceHeatingWoodPellets,
                        OutputVars.SpaceHeatingDFHPPrimaryLoad,
                        OutputVars.SpaceHeatingDFHPBackupLoad,
                        OutputVars.SpaceCoolingElectricity,
                        OutputVars.DehumidifierElectricity]

    dhw_output_vars = [OutputVars.WaterHeatingElectricity,
                       OutputVars.WaterHeatingElectricityRecircPump,
                       OutputVars.WaterHeatingElectricitySolarThermalPump,
                       OutputVars.WaterHeatingNaturalGas,
                       OutputVars.WaterHeatingFuelOil,
                       OutputVars.WaterHeatingPropane,
                       OutputVars.WaterHeatingWood,
                       OutputVars.WaterHeatingLoad,
                       OutputVars.WaterHeatingLoadTankLosses,
                       OutputVars.WaterHeaterLoadDesuperheater,
                       OutputVars.WaterHeaterLoadSolarThermal]

    names_to_objs = {}
    [@hvac_map, @dhw_map].each do |map|
      map.each do |sys_id, object_names|
        object_names.each do |object_name|
          names_to_objs[object_name] = @model.getModelObjectsByName(object_name, true)
        end
      end
    end

    # Remove objects that are not referenced by output vars and are not
    # EMS output vars.
    { @hvac_map => hvac_output_vars,
      @dhw_map => dhw_output_vars }.each do |map, vars|
      all_vars = vars.reduce({}, :merge)
      map.each do |sys_id, object_names|
        objects_to_delete = []
        object_names.each do |object_name|
          names_to_objs[object_name].each do |object|
            next if object.to_EnergyManagementSystemOutputVariable.is_initialized
            next unless all_vars[object.class.to_s].nil? # Referenced?

            objects_to_delete << object
          end
        end
        objects_to_delete.uniq.each do |object|
          map[sys_id].delete object
        end
      end
    end

    def add_output_variables(vars, object, timeseries_frequency)
      if object.to_EnergyManagementSystemOutputVariable.is_initialized
        return [OpenStudio::IdfObject.load("Output:Variable,*,#{object.name},#{timeseries_frequency};").get]
      else
        obj_class = nil
        vars.keys.each do |k|
          method_name = "to_#{k.gsub('OpenStudio::Model::', '')}"
          tmp = object.public_send(method_name) if object.respond_to? method_name
          if (not tmp.nil?) && tmp.is_initialized
            obj_class = tmp.get.class.to_s
          end
        end
        return [] if vars[obj_class].nil?

        results = []
        vars[obj_class].each do |object_var|
          results << OpenStudio::IdfObject.load("Output:Variable,#{object.name},#{object_var},#{timeseries_frequency};").get
        end
        return results
      end
    end

    results = []

    # Add output variables to model
    ems_objects = []
    @hvac_map.each do |sys_id, hvac_names|
      hvac_names.each do |hvac_name|
        names_to_objs[hvac_name].each do |hvac_object|
          if hvac_object.to_EnergyManagementSystemOutputVariable.is_initialized
            ems_objects << hvac_object
          else
            hvac_output_vars.each do |hvac_output_var|
              add_output_variables(hvac_output_var, hvac_object, timeseries_frequency).each do |outvar|
                results << outvar
              end
            end
          end
        end
      end
    end
    @dhw_map.each do |sys_id, dhw_names|
      dhw_names.each do |dhw_name|
        names_to_objs[dhw_name].each do |dhw_object|
          if dhw_object.to_EnergyManagementSystemOutputVariable.is_initialized
            ems_objects << dhw_object
          else
            dhw_output_vars.each do |dhw_output_var|
              add_output_variables(dhw_output_var, dhw_object, timeseries_frequency).each do |outvar|
                results << outvar
              end
            end
          end
        end
      end
    end

    # Add EMS output variables to model
    ems_objects.uniq.each do |ems_object|
      add_output_variables(nil, ems_object, timeseries_frequency).each do |outvar|
        results << outvar
      end
    end

    return results
  end

  class BaseOutput
    def initialize()
      @timeseries_output = []
    end
    attr_accessor(:name, :annual_output, :timeseries_output, :annual_units, :timeseries_units)
  end

  class Fuel < BaseOutput
    def initialize(meter: nil)
      super()
      @meter = meter
      @timeseries_output_by_system = {}
    end
    attr_accessor(:meter, :timeseries_output_by_system)
  end

  class EndUse < BaseOutput
    def initialize(meter: nil, variable: nil)
      super()
      @meter = meter
      @variable = variable
      @timeseries_output_by_system = {}
      @annual_output_by_system = {}
    end
    attr_accessor(:meter, :variable, :annual_output_by_system, :timeseries_output_by_system)
  end

  class HotWater < BaseOutput
    def initialize(key:)
      super()
      @key = key
    end
    attr_accessor(:key, :variable)
  end

  class PeakFuel < BaseOutput
    def initialize(meter:, report:)
      super()
      @meter = meter
      @report = report
    end
    attr_accessor(:meter, :report)
  end

  class Load < BaseOutput
    def initialize(variable: nil, ems_variable: nil)
      super()
      @variable = variable
      @ems_variable = ems_variable
      @timeseries_output_by_system = {}
      @annual_output_by_system = {}
    end
    attr_accessor(:variable, :ems_variable, :annual_output_by_system, :timeseries_output_by_system)
  end

  class ComponentLoad < BaseOutput
    def initialize(ems_variable:)
      super()
      @ems_variable = ems_variable
    end
    attr_accessor(:ems_variable)
  end

  class UnmetLoad < BaseOutput
    def initialize(meter:)
      super()
      @meter = meter
    end
    attr_accessor(:meter)
  end

  class PeakLoad < BaseOutput
    def initialize(meter:)
      super()
      @meter = meter
    end
    attr_accessor(:meter)
  end

  class ZoneTemp < BaseOutput
    def initialize
      super()
    end
    attr_accessor()
  end

  class Airflow < BaseOutput
    def initialize(ems_program:, ems_variables:)
      super()
      @ems_program = ems_program
      @ems_variables = ems_variables
    end
    attr_accessor(:ems_program, :ems_variables)
  end

  class Weather < BaseOutput
    def initialize(variable:, variable_units:, timeseries_units:)
      super()
      @variable = variable
      @variable_units = variable_units
      @timeseries_units = timeseries_units
    end
    attr_accessor(:variable, :variable_units)
  end

  def setup_outputs
    def get_timeseries_units_from_fuel_type(fuel_type)
      if fuel_type == FT::Elec
        return 'kWh'
      end

      return 'kBtu'
    end

    # Fuels

    @fuels = {
      FT::Elec => Fuel.new(meter: 'Electricity:Facility'),
      FT::Gas => Fuel.new(meter: 'Gas:Facility'),
      FT::Oil => Fuel.new(meter: 'FuelOil#1:Facility'),
      FT::Propane => Fuel.new(meter: 'Propane:Facility'),
      FT::Wood => Fuel.new(meter: 'OtherFuel1:Facility'),
      FT::WoodPellets => Fuel.new(meter: 'OtherFuel2:Facility'),
    }

    @fuels.each do |fuel_type, fuel|
      fuel.name = "#{fuel_type}: Total"
      fuel.annual_units = 'MBtu'
      fuel.timeseries_units = get_timeseries_units_from_fuel_type(fuel_type)
    end

    # End Uses

    # NOTE: Some end uses are obtained from meters, others are rolled up from
    # output variables so that we can have more control.
    @end_uses = {
      [FT::Elec, EUT::Heating] => EndUse.new(variable: OutputVars.SpaceHeatingElectricity),
      [FT::Elec, EUT::HeatingFanPump] => EndUse.new(),
      [FT::Elec, EUT::Cooling] => EndUse.new(variable: OutputVars.SpaceCoolingElectricity),
      [FT::Elec, EUT::CoolingFanPump] => EndUse.new(),
      [FT::Elec, EUT::HotWater] => EndUse.new(variable: OutputVars.WaterHeatingElectricity),
      [FT::Elec, EUT::HotWaterRecircPump] => EndUse.new(variable: OutputVars.WaterHeatingElectricityRecircPump),
      [FT::Elec, EUT::HotWaterSolarThermalPump] => EndUse.new(variable: OutputVars.WaterHeatingElectricitySolarThermalPump),
      [FT::Elec, EUT::LightsInterior] => EndUse.new(meter: "#{Constants.ObjectNameInteriorLighting}:InteriorLights:Electricity"),
      [FT::Elec, EUT::LightsGarage] => EndUse.new(meter: "#{Constants.ObjectNameGarageLighting}:InteriorLights:Electricity"),
      [FT::Elec, EUT::LightsExterior] => EndUse.new(meter: 'ExteriorLights:Electricity'),
      [FT::Elec, EUT::MechVent] => EndUse.new(meter: "#{Constants.ObjectNameMechanicalVentilation}:InteriorEquipment:Electricity"),
      [FT::Elec, EUT::WholeHouseFan] => EndUse.new(meter: "#{Constants.ObjectNameWholeHouseFan}:InteriorEquipment:Electricity"),
      [FT::Elec, EUT::Refrigerator] => EndUse.new(meter: "#{Constants.ObjectNameRefrigerator}:InteriorEquipment:Electricity"),
      [FT::Elec, EUT::Dehumidifier] => EndUse.new(variable: OutputVars.DehumidifierElectricity),
      [FT::Elec, EUT::Dishwasher] => EndUse.new(meter: "#{Constants.ObjectNameDishwasher}:InteriorEquipment:Electricity"),
      [FT::Elec, EUT::ClothesWasher] => EndUse.new(meter: "#{Constants.ObjectNameClothesWasher}:InteriorEquipment:Electricity"),
      [FT::Elec, EUT::ClothesDryer] => EndUse.new(meter: "#{Constants.ObjectNameClothesDryer}:InteriorEquipment:Electricity"),
      [FT::Elec, EUT::RangeOven] => EndUse.new(meter: "#{Constants.ObjectNameCookingRange}:InteriorEquipment:Electricity"),
      [FT::Elec, EUT::CeilingFan] => EndUse.new(meter: "#{Constants.ObjectNameCeilingFan}:InteriorEquipment:Electricity"),
      [FT::Elec, EUT::Television] => EndUse.new(meter: "#{Constants.ObjectNameMiscTelevision}:InteriorEquipment:Electricity"),
      [FT::Elec, EUT::PlugLoads] => EndUse.new(meter: "#{Constants.ObjectNameMiscPlugLoads}:InteriorEquipment:Electricity"),
      [FT::Elec, EUT::PV] => EndUse.new(meter: 'ElectricityProduced:Facility'),
      [FT::Gas, EUT::Heating] => EndUse.new(variable: OutputVars.SpaceHeatingNaturalGas),
      [FT::Gas, EUT::HotWater] => EndUse.new(variable: OutputVars.WaterHeatingNaturalGas),
      [FT::Gas, EUT::ClothesDryer] => EndUse.new(meter: "#{Constants.ObjectNameClothesDryer}:InteriorEquipment:Gas"),
      [FT::Gas, EUT::RangeOven] => EndUse.new(meter: "#{Constants.ObjectNameCookingRange}:InteriorEquipment:Gas"),
      [FT::Oil, EUT::Heating] => EndUse.new(variable: OutputVars.SpaceHeatingFuelOil),
      [FT::Oil, EUT::HotWater] => EndUse.new(variable: OutputVars.WaterHeatingFuelOil),
      [FT::Oil, EUT::ClothesDryer] => EndUse.new(meter: "#{Constants.ObjectNameClothesDryer}:InteriorEquipment:FuelOil#1"),
      [FT::Oil, EUT::RangeOven] => EndUse.new(meter: "#{Constants.ObjectNameCookingRange}:InteriorEquipment:FuelOil#1"),
      [FT::Propane, EUT::Heating] => EndUse.new(variable: OutputVars.SpaceHeatingPropane),
      [FT::Propane, EUT::HotWater] => EndUse.new(variable: OutputVars.WaterHeatingPropane),
      [FT::Propane, EUT::ClothesDryer] => EndUse.new(meter: "#{Constants.ObjectNameClothesDryer}:InteriorEquipment:Propane"),
      [FT::Propane, EUT::RangeOven] => EndUse.new(meter: "#{Constants.ObjectNameCookingRange}:InteriorEquipment:Propane"),
      [FT::Wood, EUT::Heating] => EndUse.new(variable: OutputVars.SpaceHeatingWood),
      [FT::Wood, EUT::HotWater] => EndUse.new(variable: OutputVars.WaterHeatingWood),
      [FT::Wood, EUT::ClothesDryer] => EndUse.new(meter: "#{Constants.ObjectNameClothesDryer}:InteriorEquipment:OtherFuel1"),
      [FT::Wood, EUT::RangeOven] => EndUse.new(meter: "#{Constants.ObjectNameCookingRange}:InteriorEquipment:OtherFuel1"),
      [FT::WoodPellets, EUT::Heating] => EndUse.new(variable: OutputVars.SpaceHeatingWoodPellets),
    }

    @end_uses.each do |key, end_use|
      fuel_type, end_use_type = key
      end_use.name = "#{fuel_type}: #{end_use_type}"
      end_use.annual_units = 'MBtu'
      end_use.timeseries_units = get_timeseries_units_from_fuel_type(fuel_type)
    end

    # Hot Water Uses
    @hot_water_uses = {
      HWT::ClothesWasher => HotWater.new(key: Constants.ObjectNameClothesWasher),
      HWT::Dishwasher => HotWater.new(key: Constants.ObjectNameDishwasher),
      HWT::Fixtures => HotWater.new(key: Constants.ObjectNameFixtures),
      HWT::DistributionWaste => HotWater.new(key: Constants.ObjectNameDistributionWaste)
    }

    @hot_water_uses.each do |hot_water_type, hot_water|
      hot_water.variable = 'Water Use Equipment Hot Water Volume'
      hot_water.name = "Hot Water: #{hot_water_type}"
      hot_water.annual_units = 'gal'
      hot_water.timeseries_units = 'gal'
    end

    # Peak Fuels
    @peak_fuels = {
      [FT::Elec, PFT::Winter] => PeakFuel.new(meter: 'Heating:EnergyTransfer', report: 'Peak Electricity Winter Total'),
      [FT::Elec, PFT::Summer] => PeakFuel.new(meter: 'Cooling:EnergyTransfer', report: 'Peak Electricity Summer Total'),
    }

    @peak_fuels.each do |key, peak_fuel|
      fuel_type, peak_fuel_type = key
      peak_fuel.name = "Peak #{fuel_type}: #{peak_fuel_type} Total"
      peak_fuel.annual_units = 'W'
    end

    # Loads

    @loads = {
      LT::Heating => Load.new(ems_variable: 'loads_htg_tot'),
      LT::Cooling => Load.new(ems_variable: 'loads_clg_tot'),
      LT::HotWaterDelivered => Load.new(variable: OutputVars.WaterHeatingLoad),
      LT::HotWaterTankLosses => Load.new(),
      LT::HotWaterDesuperheater => Load.new(variable: OutputVars.WaterHeaterLoadDesuperheater),
      LT::HotWaterSolarThermal => Load.new(),
    }

    @loads.each do |load_type, load|
      load.name = "Load: #{load_type}"
      load.annual_units = 'MBtu'
      load.timeseries_units = 'kBtu'
    end

    # Component Loads

    @component_loads = {
      [LT::Heating, CLT::Roofs] => ComponentLoad.new(ems_variable: 'loads_htg_roofs'),
      [LT::Heating, CLT::Ceilings] => ComponentLoad.new(ems_variable: 'loads_htg_ceilings'),
      [LT::Heating, CLT::Walls] => ComponentLoad.new(ems_variable: 'loads_htg_walls'),
      [LT::Heating, CLT::RimJoists] => ComponentLoad.new(ems_variable: 'loads_htg_rim_joists'),
      [LT::Heating, CLT::FoundationWalls] => ComponentLoad.new(ems_variable: 'loads_htg_foundation_walls'),
      [LT::Heating, CLT::Doors] => ComponentLoad.new(ems_variable: 'loads_htg_doors'),
      [LT::Heating, CLT::Windows] => ComponentLoad.new(ems_variable: 'loads_htg_windows'),
      [LT::Heating, CLT::Skylights] => ComponentLoad.new(ems_variable: 'loads_htg_skylights'),
      [LT::Heating, CLT::Floors] => ComponentLoad.new(ems_variable: 'loads_htg_floors'),
      [LT::Heating, CLT::Slabs] => ComponentLoad.new(ems_variable: 'loads_htg_slabs'),
      [LT::Heating, CLT::InternalMass] => ComponentLoad.new(ems_variable: 'loads_htg_internal_mass'),
      [LT::Heating, CLT::Infiltration] => ComponentLoad.new(ems_variable: 'loads_htg_infil'),
      [LT::Heating, CLT::NaturalVentilation] => ComponentLoad.new(ems_variable: 'loads_htg_natvent'),
      [LT::Heating, CLT::MechanicalVentilation] => ComponentLoad.new(ems_variable: 'loads_htg_mechvent'),
      [LT::Heating, CLT::WholeHouseFan] => ComponentLoad.new(ems_variable: 'loads_htg_whf'),
      [LT::Heating, CLT::Ducts] => ComponentLoad.new(ems_variable: 'loads_htg_ducts'),
      [LT::Heating, CLT::InternalGains] => ComponentLoad.new(ems_variable: 'loads_htg_intgains'),
      [LT::Cooling, CLT::Roofs] => ComponentLoad.new(ems_variable: 'loads_clg_roofs'),
      [LT::Cooling, CLT::Ceilings] => ComponentLoad.new(ems_variable: 'loads_clg_ceilings'),
      [LT::Cooling, CLT::Walls] => ComponentLoad.new(ems_variable: 'loads_clg_walls'),
      [LT::Cooling, CLT::RimJoists] => ComponentLoad.new(ems_variable: 'loads_clg_rim_joists'),
      [LT::Cooling, CLT::FoundationWalls] => ComponentLoad.new(ems_variable: 'loads_clg_foundation_walls'),
      [LT::Cooling, CLT::Doors] => ComponentLoad.new(ems_variable: 'loads_clg_doors'),
      [LT::Cooling, CLT::Windows] => ComponentLoad.new(ems_variable: 'loads_clg_windows'),
      [LT::Cooling, CLT::Skylights] => ComponentLoad.new(ems_variable: 'loads_clg_skylights'),
      [LT::Cooling, CLT::Floors] => ComponentLoad.new(ems_variable: 'loads_clg_floors'),
      [LT::Cooling, CLT::Slabs] => ComponentLoad.new(ems_variable: 'loads_clg_slabs'),
      [LT::Cooling, CLT::InternalMass] => ComponentLoad.new(ems_variable: 'loads_clg_internal_mass'),
      [LT::Cooling, CLT::Infiltration] => ComponentLoad.new(ems_variable: 'loads_clg_infil'),
      [LT::Cooling, CLT::NaturalVentilation] => ComponentLoad.new(ems_variable: 'loads_clg_natvent'),
      [LT::Cooling, CLT::MechanicalVentilation] => ComponentLoad.new(ems_variable: 'loads_clg_mechvent'),
      [LT::Cooling, CLT::WholeHouseFan] => ComponentLoad.new(ems_variable: 'loads_clg_whf'),
      [LT::Cooling, CLT::Ducts] => ComponentLoad.new(ems_variable: 'loads_clg_ducts'),
      [LT::Cooling, CLT::InternalGains] => ComponentLoad.new(ems_variable: 'loads_clg_intgains'),
    }

    @component_loads.each do |key, comp_load|
      load_type, comp_load_type = key
      comp_load.name = "Component Load: #{load_type}: #{comp_load_type}"
      comp_load.annual_units = 'MBtu'
      comp_load.timeseries_units = 'kBtu'
    end

    # Unmet Loads
    @unmet_loads = {
      LT::Heating => UnmetLoad.new(meter: 'Heating:DistrictHeating'),
      LT::Cooling => UnmetLoad.new(meter: 'Cooling:DistrictCooling'),
    }

    @unmet_loads.each do |load_type, unmet_load|
      unmet_load.name = "Unmet Load: #{load_type}"
      unmet_load.annual_units = 'MBtu'
    end

    # Peak Loads
    @peak_loads = {
      LT::Heating => PeakLoad.new(meter: 'Heating:EnergyTransfer'),
      LT::Cooling => PeakLoad.new(meter: 'Cooling:EnergyTransfer'),
    }

    @peak_loads.each do |load_type, peak_load|
      peak_load.name = "Peak Load: #{load_type}"
      peak_load.annual_units = 'kBtu'
    end

    # Zone Temperatures

    @zone_temps = {}

    # Airflows
    @airflows = {
      AFT::Infiltration => Airflow.new(ems_program: Constants.ObjectNameInfiltration + ' program', ems_variables: [(Constants.ObjectNameInfiltration + ' flow act').gsub(' ', '_')]),
      AFT::MechanicalVentilation => Airflow.new(ems_program: Constants.ObjectNameInfiltration + ' program', ems_variables: [(Constants.ObjectNameMechanicalVentilation + ' flow act').gsub(' ', '_'), 'balanced_mechvent_flow_rate']),
      AFT::NaturalVentilation => Airflow.new(ems_program: Constants.ObjectNameNaturalVentilation + ' program', ems_variables: [(Constants.ObjectNameNaturalVentilation + ' flow act').gsub(' ', '_')]),
      AFT::WholeHouseFan => Airflow.new(ems_program: Constants.ObjectNameNaturalVentilation + ' program', ems_variables: [(Constants.ObjectNameWholeHouseFan + ' flow act').gsub(' ', '_')]),
    }

    @airflows.each do |airflow_type, airflow|
      airflow.name = "Airflow: #{airflow_type}"
      airflow.timeseries_units = 'cfm'
    end

    # Weather
    @weather = {
      WT::DrybulbTemp => Weather.new(variable: 'Site Outdoor Air Drybulb Temperature', variable_units: 'C', timeseries_units: 'F'),
      WT::WetbulbTemp => Weather.new(variable: 'Site Outdoor Air Wetbulb Temperature', variable_units: 'C', timeseries_units: 'F'),
      WT::RelativeHumidity => Weather.new(variable: 'Site Outdoor Air Relative Humidity', variable_units: '%', timeseries_units: '%'),
      WT::WindSpeed => Weather.new(variable: 'Site Wind Speed', variable_units: 'm/s', timeseries_units: 'mph'),
      WT::DiffuseSolar => Weather.new(variable: 'Site Diffuse Solar Radiation Rate per Area', variable_units: 'W/m^2', timeseries_units: 'Btu/(hr*ft^2)'),
      WT::DirectSolar => Weather.new(variable: 'Site Direct Solar Radiation Rate per Area', variable_units: 'W/m^2', timeseries_units: 'Btu/(hr*ft^2)'),
    }

    @weather.each do |weather_type, weather_data|
      weather_data.name = "Weather: #{weather_type}"
    end
  end

  def reporting_frequency_map
    return {
      'timestep' => 'Zone Timestep',
      'hourly' => 'Hourly',
      'daily' => 'Daily',
      'monthly' => 'Monthly',
    }
  end

  class OutputVars
    def self.SpaceHeatingElectricity
      return { 'OpenStudio::Model::CoilHeatingDXSingleSpeed' => ['Heating Coil Electric Energy', 'Heating Coil Crankcase Heater Electric Energy', 'Heating Coil Defrost Electric Energy'],
               'OpenStudio::Model::CoilHeatingDXMultiSpeed' => ['Heating Coil Electric Energy', 'Heating Coil Crankcase Heater Electric Energy', 'Heating Coil Defrost Electric Energy'],
               'OpenStudio::Model::CoilHeatingElectric' => ['Heating Coil Electric Energy', 'Heating Coil Crankcase Heater Electric Energy', 'Heating Coil Defrost Electric Energy'],
               'OpenStudio::Model::CoilHeatingWaterToAirHeatPumpEquationFit' => ['Heating Coil Electric Energy', 'Heating Coil Crankcase Heater Electric Energy', 'Heating Coil Defrost Electric Energy'],
               'OpenStudio::Model::ZoneHVACBaseboardConvectiveElectric' => ['Baseboard Electric Energy'],
               'OpenStudio::Model::BoilerHotWater' => ['Boiler Electric Energy'] }
    end

    def self.SpaceHeatingNaturalGas
      return { 'OpenStudio::Model::CoilHeatingGas' => ['Heating Coil Gas Energy'],
               'OpenStudio::Model::ZoneHVACBaseboardConvectiveElectric' => ['Baseboard Gas Energy'],
               'OpenStudio::Model::BoilerHotWater' => ['Boiler Gas Energy'] }
    end

    def self.SpaceHeatingFuelOil
      return { 'OpenStudio::Model::CoilHeatingGas' => ['Heating Coil FuelOil#1 Energy'],
               'OpenStudio::Model::ZoneHVACBaseboardConvectiveElectric' => ['Baseboard FuelOil#1 Energy'],
               'OpenStudio::Model::BoilerHotWater' => ['Boiler FuelOil#1 Energy'] }
    end

    def self.SpaceHeatingPropane
      return { 'OpenStudio::Model::CoilHeatingGas' => ['Heating Coil Propane Energy'],
               'OpenStudio::Model::ZoneHVACBaseboardConvectiveElectric' => ['Baseboard Propane Energy'],
               'OpenStudio::Model::BoilerHotWater' => ['Boiler Propane Energy'] }
    end

    def self.SpaceHeatingWood
      return { 'OpenStudio::Model::CoilHeatingGas' => ['Heating Coil OtherFuel1 Energy'],
               'OpenStudio::Model::ZoneHVACBaseboardConvectiveElectric' => ['Baseboard OtherFuel1 Energy'],
               'OpenStudio::Model::BoilerHotWater' => ['Boiler OtherFuel1 Energy'] }
    end

    def self.SpaceHeatingWoodPellets
      return { 'OpenStudio::Model::CoilHeatingGas' => ['Heating Coil OtherFuel2 Energy'],
               'OpenStudio::Model::ZoneHVACBaseboardConvectiveElectric' => ['Baseboard OtherFuel2 Energy'],
               'OpenStudio::Model::BoilerHotWater' => ['Boiler OtherFuel2 Energy'] }
    end

    def self.SpaceHeatingDFHPPrimaryLoad
      return { 'OpenStudio::Model::CoilHeatingDXSingleSpeed' => ['Heating Coil Heating Energy'],
               'OpenStudio::Model::CoilHeatingDXMultiSpeed' => ['Heating Coil Heating Energy'] }
    end

    def self.SpaceHeatingDFHPBackupLoad
      return { 'OpenStudio::Model::CoilHeatingElectric' => ['Heating Coil Heating Energy'],
               'OpenStudio::Model::CoilHeatingGas' => ['Heating Coil Heating Energy'] }
    end

    def self.SpaceCoolingElectricity
      return { 'OpenStudio::Model::CoilCoolingDXSingleSpeed' => ['Cooling Coil Electric Energy', 'Cooling Coil Crankcase Heater Electric Energy'],
               'OpenStudio::Model::CoilCoolingDXMultiSpeed' => ['Cooling Coil Electric Energy', 'Cooling Coil Crankcase Heater Electric Energy'],
               'OpenStudio::Model::CoilCoolingWaterToAirHeatPumpEquationFit' => ['Cooling Coil Electric Energy', 'Cooling Coil Crankcase Heater Electric Energy'],
               'OpenStudio::Model::EvaporativeCoolerDirectResearchSpecial' => ['Evaporative Cooler Electric Energy'] }
    end

    def self.DehumidifierElectricity
      return { 'OpenStudio::Model::ZoneHVACDehumidifierDX' => ['Zone Dehumidifier Electric Energy'] }
    end

    def self.WaterHeatingElectricity
      return { 'OpenStudio::Model::WaterHeaterMixed' => ['Water Heater Electric Energy', 'Water Heater Off Cycle Parasitic Electric Energy', 'Water Heater On Cycle Parasitic Electric Energy'],
               'OpenStudio::Model::WaterHeaterStratified' => ['Water Heater Electric Energy', 'Water Heater Off Cycle Parasitic Electric Energy', 'Water Heater On Cycle Parasitic Electric Energy'],
               'OpenStudio::Model::CoilWaterHeatingAirToWaterHeatPumpWrapped' => ['Cooling Coil Water Heating Electric Energy'] }
    end

    def self.WaterHeatingElectricitySolarThermalPump
      return { 'OpenStudio::Model::PumpConstantSpeed' => ['Pump Electric Energy'] }
    end

    def self.WaterHeatingElectricityRecircPump
      return { 'OpenStudio::Model::ElectricEquipment' => ['Electric Equipment Electric Energy'] }
    end

    def self.WaterHeatingNaturalGas
      return { 'OpenStudio::Model::WaterHeaterMixed' => ['Water Heater Gas Energy'],
               'OpenStudio::Model::WaterHeaterStratified' => ['Water Heater Gas Energy'] }
    end

    def self.WaterHeatingFuelOil
      return { 'OpenStudio::Model::WaterHeaterMixed' => ['Water Heater FuelOil#1 Energy'],
               'OpenStudio::Model::WaterHeaterStratified' => ['Water Heater FuelOil#1 Energy'] }
    end

    def self.WaterHeatingPropane
      return { 'OpenStudio::Model::WaterHeaterMixed' => ['Water Heater Propane Energy'],
               'OpenStudio::Model::WaterHeaterStratified' => ['Water Heater Propane Energy'] }
    end

    def self.WaterHeatingWood
      return { 'OpenStudio::Model::WaterHeaterMixed' => ['Water Heater OtherFuel1 Energy'],
               'OpenStudio::Model::WaterHeaterStratified' => ['Water Heater OtherFuel1 Energy'] }
    end

    def self.WaterHeatingLoad
      return { 'OpenStudio::Model::WaterUseConnections' => ['Water Use Connections Plant Hot Water Energy'] }
    end

    def self.WaterHeatingLoadTankLosses
      return { 'OpenStudio::Model::WaterHeaterMixed' => ['Water Heater Heat Loss Energy'],
               'OpenStudio::Model::WaterHeaterStratified' => ['Water Heater Heat Loss Energy'] }
    end

    def self.WaterHeaterLoadDesuperheater
      return { 'OpenStudio::Model::CoilWaterHeatingDesuperheater' => ['Water Heater Heating Energy'] }
    end

    def self.WaterHeaterLoadSolarThermal
      return { 'OpenStudio::Model::WaterHeaterStratified' => ['Water Heater Use Side Heat Transfer Energy'] }
    end
  end
end

# register the measure to be used by the application
SimulationOutputReport.new.registerWithApplication<|MERGE_RESOLUTION|>--- conflicted
+++ resolved
@@ -190,25 +190,16 @@
     # Timeseries outputs
 
     timeseries_frequency = runner.getStringArgumentValue('timeseries_frequency', user_arguments)
-<<<<<<< HEAD
-    include_timeseries_fuel_consumptions = runner.getBoolArgumentValue('include_timeseries_fuel_consumptions', user_arguments)
-    include_timeseries_end_use_consumptions = runner.getBoolArgumentValue('include_timeseries_end_use_consumptions', user_arguments)
-    include_timeseries_hot_water_uses = runner.getBoolArgumentValue('include_timeseries_hot_water_uses', user_arguments)
-    include_timeseries_total_loads = runner.getBoolArgumentValue('include_timeseries_total_loads', user_arguments)
-    include_timeseries_component_loads = runner.getBoolArgumentValue('include_timeseries_component_loads', user_arguments)
-    include_timeseries_zone_temperatures = runner.getBoolArgumentValue('include_timeseries_zone_temperatures', user_arguments)
-    include_timeseries_airflows = runner.getBoolArgumentValue('include_timeseries_airflows', user_arguments)
-    include_timeseries_weather = runner.getBoolArgumentValue('include_timeseries_weather', user_arguments)
-=======
     if timeseries_frequency != 'none'
-      include_timeseries_zone_temperatures = runner.getBoolArgumentValue('include_timeseries_zone_temperatures', user_arguments)
       include_timeseries_fuel_consumptions = runner.getBoolArgumentValue('include_timeseries_fuel_consumptions', user_arguments)
       include_timeseries_end_use_consumptions = runner.getBoolArgumentValue('include_timeseries_end_use_consumptions', user_arguments)
       include_timeseries_hot_water_uses = runner.getBoolArgumentValue('include_timeseries_hot_water_uses', user_arguments)
       include_timeseries_total_loads = runner.getBoolArgumentValue('include_timeseries_total_loads', user_arguments)
       include_timeseries_component_loads = runner.getBoolArgumentValue('include_timeseries_component_loads', user_arguments)
-    end
->>>>>>> 39436101
+      include_timeseries_zone_temperatures = runner.getBoolArgumentValue('include_timeseries_zone_temperatures', user_arguments)
+      include_timeseries_airflows = runner.getBoolArgumentValue('include_timeseries_airflows', user_arguments)
+      include_timeseries_weather = runner.getBoolArgumentValue('include_timeseries_weather', user_arguments)
+    end
 
     if include_timeseries_fuel_consumptions
       # If fuel uses are selected, we also need to select end uses because
@@ -295,25 +286,16 @@
     end
 
     timeseries_frequency = runner.getStringArgumentValue('timeseries_frequency', user_arguments)
-<<<<<<< HEAD
-    include_timeseries_fuel_consumptions = runner.getBoolArgumentValue('include_timeseries_fuel_consumptions', user_arguments)
-    include_timeseries_end_use_consumptions = runner.getBoolArgumentValue('include_timeseries_end_use_consumptions', user_arguments)
-    include_timeseries_hot_water_uses = runner.getBoolArgumentValue('include_timeseries_hot_water_uses', user_arguments)
-    include_timeseries_total_loads = runner.getBoolArgumentValue('include_timeseries_total_loads', user_arguments)
-    include_timeseries_component_loads = runner.getBoolArgumentValue('include_timeseries_component_loads', user_arguments)
-    include_timeseries_zone_temperatures = runner.getBoolArgumentValue('include_timeseries_zone_temperatures', user_arguments)
-    include_timeseries_airflows = runner.getBoolArgumentValue('include_timeseries_airflows', user_arguments)
-    include_timeseries_weather = runner.getBoolArgumentValue('include_timeseries_weather', user_arguments)
-=======
     if timeseries_frequency != 'none'
-      include_timeseries_zone_temperatures = runner.getBoolArgumentValue('include_timeseries_zone_temperatures', user_arguments)
       include_timeseries_fuel_consumptions = runner.getBoolArgumentValue('include_timeseries_fuel_consumptions', user_arguments)
       include_timeseries_end_use_consumptions = runner.getBoolArgumentValue('include_timeseries_end_use_consumptions', user_arguments)
       include_timeseries_hot_water_uses = runner.getBoolArgumentValue('include_timeseries_hot_water_uses', user_arguments)
       include_timeseries_total_loads = runner.getBoolArgumentValue('include_timeseries_total_loads', user_arguments)
       include_timeseries_component_loads = runner.getBoolArgumentValue('include_timeseries_component_loads', user_arguments)
-    end
->>>>>>> 39436101
+      include_timeseries_zone_temperatures = runner.getBoolArgumentValue('include_timeseries_zone_temperatures', user_arguments)
+      include_timeseries_airflows = runner.getBoolArgumentValue('include_timeseries_airflows', user_arguments)
+      include_timeseries_weather = runner.getBoolArgumentValue('include_timeseries_weather', user_arguments)
+    end
 
     sqlFile = runner.lastEnergyPlusSqlFile
     if sqlFile.empty?
@@ -925,16 +907,12 @@
                                       include_timeseries_end_use_consumptions,
                                       include_timeseries_hot_water_uses,
                                       include_timeseries_total_loads,
-<<<<<<< HEAD
                                       include_timeseries_component_loads,
                                       include_timeseries_zone_temperatures,
                                       include_timeseries_airflows,
                                       include_timeseries_weather)
-=======
-                                      include_timeseries_component_loads)
     return if timeseries_frequency == 'none'
 
->>>>>>> 39436101
     # Time column
     if ['timestep', 'hourly', 'daily', 'monthly'].include? timeseries_frequency
       data = ['Time', nil]
