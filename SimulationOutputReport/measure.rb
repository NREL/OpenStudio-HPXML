# frozen_string_literal: true

# FIXME: Solar thermal hot water load (solar fraction vs detailed vs none)
# FIXME: Handling of DFHPs
# FIXME: Handling of ERI Reference Home loads

# see the URL below for information on how to write OpenStudio measures
# http://nrel.github.io/OpenStudio-user-documentation/reference/measure_writing_guide/

require_relative 'resources/constants.rb'
require_relative '../HPXMLtoOpenStudio/resources/constants.rb'
require_relative '../HPXMLtoOpenStudio/resources/energyplus.rb'
require_relative '../HPXMLtoOpenStudio/resources/hpxml.rb'
require_relative '../HPXMLtoOpenStudio/resources/unit_conversions.rb'

# start the measure
class SimulationOutputReport < OpenStudio::Measure::ReportingMeasure
  # human readable name
  def name
    # Measure name should be the title case of the class name.
    return 'HPXML Simulation Output Report'
  end

  # human readable description
  def description
    return 'Reports simulation outputs for residential HPXML-based models.'
  end

  # human readable description of modeling approach
  def modeler_description
    return 'Processes EnergyPlus simulation outputs in order to generate an annual output file and an optional timeseries output file.'
  end

  # define the arguments that the user will input
  def arguments(model)
    args = OpenStudio::Measure::OSArgumentVector.new

    format_chs = OpenStudio::StringVector.new
    format_chs << 'csv'
    format_chs << 'json'
    arg = OpenStudio::Measure::OSArgument::makeChoiceArgument('output_format', format_chs, false)
    arg.setDisplayName('Output Format')
    arg.setDescription('The file format of the annual (and timeseries, if requested) outputs.')
    arg.setDefaultValue('csv')
    args << arg

    timeseries_frequency_chs = OpenStudio::StringVector.new
    timeseries_frequency_chs << 'none'
    reporting_frequency_map.keys.each do |freq|
      timeseries_frequency_chs << freq
    end
    arg = OpenStudio::Measure::OSArgument::makeChoiceArgument('timeseries_frequency', timeseries_frequency_chs, true)
    arg.setDisplayName('Timeseries Reporting Frequency')
    arg.setDescription("The frequency at which to report timeseries output data. Using 'none' will disable timeseries outputs.")
    arg.setDefaultValue('none')
    args << arg

    arg = OpenStudio::Measure::OSArgument::makeBoolArgument('include_timeseries_fuel_consumptions', true)
    arg.setDisplayName('Generate Timeseries Output: Fuel Consumptions')
    arg.setDescription('Generates timeseries energy consumptions for each fuel type.')
    arg.setDefaultValue(false)
    args << arg

    arg = OpenStudio::Measure::OSArgument::makeBoolArgument('include_timeseries_end_use_consumptions', true)
    arg.setDisplayName('Generate Timeseries Output: End Use Consumptions')
    arg.setDescription('Generates timeseries energy consumptions for each end use.')
    arg.setDefaultValue(false)
    args << arg

    arg = OpenStudio::Measure::OSArgument::makeBoolArgument('include_timeseries_hot_water_uses', true)
    arg.setDisplayName('Generate Timeseries Output: Hot Water Uses')
    arg.setDescription('Generates timeseries hot water usages for each end use.')
    arg.setDefaultValue(false)
    args << arg

    arg = OpenStudio::Measure::OSArgument::makeBoolArgument('include_timeseries_total_loads', true)
    arg.setDisplayName('Generate Timeseries Output: Total Loads')
    arg.setDescription('Generates timeseries total heating, cooling, and hot water loads.')
    arg.setDefaultValue(false)
    args << arg

    arg = OpenStudio::Measure::OSArgument::makeBoolArgument('include_timeseries_component_loads', true)
    arg.setDisplayName('Generate Timeseries Output: Component Loads')
    arg.setDescription('Generates timeseries heating and cooling loads disaggregated by component type.')
    arg.setDefaultValue(false)
    args << arg

    arg = OpenStudio::Measure::OSArgument::makeBoolArgument('include_timeseries_unmet_loads', true)
    arg.setDisplayName('Generate Timeseries Output: Unmet Loads')
    arg.setDescription('Generates timeseries unmet heating and cooling loads.')
    arg.setDefaultValue(false)
    args << arg

    arg = OpenStudio::Measure::OSArgument::makeBoolArgument('include_timeseries_zone_temperatures', true)
    arg.setDisplayName('Generate Timeseries Output: Zone Temperatures')
    arg.setDescription('Generates timeseries temperatures for each thermal zone.')
    arg.setDefaultValue(false)
    args << arg

    arg = OpenStudio::Measure::OSArgument::makeBoolArgument('include_timeseries_airflows', true)
    arg.setDisplayName('Generate Timeseries Output: Airflows')
    arg.setDescription('Generates timeseries airflows.')
    arg.setDefaultValue(false)
    args << arg

    arg = OpenStudio::Measure::OSArgument::makeBoolArgument('include_timeseries_weather', true)
    arg.setDisplayName('Generate Timeseries Output: Weather')
    arg.setDescription('Generates timeseries weather data.')
    arg.setDefaultValue(false)
    args << arg

    return args
  end

  # define the outputs that the measure will create
  def outputs
    outs = OpenStudio::Measure::OSOutputVector.new

    setup_outputs()

    all_outputs = []
    all_outputs << @fuels
    all_outputs << @end_uses
    all_outputs << @loads
    all_outputs << @unmet_loads
    all_outputs << @peak_fuels
    all_outputs << @peak_loads
    all_outputs << @component_loads
    all_outputs << @hot_water_uses

    output_names = []
    all_outputs.each do |outputs|
      outputs.each do |key, obj|
        output_names << get_runner_output_name(obj)
      end
    end

    output_names.each do |output_name|
      outs << OpenStudio::Measure::OSOutput.makeDoubleOutput(output_name)
    end

    return outs
  end

  # return a vector of IdfObject's to request EnergyPlus objects needed by the run method
  def energyPlusOutputRequests(runner, user_arguments)
    super(runner, user_arguments)

    result = OpenStudio::IdfObjectVector.new

    model = runner.lastOpenStudioModel
    if model.empty?
      runner.registerError('Cannot find last model.')
      return false
    end
    model = model.get

    # use the built-in error checking
    if !runner.validateUserArguments(arguments(model), user_arguments)
      return result
    end

    # get the last model and sql file
    @model = runner.lastOpenStudioModel.get

    setup_outputs()

    total_loads_program = @model.getModelObjectByName(Constants.ObjectNameTotalLoadsProgram.gsub(' ', '_')).get.to_EnergyManagementSystemProgram.get
    comp_loads_program = @model.getModelObjectByName(Constants.ObjectNameComponentLoadsProgram.gsub(' ', '_'))
    if comp_loads_program.is_initialized
      comp_loads_program = comp_loads_program.get.to_EnergyManagementSystemProgram.get
    else
      comp_loads_program = nil
    end

    timeseries_frequency = runner.getStringArgumentValue('timeseries_frequency', user_arguments)
    if timeseries_frequency != 'none'
      include_timeseries_fuel_consumptions = runner.getBoolArgumentValue('include_timeseries_fuel_consumptions', user_arguments)
      include_timeseries_end_use_consumptions = runner.getBoolArgumentValue('include_timeseries_end_use_consumptions', user_arguments)
      include_timeseries_hot_water_uses = runner.getBoolArgumentValue('include_timeseries_hot_water_uses', user_arguments)
      include_timeseries_total_loads = runner.getBoolArgumentValue('include_timeseries_total_loads', user_arguments)
      include_timeseries_component_loads = runner.getBoolArgumentValue('include_timeseries_component_loads', user_arguments)
      include_timeseries_unmet_loads = runner.getBoolArgumentValue('include_timeseries_unmet_loads', user_arguments)
      include_timeseries_zone_temperatures = runner.getBoolArgumentValue('include_timeseries_zone_temperatures', user_arguments)
      include_timeseries_airflows = runner.getBoolArgumentValue('include_timeseries_airflows', user_arguments)
      include_timeseries_weather = runner.getBoolArgumentValue('include_timeseries_weather', user_arguments)
    end

    # Fuel outputs
    @fuels.each do |fuel_type, fuel|
      fuel.meters.each do |meter|
        result << OpenStudio::IdfObject.load("Output:Meter,#{meter},runperiod;").get
        if include_timeseries_fuel_consumptions
          result << OpenStudio::IdfObject.load("Output:Meter,#{meter},#{timeseries_frequency};").get
        end
      end
    end
    if @end_uses.select { |key, end_use| end_use.is_negative && end_use.variables.size > 0 }.size > 0
      result << OpenStudio::IdfObject.load('Output:Meter,ElectricityProduced:Facility,runperiod;').get # Used for error checking
    end
    if include_timeseries_fuel_consumptions
      # If fuel uses are selected, we also need to select end uses because fuels may be adjusted by DSE.
      # TODO: This could be removed if we could account for DSE in E+ or used EMS.
      include_timeseries_end_use_consumptions = true
    end

    # End Use/Hot Water Use/Unmet Load/Ideal Load outputs
    (@end_uses.values + @hot_water_uses.values + @unmet_loads.values + @ideal_system_loads.values).each do |use|
      use.variables.each do |sys_id, varkey, var|
        result << OpenStudio::IdfObject.load("Output:Variable,#{varkey},#{var},runperiod;").get
        if include_timeseries_end_use_consumptions
          result << OpenStudio::IdfObject.load("Output:Variable,#{varkey},#{var},#{timeseries_frequency};").get
        end
      end
    end

    # Peak Fuel outputs (annual only)
    @peak_fuels.values.each do |peak_fuel|
      peak_fuel.meters.each do |meter|
        result << OpenStudio::IdfObject.load("Output:Table:Monthly,#{peak_fuel.report},2,#{meter},HoursPositive,Electricity:Facility,MaximumDuringHoursShown;").get
      end
    end

    # Component Load outputs
    @component_loads.values.each do |comp_load|
      next if comp_loads_program.nil?

      result << OpenStudio::IdfObject.load("EnergyManagementSystem:OutputVariable,#{comp_load.ems_variable}_annual_outvar,#{comp_load.ems_variable},Summed,ZoneTimestep,#{comp_loads_program.name},J;").get
      result << OpenStudio::IdfObject.load("Output:Variable,*,#{comp_load.ems_variable}_annual_outvar,runperiod;").get
      if include_timeseries_component_loads
        result << OpenStudio::IdfObject.load("EnergyManagementSystem:OutputVariable,#{comp_load.ems_variable}_timeseries_outvar,#{comp_load.ems_variable},Summed,ZoneTimestep,#{comp_loads_program.name},J;").get
        result << OpenStudio::IdfObject.load("Output:Variable,*,#{comp_load.ems_variable}_timeseries_outvar,#{timeseries_frequency};").get
      end
    end

    # Total Load outputs
    @loads.values.each do |load|
      if not load.ems_variable.nil?
        result << OpenStudio::IdfObject.load("EnergyManagementSystem:OutputVariable,#{load.ems_variable}_annual_outvar,#{load.ems_variable},Summed,ZoneTimestep,#{total_loads_program.name},J;").get
        result << OpenStudio::IdfObject.load("Output:Variable,*,#{load.ems_variable}_annual_outvar,runperiod;").get
        if include_timeseries_total_loads
          result << OpenStudio::IdfObject.load("EnergyManagementSystem:OutputVariable,#{load.ems_variable}_timeseries_outvar,#{load.ems_variable},Summed,ZoneTimestep,#{total_loads_program.name},J;").get
          result << OpenStudio::IdfObject.load("Output:Variable,*,#{load.ems_variable}_timeseries_outvar,#{timeseries_frequency};").get
        end
      end
      load.variables.each do |sys_id, varkey, var|
        result << OpenStudio::IdfObject.load("Output:Variable,#{varkey},#{var},runperiod;").get
        if include_timeseries_total_loads
          result << OpenStudio::IdfObject.load("Output:Variable,#{varkey},#{var},#{timeseries_frequency};").get
        end
      end
    end

    # Temperature outputs (timeseries only)
    if include_timeseries_zone_temperatures
      result << OpenStudio::IdfObject.load("Output:Variable,*,Zone Mean Air Temperature,#{timeseries_frequency};").get
      # For reporting temperature-scheduled spaces timeseries temperatures.
      keys = [HPXML::LocationOtherHeatedSpace, HPXML::LocationOtherMultifamilyBufferSpace, HPXML::LocationOtherNonFreezingSpace,
              HPXML::LocationOtherHousingUnit, HPXML::LocationExteriorWall, HPXML::LocationUnderSlab]
      keys.each do |key|
        next if @model.getScheduleConstants.select { |o| o.name.to_s == key }.size == 0

        result << OpenStudio::IdfObject.load("Output:Variable,#{key},Schedule Value,#{timeseries_frequency};").get
      end
    end

    # Airflow outputs (timeseries only)
    if include_timeseries_airflows
      @airflows.values.each do |airflow|
        ems_program = @model.getModelObjectByName(airflow.ems_program.gsub(' ', '_')).get.to_EnergyManagementSystemProgram.get
        airflow.ems_variables.each do |ems_variable|
          result << OpenStudio::IdfObject.load("EnergyManagementSystem:OutputVariable,#{ems_variable}_timeseries_outvar,#{ems_variable},Averaged,ZoneTimestep,#{ems_program.name},m^3/s;").get
          result << OpenStudio::IdfObject.load("Output:Variable,*,#{ems_variable}_timeseries_outvar,#{timeseries_frequency};").get
        end
      end
    end

    # Weather outputs (timeseries only)
    if include_timeseries_weather
      @weather.values.each do |weather_data|
        result << OpenStudio::IdfObject.load("Output:Variable,*,#{weather_data.variable},#{timeseries_frequency};").get
      end
    end

    return result
  end

  # define what happens when the measure is run
  def run(runner, user_arguments)
    super(runner, user_arguments)

    model = runner.lastOpenStudioModel
    if model.empty?
      runner.registerError('Cannot find OpenStudio model.')
      return false
    end
    @model = model.get

    # use the built-in error checking
    if !runner.validateUserArguments(arguments(@model), user_arguments)
      return false
    end

    output_format = runner.getStringArgumentValue('output_format', user_arguments)
    timeseries_frequency = runner.getStringArgumentValue('timeseries_frequency', user_arguments)
    if timeseries_frequency != 'none'
      include_timeseries_fuel_consumptions = runner.getBoolArgumentValue('include_timeseries_fuel_consumptions', user_arguments)
      include_timeseries_end_use_consumptions = runner.getBoolArgumentValue('include_timeseries_end_use_consumptions', user_arguments)
      include_timeseries_hot_water_uses = runner.getBoolArgumentValue('include_timeseries_hot_water_uses', user_arguments)
      include_timeseries_total_loads = runner.getBoolArgumentValue('include_timeseries_total_loads', user_arguments)
      include_timeseries_component_loads = runner.getBoolArgumentValue('include_timeseries_component_loads', user_arguments)
      include_timeseries_unmet_loads = runner.getBoolArgumentValue('include_timeseries_unmet_loads', user_arguments)
      include_timeseries_zone_temperatures = runner.getBoolArgumentValue('include_timeseries_zone_temperatures', user_arguments)
      include_timeseries_airflows = runner.getBoolArgumentValue('include_timeseries_airflows', user_arguments)
      include_timeseries_weather = runner.getBoolArgumentValue('include_timeseries_weather', user_arguments)
    end

    sqlFile = runner.lastEnergyPlusSqlFile
    if sqlFile.empty?
      runner.registerError('Cannot find EnergyPlus sql file.')
      return false
    end
    @sqlFile = sqlFile.get
    if not @sqlFile.connectionOpen
      runner.registerError('EnergyPlus simulation failed.')
      return false
    end
    @model.setSqlFile(@sqlFile)

    hpxml_path = @model.getBuilding.additionalProperties.getFeatureAsString('hpxml_path').get
    building_id = @model.getBuilding.additionalProperties.getFeatureAsString('building_id').get
    @hpxml = HPXML.new(hpxml_path: hpxml_path, building_id: building_id)
    HVAC.apply_shared_systems(@hpxml) # Needed for ERI shared HVAC systems
    @eri_design = @hpxml.header.eri_design

    setup_outputs()

    # Set paths
    if not @eri_design.nil?
      # ERI run, store files in a particular location
      output_dir = File.dirname(hpxml_path)
      hpxml_name = File.basename(hpxml_path).gsub('.xml', '')
      annual_output_path = File.join(output_dir, "#{hpxml_name}.#{output_format}")
      eri_output_path = File.join(output_dir, "#{hpxml_name}_ERI.csv")
      timeseries_output_path = File.join(output_dir, "#{hpxml_name}_#{timeseries_frequency.capitalize}.#{output_format}")
    else
      output_dir = File.dirname(@sqlFile.path.to_s)
      annual_output_path = File.join(output_dir, "results_annual.#{output_format}")
      eri_output_path = nil
      timeseries_output_path = File.join(output_dir, "results_timeseries.#{output_format}")
    end

    @timestamps = get_timestamps(timeseries_frequency)

    # Retrieve outputs
    outputs = get_outputs(timeseries_frequency,
                          include_timeseries_fuel_consumptions,
                          include_timeseries_end_use_consumptions,
                          include_timeseries_hot_water_uses,
                          include_timeseries_total_loads,
                          include_timeseries_component_loads,
                          include_timeseries_unmet_loads,
                          include_timeseries_zone_temperatures,
                          include_timeseries_airflows,
                          include_timeseries_weather)

    @sqlFile.close()

    # Ensure sql file is immediately freed; otherwise we can get
    # errors on Windows when trying to delete this file.
    GC.start()

    if not check_for_errors(runner, outputs)
      return false
    end

    # Write/report results
    write_annual_output_results(runner, outputs, output_format, annual_output_path)
    report_sim_outputs(runner)
    write_eri_output_results(outputs, eri_output_path)
    write_timeseries_output_results(runner, output_format,
                                    timeseries_output_path,
                                    timeseries_frequency,
                                    include_timeseries_fuel_consumptions,
                                    include_timeseries_end_use_consumptions,
                                    include_timeseries_hot_water_uses,
                                    include_timeseries_total_loads,
                                    include_timeseries_component_loads,
                                    include_timeseries_unmet_loads,
                                    include_timeseries_zone_temperatures,
                                    include_timeseries_airflows,
                                    include_timeseries_weather)

    return true
  end

  def get_timestamps(timeseries_frequency)
    if timeseries_frequency == 'hourly'
      interval_type = 1
    elsif timeseries_frequency == 'daily'
      interval_type = 2
    elsif timeseries_frequency == 'monthly'
      interval_type = 3
    elsif timeseries_frequency == 'timestep'
      interval_type = -1
    end

    query = "SELECT Year || ' ' || Month || ' ' || Day || ' ' || Hour || ' ' || Minute As Timestamp FROM Time WHERE IntervalType='#{interval_type}'"
    values = @sqlFile.execAndReturnVectorOfString(query)
    fail "Query error: #{query}" unless values.is_initialized

    timestamps = []
    values.get.each do |value|
      year, month, day, hour, minute = value.split(' ')
      ts = Time.new(year, month, day, hour, minute)
      timestamps << ts.strftime('%Y/%m/%d %H:%M:00')
    end

    return timestamps
  end

  def get_outputs(timeseries_frequency,
                  include_timeseries_fuel_consumptions,
                  include_timeseries_end_use_consumptions,
                  include_timeseries_hot_water_uses,
                  include_timeseries_total_loads,
                  include_timeseries_component_loads,
                  include_timeseries_unmet_loads,
                  include_timeseries_zone_temperatures,
                  include_timeseries_airflows,
                  include_timeseries_weather)
    outputs = {}

    if include_timeseries_fuel_consumptions
      # If fuel uses are selected, we also need to select end uses because
      # fuels may be adjusted by DSE.
      # TODO: This could be removed if we could account for DSE in E+ or used EMS.
      include_timeseries_end_use_consumptions = true
    end

    # Fuel Uses
    @fuels.each do |fuel_type, fuel|
      fuel.annual_output = get_report_meter_data_annual(fuel.meters)
      if include_timeseries_fuel_consumptions
        fuel.timeseries_output = get_report_meter_data_timeseries(fuel.meters, UnitConversions.convert(1.0, 'J', fuel.timeseries_units), 0, timeseries_frequency)
      end
    end

    # Electricity Produced (used for error checking)
    outputs[:total_elec_produced] = get_report_meter_data_annual(['ElectricityProduced:Facility'])

    # Peak Electricity Consumption
    @peak_fuels.each do |key, peak_fuel|
      peak_fuel.annual_output = get_tabular_data_value(peak_fuel.report.upcase, 'Meter', 'Custom Monthly Report', ['Maximum of Months'], 'ELECTRICITY:FACILITY {MAX FOR HOURS SHOWN', peak_fuel.annual_units)
    end

    # Total loads
    @loads.each do |load_type, load|
      if not load.ems_variable.nil?
        # Obtain from EMS output variable
        load.annual_output = get_report_variable_data_annual(['EMS'], ["#{load.ems_variable}_annual_outvar"])
        if include_timeseries_total_loads
          load.timeseries_output = get_report_variable_data_timeseries(['EMS'], ["#{load.ems_variable}_timeseries_outvar"], UnitConversions.convert(1.0, 'J', load.timeseries_units), 0, timeseries_frequency)
        end
      elsif load.variables.size > 0
        # Obtain from output variable
        load.variables.map { |v| v[0] }.each do |sys_id|
          keys = load.variables.select { |v| v[0] == sys_id }.map { |v| v[1] }
          vars = load.variables.select { |v| v[0] == sys_id }.map { |v| v[2] }

          load.annual_output_by_system[sys_id] = get_report_variable_data_annual(keys, vars, is_negative: load.is_negative)

          if include_timeseries_total_loads && (load_type == LT::HotWaterDelivered)
            load.timeseries_output_by_system[sys_id] = get_report_variable_data_timeseries(keys, vars, UnitConversions.convert(1.0, 'J', load.timeseries_units), 0, timeseries_frequency, is_negative: load.is_negative)
          end
        end
      end
    end

    # Component Loads
    @component_loads.each do |key, comp_load|
      comp_load.annual_output = get_report_variable_data_annual(['EMS'], ["#{comp_load.ems_variable}_annual_outvar"])
      if include_timeseries_component_loads
        comp_load.timeseries_output = get_report_variable_data_timeseries(['EMS'], ["#{comp_load.ems_variable}_timeseries_outvar"], UnitConversions.convert(1.0, 'J', comp_load.timeseries_units), 0, timeseries_frequency)
      end
    end

    # Unmet loads (heating/cooling energy delivered by backup residual ideal air system)
    @unmet_loads.each do |load_type, unmet_load|
      unmet_load.variables.map { |v| v[0] }.each do |sys_id|
        keys = unmet_load.variables.select { |v| v[0] == sys_id }.map { |v| v[1] }
        vars = unmet_load.variables.select { |v| v[0] == sys_id }.map { |v| v[2] }

        unmet_load.annual_output = get_report_variable_data_annual(keys, vars)
        if include_timeseries_unmet_loads
          unmet_load.timeseries_output = get_report_variable_data_timeseries(keys, vars, UnitConversions.convert(1.0, 'J', unmet_load.timeseries_units), 0, timeseries_frequency)
        end
      end
    end

    # Ideal system loads (expected fraction of loads that are not met by partial HVAC (e.g., room AC that meets 30% of load))
    @ideal_system_loads.each do |load_type, ideal_load|
      ideal_load.variables.map { |v| v[0] }.each do |sys_id|
        keys = ideal_load.variables.select { |v| v[0] == sys_id }.map { |v| v[1] }
        vars = ideal_load.variables.select { |v| v[0] == sys_id }.map { |v| v[2] }

        ideal_load.annual_output = get_report_variable_data_annual(keys, vars)
      end
    end

    # Peak Building Space Heating/Cooling Loads (total heating/cooling energy delivered including backup ideal air system)
    @peak_loads.each do |load_type, peak_load|
      peak_load.annual_output = UnitConversions.convert(get_tabular_data_value('EnergyMeters', 'Entire Facility', 'Annual and Peak Values - Other', peak_load.meters, 'Maximum Value', 'W'), 'Wh', peak_load.annual_units)
    end

    # End Uses
    @end_uses.each do |key, end_use|
      fuel_type, end_use_type = key

      end_use.variables.map { |v| v[0] }.each do |sys_id|
        keys = end_use.variables.select { |v| v[0] == sys_id }.map { |v| v[1] }
        vars = end_use.variables.select { |v| v[0] == sys_id }.map { |v| v[2] }

        end_use.annual_output_by_system[sys_id] = get_report_variable_data_annual(keys, vars, is_negative: end_use.is_negative)
        if include_timeseries_end_use_consumptions
          end_use.timeseries_output_by_system[sys_id] = get_report_variable_data_timeseries(keys, vars, UnitConversions.convert(1.0, 'J', end_use.timeseries_units), 0, timeseries_frequency, is_negative: end_use.is_negative)
        end
      end
    end

<<<<<<< HEAD
    # Hot Water Uses
    @hot_water_uses.each do |hot_water_type, hot_water|
      hot_water.variables.map { |v| v[0] }.each do |sys_id|
        keys = hot_water.variables.select { |v| v[0] == sys_id }.map { |v| v[1] }
        vars = hot_water.variables.select { |v| v[0] == sys_id }.map { |v| v[2] }
=======
    # Mech Vent Precooling (by System)
    outputs[:hpxml_vent_precool_sys_ids].each do |sys_id|
      ep_output_names = get_ep_output_names_for_vent_preconditioning(sys_id)
      keys = ep_output_names.map(&:upcase)

      end_use = @end_uses[[FT::Elec, EUT::MechVentPrecool]]
      end_use.annual_output_by_system[sys_id] = get_report_variable_data_annual(keys, end_use.variable_names)
      if include_timeseries_end_use_consumptions
        end_use.timeseries_output_by_system[sys_id] = get_report_variable_data_timeseries(keys, end_use.variable_names, UnitConversions.convert(1.0, 'J', end_use.timeseries_units), 0, timeseries_frequency)
      end
    end

    # Dehumidifier
    end_use = @end_uses[[FT::Elec, EUT::Dehumidifier]]
    ep_output_name = @hvac_map[outputs[:hpxml_dehumidifier_id]]
    if not ep_output_name.nil?
      keys = ep_output_name.map(&:upcase)
      end_use.annual_output = get_report_variable_data_annual(keys, end_use.variable_names)
      if include_timeseries_end_use_consumptions
        end_use.timeseries_output = get_report_variable_data_timeseries(keys, end_use.variable_names, UnitConversions.convert(1.0, 'J', end_use.timeseries_units), 0, timeseries_frequency)
      end
    end

    # Water Heating (by System)
    solar_keys = []
    dsh_keys = []
    outputs[:hpxml_dhw_sys_ids].each do |sys_id|
      ep_output_names = get_ep_output_names_for_water_heating(sys_id)
      keys = ep_output_names.map(&:upcase)

      # End Use
      @fuels.each do |fuel_type, fuel|
        [EUT::HotWater, EUT::HotWaterRecircPump, EUT::HotWaterSolarThermalPump].each do |end_use_type|
          end_use = @end_uses[[fuel_type, end_use_type]]
          next if end_use.nil?

          end_use.annual_output_by_system[sys_id] = get_report_variable_data_annual(keys, end_use.variable_names)
          if include_timeseries_end_use_consumptions
            end_use.timeseries_output_by_system[sys_id] = get_report_variable_data_timeseries(keys, end_use.variable_names, UnitConversions.convert(1.0, 'J', end_use.timeseries_units), 0, timeseries_frequency)
          end
        end
      end

      # Loads
      load = @loads[LT::HotWaterDelivered]
      load.annual_output_by_system[sys_id] = get_report_variable_data_annual(keys, load.variable_names)
      if include_timeseries_total_loads
        load.timeseries_output_by_system[sys_id] = get_report_variable_data_timeseries(keys, load.variable_names, UnitConversions.convert(1.0, 'J', load.timeseries_units), 0, timeseries_frequency)
      end

      # Combi boiler water system
      hvac_id = get_combi_hvac_id(sys_id)
      if not hvac_id.nil?
        @fuels.keys.reverse.each do |fuel_type| # Reverse so that FT::Elec is considered last
          htg_end_use = @end_uses[[fuel_type, EUT::Heating]]
          next unless htg_end_use.annual_output_by_system[hvac_id] > 0

          hw_end_use = @end_uses[[fuel_type, EUT::HotWater]]
          fuel = @fuels[fuel_type]

          combi_hw_vars = ep_output_names.select { |name| name.include? Constants.ObjectNameCombiWaterHeatingEnergy(nil) }

          hw_energy = get_report_variable_data_annual(['EMS'], combi_hw_vars)
          hw_end_use.annual_output_by_system[sys_id] += hw_energy
          htg_end_use.annual_output_by_system[hvac_id] -= hw_energy
          if include_timeseries_end_use_consumptions
            hw_energy_timeseries = get_report_variable_data_timeseries(['EMS'], combi_hw_vars, UnitConversions.convert(1.0, 'J', hw_end_use.timeseries_units), 0, timeseries_frequency)
            hw_end_use.timeseries_output_by_system[sys_id] = hw_end_use.timeseries_output_by_system[sys_id].zip(hw_energy_timeseries).map { |x, y| x + y }
            htg_end_use.timeseries_output_by_system[hvac_id] = htg_end_use.timeseries_output_by_system[hvac_id].zip(hw_energy_timeseries).map { |x, y| x - y }
          end
          break # only apply once
        end
      end

      # Adjust water heater/appliances energy consumptions
      @fuels.keys.reverse.each do |fuel_type| # Reverse so that FT::Elec is considered last
        end_use = @end_uses[[fuel_type, EUT::HotWater]]
        next if end_use.nil?
        next if end_use.variables.nil?
        next unless end_use.annual_output_by_system[sys_id] > 0

        ec_vars = ep_output_names.select { |name| name.include? Constants.ObjectNameWaterHeaterAdjustment(nil) }

        ec_adj = get_report_variable_data_annual(['EMS'], ec_vars)
        break if ec_adj == 0 # No adjustment
>>>>>>> f2d1b06a

        hot_water.annual_output_by_system[sys_id] = get_report_variable_data_annual(keys, vars, UnitConversions.convert(1.0, 'm^3', hot_water.annual_units))
        if include_timeseries_hot_water_uses
          hot_water.timeseries_output_by_system[sys_id] = get_report_variable_data_timeseries(keys, vars, UnitConversions.convert(1.0, 'm^3', hot_water.timeseries_units), 0, timeseries_frequency)
        end
      end
    end

    # Apply Heating/Cooling DSEs
    (@hpxml.heating_systems + @hpxml.heat_pumps).each do |htg_system|
      next unless htg_system.fraction_heat_load_served > 0
      next if htg_system.distribution_system_idref.nil?
      next if htg_system.distribution_system.annual_heating_dse.nil?

      dse = htg_system.distribution_system.annual_heating_dse
      @fuels.each do |fuel_type, fuel|
        [EUT::Heating, EUT::HeatingFanPump].each do |end_use_type|
          end_use = @end_uses[[fuel_type, end_use_type]]
          next if end_use.nil?
          next if end_use.annual_output_by_system[htg_system.id].nil?

          apply_multiplier_to_output(end_use, fuel, htg_system.id, 1.0 / dse)
        end
      end
    end
    (@hpxml.cooling_systems + @hpxml.heat_pumps).each do |clg_system|
      next unless clg_system.fraction_cool_load_served > 0
      next if clg_system.distribution_system_idref.nil?
      next if clg_system.distribution_system.annual_cooling_dse.nil?

      dse = clg_system.distribution_system.annual_cooling_dse
      @fuels.each do |fuel_type, fuel|
        [EUT::Cooling, EUT::CoolingFanPump].each do |end_use_type|
          end_use = @end_uses[[fuel_type, end_use_type]]
          next if end_use.nil?
          next if end_use.annual_output_by_system[clg_system.id].nil?

          apply_multiplier_to_output(end_use, fuel, clg_system.id, 1.0 / dse)
        end
      end
    end

    # Apply solar fraction to load for simple solar water heating systems
    @hpxml.solar_thermal_systems.each do |solar_system|
      next if solar_system.solar_fraction.nil?

      if not solar_system.water_heating_system.nil?
        dhw_ids = [solar_system.water_heating_system.id]
      else # Apply to all water heating systems
        dhw_ids = @hpxml.water_heating_systems.map { |dhw| dhw.id }
      end
      dhw_ids.each do |dhw_id|
        apply_multiplier_to_output(@loads[LT::HotWaterDelivered], @loads[LT::HotWaterSolarThermal], dhw_id, 1.0 / (1.0 - solar_system.solar_fraction))
      end
    end

    # Calculate aggregated values from per-system values as needed
    (@end_uses.values + @loads.values + @hot_water_uses.values).each do |obj|
      if obj.annual_output.nil?
        if not obj.annual_output_by_system.empty?
          obj.annual_output = obj.annual_output_by_system.values.sum(0.0)
        else
          obj.annual_output = 0.0
        end
      end
      next unless obj.timeseries_output.empty? && (not obj.timeseries_output_by_system.empty?)

      obj.timeseries_output = obj.timeseries_output_by_system.values[0]
      obj.timeseries_output_by_system.values[1..-1].each do |values|
        obj.timeseries_output = obj.timeseries_output.zip(values).map { |x, y| x + y }
      end
    end

    # Get zone temperatures
    if include_timeseries_zone_temperatures
      zone_names = []
      scheduled_temperature_names = []
      @model.getThermalZones.each do |zone|
        if zone.floorArea > 1
          zone_names << zone.name.to_s.upcase
        end
      end
      @model.getScheduleConstants.each do |schedule|
        next unless [HPXML::LocationOtherHeatedSpace, HPXML::LocationOtherMultifamilyBufferSpace, HPXML::LocationOtherNonFreezingSpace,
                     HPXML::LocationOtherHousingUnit, HPXML::LocationExteriorWall, HPXML::LocationUnderSlab].include? schedule.name.to_s

        scheduled_temperature_names << schedule.name.to_s.upcase
      end
      zone_names.sort.each do |zone_name|
        @zone_temps[zone_name] = ZoneTemp.new
        @zone_temps[zone_name].name = "Temperature: #{zone_name.split.map(&:capitalize).join(' ')}"
        @zone_temps[zone_name].timeseries_units = 'F'
        @zone_temps[zone_name].timeseries_output = get_report_variable_data_timeseries([zone_name], ['Zone Mean Air Temperature'], 9.0 / 5.0, 32.0, timeseries_frequency)
      end
      scheduled_temperature_names.sort.each do |scheduled_temperature_name|
        @zone_temps[scheduled_temperature_name] = ZoneTemp.new
        @zone_temps[scheduled_temperature_name].name = "Temperature: #{scheduled_temperature_name.split.map(&:capitalize).join(' ')}"
        @zone_temps[scheduled_temperature_name].timeseries_units = 'F'
        @zone_temps[scheduled_temperature_name].timeseries_output = get_report_variable_data_timeseries([scheduled_temperature_name], ['Schedule Value'], 9.0 / 5.0, 32.0, timeseries_frequency)
      end
    end

    if include_timeseries_airflows
      @airflows.each do |airflow_type, airflow|
        airflow.timeseries_output = get_report_variable_data_timeseries(['EMS'], airflow.ems_variables.map { |var| "#{var}_timeseries_outvar" }, UnitConversions.convert(1.0, 'm^3/s', 'cfm'), 0, timeseries_frequency, true)
      end
    end

    if include_timeseries_weather
      @weather.each do |weather_type, weather_data|
        if weather_data.timeseries_units == 'F'
          unit_conv = 9.0 / 5.0
          unit_adder = 32.0
        else
          unit_conv = UnitConversions.convert(1.0, weather_data.variable_units, weather_data.timeseries_units)
          unit_adder = 0
        end
        weather_data.timeseries_output = get_report_variable_data_timeseries(['Environment'], [weather_data.variable], unit_conv, unit_adder, timeseries_frequency)
      end
    end

    return outputs
  end

  def check_for_errors(runner, outputs)
    all_total = @fuels.values.map { |x| x.annual_output.to_f }.sum(0.0)
    all_total += @unmet_loads.values.map { |x| x.annual_output.to_f }.sum(0.0)
    all_total += @ideal_system_loads.values.map { |x| x.annual_output.to_f }.sum(0.0)
    if all_total == 0
      runner.registerError('Simulation unsuccessful.')
      return false
    end

    # Check sum of electricity produced end use outputs match total
    sum_elec_produced = -1 * @end_uses.select { |k, eu| eu.is_negative }.map { |k, eu| eu.annual_output.to_f }.sum(0.0)
    total_elec_produced = outputs[:total_elec_produced]
    if (sum_elec_produced - total_elec_produced).abs > 0.1
      runner.registerError("#{FT::Elec} produced category end uses (#{sum_elec_produced}) do not sum to total (#{total_elec_produced}).")
      return false
    end

    # Check sum of end use outputs match fuel outputs
    @fuels.keys.each do |fuel_type|
      sum_categories = @end_uses.select { |k, eu| k[0] == fuel_type }.map { |k, eu| eu.annual_output.to_f }.sum(0.0)
      fuel_total = @fuels[fuel_type].annual_output.to_f
      if fuel_type == FT::Elec
        fuel_total -= sum_elec_produced
      end
      if (fuel_total - sum_categories).abs > 0.1
        runner.registerError("#{fuel_type} category end uses (#{sum_categories}) do not sum to total (#{fuel_total}).")
        return false
      end
    end

    # Check sum of timeseries outputs match annual outputs
    { @end_uses => 'End Use',
      @fuels => 'Fuel',
      @loads => 'Load',
      @component_loads => 'Component Load',
      @unmet_loads => 'Unmet Load' }.each do |outputs, output_type|
      outputs.each do |key, obj|
        next if obj.timeseries_output.empty?

        sum_timeseries = UnitConversions.convert(obj.timeseries_output.sum(0.0), obj.timeseries_units, obj.annual_units)
        annual_total = obj.annual_output.to_f
        if (annual_total - sum_timeseries).abs > 0.1
          runner.registerError("Timeseries outputs (#{sum_timeseries}) do not sum to annual output (#{annual_total}) for #{output_type}: #{key}.")
          return false
        end
      end
    end

    return true
  end

  def write_annual_output_results(runner, outputs, output_format, annual_output_path)
    line_break = nil
    elec_produced = @end_uses.select { |k, eu| eu.is_negative }.map { |k, eu| eu.annual_output.to_f }.sum(0.0)

    results_out = []
    @fuels.each do |fuel_type, fuel|
      results_out << ["#{fuel.name} (#{fuel.annual_units})", fuel.annual_output.to_f.round(2)]
      if fuel_type == FT::Elec
        results_out << ['Fuel Use: Electricity: Net (MBtu)', (fuel.annual_output.to_f + elec_produced).round(2)]
      end
    end
    results_out << [line_break]
    @end_uses.each do |key, end_use|
      results_out << ["#{end_use.name} (#{end_use.annual_units})", end_use.annual_output.to_f.round(2)]
    end
    results_out << [line_break]
    @loads.each do |load_type, load|
      results_out << ["#{load.name} (#{load.annual_units})", load.annual_output.to_f.round(2)]
    end
    results_out << [line_break]
    @unmet_loads.each do |load_type, unmet_load|
      results_out << ["#{unmet_load.name} (#{unmet_load.annual_units})", unmet_load.annual_output.to_f.round(2)]
    end
    results_out << [line_break]
    @peak_fuels.each do |key, peak_fuel|
      results_out << ["#{peak_fuel.name} (#{peak_fuel.annual_units})", peak_fuel.annual_output.to_f.round(0)]
    end
    results_out << [line_break]
    @peak_loads.each do |load_type, peak_load|
      results_out << ["#{peak_load.name} (#{peak_load.annual_units})", peak_load.annual_output.to_f.round(2)]
    end
    if @component_loads.values.map { |load| load.annual_output.to_f }.sum != 0 # Skip if component loads not calculated
      results_out << [line_break]
      @component_loads.each do |load_type, load|
        results_out << ["#{load.name} (#{load.annual_units})", load.annual_output.to_f.round(2)]
      end
    end
    results_out << [line_break]
    @hot_water_uses.each do |hot_water_type, hot_water|
      results_out << ["#{hot_water.name} (#{hot_water.annual_units})", hot_water.annual_output.to_f.round(0)]
    end

    if output_format == 'csv'
      CSV.open(annual_output_path, 'wb') { |csv| results_out.to_a.each { |elem| csv << elem } }
    elsif output_format == 'json'
      h = {}
      results_out.each do |out|
        next if out == [line_break]

        grp, name = out[0].split(':', 2)
        h[grp] = {} if h[grp].nil?
        h[grp][name.strip] = out[1]
      end

      require 'json'
      File.open(annual_output_path, 'w') { |json| json.write(JSON.pretty_generate(h)) }
    end
    runner.registerInfo("Wrote annual output results to #{annual_output_path}.")
  end

  def report_sim_outputs(runner)
    all_outputs = []
    all_outputs << @fuels
    all_outputs << @end_uses
    all_outputs << @loads
    all_outputs << @unmet_loads
    all_outputs << @peak_fuels
    all_outputs << @peak_loads
    if @component_loads.values.map { |load| load.annual_output.to_f }.sum != 0 # Skip if component loads not calculated
      all_outputs << @component_loads
    end
    all_outputs << @hot_water_uses

    all_outputs.each do |outputs|
      outputs.each do |key, obj|
        output_name = get_runner_output_name(obj)
        output_val = obj.annual_output.to_f.round(2)
        runner.registerValue(output_name, output_val)
        runner.registerInfo("Registering #{output_val} for #{output_name}.")
        next unless key == FT::Elec && obj.is_a?(Fuel)

        # Also add Net Electricity
        elec_total = @fuels[FT::Elec].annual_output.to_f
        elec_produced = @end_uses.select { |k, eu| eu.is_negative }.map { |k, eu| eu.annual_output.to_f }.sum(0.0)
        output_name = 'Fuel Use: Electricity: Net (MBtu)'
        output_val = (elec_total + elec_produced).round(2)
        runner.registerValue(output_name, output_val)
        runner.registerInfo("Registering #{output_val} for #{output_name}.")
      end
    end
  end

  def get_runner_output_name(obj)
    return "#{obj.name} #{obj.annual_units}"
  end

  def write_eri_output_results(outputs, csv_path)
    return true if csv_path.nil?

    line_break = nil

    def sanitize_string(s)
      [' ', ':', '/'].each do |c|
        next unless s.include? c

        s = s.gsub(c, '')
      end
      return s
    end

    def ordered_values(hash, sys_ids)
      vals = []
      sys_ids.each do |sys_id|
        vals << hash[sys_id]
        fail 'Could not look up data.' if vals[-1].nil?
      end
      return vals
    end

    def get_sys_ids(type, heat_sys_ids, cool_sys_ids, dhw_sys_ids, vent_preheat_sys_ids, vent_precool_sys_ids)
      if type.downcase.include? 'hot water'
        return dhw_sys_ids
      elsif type.downcase.include? 'mech vent preheating'
        return vent_preheat_sys_ids
      elsif type.downcase.include? 'mech vent precooling'
        return vent_precool_sys_ids
      elsif type.downcase.include? 'heating'
        return heat_sys_ids
      elsif type.downcase.include? 'cooling'
        return cool_sys_ids
      end

      fail "Unhandled type: '#{type}'."
    end

    def get_eec_value_numerator(unit)
      if ['HSPF', 'SEER', 'EER', 'CEER'].include? unit
        return 3.413
      elsif ['AFUE', 'COP', 'Percent', 'EF'].include? unit
        return 1.0
      end
    end

    results_out = []

    # Retrieve info from HPXML object
    # FUTURE: Move this code to the ERI workflow
    heat_sys_ids = cool_sys_ids = dhw_sys_ids = vent_preheat_sys_ids = vent_precool_sys_ids = []
    eec_heats = eec_cools = eec_dhws = eec_vent_preheats = eec_vent_precools = {}
    heat_fuels = dhw_fuels = vent_preheat_fuels = {}
    @hpxml.heating_systems.each do |htg_system|
      next unless htg_system.fraction_heat_load_served > 0

      heat_sys_ids << htg_system.id
      heat_fuels[htg_system.id] = htg_system.heating_system_fuel
      if not htg_system.heating_efficiency_afue.nil?
        eec_heats[htg_system.id] = get_eec_value_numerator('AFUE') / htg_system.heating_efficiency_afue
      elsif not htg_system.heating_efficiency_percent.nil?
        eec_heats[htg_system.id] = get_eec_value_numerator('Percent') / htg_system.heating_efficiency_percent
      end
    end
    @hpxml.cooling_systems.each do |clg_system|
      next unless clg_system.fraction_cool_load_served > 0

      cool_sys_ids << clg_system.id
      if not clg_system.cooling_efficiency_seer.nil?
        eec_cools[clg_system.id] = get_eec_value_numerator('SEER') / clg_system.cooling_efficiency_seer
      elsif not clg_system.cooling_efficiency_eer.nil?
        eec_cools[clg_system.id] = get_eec_value_numerator('EER') / clg_system.cooling_efficiency_eer
      elsif not clg_system.cooling_efficiency_ceer.nil?
        eec_cools[clg_system.id] = get_eec_value_numerator('CEER') / clg_system.cooling_efficiency_ceer
      end
      if clg_system.cooling_system_type == HPXML::HVACTypeEvaporativeCooler
        eec_cools[clg_system.id] = get_eec_value_numerator('SEER') / 15.0 # Arbitrary
      end
    end
    @hpxml.heat_pumps.each do |heat_pump|
      if heat_pump.fraction_heat_load_served > 0
        heat_sys_ids << heat_pump.id
        heat_fuels[heat_pump.id] = heat_pump.heat_pump_fuel
        if not heat_pump.heating_efficiency_hspf.nil?
          eec_heats[heat_pump.id] = get_eec_value_numerator('HSPF') / heat_pump.heating_efficiency_hspf
        elsif not heat_pump.heating_efficiency_cop.nil?
          eec_heats[heat_pump.id] = get_eec_value_numerator('COP') / heat_pump.heating_efficiency_cop
        end
      end
      next unless heat_pump.fraction_cool_load_served > 0

      cool_sys_ids << heat_pump.id
      if not heat_pump.cooling_efficiency_seer.nil?
        eec_cools[heat_pump.id] = get_eec_value_numerator('SEER') / heat_pump.cooling_efficiency_seer
      elsif not heat_pump.cooling_efficiency_eer.nil?
        eec_cools[heat_pump.id] = get_eec_value_numerator('EER') / heat_pump.cooling_efficiency_eer
      end
    end
    @hpxml.water_heating_systems.each do |dhw_system|
      dhw_sys_ids << dhw_system.id
      ef_or_uef = nil
      ef_or_uef = dhw_system.energy_factor unless dhw_system.energy_factor.nil?
      ef_or_uef = dhw_system.uniform_energy_factor unless dhw_system.uniform_energy_factor.nil?
      if ef_or_uef.nil?
        # Get assumed EF for combi system
        @model.getWaterHeaterMixeds.each do |wh|
          dhw_id = wh.additionalProperties.getFeatureAsString('HPXML_ID')
          next unless (dhw_id.is_initialized && dhw_id.get == dhw_system.id)

          ef_or_uef = wh.additionalProperties.getFeatureAsDouble('EnergyFactor').get
        end
      end
      value_adj = 1.0
      value_adj = dhw_system.performance_adjustment if dhw_system.water_heater_type == HPXML::WaterHeaterTypeTankless
      if (not ef_or_uef.nil?) && (not value_adj.nil?)
        eec_dhws[dhw_system.id] = get_eec_value_numerator('EF') / (Float(ef_or_uef) * Float(value_adj))
      end
      if [HPXML::WaterHeaterTypeCombiTankless, HPXML::WaterHeaterTypeCombiStorage].include? dhw_system.water_heater_type
        dhw_fuels[dhw_system.id] = dhw_system.related_hvac_system.heating_system_fuel
      else
        dhw_fuels[dhw_system.id] = dhw_system.fuel_type
      end
    end
    @hpxml.ventilation_fans.each do |vent_fan|
      next unless vent_fan.used_for_whole_building_ventilation

      if not vent_fan.preheating_fuel.nil?
        sys_id = "#{vent_fan.id}_preheat"
        vent_preheat_sys_ids << sys_id
        vent_preheat_fuels[sys_id] = vent_fan.preheating_fuel
        eec_vent_preheats[sys_id] = get_eec_value_numerator('COP') / vent_fan.preheating_efficiency_cop
      end
      next unless not vent_fan.precooling_fuel.nil?

      sys_id = "#{vent_fan.id}_precool"
      vent_precool_sys_ids << sys_id
      eec_vent_precools[sys_id] = get_eec_value_numerator('COP') / vent_fan.precooling_efficiency_cop
    end

    # Sys IDS
    results_out << ['hpxml_heat_sys_ids', heat_sys_ids.to_s]
    results_out << ['hpxml_cool_sys_ids', cool_sys_ids.to_s]
    results_out << ['hpxml_dhw_sys_ids', dhw_sys_ids.to_s]
    results_out << ['hpxml_vent_preheat_sys_ids', vent_preheat_sys_ids.to_s]
    results_out << ['hpxml_vent_precool_sys_ids', vent_precool_sys_ids.to_s]
    results_out << [line_break]

    # EECs
    results_out << ['hpxml_eec_heats', ordered_values(eec_heats, heat_sys_ids).to_s]
    results_out << ['hpxml_eec_cools', ordered_values(eec_cools, cool_sys_ids).to_s]
    results_out << ['hpxml_eec_dhws', ordered_values(eec_dhws, dhw_sys_ids).to_s]
    results_out << ['hpxml_eec_vent_preheats', ordered_values(eec_vent_preheats, vent_preheat_sys_ids).to_s]
    results_out << ['hpxml_eec_vent_precools', ordered_values(eec_vent_precools, vent_precool_sys_ids).to_s]
    results_out << [line_break]

    # Fuel types
    results_out << ['hpxml_heat_fuels', ordered_values(heat_fuels, heat_sys_ids).to_s]
    results_out << ['hpxml_dwh_fuels', ordered_values(dhw_fuels, dhw_sys_ids).to_s]
    results_out << ['hpxml_vent_preheat_fuels', ordered_values(vent_preheat_fuels, vent_preheat_sys_ids).to_s]
    results_out << [line_break]

    # Fuel uses
    @fuels.each do |fuel_type, fuel|
      key_name = sanitize_string("fuel#{fuel_type}")
      results_out << [key_name, fuel.annual_output.to_s]
    end
    results_out << [line_break]

    # End Uses
    @end_uses.each do |key, end_use|
      fuel_type, end_use_type = key
      key_name = sanitize_string("enduse#{fuel_type}#{end_use_type}")
      if not end_use.annual_output_by_system.empty?
        sys_ids = get_sys_ids(end_use_type, heat_sys_ids, cool_sys_ids, dhw_sys_ids, vent_preheat_sys_ids, vent_precool_sys_ids)
        results_out << [key_name, ordered_values(end_use.annual_output_by_system, sys_ids).to_s]
      else
        results_out << [key_name, end_use.annual_output.to_s]
      end
    end
    results_out << [line_break]

    # Loads by System
    @loads.each do |load_type, load|
      key_name = sanitize_string("load#{load_type}")
      if not load.annual_output_by_system.empty?
        sys_ids = get_sys_ids(load_type, heat_sys_ids, cool_sys_ids, dhw_sys_ids, vent_preheat_sys_ids, vent_precool_sys_ids)
        results_out << [key_name, ordered_values(load.annual_output_by_system, sys_ids).to_s]
      end
    end
    results_out << [line_break]

    # Misc
    results_out << ['hpxml_cfa', @hpxml.building_construction.conditioned_floor_area.to_s]
    results_out << ['hpxml_nbr', @hpxml.building_construction.number_of_bedrooms.to_s]
    results_out << ['hpxml_nst', @hpxml.building_construction.number_of_conditioned_floors_above_grade.to_s]
    results_out << ['hpxml_residential_facility_type', '"' + @hpxml.building_construction.residential_facility_type + '"']

    CSV.open(csv_path, 'wb') { |csv| results_out.to_a.each { |elem| csv << elem } }
  end

  def write_timeseries_output_results(runner, output_format,
                                      timeseries_output_path,
                                      timeseries_frequency,
                                      include_timeseries_fuel_consumptions,
                                      include_timeseries_end_use_consumptions,
                                      include_timeseries_hot_water_uses,
                                      include_timeseries_total_loads,
                                      include_timeseries_component_loads,
                                      include_timeseries_unmet_loads,
                                      include_timeseries_zone_temperatures,
                                      include_timeseries_airflows,
                                      include_timeseries_weather)
    return if timeseries_frequency == 'none'

    # Time column
    if ['timestep', 'hourly', 'daily', 'monthly'].include? timeseries_frequency
      data = ['Time', nil]
    else
      fail "Unexpected timeseries_frequency: #{timeseries_frequency}."
    end
    @timestamps.each do |timestamp|
      data << timestamp
    end

    if include_timeseries_fuel_consumptions
      fuel_data = @fuels.values.select { |x| x.timeseries_output.sum(0.0) != 0 }.map { |x| [x.name, x.timeseries_units] + x.timeseries_output.map { |v| v.round(2) } }
    else
      fuel_data = []
    end
    if include_timeseries_end_use_consumptions
      end_use_data = @end_uses.values.select { |x| x.timeseries_output.sum(0.0) != 0 }.map { |x| [x.name, x.timeseries_units] + x.timeseries_output.map { |v| v.round(2) } }
    else
      end_use_data = []
    end
    if include_timeseries_hot_water_uses
      hot_water_use_data = @hot_water_uses.values.select { |x| x.timeseries_output.sum(0.0) != 0 }.map { |x| [x.name, x.timeseries_units] + x.timeseries_output.map { |v| v.round(2) } }
    else
      hot_water_use_data = []
    end
    if include_timeseries_total_loads
      total_loads_data = @loads.values.select { |x| x.timeseries_output.sum(0.0) != 0 }.map { |x| [x.name, x.timeseries_units] + x.timeseries_output.map { |v| v.round(2) } }
    else
      total_loads_data = {}
    end
    if include_timeseries_component_loads
      comp_loads_data = @component_loads.values.select { |x| x.timeseries_output.sum(0.0) != 0 }.map { |x| [x.name, x.timeseries_units] + x.timeseries_output.map { |v| v.round(2) } }
    else
      comp_loads_data = []
    end
    if include_timeseries_unmet_loads
      unmet_loads_data = @unmet_loads.values.select { |x| x.timeseries_output.sum(0.0) != 0 }.map { |x| [x.name, x.timeseries_units] + x.timeseries_output.map { |v| v.round(2) } }
    else
      unmet_loads_data = []
    end
    if include_timeseries_zone_temperatures
      zone_temps_data = @zone_temps.values.select { |x| x.timeseries_output.sum(0.0) != 0 }.map { |x| [x.name, x.timeseries_units] + x.timeseries_output.map { |v| v.round(2) } }
    else
      zone_temps_data = []
    end
    if include_timeseries_airflows
      airflows_data = @airflows.values.select { |x| x.timeseries_output.sum(0.0) != 0 }.map { |x| [x.name, x.timeseries_units] + x.timeseries_output.map { |v| v.round(2) } }
    else
      airflows_data = []
    end
    if include_timeseries_weather
      weather_data = @weather.values.select { |x| x.timeseries_output.sum(0.0) != 0 }.map { |x| [x.name, x.timeseries_units] + x.timeseries_output.map { |v| v.round(2) } }
    else
      weather_data = []
    end

    return if fuel_data.size + end_use_data.size + hot_water_use_data.size + total_loads_data.size + comp_loads_data.size + unmet_loads_data.size + zone_temps_data.size + airflows_data.size + weather_data.size == 0

    fail 'Unable to obtain timestamps.' if @timestamps.empty?

    if output_format == 'csv'
      # Assemble data
      data = data.zip(*fuel_data, *end_use_data, *hot_water_use_data, *total_loads_data, *comp_loads_data, *unmet_loads_data, *zone_temps_data, *airflows_data, *weather_data)

      # Error-check
      n_elements = []
      data.each do |data_array|
        n_elements << data_array.size
      end
      if n_elements.uniq.size > 1
        fail "Inconsistent number of array elements: #{n_elements.uniq}."
      end

      # Write file
      CSV.open(timeseries_output_path, 'wb') { |csv| data.to_a.each { |elem| csv << elem } }
    elsif output_format == 'json'
      # Assemble data
      h = {}
      h['Time'] = data[2..-1]
      [fuel_data, end_use_data, hot_water_use_data, total_loads_data, comp_loads_data, unmet_loads_data, zone_temps_data, airflows_data, weather_data].each do |d|
        d.each do |o|
          grp, name = o[0].split(':', 2)
          h[grp] = {} if h[grp].nil?
          h[grp]["#{name.strip} (#{o[1]})"] = o[2..-1]
        end
      end

      # Write file
      require 'json'
      File.open(timeseries_output_path, 'w') { |json| json.write(JSON.pretty_generate(h)) }
    end
    runner.registerInfo("Wrote timeseries output results to #{timeseries_output_path}.")
  end

  def get_report_meter_data_annual(meter_names, unit_conv = UnitConversions.convert(1.0, 'J', 'MBtu'))
    return 0.0 if meter_names.empty?

    vars = "'" + meter_names.join("','") + "'"
    query = "SELECT SUM(VariableValue*#{unit_conv}) FROM ReportMeterData WHERE ReportMeterDataDictionaryIndex IN (SELECT ReportMeterDataDictionaryIndex FROM ReportMeterDataDictionary WHERE VariableName IN (#{vars}) AND ReportingFrequency='Run Period' AND VariableUnits='J')"
    value = @sqlFile.execAndReturnFirstDouble(query)
    fail "Query error: #{query}" unless value.is_initialized

    return value.get
  end

  def get_report_variable_data_annual(key_values, variables, unit_conv = UnitConversions.convert(1.0, 'J', 'MBtu'), is_negative: false)
    return 0.0 if variables.empty?

    keys = "'" + key_values.join("','") + "'"
    vars = "'" + variables.join("','") + "'"
    neg = is_negative ? ' * -1' : ''
    query = "SELECT SUM(VariableValue*#{unit_conv})#{neg} FROM ReportVariableData WHERE ReportVariableDataDictionaryIndex IN (SELECT ReportVariableDataDictionaryIndex FROM ReportVariableDataDictionary WHERE KeyValue IN (#{keys}) AND VariableName IN (#{vars}) AND ReportingFrequency='Run Period')"
    value = @sqlFile.execAndReturnFirstDouble(query)
    fail "Query error: #{query}" unless value.is_initialized

    return value.get
  end

  def get_report_meter_data_timeseries(meter_names, unit_conv, unit_adder, timeseries_frequency)
    return [0.0] * @timestamps.size if meter_names.empty?

<<<<<<< HEAD
=======
        if is_dfhp(heat_pump)
          # Also apply to dual-fuel heat pump backup system
          dse_heats[dfhp_backup_sys_id(sys_id)] = dse_heat
        end
      end
    end

    return dse_heats
  end

  def get_hpxml_dse_cools(cool_sys_ids)
    dse_cools = {}

    # Init
    cool_sys_ids.each do |sys_id|
      dse_cools[sys_id] = 1.0
    end

    @hpxml.hvac_distributions.each do |hvac_dist|
      dist_id = hvac_dist.id
      next if hvac_dist.annual_cooling_dse.nil?

      dse_cool = hvac_dist.annual_cooling_dse

      # Get all HVAC systems attached to it
      @hpxml.cooling_systems.each do |clg_system|
        next unless clg_system.fraction_cool_load_served > 0
        next if clg_system.distribution_system_idref.nil?
        next unless dist_id == clg_system.distribution_system_idref

        sys_id = get_system_or_seed_id(clg_system)
        dse_cools[sys_id] = dse_cool
      end
      @hpxml.heat_pumps.each do |heat_pump|
        next unless heat_pump.fraction_cool_load_served > 0
        next if heat_pump.distribution_system_idref.nil?
        next unless dist_id == heat_pump.distribution_system_idref

        sys_id = get_system_or_seed_id(heat_pump)
        dse_cools[sys_id] = dse_cool
      end
    end

    return dse_cools
  end

  def get_hpxml_heat_fuels()
    heat_fuels = {}

    @hpxml.heating_systems.each do |htg_system|
      next unless htg_system.fraction_heat_load_served > 0

      sys_id = get_system_or_seed_id(htg_system)
      heat_fuels[sys_id] = htg_system.heating_system_fuel
    end
    @hpxml.heat_pumps.each do |heat_pump|
      next unless heat_pump.fraction_heat_load_served > 0

      sys_id = get_system_or_seed_id(heat_pump)
      heat_fuels[sys_id] = heat_pump.heat_pump_fuel
      if is_dfhp(heat_pump)
        heat_fuels[dfhp_backup_sys_id(sys_id)] = heat_pump.backup_heating_fuel
      end
    end

    return heat_fuels
  end

  def get_hpxml_dhw_fuels()
    dhw_fuels = {}

    @hpxml.water_heating_systems.each do |dhw_system|
      sys_id = dhw_system.id
      if [HPXML::WaterHeaterTypeCombiTankless, HPXML::WaterHeaterTypeCombiStorage].include? dhw_system.water_heater_type
        @hpxml.heating_systems.each do |heating_system|
          next unless dhw_system.related_hvac_idref == heating_system.id

          dhw_fuels[sys_id] = heating_system.heating_system_fuel
        end
      else
        dhw_fuels[sys_id] = dhw_system.fuel_type
      end
    end

    return dhw_fuels
  end

  def get_hpxml_vent_preheat_fuels()
    vent_preheat_fuels = {}

    @hpxml.ventilation_fans.each do |vent_fan|
      next unless vent_fan.used_for_whole_building_ventilation
      next if vent_fan.preheating_fuel.nil?

      sys_id = "#{vent_fan.id}_preheat"
      vent_preheat_fuels[sys_id] = vent_fan.preheating_fuel
    end

    return vent_preheat_fuels
  end

  def get_hpxml_heat_sys_ids()
    sys_ids = []

    @hpxml.heating_systems.each do |htg_system|
      next unless htg_system.fraction_heat_load_served > 0

      sys_ids << get_system_or_seed_id(htg_system)
    end
    @hpxml.heat_pumps.each do |heat_pump|
      next unless heat_pump.fraction_heat_load_served > 0

      sys_ids << get_system_or_seed_id(heat_pump)
      if is_dfhp(heat_pump)
        sys_ids << dfhp_backup_sys_id(sys_ids[-1])
      end
    end

    return sys_ids
  end

  def get_hpxml_cool_sys_ids()
    sys_ids = []

    @hpxml.cooling_systems.each do |clg_system|
      next unless clg_system.fraction_cool_load_served > 0

      sys_ids << get_system_or_seed_id(clg_system)
    end
    @hpxml.heat_pumps.each do |heat_pump|
      next unless heat_pump.fraction_cool_load_served > 0

      sys_ids << get_system_or_seed_id(heat_pump)
    end

    return sys_ids
  end

  def get_hpxml_vent_preheat_sys_ids()
    sys_ids = []

    @hpxml.ventilation_fans.each do |vent_fan|
      next unless vent_fan.used_for_whole_building_ventilation
      next if vent_fan.preheating_fuel.nil?

      sys_ids << "#{vent_fan.id}_preheat"
    end

    return sys_ids
  end

  def get_hpxml_vent_precool_sys_ids()
    sys_ids = []

    @hpxml.ventilation_fans.each do |vent_fan|
      next unless vent_fan.used_for_whole_building_ventilation
      next if vent_fan.precooling_fuel.nil?

      sys_ids << "#{vent_fan.id}_precool"
    end

    return sys_ids
  end

  def get_hpxml_dhw_sys_ids()
    sys_ids = []

    @hpxml.water_heating_systems.each do |dhw_system|
      sys_ids << dhw_system.id
    end

    return sys_ids
  end

  def get_hpxml_eec_heats()
    eec_heats = {}

    @hpxml.heating_systems.each do |htg_system|
      next unless htg_system.fraction_heat_load_served > 0

      sys_id = get_system_or_seed_id(htg_system)
      if not htg_system.heating_efficiency_afue.nil?
        eec_heats[sys_id] = get_eri_eec_value_numerator('AFUE') / htg_system.heating_efficiency_afue
      elsif not htg_system.heating_efficiency_percent.nil?
        eec_heats[sys_id] = get_eri_eec_value_numerator('Percent') / htg_system.heating_efficiency_percent
      end
    end
    @hpxml.heat_pumps.each do |heat_pump|
      next unless heat_pump.fraction_heat_load_served > 0

      sys_id = get_system_or_seed_id(heat_pump)
      if not heat_pump.heating_efficiency_hspf.nil?
        eec_heats[sys_id] = get_eri_eec_value_numerator('HSPF') / heat_pump.heating_efficiency_hspf
      elsif not heat_pump.heating_efficiency_cop.nil?
        eec_heats[sys_id] = get_eri_eec_value_numerator('COP') / heat_pump.heating_efficiency_cop
      end
      if is_dfhp(heat_pump)
        if not heat_pump.backup_heating_efficiency_afue.nil?
          eec_heats[dfhp_backup_sys_id(sys_id)] = get_eri_eec_value_numerator('AFUE') / heat_pump.backup_heating_efficiency_afue
        elsif not heat_pump.backup_heating_efficiency_percent.nil?
          eec_heats[dfhp_backup_sys_id(sys_id)] = get_eri_eec_value_numerator('Percent') / heat_pump.backup_heating_efficiency_percent
        end
      end
    end

    return eec_heats
  end

  def get_hpxml_eec_cools()
    eec_cools = {}

    @hpxml.cooling_systems.each do |clg_system|
      next unless clg_system.fraction_cool_load_served > 0

      sys_id = get_system_or_seed_id(clg_system)
      if not clg_system.cooling_efficiency_seer.nil?
        eec_cools[sys_id] = get_eri_eec_value_numerator('SEER') / clg_system.cooling_efficiency_seer
      elsif not clg_system.cooling_efficiency_eer.nil?
        eec_cools[sys_id] = get_eri_eec_value_numerator('EER') / clg_system.cooling_efficiency_eer
      elsif not clg_system.cooling_efficiency_ceer.nil?
        eec_cools[sys_id] = get_eri_eec_value_numerator('CEER') / clg_system.cooling_efficiency_ceer
      end

      if clg_system.cooling_system_type == HPXML::HVACTypeEvaporativeCooler
        eec_cools[sys_id] = get_eri_eec_value_numerator('SEER') / 15.0 # Arbitrary
      end
    end
    @hpxml.heat_pumps.each do |heat_pump|
      next unless heat_pump.fraction_cool_load_served > 0

      sys_id = get_system_or_seed_id(heat_pump)
      if not heat_pump.cooling_efficiency_seer.nil?
        eec_cools[sys_id] = get_eri_eec_value_numerator('SEER') / heat_pump.cooling_efficiency_seer
      elsif not heat_pump.cooling_efficiency_eer.nil?
        eec_cools[sys_id] = get_eri_eec_value_numerator('EER') / heat_pump.cooling_efficiency_eer
      end
    end

    return eec_cools
  end

  def get_hpxml_eec_dhws()
    eec_dhws = {}

    @hpxml.water_heating_systems.each do |dhw_system|
      sys_id = dhw_system.id
      value = dhw_system.energy_factor
      value = dhw_system.uniform_energy_factor if value.nil?
      wh_type = dhw_system.water_heater_type
      if wh_type == HPXML::WaterHeaterTypeTankless
        value_adj = dhw_system.performance_adjustment
      else
        value_adj = 1.0
      end

      if value.nil?
        # Get assumed EF for combi system
        @model.getWaterHeaterMixeds.each do |wh|
          next unless @dhw_map[sys_id].include? wh.name.to_s

          value = wh.additionalProperties.getFeatureAsDouble('EnergyFactor').get
        end
      end

      if (not value.nil?) && (not value_adj.nil?)
        eec_dhws[sys_id] = get_eri_eec_value_numerator('EF') / (Float(value) * Float(value_adj))
      end
    end

    return eec_dhws
  end

  def get_hpxml_eec_vent_preheats()
    eec_vent_preheats = {}

    @hpxml.ventilation_fans.each do |vent_fan|
      next unless vent_fan.used_for_whole_building_ventilation
      next if vent_fan.preheating_fuel.nil?

      sys_id = "#{vent_fan.id}_preheat"
      eec_vent_preheats[sys_id] = get_eri_eec_value_numerator('COP') / vent_fan.preheating_efficiency_cop
    end

    return eec_vent_preheats
  end

  def get_hpxml_eec_vent_precools()
    eec_vent_precools = {}

    @hpxml.ventilation_fans.each do |vent_fan|
      next unless vent_fan.used_for_whole_building_ventilation
      next if vent_fan.precooling_fuel.nil?

      sys_id = "#{vent_fan.id}_precool"
      eec_vent_precools[sys_id] = get_eri_eec_value_numerator('COP') / vent_fan.precooling_efficiency_cop
    end

    return eec_vent_precools
  end

  def get_eri_eec_value_numerator(unit)
    if ['HSPF', 'SEER', 'EER', 'CEER'].include? unit
      return 3.413
    elsif ['AFUE', 'COP', 'Percent', 'EF'].include? unit
      return 1.0
    end
  end

  def get_system_or_seed_id(sys)
    if not sys.seed_id.nil?
      return sys.seed_id
    end

    return sys.id
  end

  def get_report_meter_data_annual(meter_names, unit_conv = UnitConversions.convert(1.0, 'J', 'MBtu'))
    return 0.0 if meter_names.empty?

    vars = "'" + meter_names.join("','") + "'"
    query = "SELECT SUM(VariableValue*#{unit_conv}) FROM ReportMeterData WHERE ReportMeterDataDictionaryIndex IN (SELECT ReportMeterDataDictionaryIndex FROM ReportMeterDataDictionary WHERE VariableName IN (#{vars}) AND ReportingFrequency='Run Period' AND VariableUnits='J')"
    value = @sqlFile.execAndReturnFirstDouble(query)
    fail "Query error: #{query}" unless value.is_initialized

    return value.get
  end

  def get_report_variable_data_annual(key_values, variable_names, unit_conv = UnitConversions.convert(1.0, 'J', 'MBtu'), not_key: false)
    return 0.0 if variable_names.empty?

    keys = "'" + key_values.join("','") + "'"
    vars = "'" + variable_names.join("','") + "'"
    if not_key
      s_not = 'NOT '
    else
      s_not = ''
    end
    query = "SELECT SUM(VariableValue*#{unit_conv}) FROM ReportVariableData WHERE ReportVariableDataDictionaryIndex IN (SELECT ReportVariableDataDictionaryIndex FROM ReportVariableDataDictionary WHERE KeyValue #{s_not}IN (#{keys}) AND VariableName IN (#{vars}) AND ReportingFrequency='Run Period')"
    value = @sqlFile.execAndReturnFirstDouble(query)
    fail "Query error: #{query}" unless value.is_initialized

    return value.get
  end

  def get_report_meter_data_timeseries(meter_names, unit_conv, unit_adder, timeseries_frequency)
    return [0.0] * @timestamps.size if meter_names.empty?

>>>>>>> f2d1b06a
    vars = "'" + meter_names.join("','") + "'"
    query = "SELECT SUM(VariableValue*#{unit_conv}+#{unit_adder}) FROM ReportMeterData WHERE ReportMeterDataDictionaryIndex IN (SELECT ReportMeterDataDictionaryIndex FROM ReportMeterDataDictionary WHERE VariableName IN (#{vars}) AND ReportingFrequency='#{reporting_frequency_map[timeseries_frequency]}' AND VariableUnits='J') GROUP BY TimeIndex ORDER BY TimeIndex"
    values = @sqlFile.execAndReturnVectorOfDouble(query)
    fail "Query error: #{query}" unless values.is_initialized

    values = values.get
    values += [0.0] * @timestamps.size if values.size == 0
    return values
  end

<<<<<<< HEAD
  def get_report_variable_data_timeseries(key_values, variables, unit_conv, unit_adder, timeseries_frequency, disable_ems_shift = false, is_negative: false)
    return [0.0] * @timestamps.size if variables.empty?
=======
  def get_report_variable_data_timeseries(key_values, variable_names, unit_conv, unit_adder, timeseries_frequency, disable_ems_shift = false)
    return [0.0] * @timestamps.size if variable_names.empty?
>>>>>>> f2d1b06a

    keys = "'" + key_values.join("','") + "'"
    vars = "'" + variables.join("','") + "'"
    neg = is_negative ? ' * -1' : ''
    query = "SELECT SUM(VariableValue*#{unit_conv}+#{unit_adder})#{neg} FROM ReportVariableData WHERE ReportVariableDataDictionaryIndex IN (SELECT ReportVariableDataDictionaryIndex FROM ReportVariableDataDictionary WHERE KeyValue IN (#{keys}) AND VariableName IN (#{vars}) AND ReportingFrequency='#{reporting_frequency_map[timeseries_frequency]}') GROUP BY TimeIndex ORDER BY TimeIndex"
    values = @sqlFile.execAndReturnVectorOfDouble(query)
    fail "Query error: #{query}" unless values.is_initialized

    values = values.get
    values += [0.0] * @timestamps.size if values.size == 0

    return values if disable_ems_shift

    if (key_values.size == 1) && (key_values[0] == 'EMS') && (@timestamps.size > 0)
      if (timeseries_frequency.downcase == 'timestep' || (timeseries_frequency.downcase == 'hourly' && @model.getTimestep.numberOfTimestepsPerHour == 1))
        # Shift all values by 1 timestep due to EMS reporting lag
        return values[1..-1] + [values[-1]]
      end
    end

    return values
  end

  def get_tabular_data_value(report_name, report_for_string, table_name, row_names, col_name, units)
    rows = "'" + row_names.join("','") + "'"
    query = "SELECT SUM(Value) FROM TabularDataWithStrings WHERE ReportName='#{report_name}' AND ReportForString='#{report_for_string}' AND TableName='#{table_name}' AND RowName IN (#{rows}) AND ColumnName='#{col_name}' AND Units='#{units}'"
    result = @sqlFile.execAndReturnFirstDouble(query)
    return result.get
  end

  def apply_multiplier_to_output(obj, sync_obj, sys_id, mult)
    # Annual
    orig_value = obj.annual_output_by_system[sys_id]
    obj.annual_output_by_system[sys_id] = orig_value * mult
    if not sync_obj.annual_output.nil?
      sync_obj.annual_output += (orig_value * mult - orig_value)
    elsif not sync_obj.annual_output_by_system[sys_id].nil?
      sync_obj.annual_output_by_system[sys_id] += (orig_value * mult - orig_value)
    end

    # Timeseries
    if not obj.timeseries_output_by_system.empty?
      orig_values = obj.timeseries_output_by_system[sys_id]
      obj.timeseries_output_by_system[sys_id] = obj.timeseries_output_by_system[sys_id].map { |x| x * mult }
      diffs = obj.timeseries_output_by_system[sys_id].zip(orig_values).map { |x, y| x - y }
<<<<<<< HEAD
      if not sync_obj.timeseries_output.nil?
        sync_obj.timeseries_output = sync_obj.timeseries_output.zip(diffs).map { |x, y| x + y }
      elsif not sync_obj.timeseries_output_by_system[sys_id].nil?
        sync_obj.timeseries_output_by_system[sys_id] = sync_obj.timeseries_output_by_system[sys_id].zip(diffs).map { |x, y| x + y }
=======
      sync_obj.timeseries_output = sync_obj.timeseries_output.zip(diffs).map { |x, y| x + y }
    end
  end

  def get_combi_hvac_id(sys_id)
    @hpxml.water_heating_systems.each do |dhw_system|
      next unless sys_id == dhw_system.id
      next unless [HPXML::WaterHeaterTypeCombiTankless, HPXML::WaterHeaterTypeCombiStorage].include? dhw_system.water_heater_type

      return dhw_system.related_hvac_idref
    end

    return
  end

  def get_dfhp_loads(outputs)
    dfhp_loads = {}
    outputs[:hpxml_heat_sys_ids].each do |sys_id|
      ep_output_names, dfhp_primary, dfhp_backup = get_ep_output_names_for_hvac_heating(sys_id)
      keys = ep_output_names.map(&:upcase)
      next unless dfhp_primary || dfhp_backup

      if dfhp_primary
        vars = get_all_variable_keys(OutputVars.SpaceHeatingDFHPPrimaryLoad)
      else
        vars = get_all_variable_keys(OutputVars.SpaceHeatingDFHPBackupLoad)
        sys_id = dfhp_primary_sys_id(sys_id)
      end
      dfhp_loads[[sys_id, dfhp_primary]] = get_report_variable_data_annual(keys, vars)
    end
    return dfhp_loads
  end

  def split_htg_load_to_system_by_fraction(sys_id, bldg_load, dfhp_loads)
    @hpxml.heating_systems.each do |htg_system|
      next unless htg_system.fraction_heat_load_served > 0
      next unless get_system_or_seed_id(htg_system) == sys_id

      return bldg_load * htg_system.fraction_heat_load_served
    end
    @hpxml.heat_pumps.each do |heat_pump|
      next unless heat_pump.fraction_heat_load_served > 0

      load_fraction = 1.0
      if is_dfhp(heat_pump)
        if dfhp_primary_sys_id(sys_id) == sys_id
          load_fraction = dfhp_loads[[sys_id, true]] / (dfhp_loads[[sys_id, true]] + dfhp_loads[[sys_id, false]]) unless dfhp_loads[[sys_id, true]].nil?
        else
          sys_id = dfhp_primary_sys_id(sys_id)
          load_fraction = dfhp_loads[[sys_id, false]] / (dfhp_loads[[sys_id, true]] + dfhp_loads[[sys_id, false]]) unless dfhp_loads[[sys_id, true]].nil?
        end
        load_fraction = 1.0 if load_fraction.nan?
>>>>>>> f2d1b06a
      end
    end
  end

  def create_all_object_variables_by_key
    @object_variables_by_key = {}

    @model.getModelObjects.each do |object|
      next if object.to_AdditionalProperties.is_initialized

      sys_id = object.additionalProperties.getFeatureAsString('HPXML_ID')
      if sys_id.is_initialized
        sys_id = sys_id.get
      else
        sys_id = nil
      end

      get_object_output_variables_by_key(@model, object).each do |key, output_vars|
        output_vars.each do |output_var|
          if object.to_EnergyManagementSystemOutputVariable.is_initialized
            varkey = 'EMS'
          else
            varkey = object.name.to_s.upcase
          end
          @object_variables_by_key[key] = [] if @object_variables_by_key[key].nil?
          @object_variables_by_key[key] << [sys_id, varkey, output_var]
        end
      end

      @object_variables_by_key[object] = sys_id
    end
  end

  def get_object_variables(key)
    vars = @object_variables_by_key[key]
    vars = [] if vars.nil?
    return vars
  end

  class BaseOutput
    def initialize()
      @timeseries_output = []
    end
    attr_accessor(:name, :annual_output, :timeseries_output, :annual_units, :timeseries_units)
  end

  class Fuel < BaseOutput
    def initialize(meters: [])
      super()
      @meters = meters
      @timeseries_output_by_system = {}
    end
    attr_accessor(:meters, :timeseries_output_by_system)
  end

  class EndUse < BaseOutput
    def initialize(variables: [], is_negative: false)
      super()
      @variables = variables
      @is_negative = is_negative
      @timeseries_output_by_system = {}
      @annual_output_by_system = {}
    end
    attr_accessor(:variables, :is_negative, :annual_output_by_system, :timeseries_output_by_system)
  end

  class HotWater < BaseOutput
    def initialize(variables: [])
      super()
      @variables = variables
      @timeseries_output_by_system = {}
      @annual_output_by_system = {}
    end
    attr_accessor(:variables, :annual_output_by_system, :timeseries_output_by_system)
  end

  class PeakFuel < BaseOutput
    def initialize(meters:, report:)
      super()
      @meters = meters
      @report = report
    end
    attr_accessor(:meters, :report)
  end

  class Load < BaseOutput
    def initialize(variables: [], ems_variable: nil, is_negative: false)
      super()
      @variables = variables
      @ems_variable = ems_variable
      @is_negative = is_negative
      @timeseries_output_by_system = {}
      @annual_output_by_system = {}
    end
    attr_accessor(:variables, :ems_variable, :is_negative, :annual_output_by_system, :timeseries_output_by_system)
  end

  class ComponentLoad < BaseOutput
    def initialize(ems_variable:)
      super()
      @ems_variable = ems_variable
    end
    attr_accessor(:ems_variable)
  end

  class UnmetLoad < BaseOutput
    def initialize(variables: [])
      super()
      @variables = variables
    end
    attr_accessor(:variables)
  end

  class PeakLoad < BaseOutput
    def initialize(meters:)
      super()
      @meters = meters
    end
    attr_accessor(:meters)
  end

  class ZoneTemp < BaseOutput
    def initialize
      super()
    end
    attr_accessor()
  end

  class Airflow < BaseOutput
    def initialize(ems_program:, ems_variables:)
      super()
      @ems_program = ems_program
      @ems_variables = ems_variables
    end
    attr_accessor(:ems_program, :ems_variables)
  end

  class Weather < BaseOutput
    def initialize(variable:, variable_units:, timeseries_units:)
      super()
      @variable = variable
      @variable_units = variable_units
      @timeseries_units = timeseries_units
    end
    attr_accessor(:variable, :variable_units)
  end

  def setup_outputs()
    def get_timeseries_units_from_fuel_type(fuel_type)
      if fuel_type == FT::Elec
        return 'kWh'
      end

      return 'kBtu'
    end

    # End Uses

    # NOTE: Some end uses are obtained from meters, others are rolled up from
    # output variables so that we can have more control.

    create_all_object_variables_by_key()

    @end_uses = {}
    @end_uses[[FT::Elec, EUT::Heating]] = EndUse.new(variables: get_object_variables([FT::Elec, EUT::Heating]))
    @end_uses[[FT::Elec, EUT::HeatingFanPump]] = EndUse.new(variables: get_object_variables([FT::Elec, EUT::HeatingFanPump]))
    @end_uses[[FT::Elec, EUT::Cooling]] = EndUse.new(variables: get_object_variables([FT::Elec, EUT::Cooling]))
    @end_uses[[FT::Elec, EUT::CoolingFanPump]] = EndUse.new(variables: get_object_variables([FT::Elec, EUT::CoolingFanPump]))
    @end_uses[[FT::Elec, EUT::HotWater]] = EndUse.new(variables: get_object_variables([FT::Elec, EUT::HotWater]))
    @end_uses[[FT::Elec, EUT::HotWaterRecircPump]] = EndUse.new(variables: get_object_variables([FT::Elec, EUT::HotWaterRecircPump]))
    @end_uses[[FT::Elec, EUT::HotWaterSolarThermalPump]] = EndUse.new(variables: get_object_variables([FT::Elec, EUT::HotWaterSolarThermalPump]))
    @end_uses[[FT::Elec, EUT::LightsInterior]] = EndUse.new(variables: get_object_variables([FT::Elec, EUT::LightsInterior]))
    @end_uses[[FT::Elec, EUT::LightsGarage]] = EndUse.new(variables: get_object_variables([FT::Elec, EUT::LightsGarage]))
    @end_uses[[FT::Elec, EUT::LightsExterior]] = EndUse.new(variables: get_object_variables([FT::Elec, EUT::LightsExterior]))
    @end_uses[[FT::Elec, EUT::MechVent]] = EndUse.new(variables: get_object_variables([FT::Elec, EUT::MechVent]))
    @end_uses[[FT::Elec, EUT::MechVentPreheat]] = EndUse.new(variables: get_object_variables([FT::Elec, EUT::MechVentPreheat]))
    @end_uses[[FT::Elec, EUT::MechVentPrecool]] = EndUse.new(variables: get_object_variables([FT::Elec, EUT::MechVentPrecool]))
    @end_uses[[FT::Elec, EUT::WholeHouseFan]] = EndUse.new(variables: get_object_variables([FT::Elec, EUT::WholeHouseFan]))
    @end_uses[[FT::Elec, EUT::Refrigerator]] = EndUse.new(variables: get_object_variables([FT::Elec, EUT::Refrigerator]))
    if @eri_design.nil? # Skip end uses not used by ERI
      @end_uses[[FT::Elec, EUT::Freezer]] = EndUse.new(variables: get_object_variables([FT::Elec, EUT::Freezer]))
    end
    @end_uses[[FT::Elec, EUT::Dehumidifier]] = EndUse.new(variables: get_object_variables([FT::Elec, EUT::Dehumidifier]))
    @end_uses[[FT::Elec, EUT::Dishwasher]] = EndUse.new(variables: get_object_variables([FT::Elec, EUT::Dishwasher]))
    @end_uses[[FT::Elec, EUT::ClothesWasher]] = EndUse.new(variables: get_object_variables([FT::Elec, EUT::ClothesWasher]))
    @end_uses[[FT::Elec, EUT::ClothesDryer]] = EndUse.new(variables: get_object_variables([FT::Elec, EUT::ClothesDryer]))
    @end_uses[[FT::Elec, EUT::RangeOven]] = EndUse.new(variables: get_object_variables([FT::Elec, EUT::RangeOven]))
    @end_uses[[FT::Elec, EUT::CeilingFan]] = EndUse.new(variables: get_object_variables([FT::Elec, EUT::CeilingFan]))
    @end_uses[[FT::Elec, EUT::Television]] = EndUse.new(variables: get_object_variables([FT::Elec, EUT::Television]))
    @end_uses[[FT::Elec, EUT::PlugLoads]] = EndUse.new(variables: get_object_variables([FT::Elec, EUT::PlugLoads]))
    if @eri_design.nil? # Skip end uses not used by ERI
      @end_uses[[FT::Elec, EUT::Vehicle]] = EndUse.new(variables: get_object_variables([FT::Elec, EUT::Vehicle]))
      @end_uses[[FT::Elec, EUT::WellPump]] = EndUse.new(variables: get_object_variables([FT::Elec, EUT::WellPump]))
      @end_uses[[FT::Elec, EUT::PoolHeater]] = EndUse.new(variables: get_object_variables([FT::Elec, EUT::PoolHeater]))
      @end_uses[[FT::Elec, EUT::PoolPump]] = EndUse.new(variables: get_object_variables([FT::Elec, EUT::PoolPump]))
      @end_uses[[FT::Elec, EUT::HotTubHeater]] = EndUse.new(variables: get_object_variables([FT::Elec, EUT::HotTubHeater]))
      @end_uses[[FT::Elec, EUT::HotTubPump]] = EndUse.new(variables: get_object_variables([FT::Elec, EUT::HotTubPump]))
    end
    @end_uses[[FT::Elec, EUT::PV]] = EndUse.new(variables: get_object_variables([FT::Elec, EUT::PV]),
                                                is_negative: true)
    @end_uses[[FT::Elec, EUT::Generator]] = EndUse.new(variables: get_object_variables([FT::Elec, EUT::Generator]),
                                                       is_negative: true)
    @end_uses[[FT::Gas, EUT::Heating]] = EndUse.new(variables: get_object_variables([FT::Gas, EUT::Heating]))
    @end_uses[[FT::Gas, EUT::HotWater]] = EndUse.new(variables: get_object_variables([FT::Gas, EUT::HotWater]))
    @end_uses[[FT::Gas, EUT::ClothesDryer]] = EndUse.new(variables: get_object_variables([FT::Gas, EUT::ClothesDryer]))
    @end_uses[[FT::Gas, EUT::RangeOven]] = EndUse.new(variables: get_object_variables([FT::Gas, EUT::RangeOven]))
    @end_uses[[FT::Gas, EUT::MechVentPreheat]] = EndUse.new(variables: get_object_variables([FT::Gas, EUT::MechVentPreheat]))
    if @eri_design.nil? # Skip end uses not used by ERI
      @end_uses[[FT::Gas, EUT::PoolHeater]] = EndUse.new(variables: get_object_variables([FT::Gas, EUT::PoolHeater]))
      @end_uses[[FT::Gas, EUT::HotTubHeater]] = EndUse.new(variables: get_object_variables([FT::Gas, EUT::HotTubHeater]))
      @end_uses[[FT::Gas, EUT::Grill]] = EndUse.new(variables: get_object_variables([FT::Gas, EUT::Grill]))
      @end_uses[[FT::Gas, EUT::Lighting]] = EndUse.new(variables: get_object_variables([FT::Gas, EUT::Lighting]))
      @end_uses[[FT::Gas, EUT::Fireplace]] = EndUse.new(variables: get_object_variables([FT::Gas, EUT::Fireplace]))
    end
    @end_uses[[FT::Gas, EUT::Generator]] = EndUse.new(variables: get_object_variables([FT::Gas, EUT::Generator]))
    @end_uses[[FT::Oil, EUT::Heating]] = EndUse.new(variables: get_object_variables([FT::Oil, EUT::Heating]))
    @end_uses[[FT::Oil, EUT::HotWater]] = EndUse.new(variables: get_object_variables([FT::Oil, EUT::HotWater]))
    @end_uses[[FT::Oil, EUT::ClothesDryer]] = EndUse.new(variables: get_object_variables([FT::Oil, EUT::ClothesDryer]))
    @end_uses[[FT::Oil, EUT::RangeOven]] = EndUse.new(variables: get_object_variables([FT::Oil, EUT::RangeOven]))
    @end_uses[[FT::Oil, EUT::MechVentPreheat]] = EndUse.new(variables: get_object_variables([FT::Oil, EUT::MechVentPreheat]))
    if @eri_design.nil? # Skip end uses not used by ERI
      @end_uses[[FT::Oil, EUT::Grill]] = EndUse.new(variables: get_object_variables([FT::Oil, EUT::Grill]))
      @end_uses[[FT::Oil, EUT::Lighting]] = EndUse.new(variables: get_object_variables([FT::Oil, EUT::Lighting]))
      @end_uses[[FT::Oil, EUT::Fireplace]] = EndUse.new(variables: get_object_variables([FT::Oil, EUT::Fireplace]))
    end
    @end_uses[[FT::Oil, EUT::Generator]] = EndUse.new(variables: get_object_variables([FT::Oil, EUT::Generator]))
    @end_uses[[FT::Propane, EUT::Heating]] = EndUse.new(variables: get_object_variables([FT::Propane, EUT::Heating]))
    @end_uses[[FT::Propane, EUT::HotWater]] = EndUse.new(variables: get_object_variables([FT::Propane, EUT::HotWater]))
    @end_uses[[FT::Propane, EUT::ClothesDryer]] = EndUse.new(variables: get_object_variables([FT::Propane, EUT::ClothesDryer]))
    @end_uses[[FT::Propane, EUT::RangeOven]] = EndUse.new(variables: get_object_variables([FT::Propane, EUT::RangeOven]))
    @end_uses[[FT::Propane, EUT::MechVentPreheat]] = EndUse.new(variables: get_object_variables([FT::Propane, EUT::MechVentPreheat]))
    if @eri_design.nil? # Skip end uses not used by ERI
      @end_uses[[FT::Propane, EUT::Grill]] = EndUse.new(variables: get_object_variables([FT::Propane, EUT::Grill]))
      @end_uses[[FT::Propane, EUT::Lighting]] = EndUse.new(variables: get_object_variables([FT::Propane, EUT::Lighting]))
      @end_uses[[FT::Propane, EUT::Fireplace]] = EndUse.new(variables: get_object_variables([FT::Propane, EUT::Fireplace]))
    end
    @end_uses[[FT::Propane, EUT::Generator]] = EndUse.new(variables: get_object_variables([FT::Propane, EUT::Generator]))
    @end_uses[[FT::WoodCord, EUT::Heating]] = EndUse.new(variables: get_object_variables([FT::WoodCord, EUT::Heating]))
    @end_uses[[FT::WoodCord, EUT::HotWater]] = EndUse.new(variables: get_object_variables([FT::WoodCord, EUT::HotWater]))
    @end_uses[[FT::WoodCord, EUT::ClothesDryer]] = EndUse.new(variables: get_object_variables([FT::WoodCord, EUT::ClothesDryer]))
    @end_uses[[FT::WoodCord, EUT::RangeOven]] = EndUse.new(variables: get_object_variables([FT::WoodCord, EUT::RangeOven]))
    @end_uses[[FT::WoodCord, EUT::MechVentPreheat]] = EndUse.new(variables: get_object_variables([FT::WoodCord, EUT::MechVentPreheat]))
    if @eri_design.nil? # Skip end uses not used by ERI
      @end_uses[[FT::WoodCord, EUT::Grill]] = EndUse.new(variables: get_object_variables([FT::WoodCord, EUT::Grill]))
      @end_uses[[FT::WoodCord, EUT::Lighting]] = EndUse.new(variables: get_object_variables([FT::WoodCord, EUT::Lighting]))
      @end_uses[[FT::WoodCord, EUT::Fireplace]] = EndUse.new(variables: get_object_variables([FT::WoodCord, EUT::Fireplace]))
    end
    @end_uses[[FT::WoodCord, EUT::Generator]] = EndUse.new(variables: get_object_variables([FT::WoodCord, EUT::Generator]))
    @end_uses[[FT::WoodPellets, EUT::Heating]] = EndUse.new(variables: get_object_variables([FT::WoodPellets, EUT::Heating]))
    @end_uses[[FT::WoodPellets, EUT::HotWater]] = EndUse.new(variables: get_object_variables([FT::WoodPellets, EUT::HotWater]))
    @end_uses[[FT::WoodPellets, EUT::ClothesDryer]] = EndUse.new(variables: get_object_variables([FT::WoodPellets, EUT::ClothesDryer]))
    @end_uses[[FT::WoodPellets, EUT::RangeOven]] = EndUse.new(variables: get_object_variables([FT::WoodPellets, EUT::RangeOven]))
    @end_uses[[FT::WoodPellets, EUT::MechVentPreheat]] = EndUse.new(variables: get_object_variables([FT::WoodPellets, EUT::MechVentPreheat]))
    if @eri_design.nil? # Skip end uses not used by ERI
      @end_uses[[FT::WoodPellets, EUT::Grill]] = EndUse.new(variables: get_object_variables([FT::WoodPellets, EUT::Grill]))
      @end_uses[[FT::WoodPellets, EUT::Lighting]] = EndUse.new(variables: get_object_variables([FT::WoodPellets, EUT::Lighting]))
      @end_uses[[FT::WoodPellets, EUT::Fireplace]] = EndUse.new(variables: get_object_variables([FT::WoodPellets, EUT::Fireplace]))
    end
    @end_uses[[FT::WoodPellets, EUT::Generator]] = EndUse.new(variables: get_object_variables([FT::WoodPellets, EUT::Generator]))
    @end_uses[[FT::Coal, EUT::Heating]] = EndUse.new(variables: get_object_variables([FT::Coal, EUT::Heating]))
    @end_uses[[FT::Coal, EUT::HotWater]] = EndUse.new(variables: get_object_variables([FT::Coal, EUT::HotWater]))
    @end_uses[[FT::Coal, EUT::ClothesDryer]] = EndUse.new(variables: get_object_variables([FT::Coal, EUT::ClothesDryer]))
    @end_uses[[FT::Coal, EUT::RangeOven]] = EndUse.new(variables: get_object_variables([FT::Coal, EUT::RangeOven]))
    @end_uses[[FT::Coal, EUT::MechVentPreheat]] = EndUse.new(variables: get_object_variables([FT::Coal, EUT::MechVentPreheat]))
    if @eri_design.nil? # Skip end uses not used by ERI
      @end_uses[[FT::Coal, EUT::Grill]] = EndUse.new(variables: get_object_variables([FT::Coal, EUT::Grill]))
      @end_uses[[FT::Coal, EUT::Lighting]] = EndUse.new(variables: get_object_variables([FT::Coal, EUT::Lighting]))
      @end_uses[[FT::Coal, EUT::Fireplace]] = EndUse.new(variables: get_object_variables([FT::Coal, EUT::Fireplace]))
    end
    @end_uses[[FT::Coal, EUT::Generator]] = EndUse.new(variables: get_object_variables([FT::Coal, EUT::Generator]))

    @end_uses.each do |key, end_use|
      fuel_type, end_use_type = key
      end_use.name = "End Use: #{fuel_type}: #{end_use_type}"
      end_use.annual_units = 'MBtu'
      end_use.timeseries_units = get_timeseries_units_from_fuel_type(fuel_type)
    end

    # Fuels

    @fuels = {}
    @fuels[FT::Elec] = Fuel.new(meters: ["#{EPlus::FuelTypeElectricity}:Facility"])
    @fuels[FT::Gas] = Fuel.new(meters: ["#{EPlus::FuelTypeNaturalGas}:Facility"])
    @fuels[FT::Oil] = Fuel.new(meters: ["#{EPlus::FuelTypeOil}:Facility"])
    @fuels[FT::Propane] = Fuel.new(meters: ["#{EPlus::FuelTypePropane}:Facility"])
    @fuels[FT::WoodCord] = Fuel.new(meters: ["#{EPlus::FuelTypeWoodCord}:Facility"])
    @fuels[FT::WoodPellets] = Fuel.new(meters: ["#{EPlus::FuelTypeWoodPellets}:Facility"])
    @fuels[FT::Coal] = Fuel.new(meters: ["#{EPlus::FuelTypeCoal}:Facility"])

    @fuels.each do |fuel_type, fuel|
      fuel.name = "Fuel Use: #{fuel_type}: Total"
      fuel.annual_units = 'MBtu'
      fuel.timeseries_units = get_timeseries_units_from_fuel_type(fuel_type)
      if @end_uses.select { |key, end_use| key[0] == fuel_type && end_use.variables.size > 0 }.size == 0
        fuel.meters = []
      end
    end

    # Hot Water Uses
    @hot_water_uses = {}
    @hot_water_uses[HWT::ClothesWasher] = HotWater.new(variables: get_object_variables(HWT::ClothesWasher))
    @hot_water_uses[HWT::Dishwasher] = HotWater.new(variables: get_object_variables(HWT::Dishwasher))
    @hot_water_uses[HWT::Fixtures] = HotWater.new(variables: get_object_variables(HWT::Fixtures))
    @hot_water_uses[HWT::DistributionWaste] = HotWater.new(variables: get_object_variables(HWT::DistributionWaste))

    @hot_water_uses.each do |hot_water_type, hot_water|
      hot_water.name = "Hot Water: #{hot_water_type}"
      hot_water.annual_units = 'gal'
      hot_water.timeseries_units = 'gal'
    end

    # Peak Fuels
    @peak_fuels = {}
    @peak_fuels[[FT::Elec, PFT::Winter]] = PeakFuel.new(meters: ['Heating:EnergyTransfer'], report: 'Peak Electricity Winter Total')
    @peak_fuels[[FT::Elec, PFT::Summer]] = PeakFuel.new(meters: ['Cooling:EnergyTransfer'], report: 'Peak Electricity Summer Total')

    @peak_fuels.each do |key, peak_fuel|
      fuel_type, peak_fuel_type = key
      peak_fuel.name = "Peak #{fuel_type}: #{peak_fuel_type} Total"
      peak_fuel.annual_units = 'W'
    end

    # Loads

    @loads = {}
    @loads[LT::Heating] = Load.new(ems_variable: 'loads_htg_tot')
    @loads[LT::Cooling] = Load.new(ems_variable: 'loads_clg_tot')
    @loads[LT::HotWaterDelivered] = Load.new(variables: get_object_variables(LT::HotWaterDelivered))
    @loads[LT::HotWaterTankLosses] = Load.new(variables: get_object_variables(LT::HotWaterTankLosses),
                                              is_negative: true)
    @loads[LT::HotWaterDesuperheater] = Load.new(variables: get_object_variables(LT::HotWaterDesuperheater))
    @loads[LT::HotWaterSolarThermal] = Load.new(variables: get_object_variables(LT::HotWaterSolarThermal),
                                                is_negative: true)

    @loads.each do |load_type, load|
      load.name = "Load: #{load_type}"
      load.annual_units = 'MBtu'
      load.timeseries_units = 'kBtu'
    end

    # Component Loads

    @component_loads = {}
    @component_loads[[LT::Heating, CLT::Roofs]] = ComponentLoad.new(ems_variable: 'loads_htg_roofs')
    @component_loads[[LT::Heating, CLT::Ceilings]] = ComponentLoad.new(ems_variable: 'loads_htg_ceilings')
    @component_loads[[LT::Heating, CLT::Walls]] = ComponentLoad.new(ems_variable: 'loads_htg_walls')
    @component_loads[[LT::Heating, CLT::RimJoists]] = ComponentLoad.new(ems_variable: 'loads_htg_rim_joists')
    @component_loads[[LT::Heating, CLT::FoundationWalls]] = ComponentLoad.new(ems_variable: 'loads_htg_foundation_walls')
    @component_loads[[LT::Heating, CLT::Doors]] = ComponentLoad.new(ems_variable: 'loads_htg_doors')
    @component_loads[[LT::Heating, CLT::Windows]] = ComponentLoad.new(ems_variable: 'loads_htg_windows')
    @component_loads[[LT::Heating, CLT::Skylights]] = ComponentLoad.new(ems_variable: 'loads_htg_skylights')
    @component_loads[[LT::Heating, CLT::Floors]] = ComponentLoad.new(ems_variable: 'loads_htg_floors')
    @component_loads[[LT::Heating, CLT::Slabs]] = ComponentLoad.new(ems_variable: 'loads_htg_slabs')
    @component_loads[[LT::Heating, CLT::InternalMass]] = ComponentLoad.new(ems_variable: 'loads_htg_internal_mass')
    @component_loads[[LT::Heating, CLT::Infiltration]] = ComponentLoad.new(ems_variable: 'loads_htg_infil')
    @component_loads[[LT::Heating, CLT::NaturalVentilation]] = ComponentLoad.new(ems_variable: 'loads_htg_natvent')
    @component_loads[[LT::Heating, CLT::MechanicalVentilation]] = ComponentLoad.new(ems_variable: 'loads_htg_mechvent')
    @component_loads[[LT::Heating, CLT::WholeHouseFan]] = ComponentLoad.new(ems_variable: 'loads_htg_whf')
    @component_loads[[LT::Heating, CLT::Ducts]] = ComponentLoad.new(ems_variable: 'loads_htg_ducts')
    @component_loads[[LT::Heating, CLT::InternalGains]] = ComponentLoad.new(ems_variable: 'loads_htg_intgains')
    @component_loads[[LT::Cooling, CLT::Roofs]] = ComponentLoad.new(ems_variable: 'loads_clg_roofs')
    @component_loads[[LT::Cooling, CLT::Ceilings]] = ComponentLoad.new(ems_variable: 'loads_clg_ceilings')
    @component_loads[[LT::Cooling, CLT::Walls]] = ComponentLoad.new(ems_variable: 'loads_clg_walls')
    @component_loads[[LT::Cooling, CLT::RimJoists]] = ComponentLoad.new(ems_variable: 'loads_clg_rim_joists')
    @component_loads[[LT::Cooling, CLT::FoundationWalls]] = ComponentLoad.new(ems_variable: 'loads_clg_foundation_walls')
    @component_loads[[LT::Cooling, CLT::Doors]] = ComponentLoad.new(ems_variable: 'loads_clg_doors')
    @component_loads[[LT::Cooling, CLT::Windows]] = ComponentLoad.new(ems_variable: 'loads_clg_windows')
    @component_loads[[LT::Cooling, CLT::Skylights]] = ComponentLoad.new(ems_variable: 'loads_clg_skylights')
    @component_loads[[LT::Cooling, CLT::Floors]] = ComponentLoad.new(ems_variable: 'loads_clg_floors')
    @component_loads[[LT::Cooling, CLT::Slabs]] = ComponentLoad.new(ems_variable: 'loads_clg_slabs')
    @component_loads[[LT::Cooling, CLT::InternalMass]] = ComponentLoad.new(ems_variable: 'loads_clg_internal_mass')
    @component_loads[[LT::Cooling, CLT::Infiltration]] = ComponentLoad.new(ems_variable: 'loads_clg_infil')
    @component_loads[[LT::Cooling, CLT::NaturalVentilation]] = ComponentLoad.new(ems_variable: 'loads_clg_natvent')
    @component_loads[[LT::Cooling, CLT::MechanicalVentilation]] = ComponentLoad.new(ems_variable: 'loads_clg_mechvent')
    @component_loads[[LT::Cooling, CLT::WholeHouseFan]] = ComponentLoad.new(ems_variable: 'loads_clg_whf')
    @component_loads[[LT::Cooling, CLT::Ducts]] = ComponentLoad.new(ems_variable: 'loads_clg_ducts')
    @component_loads[[LT::Cooling, CLT::InternalGains]] = ComponentLoad.new(ems_variable: 'loads_clg_intgains')

    @component_loads.each do |key, comp_load|
      load_type, comp_load_type = key
      comp_load.name = "Component Load: #{load_type}: #{comp_load_type}"
      comp_load.annual_units = 'MBtu'
      comp_load.timeseries_units = 'kBtu'
    end

    # Unmet Loads (unexpected load that should have been met by HVAC)
    @unmet_loads = {}
    @unmet_loads[ULT::Heating] = UnmetLoad.new(variables: get_object_variables(ULT::Heating))
    @unmet_loads[ULT::Cooling] = UnmetLoad.new(variables: get_object_variables(ULT::Cooling))

    @unmet_loads.each do |load_type, unmet_load|
      unmet_load.name = "Unmet Load: #{load_type}"
      unmet_load.annual_units = 'MBtu'
      unmet_load.timeseries_units = 'kBtu'
    end

    # Ideal System Loads (expected load that is not met by HVAC)
    @ideal_system_loads = {}
    @ideal_system_loads[ILT::Heating] = UnmetLoad.new(variables: get_object_variables(ULT::Heating))
    @ideal_system_loads[ILT::Cooling] = UnmetLoad.new(variables: get_object_variables(ULT::Heating))

    @ideal_system_loads.each do |load_type, ideal_load|
      ideal_load.name = "Ideal System Load: #{load_type}"
      ideal_load.annual_units = 'MBtu'
    end

    # Peak Loads
    @peak_loads = {}
    @peak_loads[PLT::Heating] = PeakLoad.new(meters: ['Heating:EnergyTransfer'])
    @peak_loads[PLT::Cooling] = PeakLoad.new(meters: ['Cooling:EnergyTransfer'])

    @peak_loads.each do |load_type, peak_load|
      peak_load.name = "Peak Load: #{load_type}"
      peak_load.annual_units = 'kBtu'
    end

    # Zone Temperatures

    @zone_temps = {}

    # Airflows
    @airflows = {}
    @airflows[AFT::Infiltration] = Airflow.new(ems_program: Constants.ObjectNameInfiltration + ' program', ems_variables: [(Constants.ObjectNameInfiltration + ' flow act').gsub(' ', '_')])
    @airflows[AFT::MechanicalVentilation] = Airflow.new(ems_program: Constants.ObjectNameInfiltration + ' program', ems_variables: ['Qfan'])
    @airflows[AFT::NaturalVentilation] = Airflow.new(ems_program: Constants.ObjectNameNaturalVentilation + ' program', ems_variables: [(Constants.ObjectNameNaturalVentilation + ' flow act').gsub(' ', '_')])
    @airflows[AFT::WholeHouseFan] = Airflow.new(ems_program: Constants.ObjectNameNaturalVentilation + ' program', ems_variables: [(Constants.ObjectNameWholeHouseFan + ' flow act').gsub(' ', '_')])

    @airflows.each do |airflow_type, airflow|
      airflow.name = "Airflow: #{airflow_type}"
      airflow.timeseries_units = 'cfm'
    end

    # Weather
    @weather = {}
    @weather[WT::DrybulbTemp] = Weather.new(variable: 'Site Outdoor Air Drybulb Temperature', variable_units: 'C', timeseries_units: 'F')
    @weather[WT::WetbulbTemp] = Weather.new(variable: 'Site Outdoor Air Wetbulb Temperature', variable_units: 'C', timeseries_units: 'F')
    @weather[WT::RelativeHumidity] = Weather.new(variable: 'Site Outdoor Air Relative Humidity', variable_units: '%', timeseries_units: '%')
    @weather[WT::WindSpeed] = Weather.new(variable: 'Site Wind Speed', variable_units: 'm/s', timeseries_units: 'mph')
    @weather[WT::DiffuseSolar] = Weather.new(variable: 'Site Diffuse Solar Radiation Rate per Area', variable_units: 'W/m^2', timeseries_units: 'Btu/(hr*ft^2)')
    @weather[WT::DirectSolar] = Weather.new(variable: 'Site Direct Solar Radiation Rate per Area', variable_units: 'W/m^2', timeseries_units: 'Btu/(hr*ft^2)')

    @weather.each do |weather_type, weather_data|
      weather_data.name = "Weather: #{weather_type}"
    end
  end

  def reporting_frequency_map
    return {
      'timestep' => 'Zone Timestep',
      'hourly' => 'Hourly',
      'daily' => 'Daily',
      'monthly' => 'Monthly',
    }
  end

  def get_object_output_variables_by_key(model, object)
    to_ft = { EPlus::FuelTypeElectricity => FT::Elec,
              EPlus::FuelTypeNaturalGas => FT::Gas,
              EPlus::FuelTypeOil => FT::Oil,
              EPlus::FuelTypePropane => FT::Propane,
              EPlus::FuelTypeWoodCord => FT::WoodCord,
              EPlus::FuelTypeWoodPellets => FT::WoodPellets,
              EPlus::FuelTypeCoal => FT::Coal }

    # For a given object, returns the output variables to be requested and associates
    # them with the appropriate keys (e.g., [FT::Elec, EUT::Heating]).

    # Heating objects

    if object.to_BoilerHotWater.is_initialized
      fuel = object.to_BoilerHotWater.get.fuelType
      return { [to_ft[fuel], EUT::Heating] => ["Boiler #{fuel} Energy"] }

    elsif object.to_CoilHeatingDXSingleSpeed.is_initialized || object.to_CoilHeatingDXMultiSpeed.is_initialized
      return { [FT::Elec, EUT::Heating] => ["Heating Coil #{EPlus::FuelTypeElectricity} Energy", "Heating Coil Crankcase Heater #{EPlus::FuelTypeElectricity} Energy", "Heating Coil Defrost #{EPlus::FuelTypeElectricity} Energy"] }

    elsif object.to_CoilHeatingElectric.is_initialized
      return { [FT::Elec, EUT::Heating] => ["Heating Coil #{EPlus::FuelTypeElectricity} Energy"] }

    elsif object.to_CoilHeatingGas.is_initialized
      fuel = object.to_CoilHeatingGas.get.fuelType
      return { [to_ft[fuel], EUT::Heating] => ["Heating Coil #{fuel} Energy"] }

    elsif object.to_CoilHeatingWaterToAirHeatPumpEquationFit.is_initialized
      return { [FT::Elec, EUT::Heating] => ["Heating Coil #{EPlus::FuelTypeElectricity} Energy"] }

    elsif object.to_ZoneHVACBaseboardConvectiveElectric.is_initialized
      return { [FT::Elec, EUT::Heating] => ["Baseboard #{EPlus::FuelTypeElectricity} Energy"] }

    # Cooling objects

    elsif object.to_CoilCoolingDXSingleSpeed.is_initialized || object.to_CoilCoolingDXMultiSpeed.is_initialized
      vars = { [FT::Elec, EUT::Cooling] => ["Cooling Coil #{EPlus::FuelTypeElectricity} Energy"] }
      parent = model.getAirLoopHVACUnitarySystems.select { |u| u.coolingCoil.is_initialized && u.coolingCoil.get.handle.to_s == object.handle.to_s }
      if (not parent.empty?) && parent[0].heatingCoil.is_initialized
        htg_coil = parent[0].heatingCoil.get
      end
      if parent.empty?
        parent = model.getZoneHVACPackagedTerminalAirConditioners.select { |u| u.coolingCoil.handle.to_s == object.handle.to_s }
        if not parent.empty?
          htg_coil = parent[0].heatingCoil
        end
      end
      if parent.empty?
        fail 'Could not find parent object.'
      end

      if htg_coil.nil? || (not (htg_coil.to_CoilHeatingDXSingleSpeed.is_initialized || htg_coil.to_CoilHeatingDXMultiSpeed.is_initialized))
        # Crankcase variable only available if no DX heating coil on parent
        vars[[FT::Elec, EUT::Cooling]] << "Cooling Coil Crankcase Heater #{EPlus::FuelTypeElectricity} Energy"
      end
      return vars

    elsif object.to_CoilCoolingWaterToAirHeatPumpEquationFit.is_initialized
      return { [FT::Elec, EUT::Cooling] => ["Cooling Coil #{EPlus::FuelTypeElectricity} Energy"] }

    elsif object.to_EvaporativeCoolerDirectResearchSpecial.is_initialized
      return { [FT::Elec, EUT::Cooling] => ["Evaporative Cooler #{EPlus::FuelTypeElectricity} Energy"] }

    # Hot water objects

    elsif object.to_CoilWaterHeatingAirToWaterHeatPumpWrapped.is_initialized
      return { [FT::Elec, EUT::HotWater] => ["Cooling Coil Water Heating #{EPlus::FuelTypeElectricity} Energy"] }

    elsif object.to_CoilWaterHeatingDesuperheater.is_initialized
      return { LT::HotWaterDesuperheater => ['Water Heater Heating Energy'] }

    elsif object.to_FanSystemModel.is_initialized
      if object.name.to_s.start_with? Constants.ObjectNameWaterHeater
        return { [FT::Elec, EUT::HotWater] => ["Fan #{EPlus::FuelTypeElectricity} Energy"] }
      end

    elsif object.to_PumpConstantSpeed.is_initialized
      if object.name.to_s.start_with? Constants.ObjectNameSolarHotWater
        return { [FT::Elec, EUT::HotWaterSolarThermalPump] => ["Pump #{EPlus::FuelTypeElectricity} Energy"] }
      end

    elsif object.to_WaterHeaterMixed.is_initialized
      fuel = object.to_WaterHeaterMixed.get.heaterFuelType
      return { [to_ft[fuel], EUT::HotWater] => ["Water Heater #{fuel} Energy", "Water Heater Off Cycle Parasitic #{EPlus::FuelTypeElectricity} Energy", "Water Heater On Cycle Parasitic #{EPlus::FuelTypeElectricity} Energy"],
               LT::HotWaterSolarThermal => ['Water Heater Use Side Heat Transfer Energy'],
               LT::HotWaterTankLosses => ['Water Heater Heat Loss Energy'] }

    elsif object.to_WaterHeaterStratified.is_initialized
      fuel = object.to_WaterHeaterStratified.get.heaterFuelType
      return { [to_ft[fuel], EUT::HotWater] => ["Water Heater #{fuel} Energy", "Water Heater Off Cycle Parasitic #{EPlus::FuelTypeElectricity} Energy", "Water Heater On Cycle Parasitic #{EPlus::FuelTypeElectricity} Energy"],
               LT::HotWaterSolarThermal => ['Water Heater Use Side Heat Transfer Energy'],
               LT::HotWaterTankLosses => ['Water Heater Heat Loss Energy'] }

    elsif object.to_WaterUseConnections.is_initialized
      return { LT::HotWaterDelivered => ['Water Use Connections Plant Hot Water Energy'] }

    elsif object.to_WaterUseEquipment.is_initialized
      hot_water_use = { Constants.ObjectNameFixtures => HWT::Fixtures,
                        Constants.ObjectNameDistributionWaste => HWT::DistributionWaste,
                        Constants.ObjectNameClothesWasher => HWT::ClothesWasher,
                        Constants.ObjectNameDishwasher => HWT::Dishwasher }[object.to_WaterUseEquipment.get.waterUseEquipmentDefinition.endUseSubcategory]
      return { hot_water_use => ['Water Use Equipment Hot Water Volume'] }

    # Lighting objects

    elsif object.to_ExteriorLights.is_initialized
      return { [FT::Elec, EUT::LightsExterior] => ["Exterior Lights #{EPlus::FuelTypeElectricity} Energy"] }

    elsif object.to_Lights.is_initialized
      end_use = { Constants.ObjectNameInteriorLighting => EUT::LightsInterior,
                  Constants.ObjectNameGarageLighting => EUT::LightsGarage }[object.to_Lights.get.endUseSubcategory]
      return { [FT::Elec, end_use] => ["Lights #{EPlus::FuelTypeElectricity} Energy"] }

    # Generation objects

    elsif object.to_ElectricLoadCenterInverterPVWatts.is_initialized
      return { [FT::Elec, EUT::PV] => ["Inverter AC Output #{EPlus::FuelTypeElectricity} Energy"] }

    elsif object.to_GeneratorMicroTurbine.is_initialized
      fuel = object.to_GeneratorMicroTurbine.get.fuelType
      return { [FT::Elec, EUT::Generator] => ["Generator Produced AC #{EPlus::FuelTypeElectricity} Energy"],
               [to_ft[fuel], EUT::Generator] => ["Generator #{fuel} HHV Basis Energy"] }

    # Misc objects

    elsif object.to_ElectricEquipment.is_initialized
      end_use = { Constants.ObjectNameHotWaterRecircPump => EUT::HotWaterRecircPump,
                  Constants.ObjectNameClothesWasher => EUT::ClothesWasher,
                  Constants.ObjectNameClothesDryer => EUT::ClothesDryer,
                  Constants.ObjectNameDishwasher => EUT::Dishwasher,
                  Constants.ObjectNameRefrigerator => EUT::Refrigerator,
                  Constants.ObjectNameFreezer => EUT::Freezer,
                  Constants.ObjectNameCookingRange => EUT::RangeOven,
                  Constants.ObjectNameCeilingFan => EUT::CeilingFan,
                  Constants.ObjectNameWholeHouseFan => EUT::WholeHouseFan,
                  Constants.ObjectNameMechanicalVentilation => EUT::MechVent,
                  Constants.ObjectNameMiscPlugLoads => EUT::PlugLoads,
                  Constants.ObjectNameMiscTelevision => EUT::Television,
                  Constants.ObjectNameMiscPoolHeater => EUT::PoolHeater,
                  Constants.ObjectNameMiscPoolPump => EUT::PoolPump,
                  Constants.ObjectNameMiscHotTubHeater => EUT::HotTubHeater,
                  Constants.ObjectNameMiscHotTubPump => EUT::HotTubPump,
                  Constants.ObjectNameMiscElectricVehicleCharging => EUT::Vehicle,
                  Constants.ObjectNameMiscWellPump => EUT::WellPump }[object.to_ElectricEquipment.get.endUseSubcategory]
      if not end_use.nil?
        return { [FT::Elec, end_use] => ["Electric Equipment #{EPlus::FuelTypeElectricity} Energy"] }
      end

    elsif object.to_OtherEquipment.is_initialized
      fuel = object.to_OtherEquipment.get.fuelType
      end_use = { Constants.ObjectNameClothesDryer => EUT::ClothesDryer,
                  Constants.ObjectNameCookingRange => EUT::RangeOven,
                  Constants.ObjectNameMiscGrill => EUT::Grill,
                  Constants.ObjectNameMiscLighting => EUT::Lighting,
                  Constants.ObjectNameMiscFireplace => EUT::Fireplace,
                  Constants.ObjectNameMiscPoolHeater => EUT::PoolHeater,
                  Constants.ObjectNameMiscHotTubHeater => EUT::HotTubHeater,
                  Constants.ObjectNameMechanicalVentilationPreheating => EUT::MechVentPreheat,
                  Constants.ObjectNameMechanicalVentilationPrecooling => EUT::MechVentPreheat }[object.to_OtherEquipment.get.endUseSubcategory]
      if not end_use.nil?
        return { [to_ft[fuel], end_use] => ["Other Equipment #{fuel} Energy"] }
      end

    elsif object.to_ZoneHVACDehumidifierDX.is_initialized
      return { [FT::Elec, EUT::Dehumidifier] => ["Zone Dehumidifier #{EPlus::FuelTypeElectricity} Energy"] }

    elsif object.to_ZoneHVACIdealLoadsAirSystem.is_initialized
      if object.name.to_s == Constants.ObjectNameIdealAirSystemResidual
        return { ULT::Heating => ['Zone Ideal Loads Zone Sensible Heating Energy'],
                 ULT::Cooling => ['Zone Ideal Loads Zone Sensible Cooling Energy'] }
      elsif object.name.to_s == Constants.ObjectNameIdealAirSystem
        return { ILT::Heating => ['Zone Ideal Loads Zone Sensible Heating Energy'],
                 ILT::Cooling => ['Zone Ideal Loads Zone Sensible Cooling Energy'] }
      end

    # EMS outputs

    elsif object.to_EnergyManagementSystemOutputVariable.is_initialized
      if object.name.to_s.end_with? Constants.ObjectNameFanPumpDisaggregatePrimaryHeat
        return { [FT::Elec, EUT::HeatingFanPump] => [object.name.to_s] }
      elsif object.name.to_s.end_with? Constants.ObjectNameFanPumpDisaggregateBackupHeat
        return { [FT::Elec, EUT::HeatingFanPump] => [object.name.to_s] }
      elsif object.name.to_s.end_with? Constants.ObjectNameFanPumpDisaggregateCool
        return { [FT::Elec, EUT::CoolingFanPump] => [object.name.to_s] }
      elsif object.name.to_s.include? Constants.ObjectNameWaterHeaterAdjustment(nil)
        fuel = object.additionalProperties.getFeatureAsString('FuelType').get
        return { [to_ft[fuel], EUT::HotWater] => [object.name.to_s] }
      elsif object.name.to_s.include? Constants.ObjectNameCombiWaterHeatingEnergy(nil)
        fuel = object.additionalProperties.getFeatureAsString('FuelType').get
        return { [to_ft[fuel], EUT::HotWater] => [object.name.to_s] }
      elsif object.name.to_s.include? Constants.ObjectNameCombiSpaceHeatingEnergyAdjustment(nil)
        fuel = object.additionalProperties.getFeatureAsString('FuelType').get
        return { [to_ft[fuel], EUT::Heating] => [object.name.to_s] }
      else
        return { ems: [object.name.to_s] }
      end

    end

    return {}
  end
end

# register the measure to be used by the application
SimulationOutputReport.new.registerWithApplication<|MERGE_RESOLUTION|>--- conflicted
+++ resolved
@@ -289,6 +289,7 @@
   def run(runner, user_arguments)
     super(runner, user_arguments)
 
+    t = Time.now
     model = runner.lastOpenStudioModel
     if model.empty?
       runner.registerError('Cannot find OpenStudio model.')
@@ -391,6 +392,7 @@
                                     include_timeseries_airflows,
                                     include_timeseries_weather)
 
+    puts "#{Time.now - t}s"
     return true
   end
 
@@ -528,99 +530,11 @@
       end
     end
 
-<<<<<<< HEAD
     # Hot Water Uses
     @hot_water_uses.each do |hot_water_type, hot_water|
       hot_water.variables.map { |v| v[0] }.each do |sys_id|
         keys = hot_water.variables.select { |v| v[0] == sys_id }.map { |v| v[1] }
         vars = hot_water.variables.select { |v| v[0] == sys_id }.map { |v| v[2] }
-=======
-    # Mech Vent Precooling (by System)
-    outputs[:hpxml_vent_precool_sys_ids].each do |sys_id|
-      ep_output_names = get_ep_output_names_for_vent_preconditioning(sys_id)
-      keys = ep_output_names.map(&:upcase)
-
-      end_use = @end_uses[[FT::Elec, EUT::MechVentPrecool]]
-      end_use.annual_output_by_system[sys_id] = get_report_variable_data_annual(keys, end_use.variable_names)
-      if include_timeseries_end_use_consumptions
-        end_use.timeseries_output_by_system[sys_id] = get_report_variable_data_timeseries(keys, end_use.variable_names, UnitConversions.convert(1.0, 'J', end_use.timeseries_units), 0, timeseries_frequency)
-      end
-    end
-
-    # Dehumidifier
-    end_use = @end_uses[[FT::Elec, EUT::Dehumidifier]]
-    ep_output_name = @hvac_map[outputs[:hpxml_dehumidifier_id]]
-    if not ep_output_name.nil?
-      keys = ep_output_name.map(&:upcase)
-      end_use.annual_output = get_report_variable_data_annual(keys, end_use.variable_names)
-      if include_timeseries_end_use_consumptions
-        end_use.timeseries_output = get_report_variable_data_timeseries(keys, end_use.variable_names, UnitConversions.convert(1.0, 'J', end_use.timeseries_units), 0, timeseries_frequency)
-      end
-    end
-
-    # Water Heating (by System)
-    solar_keys = []
-    dsh_keys = []
-    outputs[:hpxml_dhw_sys_ids].each do |sys_id|
-      ep_output_names = get_ep_output_names_for_water_heating(sys_id)
-      keys = ep_output_names.map(&:upcase)
-
-      # End Use
-      @fuels.each do |fuel_type, fuel|
-        [EUT::HotWater, EUT::HotWaterRecircPump, EUT::HotWaterSolarThermalPump].each do |end_use_type|
-          end_use = @end_uses[[fuel_type, end_use_type]]
-          next if end_use.nil?
-
-          end_use.annual_output_by_system[sys_id] = get_report_variable_data_annual(keys, end_use.variable_names)
-          if include_timeseries_end_use_consumptions
-            end_use.timeseries_output_by_system[sys_id] = get_report_variable_data_timeseries(keys, end_use.variable_names, UnitConversions.convert(1.0, 'J', end_use.timeseries_units), 0, timeseries_frequency)
-          end
-        end
-      end
-
-      # Loads
-      load = @loads[LT::HotWaterDelivered]
-      load.annual_output_by_system[sys_id] = get_report_variable_data_annual(keys, load.variable_names)
-      if include_timeseries_total_loads
-        load.timeseries_output_by_system[sys_id] = get_report_variable_data_timeseries(keys, load.variable_names, UnitConversions.convert(1.0, 'J', load.timeseries_units), 0, timeseries_frequency)
-      end
-
-      # Combi boiler water system
-      hvac_id = get_combi_hvac_id(sys_id)
-      if not hvac_id.nil?
-        @fuels.keys.reverse.each do |fuel_type| # Reverse so that FT::Elec is considered last
-          htg_end_use = @end_uses[[fuel_type, EUT::Heating]]
-          next unless htg_end_use.annual_output_by_system[hvac_id] > 0
-
-          hw_end_use = @end_uses[[fuel_type, EUT::HotWater]]
-          fuel = @fuels[fuel_type]
-
-          combi_hw_vars = ep_output_names.select { |name| name.include? Constants.ObjectNameCombiWaterHeatingEnergy(nil) }
-
-          hw_energy = get_report_variable_data_annual(['EMS'], combi_hw_vars)
-          hw_end_use.annual_output_by_system[sys_id] += hw_energy
-          htg_end_use.annual_output_by_system[hvac_id] -= hw_energy
-          if include_timeseries_end_use_consumptions
-            hw_energy_timeseries = get_report_variable_data_timeseries(['EMS'], combi_hw_vars, UnitConversions.convert(1.0, 'J', hw_end_use.timeseries_units), 0, timeseries_frequency)
-            hw_end_use.timeseries_output_by_system[sys_id] = hw_end_use.timeseries_output_by_system[sys_id].zip(hw_energy_timeseries).map { |x, y| x + y }
-            htg_end_use.timeseries_output_by_system[hvac_id] = htg_end_use.timeseries_output_by_system[hvac_id].zip(hw_energy_timeseries).map { |x, y| x - y }
-          end
-          break # only apply once
-        end
-      end
-
-      # Adjust water heater/appliances energy consumptions
-      @fuels.keys.reverse.each do |fuel_type| # Reverse so that FT::Elec is considered last
-        end_use = @end_uses[[fuel_type, EUT::HotWater]]
-        next if end_use.nil?
-        next if end_use.variables.nil?
-        next unless end_use.annual_output_by_system[sys_id] > 0
-
-        ec_vars = ep_output_names.select { |name| name.include? Constants.ObjectNameWaterHeaterAdjustment(nil) }
-
-        ec_adj = get_report_variable_data_annual(['EMS'], ec_vars)
-        break if ec_adj == 0 # No adjustment
->>>>>>> f2d1b06a
 
         hot_water.annual_output_by_system[sys_id] = get_report_variable_data_annual(keys, vars, UnitConversions.convert(1.0, 'm^3', hot_water.annual_units))
         if include_timeseries_hot_water_uses
@@ -1228,356 +1142,6 @@
   def get_report_meter_data_timeseries(meter_names, unit_conv, unit_adder, timeseries_frequency)
     return [0.0] * @timestamps.size if meter_names.empty?
 
-<<<<<<< HEAD
-=======
-        if is_dfhp(heat_pump)
-          # Also apply to dual-fuel heat pump backup system
-          dse_heats[dfhp_backup_sys_id(sys_id)] = dse_heat
-        end
-      end
-    end
-
-    return dse_heats
-  end
-
-  def get_hpxml_dse_cools(cool_sys_ids)
-    dse_cools = {}
-
-    # Init
-    cool_sys_ids.each do |sys_id|
-      dse_cools[sys_id] = 1.0
-    end
-
-    @hpxml.hvac_distributions.each do |hvac_dist|
-      dist_id = hvac_dist.id
-      next if hvac_dist.annual_cooling_dse.nil?
-
-      dse_cool = hvac_dist.annual_cooling_dse
-
-      # Get all HVAC systems attached to it
-      @hpxml.cooling_systems.each do |clg_system|
-        next unless clg_system.fraction_cool_load_served > 0
-        next if clg_system.distribution_system_idref.nil?
-        next unless dist_id == clg_system.distribution_system_idref
-
-        sys_id = get_system_or_seed_id(clg_system)
-        dse_cools[sys_id] = dse_cool
-      end
-      @hpxml.heat_pumps.each do |heat_pump|
-        next unless heat_pump.fraction_cool_load_served > 0
-        next if heat_pump.distribution_system_idref.nil?
-        next unless dist_id == heat_pump.distribution_system_idref
-
-        sys_id = get_system_or_seed_id(heat_pump)
-        dse_cools[sys_id] = dse_cool
-      end
-    end
-
-    return dse_cools
-  end
-
-  def get_hpxml_heat_fuels()
-    heat_fuels = {}
-
-    @hpxml.heating_systems.each do |htg_system|
-      next unless htg_system.fraction_heat_load_served > 0
-
-      sys_id = get_system_or_seed_id(htg_system)
-      heat_fuels[sys_id] = htg_system.heating_system_fuel
-    end
-    @hpxml.heat_pumps.each do |heat_pump|
-      next unless heat_pump.fraction_heat_load_served > 0
-
-      sys_id = get_system_or_seed_id(heat_pump)
-      heat_fuels[sys_id] = heat_pump.heat_pump_fuel
-      if is_dfhp(heat_pump)
-        heat_fuels[dfhp_backup_sys_id(sys_id)] = heat_pump.backup_heating_fuel
-      end
-    end
-
-    return heat_fuels
-  end
-
-  def get_hpxml_dhw_fuels()
-    dhw_fuels = {}
-
-    @hpxml.water_heating_systems.each do |dhw_system|
-      sys_id = dhw_system.id
-      if [HPXML::WaterHeaterTypeCombiTankless, HPXML::WaterHeaterTypeCombiStorage].include? dhw_system.water_heater_type
-        @hpxml.heating_systems.each do |heating_system|
-          next unless dhw_system.related_hvac_idref == heating_system.id
-
-          dhw_fuels[sys_id] = heating_system.heating_system_fuel
-        end
-      else
-        dhw_fuels[sys_id] = dhw_system.fuel_type
-      end
-    end
-
-    return dhw_fuels
-  end
-
-  def get_hpxml_vent_preheat_fuels()
-    vent_preheat_fuels = {}
-
-    @hpxml.ventilation_fans.each do |vent_fan|
-      next unless vent_fan.used_for_whole_building_ventilation
-      next if vent_fan.preheating_fuel.nil?
-
-      sys_id = "#{vent_fan.id}_preheat"
-      vent_preheat_fuels[sys_id] = vent_fan.preheating_fuel
-    end
-
-    return vent_preheat_fuels
-  end
-
-  def get_hpxml_heat_sys_ids()
-    sys_ids = []
-
-    @hpxml.heating_systems.each do |htg_system|
-      next unless htg_system.fraction_heat_load_served > 0
-
-      sys_ids << get_system_or_seed_id(htg_system)
-    end
-    @hpxml.heat_pumps.each do |heat_pump|
-      next unless heat_pump.fraction_heat_load_served > 0
-
-      sys_ids << get_system_or_seed_id(heat_pump)
-      if is_dfhp(heat_pump)
-        sys_ids << dfhp_backup_sys_id(sys_ids[-1])
-      end
-    end
-
-    return sys_ids
-  end
-
-  def get_hpxml_cool_sys_ids()
-    sys_ids = []
-
-    @hpxml.cooling_systems.each do |clg_system|
-      next unless clg_system.fraction_cool_load_served > 0
-
-      sys_ids << get_system_or_seed_id(clg_system)
-    end
-    @hpxml.heat_pumps.each do |heat_pump|
-      next unless heat_pump.fraction_cool_load_served > 0
-
-      sys_ids << get_system_or_seed_id(heat_pump)
-    end
-
-    return sys_ids
-  end
-
-  def get_hpxml_vent_preheat_sys_ids()
-    sys_ids = []
-
-    @hpxml.ventilation_fans.each do |vent_fan|
-      next unless vent_fan.used_for_whole_building_ventilation
-      next if vent_fan.preheating_fuel.nil?
-
-      sys_ids << "#{vent_fan.id}_preheat"
-    end
-
-    return sys_ids
-  end
-
-  def get_hpxml_vent_precool_sys_ids()
-    sys_ids = []
-
-    @hpxml.ventilation_fans.each do |vent_fan|
-      next unless vent_fan.used_for_whole_building_ventilation
-      next if vent_fan.precooling_fuel.nil?
-
-      sys_ids << "#{vent_fan.id}_precool"
-    end
-
-    return sys_ids
-  end
-
-  def get_hpxml_dhw_sys_ids()
-    sys_ids = []
-
-    @hpxml.water_heating_systems.each do |dhw_system|
-      sys_ids << dhw_system.id
-    end
-
-    return sys_ids
-  end
-
-  def get_hpxml_eec_heats()
-    eec_heats = {}
-
-    @hpxml.heating_systems.each do |htg_system|
-      next unless htg_system.fraction_heat_load_served > 0
-
-      sys_id = get_system_or_seed_id(htg_system)
-      if not htg_system.heating_efficiency_afue.nil?
-        eec_heats[sys_id] = get_eri_eec_value_numerator('AFUE') / htg_system.heating_efficiency_afue
-      elsif not htg_system.heating_efficiency_percent.nil?
-        eec_heats[sys_id] = get_eri_eec_value_numerator('Percent') / htg_system.heating_efficiency_percent
-      end
-    end
-    @hpxml.heat_pumps.each do |heat_pump|
-      next unless heat_pump.fraction_heat_load_served > 0
-
-      sys_id = get_system_or_seed_id(heat_pump)
-      if not heat_pump.heating_efficiency_hspf.nil?
-        eec_heats[sys_id] = get_eri_eec_value_numerator('HSPF') / heat_pump.heating_efficiency_hspf
-      elsif not heat_pump.heating_efficiency_cop.nil?
-        eec_heats[sys_id] = get_eri_eec_value_numerator('COP') / heat_pump.heating_efficiency_cop
-      end
-      if is_dfhp(heat_pump)
-        if not heat_pump.backup_heating_efficiency_afue.nil?
-          eec_heats[dfhp_backup_sys_id(sys_id)] = get_eri_eec_value_numerator('AFUE') / heat_pump.backup_heating_efficiency_afue
-        elsif not heat_pump.backup_heating_efficiency_percent.nil?
-          eec_heats[dfhp_backup_sys_id(sys_id)] = get_eri_eec_value_numerator('Percent') / heat_pump.backup_heating_efficiency_percent
-        end
-      end
-    end
-
-    return eec_heats
-  end
-
-  def get_hpxml_eec_cools()
-    eec_cools = {}
-
-    @hpxml.cooling_systems.each do |clg_system|
-      next unless clg_system.fraction_cool_load_served > 0
-
-      sys_id = get_system_or_seed_id(clg_system)
-      if not clg_system.cooling_efficiency_seer.nil?
-        eec_cools[sys_id] = get_eri_eec_value_numerator('SEER') / clg_system.cooling_efficiency_seer
-      elsif not clg_system.cooling_efficiency_eer.nil?
-        eec_cools[sys_id] = get_eri_eec_value_numerator('EER') / clg_system.cooling_efficiency_eer
-      elsif not clg_system.cooling_efficiency_ceer.nil?
-        eec_cools[sys_id] = get_eri_eec_value_numerator('CEER') / clg_system.cooling_efficiency_ceer
-      end
-
-      if clg_system.cooling_system_type == HPXML::HVACTypeEvaporativeCooler
-        eec_cools[sys_id] = get_eri_eec_value_numerator('SEER') / 15.0 # Arbitrary
-      end
-    end
-    @hpxml.heat_pumps.each do |heat_pump|
-      next unless heat_pump.fraction_cool_load_served > 0
-
-      sys_id = get_system_or_seed_id(heat_pump)
-      if not heat_pump.cooling_efficiency_seer.nil?
-        eec_cools[sys_id] = get_eri_eec_value_numerator('SEER') / heat_pump.cooling_efficiency_seer
-      elsif not heat_pump.cooling_efficiency_eer.nil?
-        eec_cools[sys_id] = get_eri_eec_value_numerator('EER') / heat_pump.cooling_efficiency_eer
-      end
-    end
-
-    return eec_cools
-  end
-
-  def get_hpxml_eec_dhws()
-    eec_dhws = {}
-
-    @hpxml.water_heating_systems.each do |dhw_system|
-      sys_id = dhw_system.id
-      value = dhw_system.energy_factor
-      value = dhw_system.uniform_energy_factor if value.nil?
-      wh_type = dhw_system.water_heater_type
-      if wh_type == HPXML::WaterHeaterTypeTankless
-        value_adj = dhw_system.performance_adjustment
-      else
-        value_adj = 1.0
-      end
-
-      if value.nil?
-        # Get assumed EF for combi system
-        @model.getWaterHeaterMixeds.each do |wh|
-          next unless @dhw_map[sys_id].include? wh.name.to_s
-
-          value = wh.additionalProperties.getFeatureAsDouble('EnergyFactor').get
-        end
-      end
-
-      if (not value.nil?) && (not value_adj.nil?)
-        eec_dhws[sys_id] = get_eri_eec_value_numerator('EF') / (Float(value) * Float(value_adj))
-      end
-    end
-
-    return eec_dhws
-  end
-
-  def get_hpxml_eec_vent_preheats()
-    eec_vent_preheats = {}
-
-    @hpxml.ventilation_fans.each do |vent_fan|
-      next unless vent_fan.used_for_whole_building_ventilation
-      next if vent_fan.preheating_fuel.nil?
-
-      sys_id = "#{vent_fan.id}_preheat"
-      eec_vent_preheats[sys_id] = get_eri_eec_value_numerator('COP') / vent_fan.preheating_efficiency_cop
-    end
-
-    return eec_vent_preheats
-  end
-
-  def get_hpxml_eec_vent_precools()
-    eec_vent_precools = {}
-
-    @hpxml.ventilation_fans.each do |vent_fan|
-      next unless vent_fan.used_for_whole_building_ventilation
-      next if vent_fan.precooling_fuel.nil?
-
-      sys_id = "#{vent_fan.id}_precool"
-      eec_vent_precools[sys_id] = get_eri_eec_value_numerator('COP') / vent_fan.precooling_efficiency_cop
-    end
-
-    return eec_vent_precools
-  end
-
-  def get_eri_eec_value_numerator(unit)
-    if ['HSPF', 'SEER', 'EER', 'CEER'].include? unit
-      return 3.413
-    elsif ['AFUE', 'COP', 'Percent', 'EF'].include? unit
-      return 1.0
-    end
-  end
-
-  def get_system_or_seed_id(sys)
-    if not sys.seed_id.nil?
-      return sys.seed_id
-    end
-
-    return sys.id
-  end
-
-  def get_report_meter_data_annual(meter_names, unit_conv = UnitConversions.convert(1.0, 'J', 'MBtu'))
-    return 0.0 if meter_names.empty?
-
-    vars = "'" + meter_names.join("','") + "'"
-    query = "SELECT SUM(VariableValue*#{unit_conv}) FROM ReportMeterData WHERE ReportMeterDataDictionaryIndex IN (SELECT ReportMeterDataDictionaryIndex FROM ReportMeterDataDictionary WHERE VariableName IN (#{vars}) AND ReportingFrequency='Run Period' AND VariableUnits='J')"
-    value = @sqlFile.execAndReturnFirstDouble(query)
-    fail "Query error: #{query}" unless value.is_initialized
-
-    return value.get
-  end
-
-  def get_report_variable_data_annual(key_values, variable_names, unit_conv = UnitConversions.convert(1.0, 'J', 'MBtu'), not_key: false)
-    return 0.0 if variable_names.empty?
-
-    keys = "'" + key_values.join("','") + "'"
-    vars = "'" + variable_names.join("','") + "'"
-    if not_key
-      s_not = 'NOT '
-    else
-      s_not = ''
-    end
-    query = "SELECT SUM(VariableValue*#{unit_conv}) FROM ReportVariableData WHERE ReportVariableDataDictionaryIndex IN (SELECT ReportVariableDataDictionaryIndex FROM ReportVariableDataDictionary WHERE KeyValue #{s_not}IN (#{keys}) AND VariableName IN (#{vars}) AND ReportingFrequency='Run Period')"
-    value = @sqlFile.execAndReturnFirstDouble(query)
-    fail "Query error: #{query}" unless value.is_initialized
-
-    return value.get
-  end
-
-  def get_report_meter_data_timeseries(meter_names, unit_conv, unit_adder, timeseries_frequency)
-    return [0.0] * @timestamps.size if meter_names.empty?
-
->>>>>>> f2d1b06a
     vars = "'" + meter_names.join("','") + "'"
     query = "SELECT SUM(VariableValue*#{unit_conv}+#{unit_adder}) FROM ReportMeterData WHERE ReportMeterDataDictionaryIndex IN (SELECT ReportMeterDataDictionaryIndex FROM ReportMeterDataDictionary WHERE VariableName IN (#{vars}) AND ReportingFrequency='#{reporting_frequency_map[timeseries_frequency]}' AND VariableUnits='J') GROUP BY TimeIndex ORDER BY TimeIndex"
     values = @sqlFile.execAndReturnVectorOfDouble(query)
@@ -1588,13 +1152,8 @@
     return values
   end
 
-<<<<<<< HEAD
   def get_report_variable_data_timeseries(key_values, variables, unit_conv, unit_adder, timeseries_frequency, disable_ems_shift = false, is_negative: false)
     return [0.0] * @timestamps.size if variables.empty?
-=======
-  def get_report_variable_data_timeseries(key_values, variable_names, unit_conv, unit_adder, timeseries_frequency, disable_ems_shift = false)
-    return [0.0] * @timestamps.size if variable_names.empty?
->>>>>>> f2d1b06a
 
     keys = "'" + key_values.join("','") + "'"
     vars = "'" + variables.join("','") + "'"
@@ -1640,65 +1199,10 @@
       orig_values = obj.timeseries_output_by_system[sys_id]
       obj.timeseries_output_by_system[sys_id] = obj.timeseries_output_by_system[sys_id].map { |x| x * mult }
       diffs = obj.timeseries_output_by_system[sys_id].zip(orig_values).map { |x, y| x - y }
-<<<<<<< HEAD
       if not sync_obj.timeseries_output.nil?
         sync_obj.timeseries_output = sync_obj.timeseries_output.zip(diffs).map { |x, y| x + y }
       elsif not sync_obj.timeseries_output_by_system[sys_id].nil?
         sync_obj.timeseries_output_by_system[sys_id] = sync_obj.timeseries_output_by_system[sys_id].zip(diffs).map { |x, y| x + y }
-=======
-      sync_obj.timeseries_output = sync_obj.timeseries_output.zip(diffs).map { |x, y| x + y }
-    end
-  end
-
-  def get_combi_hvac_id(sys_id)
-    @hpxml.water_heating_systems.each do |dhw_system|
-      next unless sys_id == dhw_system.id
-      next unless [HPXML::WaterHeaterTypeCombiTankless, HPXML::WaterHeaterTypeCombiStorage].include? dhw_system.water_heater_type
-
-      return dhw_system.related_hvac_idref
-    end
-
-    return
-  end
-
-  def get_dfhp_loads(outputs)
-    dfhp_loads = {}
-    outputs[:hpxml_heat_sys_ids].each do |sys_id|
-      ep_output_names, dfhp_primary, dfhp_backup = get_ep_output_names_for_hvac_heating(sys_id)
-      keys = ep_output_names.map(&:upcase)
-      next unless dfhp_primary || dfhp_backup
-
-      if dfhp_primary
-        vars = get_all_variable_keys(OutputVars.SpaceHeatingDFHPPrimaryLoad)
-      else
-        vars = get_all_variable_keys(OutputVars.SpaceHeatingDFHPBackupLoad)
-        sys_id = dfhp_primary_sys_id(sys_id)
-      end
-      dfhp_loads[[sys_id, dfhp_primary]] = get_report_variable_data_annual(keys, vars)
-    end
-    return dfhp_loads
-  end
-
-  def split_htg_load_to_system_by_fraction(sys_id, bldg_load, dfhp_loads)
-    @hpxml.heating_systems.each do |htg_system|
-      next unless htg_system.fraction_heat_load_served > 0
-      next unless get_system_or_seed_id(htg_system) == sys_id
-
-      return bldg_load * htg_system.fraction_heat_load_served
-    end
-    @hpxml.heat_pumps.each do |heat_pump|
-      next unless heat_pump.fraction_heat_load_served > 0
-
-      load_fraction = 1.0
-      if is_dfhp(heat_pump)
-        if dfhp_primary_sys_id(sys_id) == sys_id
-          load_fraction = dfhp_loads[[sys_id, true]] / (dfhp_loads[[sys_id, true]] + dfhp_loads[[sys_id, false]]) unless dfhp_loads[[sys_id, true]].nil?
-        else
-          sys_id = dfhp_primary_sys_id(sys_id)
-          load_fraction = dfhp_loads[[sys_id, false]] / (dfhp_loads[[sys_id, true]] + dfhp_loads[[sys_id, false]]) unless dfhp_loads[[sys_id, true]].nil?
-        end
-        load_fraction = 1.0 if load_fraction.nan?
->>>>>>> f2d1b06a
       end
     end
   end
@@ -1724,11 +1228,11 @@
             varkey = object.name.to_s.upcase
           end
           @object_variables_by_key[key] = [] if @object_variables_by_key[key].nil?
+          next if @object_variables_by_key[key].include? [sys_id, varkey, output_var]
+          
           @object_variables_by_key[key] << [sys_id, varkey, output_var]
         end
       end
-
-      @object_variables_by_key[object] = sys_id
     end
   end
 
