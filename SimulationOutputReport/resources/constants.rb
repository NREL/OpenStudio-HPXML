class FT
  # Fuel Types
<<<<<<< HEAD
  Elec = "Electricity"
  Gas = "Natural Gas"
  Oil = "Fuel Oil"
  Propane = "Propane"
  Wood = "Wood"
  WoodPellets = "Wood Pellets"
=======
  Elec = 'Electricity'
  Gas = 'Natural Gas'
  Oil = 'Fuel Oil'
  Propane = 'Propane'
  # FIXME: Wood and Wood Pellets
>>>>>>> 5aae8c2f
end

class EUT
  # End Use Types
  Heating = 'Heating'
  HeatingFanPump = 'Heating Fans/Pumps'
  Cooling = 'Cooling'
  CoolingFanPump = 'Cooling Fans/Pumps'
  HotWater = 'Hot Water'
  HotWaterRecircPump = 'Hot Water Recirc Pump'
  HotWaterSolarThermalPump = 'Hot Water Solar Thermal Pump'
  LightsInterior = 'Lighting Interior'
  LightsGarage = 'Lighting Garage'
  LightsExterior = 'Lighting Exterior'
  MechVent = 'Mech Vent'
  WholeHouseFan = 'Whole House Fan'
  Refrigerator = 'Refrigerator'
  Dishwasher = 'Dishwasher'
  ClothesWasher = 'Clothes Washer'
  ClothesDryer = 'Clothes Dryer'
  RangeOven = 'Range/Oven'
  CeilingFan = 'Ceiling Fan'
  Television = 'Television'
  PlugLoads = 'Plug Loads'
  PV = 'PV'
end

class LT
  # Load Types
  Heating = 'Heating'
  Cooling = 'Cooling'
  HotWaterDelivered = 'Hot Water: Delivered'
  HotWaterTankLosses = 'Hot Water: Tank Losses'
  HotWaterDesuperheater = 'Hot Water: Desuperheater'
  HotWaterSolarThermal = 'Hot Water: Solar Thermal'
end

class CLT
  # Component Load Types
  Roofs = 'Roofs'
  Ceilings = 'Ceilings'
  Walls = 'Walls'
  RimJoists = 'Rim Joists'
  FoundationWalls = 'Foundation Walls'
  Doors = 'Doors'
  Windows = 'Windows'
  Skylights = 'Skylights'
  Floors = 'Floors'
  Slabs = 'Slabs'
  InternalMass = 'Internal Mass'
  Infiltration = 'Infiltration'
  NaturalVentilation = 'Natural Ventilation'
  MechanicalVentilation = 'Mechanical Ventilation'
  WholeHouseFan = 'Whole House Fan'
  Ducts = 'Ducts'
  InternalGains = 'Internal Gains'
end

class PFT
  # Peak Fuel Types
  Summer = 'Summer'
  Winter = 'Winter'
end<|MERGE_RESOLUTION|>--- conflicted
+++ resolved
@@ -1,19 +1,11 @@
 class FT
   # Fuel Types
-<<<<<<< HEAD
-  Elec = "Electricity"
-  Gas = "Natural Gas"
-  Oil = "Fuel Oil"
-  Propane = "Propane"
-  Wood = "Wood"
-  WoodPellets = "Wood Pellets"
-=======
   Elec = 'Electricity'
   Gas = 'Natural Gas'
   Oil = 'Fuel Oil'
   Propane = 'Propane'
-  # FIXME: Wood and Wood Pellets
->>>>>>> 5aae8c2f
+  Wood = 'Wood'
+  WoodPellets = 'Wood Pellets'
 end
 
 class EUT
