# see the URL below for information on how to write OpenStudio measures
# http://nrel.github.io/OpenStudio-user-documentation/reference/measure_writing_guide/

require 'openstudio'
require 'rexml/document'
require 'rexml/xpath'
require 'pathname'
require 'csv'
require_relative "resources/EPvalidator"
require_relative "resources/airflow"
require_relative "resources/constants"
require_relative "resources/constructions"
require_relative "resources/geometry"
require_relative "resources/hotwater_appliances"
require_relative "resources/hvac"
require_relative "resources/hvac_sizing"
require_relative "resources/lighting"
require_relative "resources/location"
require_relative "resources/misc_loads"
require_relative "resources/pv"
require_relative "resources/unit_conversions"
require_relative "resources/util"
require_relative "resources/waterheater"
require_relative "resources/xmlhelper"
require_relative "resources/hpxml"

# start the measure
class HPXMLTranslator < OpenStudio::Measure::ModelMeasure
  # human readable name
  def name
    return "HPXML Translator"
  end

  # human readable description
  def description
    return "Translates HPXML file to OpenStudio Model"
  end

  # human readable description of modeling approach
  def modeler_description
    return ""
  end

  # define the arguments that the user will input
  def arguments(model)
    args = OpenStudio::Measure::OSArgumentVector.new

    arg = OpenStudio::Measure::OSArgument.makeStringArgument("hpxml_path", true)
    arg.setDisplayName("HPXML File Path")
    arg.setDescription("Absolute (or relative) path of the HPXML file.")
    args << arg

    arg = OpenStudio::Measure::OSArgument.makeStringArgument("weather_dir", true)
    arg.setDisplayName("Weather Directory")
    arg.setDescription("Absolute path of the weather directory.")
    args << arg

    arg = OpenStudio::Measure::OSArgument.makeStringArgument("schemas_dir", false)
    arg.setDisplayName("HPXML Schemas Directory")
    arg.setDescription("Absolute path of the hpxml schemas directory.")
    args << arg

    arg = OpenStudio::Measure::OSArgument.makeStringArgument("epw_output_path", false)
    arg.setDisplayName("EPW Output File Path")
    arg.setDescription("Absolute (or relative) path of the output EPW file.")
    args << arg

    arg = OpenStudio::Measure::OSArgument.makeStringArgument("osm_output_path", false)
    arg.setDisplayName("OSM Output File Path")
    arg.setDescription("Absolute (or relative) path of the output OSM file.")
    args << arg

    arg = OpenStudio::Measure::OSArgument.makeBoolArgument("skip_validation", true)
    arg.setDisplayName("Skip HPXML validation")
    arg.setDescription("If true, only checks for and reports HPXML validation issues if an error occurs during processing. Used for faster runtime.")
    arg.setDefaultValue(false)
    args << arg

    arg = OpenStudio::Measure::OSArgument.makeStringArgument("map_tsv_dir", false)
    arg.setDisplayName("Map TSV Directory")
    arg.setDescription("Creates TSV files in the specified directory that map some HPXML object names to EnergyPlus object names. Required for ERI calculation.")
    args << arg

    return args
  end

  # define what happens when the measure is run
  def run(model, runner, user_arguments)
    super(model, runner, user_arguments)

    # use the built-in error checking
    if !runner.validateUserArguments(arguments(model), user_arguments)
      return false
    end

    # Check for correct versions of OS
    os_version = "2.8.1"
    if OpenStudio.openStudioVersion != os_version
      fail "OpenStudio version #{os_version} is required."
    end

    # assign the user inputs to variables
    hpxml_path = runner.getStringArgumentValue("hpxml_path", user_arguments)
    weather_dir = runner.getStringArgumentValue("weather_dir", user_arguments)
    schemas_dir = runner.getOptionalStringArgumentValue("schemas_dir", user_arguments)
    epw_output_path = runner.getOptionalStringArgumentValue("epw_output_path", user_arguments)
    osm_output_path = runner.getOptionalStringArgumentValue("osm_output_path", user_arguments)
    skip_validation = runner.getBoolArgumentValue("skip_validation", user_arguments)
    map_tsv_dir = runner.getOptionalStringArgumentValue("map_tsv_dir", user_arguments)

    unless (Pathname.new hpxml_path).absolute?
      hpxml_path = File.expand_path(File.join(File.dirname(__FILE__), hpxml_path))
    end
    unless File.exists?(hpxml_path) and hpxml_path.downcase.end_with? ".xml"
      runner.registerError("'#{hpxml_path}' does not exist or is not an .xml file.")
      return false
    end

    hpxml_doc = XMLHelper.parse_file(hpxml_path)

    # Check for invalid HPXML file up front?
    if not skip_validation
      if not validate_hpxml(runner, hpxml_path, hpxml_doc, schemas_dir)
        return false
      end
    end

    begin
      # Weather file
      climate_and_risk_zones_values = HPXML.get_climate_and_risk_zones_values(climate_and_risk_zones: hpxml_doc.elements["/HPXML/Building/BuildingDetails/ClimateandRiskZones"])
      weather_wmo = climate_and_risk_zones_values[:weather_station_wmo]
      epw_path = nil
      CSV.foreach(File.join(weather_dir, "data.csv"), headers: true) do |row|
        next if row["wmo"] != weather_wmo

        epw_path = File.join(weather_dir, row["filename"])
        if not File.exists?(epw_path)
          runner.registerError("'#{epw_path}' could not be found.")
          return false
        end
        cache_path = epw_path.gsub('.epw', '.cache')
        if not File.exists?(cache_path)
          runner.registerError("'#{cache_path}' could not be found.")
          return false
        end
        break
      end
      if epw_path.nil?
        runner.registerError("Weather station WMO '#{weather_wmo}' could not be found in weather/data.csv.")
        return false
      end
      if epw_output_path.is_initialized
        FileUtils.cp(epw_path, epw_output_path.get)
      end

      # Apply Location to obtain weather data
      success, weather = Location.apply(model, runner, epw_path, "NA", "NA")
      return false if not success

      # Create OpenStudio model
      if not OSModel.create(hpxml_doc, runner, model, weather, map_tsv_dir)
        runner.registerError("Unsuccessful creation of OpenStudio model.")
        return false
      end
    rescue Exception => e
      if skip_validation
        # Something went wrong, check for invalid HPXML file now. This was previously
        # skipped to reduce runtime (see https://github.com/NREL/OpenStudio-ERI/issues/47).
        validate_hpxml(runner, hpxml_path, hpxml_doc, schemas_dir)
      end

      # Report exception
      runner.registerError("#{e.message}\n#{e.backtrace.join("\n")}")
      return false
    end

    if osm_output_path.is_initialized
      File.write(osm_output_path.get, model.to_s)
      runner.registerInfo("Wrote file: #{osm_output_path.get}")
    end

    return true
  end

  def validate_hpxml(runner, hpxml_path, hpxml_doc, schemas_dir)
    is_valid = true

    if schemas_dir.is_initialized
      schemas_dir = schemas_dir.get
      unless (Pathname.new schemas_dir).absolute?
        schemas_dir = File.expand_path(File.join(File.dirname(__FILE__), schemas_dir))
      end
      unless Dir.exists?(schemas_dir)
        runner.registerError("'#{schemas_dir}' does not exist.")
        return false
      end
    else
      schemas_dir = nil
    end

    # Validate input HPXML against schema
    if not schemas_dir.nil?
      XMLHelper.validate(hpxml_doc.to_s, File.join(schemas_dir, "HPXML.xsd"), runner).each do |error|
        runner.registerError("#{hpxml_path}: #{error.to_s}")
        is_valid = false
      end
      runner.registerInfo("#{hpxml_path}: Validated against HPXML schema.")
    else
      runner.registerWarning("#{hpxml_path}: No schema dir provided, no HPXML validation performed.")
    end

    # Validate input HPXML against EnergyPlus Use Case
    errors = EnergyPlusValidator.run_validator(hpxml_doc)
    errors.each do |error|
      runner.registerError("#{hpxml_path}: #{error}")
      is_valid = false
    end
    runner.registerInfo("#{hpxml_path}: Validated against HPXML EnergyPlus Use Case.")

    return is_valid
  end
end

class OSModel
  def self.create(hpxml_doc, runner, model, weather, map_tsv_dir)
    # Simulation parameters
    success = add_simulation_params(runner, model)
    return false if not success

    hpxml = hpxml_doc.elements["HPXML"]
    hpxml_values = HPXML.get_hpxml_values(hpxml: hpxml)
    building = hpxml_doc.elements["/HPXML/Building"]
    enclosure = building.elements["BuildingDetails/Enclosure"]

    @eri_version = hpxml_values[:eri_calculation_version]
    fail "Could not find ERI Version" if @eri_version.nil?

    # Global variables
    construction_values = HPXML.get_building_construction_values(building_construction: building.elements["BuildingDetails/BuildingSummary/BuildingConstruction"])
    @cfa = construction_values[:conditioned_floor_area]
    @cfa_ag = Geometry.get_thermal_zone_floor_area(building: building, thermal_zone: "living space")
    @gfa = Geometry.get_thermal_zone_floor_area(building: building, thermal_zone: "garage")
    @cvolume = construction_values[:conditioned_building_volume]
    @infilvolume = get_infiltration_volume(building)
    @ncfl = construction_values[:number_of_conditioned_floors]
    @ncfl_ag = construction_values[:number_of_conditioned_floors_above_grade]
    @nbeds = construction_values[:number_of_bedrooms]
    @nbaths = construction_values[:number_of_bathrooms]
    if @nbaths.nil?
      @nbaths = Waterheater.get_default_num_bathrooms(@nbeds)
    end
    @has_uncond_bsmnt = !enclosure.elements["*/*[InteriorAdjacentTo='basement - unconditioned' or ExteriorAdjacentTo='basement - unconditioned']"].nil?
    @has_vented_attic = !enclosure.elements["*/*[InteriorAdjacentTo='attic - vented' or ExteriorAdjacentTo='attic - vented']"].nil?
    @has_vented_crawl = !enclosure.elements["*/*[InteriorAdjacentTo='crawlspace - vented' or ExteriorAdjacentTo='crawlspace - vented']"].nil?
    @subsurface_areas_by_surface = calc_subsurface_areas_by_surface(building)
    @default_azimuth = get_default_azimuth(building)
    @min_neighbor_distance = get_min_neighbor_distance(building)

    @hvac_map = {} # mapping between HPXML HVAC systems and model objects
    @dhw_map = {}  # mapping between HPXML Water Heating systems and model objects

    @use_only_ideal_air = false
    if not construction_values[:use_only_ideal_air_system].nil?
      @use_only_ideal_air = construction_values[:use_only_ideal_air_system]
    end

    # Geometry/Envelope

    spaces = {}
    success = add_geometry_envelope(runner, model, building, weather, spaces)
    return false if not success

    # Bedrooms, Occupants

    success = add_num_occupants(model, building, runner)
    return false if not success

    # HVAC

    @total_frac_remaining_heat_load_served = 1.0
    @total_frac_remaining_cool_load_served = 1.0

    @living_space = get_space_of_type(spaces, Constants.SpaceTypeLiving)
    @living_zone = @living_space.thermalZone.get

    success = add_cooling_system(runner, model, building)
    return false if not success

    success = add_heating_system(runner, model, building)
    return false if not success

    success = add_heat_pump(runner, model, building, weather)
    return false if not success

    success = add_residual_hvac(runner, model, building)
    return false if not success

    success = add_setpoints(runner, model, building, weather)
    return false if not success

    success = add_ceiling_fans(runner, model, building, spaces)
    return false if not success

    # Hot Water

    success = add_hot_water_and_appliances(runner, model, building, weather, spaces)
    return false if not success

    # Plug Loads & Lighting

    success = add_mels(runner, model, building, spaces)
    return false if not success

    success = add_lighting(runner, model, building, weather, spaces)
    return false if not success

    # Other

    success = add_airflow(runner, model, building, spaces)
    return false if not success

    success = add_hvac_sizing(runner, model, building, weather)
    return false if not success

    success = add_fuel_heating_eae(runner, model, building)
    return false if not success

    success = add_photovoltaics(runner, model, building)
    return false if not success

    success = add_building_output_variables(runner, model, map_tsv_dir)
    return false if not success

    return true
  end

  private

  def self.add_simulation_params(runner, model)
    sim = model.getSimulationControl
    sim.setRunSimulationforSizingPeriods(false)

    tstep = model.getTimestep
    tstep.setNumberOfTimestepsPerHour(1)

    shad = model.getShadowCalculation
    shad.setCalculationFrequency(20)
    shad.setMaximumFiguresInShadowOverlapCalculations(200)

    outsurf = model.getOutsideSurfaceConvectionAlgorithm
    outsurf.setAlgorithm('DOE-2')

    insurf = model.getInsideSurfaceConvectionAlgorithm
    insurf.setAlgorithm('TARP')

    zonecap = model.getZoneCapacitanceMultiplierResearchSpecial
    zonecap.setHumidityCapacityMultiplier(15)

    convlim = model.getConvergenceLimits
    convlim.setMinimumSystemTimestep(0)

    return true
  end

  def self.add_geometry_envelope(runner, model, building, weather, spaces)
    @foundation_top, @walls_top = get_foundation_and_walls_top(building)

    heating_season, cooling_season = HVAC.calc_heating_and_cooling_seasons(model, weather, runner)
    return false if heating_season.nil? or cooling_season.nil?

    success = add_roofs(runner, model, building, spaces)
    return false if not success

    success = add_walls(runner, model, building, spaces)
    return false if not success

    success = add_rim_joists(runner, model, building, spaces)
    return false if not success

    success = add_framefloors(runner, model, building, spaces)
    return false if not success

    success = add_foundation_walls_slabs(runner, model, building, spaces)
    return false if not success

    success = add_windows(runner, model, building, spaces, weather, cooling_season)
    return false if not success

    success = add_doors(runner, model, building, spaces)
    return false if not success

    success = add_skylights(runner, model, building, spaces, weather, cooling_season)
    return false if not success

    success = add_conditioned_floor_area(runner, model, building, spaces)
    return false if not success

    success = add_thermal_mass(runner, model, building)
    return false if not success

    success = check_for_errors(runner, model)
    return false if not success

    success = set_zone_volumes(runner, model, building)
    return false if not success

    success = explode_surfaces(runner, model, building)
    return false if not success

    return true
  end

  def self.set_zone_volumes(runner, model, building)
    thermal_zones = Geometry.get_thermal_zones(building: building)

    # Init
    zones_updated = 0

    # Basements, crawl, garage
    thermal_zones.each do |thermal_zone|
<<<<<<< HEAD
      if thermal_zone.include? "basement" or thermal_zone.include? "crawlspace" or thermal_zone.include? "garage"
=======
      if Geometry.is_unconditioned_basement(thermal_zone) or Geometry.is_unvented_crawl(thermal_zone) or
         Geometry.is_vented_crawl(thermal_zone) or Geometry.is_garage(thermal_zone)
>>>>>>> d47ce825
        zones_updated += 1

        zone_floor_area = Geometry.get_thermal_zone_floor_area(building: building, thermal_zone: thermal_zone)

        zone_volume = Geometry.get_height_of_thermal_zone(building: building, thermal_zone: thermal_zone, number_of_conditioned_floors_above_grade: @ncfl_ag) * zone_floor_area
        if zone_volume <= 0
          fail "Calculated volume for #{thermal_zone.name} zone (#{zone_volume}) is not greater than zero."
        end

<<<<<<< HEAD
        if thermal_zone == "basement - conditioned"
          living_volume = @cvolume - zone_volume
        end

        model_zone = Geometry.get_model_thermal_zone(model: model, thermal_zone: thermal_zone)
        model_zone.setVolume(UnitConversions.convert(zone_volume, "ft^3", "m^3"))
=======
        thermal_zone.setVolume(UnitConversions.convert(zone_volume, "ft^3", "m^3"))
>>>>>>> d47ce825
      end
    end

    # Conditioned living
    thermal_zones.each do |thermal_zone|
<<<<<<< HEAD
      next if thermal_zone != "living space"

      zones_updated += 1

      if living_volume <= 0
        fail "Calculated volume for living zone (#{living_volume}) is not greater than zero."
=======
      if Geometry.is_living(thermal_zone)
        zones_updated += 1
        thermal_zone.setVolume(UnitConversions.convert(@cvolume, "ft^3", "m^3"))
>>>>>>> d47ce825
      end

      model_zone = Geometry.get_model_thermal_zone(model: model, thermal_zone: thermal_zone)
      model_zone.setVolume(UnitConversions.convert(living_volume, "ft^3", "m^3"))
    end

    # Attic
    thermal_zones.each do |thermal_zone|
      next unless thermal_zone.include? "attic"

      zones_updated += 1

      zone_floor_area = Geometry.get_thermal_zone_floor_area(building: building, thermal_zone: thermal_zone)

      # Assume square hip roof for volume calculations; energy results are very insensitive to actual volume
      zone_length = zone_floor_area**0.5
      roof_pitch = Geometry.get_thermal_zone_roof_pitch(building: building, thermal_zone: thermal_zone)
      zone_height = roof_pitch * (zone_length / 2.0) / 12.0
      zone_volume = [zone_floor_area * zone_height / 3.0, 0.01].max

      model_zone = Geometry.get_model_thermal_zone(model: model, thermal_zone: thermal_zone)
      model_zone.setVolume(UnitConversions.convert(zone_volume, "ft^3", "m^3"))
    end

    if zones_updated != thermal_zones.size
      fail "Unhandled volume calculations for thermal zones."
    end

    return true
  end

  def self.explode_surfaces(runner, model, building)
    # Re-position surfaces so as to not shade each other and to make it easier to visualize the building.
    # FUTURE: Might be able to use the new self-shading options in E+ 8.9 ShadowCalculation object?

    gap_distance = UnitConversions.convert(10.0, "ft", "m") # distance between surfaces of the same azimuth
    rad90 = UnitConversions.convert(90, "deg", "rad")

    # Determine surfaces to shift and distance with which to explode surfaces horizontally outward
    surfaces = []
    azimuth_lengths = {}
    model.getSurfaces.sort.each do |surface|
      next unless ["wall", "roofceiling"].include? surface.surfaceType.downcase
      next unless ["outdoors", "foundation"].include? surface.outsideBoundaryCondition.downcase
      next if surface.additionalProperties.getFeatureAsDouble("Tilt").get <= 0 # skip flat roofs

      surfaces << surface
      azimuth = surface.additionalProperties.getFeatureAsInteger("Azimuth").get
      if azimuth_lengths[azimuth].nil?
        azimuth_lengths[azimuth] = 0.0
      end
      azimuth_lengths[azimuth] += surface.additionalProperties.getFeatureAsDouble("Length").get + gap_distance
    end
    max_azimuth_length = azimuth_lengths.values.max

    # Using the max length for a given azimuth, calculate the apothem (radius of the incircle) of a regular
    # n-sided polygon to create the smallest polygon possible without self-shading. The number of polygon
    # sides is defined by the minimum difference between two azimuths.
    min_azimuth_diff = 360
    azimuths_sorted = azimuth_lengths.keys.sort
    azimuths_sorted.each_with_index do |az, idx|
      diff1 = (az - azimuths_sorted[(idx + 1) % azimuths_sorted.size]).abs
      diff2 = 360.0 - diff1 # opposite direction
      if diff1 < min_azimuth_diff
        min_azimuth_diff = diff1
      end
      if diff2 < min_azimuth_diff
        min_azimuth_diff = diff2
      end
    end
    if min_azimuth_diff > 0
      nsides = [(360.0 / min_azimuth_diff).ceil, 4].max # assume rectangle at the minimum
    else
      nsides = 4
    end
    explode_distance = max_azimuth_length / (2.0 * Math.tan(UnitConversions.convert(180.0 / nsides, "deg", "rad")))

    success = add_neighbors(runner, model, building, max_azimuth_length)
    return false if not success

    # Initial distance of shifts at 90-degrees to horizontal outward
    azimuth_side_shifts = {}
    azimuth_lengths.keys.each do |azimuth|
      azimuth_side_shifts[azimuth] = max_azimuth_length / 2.0
    end

    # Explode neighbors
    model.getShadingSurfaceGroups.each do |shading_surface_group|
      next if shading_surface_group.name.to_s != Constants.ObjectNameNeighbors

      shading_surface_group.shadingSurfaces.each do |shading_surface|
        azimuth = shading_surface.additionalProperties.getFeatureAsInteger("Azimuth").get
        azimuth_rad = UnitConversions.convert(azimuth, "deg", "rad")
        distance = shading_surface.additionalProperties.getFeatureAsDouble("Distance").get

        unless azimuth_lengths.keys.include? azimuth
          runner.registerError("A neighbor building has an azimuth (#{azimuth}) not equal to the azimuth of any wall.")
          return false
        end

        # Push out horizontally
        distance += explode_distance
        transformation = get_surface_transformation(distance, Math::sin(azimuth_rad), Math::cos(azimuth_rad), 0)

        shading_surface.setVertices(transformation * shading_surface.vertices)
      end
    end

    # Explode walls, windows, doors, roofs, and skylights
    surfaces_moved = []

    surfaces.sort.each do |surface|
      next if surface.additionalProperties.getFeatureAsDouble("Tilt").get <= 0 # skip flat roofs

      if surface.adjacentSurface.is_initialized
        next if surfaces_moved.include? surface.adjacentSurface.get
      end

      azimuth = surface.additionalProperties.getFeatureAsInteger("Azimuth").get
      azimuth_rad = UnitConversions.convert(azimuth, "deg", "rad")

      # Push out horizontally
      distance = explode_distance

      if surface.surfaceType.downcase == "roofceiling"
        # Ensure pitched surfaces are positioned outward justified with walls, etc.
        tilt = surface.additionalProperties.getFeatureAsDouble("Tilt").get
        width = surface.additionalProperties.getFeatureAsDouble("Width").get
        distance -= 0.5 * Math.cos(Math.atan(tilt)) * width
      end
      transformation = get_surface_transformation(distance, Math::sin(azimuth_rad), Math::cos(azimuth_rad), 0)

      surface.setVertices(transformation * surface.vertices)
      if surface.adjacentSurface.is_initialized
        surface.adjacentSurface.get.setVertices(transformation * surface.adjacentSurface.get.vertices)
      end
      surface.subSurfaces.each do |subsurface|
        subsurface.setVertices(transformation * subsurface.vertices)
        next unless subsurface.subSurfaceType.downcase == "fixedwindow"

        subsurface.shadingSurfaceGroups.each do |overhang_group|
          overhang_group.shadingSurfaces.each do |overhang|
            overhang.setVertices(transformation * overhang.vertices)
          end
        end
      end

      # Shift at 90-degrees to previous transformation
      azimuth_side_shifts[azimuth] -= surface.additionalProperties.getFeatureAsDouble("Length").get / 2.0
      transformation_shift = get_surface_transformation(azimuth_side_shifts[azimuth], Math::sin(azimuth_rad + rad90), Math::cos(azimuth_rad + rad90), 0)

      surface.setVertices(transformation_shift * surface.vertices)
      if surface.adjacentSurface.is_initialized
        surface.adjacentSurface.get.setVertices(transformation_shift * surface.adjacentSurface.get.vertices)
      end
      surface.subSurfaces.each do |subsurface|
        subsurface.setVertices(transformation_shift * subsurface.vertices)
        next unless subsurface.subSurfaceType.downcase == "fixedwindow"

        subsurface.shadingSurfaceGroups.each do |overhang_group|
          overhang_group.shadingSurfaces.each do |overhang|
            overhang.setVertices(transformation_shift * overhang.vertices)
          end
        end
      end

      azimuth_side_shifts[azimuth] -= (surface.additionalProperties.getFeatureAsDouble("Length").get / 2.0 + gap_distance)

      surfaces_moved << surface
    end

    return true
  end

  def self.check_for_errors(runner, model)
    # Check every thermal zone has:
    # 1. At least one floor surface
    # 2. At least one roofceiling surface
    # 3. At least one surface adjacent to outside/ground
    model.getThermalZones.each do |zone|
      n_floorsroofsceilings = 0
      n_exteriors = 0
      zone.spaces.each do |space|
        space.surfaces.each do |surface|
          if ["outdoors", "foundation"].include? surface.outsideBoundaryCondition.downcase
            n_exteriors += 1
          end
          if ["floor", "roofceiling"].include? surface.surfaceType.downcase
            n_floorsroofsceilings += 1
          end
        end
      end

      if n_floorsroofsceilings < 1
        runner.registerError("Thermal zone '#{zone.name}' must have at least two floor/roof/ceiling surfaces.")
        return false
      end
      if n_exteriors == 0
        runner.registerError("Thermal zone '#{zone.name}' must have at least one surface adjacent to outside/ground.")
        return false
      end
    end

    return true
  end

  def self.create_space_and_zone(model, spaces, space_type)
    if not spaces.keys.include? space_type
      thermal_zone = OpenStudio::Model::ThermalZone.new(model)
      thermal_zone.setName(space_type)

      space = OpenStudio::Model::Space.new(model)
      space.setName(space_type)

      st = OpenStudio::Model::SpaceType.new(model)
      st.setStandardsSpaceType(space_type)
      space.setSpaceType(st)

      space.setThermalZone(thermal_zone)
      spaces[space_type] = space
    end
  end

  def self.get_surface_transformation(offset, x, y, z)
    x = UnitConversions.convert(x, "ft", "m")
    y = UnitConversions.convert(y, "ft", "m")
    z = UnitConversions.convert(z, "ft", "m")

    m = OpenStudio::Matrix.new(4, 4, 0)
    m[0, 0] = 1
    m[1, 1] = 1
    m[2, 2] = 1
    m[3, 3] = 1
    m[0, 3] = x * offset
    m[1, 3] = y * offset
    m[2, 3] = z.abs * offset

    return OpenStudio::Transformation.new(m)
  end

  def self.add_floor_polygon(x, y, z)
    x = UnitConversions.convert(x, "ft", "m")
    y = UnitConversions.convert(y, "ft", "m")
    z = UnitConversions.convert(z, "ft", "m")

    vertices = OpenStudio::Point3dVector.new
    vertices << OpenStudio::Point3d.new(0 - x / 2, 0 - y / 2, z)
    vertices << OpenStudio::Point3d.new(0 - x / 2, y / 2, z)
    vertices << OpenStudio::Point3d.new(x / 2, y / 2, z)
    vertices << OpenStudio::Point3d.new(x / 2, 0 - y / 2, z)

    return vertices
  end

  def self.add_wall_polygon(x, y, z, azimuth = 0, offsets = [0] * 4, subsurface_area = 0)
    x = UnitConversions.convert(x, "ft", "m")
    y = UnitConversions.convert(y, "ft", "m")
    z = UnitConversions.convert(z, "ft", "m")

    vertices = OpenStudio::Point3dVector.new
    vertices << OpenStudio::Point3d.new(0 - (x / 2) - offsets[1], 0, z - offsets[0])
    vertices << OpenStudio::Point3d.new(0 - (x / 2) - offsets[1], 0, z + y + offsets[2])
    if subsurface_area > 0
      subsurface_area = UnitConversions.convert(subsurface_area, "ft^2", "m^2")
      sub_length = x / 10.0
      sub_height = subsurface_area / sub_length
      if sub_height >= y
        sub_height = y - 0.1
        sub_length = subsurface_area / sub_height
      end
      vertices << OpenStudio::Point3d.new(x - (x / 2) + offsets[3] - sub_length, 0, z + y + offsets[2])
      vertices << OpenStudio::Point3d.new(x - (x / 2) + offsets[3] - sub_length, 0, z + y + offsets[2] - sub_height)
      vertices << OpenStudio::Point3d.new(x - (x / 2) + offsets[3], 0, z + y + offsets[2] - sub_height)
    else
      vertices << OpenStudio::Point3d.new(x - (x / 2) + offsets[3], 0, z + y + offsets[2])
    end
    vertices << OpenStudio::Point3d.new(x - (x / 2) + offsets[3], 0, z - offsets[0])

    # Rotate about the z axis
    azimuth_rad = UnitConversions.convert(azimuth, "deg", "rad")
    m = OpenStudio::Matrix.new(4, 4, 0)
    m[0, 0] = Math::cos(-azimuth_rad)
    m[1, 1] = Math::cos(-azimuth_rad)
    m[0, 1] = -Math::sin(-azimuth_rad)
    m[1, 0] = Math::sin(-azimuth_rad)
    m[2, 2] = 1
    m[3, 3] = 1
    transformation = OpenStudio::Transformation.new(m)

    return transformation * vertices
  end

  def self.add_roof_polygon(x, y, z, azimuth = 0, tilt = 0.5)
    x = UnitConversions.convert(x, "ft", "m")
    y = UnitConversions.convert(y, "ft", "m")
    z = UnitConversions.convert(z, "ft", "m")

    vertices = OpenStudio::Point3dVector.new
    vertices << OpenStudio::Point3d.new(x / 2, -y / 2, 0)
    vertices << OpenStudio::Point3d.new(x / 2, y / 2, 0)
    vertices << OpenStudio::Point3d.new(-x / 2, y / 2, 0)
    vertices << OpenStudio::Point3d.new(-x / 2, -y / 2, 0)

    # Rotate about the x axis
    m = OpenStudio::Matrix.new(4, 4, 0)
    m[0, 0] = 1
    m[1, 1] = Math::cos(Math::atan(tilt))
    m[1, 2] = -Math::sin(Math::atan(tilt))
    m[2, 1] = Math::sin(Math::atan(tilt))
    m[2, 2] = Math::cos(Math::atan(tilt))
    m[3, 3] = 1
    transformation = OpenStudio::Transformation.new(m)
    vertices = transformation * vertices

    # Rotate about the z axis
    azimuth_rad = UnitConversions.convert(azimuth, "deg", "rad")
    rad180 = UnitConversions.convert(180, "deg", "rad")
    m = OpenStudio::Matrix.new(4, 4, 0)
    m[0, 0] = Math::cos(rad180 - azimuth_rad)
    m[1, 1] = Math::cos(rad180 - azimuth_rad)
    m[0, 1] = -Math::sin(rad180 - azimuth_rad)
    m[1, 0] = Math::sin(rad180 - azimuth_rad)
    m[2, 2] = 1
    m[3, 3] = 1
    transformation = OpenStudio::Transformation.new(m)
    vertices = transformation * vertices

    # Shift up by z
    new_vertices = OpenStudio::Point3dVector.new
    vertices.each do |vertex|
      new_vertices << OpenStudio::Point3d.new(vertex.x, vertex.y, vertex.z + z)
    end

    return new_vertices
  end

  def self.add_ceiling_polygon(x, y, z)
    return OpenStudio::reverse(add_floor_polygon(x, y, z))
  end

  def self.net_surface_area(gross_area, surface_id, surface_type)
    net_area = gross_area
    if @subsurface_areas_by_surface.keys.include? surface_id
      net_area -= @subsurface_areas_by_surface[surface_id]
    end

    if net_area < 0
      fail "Calculated a negative net surface area for #{surface_type} '#{surface_id}'."
    end

    return net_area
  end

  def self.add_num_occupants(model, building, runner)
    building_occupancy_values = HPXML.get_building_occupancy_values(building_occupancy: building.elements["BuildingDetails/BuildingSummary/BuildingOccupancy"])

    # Occupants
    num_occ = Geometry.get_occupancy_default_num(@nbeds)
    unless building_occupancy_values.nil?
      unless building_occupancy_values[:number_of_residents].nil?
        num_occ = building_occupancy_values[:number_of_residents]
      end
    end
    if num_occ > 0
      occ_gain, hrs_per_day, sens_frac, lat_frac = Geometry.get_occupancy_default_values()
      weekday_sch = "1.00000, 1.00000, 1.00000, 1.00000, 1.00000, 1.00000, 1.00000, 0.88310, 0.40861, 0.24189, 0.24189, 0.24189, 0.24189, 0.24189, 0.24189, 0.24189, 0.29498, 0.55310, 0.89693, 0.89693, 0.89693, 1.00000, 1.00000, 1.00000" # TODO: Normalize schedule based on hrs_per_day
      weekday_sch_sum = weekday_sch.split(",").map(&:to_f).inject { |sum, n| sum + n }
      if (weekday_sch_sum - hrs_per_day).abs > 0.1
        runner.registerError("Occupancy schedule inconsistent with hrs_per_day.")
        return false
      end
      weekend_sch = weekday_sch
      monthly_sch = "1.0, 1.0, 1.0, 1.0, 1.0, 1.0, 1.0, 1.0, 1.0, 1.0, 1.0, 1.0"
      success = Geometry.process_occupants(model, runner, num_occ, occ_gain, sens_frac, lat_frac, weekday_sch, weekend_sch, monthly_sch, @cfa, @nbeds)
      return false if not success
    end

    return true
  end

  def self.calc_subsurface_areas_by_surface(building)
    # Returns a hash with the amount of subsurface (window/skylight/door)
    # area for each surface. Used to convert gross surface area to net surface
    # area for a given surface.
    subsurface_areas = {}

    # Windows
    building.elements.each("BuildingDetails/Enclosure/Windows/Window") do |window|
      window_values = HPXML.get_window_values(window: window)
      wall_id = window_values[:wall_idref]
      subsurface_areas[wall_id] = 0.0 if subsurface_areas[wall_id].nil?
      subsurface_areas[wall_id] += window_values[:area]
    end

    # Skylights
    building.elements.each("BuildingDetails/Enclosure/Skylights/Skylight") do |skylight|
      skylight_values = HPXML.get_skylight_values(skylight: skylight)
      roof_id = skylight_values[:roof_idref]
      subsurface_areas[roof_id] = 0.0 if subsurface_areas[roof_id].nil?
      subsurface_areas[roof_id] += skylight_values[:area]
    end

    # Doors
    building.elements.each("BuildingDetails/Enclosure/Doors/Door") do |door|
      door_values = HPXML.get_door_values(door: door)
      wall_id = door_values[:wall_idref]
      subsurface_areas[wall_id] = 0.0 if subsurface_areas[wall_id].nil?
      subsurface_areas[wall_id] += door_values[:area]
    end

    return subsurface_areas
  end

  def self.get_default_azimuth(building)
    building.elements.each("BuildingDetails/Enclosure//Azimuth") do |azimuth|
      return Integer(azimuth.text)
    end
    return 90
  end

  def self.create_or_get_space(model, spaces, spacetype)
    if spaces[spacetype].nil?
      create_space_and_zone(model, spaces, spacetype)
    end
    return spaces[spacetype]
  end

  def self.add_roofs(runner, model, building, spaces)
    building.elements.each("BuildingDetails/Enclosure/Roofs/Roof") do |roof|
      roof_values = HPXML.get_roof_values(roof: roof)

      net_area = net_surface_area(roof_values[:area], roof_values[:id], "Roof")
      next if net_area < 0.1

      width = Math::sqrt(net_area)
      length = net_area / width
      tilt = roof_values[:pitch] / 12.0
      z_origin = @walls_top + 0.5 * Math.sin(Math.atan(tilt)) * width
      azimuth = @default_azimuth
      if not roof_values[:azimuth].nil?
        azimuth = roof_values[:azimuth]
      end

      surface = OpenStudio::Model::Surface.new(add_roof_polygon(length, width, z_origin, azimuth, tilt), model)
      surface.additionalProperties.setFeature("Length", length)
      surface.additionalProperties.setFeature("Width", width)
      surface.additionalProperties.setFeature("Azimuth", azimuth)
      surface.additionalProperties.setFeature("Tilt", tilt)
      surface.setName(roof_values[:id])
      surface.setSurfaceType("RoofCeiling")
      surface.setOutsideBoundaryCondition("Outdoors")
      set_surface_interior(model, spaces, surface, roof_values[:id], roof_values[:interior_adjacent_to])

      # Apply construction
      if is_thermal_boundary(roof_values)
        drywall_thick_in = 0.5
      else
        drywall_thick_in = 0.0
      end
      film_r = Material.AirFilmOutside.rvalue + Material.AirFilmRoof(Geometry.get_roof_pitch([surface])).rvalue
      solar_abs = roof_values[:solar_absorptance]
      emitt = roof_values[:emittance]
      has_radiant_barrier = roof_values[:radiant_barrier]
      if solar_abs >= 0.875
        mat_roofing = Material.RoofingAsphaltShinglesDark
      elsif solar_abs >= 0.75
        mat_roofing = Material.RoofingAsphaltShinglesMed
      elsif solar_abs >= 0.6
        mat_roofing = Material.RoofingAsphaltShinglesLight
      else
        mat_roofing = Material.RoofingAsphaltShinglesWhiteCool
      end

      assembly_r = roof_values[:insulation_assembly_r_value]
      constr_sets = [
        WoodStudConstructionSet.new(Material.Stud2x(8.0), 0.07, 10.0, 0.75, drywall_thick_in, mat_roofing), # 2x8, 24" o.c. + R10
        WoodStudConstructionSet.new(Material.Stud2x(8.0), 0.07, 5.0, 0.75, drywall_thick_in, mat_roofing),  # 2x8, 24" o.c. + R5
        WoodStudConstructionSet.new(Material.Stud2x(8.0), 0.07, 0.0, 0.75, drywall_thick_in, mat_roofing),  # 2x8, 24" o.c.
        WoodStudConstructionSet.new(Material.Stud2x6, 0.07, 0.0, 0.75, drywall_thick_in, mat_roofing),      # 2x6, 24" o.c.
        WoodStudConstructionSet.new(Material.Stud2x4, 0.07, 0.0, 0.5, drywall_thick_in, mat_roofing),       # 2x4, 16" o.c.
        WoodStudConstructionSet.new(Material.Stud2x4, 0.01, 0.0, 0.0, 0.0, mat_roofing),                    # Fallback
      ]
      constr_set, cavity_r = pick_wood_stud_construction_set(assembly_r, constr_sets, film_r, roof_values[:id])

      install_grade = 1

      success = Constructions.apply_closed_cavity_roof(runner, model, [surface], "#{roof_values[:id]} construction",
                                                       cavity_r, install_grade,
                                                       constr_set.stud.thick_in,
                                                       true, constr_set.framing_factor,
                                                       constr_set.drywall_thick_in,
                                                       constr_set.osb_thick_in, constr_set.rigid_r,
                                                       constr_set.exterior_material)
      return false if not success

      check_surface_assembly_rvalue(surface, film_r, assembly_r)

      apply_solar_abs_emittance_to_construction(surface, solar_abs, emitt)
    end

    return true
  end

  def self.add_walls(runner, model, building, spaces)
    building.elements.each("BuildingDetails/Enclosure/Walls/Wall") do |wall|
      wall_values = HPXML.get_wall_values(wall: wall)

      net_area = net_surface_area(wall_values[:area], wall_values[:id], "Wall")
<<<<<<< HEAD
      height = Constants.WallHeight * @ncfl_ag
=======
      next if net_area < 0.1

      height = 8.0 * @ncfl_ag
>>>>>>> d47ce825
      length = net_area / height
      z_origin = @foundation_top
      azimuth = @default_azimuth
      if not wall_values[:azimuth].nil?
        azimuth = wall_values[:azimuth]
      end

      surface = OpenStudio::Model::Surface.new(add_wall_polygon(length, height, z_origin, azimuth), model)
      surface.additionalProperties.setFeature("Length", length)
      surface.additionalProperties.setFeature("Azimuth", azimuth)
      surface.additionalProperties.setFeature("Tilt", 90.0)
      surface.setName(wall_values[:id])
      surface.setSurfaceType("Wall")
      set_surface_interior(model, spaces, surface, wall_values[:id], wall_values[:interior_adjacent_to])
      set_surface_exterior(model, spaces, surface, wall_values[:id], wall_values[:exterior_adjacent_to])
      if wall_values[:exterior_adjacent_to] != "outside"
        surface.setSunExposure("NoSun")
        surface.setWindExposure("NoWind")
      end

      # Apply construction
      # The code below constructs a reasonable wall construction based on the
      # wall type while ensuring the correct assembly R-value.

      if is_thermal_boundary(wall_values)
        drywall_thick_in = 0.5
      else
        drywall_thick_in = 0.0
      end
      if wall_values[:exterior_adjacent_to] == "outside"
        film_r = Material.AirFilmVertical.rvalue + Material.AirFilmOutside.rvalue
        mat_ext_finish = Material.ExtFinishWoodLight
      else
        film_r = 2.0 * Material.AirFilmVertical.rvalue
        mat_ext_finish = nil
      end

      success = apply_wall_construction(runner, model, surface, wall, wall_values[:id], wall_values[:wall_type], wall_values[:insulation_assembly_r_value],
                                        drywall_thick_in, film_r, mat_ext_finish, wall_values[:solar_absorptance], wall_values[:emittance])
      return false if not success
    end

    return true
  end

  def self.add_rim_joists(runner, model, building, spaces)
    building.elements.each("BuildingDetails/Enclosure/RimJoists/RimJoist") do |rim_joist|
      rim_joist_values = HPXML.get_rim_joist_values(rim_joist: rim_joist)

      height = Constants.RimJoistHeight
      length = rim_joist_values[:area] / height
      z_origin = @foundation_top
      azimuth = @default_azimuth
      if not rim_joist_values[:azimuth].nil?
        azimuth = rim_joist_values[:azimuth]
      end

      surface = OpenStudio::Model::Surface.new(add_wall_polygon(length, height, z_origin, azimuth), model)
      surface.additionalProperties.setFeature("Length", length)
      surface.additionalProperties.setFeature("Azimuth", azimuth)
      surface.additionalProperties.setFeature("Tilt", 90.0)
      surface.setName(rim_joist_values[:id])
      surface.setSurfaceType("Wall")
      set_surface_interior(model, spaces, surface, rim_joist_values[:id], rim_joist_values[:interior_adjacent_to])
      set_surface_exterior(model, spaces, surface, rim_joist_values[:id], rim_joist_values[:exterior_adjacent_to])
      if rim_joist_values[:exterior_adjacent_to] != "outside"
        surface.setSunExposure("NoSun")
        surface.setWindExposure("NoWind")
      end

      # Apply construction

      if is_thermal_boundary(rim_joist_values)
        drywall_thick_in = 0.5
      else
        drywall_thick_in = 0.0
      end
      if rim_joist_values[:exterior_adjacent_to] == "outside"
        film_r = Material.AirFilmVertical.rvalue + Material.AirFilmOutside.rvalue
        mat_ext_finish = Material.ExtFinishWoodLight
      else
        film_r = 2.0 * Material.AirFilmVertical.rvalue
        mat_ext_finish = nil
      end
      solar_abs = rim_joist_values[:solar_absorptance]
      emitt = rim_joist_values[:emittance]

      assembly_r = rim_joist_values[:insulation_assembly_r_value]

      constr_sets = [
        WoodStudConstructionSet.new(Material.Stud2x(2.0), 0.17, 10.0, 2.0, drywall_thick_in, mat_ext_finish),  # 2x4 + R10
        WoodStudConstructionSet.new(Material.Stud2x(2.0), 0.17, 5.0, 2.0, drywall_thick_in, mat_ext_finish),   # 2x4 + R5
        WoodStudConstructionSet.new(Material.Stud2x(2.0), 0.17, 0.0, 2.0, drywall_thick_in, mat_ext_finish),   # 2x4
        WoodStudConstructionSet.new(Material.Stud2x(2.0), 0.01, 0.0, 0.0, 0.0, nil),                           # Fallback
      ]
      constr_set, cavity_r = pick_wood_stud_construction_set(assembly_r, constr_sets, film_r, rim_joist_values[:id])
      install_grade = 1

      success = Constructions.apply_rim_joist(runner, model, [surface], "#{rim_joist_values[:id]} construction",
                                              cavity_r, install_grade, constr_set.framing_factor,
                                              constr_set.drywall_thick_in, constr_set.osb_thick_in,
                                              constr_set.rigid_r, constr_set.exterior_material)
      return false if not success

      check_surface_assembly_rvalue(surface, film_r, assembly_r)

      apply_solar_abs_emittance_to_construction(surface, solar_abs, emitt)
    end

    return true
  end

  def self.add_framefloors(runner, model, building, spaces)
    building.elements.each("BuildingDetails/Enclosure/FrameFloors/FrameFloor") do |framefloor|
      framefloor_values = HPXML.get_framefloor_values(framefloor: framefloor)

      area = framefloor_values[:area]
      width = Math::sqrt(area)
      length = area / width
      if framefloor_values[:interior_adjacent_to].include? "attic" or framefloor_values[:exterior_adjacent_to].include? "attic"
        z_origin = @walls_top
      else
        z_origin = @foundation_top
      end

      if framefloor_values[:exterior_adjacent_to].include? "attic"
        surface = OpenStudio::Model::Surface.new(add_ceiling_polygon(length, width, z_origin), model)
      else
        surface = OpenStudio::Model::Surface.new(add_floor_polygon(length, width, z_origin), model)
      end
      set_surface_interior(model, spaces, surface, framefloor_values[:id], framefloor_values[:interior_adjacent_to])
      set_surface_exterior(model, spaces, surface, framefloor_values[:id], framefloor_values[:exterior_adjacent_to])
      surface.setName(framefloor_values[:id])
      surface.setSunExposure("NoSun")
      surface.setWindExposure("NoWind")

      # Apply construction

      if is_thermal_boundary(framefloor_values)
        drywall_thick_in = 0.5
      else
        drywall_thick_in = 0.0
      end
      film_r = 2.0 * Material.AirFilmFloorReduced.rvalue
      assembly_r = framefloor_values[:insulation_assembly_r_value]

      constr_sets = [
        WoodStudConstructionSet.new(Material.Stud2x6, 0.10, 10.0, 0.75, 0.0, Material.CoveringBare), # 2x6, 24" o.c. + R10
        WoodStudConstructionSet.new(Material.Stud2x6, 0.10, 0.0, 0.75, 0.0, Material.CoveringBare),  # 2x6, 24" o.c.
        WoodStudConstructionSet.new(Material.Stud2x4, 0.13, 0.0, 0.5, 0.0, Material.CoveringBare),   # 2x4, 16" o.c.
        WoodStudConstructionSet.new(Material.Stud2x4, 0.01, 0.0, 0.0, 0.0, nil),                     # Fallback
      ]
      constr_set, cavity_r = pick_wood_stud_construction_set(assembly_r, constr_sets, film_r, framefloor_values[:id])

      mat_floor_covering = nil
      install_grade = 1

      # Floor
      success = Constructions.apply_floor(runner, model, [surface], "#{framefloor_values[:id]} construction",
                                          cavity_r, install_grade,
                                          constr_set.framing_factor, constr_set.stud.thick_in,
                                          constr_set.osb_thick_in, constr_set.rigid_r,
                                          mat_floor_covering, constr_set.exterior_material)
      return false if not success

      if not assembly_r.nil?
        check_surface_assembly_rvalue(surface, film_r, assembly_r)
      end
    end

    return true
  end

  def self.add_foundation_walls_slabs(runner, model, building, spaces)
    # Get foundation types
    foundation_types = []
    building.elements.each("BuildingDetails/Enclosure/Slabs/Slab/InteriorAdjacentTo") do |int_adjacent_to|
      next if foundation_types.include? int_adjacent_to.text

      foundation_types << int_adjacent_to.text
    end

    foundation_types.each do |foundation_type|
      # Get attached foundation walls/slabs
      fnd_walls = []
      slabs = []
      building.elements.each("BuildingDetails/Enclosure/FoundationWalls/FoundationWall[InteriorAdjacentTo='#{foundation_type}']") do |fnd_wall|
        fnd_walls << fnd_wall
      end
      building.elements.each("BuildingDetails/Enclosure/Slabs/Slab[InteriorAdjacentTo='#{foundation_type}']") do |slab|
        slabs << slab
      end

      # Calculate combinations of slabs/walls for each Kiva instance
      kiva_instances, kiva_slabs = get_kiva_instances(fnd_walls, slabs)

      # Obtain some wall/slab information
      fnd_wall_gross_areas = {}
      fnd_wall_net_areas = {}
      fnd_wall_lengths = {}
      fnd_walls.each_with_index do |fnd_wall, fnd_wall_idx|
        fnd_wall_values = HPXML.get_foundation_wall_values(foundation_wall: fnd_wall)
        next unless fnd_wall_values[:exterior_adjacent_to] == "ground"

        fnd_wall_gross_areas[fnd_wall] = fnd_wall_values[:area]
        fnd_wall_net_areas[fnd_wall] = net_surface_area(fnd_wall_values[:area], fnd_wall_values[:id], "Wall")
        fnd_wall_lengths[fnd_wall] = fnd_wall_gross_areas[fnd_wall] / fnd_wall_values[:height]
      end
      slab_exp_perims = {}
      slab_areas = {}
      slabs.each_with_index do |slab, slab_idx|
        slab_values = HPXML.get_slab_values(slab: slab)
        slab_exp_perims[slab] = slab_values[:exposed_perimeter]
        slab_areas[slab] = slab_values[:area]
      end
      total_slab_exp_perim = slab_exp_perims.values.inject(0, :+)
      total_slab_area = slab_areas.values.inject(0, :+)
      total_fnd_wall_length = fnd_wall_lengths.values.inject(0, :+)

      no_wall_slab_exp_perim = {}

      kiva_instances.each do |fnd_walls_list, kiva_slabs_list|
        kiva_foundation = nil

        # Apportion referenced walls/slabs for this Kiva instance
        kiva_slab_exp_perim = kiva_slabs_list.flatten.map { |e| slab_exp_perims[e] }.inject(0, :+)
        kiva_slab_area = kiva_slabs_list.flatten.map { |e| slab_areas[e] }.inject(0, :+)
        kiva_fnd_wall_length = fnd_walls_list.flatten.map { |e| fnd_wall_lengths[e] }.inject(0, :+)
        kiva_fnd_wall_net_area = fnd_walls_list.flatten.map { |e| fnd_wall_net_areas[e] }.inject(0, :+)
        kiva_fnd_wall_gross_area = fnd_walls_list.flatten.map { |e| fnd_wall_gross_areas[e] }.inject(0, :+)
        slab_frac = kiva_slab_exp_perim / total_slab_exp_perim
        if total_fnd_wall_length > 0
          fnd_wall_frac = kiva_fnd_wall_length / total_fnd_wall_length
        else
          fnd_wall_frac = 1.0 # Handle slab foundation type
        end

        if not fnd_walls_list.empty?
          # Add single combined exterior foundation wall surface (for similar surfaces)
          fnd_wall = fnd_walls_list[0]
          fnd_wall_values = HPXML.get_foundation_wall_values(foundation_wall: fnd_wall)
          combined_wall_net_area = kiva_fnd_wall_net_area * slab_frac
          combined_wall_gross_area = kiva_fnd_wall_gross_area * slab_frac
          kiva_foundation = add_foundation_wall(runner, model, spaces, fnd_wall_values, combined_wall_net_area, combined_wall_gross_area,
                                                total_fnd_wall_length, total_slab_exp_perim, kiva_foundation)
          return false if kiva_foundation.nil?
        end

        # Add single combined foundation slab surface (for similar surfaces)
        slab = kiva_slabs_list[0]
        slab_values = HPXML.get_slab_values(slab: slab)
        combined_slab_exp_perim = kiva_slab_exp_perim * fnd_wall_frac
        combined_slab_area = kiva_slab_area * fnd_wall_frac
        no_wall_slab_exp_perim[slab] = 0.0 if no_wall_slab_exp_perim[slab].nil?
        if not fnd_walls_list.empty? and combined_slab_exp_perim > kiva_fnd_wall_length * slab_frac
          # Keep track of no-wall slab exposed perimeter
          no_wall_slab_exp_perim[slab] += (combined_slab_exp_perim - kiva_fnd_wall_length * slab_frac)

          # Reduce this slab's exposed perimeter so that EnergyPlus does not automatically
          # create a second no-wall Kiva instance for each of our Kiva instances.
          # Instead, we will later create our own Kiva instance to account for it.
          # This reduces the number of Kiva instances we end up with.
          exp_perim_frac = (kiva_fnd_wall_length * slab_frac) / combined_slab_exp_perim
          combined_slab_exp_perim *= exp_perim_frac
          combined_slab_area *= exp_perim_frac
        end
        if not fnd_walls_list.empty?
          z_origin = -1 * fnd_wall_values[:depth_below_grade] # Position based on adjacent foundation walls
        else
          z_origin = -1 * slab_values[:depth_below_grade]
        end
        kiva_foundation = add_foundation_slab(runner, model, spaces, slab_values, combined_slab_exp_perim,
                                              combined_slab_area, z_origin, kiva_foundation)
        return false if kiva_foundation.nil?
      end

      # For each slab list, create a no-wall Kiva slab instance if needed.
      kiva_slabs.each do |kiva_slabs_list|
        # Single combined foundation slab surface
        slab = kiva_slabs_list[0]
        next unless no_wall_slab_exp_perim[slab] > 0.1

        slab_values = HPXML.get_slab_values(slab: slab)
        z_origin = 0
        combined_slab_area = total_slab_area * no_wall_slab_exp_perim[slab] / total_slab_exp_perim
        kiva_foundation = add_foundation_slab(runner, model, spaces, slab_values, no_wall_slab_exp_perim[slab],
                                              combined_slab_area, z_origin, nil)
        return false if kiva_foundation.nil?
      end

      # Interior foundation wall surfaces
      # The above-grade portion of these walls are modeled as EnergyPlus surfaces with standard adjacency.
      # The below-grade portion of these walls (in contact with ground) are not modeled, as Kiva does not
      # calculate heat flow between two zones through the ground.
      fnd_walls.each do |fnd_wall|
        fnd_wall_values = HPXML.get_foundation_wall_values(foundation_wall: fnd_wall)
        next unless fnd_wall_values[:exterior_adjacent_to] != "ground"

        ag_height = fnd_wall_values[:height] - fnd_wall_values[:depth_below_grade]
        ag_net_area = net_surface_area(fnd_wall_values[:area], fnd_wall_values[:id], "Wall") * ag_height / fnd_wall_values[:height]
        length = ag_net_area / ag_height
        z_origin = -1 * ag_height
        azimuth = @default_azimuth
        if not fnd_wall_values[:azimuth].nil?
          azimuth = fnd_wall_values[:azimuth]
        end

        surface = OpenStudio::Model::Surface.new(add_wall_polygon(length, ag_height, z_origin, azimuth), model)
        surface.additionalProperties.setFeature("Length", length)
        surface.additionalProperties.setFeature("Azimuth", azimuth)
        surface.additionalProperties.setFeature("Tilt", 90.0)
        surface.setName(fnd_wall_values[:id])
        surface.setSurfaceType("Wall")
        set_surface_interior(model, spaces, surface, fnd_wall_values[:id], fnd_wall_values[:interior_adjacent_to])
        set_surface_exterior(model, spaces, surface, fnd_wall_values[:id], fnd_wall_values[:exterior_adjacent_to])
        surface.setSunExposure("NoSun")
        surface.setWindExposure("NoWind")

        # Apply construction

        wall_type = "SolidConcrete"
        solar_absorptance = 0.75
        emittance = 0.9
        if is_thermal_boundary(fnd_wall_values)
          drywall_thick_in = 0.5
        else
          drywall_thick_in = 0.0
        end
        film_r = 2.0 * Material.AirFilmVertical.rvalue
        assembly_r = fnd_wall_values[:insulation_assembly_r_value]
        if assembly_r.nil?
          concrete_thick_in = fnd_wall_values[:thickness]
          assembly_r = fnd_wall_values[:insulation_r_value] + Material.Concrete(concrete_thick_in).rvalue + Material.GypsumWall(drywall_thick_in).rvalue + film_r
        end
        mat_ext_finish = nil

        success = apply_wall_construction(runner, model, surface, fnd_wall, fnd_wall_values[:id], wall_type, assembly_r,
                                          drywall_thick_in, film_r, mat_ext_finish, solar_absorptance, emittance)
        return false if not success
      end
    end
  end

  def self.add_foundation_wall(runner, model, spaces, fnd_wall_values, combined_wall_net_area, combined_wall_gross_area,
                               total_fnd_wall_length, total_slab_exp_perim, kiva_foundation)

    height = fnd_wall_values[:height]
    height_ag = height - fnd_wall_values[:depth_below_grade]
    z_origin = -1 * fnd_wall_values[:depth_below_grade]
    length = combined_wall_gross_area / height

    if total_fnd_wall_length > total_slab_exp_perim
      # Calculate exposed section of wall based on slab's total exposed perimeter.
      length *= total_slab_exp_perim / total_fnd_wall_length
    end

    azimuth = @default_azimuth
    if not fnd_wall_values[:azimuth].nil?
      azimuth = fnd_wall_values[:azimuth]
    end

    if combined_wall_gross_area > combined_wall_net_area
      # Create a "notch" in the wall to account for the subsurfaces. This ensures that
      # we preserve the appropriate wall height, length, and area for Kiva.
      subsurface_area = combined_wall_gross_area - combined_wall_net_area
    else
      subsurface_area = 0
    end

    surface = OpenStudio::Model::Surface.new(add_wall_polygon(length, height, z_origin, azimuth, [0] * 4, subsurface_area), model)
    surface.additionalProperties.setFeature("Length", length)
    surface.additionalProperties.setFeature("Azimuth", azimuth)
    surface.additionalProperties.setFeature("Tilt", 90.0)
    surface.setName(fnd_wall_values[:id])
    surface.setSurfaceType("Wall")
    set_surface_interior(model, spaces, surface, fnd_wall_values[:id], fnd_wall_values[:interior_adjacent_to])
    set_surface_exterior(model, spaces, surface, fnd_wall_values[:id], fnd_wall_values[:exterior_adjacent_to])

    if is_thermal_boundary(fnd_wall_values)
      drywall_thick_in = 0.5
    else
      drywall_thick_in = 0.0
    end
    filled_cavity = true
    concrete_thick_in = fnd_wall_values[:thickness]
    cavity_r = 0.0
    cavity_depth_in = 0.0
    install_grade = 1
    framing_factor = 0.0
    assembly_r = fnd_wall_values[:insulation_assembly_r_value]
    if not assembly_r.nil?
      rigid_height = height
      film_r = Material.AirFilmVertical.rvalue
      rigid_r = assembly_r - Material.Concrete(concrete_thick_in).rvalue - Material.GypsumWall(drywall_thick_in).rvalue - film_r
      if rigid_r < 0 # Try without drywall
        drywall_thick_in = 0.0
        rigid_r = assembly_r - Material.Concrete(concrete_thick_in).rvalue - Material.GypsumWall(drywall_thick_in).rvalue - film_r
      end
    else
      rigid_height = fnd_wall_values[:insulation_distance_to_bottom]
      rigid_r = fnd_wall_values[:insulation_r_value]
    end

    success = Constructions.apply_foundation_wall(runner, model, [surface], "#{fnd_wall_values[:id]} construction",
                                                  rigid_height, cavity_r, install_grade,
                                                  cavity_depth_in, filled_cavity, framing_factor,
                                                  rigid_r, drywall_thick_in, concrete_thick_in,
                                                  height, height_ag, kiva_foundation)
    return nil if not success

    if not assembly_r.nil?
      check_surface_assembly_rvalue(surface, film_r, assembly_r)
    end

    return surface.adjacentFoundation.get
  end

  def self.add_foundation_slab(runner, model, spaces, slab_values, slab_exp_perim,
                               combined_slab_area, z_origin, kiva_foundation)

    slab_tot_perim = slab_exp_perim
    if slab_tot_perim**2 - 16.0 * combined_slab_area <= 0
      # Cannot construct rectangle with this perimeter/area. Some of the
      # perimeter is presumably not exposed, so bump up perimeter value.
      slab_tot_perim = Math.sqrt(16.0 * combined_slab_area)
    end
    sqrt_term = [slab_tot_perim**2 - 16.0 * combined_slab_area, 0.0].max
    slab_length = slab_tot_perim / 4.0 + Math.sqrt(sqrt_term) / 4.0
    slab_width = slab_tot_perim / 4.0 - Math.sqrt(sqrt_term) / 4.0

    surface = OpenStudio::Model::Surface.new(add_floor_polygon(slab_length, slab_width, z_origin), model)
    surface.setName(slab_values[:id])
    surface.setSurfaceType("Floor")
    surface.setOutsideBoundaryCondition("Foundation")
    set_surface_interior(model, spaces, surface, slab_values[:id], slab_values[:interior_adjacent_to])
    surface.setSunExposure("NoSun")
    surface.setWindExposure("NoWind")

    slab_perim_r = slab_values[:perimeter_insulation_r_value]
    slab_perim_depth = slab_values[:perimeter_insulation_depth]
    if slab_perim_r == 0 or slab_perim_depth == 0
      slab_perim_r = 0
      slab_perim_depth = 0
    end

    if slab_values[:under_slab_insulation_spans_entire_slab]
      slab_whole_r = slab_values[:under_slab_insulation_r_value]
      slab_under_r = 0
      slab_under_width = 0
    else
      slab_under_r = slab_values[:under_slab_insulation_r_value]
      slab_under_width = slab_values[:under_slab_insulation_width]
      if slab_under_r == 0 or slab_under_width == 0
        slab_under_r = 0
        slab_under_width = 0
      end
      slab_whole_r = 0
    end
    slab_gap_r = slab_under_r

    mat_carpet = nil
    if slab_values[:carpet_fraction] > 0 and slab_values[:carpet_r_value] > 0
      mat_carpet = Material.CoveringBare(slab_values[:carpet_fraction],
                                         slab_values[:carpet_r_value])
    end

    success = Constructions.apply_foundation_slab(runner, model, surface, "#{slab_values[:id]} construction",
                                                  slab_under_r, slab_under_width, slab_gap_r, slab_perim_r,
                                                  slab_perim_depth, slab_whole_r, slab_values[:thickness],
                                                  slab_exp_perim, mat_carpet, kiva_foundation)
    return nil if not success

    # FIXME: Temporary code for sizing
    surface.additionalProperties.setFeature(Constants.SizingInfoSlabRvalue, 10.0)

    return surface.adjacentFoundation.get
  end

  def self.add_conditioned_floor_area(runner, model, building, spaces)
    # FIXME: Simplify this.
    # TODO: Use HPXML values not Model values
    cfa = @cfa.round(1)

    # Check if we need to add floors between conditioned spaces (e.g., 2-story buildings).
    # This ensures that the E+ reported Conditioned Floor Area is correct.

    # Calculate cfa already added to model
    model_cfa = 0.0
    model.getSpaces.each do |space|
      next unless Geometry.space_is_conditioned(space)

      space.surfaces.each do |surface|
        next unless surface.surfaceType.downcase.to_s == "floor"

        model_cfa += UnitConversions.convert(surface.grossArea, "m^2", "ft^2").round(2)
      end
    end

    addtl_cfa = cfa - model_cfa
    return true unless addtl_cfa > 0

    runner.registerWarning("Adding adiabatic conditioned floor with #{addtl_cfa.to_s} ft^2 to preserve building total conditioned floor area.")

    conditioned_floor_width = Math::sqrt(addtl_cfa)
    conditioned_floor_length = addtl_cfa / conditioned_floor_width
    z_origin = @foundation_top + Constants.WallHeight * (@ncfl_ag - 1)

    surface = OpenStudio::Model::Surface.new(add_floor_polygon(-conditioned_floor_width, -conditioned_floor_length, z_origin), model)

    surface.setSunExposure("NoSun")
    surface.setWindExposure("NoWind")
    surface.setName("inferred conditioned floor")
    surface.setSurfaceType("Floor")
    surface.setSpace(create_or_get_space(model, spaces, Constants.SpaceTypeLiving))
    surface.setOutsideBoundaryCondition("Adiabatic")

    # Apply Construction
    success = apply_adiabatic_construction(runner, model, [surface], "floor")
    return false if not success

    return true
  end

  def self.add_thermal_mass(runner, model, building)
    drywall_thick_in = 0.5
    partition_frac_of_cfa = 1.0
    success = Constructions.apply_partition_walls(runner, model, [],
                                                  "PartitionWallConstruction",
                                                  drywall_thick_in, partition_frac_of_cfa)
    return false if not success

    # FIXME ?
    furniture_frac_of_cfa = 1.0
    mass_lb_per_sqft = 8.0
    density_lb_per_cuft = 40.0
    mat = BaseMaterial.Wood
    success = Constructions.apply_furniture(runner, model, furniture_frac_of_cfa,
                                            mass_lb_per_sqft, density_lb_per_cuft, mat)
    return false if not success

    return true
  end

  def self.add_neighbors(runner, model, building, length)
    # Get the max z-value of any model surface
    height = -9e99
    model.getSpaces.each do |space|
      z_origin = space.zOrigin
      space.surfaces.each do |surface|
        surface.vertices.each do |vertex|
          surface_z = vertex.z + z_origin
          next if surface_z < height

          height = surface_z
        end
      end
    end
    height = UnitConversions.convert(height, "m", "ft")
    z_origin = 0 # shading surface always starts at grade

    shading_surfaces = []
    building.elements.each("BuildingDetails/BuildingSummary/Site/extension/Neighbors/NeighborBuilding") do |neighbor_building|
      neighbor_building_values = HPXML.get_neighbor_building_values(neighbor_building: neighbor_building)
      azimuth = neighbor_building_values[:azimuth]
      distance = neighbor_building_values[:distance]

      shading_surface = OpenStudio::Model::ShadingSurface.new(add_wall_polygon(length, height, z_origin, azimuth), model)
      shading_surface.additionalProperties.setFeature("Azimuth", azimuth)
      shading_surface.additionalProperties.setFeature("Distance", distance)
      shading_surface.setName("Neighbor azimuth #{azimuth} distance #{distance}")

      shading_surfaces << shading_surface
    end

    unless shading_surfaces.empty?
      shading_surface_group = OpenStudio::Model::ShadingSurfaceGroup.new(model)
      shading_surface_group.setName(Constants.ObjectNameNeighbors)
      shading_surfaces.each do |shading_surface|
        shading_surface.setShadingSurfaceGroup(shading_surface_group)
      end
    end

    return true
  end

  def self.add_windows(runner, model, building, spaces, weather, cooling_season)
    surfaces = []
    building.elements.each("BuildingDetails/Enclosure/Windows/Window") do |window|
      window_values = HPXML.get_window_values(window: window)

      window_id = window_values[:id]

      window_height = 4.0 # ft, default
      overhang_depth = nil
      if not window.elements["Overhangs"].nil?
        overhang_depth = window_values[:overhangs_depth]
        overhang_distance_to_top = window_values[:overhangs_distance_to_top_of_window]
        overhang_distance_to_bottom = window_values[:overhangs_distance_to_bottom_of_window]
        window_height = overhang_distance_to_bottom - overhang_distance_to_top
      end

      window_area = window_values[:area]
      window_width = window_area / window_height
      z_origin = @foundation_top
      window_azimuth = window_values[:azimuth]

      # Create parent surface slightly bigger than window
      surface = OpenStudio::Model::Surface.new(add_wall_polygon(window_width, window_height, z_origin,
                                                                window_azimuth, [0, 0.001, 0.001, 0.001]), model)

      surface.additionalProperties.setFeature("Length", window_width)
      surface.additionalProperties.setFeature("Azimuth", window_azimuth)
      surface.additionalProperties.setFeature("Tilt", 90.0)
      surface.setName("surface #{window_id}")
      surface.setSurfaceType("Wall")
      assign_space_to_subsurface(surface, window_id, window_values[:wall_idref], building, spaces, model, "window")
      surface.setOutsideBoundaryCondition("Outdoors") # cannot be adiabatic because subsurfaces won't be created
      surfaces << surface

      sub_surface = OpenStudio::Model::SubSurface.new(add_wall_polygon(window_width, window_height, z_origin,
                                                                       window_azimuth, [-0.001, 0, 0.001, 0]), model)
      sub_surface.setName(window_id)
      sub_surface.setSurface(surface)
      sub_surface.setSubSurfaceType("FixedWindow")

      if not overhang_depth.nil?
        overhang = sub_surface.addOverhang(UnitConversions.convert(overhang_depth, "ft", "m"), UnitConversions.convert(overhang_distance_to_top, "ft", "m"))
        overhang.get.setName("#{sub_surface.name} - #{Constants.ObjectNameOverhangs}")

        sub_surface.additionalProperties.setFeature(Constants.SizingInfoWindowOverhangDepth, overhang_depth)
        sub_surface.additionalProperties.setFeature(Constants.SizingInfoWindowOverhangOffset, overhang_distance_to_top)
      end

      # Apply construction
      ufactor = window_values[:ufactor]
      shgc = window_values[:shgc]
      default_shade_summer, default_shade_winter = Constructions.get_default_interior_shading_factors()
      cool_shade_mult = default_shade_summer
      if not window_values[:interior_shading_factor_summer].nil?
        cool_shade_mult = window_values[:interior_shading_factor_summer]
      end
      heat_shade_mult = default_shade_winter
      if not window_values[:interior_shading_factor_winter].nil?
        heat_shade_mult = window_values[:interior_shading_factor_winter]
      end
      success = Constructions.apply_window(runner, model, [sub_surface],
                                           "WindowConstruction",
                                           weather, cooling_season, ufactor, shgc,
                                           heat_shade_mult, cool_shade_mult)
      return false if not success
    end

    success = apply_adiabatic_construction(runner, model, surfaces, "wall")
    return false if not success

    return true
  end

  def self.add_skylights(runner, model, building, spaces, weather, cooling_season)
    surfaces = []
    building.elements.each("BuildingDetails/Enclosure/Skylights/Skylight") do |skylight|
      skylight_values = HPXML.get_skylight_values(skylight: skylight)

      skylight_id = skylight_values[:id]

      # Obtain skylight tilt from attached roof
      skylight_tilt = nil
      building.elements.each("BuildingDetails/Enclosure/Roofs/Roof") do |roof|
        roof_values = HPXML.get_roof_values(roof: roof)
        next unless roof_values[:id] == skylight_values[:roof_idref]

        skylight_tilt = roof_values[:pitch] / 12.0
      end
      if skylight_tilt.nil?
        fail "Attached roof '#{skylight_values[:roof_idref]}' not found for skylight '#{skylight_id}'."
      end

      skylight_area = skylight_values[:area]
      skylight_height = Math::sqrt(skylight_area)
      skylight_width = skylight_area / skylight_height
      z_origin = @walls_top + 0.5 * Math.sin(Math.atan(skylight_tilt)) * skylight_height
      skylight_azimuth = skylight_values[:azimuth]

      # Create parent surface slightly bigger than skylight
      surface = OpenStudio::Model::Surface.new(add_roof_polygon(skylight_width + 0.001, skylight_height + 0.001, z_origin,
                                                                skylight_azimuth, skylight_tilt), model)

      surface.additionalProperties.setFeature("Length", skylight_width)
      surface.additionalProperties.setFeature("Width", skylight_height)
      surface.additionalProperties.setFeature("Azimuth", skylight_azimuth)
      surface.additionalProperties.setFeature("Tilt", skylight_tilt)
      surface.setName("surface #{skylight_id}")
      surface.setSurfaceType("RoofCeiling")
      surface.setSpace(create_or_get_space(model, spaces, Constants.SpaceTypeLiving)) # Ensures it is included in Manual J sizing
      surface.setOutsideBoundaryCondition("Outdoors") # cannot be adiabatic because subsurfaces won't be created
      surfaces << surface

      sub_surface = OpenStudio::Model::SubSurface.new(add_roof_polygon(skylight_width, skylight_height, z_origin,
                                                                       skylight_azimuth, skylight_tilt), model)
      sub_surface.setName(skylight_id)
      sub_surface.setSurface(surface)
      sub_surface.setSubSurfaceType("Skylight")

      # Apply construction
      ufactor = skylight_values[:ufactor]
      shgc = skylight_values[:shgc]
      cool_shade_mult = 1.0
      heat_shade_mult = 1.0
      success = Constructions.apply_skylight(runner, model, [sub_surface],
                                             "SkylightConstruction",
                                             weather, cooling_season, ufactor, shgc,
                                             heat_shade_mult, cool_shade_mult)
      return false if not success
    end

    success = apply_adiabatic_construction(runner, model, surfaces, "roof")
    return false if not success

    return true
  end

  def self.add_doors(runner, model, building, spaces)
    surfaces = []
    building.elements.each("BuildingDetails/Enclosure/Doors/Door") do |door|
      door_values = HPXML.get_door_values(door: door)
      door_id = door_values[:id]

      door_area = door_values[:area]
      door_azimuth = door_values[:azimuth]

      door_height = 6.67 # ft
      door_width = door_area / door_height
      z_origin = @foundation_top

      # Create parent surface slightly bigger than door
      surface = OpenStudio::Model::Surface.new(add_wall_polygon(door_width, door_height, z_origin,
                                                                door_azimuth, [0, 0.001, 0.001, 0.001]), model)

      surface.additionalProperties.setFeature("Length", door_width)
      surface.additionalProperties.setFeature("Azimuth", door_azimuth)
      surface.additionalProperties.setFeature("Tilt", 90.0)
      surface.setName("surface #{door_id}")
      surface.setSurfaceType("Wall")
      assign_space_to_subsurface(surface, door_id, door_values[:wall_idref], building, spaces, model, "door")
      surface.setOutsideBoundaryCondition("Outdoors") # cannot be adiabatic because subsurfaces won't be created
      surfaces << surface

      sub_surface = OpenStudio::Model::SubSurface.new(add_wall_polygon(door_width, door_height, z_origin,
                                                                       door_azimuth, [0, 0, 0, 0]), model)
      sub_surface.setName(door_id)
      sub_surface.setSurface(surface)
      sub_surface.setSubSurfaceType("Door")

      # Apply construction
      ufactor = 1.0 / door_values[:r_value]

      success = Constructions.apply_door(runner, model, [sub_surface], "Door", ufactor)
      return false if not success
    end

    success = apply_adiabatic_construction(runner, model, surfaces, "wall")
    return false if not success

    return true
  end

  def self.apply_adiabatic_construction(runner, model, surfaces, type)
    # Arbitrary construction for heat capacitance.
    # Only applies to surfaces where outside boundary conditioned is
    # adiabatic or surface net area is near zero.

    if type == "wall"

      success = Constructions.apply_wood_stud_wall(runner, model, surfaces, "AdiabaticWallConstruction",
                                                   0, 1, 3.5, true, 0.1, 0.5, 0, 999,
                                                   Material.ExtFinishStuccoMedDark)
      return false if not success

    elsif type == "floor"

      success = Constructions.apply_floor(runner, model, surfaces, "AdiabaticFloorConstruction",
                                          0, 1, 0.07, 5.5, 0.75, 999,
                                          Material.FloorWood, Material.CoveringBare)
      return false if not success

    elsif type == "roof"

      success = Constructions.apply_open_cavity_roof(runner, model, surfaces, "AdiabaticRoofConstruction",
                                                     0, 1, 7.25, 0.07, 7.25, 0.75, 999,
                                                     Material.RoofingAsphaltShinglesMed, false)
      return false if not success

    end

    return true
  end

  def self.add_hot_water_and_appliances(runner, model, building, weather, spaces)
    # Clothes Washer
    clothes_washer_values = HPXML.get_clothes_washer_values(clothes_washer: building.elements["BuildingDetails/Appliances/ClothesWasher"])
    if not clothes_washer_values.nil?
      cw_space = get_space_from_location(clothes_washer_values[:location], "ClothesWasher", model, spaces)
      cw_ler = clothes_washer_values[:rated_annual_kwh]
      cw_elec_rate = clothes_washer_values[:label_electric_rate]
      cw_gas_rate = clothes_washer_values[:label_gas_rate]
      cw_agc = clothes_washer_values[:label_annual_gas_cost]
      cw_cap = clothes_washer_values[:capacity]
      cw_mef = clothes_washer_values[:modified_energy_factor]
      if cw_mef.nil?
        cw_mef = HotWaterAndAppliances.calc_clothes_washer_mef_from_imef(clothes_washer_values[:integrated_modified_energy_factor])
      end
    else
      cw_mef = cw_ler = cw_elec_rate = cw_gas_rate = cw_agc = cw_cap = cw_space = nil
    end

    # Clothes Dryer
    clothes_dryer_values = HPXML.get_clothes_dryer_values(clothes_dryer: building.elements["BuildingDetails/Appliances/ClothesDryer"])
    if not clothes_dryer_values.nil?
      cd_space = get_space_from_location(clothes_dryer_values[:location], "ClothesDryer", model, spaces)
      cd_fuel = to_beopt_fuel(clothes_dryer_values[:fuel_type])
      cd_control = clothes_dryer_values[:control_type]
      cd_ef = clothes_dryer_values[:energy_factor]
      if cd_ef.nil?
        cd_ef = HotWaterAndAppliances.calc_clothes_dryer_ef_from_cef(clothes_dryer_values[:combined_energy_factor])
      end
    else
      cd_ef = cd_control = cd_fuel = cd_space = nil
    end

    # Dishwasher
    dishwasher_values = HPXML.get_dishwasher_values(dishwasher: building.elements["BuildingDetails/Appliances/Dishwasher"])
    if not dishwasher_values.nil?
      dw_cap = dishwasher_values[:place_setting_capacity]
      dw_ef = dishwasher_values[:energy_factor]
      if dw_ef.nil?
        dw_ef = HotWaterAndAppliances.calc_dishwasher_ef_from_annual_kwh(dishwasher_values[:rated_annual_kwh])
      end
    else
      dw_ef = dw_cap = nil
    end

    # Refrigerator
    refrigerator_values = HPXML.get_refrigerator_values(refrigerator: building.elements["BuildingDetails/Appliances/Refrigerator"])
    if not refrigerator_values.nil?
      fridge_space = get_space_from_location(refrigerator_values[:location], "Refrigerator", model, spaces)
      fridge_annual_kwh = refrigerator_values[:adjusted_annual_kwh]
      if fridge_annual_kwh.nil?
        fridge_annual_kwh = refrigerator_values[:rated_annual_kwh]
      end
    else
      fridge_annual_kwh = fridge_space = nil
    end

    # Cooking Range/Oven
    cooking_range_values = HPXML.get_cooking_range_values(cooking_range: building.elements["BuildingDetails/Appliances/CookingRange"])
    oven_values = HPXML.get_oven_values(oven: building.elements["BuildingDetails/Appliances/Oven"])
    if not cooking_range_values.nil? and not oven_values.nil?
      cook_fuel_type = to_beopt_fuel(cooking_range_values[:fuel_type])
      cook_is_induction = cooking_range_values[:is_induction]
      oven_is_convection = oven_values[:is_convection]
    else
      cook_fuel_type = cook_is_induction = oven_is_convection = nil
    end

    wh = building.elements["BuildingDetails/Systems/WaterHeating"]

    # Fixtures
    has_low_flow_fixtures = false
    if not wh.nil?
      low_flow_fixtures_list = []
      wh.elements.each("WaterFixture[WaterFixtureType='shower head' or WaterFixtureType='faucet']") do |wf|
        water_fixture_values = HPXML.get_water_fixture_values(water_fixture: wf)
        low_flow_fixtures_list << water_fixture_values[:low_flow]
      end
      low_flow_fixtures_list.uniq!
      if low_flow_fixtures_list.size == 1 and low_flow_fixtures_list[0]
        has_low_flow_fixtures = true
      end
    end

    # Distribution
    if not wh.nil?
      dist = wh.elements["HotWaterDistribution"]
      hot_water_distribution_values = HPXML.get_hot_water_distribution_values(hot_water_distribution: wh.elements["HotWaterDistribution"])
      dist_type = hot_water_distribution_values[:system_type].downcase
      if dist_type == "standard"
        std_pipe_length = hot_water_distribution_values[:standard_piping_length]
        recirc_loop_length = nil
        recirc_branch_length = nil
        recirc_control_type = nil
        recirc_pump_power = nil
      elsif dist_type == "recirculation"
        recirc_loop_length = hot_water_distribution_values[:recirculation_piping_length]
        recirc_branch_length = hot_water_distribution_values[:recirculation_branch_piping_length]
        recirc_control_type = hot_water_distribution_values[:recirculation_control_type]
        recirc_pump_power = hot_water_distribution_values[:recirculation_pump_power]
        std_pipe_length = nil
      end
      pipe_r = hot_water_distribution_values[:pipe_r_value]
    end

    # Drain Water Heat Recovery
    dwhr_present = false
    dwhr_facilities_connected = nil
    dwhr_is_equal_flow = nil
    dwhr_efficiency = nil
    if not wh.nil?
      if XMLHelper.has_element(dist, "DrainWaterHeatRecovery")
        dwhr_present = true
        dwhr_facilities_connected = hot_water_distribution_values[:dwhr_facilities_connected]
        dwhr_is_equal_flow = hot_water_distribution_values[:dwhr_equal_flow]
        dwhr_efficiency = hot_water_distribution_values[:dwhr_efficiency]
      end
    end

    # Water Heater
    related_hvac_list = [] # list of heating systems referred in water heating system "RelatedHVACSystem" element
    dhw_loop_fracs = {}
    if not wh.nil?
      wh.elements.each("WaterHeatingSystem") do |dhw|
        water_heating_system_values = HPXML.get_water_heating_system_values(water_heating_system: dhw)

        space = get_space_from_location(water_heating_system_values[:location], "WaterHeatingSystem", model, spaces)
        setpoint_temp = Waterheater.get_default_hot_water_temperature(@eri_version)
        wh_type = water_heating_system_values[:water_heater_type]
        fuel = water_heating_system_values[:fuel_type]
        jacket_r = water_heating_system_values[:jacket_r_value]

        ef = water_heating_system_values[:energy_factor]
        if ef.nil?
          uef = water_heating_system_values[:uniform_energy_factor]
          # allow systems not requiring EF and not specifying fuel type, e.g., indirect water heater
          if not uef.nil?
            ef = Waterheater.calc_ef_from_uef(uef, to_beopt_wh_type(wh_type), to_beopt_fuel(fuel))
          end
        end

        ec_adj = HotWaterAndAppliances.get_dist_energy_consumption_adjustment(@has_uncond_bsmnt, @cfa, @ncfl,
                                                                              dist_type, recirc_control_type,
                                                                              pipe_r, std_pipe_length, recirc_loop_length)

        runner.registerInfo("EC_adj=#{ec_adj}") # Pass value to tests
        if (ec_adj - 1.0).abs > 0.001
          runner.registerWarning("Water heater energy consumption is being adjusted with equipment to account for distribution system waste.")
        end

        dhw_load_frac = water_heating_system_values[:fraction_dhw_load_served]

        sys_id = water_heating_system_values[:id]
        @dhw_map[sys_id] = []

        if wh_type == "storage water heater"

          tank_vol = water_heating_system_values[:tank_volume]
          if fuel != "electricity"
            re = water_heating_system_values[:recovery_efficiency]
          else
            re = 0.98
          end
          capacity_kbtuh = water_heating_system_values[:heating_capacity] / 1000.0
          oncycle_power = 0.0
          offcycle_power = 0.0
          success = Waterheater.apply_tank(model, runner, space, to_beopt_fuel(fuel),
                                           capacity_kbtuh, tank_vol, ef, re, setpoint_temp,
                                           oncycle_power, offcycle_power, ec_adj,
                                           @nbeds, @dhw_map, sys_id, jacket_r)
          return false if not success

        elsif wh_type == "instantaneous water heater"

          cycling_derate = water_heating_system_values[:performance_adjustment]
          if cycling_derate.nil?
            cycling_derate = Waterheater.get_tankless_cycling_derate()
          end

          capacity_kbtuh = 100000000.0
          oncycle_power = 0.0
          offcycle_power = 0.0
          success = Waterheater.apply_tankless(model, runner, space, to_beopt_fuel(fuel),
                                               capacity_kbtuh, ef, cycling_derate,
                                               setpoint_temp, oncycle_power, offcycle_power, ec_adj,
                                               @nbeds, @dhw_map, sys_id)
          return false if not success

        elsif wh_type == "heat pump water heater"

          tank_vol = water_heating_system_values[:tank_volume]
          success = Waterheater.apply_heatpump(model, runner, space, weather, setpoint_temp, tank_vol, ef, ec_adj,
                                               @nbeds, @dhw_map, sys_id, jacket_r)
          return false if not success

        elsif wh_type == "space-heating boiler with storage tank" or wh_type == "space-heating boiler with tankless coil"
          # Check tank type to default tank volume for tankless coil
          if wh_type == "space-heating boiler with tankless coil"
            tank_vol = 1.0
          else
            tank_vol = water_heating_system_values[:tank_volume]
          end
          heating_source_id = water_heating_system_values[:related_hvac]
          if not related_hvac_list.include? heating_source_id
            related_hvac_list << heating_source_id
            boiler_sys = get_boiler_and_boiler_loop(@hvac_map, heating_source_id, sys_id)
            boiler_fuel_type = to_beopt_fuel(Waterheater.get_combi_system_fuel(heating_source_id, building.elements["BuildingDetails"]))
          else
            fail "RelatedHVACSystem '#{heating_source_id}' for water heating system '#{sys_id}' is already attached to another water heating system."
          end
          @dhw_map[sys_id] << boiler_sys['boiler']
          capacity_kbtuh = 0.0
          oncycle_power = 0.0
          offcycle_power = 0.0
          success = Waterheater.apply_indirect(model, runner, space, capacity_kbtuh,
                                               tank_vol, setpoint_temp, oncycle_power,
                                               offcycle_power, ec_adj, @nbeds, boiler_sys['boiler'],
                                               boiler_sys['plant_loop'], boiler_fuel_type,
                                               @dhw_map, sys_id, wh_type, jacket_r)
          return false if not success

        else

          fail "Unhandled water heater (#{wh_type})."

        end
        dhw_loop_fracs[sys_id] = dhw_load_frac
      end
    end
    wh_setpoint = Waterheater.get_default_hot_water_temperature(@eri_version)
    success = HotWaterAndAppliances.apply(model, runner, weather, @living_space,
                                          @cfa, @nbeds, @ncfl, @has_uncond_bsmnt, wh_setpoint,
                                          cw_mef, cw_ler, cw_elec_rate, cw_gas_rate,
                                          cw_agc, cw_cap, cw_space, cd_fuel, cd_ef, cd_control,
                                          cd_space, dw_ef, dw_cap, fridge_annual_kwh, fridge_space,
                                          cook_fuel_type, cook_is_induction, oven_is_convection,
                                          has_low_flow_fixtures, dist_type, pipe_r,
                                          std_pipe_length, recirc_loop_length,
                                          recirc_branch_length, recirc_control_type,
                                          recirc_pump_power, dwhr_present,
                                          dwhr_facilities_connected, dwhr_is_equal_flow,
                                          dwhr_efficiency, dhw_loop_fracs, @eri_version,
                                          @dhw_map)
    return false if not success

    return true
  end

  def self.add_cooling_system(runner, model, building)
    return true if @use_only_ideal_air

    building.elements.each("BuildingDetails/Systems/HVAC/HVACPlant/CoolingSystem") do |clgsys|
      cooling_system_values = HPXML.get_cooling_system_values(cooling_system: clgsys)

      clg_type = cooling_system_values[:cooling_system_type]

      cool_capacity_btuh = cooling_system_values[:cooling_capacity]
      if cool_capacity_btuh < 0
        cool_capacity_btuh = Constants.SizingAuto
      end

      load_frac = cooling_system_values[:fraction_cool_load_served]
      if @total_frac_remaining_cool_load_served > 0
        sequential_load_frac = load_frac / @total_frac_remaining_cool_load_served # Fraction of remaining load served by this system
      else
        sequential_load_frac = 0.0
      end
      @total_frac_remaining_cool_load_served -= load_frac

      check_distribution_system(building, cooling_system_values)

      sys_id = cooling_system_values[:id]
      @hvac_map[sys_id] = []

      if clg_type == "central air conditioner"

        # FIXME: Generalize
        seer = cooling_system_values[:cooling_efficiency_seer]
        num_speeds = get_ac_num_speeds(seer)
        crankcase_kw = 0.05 # From RESNET Publication No. 002-2017
        crankcase_temp = 50.0 # From RESNET Publication No. 002-2017

        if num_speeds == "1-Speed"

          shrs = [0.73]
          fan_power_installed = get_fan_power_installed(seer)
          success = HVAC.apply_central_ac_1speed(model, runner, seer, shrs,
                                                 fan_power_installed, crankcase_kw, crankcase_temp,
<<<<<<< HEAD
                                                 cool_capacity_btuh, dse_cool,
                                                 sequential_load_frac, @control_slave_zones_hash,
                                                 @hvac_map, sys_id, clgsys)
=======
                                                 cool_capacity_btuh, load_frac,
                                                 sequential_load_frac, @living_zone,
                                                 @hvac_map, sys_id)
>>>>>>> d47ce825
          return false if not success

        elsif num_speeds == "2-Speed"

          shrs = [0.71, 0.73]
          fan_power_installed = get_fan_power_installed(seer)
          success = HVAC.apply_central_ac_2speed(model, runner, seer, shrs,
                                                 fan_power_installed, crankcase_kw, crankcase_temp,
<<<<<<< HEAD
                                                 cool_capacity_btuh, dse_cool,
                                                 sequential_load_frac, @control_slave_zones_hash,
                                                 @hvac_map, sys_id, clgsys)
=======
                                                 cool_capacity_btuh, load_frac,
                                                 sequential_load_frac, @living_zone,
                                                 @hvac_map, sys_id)
>>>>>>> d47ce825
          return false if not success

        elsif num_speeds == "Variable-Speed"

          shrs = [0.87, 0.80, 0.79, 0.78]
          fan_power_installed = get_fan_power_installed(seer)
          success = HVAC.apply_central_ac_4speed(model, runner, seer, shrs,
                                                 fan_power_installed, crankcase_kw, crankcase_temp,
<<<<<<< HEAD
                                                 cool_capacity_btuh, dse_cool,
                                                 sequential_load_frac, @control_slave_zones_hash,
                                                 @hvac_map, sys_id, clgsys)
=======
                                                 cool_capacity_btuh, load_frac,
                                                 sequential_load_frac, @living_zone,
                                                 @hvac_map, sys_id)
>>>>>>> d47ce825
          return false if not success

        else

          fail "Unexpected number of speeds (#{num_speeds}) for cooling system."

        end

      elsif clg_type == "room air conditioner"

        eer = cooling_system_values[:cooling_efficiency_eer]
        shr = 0.65
        airflow_rate = 350.0
        success = HVAC.apply_room_ac(model, runner, eer, shr,
<<<<<<< HEAD
                                     airflow_rate, cool_capacity_btuh,
                                     sequential_load_frac, @control_slave_zones_hash,
                                     @hvac_map, sys_id, clgsys)
=======
                                     airflow_rate, cool_capacity_btuh, load_frac,
                                     sequential_load_frac, @living_zone,
                                     @hvac_map, sys_id)
>>>>>>> d47ce825
        return false if not success

      end
    end

    return true
  end

  def self.add_heating_system(runner, model, building)
    return true if @use_only_ideal_air

    # We need to process furnaces attached to ACs before any other heating system
    # such that the sequential load heating fraction is properly applied.

    [true, false].each do |only_furnaces_attached_to_cooling|
      building.elements.each("BuildingDetails/Systems/HVAC/HVACPlant/HeatingSystem") do |htgsys|
        heating_system_values = HPXML.get_heating_system_values(heating_system: htgsys)

        htg_type = heating_system_values[:heating_system_type]

        check_distribution_system(building, heating_system_values)

        attached_clg_system = get_attached_clg_system(heating_system_values, building)

        if only_furnaces_attached_to_cooling
          next unless htg_type == "Furnace" and not attached_clg_system.nil?
        else
          next if htg_type == "Furnace" and not attached_clg_system.nil?
        end

        fuel = to_beopt_fuel(heating_system_values[:heating_system_fuel])

        heat_capacity_btuh = heating_system_values[:heating_capacity]
        if heat_capacity_btuh < 0
          heat_capacity_btuh = Constants.SizingAuto
        end

        load_frac = heating_system_values[:fraction_heat_load_served]
        if @total_frac_remaining_heat_load_served > 0
          sequential_load_frac = load_frac / @total_frac_remaining_heat_load_served # Fraction of remaining load served by this system
        else
          sequential_load_frac = 0.0
        end
        @total_frac_remaining_heat_load_served -= load_frac

        sys_id = heating_system_values[:id]
        @hvac_map[sys_id] = []

        if htg_type == "Furnace"

          afue = heating_system_values[:heating_efficiency_afue]
          fan_power = 0.5 # For fuel furnaces, will be overridden by EAE later
          success = HVAC.apply_furnace(model, runner, fuel, afue,
<<<<<<< HEAD
                                       heat_capacity_btuh, fan_power, dse_heat,
                                       sequential_load_frac,
                                       attached_clg_system, @control_slave_zones_hash,
                                       @hvac_map, sys_id, htgsys)
=======
                                       heat_capacity_btuh, fan_power,
                                       load_frac, sequential_load_frac,
                                       attached_clg_system, @living_zone,
                                       @hvac_map, sys_id)
>>>>>>> d47ce825
          return false if not success

        elsif htg_type == "WallFurnace"

          afue = heating_system_values[:heating_efficiency_afue]
          fan_power = 0.0
          airflow_rate = 0.0
          success = HVAC.apply_unit_heater(model, runner, fuel,
                                           afue, heat_capacity_btuh, fan_power,
<<<<<<< HEAD
                                           airflow_rate,
                                           sequential_load_frac, @control_slave_zones_hash,
                                           @hvac_map, sys_id, htgsys)
=======
                                           airflow_rate, load_frac,
                                           sequential_load_frac, @living_zone,
                                           @hvac_map, sys_id)
>>>>>>> d47ce825
          return false if not success

        elsif htg_type == "Boiler"

          system_type = Constants.BoilerTypeForcedDraft
          afue = heating_system_values[:heating_efficiency_afue]
          oat_reset_enabled = false
          oat_high = nil
          oat_low = nil
          oat_hwst_high = nil
          oat_hwst_low = nil
          design_temp = 180.0
          success = HVAC.apply_boiler(model, runner, fuel, system_type, afue,
                                      oat_reset_enabled, oat_high, oat_low, oat_hwst_high, oat_hwst_low,
<<<<<<< HEAD
                                      heat_capacity_btuh, design_temp, dse_heat,
                                      sequential_load_frac, @control_slave_zones_hash,
                                      @hvac_map, sys_id, htgsys)
=======
                                      heat_capacity_btuh, design_temp, load_frac,
                                      sequential_load_frac, @living_zone,
                                      @hvac_map, sys_id)
>>>>>>> d47ce825
          return false if not success

        elsif htg_type == "ElectricResistance"

          efficiency = heating_system_values[:heating_efficiency_percent]
          success = HVAC.apply_electric_baseboard(model, runner, efficiency,
<<<<<<< HEAD
                                                  heat_capacity_btuh,
                                                  sequential_load_frac, @control_slave_zones_hash,
                                                  @hvac_map, sys_id, htgsys)
=======
                                                  heat_capacity_btuh, load_frac,
                                                  sequential_load_frac, @living_zone,
                                                  @hvac_map, sys_id)
>>>>>>> d47ce825
          return false if not success

        elsif htg_type == "Stove" or htg_type == "PortableHeater"

          efficiency = heating_system_values[:heating_efficiency_percent]
          airflow_rate = 125.0 # cfm/ton; doesn't affect energy consumption
          fan_power = 0.5 # For fuel equipment, will be overridden by EAE later
          success = HVAC.apply_unit_heater(model, runner, fuel,
                                           efficiency, heat_capacity_btuh, fan_power,
<<<<<<< HEAD
                                           airflow_rate,
                                           sequential_load_frac, @control_slave_zones_hash,
                                           @hvac_map, sys_id, htgsys)
=======
                                           airflow_rate, load_frac,
                                           sequential_load_frac, @living_zone,
                                           @hvac_map, sys_id)
>>>>>>> d47ce825
          return false if not success

        end
      end
    end

    return true
  end

  def self.add_heat_pump(runner, model, building, weather)
    return true if @use_only_ideal_air

    building.elements.each("BuildingDetails/Systems/HVAC/HVACPlant/HeatPump") do |hp|
      heat_pump_values = HPXML.get_heat_pump_values(heat_pump: hp)

      check_distribution_system(building, heat_pump_values)

      hp_type = heat_pump_values[:heat_pump_type]

      cool_capacity_btuh = heat_pump_values[:cooling_capacity]
      if cool_capacity_btuh < 0
        cool_capacity_btuh = Constants.SizingAuto
      end

      load_frac_heat = heat_pump_values[:fraction_heat_load_served]
      if @total_frac_remaining_heat_load_served > 0
        sequential_load_frac_heat = load_frac_heat / @total_frac_remaining_heat_load_served # Fraction of remaining load served by this system
      else
        sequential_load_frac_heat = 0.0
      end
      @total_frac_remaining_heat_load_served -= load_frac_heat

      load_frac_cool = heat_pump_values[:fraction_cool_load_served]
      if @total_frac_remaining_cool_load_served > 0
        sequential_load_frac_cool = load_frac_cool / @total_frac_remaining_cool_load_served # Fraction of remaining load served by this system
      else
        sequential_load_frac_cool = 0.0
      end
      @total_frac_remaining_cool_load_served -= load_frac_cool

      backup_heat_fuel = heat_pump_values[:backup_heating_fuel]
      if not backup_heat_fuel.nil?
        backup_heat_capacity_btuh = heat_pump_values[:backup_heating_capacity]
        if backup_heat_capacity_btuh < 0
          backup_heat_capacity_btuh = Constants.SizingAuto
        end
        backup_heat_efficiency = heat_pump_values[:backup_heating_efficiency_percent]
      else
        backup_heat_capacity_btuh = 0.0
        backup_heat_efficiency = 1.0
      end

      sys_id = heat_pump_values[:id]
      @hvac_map[sys_id] = []

      if hp_type == "air-to-air"

        seer = heat_pump_values[:cooling_efficiency_seer]
        hspf = heat_pump_values[:heating_efficiency_hspf]

        num_speeds = get_ashp_num_speeds_by_seer(seer)

        crankcase_kw = 0.05 # From RESNET Publication No. 002-2017
        crankcase_temp = 50.0 # From RESNET Publication No. 002-2017
        min_temp = 0.0 # FIXME

        if num_speeds == "1-Speed"

          shrs = [0.73]
          fan_power_installed = get_fan_power_installed(seer)
          success = HVAC.apply_central_ashp_1speed(model, runner, seer, hspf, shrs,
                                                   fan_power_installed, min_temp, crankcase_kw, crankcase_temp,
                                                   cool_capacity_btuh, backup_heat_efficiency,
<<<<<<< HEAD
                                                   backup_heat_capacity_btuh, dse_heat, dse_cool,
                                                   load_frac_heat,
                                                   sequential_load_frac_heat, sequential_load_frac_cool,
                                                   @control_slave_zones_hash, @hvac_map, sys_id, hp)
=======
                                                   backup_heat_capacity_btuh,
                                                   load_frac_heat, load_frac_cool,
                                                   sequential_load_frac_heat, sequential_load_frac_cool,
                                                   @living_zone, @hvac_map, sys_id)
>>>>>>> d47ce825
          return false if not success

        elsif num_speeds == "2-Speed"

          shrs = [0.71, 0.724]
          fan_power_installed = get_fan_power_installed(seer)
          success = HVAC.apply_central_ashp_2speed(model, runner, seer, hspf, shrs,
                                                   fan_power_installed, min_temp, crankcase_kw, crankcase_temp,
                                                   cool_capacity_btuh, backup_heat_efficiency,
<<<<<<< HEAD
                                                   backup_heat_capacity_btuh, dse_heat, dse_cool,
                                                   load_frac_heat,
                                                   sequential_load_frac_heat, sequential_load_frac_cool,
                                                   @control_slave_zones_hash, @hvac_map, sys_id, hp)
=======
                                                   backup_heat_capacity_btuh,
                                                   load_frac_heat, load_frac_cool,
                                                   sequential_load_frac_heat, sequential_load_frac_cool,
                                                   @living_zone, @hvac_map, sys_id)
>>>>>>> d47ce825
          return false if not success

        elsif num_speeds == "Variable-Speed"

          shrs = [0.87, 0.80, 0.79, 0.78]
          fan_power_installed = get_fan_power_installed(seer)
          success = HVAC.apply_central_ashp_4speed(model, runner, seer, hspf, shrs,
                                                   fan_power_installed, min_temp, crankcase_kw, crankcase_temp,
                                                   cool_capacity_btuh, backup_heat_efficiency,
<<<<<<< HEAD
                                                   backup_heat_capacity_btuh, dse_heat, dse_cool,
                                                   load_frac_heat,
                                                   sequential_load_frac_heat, sequential_load_frac_cool,
                                                   @control_slave_zones_hash, @hvac_map, sys_id, hp)
=======
                                                   backup_heat_capacity_btuh,
                                                   load_frac_heat, load_frac_cool,
                                                   sequential_load_frac_heat, sequential_load_frac_cool,
                                                   @living_zone, @hvac_map, sys_id)
>>>>>>> d47ce825
          return false if not success

        else

          fail "Unexpected number of speeds (#{num_speeds}) for heat pump system."

        end

      elsif hp_type == "mini-split"

        # FIXME: Generalize
        seer = heat_pump_values[:cooling_efficiency_seer]
        hspf = heat_pump_values[:heating_efficiency_hspf]
        shr = 0.73
        min_cooling_capacity = 0.4
        max_cooling_capacity = 1.2
        min_cooling_airflow_rate = 200.0
        max_cooling_airflow_rate = 425.0
        min_heating_capacity = 0.3
        max_heating_capacity = 1.2
        min_heating_airflow_rate = 200.0
        max_heating_airflow_rate = 400.0
        heating_capacity_offset = 2300.0
        cap_retention_frac = 0.25
        cap_retention_temp = -5.0
        pan_heater_power = 0.0
        fan_power = 0.07
        is_ducted = XMLHelper.has_element(hp, "DistributionSystem")
        success = HVAC.apply_mshp(model, runner, seer, hspf, shr,
                                  min_cooling_capacity, max_cooling_capacity,
                                  min_cooling_airflow_rate, max_cooling_airflow_rate,
                                  min_heating_capacity, max_heating_capacity,
                                  min_heating_airflow_rate, max_heating_airflow_rate,
                                  heating_capacity_offset, cap_retention_frac,
                                  cap_retention_temp, pan_heater_power, fan_power,
                                  is_ducted, cool_capacity_btuh,
                                  backup_heat_efficiency, backup_heat_capacity_btuh,
<<<<<<< HEAD
                                  dse_heat, dse_cool,
                                  sequential_load_frac_heat, sequential_load_frac_cool,
                                  @control_slave_zones_hash, @hvac_map, sys_id, hp)
=======
                                  load_frac_heat, load_frac_cool,
                                  sequential_load_frac_heat, sequential_load_frac_cool,
                                  @living_zone, @hvac_map, sys_id)
>>>>>>> d47ce825
        return false if not success

      elsif hp_type == "ground-to-air"

        # FIXME: Generalize
        eer = heat_pump_values[:cooling_efficiency_eer]
        cop = heat_pump_values[:heating_efficiency_cop]
        shr = 0.732
        ground_conductivity = 0.6
        grout_conductivity = 0.4
        bore_config = Constants.SizingAuto
        bore_holes = Constants.SizingAuto
        bore_depth = Constants.SizingAuto
        bore_spacing = 20.0
        bore_diameter = 5.0
        pipe_size = 0.75
        ground_diffusivity = 0.0208
        fluid_type = Constants.FluidPropyleneGlycol
        frac_glycol = 0.3
        design_delta_t = 10.0
        pump_head = 50.0
        u_tube_leg_spacing = 0.9661
        u_tube_spacing_type = "b"
        fan_power = 0.5
        success = HVAC.apply_gshp(model, runner, weather, cop, eer, shr,
                                  ground_conductivity, grout_conductivity,
                                  bore_config, bore_holes, bore_depth,
                                  bore_spacing, bore_diameter, pipe_size,
                                  ground_diffusivity, fluid_type, frac_glycol,
                                  design_delta_t, pump_head,
                                  u_tube_leg_spacing, u_tube_spacing_type,
                                  fan_power, cool_capacity_btuh, backup_heat_efficiency,
<<<<<<< HEAD
                                  backup_heat_capacity_btuh, dse_heat, dse_cool,
                                  sequential_load_frac_heat, sequential_load_frac_cool,
                                  @control_slave_zones_hash, @hvac_map, sys_id, hp)
=======
                                  backup_heat_capacity_btuh,
                                  load_frac_heat, load_frac_cool,
                                  sequential_load_frac_heat, sequential_load_frac_cool,
                                  @living_zone, @hvac_map, sys_id)
>>>>>>> d47ce825
        return false if not success

      end
    end

    return true
  end

  def self.add_residual_hvac(runner, model, building)
    if @use_only_ideal_air
      success = HVAC.apply_ideal_air_loads(model, runner, 1, 1, @living_zone)
      return false if not success

      return true
    end

    # Adds an ideal air system to meet either:
    # 1. Any expected unmet load (i.e., because the sum of fractions load served is less than 1), or
    # 2. Any unexpected load (i.e., because the HVAC systems are undersized to meet the load)
    #
    # Addressing #2 ensures we can correctly calculate heating/cooling loads without having to run
    # an additional EnergyPlus simulation solely for that purpose, as well as allows us to report
    # the unmet load (i.e., the energy delivered by the ideal air system).
    if @total_frac_remaining_cool_load_served < 1
      sequential_cool_load_frac = 1
    else
      sequential_cool_load_frac = 0 # no cooling system, don't add ideal air for cooling either
    end

    if @total_frac_remaining_heat_load_served < 1
      sequential_heat_load_frac = 1
    else
      sequential_heat_load_frac = 0 # no heating system, don't add ideal air for heating either
    end
    if sequential_heat_load_frac > 0 or sequential_cool_load_frac > 0
      success = HVAC.apply_ideal_air_loads(model, runner, sequential_cool_load_frac, sequential_heat_load_frac,
                                           @living_zone)
      return false if not success
    end

    return true
  end

  def self.add_setpoints(runner, model, building, weather)
    hvac_control_values = HPXML.get_hvac_control_values(hvac_control: building.elements["BuildingDetails/Systems/HVAC/HVACControl"])
    return true if hvac_control_values.nil?

    control_type = hvac_control_values[:control_type]
    heating_temp = hvac_control_values[:setpoint_temp_heating_season]
    if not heating_temp.nil? # Use provided value
      htg_weekday_setpoints = [[heating_temp] * 24] * 12
    else # Use ERI default
      htg_sp, htg_setback_sp, htg_setback_hrs_per_week, htg_setback_start_hr = HVAC.get_default_heating_setpoint(control_type)
      if htg_setback_sp.nil?
        htg_weekday_setpoints = [[htg_sp] * 24] * 12
      else
        htg_weekday_setpoints = [[htg_sp] * 24] * 12
        (0..11).to_a.each do |m|
          for hr in htg_setback_start_hr..htg_setback_start_hr + Integer(htg_setback_hrs_per_week / 7.0) - 1
            htg_weekday_setpoints[m][hr % 24] = htg_setback_sp
          end
        end
      end
    end
    htg_weekend_setpoints = htg_weekday_setpoints
    htg_use_auto_season = false
    htg_season_start_month = 1
    htg_season_end_month = 12
    success = HVAC.apply_heating_setpoints(model, runner, weather, htg_weekday_setpoints, htg_weekend_setpoints,
                                           htg_use_auto_season, htg_season_start_month, htg_season_end_month,
                                           @living_zone)
    return false if not success

    cooling_temp = hvac_control_values[:setpoint_temp_cooling_season]
    if not cooling_temp.nil? # Use provided value
      clg_weekday_setpoints = [[cooling_temp] * 24] * 12
    else # Use ERI default
      clg_sp, clg_setup_sp, clg_setup_hrs_per_week, clg_setup_start_hr = HVAC.get_default_cooling_setpoint(control_type)
      if clg_setup_sp.nil?
        clg_weekday_setpoints = [[clg_sp] * 24] * 12
      else
        clg_weekday_setpoints = [[clg_sp] * 24] * 12
        (0..11).to_a.each do |m|
          for hr in clg_setup_start_hr..clg_setup_start_hr + Integer(clg_setup_hrs_per_week / 7.0) - 1
            clg_weekday_setpoints[m][hr % 24] = clg_setup_sp
          end
        end
      end
    end
    # Apply ceiling fan offset?
    if not building.elements["BuildingDetails/Lighting/CeilingFan"].nil?
      cooling_setpoint_offset = 0.5 # deg-F
      monthly_avg_temp_control = 63.0 # deg-F
      weather.data.MonthlyAvgDrybulbs.each_with_index do |val, m|
        next unless val > monthly_avg_temp_control

        clg_weekday_setpoints[m] = [clg_weekday_setpoints[m], Array.new(24, cooling_setpoint_offset)].transpose.map { |i| i.reduce(:+) }
      end
    end
    clg_weekend_setpoints = clg_weekday_setpoints
    clg_use_auto_season = false
    clg_season_start_month = 1
    clg_season_end_month = 12
    success = HVAC.apply_cooling_setpoints(model, runner, weather, clg_weekday_setpoints, clg_weekend_setpoints,
                                           clg_use_auto_season, clg_season_start_month, clg_season_end_month,
                                           @living_zone)
    return false if not success

    return true
  end

  def self.add_ceiling_fans(runner, model, building, spaces)
    ceiling_fan_values = HPXML.get_ceiling_fan_values(ceiling_fan: building.elements["BuildingDetails/Lighting/CeilingFan"])
    return true if ceiling_fan_values.nil?

    medium_cfm = 3000.0
    weekday_sch = [0.0, 0.0, 0.0, 0.0, 0.0, 0.0, 0.0, 0.0, 0.0, 0.5, 1.0, 1.0, 1.0, 1.0, 1.0, 1.0, 1.0, 1.0, 1.0, 1.0, 0.0, 0.0, 0.0, 0.0]
    weekend_sch = weekday_sch
    hrs_per_day = weekday_sch.inject { |sum, n| sum + n }

    cfm_per_w = ceiling_fan_values[:efficiency]
    if cfm_per_w.nil?
      fan_power_w = HVAC.get_default_ceiling_fan_power()
      cfm_per_w = medium_cfm / fan_power_w
    end
    quantity = ceiling_fan_values[:quantity]
    if quantity.nil?
      quantity = HVAC.get_default_ceiling_fan_quantity(@nbeds)
    end
    annual_kwh = UnitConversions.convert(quantity * medium_cfm / cfm_per_w * hrs_per_day * 365.0, "Wh", "kWh")

    success = HVAC.apply_ceiling_fans(model, runner, annual_kwh, weekday_sch, weekend_sch,
                                      @cfa, @living_space)
    return false if not success

    return true
  end

  def self.check_distribution_system(building, system_values)
    dist_id = system_values[:distribution_system_idref]
    return if dist_id.nil?

    # Get attached distribution system
    found_attached_dist = false
    building.elements.each("BuildingDetails/Systems/HVAC/HVACDistribution") do |dist|
      hvac_distribution_values = HPXML.get_hvac_distribution_values(hvac_distribution: dist)
      next if dist_id != hvac_distribution_values[:id]

      found_attached_dist = true
    end

    if not found_attached_dist
      fail "Attached HVAC distribution system '#{dist_id}' cannot be found for HVAC system '#{system_values[:id]}'."
    end
  end

  def self.get_boiler_and_boiler_loop(loop_hvacs, heating_source_id, sys_id)
    # Search for the right boiler OS object
    related_boiler_sys = {}
    if loop_hvacs.keys.include? heating_source_id
      loop_hvacs[heating_source_id].each do |comp|
        if comp.is_a? OpenStudio::Model::PlantLoop
          related_boiler_sys['plant_loop'] = comp
        elsif comp.is_a? OpenStudio::Model::BoilerHotWater
          related_boiler_sys['boiler'] = comp
        end
      end
      return related_boiler_sys
    else
      fail "RelatedHVACSystem '#{heating_source_id}' not found for water heating system '#{sys_id}'."
    end
  end

  def self.add_mels(runner, model, building, spaces)
    # Misc
    plug_load_values = HPXML.get_plug_load_values(plug_load: building.elements["BuildingDetails/MiscLoads/PlugLoad[PlugLoadType='other']"])
    if not plug_load_values.nil?
      misc_annual_kwh = plug_load_values[:kWh_per_year]
      if misc_annual_kwh.nil?
        misc_annual_kwh = MiscLoads.get_residual_mels_values(@cfa)[0]
      end

      misc_sens_frac = plug_load_values[:frac_sensible]
      if misc_sens_frac.nil?
        misc_sens_frac = MiscLoads.get_residual_mels_values(@cfa)[1]
      end

      misc_lat_frac = plug_load_values[:frac_latent]
      if misc_lat_frac.nil?
        misc_lat_frac = MiscLoads.get_residual_mels_values(@cfa)[2]
      end

      misc_loads_schedule_values = HPXML.get_misc_loads_schedule_values(misc_loads: building.elements["BuildingDetails/MiscLoads"])
      misc_weekday_sch = misc_loads_schedule_values[:weekday_fractions]
      if misc_weekday_sch.nil?
        misc_weekday_sch = "0.04, 0.037, 0.037, 0.036, 0.033, 0.036, 0.043, 0.047, 0.034, 0.023, 0.024, 0.025, 0.024, 0.028, 0.031, 0.032, 0.039, 0.053, 0.063, 0.067, 0.071, 0.069, 0.059, 0.05"
      end

      misc_weekend_sch = misc_loads_schedule_values[:weekend_fractions]
      if misc_weekend_sch.nil?
        misc_weekend_sch = "0.04, 0.037, 0.037, 0.036, 0.033, 0.036, 0.043, 0.047, 0.034, 0.023, 0.024, 0.025, 0.024, 0.028, 0.031, 0.032, 0.039, 0.053, 0.063, 0.067, 0.071, 0.069, 0.059, 0.05"
      end

      misc_monthly_sch = misc_loads_schedule_values[:monthly_multipliers]
      if misc_monthly_sch.nil?
        misc_monthly_sch = "1.248, 1.257, 0.993, 0.989, 0.993, 0.827, 0.821, 0.821, 0.827, 0.99, 0.987, 1.248"
      end
    else
      misc_annual_kwh = 0
    end

    # Television
    plug_load_values = HPXML.get_plug_load_values(plug_load: building.elements["BuildingDetails/MiscLoads/PlugLoad[PlugLoadType='TV other']"])
    if not plug_load_values.nil?
      tv_annual_kwh = plug_load_values[:kWh_per_year]
      if tv_annual_kwh.nil?
        tv_annual_kwh, tv_sens_frac, tv_lat_frac = MiscLoads.get_televisions_values(@cfa, @nbeds)
      end
    else
      tv_annual_kwh = 0
    end

    success, sch = MiscLoads.apply_plug(model, runner, misc_annual_kwh, misc_sens_frac, misc_lat_frac,
                                        misc_weekday_sch, misc_weekend_sch, misc_monthly_sch, tv_annual_kwh,
                                        @cfa, @living_space)
    return false if not success

    return true
  end

  def self.add_lighting(runner, model, building, weather, spaces)
    lighting = building.elements["BuildingDetails/Lighting"]
    return true if lighting.nil?

    lighting_values = HPXML.get_lighting_values(lighting: lighting)

    if lighting_values[:fraction_tier_i_interior] + lighting_values[:fraction_tier_ii_interior] > 1
      fail "Fraction of qualifying interior lighting fixtures #{lighting_values[:fraction_tier_i_interior] + lighting_values[:fraction_tier_ii_interior]} is greater than 1."
    end
    if lighting_values[:fraction_tier_i_exterior] + lighting_values[:fraction_tier_ii_exterior] > 1
      fail "Fraction of qualifying exterior lighting fixtures #{lighting_values[:fraction_tier_i_exterior] + lighting_values[:fraction_tier_ii_exterior]} is greater than 1."
    end
    if lighting_values[:fraction_tier_i_garage] + lighting_values[:fraction_tier_ii_garage] > 1
      fail "Fraction of qualifying garage lighting fixtures #{lighting_values[:fraction_tier_i_garage] + lighting_values[:fraction_tier_ii_garage]} is greater than 1."
    end

    int_kwh, ext_kwh, grg_kwh = Lighting.calc_lighting_energy(@eri_version, @cfa, @gfa,
                                                              lighting_values[:fraction_tier_i_interior],
                                                              lighting_values[:fraction_tier_i_exterior],
                                                              lighting_values[:fraction_tier_i_garage],
                                                              lighting_values[:fraction_tier_ii_interior],
                                                              lighting_values[:fraction_tier_ii_exterior],
                                                              lighting_values[:fraction_tier_ii_garage])

    garage_space = get_space_of_type(spaces, Constants.SpaceTypeGarage)
    success, sch = Lighting.apply(model, runner, weather, int_kwh, grg_kwh, ext_kwh, @cfa, @gfa,
                                  @living_space, garage_space)
    return false if not success

    return true
  end

  def self.add_airflow(runner, model, building, spaces)
    # Infiltration
<<<<<<< HEAD
    infilvolume = nil
=======
>>>>>>> d47ce825
    infil_ach50 = nil
    infil_const_ach = nil
    building.elements.each("BuildingDetails/Enclosure/AirInfiltration/AirInfiltrationMeasurement") do |air_infiltration_measurement|
      air_infiltration_measurement_values = HPXML.get_air_infiltration_measurement_values(air_infiltration_measurement: air_infiltration_measurement)
      infilvolume = air_infiltration_measurement_values[:infiltration_volume] unless air_infiltration_measurement_values[:infiltration_volume].nil?
      if infilvolume.nil?
        infilvolume = @cvolume
      end
      if air_infiltration_measurement_values[:house_pressure] == 50 and air_infiltration_measurement_values[:unit_of_measure] == "ACH"
        infil_ach50 = air_infiltration_measurement_values[:air_leakage]
      elsif air_infiltration_measurement_values[:house_pressure] == 50 and air_infiltration_measurement_values[:unit_of_measure] == "CFM"
        infil_ach50 = air_infiltration_measurement_values[:air_leakage] * 60.0 / @infilvolume # Convert CFM50 to ACH50
      else
        infil_const_ach = air_infiltration_measurement_values[:constant_ach_natural]
      end
    end

    vented_attic_sla = nil
    vented_attic_const_ach = nil
    if @has_vented_attic
      building.elements.each("BuildingDetails/Enclosure/Attics/Attic[AtticType/Attic[Vented='true']]") do |vented_attic|
        vented_attic_values = HPXML.get_attic_values(attic: vented_attic)
        vented_attic_sla = vented_attic_values[:vented_attic_sla]
        vented_attic_const_ach = vented_attic_values[:vented_attic_constant_ach]
      end
      if vented_attic_sla.nil? and vented_attic_const_ach.nil?
        vented_attic_sla = Airflow.get_default_vented_attic_sla()
      end
    else
      vented_attic_sla = 0.0
    end

    vented_crawl_sla = nil
    if @has_vented_crawl
      building.elements.each("BuildingDetails/Enclosure/Foundations/Foundation[FoundationType/Crawlspace[Vented='true']]") do |vented_crawl|
        vented_crawl_values = HPXML.get_foundation_values(foundation: vented_crawl)
        vented_crawl_sla = vented_crawl_values[:vented_crawlspace_sla]
      end
      if vented_crawl_sla.nil?
        vented_crawl_sla = Airflow.get_default_vented_crawl_sla()
      end
    else
      vented_crawl_sla = 0.0
    end

    living_ach50 = infil_ach50
    living_constant_ach = infil_const_ach
    garage_ach50 = infil_ach50
    unconditioned_basement_ach = 0.1
    unvented_crawl_sla = 0
    unvented_attic_sla = 0
    site_values = HPXML.get_site_values(site: building.elements["BuildingDetails/BuildingSummary/Site"])
    shelter_coef = site_values[:shelter_coefficient]
    if shelter_coef.nil?
      shelter_coef = Airflow.get_default_shelter_coefficient()
    end
    has_flue_chimney = false
    terrain = Constants.TerrainSuburban
    infil = Infiltration.new(living_ach50, living_constant_ach, shelter_coef, garage_ach50, vented_crawl_sla, unvented_crawl_sla,
                             vented_attic_sla, unvented_attic_sla, vented_attic_const_ach, unconditioned_basement_ach, has_flue_chimney, terrain)

    # Mechanical Ventilation
    whole_house_fan = building.elements["BuildingDetails/Systems/MechanicalVentilation/VentilationFans/VentilationFan[UsedForWholeBuildingVentilation='true']"]
    whole_house_fan_values = HPXML.get_ventilation_fan_values(ventilation_fan: whole_house_fan)
    mech_vent_type = Constants.VentTypeNone
    mech_vent_total_efficiency = 0.0
    mech_vent_sensible_efficiency = 0.0
    mech_vent_fan_w = 0.0
    mech_vent_cfm = 0.0
    cfis_open_time = 0.0
    if not whole_house_fan_values.nil?
      fan_type = whole_house_fan_values[:fan_type]
      if fan_type == "supply only"
        mech_vent_type = Constants.VentTypeSupply
        num_fans = 1.0
      elsif fan_type == "exhaust only"
        mech_vent_type = Constants.VentTypeExhaust
        num_fans = 1.0
      elsif fan_type == "central fan integrated supply"
        mech_vent_type = Constants.VentTypeCFIS
        num_fans = 1.0
      elsif ["balanced", "energy recovery ventilator", "heat recovery ventilator"].include? fan_type
        mech_vent_type = Constants.VentTypeBalanced
        num_fans = 2.0
      end
      mech_vent_total_efficiency = 0.0
      mech_vent_total_efficiency_adjusted = 0.0
      mech_vent_sensible_efficiency = 0.0
      mech_vent_sensible_efficiency_adjusted = 0.0
      if fan_type == "energy recovery ventilator" or fan_type == "heat recovery ventilator"
        if whole_house_fan_values[:sensible_recovery_efficiency_adjusted].nil?
          mech_vent_sensible_efficiency = whole_house_fan_values[:sensible_recovery_efficiency]
        else
          mech_vent_sensible_efficiency_adjusted = whole_house_fan_values[:sensible_recovery_efficiency_adjusted]
        end
      end
      if fan_type == "energy recovery ventilator"
        if whole_house_fan_values[:total_recovery_efficiency_adjusted].nil?
          mech_vent_total_efficiency = whole_house_fan_values[:total_recovery_efficiency]
        else
          mech_vent_total_efficiency_adjusted = whole_house_fan_values[:total_recovery_efficiency_adjusted]
        end
      end
      mech_vent_cfm = whole_house_fan_values[:tested_flow_rate]
      if mech_vent_cfm.nil?
        mech_vent_cfm = whole_house_fan_values[:rated_flow_rate]
      end
      mech_vent_fan_w = whole_house_fan_values[:fan_power]
      if mech_vent_type == Constants.VentTypeCFIS
        # CFIS: Specify minimum open time in minutes
        cfis_open_time = whole_house_fan_values[:hours_in_operation] / 24.0 * 60.0
      else
        # Other: Adjust constant CFM/power based on hours per day of operation
        mech_vent_cfm *= (whole_house_fan_values[:hours_in_operation] / 24.0)
        mech_vent_fan_w *= (whole_house_fan_values[:hours_in_operation] / 24.0)
      end
    end
    cfis_airflow_frac = 1.0
    clothes_dryer_exhaust = 0.0
    range_exhaust = 0.0
    range_exhaust_hour = 16
    bathroom_exhaust = 0.0
    bathroom_exhaust_hour = 5

    # Get AirLoop associated with CFIS
    cfis_airloop = nil
    if mech_vent_type == Constants.VentTypeCFIS
      # Get HVAC distribution system CFIS is attached to
      cfis_hvac_dist = nil
      building.elements.each("BuildingDetails/Systems/HVAC/HVACDistribution") do |hvac_dist|
        next unless hvac_dist.elements["SystemIdentifier"].attributes["id"] == whole_house_fan.elements["AttachedToHVACDistributionSystem"].attributes["idref"]

        cfis_hvac_dist = hvac_dist
      end
      if cfis_hvac_dist.nil?
        fail "Attached HVAC distribution system '#{whole_house_fan.elements['AttachedToHVACDistributionSystem'].attributes['idref']}' not found for mechanical ventilation '#{whole_house_fan.elements["SystemIdentifier"].attributes["id"]}'."
      end

      cfis_hvac_dist_values = HPXML.get_hvac_distribution_values(hvac_distribution: cfis_hvac_dist)
      if cfis_hvac_dist_values[:distribution_system_type] == 'HydronicDistribution'
        fail "Attached HVAC distribution system '#{whole_house_fan.elements['AttachedToHVACDistributionSystem'].attributes['idref']}' cannot be hydronic for mechanical ventilation '#{whole_house_fan.elements["SystemIdentifier"].attributes["id"]}'."
      end

      # Get HVAC systems attached to this distribution system
      cfis_sys_ids = []
      hvac_plant = building.elements["BuildingDetails/Systems/HVAC/HVACPlant"]
      hvac_plant.elements.each("HeatingSystem | CoolingSystem | HeatPump") do |hvac|
        next unless XMLHelper.has_element(hvac, "DistributionSystem")
        next unless cfis_hvac_dist.elements["SystemIdentifier"].attributes["id"] == hvac.elements["DistributionSystem"].attributes["idref"]

        cfis_sys_ids << hvac.elements["SystemIdentifier"].attributes["id"]
      end

      # Get AirLoopHVACs associated with these HVAC systems
      @hvac_map.each do |sys_id, hvacs|
        next unless cfis_sys_ids.include? sys_id

        hvacs.each do |loop|
          next unless loop.is_a? OpenStudio::Model::AirLoopHVAC
          next if cfis_airloop == loop # already assigned

          fail "Two airloops found for CFIS. Aborting..." unless cfis_airloop.nil?

          cfis_airloop = loop
        end
      end
    end

    mech_vent = MechanicalVentilation.new(mech_vent_type, mech_vent_total_efficiency, mech_vent_total_efficiency_adjusted, mech_vent_cfm,
                                          mech_vent_fan_w, mech_vent_sensible_efficiency, mech_vent_sensible_efficiency_adjusted,
                                          clothes_dryer_exhaust, range_exhaust,
                                          range_exhaust_hour, bathroom_exhaust, bathroom_exhaust_hour,
                                          cfis_open_time, cfis_airflow_frac, cfis_airloop)

    # Natural Ventilation
    site_values = HPXML.get_site_values(site: building.elements["BuildingDetails/BuildingSummary/Site"])
    disable_nat_vent = site_values[:disable_natural_ventilation]
    if not disable_nat_vent.nil? and disable_nat_vent
      nat_vent_htg_offset = 0
      nat_vent_clg_offset = 0
      nat_vent_ovlp_offset = 0
      nat_vent_htg_season = false
      nat_vent_clg_season = false
      nat_vent_ovlp_season = false
      nat_vent_num_weekdays = 0
      nat_vent_num_weekends = 0
      nat_vent_frac_windows_open = 0
      nat_vent_frac_window_area_openable = 0
      nat_vent_max_oa_hr = 0.0115
      nat_vent_max_oa_rh = 0.7
    else
      nat_vent_htg_offset = 1.0
      nat_vent_clg_offset = 1.0
      nat_vent_ovlp_offset = 1.0
      nat_vent_htg_season = true
      nat_vent_clg_season = true
      nat_vent_ovlp_season = true
      nat_vent_num_weekdays = 5
      nat_vent_num_weekends = 2
      # According to 2010 BA Benchmark, 33% of the windows will be open
      # at any given time and can only be opened to 20% of their area.
      nat_vent_frac_windows_open = 0.33
      nat_vent_frac_window_area_openable = 0.2
      nat_vent_max_oa_hr = 0.0115
      nat_vent_max_oa_rh = 0.7
    end
    nat_vent = NaturalVentilation.new(nat_vent_htg_offset, nat_vent_clg_offset, nat_vent_ovlp_offset, nat_vent_htg_season,
                                      nat_vent_clg_season, nat_vent_ovlp_season, nat_vent_num_weekdays,
                                      nat_vent_num_weekends, nat_vent_frac_windows_open, nat_vent_frac_window_area_openable,
                                      nat_vent_max_oa_hr, nat_vent_max_oa_rh)

    # Ducts
    duct_systems = {}
    building.elements.each("BuildingDetails/Systems/HVAC/HVACDistribution") do |hvac_distribution|
      hvac_distribution_values = HPXML.get_hvac_distribution_values(hvac_distribution: hvac_distribution)
      air_distribution = hvac_distribution.elements["DistributionSystemType/AirDistribution"]
      next if air_distribution.nil?

      air_ducts = self.create_ducts(air_distribution, model, spaces)

      # Connect AirLoopHVACs to ducts
      dist_id = hvac_distribution_values[:id]
      heating_systems_attached = []
      cooling_systems_attached = []
      ['HeatingSystem', 'CoolingSystem', 'HeatPump'].each do |hpxml_sys|
        building.elements.each("BuildingDetails/Systems/HVAC/HVACPlant/#{hpxml_sys}") do |sys|
          next if sys.elements["DistributionSystem"].nil? or dist_id != sys.elements["DistributionSystem"].attributes["idref"]

          sys_id = sys.elements["SystemIdentifier"].attributes["id"]
          heating_systems_attached << sys_id if ['HeatingSystem', 'HeatPump'].include? hpxml_sys and Float(XMLHelper.get_value(sys, "FractionHeatLoadServed")) > 0
          cooling_systems_attached << sys_id if ['CoolingSystem', 'HeatPump'].include? hpxml_sys and Float(XMLHelper.get_value(sys, "FractionCoolLoadServed")) > 0

          @hvac_map[sys_id].each do |loop|
            next unless loop.is_a? OpenStudio::Model::AirLoopHVAC

            if duct_systems[air_ducts].nil?
              duct_systems[air_ducts] = loop
            elsif duct_systems[air_ducts] != loop
              # Multiple air loops associated with this duct system, treat
              # as separate duct systems.
              air_ducts2 = self.create_ducts(air_distribution, model, spaces)
              duct_systems[air_ducts2] = loop
            end
          end
        end
      end

      fail "Multiple cooling systems found attached to distribution system '#{dist_id}'." if cooling_systems_attached.size > 1
      fail "Multiple heating systems found attached to distribution system '#{dist_id}'." if heating_systems_attached.size > 1
    end

    window_area = 0.0
    building.elements.each("BuildingDetails/Enclosure/Windows/Window") do |window|
      window_values = HPXML.get_window_values(window: window)
      window_area += window_values[:area]
    end

<<<<<<< HEAD
    air_infiltration_measurement = building.elements["BuildingDetails/Enclosure/AirInfiltration/AirInfiltrationMeasurement"]
    systems = building.elements["BuildingDetails/Systems"]
    success = Airflow.apply(model, runner, air_infiltration_measurement, systems, infil, mech_vent, nat_vent, duct_systems,
                            @cfa, infilvolume, @nbeds, @nbaths, @ncfl, @ncfl_ag, window_area, @min_neighbor_distance)
=======
    success = Airflow.apply(model, runner, infil, mech_vent, nat_vent, duct_systems,
                            @cfa, @infilvolume, @nbeds, @nbaths, @ncfl, @ncfl_ag, window_area,
                            @min_neighbor_distance)
>>>>>>> d47ce825
    return false if not success

    return true
  end

<<<<<<< HEAD
  def self.add_hvac_sizing(runner, model, building, weather)
    return true if @use_only_ideal_air

    show_debug_info = false

    success = HVACSizing.apply(model: model, runner: runner, building: building, weather: weather, cfa: @cfa, cfa_ag: @cfa_ag, nbeds: @nbeds, min_neighbor_distance: @min_neighbor_distance, ncfl_ag: @ncfl_ag, cvolume: @cvolume, azimuth: @default_azimuth, eri_version: @eri_version, hvac_map: @hvac_map, show_debug_info: show_debug_info)
=======
  def self.create_ducts(air_distribution, model, spaces)
    air_ducts = []

    side_map = { 'supply' => Constants.DuctSideSupply,
                 'return' => Constants.DuctSideReturn }

    # Duct leakage
    leakage_to_outside_cfm25 = { Constants.DuctSideSupply => 0.0,
                                 Constants.DuctSideReturn => 0.0 }
    air_distribution.elements.each("DuctLeakageMeasurement") do |duct_leakage_measurement|
      duct_leakage_values = HPXML.get_duct_leakage_measurement_values(duct_leakage_measurement: duct_leakage_measurement)
      next unless duct_leakage_values[:duct_leakage_units] == "CFM25" and duct_leakage_values[:duct_leakage_total_or_to_outside] == "to outside"

      duct_side = side_map[duct_leakage_values[:duct_type]]
      next if duct_side.nil?

      leakage_to_outside_cfm25[duct_side] = duct_leakage_values[:duct_leakage_value]
    end

    # Duct location, Rvalue, Area
    total_duct_area = { Constants.DuctSideSupply => 0.0,
                        Constants.DuctSideReturn => 0.0 }
    air_distribution.elements.each("Ducts") do |ducts|
      ducts_values = HPXML.get_ducts_values(ducts: ducts)
      next if ['living space', 'basement - conditioned'].include? ducts_values[:duct_location]

      # Calculate total duct area in unconditioned spaces
      duct_side = side_map[ducts_values[:duct_type]]
      next if duct_side.nil?

      total_duct_area[duct_side] += ducts_values[:duct_surface_area]
    end

    air_distribution.elements.each("Ducts") do |ducts|
      ducts_values = HPXML.get_ducts_values(ducts: ducts)
      next if ['living space', 'basement - conditioned'].include? ducts_values[:duct_location]

      duct_side = side_map[ducts_values[:duct_type]]
      next if duct_side.nil?

      duct_area = ducts_values[:duct_surface_area]
      duct_space = get_space_from_location(ducts_values[:duct_location], "Duct", model, spaces)
      # Apportion leakage to individual ducts by surface area
      duct_leakage_cfm = (leakage_to_outside_cfm25[duct_side] *
                          duct_area / total_duct_area[duct_side])

      air_ducts << Duct.new(duct_side, duct_space, nil, duct_leakage_cfm, duct_area, ducts_values[:duct_insulation_r_value])
    end

    return air_ducts
  end

  def self.add_hvac_sizing(runner, model, weather)
    success = HVACSizing.apply(model, runner, weather, @cfa, @infilvolume, @nbeds, @min_neighbor_distance, false)
>>>>>>> d47ce825
    return false if not success

    return true
  end

  def self.add_fuel_heating_eae(runner, model, building)
    # Needs to come after HVAC sizing (needs heating capacity and airflow rate)
    # FUTURE: Could remove this method and simplify everything if we could autosize via the HPXML file

    building.elements.each("BuildingDetails/Systems/HVAC/HVACPlant/HeatingSystem[FractionHeatLoadServed > 0]") do |htgsys|
      heating_system_values = HPXML.get_heating_system_values(heating_system: htgsys)
      htg_type = heating_system_values[:heating_system_type]
      next unless ["Furnace", "WallFurnace", "Stove", "Boiler"].include? htg_type

      fuel = to_beopt_fuel(heating_system_values[:heating_system_fuel])
      next if fuel == Constants.FuelTypeElectric

      fuel_eae = heating_system_values[:electric_auxiliary_energy]
      load_frac = heating_system_values[:fraction_heat_load_served]
      sys_id = heating_system_values[:id]

      success = HVAC.apply_eae_to_heating_fan(runner, @hvac_map[sys_id], fuel_eae, fuel, load_frac, htg_type)
      return false if not success
    end

    return true
  end

  def self.add_photovoltaics(runner, model, building)
    pv_system_values = HPXML.get_pv_system_values(pv_system: building.elements["BuildingDetails/Systems/Photovoltaics/PVSystem"])
    return true if pv_system_values.nil?

    modules_map = { "standard" => Constants.PVModuleTypeStandard,
                    "premium" => Constants.PVModuleTypePremium,
                    "thin film" => Constants.PVModuleTypeThinFilm }

    building.elements.each("BuildingDetails/Systems/Photovoltaics/PVSystem") do |pvsys|
      pv_system_values = HPXML.get_pv_system_values(pv_system: pvsys)
      pv_id = pv_system_values[:id]
      module_type = modules_map[pv_system_values[:module_type]]
      if pv_system_values[:tracking] == 'fixed' and pv_system_values[:location] == 'roof'
        array_type = Constants.PVArrayTypeFixedRoofMount
      elsif pv_system_values[:tracking] == 'fixed' and pv_system_values[:location] == 'ground'
        array_type = Constants.PVArrayTypeFixedOpenRack
      elsif pv_system_values[:tracking] == '1-axis'
        array_type = Constants.PVArrayTypeFixed1Axis
      elsif pv_system_values[:tracking] == '1-axis backtracked'
        array_type = Constants.PVArrayTypeFixed1AxisBacktracked
      elsif pv_system_values[:tracking] == '2-axis'
        array_type = Constants.PVArrayTypeFixed2Axis
      end
      az = pv_system_values[:array_azimuth]
      tilt = pv_system_values[:array_tilt]
      power_w = pv_system_values[:max_power_output]
      inv_eff = pv_system_values[:inverter_efficiency]
      system_losses = pv_system_values[:system_losses_fraction]

      success = PV.apply(model, runner, pv_id, power_w, module_type,
                         system_losses, inv_eff, tilt, az, array_type)
      return false if not success
    end

    return true
  end

  def self.add_building_output_variables(runner, model, map_tsv_dir)
    hvac_output_vars = [OutputVars.SpaceHeatingElectricity,
                        OutputVars.SpaceHeatingNaturalGas,
                        OutputVars.SpaceHeatingOtherFuel,
                        OutputVars.SpaceCoolingElectricity]

    dhw_output_vars = [OutputVars.WaterHeatingElectricity,
                       OutputVars.WaterHeatingElectricityRecircPump,
                       OutputVars.WaterHeatingCombiBoilerHeatExchanger,
                       OutputVars.WaterHeatingCombiBoiler,
                       OutputVars.WaterHeatingNaturalGas,
                       OutputVars.WaterHeatingOtherFuel,
                       OutputVars.WaterHeatingLoad]

    # Remove objects that are not referenced by output vars and are not
    # EMS output vars.
    { @hvac_map => hvac_output_vars,
      @dhw_map => dhw_output_vars }.each do |map, vars|
      all_vars = vars.reduce({}, :merge)
      map.each do |sys_id, objects|
        objects_to_delete = []
        objects.each do |object|
          next if object.is_a? OpenStudio::Model::EnergyManagementSystemOutputVariable
          next unless all_vars[object.class.to_s].nil? # Referenced?

          objects_to_delete << object
        end
        objects_to_delete.uniq.each do |object|
          map[sys_id].delete object
        end
      end
    end

    # Add output variables to model
    ems_objects = []
    @hvac_map.each do |sys_id, hvac_objects|
      hvac_objects.each do |hvac_object|
        if hvac_object.is_a? OpenStudio::Model::EnergyManagementSystemOutputVariable
          ems_objects << hvac_object
        else
          hvac_output_vars.each do |hvac_output_var|
            add_output_variable(model, hvac_output_var, hvac_object)
          end
        end
      end
    end
    @dhw_map.each do |sys_id, dhw_objects|
      dhw_objects.each do |dhw_object|
        if dhw_object.is_a? OpenStudio::Model::EnergyManagementSystemOutputVariable
          ems_objects << dhw_object
        else
          dhw_output_vars.each do |dhw_output_var|
            add_output_variable(model, dhw_output_var, dhw_object)
          end
        end
      end
    end

    # Add EMS output variables to model
    ems_objects.uniq.each do |ems_object|
      add_output_variable(model, nil, ems_object)
    end

    if map_tsv_dir.is_initialized
      # Write maps to file
      map_tsv_dir = map_tsv_dir.get
      write_mapping(@hvac_map, File.join(map_tsv_dir, "map_hvac.tsv"))
      write_mapping(@dhw_map, File.join(map_tsv_dir, "map_water_heating.tsv"))
    end

    return true
  end

  def self.add_output_variable(model, vars, object)
    if object.is_a? OpenStudio::Model::EnergyManagementSystemOutputVariable
      outputVariable = OpenStudio::Model::OutputVariable.new(object.name.to_s, model)
      outputVariable.setReportingFrequency('runperiod')
      outputVariable.setKeyValue('*')
    else
      return if vars[object.class.to_s].nil?

      vars[object.class.to_s].each do |object_var|
        outputVariable = OpenStudio::Model::OutputVariable.new(object_var, model)
        outputVariable.setReportingFrequency('runperiod')
        outputVariable.setKeyValue(object.name.to_s)
      end
    end
  end

  def self.write_mapping(map, map_tsv_path)
    # Write simple mapping TSV file for use by ERI calculation. Mapping file correlates
    # EnergyPlus object name to a HPXML object name.

    CSV.open(map_tsv_path, 'w', col_sep: "\t") do |tsv|
      # Header
      tsv << ["HPXML Name", "E+ Name(s)"]

      map.each do |sys_id, objects|
        out_data = [sys_id]
        objects.uniq.each do |object|
          out_data << object.name.to_s
        end
        tsv << out_data if out_data.size > 1
      end
    end
  end

  def self.calc_non_cavity_r(film_r, constr_set)
    # Calculate R-value for all non-cavity layers
    non_cavity_r = film_r
    if not constr_set.exterior_material.nil?
      non_cavity_r += constr_set.exterior_material.rvalue
    end
    if not constr_set.rigid_r.nil?
      non_cavity_r += constr_set.rigid_r
    end
    if not constr_set.osb_thick_in.nil?
      non_cavity_r += Material.Plywood(constr_set.osb_thick_in).rvalue
    end
    if not constr_set.drywall_thick_in.nil?
      non_cavity_r += Material.GypsumWall(constr_set.drywall_thick_in).rvalue
    end
    return non_cavity_r
  end

  def self.apply_wall_construction(runner, model, surface, wall, wall_id, wall_type, assembly_r,
                                   drywall_thick_in, film_r, mat_ext_finish, solar_abs, emitt)

    if wall_type == "WoodStud"
      install_grade = 1
      cavity_filled = true

      constr_sets = [
        WoodStudConstructionSet.new(Material.Stud2x6, 0.20, 10.0, 0.5, drywall_thick_in, mat_ext_finish), # 2x6, 24" o.c. + R10
        WoodStudConstructionSet.new(Material.Stud2x6, 0.20, 5.0, 0.5, drywall_thick_in, mat_ext_finish),  # 2x6, 24" o.c. + R5
        WoodStudConstructionSet.new(Material.Stud2x6, 0.20, 0.0, 0.5, drywall_thick_in, mat_ext_finish),  # 2x6, 24" o.c.
        WoodStudConstructionSet.new(Material.Stud2x4, 0.23, 0.0, 0.5, drywall_thick_in, mat_ext_finish),  # 2x4, 16" o.c.
        WoodStudConstructionSet.new(Material.Stud2x4, 0.01, 0.0, 0.0, 0.0, nil),                          # Fallback
      ]
      constr_set, cavity_r = pick_wood_stud_construction_set(assembly_r, constr_sets, film_r, wall_id)

      HPXML.add_extension(parent: wall, extensions: { "cavity_r": cavity_r })

      success = Constructions.apply_wood_stud_wall(runner, model, [surface], "#{wall_id} construction",
                                                   cavity_r, install_grade, constr_set.stud.thick_in,
                                                   cavity_filled, constr_set.framing_factor,
                                                   constr_set.drywall_thick_in, constr_set.osb_thick_in,
                                                   constr_set.rigid_r, constr_set.exterior_material)
      return false if not success

    elsif wall_type == "SteelFrame"
      install_grade = 1
      cavity_filled = true
      corr_factor = 0.45

      constr_sets = [
        SteelStudConstructionSet.new(5.5, corr_factor, 0.20, 10.0, 0.5, drywall_thick_in, mat_ext_finish), # 2x6, 24" o.c. + R10
        SteelStudConstructionSet.new(5.5, corr_factor, 0.20, 5.0, 0.5, drywall_thick_in, mat_ext_finish),  # 2x6, 24" o.c. + R5
        SteelStudConstructionSet.new(5.5, corr_factor, 0.20, 0.0, 0.5, drywall_thick_in, mat_ext_finish),  # 2x6, 24" o.c.
        SteelStudConstructionSet.new(3.5, corr_factor, 0.23, 0.0, 0.5, drywall_thick_in, mat_ext_finish),  # 2x4, 16" o.c.
        SteelStudConstructionSet.new(3.5, 1.0, 0.01, 0.0, 0.0, 0.0, nil),                                  # Fallback
      ]
      constr_set, cavity_r = pick_steel_stud_construction_set(assembly_r, constr_sets, film_r, "wall #{wall_id}")

      HPXML.add_extension(parent: wall, extensions: { "cavity_r": cavity_r })

      success = Constructions.apply_steel_stud_wall(runner, model, [surface], "WallConstruction",
                                                    cavity_r, install_grade, constr_set.cavity_thick_in,
                                                    cavity_filled, constr_set.framing_factor,
                                                    constr_set.corr_factor, constr_set.drywall_thick_in,
                                                    constr_set.osb_thick_in, constr_set.rigid_r,
                                                    constr_set.exterior_material)
      return false if not success

    elsif wall_type == "DoubleWoodStud"
      install_grade = 1
      is_staggered = false

      constr_sets = [
        DoubleStudConstructionSet.new(Material.Stud2x4, 0.23, 24.0, 0.0, 0.5, drywall_thick_in, mat_ext_finish),  # 2x4, 24" o.c.
        DoubleStudConstructionSet.new(Material.Stud2x4, 0.01, 16.0, 0.0, 0.0, 0.0, nil),                          # Fallback
      ]
      constr_set, cavity_r = pick_double_stud_construction_set(assembly_r, constr_sets, film_r, "wall #{wall_id}")

      success = Constructions.apply_double_stud_wall(runner, model, [surface], "WallConstruction",
                                                     cavity_r, install_grade, constr_set.stud.thick_in,
                                                     constr_set.stud.thick_in, constr_set.framing_factor,
                                                     constr_set.framing_spacing, is_staggered,
                                                     constr_set.drywall_thick_in, constr_set.osb_thick_in,
                                                     constr_set.rigid_r, constr_set.exterior_material)
      return false if not success

    elsif wall_type == "ConcreteMasonryUnit"
      density = 119.0 # lb/ft^3
      furring_r = 0
      furring_cavity_depth_in = 0 # in
      furring_spacing = 0

      constr_sets = [
        CMUConstructionSet.new(8.0, 1.4, 0.08, 0.5, drywall_thick_in, mat_ext_finish),  # 8" perlite-filled CMU
        CMUConstructionSet.new(6.0, 5.29, 0.01, 0.0, 0.0, nil),                         # Fallback (6" hollow CMU)
      ]
      constr_set, rigid_r = pick_cmu_construction_set(assembly_r, constr_sets, film_r, "wall #{wall_id}")

      success = Constructions.apply_cmu_wall(runner, model, [surface], "WallConstruction",
                                             constr_set.thick_in, constr_set.cond_in, density,
                                             constr_set.framing_factor, furring_r,
                                             furring_cavity_depth_in, furring_spacing,
                                             constr_set.drywall_thick_in, constr_set.osb_thick_in,
                                             rigid_r, constr_set.exterior_material)
      return false if not success

    elsif wall_type == "StructurallyInsulatedPanel"
      sheathing_thick_in = 0.44
      sheathing_type = Constants.MaterialOSB

      constr_sets = [
        SIPConstructionSet.new(10.0, 0.16, 0.0, sheathing_thick_in, 0.5, drywall_thick_in, mat_ext_finish), # 10" SIP core
        SIPConstructionSet.new(5.0, 0.16, 0.0, sheathing_thick_in, 0.5, drywall_thick_in, mat_ext_finish),  # 5" SIP core
        SIPConstructionSet.new(1.0, 0.01, 0.0, sheathing_thick_in, 0.0, 0.0, nil),                          # Fallback
      ]
      constr_set, cavity_r = pick_sip_construction_set(assembly_r, constr_sets, film_r, "wall #{wall_id}")

      HPXML.add_extension(parent: wall, extensions: { "sip_ins_thick_in": constr_set.thick_in })

      success = Constructions.apply_sip_wall(runner, model, [surface], "WallConstruction",
                                             cavity_r, constr_set.thick_in, constr_set.framing_factor,
                                             sheathing_type, constr_set.sheath_thick_in,
                                             constr_set.drywall_thick_in, constr_set.osb_thick_in,
                                             constr_set.rigid_r, constr_set.exterior_material)
      return false if not success

    elsif wall_type == "InsulatedConcreteForms"
      constr_sets = [
        ICFConstructionSet.new(2.0, 4.0, 0.08, 0.0, 0.5, drywall_thick_in, mat_ext_finish), # ICF w/4" concrete and 2" rigid ins layers
        ICFConstructionSet.new(1.0, 1.0, 0.01, 0.0, 0.0, 0.0, nil),                         # Fallback
      ]
      constr_set, icf_r = pick_icf_construction_set(assembly_r, constr_sets, film_r, "wall #{wall_id}")

      success = Constructions.apply_icf_wall(runner, model, [surface], "WallConstruction",
                                             icf_r, constr_set.ins_thick_in,
                                             constr_set.concrete_thick_in, constr_set.framing_factor,
                                             constr_set.drywall_thick_in, constr_set.osb_thick_in,
                                             constr_set.rigid_r, constr_set.exterior_material)
      return false if not success

    elsif ["SolidConcrete", "StructuralBrick", "StrawBale", "Stone", "LogWall"].include? wall_type
      constr_sets = [
        GenericConstructionSet.new(10.0, 0.5, drywall_thick_in, mat_ext_finish), # w/R-10 rigid
        GenericConstructionSet.new(0.0, 0.5, drywall_thick_in, mat_ext_finish),  # Standard
        GenericConstructionSet.new(0.0, 0.0, 0.0, nil),                          # Fallback
      ]
      constr_set, layer_r = pick_generic_construction_set(assembly_r, constr_sets, film_r, "wall #{wall_id}")

      if wall_type == "SolidConcrete"
        thick_in = 6.0
        base_mat = BaseMaterial.Concrete
      elsif wall_type == "StructuralBrick"
        thick_in = 8.0
        base_mat = BaseMaterial.Brick
      elsif wall_type == "StrawBale"
        thick_in = 23.0
        base_mat = BaseMaterial.StrawBale
      elsif wall_type == "Stone"
        thick_in = 6.0
        base_mat = BaseMaterial.Stone
      elsif wall_type == "LogWall"
        thick_in = 6.0
        base_mat = BaseMaterial.Wood
      end
      thick_ins = [thick_in]
      conds = [thick_in / layer_r]
      denss = [base_mat.rho]
      specheats = [base_mat.cp]

      success = Constructions.apply_generic_layered_wall(runner, model, [surface], "WallConstruction",
                                                         thick_ins, conds, denss, specheats,
                                                         constr_set.drywall_thick_in, constr_set.osb_thick_in,
                                                         constr_set.rigid_r, constr_set.exterior_material)
      return false if not success

    else

      fail "Unexpected wall type '#{wall_type}'."

    end

    check_surface_assembly_rvalue(surface, film_r, assembly_r)

    apply_solar_abs_emittance_to_construction(surface, solar_abs, emitt)
  end

  def self.pick_wood_stud_construction_set(assembly_r, constr_sets, film_r, surface_name)
    # Picks a construction set from supplied constr_sets for which a positive R-value
    # can be calculated for the unknown insulation to achieve the assembly R-value.

    constr_sets.each do |constr_set|
      fail "Unexpected object." unless constr_set.is_a? WoodStudConstructionSet

      non_cavity_r = calc_non_cavity_r(film_r, constr_set)

      # Calculate effective cavity R-value
      # Assumes installation quality 1
      cavity_frac = 1.0 - constr_set.framing_factor
      cavity_r = cavity_frac / (1.0 / assembly_r - constr_set.framing_factor / (constr_set.stud.rvalue + non_cavity_r)) - non_cavity_r
      if cavity_r > 0 # Choose this construction set
        return constr_set, cavity_r
      end
    end

    fail "Unable to calculate a construction for '#{surface_name}' using the provided assembly R-value (#{assembly_r})."
  end

  def self.pick_steel_stud_construction_set(assembly_r, constr_sets, film_r, surface_name)
    # Picks a construction set from supplied constr_sets for which a positive R-value
    # can be calculated for the unknown insulation to achieve the assembly R-value.

    constr_sets.each do |constr_set|
      fail "Unexpected object." unless constr_set.is_a? SteelStudConstructionSet

      non_cavity_r = calc_non_cavity_r(film_r, constr_set)

      # Calculate effective cavity R-value
      # Assumes installation quality 1
      cavity_r = (assembly_r - non_cavity_r) / constr_set.corr_factor
      if cavity_r > 0 # Choose this construction set
        return constr_set, cavity_r
      end
    end

    fail "Unable to calculate a construction for '#{surface_name}' using the provided assembly R-value (#{assembly_r})."
  end

  def self.pick_double_stud_construction_set(assembly_r, constr_sets, film_r, surface_name)
    # Picks a construction set from supplied constr_sets for which a positive R-value
    # can be calculated for the unknown insulation to achieve the assembly R-value.

    constr_sets.each do |constr_set|
      fail "Unexpected object." unless constr_set.is_a? DoubleStudConstructionSet

      non_cavity_r = calc_non_cavity_r(film_r, constr_set)

      # Calculate effective cavity R-value
      # Assumes installation quality 1, not staggered, gap depth == stud depth
      # Solved in Wolfram Alpha: https://www.wolframalpha.com/input/?i=1%2FA+%3D+B%2F(2*C%2Bx%2BD)+%2B+E%2F(3*C%2BD)+%2B+(1-B-E)%2F(3*x%2BD)
      stud_frac = 1.5 / constr_set.framing_spacing
      misc_framing_factor = constr_set.framing_factor - stud_frac
      cavity_frac = 1.0 - (2 * stud_frac + misc_framing_factor)
      a = assembly_r
      b = stud_frac
      c = constr_set.stud.rvalue
      d = non_cavity_r
      e = misc_framing_factor
      cavity_r = ((3 * c + d) * Math.sqrt(4 * a**2 * b**2 + 12 * a**2 * b * e + 4 * a**2 * b + 9 * a**2 * e**2 - 6 * a**2 * e + a**2 - 48 * a * b * c - 16 * a * b * d - 36 * a * c * e + 12 * a * c - 12 * a * d * e + 4 * a * d + 36 * c**2 + 24 * c * d + 4 * d**2) + 6 * a * b * c + 2 * a * b * d + 3 * a * c * e + 3 * a * c + 3 * a * d * e + a * d - 18 * c**2 - 18 * c * d - 4 * d**2) / (2 * (-3 * a * e + 9 * c + 3 * d))
      cavity_r = 3 * cavity_r
      if cavity_r > 0 # Choose this construction set
        return constr_set, cavity_r
      end
    end

    fail "Unable to calculate a construction for '#{surface_name}' using the provided assembly R-value (#{assembly_r})."
  end

  def self.pick_sip_construction_set(assembly_r, constr_sets, film_r, surface_name)
    # Picks a construction set from supplied constr_sets for which a positive R-value
    # can be calculated for the unknown insulation to achieve the assembly R-value.

    constr_sets.each do |constr_set|
      fail "Unexpected object." unless constr_set.is_a? SIPConstructionSet

      non_cavity_r = calc_non_cavity_r(film_r, constr_set)
      non_cavity_r += Material.new(nil, constr_set.sheath_thick_in, BaseMaterial.Wood).rvalue

      # Calculate effective SIP core R-value
      # Solved in Wolfram Alpha: https://www.wolframalpha.com/input/?i=1%2FA+%3D+B%2F(C%2BD)+%2B+E%2F(2*F%2BG%2FH*x%2BD)+%2B+(1-B-E)%2F(x%2BD)
      spline_thick_in = 0.5 # in
      ins_thick_in = constr_set.thick_in - (2.0 * spline_thick_in) # in
      framing_r = Material.new(nil, constr_set.thick_in, BaseMaterial.Wood).rvalue
      spline_r = Material.new(nil, spline_thick_in, BaseMaterial.Wood).rvalue
      spline_frac = 4.0 / 48.0 # One 4" spline for every 48" wide panel
      cavity_frac = 1.0 - (spline_frac + constr_set.framing_factor)
      a = assembly_r
      b = constr_set.framing_factor
      c = framing_r
      d = non_cavity_r
      e = spline_frac
      f = spline_r
      g = ins_thick_in
      h = constr_set.thick_in
      cavity_r = (Math.sqrt((a * b * c * g - a * b * d * h - 2 * a * b * f * h + a * c * e * g - a * c * e * h - a * c * g + a * d * e * g - a * d * e * h - a * d * g + c * d * g + c * d * h + 2 * c * f * h + d**2 * g + d**2 * h + 2 * d * f * h)**2 - 4 * (-a * b * g + c * g + d * g) * (a * b * c * d * h + 2 * a * b * c * f * h - a * c * d * h + 2 * a * c * e * f * h - 2 * a * c * f * h - a * d**2 * h + 2 * a * d * e * f * h - 2 * a * d * f * h + c * d**2 * h + 2 * c * d * f * h + d**3 * h + 2 * d**2 * f * h)) - a * b * c * g + a * b * d * h + 2 * a * b * f * h - a * c * e * g + a * c * e * h + a * c * g - a * d * e * g + a * d * e * h + a * d * g - c * d * g - c * d * h - 2 * c * f * h - g * d**2 - d**2 * h - 2 * d * f * h) / (2 * (-a * b * g + c * g + d * g))
      if cavity_r > 0 # Choose this construction set
        return constr_set, cavity_r
      end
    end

    fail "Unable to calculate a construction for '#{surface_name}' using the provided assembly R-value (#{assembly_r})."
  end

  def self.pick_cmu_construction_set(assembly_r, constr_sets, film_r, surface_name)
    # Picks a construction set from supplied constr_sets for which a positive R-value
    # can be calculated for the unknown insulation to achieve the assembly R-value.

    constr_sets.each do |constr_set|
      fail "Unexpected object." unless constr_set.is_a? CMUConstructionSet

      non_cavity_r = calc_non_cavity_r(film_r, constr_set)

      # Calculate effective other CMU R-value
      # Assumes no furring strips
      # Solved in Wolfram Alpha: https://www.wolframalpha.com/input/?i=1%2FA+%3D+B%2F(C%2BE%2Bx)+%2B+(1-B)%2F(D%2BE%2Bx)
      a = assembly_r
      b = constr_set.framing_factor
      c = Material.new(nil, constr_set.thick_in, BaseMaterial.Wood).rvalue # Framing
      d = Material.new(nil, constr_set.thick_in, BaseMaterial.Concrete, constr_set.cond_in).rvalue # Concrete
      e = non_cavity_r
      rigid_r = 0.5 * (Math.sqrt(a**2 - 4 * a * b * c + 4 * a * b * d + 2 * a * c - 2 * a * d + c**2 - 2 * c * d + d**2) + a - c - d - 2 * e)
      if rigid_r > 0 # Choose this construction set
        return constr_set, rigid_r
      end
    end

    fail "Unable to calculate a construction for '#{surface_name}' using the provided assembly R-value (#{assembly_r})."
  end

  def self.pick_icf_construction_set(assembly_r, constr_sets, film_r, surface_name)
    # Picks a construction set from supplied constr_sets for which a positive R-value
    # can be calculated for the unknown insulation to achieve the assembly R-value.

    constr_sets.each do |constr_set|
      fail "Unexpected object." unless constr_set.is_a? ICFConstructionSet

      non_cavity_r = calc_non_cavity_r(film_r, constr_set)

      # Calculate effective ICF rigid ins R-value
      # Solved in Wolfram Alpha: https://www.wolframalpha.com/input/?i=1%2FA+%3D+B%2F(C%2BE)+%2B+(1-B)%2F(D%2BE%2B2*x)
      a = assembly_r
      b = constr_set.framing_factor
      c = Material.new(nil, 2 * constr_set.ins_thick_in + constr_set.concrete_thick_in, BaseMaterial.Wood).rvalue # Framing
      d = Material.new(nil, constr_set.concrete_thick_in, BaseMaterial.Concrete).rvalue # Concrete
      e = non_cavity_r
      icf_r = (a * b * c - a * b * d - a * c - a * e + c * d + c * e + d * e + e**2) / (2 * (a * b - c - e))
      if icf_r > 0 # Choose this construction set
        return constr_set, icf_r
      end
    end

    fail "Unable to calculate a construction for '#{surface_name}' using the provided assembly R-value (#{assembly_r})."
  end

  def self.pick_generic_construction_set(assembly_r, constr_sets, film_r, surface_name)
    # Picks a construction set from supplied constr_sets for which a positive R-value
    # can be calculated for the unknown insulation to achieve the assembly R-value.

    constr_sets.each do |constr_set|
      fail "Unexpected object." unless constr_set.is_a? GenericConstructionSet

      non_cavity_r = calc_non_cavity_r(film_r, constr_set)

      # Calculate effective ins layer R-value
      layer_r = assembly_r - non_cavity_r
      if layer_r > 0 # Choose this construction set
        return constr_set, layer_r
      end
    end

    fail "Unable to calculate a construction for '#{surface_name}' using the provided assembly R-value (#{assembly_r})."
  end

  def self.apply_solar_abs_emittance_to_construction(surface, solar_abs, emitt)
    # Applies the solar absorptance and emittance to the construction's exterior layer
    exterior_material = surface.construction.get.to_LayeredConstruction.get.layers[0].to_StandardOpaqueMaterial.get
    exterior_material.setThermalAbsorptance(emitt)
    exterior_material.setSolarAbsorptance(solar_abs)
    exterior_material.setVisibleAbsorptance(solar_abs)
  end

  def self.check_surface_assembly_rvalue(surface, film_r, assembly_r)
    # Verify that the actual OpenStudio construction R-value matches our target assembly R-value

    constr_r = UnitConversions.convert(1.0 / surface.construction.get.uFactor(0.0).get, 'm^2*k/w', 'hr*ft^2*f/btu') + film_r

    if surface.adjacentFoundation.is_initialized
      foundation = surface.adjacentFoundation.get
      if foundation.interiorVerticalInsulationMaterial.is_initialized
        int_mat = foundation.interiorVerticalInsulationMaterial.get.to_StandardOpaqueMaterial.get
        constr_r += UnitConversions.convert(int_mat.thickness, "m", "ft") / UnitConversions.convert(int_mat.thermalConductivity, "W/(m*K)", "Btu/(hr*ft*R)")
      end
      if foundation.exteriorVerticalInsulationMaterial.is_initialized
        ext_mat = foundation.exteriorVerticalInsulationMaterial.get.to_StandardOpaqueMaterial.get
        constr_r += UnitConversions.convert(ext_mat.thickness, "m", "ft") / UnitConversions.convert(ext_mat.thermalConductivity, "W/(m*K)", "Btu/(hr*ft*R)")
      end
    end

    if (assembly_r - constr_r).abs > 0.05
      fail "Construction R-value (#{constr_r}) does not match Assembly R-value (#{assembly_r}) for '#{surface.name.to_s}'."
    end
  end

  def self.get_attached_clg_system(system_values, building)
    return nil if system_values[:distribution_system_idref].nil?

    # Finds the OpenStudio object of the cooling system attached (i.e., on the same
    # distribution system) to the current heating system.
    hvac_objects = []
    building.elements.each("BuildingDetails/Systems/HVAC/HVACPlant/CoolingSystem") do |clg_sys|
      attached_system_values = HPXML.get_cooling_system_values(cooling_system: clg_sys)
      next unless system_values[:distribution_system_idref] == attached_system_values[:distribution_system_idref]

      # Check that it's an AirDistribution (not DSE)
      is_air_distribution = false
      building.elements.each("BuildingDetails/Systems/HVAC/HVACDistribution") do |dist|
        hvac_distribution_values = HPXML.get_hvac_distribution_values(hvac_distribution: dist)
        next unless hvac_distribution_values[:id] == system_values[:distribution_system_idref]
        next unless hvac_distribution_values[:distribution_system_type] == "AirDistribution"

        is_air_distribution = true
      end
      next unless is_air_distribution

      @hvac_map[attached_system_values[:id]].each do |hvac_object|
        next unless hvac_object.is_a? OpenStudio::Model::AirLoopHVACUnitarySystem

        hvac_objects << hvac_object
      end
    end

    if hvac_objects.size == 1
      return hvac_objects[0]
    end

    return nil
  end

  def self.set_surface_interior(model, spaces, surface, surface_id, interior_adjacent_to)
    if ["living space"].include? interior_adjacent_to
      surface.setSpace(create_or_get_space(model, spaces, Constants.SpaceTypeLiving))
    elsif ["garage"].include? interior_adjacent_to
      surface.setSpace(create_or_get_space(model, spaces, Constants.SpaceTypeGarage))
    elsif ["basement - unconditioned"].include? interior_adjacent_to
      surface.setSpace(create_or_get_space(model, spaces, Constants.SpaceTypeUnconditionedBasement))
    elsif ["basement - conditioned"].include? interior_adjacent_to
      surface.setSpace(create_or_get_space(model, spaces, Constants.SpaceTypeLiving))
    elsif ["crawlspace - vented"].include? interior_adjacent_to
      surface.setSpace(create_or_get_space(model, spaces, Constants.SpaceTypeVentedCrawl))
    elsif ["crawlspace - unvented"].include? interior_adjacent_to
      surface.setSpace(create_or_get_space(model, spaces, Constants.SpaceTypeUnventedCrawl))
    elsif ["attic - vented"].include? interior_adjacent_to
      surface.setSpace(create_or_get_space(model, spaces, Constants.SpaceTypeVentedAttic))
    elsif ["attic - unvented"].include? interior_adjacent_to
      surface.setSpace(create_or_get_space(model, spaces, Constants.SpaceTypeUnventedAttic))
    else
      fail "Unhandled AdjacentTo value (#{interior_adjacent_to}) for surface '#{surface_id}'."
    end
  end

  def self.set_surface_exterior(model, spaces, surface, surface_id, exterior_adjacent_to)
    if ["outside"].include? exterior_adjacent_to
      surface.setOutsideBoundaryCondition("Outdoors")
    elsif ["ground"].include? exterior_adjacent_to
      surface.setOutsideBoundaryCondition("Foundation")
    elsif ["other housing unit"].include? exterior_adjacent_to
      surface.setOutsideBoundaryCondition("Adiabatic")
    elsif ["living space"].include? exterior_adjacent_to
      surface.createAdjacentSurface(create_or_get_space(model, spaces, Constants.SpaceTypeLiving))
    elsif ["garage"].include? exterior_adjacent_to
      surface.createAdjacentSurface(create_or_get_space(model, spaces, Constants.SpaceTypeGarage))
    elsif ["basement - unconditioned"].include? exterior_adjacent_to
      surface.createAdjacentSurface(create_or_get_space(model, spaces, Constants.SpaceTypeUnconditionedBasement))
    elsif ["basement - conditioned"].include? exterior_adjacent_to
      surface.createAdjacentSurface(create_or_get_space(model, spaces, Constants.SpaceTypeLiving))
    elsif ["crawlspace - vented"].include? exterior_adjacent_to
      surface.createAdjacentSurface(create_or_get_space(model, spaces, Constants.SpaceTypeVentedCrawl))
    elsif ["crawlspace - unvented"].include? exterior_adjacent_to
      surface.createAdjacentSurface(create_or_get_space(model, spaces, Constants.SpaceTypeUnventedCrawl))
    elsif ["attic - vented"].include? exterior_adjacent_to
      surface.createAdjacentSurface(create_or_get_space(model, spaces, Constants.SpaceTypeVentedAttic))
    elsif ["attic - unvented"].include? exterior_adjacent_to
      surface.createAdjacentSurface(create_or_get_space(model, spaces, Constants.SpaceTypeUnventedAttic))
    else
      fail "Unhandled AdjacentTo value (#{exterior_adjacent_to}) for surface '#{surface_id}'."
    end
  end

  # Returns an OS:Space, or nil if the location is outside the building
  def self.get_space_from_location(location, object_name, model, spaces)
    if location == 'other exterior' or location == 'outside'
      return nil
    end

    num_orig_spaces = spaces.size

    space = nil
    if location == 'living space'
      space = create_or_get_space(model, spaces, Constants.SpaceTypeLiving)
    elsif location == 'basement - conditioned'
      space = create_or_get_space(model, spaces, Constants.SpaceTypeLiving)
    elsif location == 'basement - unconditioned'
      space = create_or_get_space(model, spaces, Constants.SpaceTypeUnconditionedBasement)
    elsif location == 'garage'
      space = create_or_get_space(model, spaces, Constants.SpaceTypeGarage)
    elsif location == 'attic - vented'
      space = create_or_get_space(model, spaces, Constants.SpaceTypeVentedAttic)
    elsif location == 'attic - unvented'
      space = create_or_get_space(model, spaces, Constants.SpaceTypeUnventedAttic)
    elsif location == 'crawlspace - vented'
      space = create_or_get_space(model, spaces, Constants.SpaceTypeVentedCrawl)
    elsif location == 'crawlspace - unvented'
      space = create_or_get_space(model, spaces, Constants.SpaceTypeUnventedCrawl)
    end

    if space.nil?
      fail "Unhandled #{object_name} location: #{location}."
    end

    if spaces.size != num_orig_spaces
      fail "#{object_name} location is '#{location}' but building does not have this location specified."
    end

    return space
  end

  def self.get_spaces_of_type(spaces, space_types_list)
    spaces_of_type = []
    space_types_list.each do |space_type|
      spaces_of_type << spaces[space_type] unless spaces[space_type].nil?
    end
    return spaces_of_type
  end

  def self.get_space_of_type(spaces, space_type)
    spaces_of_type = self.get_spaces_of_type(spaces, [space_type])
    if spaces_of_type.size > 1
      fail "Unexpected number of spaces."
    elsif spaces_of_type.size == 1
      return spaces_of_type[0]
    end

    return nil
  end

  def self.assign_space_to_subsurface(surface, subsurface_id, wall_idref, building, spaces, model, subsurface_type)
    # Check walls
    building.elements.each("BuildingDetails/Enclosure/Walls/Wall") do |wall|
      wall_values = HPXML.get_wall_values(wall: wall)
      next unless wall_values[:id] == wall_idref

      set_surface_interior(model, spaces, surface, subsurface_id, wall_values[:interior_adjacent_to])
      return
    end

    # Check foundation walls
    building.elements.each("BuildingDetails/Enclosure/FoundationWalls/FoundationWall") do |fnd_wall|
      fnd_wall_values = HPXML.get_foundation_wall_values(foundation_wall: fnd_wall)
      next unless fnd_wall_values[:id] == wall_idref

      set_surface_interior(model, spaces, surface, subsurface_id, fnd_wall_values[:interior_adjacent_to])
      return
    end

    if not surface.space.is_initialized
      fail "Attached wall '#{wall_idref}' not found for #{subsurface_type} '#{subsurface_id}'."
    end
  end

  def self.get_infiltration_volume(building)
    infilvolume = nil
    building.elements.each("BuildingDetails/Enclosure/AirInfiltration/AirInfiltrationMeasurement") do |air_infiltration_measurement|
      air_infiltration_measurement_values = HPXML.get_air_infiltration_measurement_values(air_infiltration_measurement: air_infiltration_measurement)
      infilvolume = air_infiltration_measurement_values[:infiltration_volume] unless air_infiltration_measurement_values[:infiltration_volume].nil?
    end
    if infilvolume.nil?
      infilvolume = @cvolume
    end
    return infilvolume
  end

  def self.get_min_neighbor_distance(building)
    min_neighbor_distance = nil
    building.elements.each("BuildingDetails/BuildingSummary/Site/extension/Neighbors/NeighborBuilding") do |neighbor_building|
      neighbor_building_values = HPXML.get_neighbor_building_values(neighbor_building: neighbor_building)
      if min_neighbor_distance.nil?
        min_neighbor_distance = 9e99
      end
      if neighbor_building_values[:distance] < min_neighbor_distance
        min_neighbor_distance = neighbor_building_values[:distance]
      end
    end
    return min_neighbor_distance
  end

  def self.get_kiva_instances(fnd_walls, slabs)
    # Identify unique Kiva foundations that are required.
    # Some foundation walls or slabs with similar properties can share a Kiva foundation instance.
    kiva_fnd_walls = []
    fnd_walls.each_with_index do |fnd_wall, fnd_wall_idx|
      fnd_wall_values = HPXML.get_foundation_wall_values(foundation_wall: fnd_wall)
      next unless fnd_wall_values[:exterior_adjacent_to] == "ground"
      next if kiva_fnd_walls.flatten.include? fnd_wall # Skip if already processed

      kiva_fnd_walls << [fnd_wall]

      # Identify any other foundation walls that can share the Kiva foundation.
      fnd_walls[fnd_wall_idx + 1..-1].each do |fnd_wall2|
        next if kiva_fnd_walls.flatten.include? fnd_wall2 # Skip if already processed

        fnd_wall_values2 = HPXML.get_foundation_wall_values(foundation_wall: fnd_wall2)
        next unless fnd_wall_values2[:exterior_adjacent_to] == fnd_wall_values[:exterior_adjacent_to]
        next unless fnd_wall_values2[:height] == fnd_wall_values[:height]
        next unless fnd_wall_values2[:azimuth] == fnd_wall_values[:azimuth]
        next unless fnd_wall_values2[:thickness] == fnd_wall_values[:thickness]
        next unless fnd_wall_values2[:depth_below_grade] == fnd_wall_values[:depth_below_grade]
        next unless fnd_wall_values2[:insulation_distance_to_bottom] == fnd_wall_values[:insulation_distance_to_bottom]
        next unless fnd_wall_values2[:insulation_r_value] == fnd_wall_values[:insulation_r_value]
        next unless fnd_wall_values2[:insulation_assembly_r_value] == fnd_wall_values[:insulation_assembly_r_value]

        kiva_fnd_walls[-1] << fnd_wall2
      end
    end
    if kiva_fnd_walls.empty? # Handle slab foundation type
      kiva_fnd_walls << []
    end
    kiva_slabs = []
    slabs.each_with_index do |slab, slab_idx|
      slab_values = HPXML.get_slab_values(slab: slab)
      next if kiva_slabs.flatten.include? slab # Skip if already processed

      kiva_slabs << [slab]

      # Identify any other foundation slabs that can share the Kiva foundation.
      slabs[slab_idx + 1..-1].each do |slab2|
        next if kiva_slabs.flatten.include? slab2 # Skip if already processed

        slab_values2 = HPXML.get_slab_values(slab: slab2)
        next unless slab_values2[:thickness] == slab_values[:thickness]
        next unless slab_values2[:perimeter_insulation_depth] == slab_values[:perimeter_insulation_depth]
        next unless slab_values2[:under_slab_insulation_width] == slab_values[:under_slab_insulation_width]
        next unless slab_values2[:under_slab_insulation_spans_entire_slab] == slab_values[:under_slab_insulation_spans_entire_slab]
        next unless slab_values2[:carpet_fraction] == slab_values[:carpet_fraction]
        next unless slab_values2[:carpet_r_value] == slab_values[:carpet_r_value]
        next unless slab_values2[:perimeter_insulation_r_value] == slab_values[:perimeter_insulation_r_value]
        next unless slab_values2[:under_slab_insulation_r_value] == slab_values[:under_slab_insulation_r_value]

        kiva_slabs[-1] << slab2
      end
    end
    return kiva_fnd_walls.product(kiva_slabs), kiva_slabs
  end
end

class WoodStudConstructionSet
  def initialize(stud, framing_factor, rigid_r, osb_thick_in, drywall_thick_in, exterior_material)
    @stud = stud
    @framing_factor = framing_factor
    @rigid_r = rigid_r
    @osb_thick_in = osb_thick_in
    @drywall_thick_in = drywall_thick_in
    @exterior_material = exterior_material
  end
  attr_accessor(:stud, :framing_factor, :rigid_r, :osb_thick_in, :drywall_thick_in, :exterior_material)
end

class SteelStudConstructionSet
  def initialize(cavity_thick_in, corr_factor, framing_factor, rigid_r, osb_thick_in, drywall_thick_in, exterior_material)
    @cavity_thick_in = cavity_thick_in
    @corr_factor = corr_factor
    @framing_factor = framing_factor
    @rigid_r = rigid_r
    @osb_thick_in = osb_thick_in
    @drywall_thick_in = drywall_thick_in
    @exterior_material = exterior_material
  end
  attr_accessor(:cavity_thick_in, :corr_factor, :framing_factor, :rigid_r, :osb_thick_in, :drywall_thick_in, :exterior_material)
end

class DoubleStudConstructionSet
  def initialize(stud, framing_factor, framing_spacing, rigid_r, osb_thick_in, drywall_thick_in, exterior_material)
    @stud = stud
    @framing_factor = framing_factor
    @framing_spacing = framing_spacing
    @rigid_r = rigid_r
    @osb_thick_in = osb_thick_in
    @drywall_thick_in = drywall_thick_in
    @exterior_material = exterior_material
  end
  attr_accessor(:stud, :framing_factor, :framing_spacing, :rigid_r, :osb_thick_in, :drywall_thick_in, :exterior_material)
end

class SIPConstructionSet
  def initialize(thick_in, framing_factor, rigid_r, sheath_thick_in, osb_thick_in, drywall_thick_in, exterior_material)
    @thick_in = thick_in
    @framing_factor = framing_factor
    @rigid_r = rigid_r
    @sheath_thick_in = sheath_thick_in
    @osb_thick_in = osb_thick_in
    @drywall_thick_in = drywall_thick_in
    @exterior_material = exterior_material
  end
  attr_accessor(:thick_in, :framing_factor, :rigid_r, :sheath_thick_in, :osb_thick_in, :drywall_thick_in, :exterior_material)
end

class CMUConstructionSet
  def initialize(thick_in, cond_in, framing_factor, osb_thick_in, drywall_thick_in, exterior_material)
    @thick_in = thick_in
    @cond_in = cond_in
    @framing_factor = framing_factor
    @osb_thick_in = osb_thick_in
    @drywall_thick_in = drywall_thick_in
    @exterior_material = exterior_material
    @rigid_r = nil # solved for
  end
  attr_accessor(:thick_in, :cond_in, :framing_factor, :rigid_r, :osb_thick_in, :drywall_thick_in, :exterior_material)
end

class ICFConstructionSet
  def initialize(ins_thick_in, concrete_thick_in, framing_factor, rigid_r, osb_thick_in, drywall_thick_in, exterior_material)
    @ins_thick_in = ins_thick_in
    @concrete_thick_in = concrete_thick_in
    @framing_factor = framing_factor
    @rigid_r = rigid_r
    @osb_thick_in = osb_thick_in
    @drywall_thick_in = drywall_thick_in
    @exterior_material = exterior_material
  end
  attr_accessor(:ins_thick_in, :concrete_thick_in, :framing_factor, :rigid_r, :osb_thick_in, :drywall_thick_in, :exterior_material)
end

class GenericConstructionSet
  def initialize(rigid_r, osb_thick_in, drywall_thick_in, exterior_material)
    @rigid_r = rigid_r
    @osb_thick_in = osb_thick_in
    @drywall_thick_in = drywall_thick_in
    @exterior_material = exterior_material
  end
  attr_accessor(:rigid_r, :osb_thick_in, :drywall_thick_in, :exterior_material)
end

def to_beopt_fuel(fuel)
  return { "natural gas" => Constants.FuelTypeGas,
           "fuel oil" => Constants.FuelTypeOil,
           "propane" => Constants.FuelTypePropane,
           "electricity" => Constants.FuelTypeElectric,
           "wood" => Constants.FuelTypeWood,
           "wood pellets" => Constants.FuelTypeWoodPellets }[fuel]
end

def to_beopt_wh_type(type)
  return { 'storage water heater' => Constants.WaterHeaterTypeTank,
           'instantaneous water heater' => Constants.WaterHeaterTypeTankless,
           'heat pump water heater' => Constants.WaterHeaterTypeHeatPump }[type]
end

def is_thermal_boundary(surface_values)
  if surface_values[:exterior_adjacent_to] == "other housing unit"
    return false # adiabatic
  end

  interior_conditioned = is_adjacent_to_conditioned(surface_values[:interior_adjacent_to])
  exterior_conditioned = is_adjacent_to_conditioned(surface_values[:exterior_adjacent_to])
  return (interior_conditioned != exterior_conditioned)
end

def is_adjacent_to_conditioned(adjacent_to)
  if ["living space", "basement - conditioned"].include? adjacent_to
    return true
  end

  return false
end

def hpxml_floor_is_ceiling(floor_interior_adjacent_to, floor_exterior_adjacent_to)
  if floor_interior_adjacent_to.include? "attic"
    return true
  elsif floor_exterior_adjacent_to.include? "attic"
    return true
  end

  return false
end

def get_foundation_and_walls_top(building)
  foundation_top = 0
  building.elements.each("BuildingDetails/Enclosure/FoundationWalls/FoundationWall") do |fnd_wall|
    fnd_wall_values = HPXML.get_foundation_wall_values(foundation_wall: fnd_wall)
    top = -1 * fnd_wall_values[:depth_below_grade] + fnd_wall_values[:height]
    foundation_top = top if top > foundation_top
  end
  walls_top = foundation_top + Constants.WallHeight * @ncfl_ag
  return foundation_top, walls_top
end

def get_ac_num_speeds(seer)
  if seer <= 15
    return "1-Speed"
  elsif seer <= 21
    return "2-Speed"
  elsif seer > 21
    return "Variable-Speed"
  end
end

def get_ashp_num_speeds_by_seer(seer)
  if seer <= 15
    return "1-Speed"
  elsif seer <= 21
    return "2-Speed"
  elsif seer > 21
    return "Variable-Speed"
  end
end

def get_fan_power_installed(seer)
  if seer <= 15
    return 0.365 # W/cfm
  else
    return 0.14 # W/cfm
  end
end

class OutputVars
  def self.SpaceHeatingElectricity
    return { 'OpenStudio::Model::CoilHeatingDXSingleSpeed' => ['Heating Coil Electric Energy', 'Heating Coil Crankcase Heater Electric Energy', 'Heating Coil Defrost Electric Energy'],
             'OpenStudio::Model::CoilHeatingDXMultiSpeed' => ['Heating Coil Electric Energy', 'Heating Coil Crankcase Heater Electric Energy', 'Heating Coil Defrost Electric Energy'],
             'OpenStudio::Model::CoilHeatingElectric' => ['Heating Coil Electric Energy', 'Heating Coil Crankcase Heater Electric Energy', 'Heating Coil Defrost Electric Energy'],
             'OpenStudio::Model::CoilHeatingWaterToAirHeatPumpEquationFit' => ['Heating Coil Electric Energy', 'Heating Coil Crankcase Heater Electric Energy', 'Heating Coil Defrost Electric Energy'],
             'OpenStudio::Model::ZoneHVACBaseboardConvectiveElectric' => ['Baseboard Electric Energy'],
             'OpenStudio::Model::BoilerHotWater' => ['Boiler Electric Energy'] }
  end

  def self.SpaceHeatingNaturalGas
    return { 'OpenStudio::Model::CoilHeatingGas' => ['Heating Coil Gas Energy'],
             'OpenStudio::Model::ZoneHVACBaseboardConvectiveElectric' => ['Baseboard Gas Energy'],
             'OpenStudio::Model::BoilerHotWater' => ['Boiler Gas Energy'] }
  end

  def self.SpaceHeatingOtherFuel
    return { 'OpenStudio::Model::CoilHeatingGas' => ['Heating Coil Propane Energy', 'Heating Coil FuelOil#1 Energy'],
             'OpenStudio::Model::ZoneHVACBaseboardConvectiveElectric' => ['Baseboard Propane Energy', 'Baseboard FuelOil#1 Energy'],
             'OpenStudio::Model::BoilerHotWater' => ['Boiler Propane Energy', 'Boiler FuelOil#1 Energy'] }
  end

  def self.SpaceCoolingElectricity
    return { 'OpenStudio::Model::CoilCoolingDXSingleSpeed' => ['Cooling Coil Electric Energy', 'Cooling Coil Crankcase Heater Electric Energy'],
             'OpenStudio::Model::CoilCoolingDXMultiSpeed' => ['Cooling Coil Electric Energy', 'Cooling Coil Crankcase Heater Electric Energy'],
             'OpenStudio::Model::CoilCoolingWaterToAirHeatPumpEquationFit' => ['Cooling Coil Electric Energy', 'Cooling Coil Crankcase Heater Electric Energy'] }
  end

  def self.WaterHeatingElectricity
    return { 'OpenStudio::Model::WaterHeaterMixed' => ['Water Heater Electric Energy', 'Water Heater Off Cycle Parasitic Electric Energy', 'Water Heater On Cycle Parasitic Electric Energy'],
             'OpenStudio::Model::WaterHeaterStratified' => ['Water Heater Electric Energy', 'Water Heater Off Cycle Parasitic Electric Energy', 'Water Heater On Cycle Parasitic Electric Energy'],
             'OpenStudio::Model::CoilWaterHeatingAirToWaterHeatPumpWrapped' => ['Cooling Coil Water Heating Electric Energy'] }
  end

  def self.WaterHeatingElectricityRecircPump
    return { 'OpenStudio::Model::ElectricEquipment' => ['Electric Equipment Electric Energy'] }
  end

  def self.WaterHeatingCombiBoilerHeatExchanger
    return { 'OpenStudio::Model::HeatExchangerFluidToFluid' => ['Fluid Heat Exchanger Heat Transfer Energy'] }
  end

  def self.WaterHeatingCombiBoiler
    return { 'OpenStudio::Model::BoilerHotWater' => ['Boiler Heating Energy'] }
  end

  def self.WaterHeatingNaturalGas
    return { 'OpenStudio::Model::WaterHeaterMixed' => ['Water Heater Gas Energy'],
             'OpenStudio::Model::WaterHeaterStratified' => ['Water Heater Gas Energy'] }
  end

  def self.WaterHeatingOtherFuel
    return { 'OpenStudio::Model::WaterHeaterMixed' => ['Water Heater Propane Energy', 'Water Heater FuelOil#1 Energy'],
             'OpenStudio::Model::WaterHeaterStratified' => ['Water Heater Propane Energy', 'Water Heater FuelOil#1 Energy'] }
  end

  def self.WaterHeatingLoad
    return { 'OpenStudio::Model::WaterUseConnections' => ['Water Use Connections Plant Hot Water Energy'] }
  end
end

# register the measure to be used by the application
HPXMLTranslator.new.registerWithApplication<|MERGE_RESOLUTION|>--- conflicted
+++ resolved
@@ -418,12 +418,7 @@
 
     # Basements, crawl, garage
     thermal_zones.each do |thermal_zone|
-<<<<<<< HEAD
-      if thermal_zone.include? "basement" or thermal_zone.include? "crawlspace" or thermal_zone.include? "garage"
-=======
-      if Geometry.is_unconditioned_basement(thermal_zone) or Geometry.is_unvented_crawl(thermal_zone) or
-         Geometry.is_vented_crawl(thermal_zone) or Geometry.is_garage(thermal_zone)
->>>>>>> d47ce825
+      if thermal_zone == "basement - conditioned" or thermal_zone.include? "crawlspace" or thermal_zone.include? "garage"
         zones_updated += 1
 
         zone_floor_area = Geometry.get_thermal_zone_floor_area(building: building, thermal_zone: thermal_zone)
@@ -433,33 +428,23 @@
           fail "Calculated volume for #{thermal_zone.name} zone (#{zone_volume}) is not greater than zero."
         end
 
-<<<<<<< HEAD
         if thermal_zone == "basement - conditioned"
           living_volume = @cvolume - zone_volume
         end
 
         model_zone = Geometry.get_model_thermal_zone(model: model, thermal_zone: thermal_zone)
         model_zone.setVolume(UnitConversions.convert(zone_volume, "ft^3", "m^3"))
-=======
-        thermal_zone.setVolume(UnitConversions.convert(zone_volume, "ft^3", "m^3"))
->>>>>>> d47ce825
       end
     end
 
     # Conditioned living
     thermal_zones.each do |thermal_zone|
-<<<<<<< HEAD
       next if thermal_zone != "living space"
 
       zones_updated += 1
 
       if living_volume <= 0
         fail "Calculated volume for living zone (#{living_volume}) is not greater than zero."
-=======
-      if Geometry.is_living(thermal_zone)
-        zones_updated += 1
-        thermal_zone.setVolume(UnitConversions.convert(@cvolume, "ft^3", "m^3"))
->>>>>>> d47ce825
       end
 
       model_zone = Geometry.get_model_thermal_zone(model: model, thermal_zone: thermal_zone)
@@ -968,13 +953,9 @@
       wall_values = HPXML.get_wall_values(wall: wall)
 
       net_area = net_surface_area(wall_values[:area], wall_values[:id], "Wall")
-<<<<<<< HEAD
+      next if net_area < 0.1
+
       height = Constants.WallHeight * @ncfl_ag
-=======
-      next if net_area < 0.1
-
-      height = 8.0 * @ncfl_ag
->>>>>>> d47ce825
       length = net_area / height
       z_origin = @foundation_top
       azimuth = @default_azimuth
@@ -2059,15 +2040,9 @@
           fan_power_installed = get_fan_power_installed(seer)
           success = HVAC.apply_central_ac_1speed(model, runner, seer, shrs,
                                                  fan_power_installed, crankcase_kw, crankcase_temp,
-<<<<<<< HEAD
-                                                 cool_capacity_btuh, dse_cool,
-                                                 sequential_load_frac, @control_slave_zones_hash,
-                                                 @hvac_map, sys_id, clgsys)
-=======
                                                  cool_capacity_btuh, load_frac,
                                                  sequential_load_frac, @living_zone,
-                                                 @hvac_map, sys_id)
->>>>>>> d47ce825
+                                                 @hvac_map, sys_id, clgsys)
           return false if not success
 
         elsif num_speeds == "2-Speed"
@@ -2076,15 +2051,9 @@
           fan_power_installed = get_fan_power_installed(seer)
           success = HVAC.apply_central_ac_2speed(model, runner, seer, shrs,
                                                  fan_power_installed, crankcase_kw, crankcase_temp,
-<<<<<<< HEAD
-                                                 cool_capacity_btuh, dse_cool,
-                                                 sequential_load_frac, @control_slave_zones_hash,
-                                                 @hvac_map, sys_id, clgsys)
-=======
                                                  cool_capacity_btuh, load_frac,
                                                  sequential_load_frac, @living_zone,
-                                                 @hvac_map, sys_id)
->>>>>>> d47ce825
+                                                 @hvac_map, sys_id, clgsys)
           return false if not success
 
         elsif num_speeds == "Variable-Speed"
@@ -2093,15 +2062,9 @@
           fan_power_installed = get_fan_power_installed(seer)
           success = HVAC.apply_central_ac_4speed(model, runner, seer, shrs,
                                                  fan_power_installed, crankcase_kw, crankcase_temp,
-<<<<<<< HEAD
-                                                 cool_capacity_btuh, dse_cool,
-                                                 sequential_load_frac, @control_slave_zones_hash,
-                                                 @hvac_map, sys_id, clgsys)
-=======
                                                  cool_capacity_btuh, load_frac,
                                                  sequential_load_frac, @living_zone,
-                                                 @hvac_map, sys_id)
->>>>>>> d47ce825
+                                                 @hvac_map, sys_id, clgsys)
           return false if not success
 
         else
@@ -2116,15 +2079,9 @@
         shr = 0.65
         airflow_rate = 350.0
         success = HVAC.apply_room_ac(model, runner, eer, shr,
-<<<<<<< HEAD
-                                     airflow_rate, cool_capacity_btuh,
-                                     sequential_load_frac, @control_slave_zones_hash,
-                                     @hvac_map, sys_id, clgsys)
-=======
                                      airflow_rate, cool_capacity_btuh, load_frac,
                                      sequential_load_frac, @living_zone,
-                                     @hvac_map, sys_id)
->>>>>>> d47ce825
+                                     @hvac_map, sys_id, clgsys)
         return false if not success
 
       end
@@ -2178,17 +2135,10 @@
           afue = heating_system_values[:heating_efficiency_afue]
           fan_power = 0.5 # For fuel furnaces, will be overridden by EAE later
           success = HVAC.apply_furnace(model, runner, fuel, afue,
-<<<<<<< HEAD
-                                       heat_capacity_btuh, fan_power, dse_heat,
-                                       sequential_load_frac,
-                                       attached_clg_system, @control_slave_zones_hash,
-                                       @hvac_map, sys_id, htgsys)
-=======
                                        heat_capacity_btuh, fan_power,
                                        load_frac, sequential_load_frac,
                                        attached_clg_system, @living_zone,
-                                       @hvac_map, sys_id)
->>>>>>> d47ce825
+                                       @hvac_map, sys_id, htgsys)
           return false if not success
 
         elsif htg_type == "WallFurnace"
@@ -2198,15 +2148,9 @@
           airflow_rate = 0.0
           success = HVAC.apply_unit_heater(model, runner, fuel,
                                            afue, heat_capacity_btuh, fan_power,
-<<<<<<< HEAD
-                                           airflow_rate,
-                                           sequential_load_frac, @control_slave_zones_hash,
-                                           @hvac_map, sys_id, htgsys)
-=======
                                            airflow_rate, load_frac,
                                            sequential_load_frac, @living_zone,
-                                           @hvac_map, sys_id)
->>>>>>> d47ce825
+                                           @hvac_map, sys_id, htgsys)
           return false if not success
 
         elsif htg_type == "Boiler"
@@ -2221,30 +2165,18 @@
           design_temp = 180.0
           success = HVAC.apply_boiler(model, runner, fuel, system_type, afue,
                                       oat_reset_enabled, oat_high, oat_low, oat_hwst_high, oat_hwst_low,
-<<<<<<< HEAD
-                                      heat_capacity_btuh, design_temp, dse_heat,
-                                      sequential_load_frac, @control_slave_zones_hash,
-                                      @hvac_map, sys_id, htgsys)
-=======
                                       heat_capacity_btuh, design_temp, load_frac,
                                       sequential_load_frac, @living_zone,
-                                      @hvac_map, sys_id)
->>>>>>> d47ce825
+                                      @hvac_map, sys_id, htgsys)
           return false if not success
 
         elsif htg_type == "ElectricResistance"
 
           efficiency = heating_system_values[:heating_efficiency_percent]
           success = HVAC.apply_electric_baseboard(model, runner, efficiency,
-<<<<<<< HEAD
-                                                  heat_capacity_btuh,
-                                                  sequential_load_frac, @control_slave_zones_hash,
-                                                  @hvac_map, sys_id, htgsys)
-=======
                                                   heat_capacity_btuh, load_frac,
                                                   sequential_load_frac, @living_zone,
-                                                  @hvac_map, sys_id)
->>>>>>> d47ce825
+                                                  @hvac_map, sys_id, htgsys)
           return false if not success
 
         elsif htg_type == "Stove" or htg_type == "PortableHeater"
@@ -2254,15 +2186,9 @@
           fan_power = 0.5 # For fuel equipment, will be overridden by EAE later
           success = HVAC.apply_unit_heater(model, runner, fuel,
                                            efficiency, heat_capacity_btuh, fan_power,
-<<<<<<< HEAD
-                                           airflow_rate,
-                                           sequential_load_frac, @control_slave_zones_hash,
-                                           @hvac_map, sys_id, htgsys)
-=======
                                            airflow_rate, load_frac,
                                            sequential_load_frac, @living_zone,
-                                           @hvac_map, sys_id)
->>>>>>> d47ce825
+                                           @hvac_map, sys_id, htgsys)
           return false if not success
 
         end
@@ -2336,17 +2262,10 @@
           success = HVAC.apply_central_ashp_1speed(model, runner, seer, hspf, shrs,
                                                    fan_power_installed, min_temp, crankcase_kw, crankcase_temp,
                                                    cool_capacity_btuh, backup_heat_efficiency,
-<<<<<<< HEAD
-                                                   backup_heat_capacity_btuh, dse_heat, dse_cool,
-                                                   load_frac_heat,
-                                                   sequential_load_frac_heat, sequential_load_frac_cool,
-                                                   @control_slave_zones_hash, @hvac_map, sys_id, hp)
-=======
                                                    backup_heat_capacity_btuh,
                                                    load_frac_heat, load_frac_cool,
                                                    sequential_load_frac_heat, sequential_load_frac_cool,
-                                                   @living_zone, @hvac_map, sys_id)
->>>>>>> d47ce825
+                                                   @living_zone, @hvac_map, sys_id, hp)
           return false if not success
 
         elsif num_speeds == "2-Speed"
@@ -2356,17 +2275,10 @@
           success = HVAC.apply_central_ashp_2speed(model, runner, seer, hspf, shrs,
                                                    fan_power_installed, min_temp, crankcase_kw, crankcase_temp,
                                                    cool_capacity_btuh, backup_heat_efficiency,
-<<<<<<< HEAD
-                                                   backup_heat_capacity_btuh, dse_heat, dse_cool,
-                                                   load_frac_heat,
-                                                   sequential_load_frac_heat, sequential_load_frac_cool,
-                                                   @control_slave_zones_hash, @hvac_map, sys_id, hp)
-=======
                                                    backup_heat_capacity_btuh,
                                                    load_frac_heat, load_frac_cool,
                                                    sequential_load_frac_heat, sequential_load_frac_cool,
-                                                   @living_zone, @hvac_map, sys_id)
->>>>>>> d47ce825
+                                                   @living_zone, @hvac_map, sys_id, hp)
           return false if not success
 
         elsif num_speeds == "Variable-Speed"
@@ -2376,17 +2288,10 @@
           success = HVAC.apply_central_ashp_4speed(model, runner, seer, hspf, shrs,
                                                    fan_power_installed, min_temp, crankcase_kw, crankcase_temp,
                                                    cool_capacity_btuh, backup_heat_efficiency,
-<<<<<<< HEAD
-                                                   backup_heat_capacity_btuh, dse_heat, dse_cool,
-                                                   load_frac_heat,
-                                                   sequential_load_frac_heat, sequential_load_frac_cool,
-                                                   @control_slave_zones_hash, @hvac_map, sys_id, hp)
-=======
                                                    backup_heat_capacity_btuh,
                                                    load_frac_heat, load_frac_cool,
                                                    sequential_load_frac_heat, sequential_load_frac_cool,
-                                                   @living_zone, @hvac_map, sys_id)
->>>>>>> d47ce825
+                                                   @living_zone, @hvac_map, sys_id, hp)
           return false if not success
 
         else
@@ -2424,15 +2329,9 @@
                                   cap_retention_temp, pan_heater_power, fan_power,
                                   is_ducted, cool_capacity_btuh,
                                   backup_heat_efficiency, backup_heat_capacity_btuh,
-<<<<<<< HEAD
-                                  dse_heat, dse_cool,
-                                  sequential_load_frac_heat, sequential_load_frac_cool,
-                                  @control_slave_zones_hash, @hvac_map, sys_id, hp)
-=======
                                   load_frac_heat, load_frac_cool,
                                   sequential_load_frac_heat, sequential_load_frac_cool,
-                                  @living_zone, @hvac_map, sys_id)
->>>>>>> d47ce825
+                                  @living_zone, @hvac_map, sys_id, hp)
         return false if not success
 
       elsif hp_type == "ground-to-air"
@@ -2465,16 +2364,10 @@
                                   design_delta_t, pump_head,
                                   u_tube_leg_spacing, u_tube_spacing_type,
                                   fan_power, cool_capacity_btuh, backup_heat_efficiency,
-<<<<<<< HEAD
-                                  backup_heat_capacity_btuh, dse_heat, dse_cool,
-                                  sequential_load_frac_heat, sequential_load_frac_cool,
-                                  @control_slave_zones_hash, @hvac_map, sys_id, hp)
-=======
                                   backup_heat_capacity_btuh,
                                   load_frac_heat, load_frac_cool,
                                   sequential_load_frac_heat, sequential_load_frac_cool,
-                                  @living_zone, @hvac_map, sys_id)
->>>>>>> d47ce825
+                                  @living_zone, @hvac_map, sys_id, hp)
         return false if not success
 
       end
@@ -2739,18 +2632,10 @@
 
   def self.add_airflow(runner, model, building, spaces)
     # Infiltration
-<<<<<<< HEAD
-    infilvolume = nil
-=======
->>>>>>> d47ce825
     infil_ach50 = nil
     infil_const_ach = nil
     building.elements.each("BuildingDetails/Enclosure/AirInfiltration/AirInfiltrationMeasurement") do |air_infiltration_measurement|
       air_infiltration_measurement_values = HPXML.get_air_infiltration_measurement_values(air_infiltration_measurement: air_infiltration_measurement)
-      infilvolume = air_infiltration_measurement_values[:infiltration_volume] unless air_infiltration_measurement_values[:infiltration_volume].nil?
-      if infilvolume.nil?
-        infilvolume = @cvolume
-      end
       if air_infiltration_measurement_values[:house_pressure] == 50 and air_infiltration_measurement_values[:unit_of_measure] == "ACH"
         infil_ach50 = air_infiltration_measurement_values[:air_leakage]
       elsif air_infiltration_measurement_values[:house_pressure] == 50 and air_infiltration_measurement_values[:unit_of_measure] == "CFM"
@@ -3000,29 +2885,27 @@
       window_area += window_values[:area]
     end
 
-<<<<<<< HEAD
     air_infiltration_measurement = building.elements["BuildingDetails/Enclosure/AirInfiltration/AirInfiltrationMeasurement"]
     systems = building.elements["BuildingDetails/Systems"]
     success = Airflow.apply(model, runner, air_infiltration_measurement, systems, infil, mech_vent, nat_vent, duct_systems,
                             @cfa, infilvolume, @nbeds, @nbaths, @ncfl, @ncfl_ag, window_area, @min_neighbor_distance)
-=======
-    success = Airflow.apply(model, runner, infil, mech_vent, nat_vent, duct_systems,
-                            @cfa, @infilvolume, @nbeds, @nbaths, @ncfl, @ncfl_ag, window_area,
-                            @min_neighbor_distance)
->>>>>>> d47ce825
     return false if not success
 
     return true
   end
 
-<<<<<<< HEAD
+
   def self.add_hvac_sizing(runner, model, building, weather)
     return true if @use_only_ideal_air
 
     show_debug_info = false
 
     success = HVACSizing.apply(model: model, runner: runner, building: building, weather: weather, cfa: @cfa, cfa_ag: @cfa_ag, nbeds: @nbeds, min_neighbor_distance: @min_neighbor_distance, ncfl_ag: @ncfl_ag, cvolume: @cvolume, azimuth: @default_azimuth, eri_version: @eri_version, hvac_map: @hvac_map, show_debug_info: show_debug_info)
-=======
+    return false if not success
+
+    return true
+  end
+
   def self.create_ducts(air_distribution, model, spaces)
     air_ducts = []
 
@@ -3073,14 +2956,6 @@
     end
 
     return air_ducts
-  end
-
-  def self.add_hvac_sizing(runner, model, weather)
-    success = HVACSizing.apply(model, runner, weather, @cfa, @infilvolume, @nbeds, @min_neighbor_distance, false)
->>>>>>> d47ce825
-    return false if not success
-
-    return true
   end
 
   def self.add_fuel_heating_eae(runner, model, building)
