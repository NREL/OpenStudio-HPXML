--- conflicted
+++ resolved
@@ -1978,11 +1978,7 @@
           capacity_kbtuh = Float(XMLHelper.get_value(dhw, "HeatingCapacity")) / 1000.0
           oncycle_power = 0.0
           offcycle_power = 0.0
-<<<<<<< HEAD
-          success = Waterheater.apply_tank(model, unit, runner, space, to_beopt_fuel(fuel),
-=======
           success = Waterheater.apply_tank(model, unit, runner, nil, space, to_beopt_fuel(fuel),
->>>>>>> 953edda5
                                            capacity_kbtuh, tank_vol, ef * ef_adj, re, setpoint_temp,
                                            oncycle_power, offcycle_power, ec_adj)
           return false if not success
@@ -1992,11 +1988,7 @@
           capacity_kbtuh = 100000000.0
           oncycle_power = 0.0
           offcycle_power = 0.0
-<<<<<<< HEAD
-          success = Waterheater.apply_tankless(model, unit, runner, space, to_beopt_fuel(fuel),
-=======
           success = Waterheater.apply_tankless(model, unit, runner, nil, space, to_beopt_fuel(fuel),
->>>>>>> 953edda5
                                                capacity_kbtuh, ef, ef_adj,
                                                setpoint_temp, oncycle_power, offcycle_power, ec_adj)
           return false if not success
@@ -2018,11 +2010,7 @@
           temp_depress = 0.0 # FIXME
           ducting = "none"
           # FIXME: Use ef, ef_adj, ec_adj
-<<<<<<< HEAD
-          success = Waterheater.apply_heatpump(model, unit, runner, space, weather,
-=======
           success = Waterheater.apply_heatpump(model, unit, runner, nil, space, weather,
->>>>>>> 953edda5
                                                e_cap, tank_vol, setpoint_temp, min_temp, max_temp,
                                                cap, cop, shr, airflow_rate, fan_power,
                                                parasitics, tank_ua, int_factor, temp_depress,
