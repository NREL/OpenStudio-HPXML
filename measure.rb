# see the URL below for information on how to write OpenStudio measures
# http://nrel.github.io/OpenStudio-user-documentation/reference/measure_writing_guide/

require 'openstudio'
require 'rexml/document'
require 'rexml/xpath'
require 'pathname'
require 'csv'
require_relative "resources/EPvalidator"
require_relative "resources/airflow"
require_relative "resources/constants"
require_relative "resources/constructions"
require_relative "resources/geometry"
require_relative "resources/hotwater_appliances"
require_relative "resources/hvac"
require_relative "resources/hvac_sizing"
require_relative "resources/lighting"
require_relative "resources/location"
require_relative "resources/misc_loads"
require_relative "resources/pv"
require_relative "resources/unit_conversions"
require_relative "resources/util"
require_relative "resources/waterheater"
require_relative "resources/xmlhelper"
require_relative "resources/hpxml"

# start the measure
class HPXMLTranslator < OpenStudio::Measure::ModelMeasure
  # human readable name
  def name
    return "HPXML Translator"
  end

  # human readable description
  def description
    return "Translates HPXML file to OpenStudio Model"
  end

  # human readable description of modeling approach
  def modeler_description
    return ""
  end

  # define the arguments that the user will input
  def arguments(model)
    args = OpenStudio::Measure::OSArgumentVector.new

    arg = OpenStudio::Measure::OSArgument.makeStringArgument("hpxml_path", true)
    arg.setDisplayName("HPXML File Path")
    arg.setDescription("Absolute/relative path of the HPXML file.")
    args << arg

    arg = OpenStudio::Measure::OSArgument.makeStringArgument("weather_dir", true)
    arg.setDisplayName("Weather Directory")
    arg.setDescription("Absolute/relative path of the weather directory.")
    arg.setDefaultValue("weather")
    args << arg

    arg = OpenStudio::Measure::OSArgument.makeStringArgument("schemas_dir", false)
    arg.setDisplayName("HPXML Schemas Directory")
    arg.setDescription("Absolute/relative path of the hpxml schemas directory.")
    arg.setDefaultValue("hpxml_schemas")
    args << arg

    arg = OpenStudio::Measure::OSArgument.makeStringArgument("epw_output_path", false)
    arg.setDisplayName("EPW Output File Path")
    arg.setDescription("Absolute/relative path of the output EPW file.")
    args << arg

    arg = OpenStudio::Measure::OSArgument.makeStringArgument("osm_output_path", false)
    arg.setDisplayName("OSM Output File Path")
    arg.setDescription("Absolute/relative path of the output OSM file.")
    args << arg

    arg = OpenStudio::Measure::OSArgument.makeBoolArgument("skip_validation", true)
    arg.setDisplayName("Skip HPXML validation")
    arg.setDescription("If true, only checks for and reports HPXML validation issues if an error occurs during processing. Used for faster runtime.")
    arg.setDefaultValue(false)
    args << arg

    arg = OpenStudio::Measure::OSArgument.makeStringArgument("map_tsv_dir", false)
    arg.setDisplayName("Map TSV Directory")
    arg.setDescription("Creates TSV files in the specified directory that map some HPXML object names to EnergyPlus object names. Required for ERI calculation.")
    args << arg

    return args
  end

  # define what happens when the measure is run
  def run(model, runner, user_arguments)
    super(model, runner, user_arguments)

    # use the built-in error checking
    if !runner.validateUserArguments(arguments(model), user_arguments)
      return false
    end

    # Check for correct versions of OS
    os_version = "2.9.1"
    if OpenStudio.openStudioVersion != os_version
      fail "OpenStudio version #{os_version} is required."
    end

    # assign the user inputs to variables
    hpxml_path = runner.getStringArgumentValue("hpxml_path", user_arguments)
    weather_dir = runner.getStringArgumentValue("weather_dir", user_arguments)
    schemas_dir = runner.getOptionalStringArgumentValue("schemas_dir", user_arguments)
    epw_output_path = runner.getOptionalStringArgumentValue("epw_output_path", user_arguments)
    osm_output_path = runner.getOptionalStringArgumentValue("osm_output_path", user_arguments)
    skip_validation = runner.getBoolArgumentValue("skip_validation", user_arguments)
    map_tsv_dir = runner.getOptionalStringArgumentValue("map_tsv_dir", user_arguments)

    unless (Pathname.new hpxml_path).absolute?
      hpxml_path = File.expand_path(File.join(File.dirname(__FILE__), hpxml_path))
    end
    unless File.exists?(hpxml_path) and hpxml_path.downcase.end_with? ".xml"
      fail "'#{hpxml_path}' does not exist or is not an .xml file."
    end

    hpxml_doc = XMLHelper.parse_file(hpxml_path)

    # Check for invalid HPXML file up front?
    if not skip_validation
      if not validate_hpxml(runner, hpxml_path, hpxml_doc, schemas_dir)
        return false
      end
    end

    begin
      # Weather file
      unless (Pathname.new weather_dir).absolute?
        weather_dir = File.expand_path(File.join(File.dirname(__FILE__), weather_dir))
      end
      climate_and_risk_zones_values = HPXML.get_climate_and_risk_zones_values(climate_and_risk_zones: hpxml_doc.elements["/HPXML/Building/BuildingDetails/ClimateandRiskZones"],
                                                                              select: [:weather_station_wmo, :weather_station_epw_filename])
      epw_path = climate_and_risk_zones_values[:weather_station_epw_filename]
      if not epw_path.nil?
        epw_path = File.join(weather_dir, epw_path)
        if not File.exists?(epw_path)
          fail "'#{epw_path}' could not be found."
        end
      else
        weather_wmo = climate_and_risk_zones_values[:weather_station_wmo]
        CSV.foreach(File.join(weather_dir, "data.csv"), headers: true) do |row|
          next if row["wmo"] != weather_wmo

          epw_path = File.join(weather_dir, row["filename"])
          if not File.exists?(epw_path)
            fail "'#{epw_path}' could not be found."
          end

          break
        end
        if epw_path.nil?
          fail "Weather station WMO '#{weather_wmo}' could not be found in weather/data.csv."
        end
      end
      cache_path = epw_path.gsub('.epw', '.cache')
      if not File.exists?(cache_path)
        # Process weather file to create .cache
        runner.registerWarning("'#{cache_path}' could not be found; regenerating it.")
        epw_file = OpenStudio::EpwFile.new(epw_path)
        OpenStudio::Model::WeatherFile.setWeatherFile(model, epw_file)
        weather = WeatherProcess.new(model, runner)
        File.open(cache_path, "wb") do |file|
          Marshal.dump(weather, file)
        end
      end
      if epw_output_path.is_initialized
        FileUtils.cp(epw_path, epw_output_path.get)
      end

      # Apply Location to obtain weather data
      weather = Location.apply(model, runner, epw_path, "NA", "NA")

      # Create OpenStudio model
      OSModel.create(hpxml_doc, runner, model, weather, map_tsv_dir, hpxml_path)
    rescue Exception => e
      if skip_validation
        # Something went wrong, check for invalid HPXML file now. This was previously
        # skipped to reduce runtime (see https://github.com/NREL/OpenStudio-ERI/issues/47).
        if not validate_hpxml(runner, hpxml_path, hpxml_doc, schemas_dir)
          return false
        end
      end

      # Report exception
      runner.registerError("#{e.message}\n#{e.backtrace.join("\n")}")
      return false
    end

    if osm_output_path.is_initialized
      File.write(osm_output_path.get, model.to_s)
      runner.registerInfo("Wrote file: #{osm_output_path.get}")
    end

    return true
  end

  def validate_hpxml(runner, hpxml_path, hpxml_doc, schemas_dir)
    if schemas_dir.is_initialized
      schemas_dir = schemas_dir.get
      unless (Pathname.new schemas_dir).absolute?
        schemas_dir = File.expand_path(File.join(File.dirname(__FILE__), schemas_dir))
      end
      unless Dir.exists?(schemas_dir)
        fail "'#{schemas_dir}' does not exist."
      end
    else
      schemas_dir = nil
    end

    is_valid = true

    # Validate input HPXML against schema
    if not schemas_dir.nil?
      XMLHelper.validate(hpxml_doc.to_s, File.join(schemas_dir, "HPXML.xsd"), runner).each do |error|
        runner.registerError("#{hpxml_path}: #{error.to_s}")
        is_valid = false
      end
      runner.registerInfo("#{hpxml_path}: Validated against HPXML schema.")
    else
      runner.registerWarning("#{hpxml_path}: No schema dir provided, no HPXML validation performed.")
    end

    # Validate input HPXML against EnergyPlus Use Case
    errors = EnergyPlusValidator.run_validator(hpxml_doc)
    errors.each do |error|
      runner.registerError("#{hpxml_path}: #{error}")
      is_valid = false
    end
    runner.registerInfo("#{hpxml_path}: Validated against HPXML EnergyPlus Use Case.")

    return is_valid
  end
end

class OSModel
  def self.create(hpxml_doc, runner, model, weather, map_tsv_dir, hpxml_path)
    @hpxml_path = hpxml_path
    hpxml = hpxml_doc.elements["HPXML"]
    hpxml_values = HPXML.get_hpxml_values(hpxml: hpxml,
                                          select: [:eri_calculation_version])
    @eri_version = hpxml_values[:eri_calculation_version] # Hidden feature
    @eri_version = '2014AEG' if @eri_version.nil? # Use latest version/addenda implemented

    building = hpxml_doc.elements["/HPXML/Building"]
    enclosure = building.elements["BuildingDetails/Enclosure"]
    HPXML.collapse_enclosure(enclosure)

    # Global variables
    construction_values = HPXML.get_building_construction_values(building_construction: building.elements["BuildingDetails/BuildingSummary/BuildingConstruction"])
    @cfa = construction_values[:conditioned_floor_area]
    @cfa_ag = @cfa
    enclosure.elements.each("Slabs/Slab[InteriorAdjacentTo='basement - conditioned']") do |slab|
      slab_values = HPXML.get_slab_values(slab: slab,
                                          select: [:area])
      @cfa_ag -= slab_values[:area]
    end
    @gfa = 0 # garage floor area
    enclosure.elements.each("Slabs/Slab[InteriorAdjacentTo='garage']") do |garage_slab|
      slab_values = HPXML.get_slab_values(slab: garage_slab,
                                          select: [:area])
      @gfa += slab_values[:area]
    end
    @cvolume = construction_values[:conditioned_building_volume]
    @infilvolume = get_infiltration_volume(building)
    @ncfl = construction_values[:number_of_conditioned_floors]
    @ncfl_ag = construction_values[:number_of_conditioned_floors_above_grade]
    @nbeds = construction_values[:number_of_bedrooms]
    @nbaths = construction_values[:number_of_bathrooms]
    if @nbaths.nil?
      @nbaths = Waterheater.get_default_num_bathrooms(@nbeds)
    end
    @has_uncond_bsmnt = !enclosure.elements["*/*[InteriorAdjacentTo='basement - unconditioned' or ExteriorAdjacentTo='basement - unconditioned']"].nil?
    @has_vented_attic = !enclosure.elements["*/*[InteriorAdjacentTo='attic - vented' or ExteriorAdjacentTo='attic - vented']"].nil?
    @has_vented_crawl = !enclosure.elements["*/*[InteriorAdjacentTo='crawlspace - vented' or ExteriorAdjacentTo='crawlspace - vented']"].nil?
    @subsurface_areas_by_surface = calc_subsurface_areas_by_surface(building)
    @min_neighbor_distance = get_min_neighbor_distance(building)
    @default_azimuths = get_default_azimuths(building)
    @cond_bsmnt_surfaces = [] # list of surfaces in conditioned basement, used for modification of some surface properties, eg. solar absorptance, view factor, etc.

    @hvac_map = {} # mapping between HPXML HVAC systems and model objects
    @dhw_map = {}  # mapping between HPXML Water Heating systems and model objects

    @use_only_ideal_air = false
    if not construction_values[:use_only_ideal_air_system].nil?
      @use_only_ideal_air = construction_values[:use_only_ideal_air_system]
    end

    # Simulation parameters

    add_simulation_params(model)

    # Geometry/Envelope

    spaces = add_geometry_envelope(runner, model, building, weather)

    # Bedrooms, Occupants

    add_num_occupants(model, building, runner)

    # HVAC

    @total_frac_remaining_heat_load_served = 1.0
    @total_frac_remaining_cool_load_served = 1.0

    add_cooling_system(runner, model, building)
    add_heating_system(runner, model, building)
    add_heat_pump(runner, model, building, weather)
    add_residual_hvac(runner, model, building)
    add_setpoints(runner, model, building, weather)
    add_ceiling_fans(runner, model, building, weather)

    # Hot Water

    add_hot_water_and_appliances(runner, model, building, weather, spaces)

    # Plug Loads & Lighting

    add_mels(runner, model, building, spaces)
    add_lighting(runner, model, building, weather, spaces)

    # Other

    add_airflow(runner, model, building, weather, spaces)
    add_hvac_sizing(runner, model, building, weather)
    add_fuel_heating_eae(runner, model, building)
    add_photovoltaics(runner, model, building)
    add_outputs(runner, model, map_tsv_dir)
  end

  private

  def self.add_simulation_params(model)
    sim = model.getSimulationControl
    sim.setRunSimulationforSizingPeriods(false)

    tstep = model.getTimestep
    tstep.setNumberOfTimestepsPerHour(1)

    shad = model.getShadowCalculation
    shad.setCalculationFrequency(20)
    shad.setMaximumFiguresInShadowOverlapCalculations(200)

    outsurf = model.getOutsideSurfaceConvectionAlgorithm
    outsurf.setAlgorithm('DOE-2')

    insurf = model.getInsideSurfaceConvectionAlgorithm
    insurf.setAlgorithm('TARP')

    zonecap = model.getZoneCapacitanceMultiplierResearchSpecial
    zonecap.setHumidityCapacityMultiplier(15)

    convlim = model.getConvergenceLimits
    convlim.setMinimumSystemTimestep(0)
  end

  def self.add_geometry_envelope(runner, model, building, weather)
    spaces = {}
    @foundation_top, @walls_top = get_foundation_and_walls_top(building)

    add_roofs(runner, model, building, spaces)
    add_walls(runner, model, building, spaces)
    add_rim_joists(runner, model, building, spaces)
    add_framefloors(runner, model, building, spaces)
    add_foundation_walls_slabs(runner, model, building, spaces)
    is_sch = add_interior_shading_schedule(runner, model, weather)
    add_windows(runner, model, building, spaces, weather, is_sch)
    add_doors(runner, model, building, spaces)
    add_skylights(runner, model, building, spaces, weather, is_sch)
    add_conditioned_floor_area(runner, model, building, spaces)

    # update living space/zone global variable
    @living_space = get_space_of_type(spaces, 'living space')
    @living_zone = @living_space.thermalZone.get

    add_thermal_mass(runner, model, building)
    modify_cond_basement_surface_properties(runner, model)
    assign_view_factor(runner, model)
    check_for_errors(runner, model)
    set_zone_volumes(runner, model, building)
    explode_surfaces(runner, model, building)

    return spaces
  end

  def self.set_zone_volumes(runner, model, building)
    thermal_zones = model.getThermalZones

    # Init
    zones_updated = 0

    # Basements, crawl, garage
    thermal_zones.each do |thermal_zone|
      if [Constants.SpaceTypeUnconditionedBasement,
          Constants.SpaceTypeUnventedCrawl,
          Constants.SpaceTypeVentedCrawl,
          Constants.SpaceTypeGarage].include? Geometry.get_space_type(thermal_zone)
        zones_updated += 1

        zone_floor_area = 0.0
        thermal_zone.spaces.each do |space|
          space.surfaces.each do |surface|
            if surface.surfaceType.downcase == "floor"
              zone_floor_area += UnitConversions.convert(surface.grossArea, "m^2", "ft^2")
            end
          end
        end

        zone_volume = Geometry.get_height_of_spaces(thermal_zone.spaces) * zone_floor_area
        if zone_volume <= 0
          fail "Calculated volume for #{thermal_zone.name} zone (#{zone_volume}) is not greater than zero."
        end

        thermal_zone.setVolume(UnitConversions.convert(zone_volume, "ft^3", "m^3"))
      end
    end

    # Conditioned living
    thermal_zones.each do |thermal_zone|
      if [Constants.SpaceTypeLiving].include? Geometry.get_space_type(thermal_zone)
        zones_updated += 1
        thermal_zone.setVolume(UnitConversions.convert(@cvolume, "ft^3", "m^3"))
      end
    end

    # Attic
    thermal_zones.each do |thermal_zone|
      if [Constants.SpaceTypeVentedAttic,
          Constants.SpaceTypeUnventedAttic].include? Geometry.get_space_type(thermal_zone)
        zones_updated += 1

        zone_surfaces = []
        zone_floor_area = 0.0
        thermal_zone.spaces.each do |space|
          space.surfaces.each do |surface|
            zone_surfaces << surface
            if surface.surfaceType.downcase == "floor"
              zone_floor_area += UnitConversions.convert(surface.grossArea, "m^2", "ft^2")
            end
          end
        end

        # Assume square hip roof for volume calculations; energy results are very insensitive to actual volume
        zone_length = zone_floor_area**0.5
        zone_height = Math.tan(UnitConversions.convert(30.0, "deg", "rad")) * zone_length / 2.0
        zone_volume = [zone_floor_area * zone_height / 3.0, 0.01].max
        thermal_zone.setVolume(UnitConversions.convert(zone_volume, "ft^3", "m^3"))
      end
    end

    if zones_updated != thermal_zones.size
      fail "Unhandled volume calculations for thermal zones."
    end
  end

  def self.explode_surfaces(runner, model, building)
    # Re-position surfaces so as to not shade each other and to make it easier to visualize the building.
    # FUTURE: Might be able to use the new self-shading options in E+ 8.9 ShadowCalculation object?

    gap_distance = UnitConversions.convert(10.0, "ft", "m") # distance between surfaces of the same azimuth
    rad90 = UnitConversions.convert(90, "deg", "rad")

    # Determine surfaces to shift and distance with which to explode surfaces horizontally outward
    surfaces = []
    azimuth_lengths = {}
    model.getSurfaces.sort.each do |surface|
      next unless ["wall", "roofceiling"].include? surface.surfaceType.downcase
      next unless ["outdoors", "foundation"].include? surface.outsideBoundaryCondition.downcase
      next if surface.additionalProperties.getFeatureAsDouble("Tilt").get <= 0 # skip flat roofs

      surfaces << surface
      azimuth = surface.additionalProperties.getFeatureAsInteger("Azimuth").get
      if azimuth_lengths[azimuth].nil?
        azimuth_lengths[azimuth] = 0.0
      end
      azimuth_lengths[azimuth] += surface.additionalProperties.getFeatureAsDouble("Length").get + gap_distance
    end
    max_azimuth_length = azimuth_lengths.values.max

    # Using the max length for a given azimuth, calculate the apothem (radius of the incircle) of a regular
    # n-sided polygon to create the smallest polygon possible without self-shading. The number of polygon
    # sides is defined by the minimum difference between two azimuths.
    min_azimuth_diff = 360
    azimuths_sorted = azimuth_lengths.keys.sort
    azimuths_sorted.each_with_index do |az, idx|
      diff1 = (az - azimuths_sorted[(idx + 1) % azimuths_sorted.size]).abs
      diff2 = 360.0 - diff1 # opposite direction
      if diff1 < min_azimuth_diff
        min_azimuth_diff = diff1
      end
      if diff2 < min_azimuth_diff
        min_azimuth_diff = diff2
      end
    end
    if min_azimuth_diff > 0
      nsides = [(360.0 / min_azimuth_diff).ceil, 4].max # assume rectangle at the minimum
    else
      nsides = 4
    end
    explode_distance = max_azimuth_length / (2.0 * Math.tan(UnitConversions.convert(180.0 / nsides, "deg", "rad")))

    add_neighbors(runner, model, building, max_azimuth_length)

    # Initial distance of shifts at 90-degrees to horizontal outward
    azimuth_side_shifts = {}
    azimuth_lengths.keys.each do |azimuth|
      azimuth_side_shifts[azimuth] = max_azimuth_length / 2.0
    end

    # Explode neighbors
    model.getShadingSurfaceGroups.each do |shading_surface_group|
      next if shading_surface_group.name.to_s != Constants.ObjectNameNeighbors

      shading_surface_group.shadingSurfaces.each do |shading_surface|
        azimuth = shading_surface.additionalProperties.getFeatureAsInteger("Azimuth").get
        azimuth_rad = UnitConversions.convert(azimuth, "deg", "rad")
        distance = shading_surface.additionalProperties.getFeatureAsDouble("Distance").get

        unless azimuth_lengths.keys.include? azimuth
          fail "A neighbor building has an azimuth (#{azimuth}) not equal to the azimuth of any wall."
        end

        # Push out horizontally
        distance += explode_distance
        transformation = get_surface_transformation(distance, Math::sin(azimuth_rad), Math::cos(azimuth_rad), 0)

        shading_surface.setVertices(transformation * shading_surface.vertices)
      end
    end

    # Explode walls, windows, doors, roofs, and skylights
    surfaces_moved = []

    surfaces.sort.each do |surface|
      next if surface.additionalProperties.getFeatureAsDouble("Tilt").get <= 0 # skip flat roofs

      if surface.adjacentSurface.is_initialized
        next if surfaces_moved.include? surface.adjacentSurface.get
      end

      azimuth = surface.additionalProperties.getFeatureAsInteger("Azimuth").get
      azimuth_rad = UnitConversions.convert(azimuth, "deg", "rad")

      # Push out horizontally
      distance = explode_distance

      if surface.surfaceType.downcase == "roofceiling"
        # Ensure pitched surfaces are positioned outward justified with walls, etc.
        tilt = surface.additionalProperties.getFeatureAsDouble("Tilt").get
        width = surface.additionalProperties.getFeatureAsDouble("Width").get
        distance -= 0.5 * Math.cos(Math.atan(tilt)) * width
      end
      transformation = get_surface_transformation(distance, Math::sin(azimuth_rad), Math::cos(azimuth_rad), 0)

      surface.setVertices(transformation * surface.vertices)
      if surface.adjacentSurface.is_initialized
        surface.adjacentSurface.get.setVertices(transformation * surface.adjacentSurface.get.vertices)
      end
      surface.subSurfaces.each do |subsurface|
        subsurface.setVertices(transformation * subsurface.vertices)
        next unless subsurface.subSurfaceType.downcase == "fixedwindow"

        subsurface.shadingSurfaceGroups.each do |overhang_group|
          overhang_group.shadingSurfaces.each do |overhang|
            overhang.setVertices(transformation * overhang.vertices)
          end
        end
      end

      # Shift at 90-degrees to previous transformation
      azimuth_side_shifts[azimuth] -= surface.additionalProperties.getFeatureAsDouble("Length").get / 2.0
      transformation_shift = get_surface_transformation(azimuth_side_shifts[azimuth], Math::sin(azimuth_rad + rad90), Math::cos(azimuth_rad + rad90), 0)

      surface.setVertices(transformation_shift * surface.vertices)
      if surface.adjacentSurface.is_initialized
        surface.adjacentSurface.get.setVertices(transformation_shift * surface.adjacentSurface.get.vertices)
      end
      surface.subSurfaces.each do |subsurface|
        subsurface.setVertices(transformation_shift * subsurface.vertices)
        next unless subsurface.subSurfaceType.downcase == "fixedwindow"

        subsurface.shadingSurfaceGroups.each do |overhang_group|
          overhang_group.shadingSurfaces.each do |overhang|
            overhang.setVertices(transformation_shift * overhang.vertices)
          end
        end
      end

      azimuth_side_shifts[azimuth] -= (surface.additionalProperties.getFeatureAsDouble("Length").get / 2.0 + gap_distance)

      surfaces_moved << surface
    end
  end

  def self.check_for_errors(runner, model)
    # Check every thermal zone has:
    # 1. At least one floor surface
    # 2. At least one roofceiling surface
    # 3. At least one wall surface (except for attics)
    # 4. At least one surface adjacent to outside/ground/adiabatic
    model.getThermalZones.each do |zone|
      n_floors = 0
      n_roofceilings = 0
      n_walls = 0
      n_exteriors = 0
      zone.spaces.each do |space|
        space.surfaces.each do |surface|
          if ["outdoors", "foundation", "adiabatic"].include? surface.outsideBoundaryCondition.downcase
            n_exteriors += 1
          end
          if surface.surfaceType.downcase == "floor"
            n_floors += 1
          end
          if surface.surfaceType.downcase == "wall"
            n_walls += 1
          end
          if surface.surfaceType.downcase == "roofceiling"
            n_roofceilings += 1
          end
        end
      end

      if n_floors == 0
        fail "'#{zone.name}' must have at least one floor surface."
      end
      if n_roofceilings == 0
        fail "'#{zone.name}' must have at least one roof/ceiling surface."
      end
      if n_walls == 0 and not ['attic - unvented', 'attic - vented'].include? zone.name.to_s
        fail "'#{zone.name}' must have at least one wall surface."
      end
      if n_exteriors == 0
        fail "'#{zone.name}' must have at least one surface adjacent to outside/ground."
      end
    end
  end

  def self.modify_cond_basement_surface_properties(runner, model)
    # modify conditioned basement surface properties
    # - zero out interior solar absorptance in conditioned basement
    @cond_bsmnt_surfaces.each do |cond_bsmnt_surface|
      const = cond_bsmnt_surface.construction.get
      layered_const = const.to_LayeredConstruction.get
      if layered_const.numLayers() == 1
        # split single layer into two to prevent influencing exterior solar radiation
        layer_mat = layered_const.layers[0].to_StandardOpaqueMaterial.get
        layer_mat.setThickness(layer_mat.thickness / 2)
        layered_const.insertLayer(1, layer_mat.clone.to_StandardOpaqueMaterial.get)
      end
      innermost_material = layered_const.layers[layered_const.numLayers() - 1].to_StandardOpaqueMaterial.get
      # check if target surface is sharing its interior material/construction object with other surfaces
      # if so, need to clone the material/construction and make changes there, then reassign it to target surface
      mat_share = (innermost_material.directUseCount != 1)
      const_share = (const.directUseCount != 1)
      if const_share
        # create new construction + new material for these surfaces
        new_const = const.clone.to_Construction.get
        cond_bsmnt_surface.setConstruction(new_const)
        innermost_material = innermost_material.clone.to_StandardOpaqueMaterial.get
        new_const.to_LayeredConstruction.get.setLayer(layered_const.numLayers() - 1, innermost_material)
      elsif mat_share
        # create new material for existing unique construction
        innermost_material = innermost_material.clone.to_StandardOpaqueMaterial.get
        const.to_LayeredConstruction.get.setLayer(layered_const.numLayers() - 1, innermost_material)
      end
      innermost_material.setSolarAbsorptance(0.0)
      innermost_material.setVisibleAbsorptance(0.0)
    end
  end

  def self.assign_view_factor(runner, model)
    # zero out view factors between conditioned basement surfaces and living zone surfaces
    all_surfaces = [] # all surfaces in single conditioned space
    lv_surfaces = []  # surfaces in living
    cond_base_surfaces = [] # surfaces in conditioned basement

    @living_space.surfaces.each do |surface|
      surface.subSurfaces.each do |sub_surface|
        all_surfaces << sub_surface
      end
      all_surfaces << surface
    end
    @living_space.internalMass.each do |im|
      all_surfaces << im
    end

    all_surfaces.each do |surface|
      if @cond_bsmnt_surfaces.include? surface or
         ((@cond_bsmnt_surfaces.include? surface.internalMassDefinition) if surface.is_a? OpenStudio::Model::InternalMass)
        cond_base_surfaces << surface
      else
        lv_surfaces << surface
      end
    end

    all_surfaces.sort!

    # calculate view factors separately for living and conditioned basement
    vf_map_lv = calc_approximate_view_factor(runner, model, lv_surfaces)
    vf_map_cb = calc_approximate_view_factor(runner, model, cond_base_surfaces)

    all_surfaces.each do |from_surface|
      all_surfaces.each do |to_surface|
        next if (vf_map_lv[from_surface].nil? or vf_map_lv[from_surface][to_surface].nil?) and
                (vf_map_cb[from_surface].nil? or vf_map_cb[from_surface][to_surface].nil?)

        if lv_surfaces.include? from_surface
          vf = vf_map_lv[from_surface][to_surface]
        else
          vf = vf_map_cb[from_surface][to_surface]
        end
        next if vf < 0.01

        os_vf = OpenStudio::Model::ViewFactor.new(from_surface, to_surface, vf.round(10))
        zone_prop = @living_zone.getZonePropertyUserViewFactorsBySurfaceName
        zone_prop.addViewFactor(os_vf)
      end
    end
  end

  def self.calc_approximate_view_factor(runner, model, all_surfaces)
    # calculate approximate view factor using E+ approach
    # used for recalculating single thermal zone view factor matrix
    s_azimuths = {}
    s_tilts = {}
    s_types = {}
    all_surfaces.each do |surface|
      if surface.is_a? OpenStudio::Model::InternalMass
        # Assumed values consistent with EnergyPlus source code
        s_azimuths[surface] = 0.0
        s_tilts[surface] = 90.0
      else
        s_azimuths[surface] = UnitConversions.convert(surface.azimuth, "rad", "deg")
        s_tilts[surface] = UnitConversions.convert(surface.tilt, "rad", "deg")
        if surface.is_a? OpenStudio::Model::SubSurface
          s_types[surface] = surface.surface.get.surfaceType.downcase
        else
          s_types[surface] = surface.surfaceType.downcase
        end
      end
    end

    same_ang_limit = 10.0
    vf_map = {}
    all_surfaces.each do |surface| # surface, subsurface, and internalmass
      surface_vf_map = {}

      # sum all the surface area that could be seen by surface1 up
      zone_seen_area = 0.0
      seen_surface = {}
      all_surfaces.each do |surface2|
        next if surface2 == surface
        next if surface2.is_a? OpenStudio::Model::SubSurface

        seen_surface[surface2] = false
        if surface2.is_a? OpenStudio::Model::InternalMass
          # all surfaces see internal mass
          zone_seen_area += surface2.surfaceArea.get
          seen_surface[surface2] = true
        else
          if (s_types[surface2] == "floor") or
             (s_types[surface] == "floor" and s_types[surface2] == "roofceiling") or
             (s_azimuths[surface] - s_azimuths[surface2]).abs > same_ang_limit or
             (s_tilts[surface] - s_tilts[surface2]).abs > same_ang_limit
            zone_seen_area += surface2.grossArea # include subsurface area
            seen_surface[surface2] = true
          end
        end
      end

      all_surfaces.each do |surface2|
        next if surface2 == surface
        next if surface2.is_a? OpenStudio::Model::SubSurface # handled together with its parent surface
        next unless seen_surface[surface2]

        if surface2.is_a? OpenStudio::Model::InternalMass
          surface_vf_map[surface2] = surface2.surfaceArea.get / zone_seen_area
        else # surfaces
          if surface2.subSurfaces.size > 0
            # calculate surface and its sub surfaces view factors
            if surface2.netArea > 0.01 # base surface of a sub surface: window/door etc.
              fail "Unexpected net area for surface '#{surface2.name}'."
            end

            surface2.subSurfaces.each do |sub_surface|
              surface_vf_map[sub_surface] = sub_surface.grossArea / zone_seen_area
            end
          else # no subsurface
            surface_vf_map[surface2] = surface2.grossArea / zone_seen_area
          end
        end
      end
      vf_map[surface] = surface_vf_map
    end
    return vf_map
  end

  def self.create_space_and_zone(model, spaces, space_type)
    if not spaces.keys.include? space_type
      thermal_zone = OpenStudio::Model::ThermalZone.new(model)
      thermal_zone.setName(space_type)

      space = OpenStudio::Model::Space.new(model)
      space.setName(space_type)

      st = OpenStudio::Model::SpaceType.new(model)
      st.setStandardsSpaceType(space_type)
      space.setSpaceType(st)

      space.setThermalZone(thermal_zone)
      spaces[space_type] = space
    end
  end

  def self.get_surface_transformation(offset, x, y, z)
    x = UnitConversions.convert(x, "ft", "m")
    y = UnitConversions.convert(y, "ft", "m")
    z = UnitConversions.convert(z, "ft", "m")

    m = OpenStudio::Matrix.new(4, 4, 0)
    m[0, 0] = 1
    m[1, 1] = 1
    m[2, 2] = 1
    m[3, 3] = 1
    m[0, 3] = x * offset
    m[1, 3] = y * offset
    m[2, 3] = z.abs * offset

    return OpenStudio::Transformation.new(m)
  end

  def self.add_floor_polygon(x, y, z)
    x = UnitConversions.convert(x, "ft", "m")
    y = UnitConversions.convert(y, "ft", "m")
    z = UnitConversions.convert(z, "ft", "m")

    vertices = OpenStudio::Point3dVector.new
    vertices << OpenStudio::Point3d.new(0 - x / 2, 0 - y / 2, z)
    vertices << OpenStudio::Point3d.new(0 - x / 2, y / 2, z)
    vertices << OpenStudio::Point3d.new(x / 2, y / 2, z)
    vertices << OpenStudio::Point3d.new(x / 2, 0 - y / 2, z)

    return vertices
  end

  def self.add_wall_polygon(x, y, z, azimuth = 0, offsets = [0] * 4, subsurface_area = 0)
    x = UnitConversions.convert(x, "ft", "m")
    y = UnitConversions.convert(y, "ft", "m")
    z = UnitConversions.convert(z, "ft", "m")

    vertices = OpenStudio::Point3dVector.new
    vertices << OpenStudio::Point3d.new(0 - (x / 2) - offsets[1], 0, z - offsets[0])
    vertices << OpenStudio::Point3d.new(0 - (x / 2) - offsets[1], 0, z + y + offsets[2])
    if subsurface_area > 0
      subsurface_area = UnitConversions.convert(subsurface_area, "ft^2", "m^2")
      sub_length = x / 10.0
      sub_height = subsurface_area / sub_length
      if sub_height >= y
        sub_height = y - 0.1
        sub_length = subsurface_area / sub_height
      end
      vertices << OpenStudio::Point3d.new(x - (x / 2) + offsets[3] - sub_length, 0, z + y + offsets[2])
      vertices << OpenStudio::Point3d.new(x - (x / 2) + offsets[3] - sub_length, 0, z + y + offsets[2] - sub_height)
      vertices << OpenStudio::Point3d.new(x - (x / 2) + offsets[3], 0, z + y + offsets[2] - sub_height)
    else
      vertices << OpenStudio::Point3d.new(x - (x / 2) + offsets[3], 0, z + y + offsets[2])
    end
    vertices << OpenStudio::Point3d.new(x - (x / 2) + offsets[3], 0, z - offsets[0])

    # Rotate about the z axis
    azimuth_rad = UnitConversions.convert(azimuth, "deg", "rad")
    m = OpenStudio::Matrix.new(4, 4, 0)
    m[0, 0] = Math::cos(-azimuth_rad)
    m[1, 1] = Math::cos(-azimuth_rad)
    m[0, 1] = -Math::sin(-azimuth_rad)
    m[1, 0] = Math::sin(-azimuth_rad)
    m[2, 2] = 1
    m[3, 3] = 1
    transformation = OpenStudio::Transformation.new(m)

    return transformation * vertices
  end

  def self.add_roof_polygon(x, y, z, azimuth = 0, tilt = 0.5)
    x = UnitConversions.convert(x, "ft", "m")
    y = UnitConversions.convert(y, "ft", "m")
    z = UnitConversions.convert(z, "ft", "m")

    vertices = OpenStudio::Point3dVector.new
    vertices << OpenStudio::Point3d.new(x / 2, -y / 2, 0)
    vertices << OpenStudio::Point3d.new(x / 2, y / 2, 0)
    vertices << OpenStudio::Point3d.new(-x / 2, y / 2, 0)
    vertices << OpenStudio::Point3d.new(-x / 2, -y / 2, 0)

    # Rotate about the x axis
    m = OpenStudio::Matrix.new(4, 4, 0)
    m[0, 0] = 1
    m[1, 1] = Math::cos(Math::atan(tilt))
    m[1, 2] = -Math::sin(Math::atan(tilt))
    m[2, 1] = Math::sin(Math::atan(tilt))
    m[2, 2] = Math::cos(Math::atan(tilt))
    m[3, 3] = 1
    transformation = OpenStudio::Transformation.new(m)
    vertices = transformation * vertices

    # Rotate about the z axis
    azimuth_rad = UnitConversions.convert(azimuth, "deg", "rad")
    rad180 = UnitConversions.convert(180, "deg", "rad")
    m = OpenStudio::Matrix.new(4, 4, 0)
    m[0, 0] = Math::cos(rad180 - azimuth_rad)
    m[1, 1] = Math::cos(rad180 - azimuth_rad)
    m[0, 1] = -Math::sin(rad180 - azimuth_rad)
    m[1, 0] = Math::sin(rad180 - azimuth_rad)
    m[2, 2] = 1
    m[3, 3] = 1
    transformation = OpenStudio::Transformation.new(m)
    vertices = transformation * vertices

    # Shift up by z
    new_vertices = OpenStudio::Point3dVector.new
    vertices.each do |vertex|
      new_vertices << OpenStudio::Point3d.new(vertex.x, vertex.y, vertex.z + z)
    end

    return new_vertices
  end

  def self.add_ceiling_polygon(x, y, z)
    return OpenStudio::reverse(add_floor_polygon(x, y, z))
  end

  def self.net_surface_area(surface, gross_area, surface_id)
    net_area = gross_area
    if not @subsurface_areas_by_surface[surface_id].nil?
      net_area -= @subsurface_areas_by_surface[surface_id]
    end

    if net_area < 0
      fail "Calculated a negative net surface area for surface '#{surface_id}'."
    end

    HPXML.add_extension(parent: surface, extensions: { "net_area": net_area })

    return net_area
  end

  def self.add_num_occupants(model, building, runner)
    building_occupancy_values = HPXML.get_building_occupancy_values(building_occupancy: building.elements["BuildingDetails/BuildingSummary/BuildingOccupancy"],
                                                                    select: [:number_of_residents])

    # Occupants
    num_occ = Geometry.get_occupancy_default_num(@nbeds)
    unless building_occupancy_values.nil?
      unless building_occupancy_values[:number_of_residents].nil?
        num_occ = building_occupancy_values[:number_of_residents]
      end
    end
    if num_occ > 0
      occ_gain, hrs_per_day, sens_frac, lat_frac = Geometry.get_occupancy_default_values()
      weekday_sch = "1.00000, 1.00000, 1.00000, 1.00000, 1.00000, 1.00000, 1.00000, 0.88310, 0.40861, 0.24189, 0.24189, 0.24189, 0.24189, 0.24189, 0.24189, 0.24189, 0.29498, 0.55310, 0.89693, 0.89693, 0.89693, 1.00000, 1.00000, 1.00000"
      weekday_sch_sum = weekday_sch.split(",").map(&:to_f).inject(0, :+)
      if (weekday_sch_sum - hrs_per_day).abs > 0.1
        fail "Occupancy schedule inconsistent with hrs_per_day."
      end

      weekend_sch = weekday_sch
      monthly_sch = "1.0, 1.0, 1.0, 1.0, 1.0, 1.0, 1.0, 1.0, 1.0, 1.0, 1.0, 1.0"
      Geometry.process_occupants(model, num_occ, occ_gain, sens_frac, lat_frac, weekday_sch, weekend_sch, monthly_sch, @cfa, @nbeds, @living_space)
    end
  end

  def self.calc_subsurface_areas_by_surface(building)
    # Returns a hash with the amount of subsurface (window/skylight/door)
    # area for each surface. Used to convert gross surface area to net surface
    # area for a given surface.
    subsurface_areas = {}

    # Windows
    building.elements.each("BuildingDetails/Enclosure/Windows/Window") do |window|
      window_values = HPXML.get_window_values(window: window,
                                              select: [:area, :wall_idref])
      wall_id = window_values[:wall_idref]
      subsurface_areas[wall_id] = 0 if subsurface_areas[wall_id].nil?
      subsurface_areas[wall_id] += window_values[:area]
    end

    # Skylights
    building.elements.each("BuildingDetails/Enclosure/Skylights/Skylight") do |skylight|
      skylight_values = HPXML.get_skylight_values(skylight: skylight,
                                                  select: [:area, :roof_idref])
      roof_id = skylight_values[:roof_idref]
      subsurface_areas[roof_id] = 0 if subsurface_areas[roof_id].nil?
      subsurface_areas[roof_id] += skylight_values[:area]
    end

    # Doors
    building.elements.each("BuildingDetails/Enclosure/Doors/Door") do |door|
      door_values = HPXML.get_door_values(door: door,
                                          select: [:area, :wall_idref])
      wall_id = door_values[:wall_idref]
      subsurface_areas[wall_id] = 0 if subsurface_areas[wall_id].nil?
      subsurface_areas[wall_id] += door_values[:area]
    end

    return subsurface_areas
  end

  def self.get_default_azimuths(building)
    azimuth_counts = {}
    building.elements.each("BuildingDetails/Enclosure/*/*/Azimuth") do |azimuth|
      az = Integer(azimuth.text)
      azimuth_counts[az] = 0 if azimuth_counts[az].nil?
      azimuth_counts[az] += 1
    end
    if azimuth_counts.empty?
      default_azimuth = 0
    else
      default_azimuth = azimuth_counts.max_by { |k, v| v }[0]
    end
    return [default_azimuth,
            sanitize_azimuth(default_azimuth + 90),
            sanitize_azimuth(default_azimuth + 180),
            sanitize_azimuth(default_azimuth + 270)]
  end

  def self.sanitize_azimuth(azimuth)
    # Ensure 0 <= orientation < 360
    while azimuth < 0
      azimuth += 360
    end
    while azimuth >= 360
      azimuth -= 360
    end
    return azimuth
  end

  def self.create_or_get_space(model, spaces, spacetype)
    if spaces[spacetype].nil?
      create_space_and_zone(model, spaces, spacetype)
    end
    return spaces[spacetype]
  end

  def self.add_roofs(runner, model, building, spaces)
    building.elements.each("BuildingDetails/Enclosure/Roofs/Roof") do |roof|
      roof_values = HPXML.get_roof_values(roof: roof)

      if roof_values[:azimuth].nil?
        if roof_values[:pitch] > 0
          azimuths = @default_azimuths # Model as four directions for average exterior incident solar
        else
          azimuths = [90] # Arbitrary azimuth for flat roof
        end
      else
        azimuths = [roof_values[:azimuth]]
      end

      net_area = net_surface_area(roof, roof_values[:area], roof_values[:id])
      next if net_area < 0.1

      surfaces = []

      azimuths.each do |azimuth|
        width = Math::sqrt(net_area)
        length = (net_area / width) / azimuths.size
        tilt = roof_values[:pitch] / 12.0
        z_origin = @walls_top + 0.5 * Math.sin(Math.atan(tilt)) * width

        surface = OpenStudio::Model::Surface.new(add_roof_polygon(length, width, z_origin, azimuth, tilt), model)
        surfaces << surface
        surface.additionalProperties.setFeature("Length", length)
        surface.additionalProperties.setFeature("Width", width)
        surface.additionalProperties.setFeature("Azimuth", azimuth)
        surface.additionalProperties.setFeature("Tilt", tilt)
        surface.additionalProperties.setFeature("SurfaceType", "Roof")
        if azimuths.size > 1
          surface.setName("#{roof_values[:id]}:#{azimuth}")
        else
          surface.setName(roof_values[:id])
        end
        surface.setSurfaceType("RoofCeiling")
        surface.setOutsideBoundaryCondition("Outdoors")
        set_surface_interior(model, spaces, surface, roof_values[:id], roof_values[:interior_adjacent_to])
      end

      next if surfaces.empty?

      # Apply construction
      if is_thermal_boundary(roof_values)
        drywall_thick_in = 0.5
      else
        drywall_thick_in = 0.0
      end
      solar_abs = roof_values[:solar_absorptance]
      emitt = roof_values[:emittance]
      has_radiant_barrier = roof_values[:radiant_barrier]
      if has_radiant_barrier
        film_r = Material.AirFilmOutside.rvalue + Material.AirFilmRoofRadiantBarrier(roof_values[:pitch]).rvalue
      else
        film_r = Material.AirFilmOutside.rvalue + Material.AirFilmRoof(roof_values[:pitch]).rvalue
      end
      if solar_abs >= 0.875
        mat_roofing = Material.RoofingAsphaltShinglesDark(emitt, solar_abs)
      elsif solar_abs >= 0.75
        mat_roofing = Material.RoofingAsphaltShinglesMed(emitt, solar_abs)
      elsif solar_abs >= 0.6
        mat_roofing = Material.RoofingAsphaltShinglesLight(emitt, solar_abs)
      else
        mat_roofing = Material.RoofingAsphaltShinglesWhiteCool(emitt, solar_abs)
      end

      assembly_r = roof_values[:insulation_assembly_r_value]
      constr_sets = [
        WoodStudConstructionSet.new(Material.Stud2x(8.0), 0.07, 10.0, 0.75, drywall_thick_in, mat_roofing), # 2x8, 24" o.c. + R10
        WoodStudConstructionSet.new(Material.Stud2x(8.0), 0.07, 5.0, 0.75, drywall_thick_in, mat_roofing),  # 2x8, 24" o.c. + R5
        WoodStudConstructionSet.new(Material.Stud2x(8.0), 0.07, 0.0, 0.75, drywall_thick_in, mat_roofing),  # 2x8, 24" o.c.
        WoodStudConstructionSet.new(Material.Stud2x6, 0.07, 0.0, 0.75, drywall_thick_in, mat_roofing),      # 2x6, 24" o.c.
        WoodStudConstructionSet.new(Material.Stud2x4, 0.07, 0.0, 0.5, drywall_thick_in, mat_roofing),       # 2x4, 16" o.c.
        WoodStudConstructionSet.new(Material.Stud2x4, 0.01, 0.0, 0.0, 0.0, mat_roofing),                    # Fallback
      ]
      match, constr_set, cavity_r = pick_wood_stud_construction_set(assembly_r, constr_sets, film_r, roof_values[:id])

      install_grade = 1

      Constructions.apply_closed_cavity_roof(model, surfaces, "#{roof_values[:id]} construction", roof,
                                             cavity_r, install_grade,
                                             constr_set.stud.thick_in,
                                             true, constr_set.framing_factor,
                                             constr_set.drywall_thick_in,
                                             constr_set.osb_thick_in, constr_set.rigid_r, roof_values[:pitch],
                                             constr_set.exterior_material, has_radiant_barrier)
      check_surface_assembly_rvalue(runner, surfaces, film_r, assembly_r, match)
    end
  end

  def self.add_walls(runner, model, building, spaces)
    building.elements.each("BuildingDetails/Enclosure/Walls/Wall") do |wall|
      wall_values = HPXML.get_wall_values(wall: wall)

      if wall_values[:azimuth].nil?
        if wall_values[:exterior_adjacent_to] == "outside"
          azimuths = @default_azimuths # Model as four directions for average exterior incident solar
        else
          azimuths = [@default_azimuths[0]] # Arbitrary direction, doesn't receive exterior incident solar
        end
      else
        azimuths = [wall_values[:azimuth]]
      end

      net_area = net_surface_area(wall, wall_values[:area], wall_values[:id])
      next if net_area < 0.1

      surfaces = []

      azimuths.each do |azimuth|
        height = 8.0 * @ncfl_ag
        length = (net_area / height) / azimuths.size
        z_origin = @foundation_top

        surface = OpenStudio::Model::Surface.new(add_wall_polygon(length, height, z_origin, azimuth), model)
        surfaces << surface
        surface.additionalProperties.setFeature("Length", length)
        surface.additionalProperties.setFeature("Azimuth", azimuth)
        surface.additionalProperties.setFeature("Tilt", 90.0)
        surface.additionalProperties.setFeature("SurfaceType", "Wall")
        if azimuths.size > 1
          surface.setName("#{wall_values[:id]}:#{azimuth}")
        else
          surface.setName(wall_values[:id])
        end
        surface.setSurfaceType("Wall")
        set_surface_interior(model, spaces, surface, wall_values[:id], wall_values[:interior_adjacent_to])
        set_surface_exterior(model, spaces, surface, wall_values[:id], wall_values[:exterior_adjacent_to])
        if wall_values[:exterior_adjacent_to] != "outside"
          surface.setSunExposure("NoSun")
          surface.setWindExposure("NoWind")
        end
      end

      next if surfaces.empty?

      # Apply construction
      # The code below constructs a reasonable wall construction based on the
      # wall type while ensuring the correct assembly R-value.

      if is_thermal_boundary(wall_values)
        drywall_thick_in = 0.5
      else
        drywall_thick_in = 0.0
      end
      if wall_values[:exterior_adjacent_to] == "outside"
        film_r = Material.AirFilmVertical.rvalue + Material.AirFilmOutside.rvalue
        mat_ext_finish = Material.ExtFinishWoodLight
        mat_ext_finish.tAbs = wall_values[:emittance]
        mat_ext_finish.sAbs = wall_values[:solar_absorptance]
        mat_ext_finish.vAbs = wall_values[:solar_absorptance]
      else
        film_r = 2.0 * Material.AirFilmVertical.rvalue
        mat_ext_finish = nil
      end

      apply_wall_construction(runner, model, surfaces, wall, wall_values[:id], wall_values[:wall_type], wall_values[:insulation_assembly_r_value],
                              drywall_thick_in, film_r, mat_ext_finish)
    end
  end

  def self.add_rim_joists(runner, model, building, spaces)
    building.elements.each("BuildingDetails/Enclosure/RimJoists/RimJoist") do |rim_joist|
      rim_joist_values = HPXML.get_rim_joist_values(rim_joist: rim_joist)

      if rim_joist_values[:azimuth].nil?
        if rim_joist_values[:exterior_adjacent_to] == "outside"
          azimuths = @default_azimuths # Model as four directions for average exterior incident solar
        else
          azimuths = [@default_azimuths[0]] # Arbitrary direction, doesn't receive exterior incident solar
        end
      else
        azimuths = [rim_joist_values[:azimuth]]
      end

      surfaces = []

      azimuths.each do |azimuth|
        height = 1.0
        length = (rim_joist_values[:area] / height) / azimuths.size
        z_origin = @foundation_top

        surface = OpenStudio::Model::Surface.new(add_wall_polygon(length, height, z_origin, azimuth), model)
        surfaces << surface
        surface.additionalProperties.setFeature("Length", length)
        surface.additionalProperties.setFeature("Azimuth", azimuth)
        surface.additionalProperties.setFeature("Tilt", 90.0)
        surface.additionalProperties.setFeature("SurfaceType", "RimJoist")
        if azimuths.size > 1
          surface.setName("#{rim_joist_values[:id]}:#{azimuth}")
        else
          surface.setName(rim_joist_values[:id])
        end
        surface.setSurfaceType("Wall")
        set_surface_interior(model, spaces, surface, rim_joist_values[:id], rim_joist_values[:interior_adjacent_to])
        set_surface_exterior(model, spaces, surface, rim_joist_values[:id], rim_joist_values[:exterior_adjacent_to])
        if rim_joist_values[:exterior_adjacent_to] != "outside"
          surface.setSunExposure("NoSun")
          surface.setWindExposure("NoWind")
        end
      end

      # Apply construction

      if is_thermal_boundary(rim_joist_values)
        drywall_thick_in = 0.5
      else
        drywall_thick_in = 0.0
      end
      if rim_joist_values[:exterior_adjacent_to] == "outside"
        film_r = Material.AirFilmVertical.rvalue + Material.AirFilmOutside.rvalue
        mat_ext_finish = Material.ExtFinishWoodLight
        mat_ext_finish.tAbs = rim_joist_values[:emittance]
        mat_ext_finish.sAbs = rim_joist_values[:solar_absorptance]
        mat_ext_finish.vAbs = rim_joist_values[:solar_absorptance]
      else
        film_r = 2.0 * Material.AirFilmVertical.rvalue
        mat_ext_finish = nil
      end

      assembly_r = rim_joist_values[:insulation_assembly_r_value]

      constr_sets = [
        WoodStudConstructionSet.new(Material.Stud2x(2.0), 0.17, 10.0, 2.0, drywall_thick_in, mat_ext_finish),  # 2x4 + R10
        WoodStudConstructionSet.new(Material.Stud2x(2.0), 0.17, 5.0, 2.0, drywall_thick_in, mat_ext_finish),   # 2x4 + R5
        WoodStudConstructionSet.new(Material.Stud2x(2.0), 0.17, 0.0, 2.0, drywall_thick_in, mat_ext_finish),   # 2x4
        WoodStudConstructionSet.new(Material.Stud2x(2.0), 0.01, 0.0, 0.0, 0.0, mat_ext_finish),                # Fallback
      ]
      match, constr_set, cavity_r = pick_wood_stud_construction_set(assembly_r, constr_sets, film_r, rim_joist_values[:id])
      install_grade = 1

      Constructions.apply_rim_joist(model, surfaces, "#{rim_joist_values[:id]} construction",
                                    cavity_r, install_grade, constr_set.framing_factor,
                                    constr_set.drywall_thick_in, constr_set.osb_thick_in,
                                    constr_set.rigid_r, constr_set.exterior_material)
      check_surface_assembly_rvalue(runner, surfaces, film_r, assembly_r, match)
    end
  end

  def self.add_framefloors(runner, model, building, spaces)
    building.elements.each("BuildingDetails/Enclosure/FrameFloors/FrameFloor") do |framefloor|
      framefloor_values = HPXML.get_framefloor_values(framefloor: framefloor)

      area = framefloor_values[:area]
      width = Math::sqrt(area)
      length = area / width
      if framefloor_values[:interior_adjacent_to].include? "attic" or framefloor_values[:exterior_adjacent_to].include? "attic"
        z_origin = @walls_top
      else
        z_origin = @foundation_top
      end

      if hpxml_framefloor_is_ceiling(framefloor_values[:interior_adjacent_to], framefloor_values[:exterior_adjacent_to])
        surface = OpenStudio::Model::Surface.new(add_ceiling_polygon(length, width, z_origin), model)
        surface.additionalProperties.setFeature("SurfaceType", "Ceiling")
      else
        surface = OpenStudio::Model::Surface.new(add_floor_polygon(length, width, z_origin), model)
        surface.additionalProperties.setFeature("SurfaceType", "Floor")
      end
      set_surface_interior(model, spaces, surface, framefloor_values[:id], framefloor_values[:interior_adjacent_to])
      set_surface_exterior(model, spaces, surface, framefloor_values[:id], framefloor_values[:exterior_adjacent_to])
      surface.setName(framefloor_values[:id])
      surface.setSunExposure("NoSun")
      surface.setWindExposure("NoWind")

      # Apply construction

      film_r = 2.0 * Material.AirFilmFloorReduced.rvalue
      assembly_r = framefloor_values[:insulation_assembly_r_value]

      constr_sets = [
        WoodStudConstructionSet.new(Material.Stud2x6, 0.10, 10.0, 0.75, 0.0, Material.CoveringBare), # 2x6, 24" o.c. + R10
        WoodStudConstructionSet.new(Material.Stud2x6, 0.10, 0.0, 0.75, 0.0, Material.CoveringBare),  # 2x6, 24" o.c.
        WoodStudConstructionSet.new(Material.Stud2x4, 0.13, 0.0, 0.5, 0.0, Material.CoveringBare),   # 2x4, 16" o.c.
        WoodStudConstructionSet.new(Material.Stud2x4, 0.01, 0.0, 0.0, 0.0, nil),                     # Fallback
      ]
      match, constr_set, cavity_r = pick_wood_stud_construction_set(assembly_r, constr_sets, film_r, framefloor_values[:id])

      mat_floor_covering = nil
      install_grade = 1

      # Floor
      Constructions.apply_floor(model, [surface], "#{framefloor_values[:id]} construction",
                                cavity_r, install_grade,
                                constr_set.framing_factor, constr_set.stud.thick_in,
                                constr_set.osb_thick_in, constr_set.rigid_r,
                                mat_floor_covering, constr_set.exterior_material)
      check_surface_assembly_rvalue(runner, [surface], film_r, assembly_r, match)
    end
  end

  def self.add_foundation_walls_slabs(runner, model, building, spaces)
    # Get foundation types
    foundation_types = []
    building.elements.each("BuildingDetails/Enclosure/Slabs/Slab/InteriorAdjacentTo") do |int_adjacent_to|
      next if foundation_types.include? int_adjacent_to.text

      foundation_types << int_adjacent_to.text
    end

    foundation_types.each do |foundation_type|
      # Get attached foundation walls/slabs
      fnd_walls = []
      slabs = []
      building.elements.each("BuildingDetails/Enclosure/FoundationWalls/FoundationWall[InteriorAdjacentTo='#{foundation_type}']") do |fnd_wall|
        fnd_walls << fnd_wall
      end
      building.elements.each("BuildingDetails/Enclosure/Slabs/Slab[InteriorAdjacentTo='#{foundation_type}']") do |slab|
        slabs << slab
      end

      # Calculate combinations of slabs/walls for each Kiva instance
      kiva_instances = get_kiva_instances(fnd_walls, slabs)

      # Obtain some wall/slab information
      fnd_wall_lengths = {}
      fnd_walls.each_with_index do |fnd_wall, fnd_wall_idx|
        fnd_wall_values = HPXML.get_foundation_wall_values(foundation_wall: fnd_wall,
                                                           select: [:exterior_adjacent_to, :area, :height])
        next unless fnd_wall_values[:exterior_adjacent_to] == "ground"

        fnd_wall_lengths[fnd_wall] = fnd_wall_values[:area] / fnd_wall_values[:height]
      end
      slab_exp_perims = {}
      slab_areas = {}
      slabs.each_with_index do |slab, slab_idx|
        slab_values = HPXML.get_slab_values(slab: slab,
                                            select: [:exposed_perimeter, :area])
        slab_exp_perims[slab] = slab_values[:exposed_perimeter]
        slab_areas[slab] = slab_values[:area]
      end
      total_slab_exp_perim = slab_exp_perims.values.inject(0, :+)
      total_slab_area = slab_areas.values.inject(0, :+)
      total_fnd_wall_length = fnd_wall_lengths.values.inject(0, :+)

      no_wall_slab_exp_perim = {}

      # Cache values
      fnd_walls_values = {}
      slabs_values = {}
      fnd_walls.each do |fnd_wall|
        fnd_walls_values[fnd_wall] = HPXML.get_foundation_wall_values(foundation_wall: fnd_wall)
      end
      slabs.each do |slab|
        slabs_values[slab] = HPXML.get_slab_values(slab: slab)
      end

      kiva_instances.each do |fnd_wall, slab|
        # Apportion referenced walls/slabs for this Kiva instance
        slab_frac = slab_exp_perims[slab] / total_slab_exp_perim
        if total_fnd_wall_length > 0
          fnd_wall_frac = fnd_wall_lengths[fnd_wall] / total_fnd_wall_length
        else
          fnd_wall_frac = 1.0 # Handle slab foundation type
        end

        kiva_foundation = nil
        if not fnd_wall.nil?
          # Add exterior foundation wall surface
          fnd_wall_values = fnd_walls_values[fnd_wall]
          kiva_foundation = add_foundation_wall(runner, model, spaces, fnd_wall, fnd_wall_values, slab_frac,
                                                total_fnd_wall_length, total_slab_exp_perim)
        end

        # Add single combined foundation slab surface (for similar surfaces)
        slab_values = slabs_values[slab]
        slab_exp_perim = slab_exp_perims[slab] * fnd_wall_frac
        slab_area = slab_areas[slab] * fnd_wall_frac
        no_wall_slab_exp_perim[slab] = 0.0 if no_wall_slab_exp_perim[slab].nil?
        if not fnd_wall.nil? and slab_exp_perim > fnd_wall_lengths[fnd_wall] * slab_frac
          # Keep track of no-wall slab exposed perimeter
          no_wall_slab_exp_perim[slab] += (slab_exp_perim - fnd_wall_lengths[fnd_wall] * slab_frac)

          # Reduce this slab's exposed perimeter so that EnergyPlus does not automatically
          # create a second no-wall Kiva instance for each of our Kiva instances.
          # Instead, we will later create our own Kiva instance to account for it.
          # This reduces the number of Kiva instances we end up with.
          exp_perim_frac = (fnd_wall_lengths[fnd_wall] * slab_frac) / slab_exp_perim
          slab_exp_perim *= exp_perim_frac
          slab_area *= exp_perim_frac
        end
        if not fnd_wall.nil?
          z_origin = -1 * fnd_wall_values[:depth_below_grade] # Position based on adjacent foundation walls
        else
          z_origin = -1 * slab_values[:depth_below_grade]
        end
        kiva_foundation = add_foundation_slab(runner, model, spaces, slab_values, slab_exp_perim,
                                              slab_area, z_origin, kiva_foundation)
      end

      # For each slab, create a no-wall Kiva slab instance if needed.
      slabs.each do |slab|
        next unless no_wall_slab_exp_perim[slab] > 0.1

        slab_values = slabs_values[slab]
        z_origin = 0
        slab_area = total_slab_area * no_wall_slab_exp_perim[slab] / total_slab_exp_perim
        kiva_foundation = add_foundation_slab(runner, model, spaces, slab_values, no_wall_slab_exp_perim[slab],
                                              slab_area, z_origin, nil)
      end

      # Interzonal foundation wall surfaces
      # The above-grade portion of these walls are modeled as EnergyPlus surfaces with standard adjacency.
      # The below-grade portion of these walls (in contact with ground) are not modeled, as Kiva does not
      # calculate heat flow between two zones through the ground.
      fnd_walls.each do |fnd_wall|
        fnd_wall_values = fnd_walls_values[fnd_wall]
        next unless fnd_wall_values[:exterior_adjacent_to] != "ground"

        ag_height = fnd_wall_values[:height] - fnd_wall_values[:depth_below_grade]
        ag_net_area = net_surface_area(fnd_wall, fnd_wall_values[:area], fnd_wall_values[:id]) * ag_height / fnd_wall_values[:height]
        next if ag_net_area < 0.1

        length = ag_net_area / ag_height
        z_origin = -1 * ag_height
        if fnd_wall_values[:azimuth].nil?
          azimuth = @default_azimuths[0] # Arbitrary direction, doesn't receive exterior incident solar
        else
          azimuth = fnd_wall_values[:azimuth]
        end

        surface = OpenStudio::Model::Surface.new(add_wall_polygon(length, ag_height, z_origin, azimuth), model)
        surface.additionalProperties.setFeature("Length", length)
        surface.additionalProperties.setFeature("Azimuth", azimuth)
        surface.additionalProperties.setFeature("Tilt", 90.0)
        surface.additionalProperties.setFeature("SurfaceType", "FoundationWall")
        surface.setName(fnd_wall_values[:id])
        surface.setSurfaceType("Wall")
        set_surface_interior(model, spaces, surface, fnd_wall_values[:id], fnd_wall_values[:interior_adjacent_to])
        set_surface_exterior(model, spaces, surface, fnd_wall_values[:id], fnd_wall_values[:exterior_adjacent_to])
        surface.setSunExposure("NoSun")
        surface.setWindExposure("NoWind")

        # Apply construction

        wall_type = "SolidConcrete"
        if is_thermal_boundary(fnd_wall_values)
          drywall_thick_in = 0.5
        else
          drywall_thick_in = 0.0
        end
        film_r = 2.0 * Material.AirFilmVertical.rvalue
        assembly_r = fnd_wall_values[:insulation_assembly_r_value]
        if assembly_r.nil?
          concrete_thick_in = fnd_wall_values[:thickness]
          int_r = fnd_wall_values[:insulation_interior_r_value]
          ext_r = fnd_wall_values[:insulation_exterior_r_value]
          assembly_r = int_r + ext_r + Material.Concrete(concrete_thick_in).rvalue + Material.GypsumWall(drywall_thick_in).rvalue + film_r
        end
        mat_ext_finish = nil

        apply_wall_construction(runner, model, [surface], fnd_wall, fnd_wall_values[:id], wall_type, assembly_r,
                                drywall_thick_in, film_r, mat_ext_finish)
      end
    end
  end

  def self.add_foundation_wall(runner, model, spaces, fnd_wall, fnd_wall_values, slab_frac,
                               total_fnd_wall_length, total_slab_exp_perim)

    net_area = net_surface_area(fnd_wall, fnd_wall_values[:area], fnd_wall_values[:id]) * slab_frac
    gross_area = fnd_wall_values[:area] * slab_frac
    height = fnd_wall_values[:height]
    height_ag = height - fnd_wall_values[:depth_below_grade]
    z_origin = -1 * fnd_wall_values[:depth_below_grade]
    length = gross_area / height
    if fnd_wall_values[:azimuth].nil?
      azimuth = @default_azimuths[0] # Arbitrary; solar incidence in Kiva is applied as an orientation average (to the above grade portion of the wall)
    else
      azimuth = fnd_wall_values[:azimuth]
    end

    if total_fnd_wall_length > total_slab_exp_perim
      # Calculate exposed section of wall based on slab's total exposed perimeter.
      length *= total_slab_exp_perim / total_fnd_wall_length
    end

    if gross_area > net_area
      # Create a "notch" in the wall to account for the subsurfaces. This ensures that
      # we preserve the appropriate wall height, length, and area for Kiva.
      subsurface_area = gross_area - net_area
    else
      subsurface_area = 0
    end

    surface = OpenStudio::Model::Surface.new(add_wall_polygon(length, height, z_origin, azimuth, [0] * 4, subsurface_area), model)
    surface.additionalProperties.setFeature("Length", length)
    surface.additionalProperties.setFeature("Azimuth", azimuth)
    surface.additionalProperties.setFeature("Tilt", 90.0)
    surface.additionalProperties.setFeature("SurfaceType", "FoundationWall")
    surface.setName(fnd_wall_values[:id])
    surface.setSurfaceType("Wall")
    set_surface_interior(model, spaces, surface, fnd_wall_values[:id], fnd_wall_values[:interior_adjacent_to])
    set_surface_exterior(model, spaces, surface, fnd_wall_values[:id], fnd_wall_values[:exterior_adjacent_to])

    if is_thermal_boundary(fnd_wall_values)
      drywall_thick_in = 0.5
    else
      drywall_thick_in = 0.0
    end
    concrete_thick_in = fnd_wall_values[:thickness]
    assembly_r = fnd_wall_values[:insulation_assembly_r_value]
    if not assembly_r.nil?
      ext_rigid_height = height
      ext_rigid_offset = 0.0
      film_r = Material.AirFilmVertical.rvalue
      ext_rigid_r = assembly_r - Material.Concrete(concrete_thick_in).rvalue - Material.GypsumWall(drywall_thick_in).rvalue - film_r
      int_rigid_r = 0.0
      if ext_rigid_r < 0 # Try without drywall
        drywall_thick_in = 0.0
        ext_rigid_r = assembly_r - Material.Concrete(concrete_thick_in).rvalue - Material.GypsumWall(drywall_thick_in).rvalue - film_r
      end
      if ext_rigid_r > 0 and ext_rigid_r < 0.1
        ext_rigid_r = 0.0 # Prevent tiny strip of insulation
      end
      if ext_rigid_r < 0
        ext_rigid_r = 0.0
        match = false
      else
        match = true
      end
    else
      ext_rigid_offset = fnd_wall_values[:insulation_exterior_distance_to_top]
      ext_rigid_height = fnd_wall_values[:insulation_exterior_distance_to_bottom] - ext_rigid_offset
      ext_rigid_r = fnd_wall_values[:insulation_exterior_r_value]
      int_rigid_offset = fnd_wall_values[:insulation_interior_distance_to_top]
      int_rigid_height = fnd_wall_values[:insulation_interior_distance_to_bottom] - int_rigid_offset
      int_rigid_r = fnd_wall_values[:insulation_interior_r_value]
    end

    Constructions.apply_foundation_wall(model, [surface], "#{fnd_wall_values[:id]} construction",
                                        ext_rigid_offset, int_rigid_offset, ext_rigid_height, int_rigid_height,
                                        ext_rigid_r, int_rigid_r, drywall_thick_in, concrete_thick_in, height_ag)

    if not assembly_r.nil?
      check_surface_assembly_rvalue(runner, [surface], film_r, assembly_r, match)
    end

    return surface.adjacentFoundation.get
  end

  def self.add_foundation_slab(runner, model, spaces, slab_values, slab_exp_perim,
                               slab_area, z_origin, kiva_foundation)

    slab_tot_perim = slab_exp_perim
    if slab_tot_perim**2 - 16.0 * slab_area <= 0
      # Cannot construct rectangle with this perimeter/area. Some of the
      # perimeter is presumably not exposed, so bump up perimeter value.
      slab_tot_perim = Math.sqrt(16.0 * slab_area)
    end
    sqrt_term = [slab_tot_perim**2 - 16.0 * slab_area, 0.0].max
    slab_length = slab_tot_perim / 4.0 + Math.sqrt(sqrt_term) / 4.0
    slab_width = slab_tot_perim / 4.0 - Math.sqrt(sqrt_term) / 4.0

    surface = OpenStudio::Model::Surface.new(add_floor_polygon(slab_length, slab_width, z_origin), model)
    surface.setName(slab_values[:id])
    surface.setSurfaceType("Floor")
    surface.setOutsideBoundaryCondition("Foundation")
    surface.additionalProperties.setFeature("SurfaceType", "Slab")
    set_surface_interior(model, spaces, surface, slab_values[:id], slab_values[:interior_adjacent_to])
    surface.setSunExposure("NoSun")
    surface.setWindExposure("NoWind")

    slab_perim_r = slab_values[:perimeter_insulation_r_value]
    slab_perim_depth = slab_values[:perimeter_insulation_depth]
    if slab_perim_r == 0 or slab_perim_depth == 0
      slab_perim_r = 0
      slab_perim_depth = 0
    end

    if slab_values[:under_slab_insulation_spans_entire_slab]
      slab_whole_r = slab_values[:under_slab_insulation_r_value]
      slab_under_r = 0
      slab_under_width = 0
    else
      slab_under_r = slab_values[:under_slab_insulation_r_value]
      slab_under_width = slab_values[:under_slab_insulation_width]
      if slab_under_r == 0 or slab_under_width == 0
        slab_under_r = 0
        slab_under_width = 0
      end
      slab_whole_r = 0
    end
    slab_gap_r = slab_under_r

    mat_carpet = nil
    if slab_values[:carpet_fraction] > 0 and slab_values[:carpet_r_value] > 0
      mat_carpet = Material.CoveringBare(slab_values[:carpet_fraction],
                                         slab_values[:carpet_r_value])
    end

    Constructions.apply_foundation_slab(model, surface, "#{slab_values[:id]} construction",
                                        slab_under_r, slab_under_width, slab_gap_r, slab_perim_r,
                                        slab_perim_depth, slab_whole_r, slab_values[:thickness],
                                        slab_exp_perim, mat_carpet, kiva_foundation)

    return surface.adjacentFoundation.get
  end

  def self.add_conditioned_floor_area(runner, model, building, spaces)
    # TODO: Use HPXML values not Model values
    cfa = @cfa.round(1)

    # Check if we need to add floors between conditioned spaces (e.g., 2-story buildings).
    # This ensures that the E+ reported Conditioned Floor Area is correct.

    # Calculate cfa already added to model
    model_cfa = 0.0
    model.getSpaces.each do |space|
      next unless Geometry.get_space_type(space) == Constants.SpaceTypeLiving

      space.surfaces.each do |surface|
        next unless surface.surfaceType.downcase.to_s == "floor"

        model_cfa += UnitConversions.convert(surface.grossArea, "m^2", "ft^2").round(2)
      end
    end

    addtl_cfa = cfa - model_cfa
    return unless addtl_cfa > 0

    conditioned_floor_width = Math::sqrt(addtl_cfa)
    conditioned_floor_length = addtl_cfa / conditioned_floor_width
    z_origin = @foundation_top + 8.0 * (@ncfl_ag - 1)

    floor_surface = OpenStudio::Model::Surface.new(add_floor_polygon(-conditioned_floor_width, -conditioned_floor_length, z_origin), model)

    floor_surface.setSunExposure("NoSun")
    floor_surface.setWindExposure("NoWind")
    floor_surface.setName("inferred conditioned floor")
    floor_surface.setSurfaceType("Floor")
    floor_surface.setSpace(create_or_get_space(model, spaces, 'living space'))
    floor_surface.setOutsideBoundaryCondition("Adiabatic")
    floor_surface.additionalProperties.setFeature("SurfaceType", "InferredFloor")

    # add ceiling surfaces accordingly
    ceiling_surface = OpenStudio::Model::Surface.new(add_ceiling_polygon(-conditioned_floor_width, -conditioned_floor_length, z_origin), model)

    ceiling_surface.setSunExposure("NoSun")
    ceiling_surface.setWindExposure("NoWind")
    ceiling_surface.setName("inferred conditioned ceiling")
    ceiling_surface.setSurfaceType("RoofCeiling")
    ceiling_surface.setSpace(create_or_get_space(model, spaces, 'living space'))
    ceiling_surface.setOutsideBoundaryCondition("Adiabatic")
    ceiling_surface.additionalProperties.setFeature("SurfaceType", "InferredCeiling")

    if not @cond_bsmnt_surfaces.empty?
      # assuming added ceiling is in conditioned basement
      @cond_bsmnt_surfaces << ceiling_surface
    end

    # Apply Construction
    apply_adiabatic_construction(runner, model, [floor_surface, ceiling_surface], "floor")
  end

  def self.add_thermal_mass(runner, model, building)
    drywall_thick_in = 0.5
    partition_frac_of_cfa = 1.0 # Ratio of partition wall area to conditioned floor area
    basement_frac_of_cfa = (@cfa - @cfa_ag) / @cfa
    Constructions.apply_partition_walls(model, "PartitionWallConstruction", drywall_thick_in, partition_frac_of_cfa,
                                        basement_frac_of_cfa, @cond_bsmnt_surfaces, @living_space)

    mass_lb_per_sqft = 8.0
    density_lb_per_cuft = 40.0
    mat = BaseMaterial.Wood
    Constructions.apply_furniture(model, mass_lb_per_sqft, density_lb_per_cuft, mat,
                                  basement_frac_of_cfa, @cond_bsmnt_surfaces, @living_space)
  end

  def self.add_neighbors(runner, model, building, length)
    # Get the max z-value of any model surface
    default_height = -9e99
    model.getSpaces.each do |space|
      z_origin = space.zOrigin
      space.surfaces.each do |surface|
        surface.vertices.each do |vertex|
          surface_z = vertex.z + z_origin
          next if surface_z < default_height

          default_height = surface_z
        end
      end
    end
    default_height = UnitConversions.convert(default_height, "m", "ft")
    z_origin = 0 # shading surface always starts at grade

    shading_surfaces = []
    building.elements.each("BuildingDetails/BuildingSummary/Site/extension/Neighbors/NeighborBuilding") do |neighbor_building|
      neighbor_building_values = HPXML.get_neighbor_building_values(neighbor_building: neighbor_building)
      azimuth = neighbor_building_values[:azimuth]
      distance = neighbor_building_values[:distance]
      height = neighbor_building_values[:height].nil? ? default_height : neighbor_building_values[:height]

      shading_surface = OpenStudio::Model::ShadingSurface.new(add_wall_polygon(length, height, z_origin, azimuth), model)
      shading_surface.additionalProperties.setFeature("Azimuth", azimuth)
      shading_surface.additionalProperties.setFeature("Distance", distance)
      shading_surface.setName("Neighbor azimuth #{azimuth} distance #{distance}")

      shading_surfaces << shading_surface
    end

    unless shading_surfaces.empty?
      shading_surface_group = OpenStudio::Model::ShadingSurfaceGroup.new(model)
      shading_surface_group.setName(Constants.ObjectNameNeighbors)
      shading_surfaces.each do |shading_surface|
        shading_surface.setShadingSurfaceGroup(shading_surface_group)
      end
    end
  end

  def self.add_interior_shading_schedule(runner, model, weather)
    heating_season, cooling_season = HVAC.calc_heating_and_cooling_seasons(model, weather)
    sch = MonthWeekdayWeekendSchedule.new(model, "interior shading schedule", Array.new(24, 1), Array.new(24, 1), cooling_season, mult_weekday = 1.0, mult_weekend = 1.0, normalize_values = true, create_sch_object = true, schedule_type_limits_name = Constants.ScheduleTypeLimitsFraction)
    return sch
  end

  def self.add_windows(runner, model, building, spaces, weather, is_sch)
    surfaces = []
    building.elements.each("BuildingDetails/Enclosure/Windows/Window") do |window|
      window_values = HPXML.get_window_values(window: window)

      window_id = window_values[:id]

      window_height = 4.0 # ft, default
      overhang_depth = nil
      if not window.elements["Overhangs"].nil?
        overhang_depth = window_values[:overhangs_depth]
        overhang_distance_to_top = window_values[:overhangs_distance_to_top_of_window]
        overhang_distance_to_bottom = window_values[:overhangs_distance_to_bottom_of_window]
        window_height = overhang_distance_to_bottom - overhang_distance_to_top
      end

      window_area = window_values[:area]
      window_width = window_area / window_height
      z_origin = @foundation_top
      window_azimuth = window_values[:azimuth]

      # Create parent surface slightly bigger than window
      surface = OpenStudio::Model::Surface.new(add_wall_polygon(window_width, window_height, z_origin,
                                                                window_azimuth, [0, 0.0001, 0.0001, 0.0001]), model)

      surface.additionalProperties.setFeature("Length", window_width)
      surface.additionalProperties.setFeature("Azimuth", window_azimuth)
      surface.additionalProperties.setFeature("Tilt", 90.0)
      surface.additionalProperties.setFeature("SurfaceType", "Window")
      surface.setName("surface #{window_id}")
      surface.setSurfaceType("Wall")
      assign_space_to_subsurface(surface, window_id, window_values[:wall_idref], building, spaces, model, "window")
      surface.setOutsideBoundaryCondition("Outdoors") # cannot be adiabatic because subsurfaces won't be created
      surfaces << surface

      sub_surface = OpenStudio::Model::SubSurface.new(add_wall_polygon(window_width, window_height, z_origin,
                                                                       window_azimuth, [-0.0001, 0, 0.0001, 0]), model)
      sub_surface.setName(window_id)
      sub_surface.setSurface(surface)
      sub_surface.setSubSurfaceType("FixedWindow")

      if not overhang_depth.nil?
        overhang = sub_surface.addOverhang(UnitConversions.convert(overhang_depth, "ft", "m"), UnitConversions.convert(overhang_distance_to_top, "ft", "m"))
        overhang.get.setName("#{sub_surface.name} - #{Constants.ObjectNameOverhangs}")
      end

      # Apply construction
      ufactor = window_values[:ufactor]
      shgc = window_values[:shgc]
      default_shade_summer, default_shade_winter = Constructions.get_default_interior_shading_factors()
      cool_shade_mult = default_shade_summer
      if not window_values[:interior_shading_factor_summer].nil?
        cool_shade_mult = window_values[:interior_shading_factor_summer]
      end
      heat_shade_mult = default_shade_winter
      if not window_values[:interior_shading_factor_winter].nil?
        heat_shade_mult = window_values[:interior_shading_factor_winter]
      end
      if cool_shade_mult > heat_shade_mult
        fail "SummerShadingCoefficient (#{cool_shade_mult}) must be less than or equal to WinterShadingCoefficient (#{heat_shade_mult}) for window '#{window_values[:id]}'."
      end

      Constructions.apply_window(model, [sub_surface],
                                 "WindowConstruction", window,
                                 weather, is_sch, ufactor, shgc,
                                 heat_shade_mult, cool_shade_mult)
    end

    apply_adiabatic_construction(runner, model, surfaces, "wall")
  end

  def self.add_skylights(runner, model, building, spaces, weather, is_sch)
    surfaces = []
    building.elements.each("BuildingDetails/Enclosure/Skylights/Skylight") do |skylight|
      skylight_values = HPXML.get_skylight_values(skylight: skylight)

      skylight_id = skylight_values[:id]

      # Obtain skylight tilt from attached roof
      skylight_tilt = nil
      building.elements.each("BuildingDetails/Enclosure/Roofs/Roof") do |roof|
        roof_values = HPXML.get_roof_values(roof: roof,
                                            select: [:id, :pitch])
        next unless roof_values[:id] == skylight_values[:roof_idref]

        skylight_tilt = roof_values[:pitch] / 12.0
      end
      if skylight_tilt.nil?
        fail "Attached roof '#{skylight_values[:roof_idref]}' not found for skylight '#{skylight_id}'."
      end

      skylight_area = skylight_values[:area]
      skylight_height = Math::sqrt(skylight_area)
      skylight_width = skylight_area / skylight_height
      z_origin = @walls_top + 0.5 * Math.sin(Math.atan(skylight_tilt)) * skylight_height
      skylight_azimuth = skylight_values[:azimuth]

      # Create parent surface slightly bigger than skylight
      surface = OpenStudio::Model::Surface.new(add_roof_polygon(skylight_width + 0.0001, skylight_height + 0.0001, z_origin,
                                                                skylight_azimuth, skylight_tilt), model)

      surface.additionalProperties.setFeature("Length", skylight_width)
      surface.additionalProperties.setFeature("Width", skylight_height)
      surface.additionalProperties.setFeature("Azimuth", skylight_azimuth)
      surface.additionalProperties.setFeature("Tilt", skylight_tilt)
      surface.additionalProperties.setFeature("SurfaceType", "Skylight")
      surface.setName("surface #{skylight_id}")
      surface.setSurfaceType("RoofCeiling")
      surface.setSpace(create_or_get_space(model, spaces, 'living space')) # Ensures it is included in Manual J sizing
      surface.setOutsideBoundaryCondition("Outdoors") # cannot be adiabatic because subsurfaces won't be created
      surfaces << surface

      sub_surface = OpenStudio::Model::SubSurface.new(add_roof_polygon(skylight_width, skylight_height, z_origin,
                                                                       skylight_azimuth, skylight_tilt), model)
      sub_surface.setName(skylight_id)
      sub_surface.setSurface(surface)
      sub_surface.setSubSurfaceType("Skylight")

      # Apply construction
      ufactor = skylight_values[:ufactor]
      shgc = skylight_values[:shgc]
      cool_shade_mult = 1.0
      heat_shade_mult = 1.0

      Constructions.apply_skylight(model, [sub_surface],
                                   "SkylightConstruction", skylight,
                                   weather, is_sch, ufactor, shgc,
                                   heat_shade_mult, cool_shade_mult)
    end

    apply_adiabatic_construction(runner, model, surfaces, "roof")
  end

  def self.add_doors(runner, model, building, spaces)
    surfaces = []
    building.elements.each("BuildingDetails/Enclosure/Doors/Door") do |door|
      door_values = HPXML.get_door_values(door: door)
      door_id = door_values[:id]

      door_area = door_values[:area]
      door_azimuth = door_values[:azimuth]

      door_height = 6.67 # ft
      door_width = door_area / door_height
      z_origin = @foundation_top

      # Create parent surface slightly bigger than door
      surface = OpenStudio::Model::Surface.new(add_wall_polygon(door_width, door_height, z_origin,
                                                                door_azimuth, [0, 0.0001, 0.0001, 0.0001]), model)

      surface.additionalProperties.setFeature("Length", door_width)
      surface.additionalProperties.setFeature("Azimuth", door_azimuth)
      surface.additionalProperties.setFeature("Tilt", 90.0)
      surface.additionalProperties.setFeature("SurfaceType", "Door")
      surface.setName("surface #{door_id}")
      surface.setSurfaceType("Wall")
      assign_space_to_subsurface(surface, door_id, door_values[:wall_idref], building, spaces, model, "door")
      surface.setOutsideBoundaryCondition("Outdoors") # cannot be adiabatic because subsurfaces won't be created
      surfaces << surface

      sub_surface = OpenStudio::Model::SubSurface.new(add_wall_polygon(door_width, door_height, z_origin,
                                                                       door_azimuth, [0, 0, 0, 0]), model)
      sub_surface.setName(door_id)
      sub_surface.setSurface(surface)
      sub_surface.setSubSurfaceType("Door")

      # Apply construction
      ufactor = 1.0 / door_values[:r_value]

      Constructions.apply_door(model, [sub_surface], "Door", ufactor)
    end

    apply_adiabatic_construction(runner, model, surfaces, "wall")
  end

  def self.apply_adiabatic_construction(runner, model, surfaces, type)
    # Arbitrary construction for heat capacitance.
    # Only applies to surfaces where outside boundary conditioned is
    # adiabatic or surface net area is near zero.

    if type == "wall"
      Constructions.apply_wood_stud_wall(model, surfaces, "AdiabaticWallConstruction", nil,
                                         0, 1, 3.5, true, 0.1, 0.5, 0, 999,
                                         Material.ExtFinishStuccoMedDark)
    elsif type == "floor"
      Constructions.apply_floor(model, surfaces, "AdiabaticFloorConstruction",
                                0, 1, 0.07, 5.5, 0.75, 999,
                                Material.FloorWood, Material.CoveringBare)
    elsif type == "roof"
      Constructions.apply_open_cavity_roof(model, surfaces, "AdiabaticRoofConstruction", nil,
                                           0, 1, 7.25, 0.07, 7.25, 0.75, 999, 5.0,
                                           Material.RoofingAsphaltShinglesMed, false)
    end
  end

  def self.add_hot_water_and_appliances(runner, model, building, weather, spaces)
    related_hvac_list = [] # list of hvac systems refered in water heating system "RelatedHvac" element
    # Clothes Washer
    clothes_washer_values = HPXML.get_clothes_washer_values(clothes_washer: building.elements["BuildingDetails/Appliances/ClothesWasher"])
    if not clothes_washer_values.nil?
      cw_space = get_space_from_location(clothes_washer_values[:location], "ClothesWasher", model, spaces)
      cw_ler = clothes_washer_values[:rated_annual_kwh]
      cw_elec_rate = clothes_washer_values[:label_electric_rate]
      cw_gas_rate = clothes_washer_values[:label_gas_rate]
      cw_agc = clothes_washer_values[:label_annual_gas_cost]
      cw_cap = clothes_washer_values[:capacity]
      cw_mef = clothes_washer_values[:modified_energy_factor]
      if cw_mef.nil?
        cw_mef = HotWaterAndAppliances.calc_clothes_washer_mef_from_imef(clothes_washer_values[:integrated_modified_energy_factor])
      end
    else
      cw_mef = cw_ler = cw_elec_rate = cw_gas_rate = cw_agc = cw_cap = cw_space = nil
    end

    # Clothes Dryer
    clothes_dryer_values = HPXML.get_clothes_dryer_values(clothes_dryer: building.elements["BuildingDetails/Appliances/ClothesDryer"])
    if not clothes_dryer_values.nil?
      cd_space = get_space_from_location(clothes_dryer_values[:location], "ClothesDryer", model, spaces)
      cd_fuel = clothes_dryer_values[:fuel_type]
      cd_control = clothes_dryer_values[:control_type]
      cd_ef = clothes_dryer_values[:energy_factor]
      if cd_ef.nil?
        cd_ef = HotWaterAndAppliances.calc_clothes_dryer_ef_from_cef(clothes_dryer_values[:combined_energy_factor])
      end
    else
      cd_ef = cd_control = cd_fuel = cd_space = nil
    end

    # Dishwasher
    dishwasher_values = HPXML.get_dishwasher_values(dishwasher: building.elements["BuildingDetails/Appliances/Dishwasher"])
    if not dishwasher_values.nil?
      dw_cap = dishwasher_values[:place_setting_capacity]
      dw_ef = dishwasher_values[:energy_factor]
      if dw_ef.nil?
        dw_ef = HotWaterAndAppliances.calc_dishwasher_ef_from_annual_kwh(dishwasher_values[:rated_annual_kwh])
      end
    else
      dw_ef = dw_cap = nil
    end

    # Refrigerator
    refrigerator_values = HPXML.get_refrigerator_values(refrigerator: building.elements["BuildingDetails/Appliances/Refrigerator"])
    if not refrigerator_values.nil?
      fridge_space = get_space_from_location(refrigerator_values[:location], "Refrigerator", model, spaces)
      fridge_annual_kwh = refrigerator_values[:adjusted_annual_kwh]
      if fridge_annual_kwh.nil?
        fridge_annual_kwh = refrigerator_values[:rated_annual_kwh]
      end
    else
      fridge_annual_kwh = fridge_space = nil
    end

    # Cooking Range/Oven
    cooking_range_values = HPXML.get_cooking_range_values(cooking_range: building.elements["BuildingDetails/Appliances/CookingRange"])
    oven_values = HPXML.get_oven_values(oven: building.elements["BuildingDetails/Appliances/Oven"])
    if not cooking_range_values.nil? and not oven_values.nil?
      cook_fuel_type = cooking_range_values[:fuel_type]
      cook_is_induction = cooking_range_values[:is_induction]
      oven_is_convection = oven_values[:is_convection]
    else
      cook_fuel_type = cook_is_induction = oven_is_convection = nil
    end

    wh = building.elements["BuildingDetails/Systems/WaterHeating"]
    sts = building.elements["BuildingDetails/Systems/SolarThermal/SolarThermalSystem"]

    # Fixtures
    has_low_flow_fixtures = false
    if not wh.nil?
      low_flow_fixtures_list = []
      wh.elements.each("WaterFixture[WaterFixtureType='shower head' or WaterFixtureType='faucet']") do |wf|
        water_fixture_values = HPXML.get_water_fixture_values(water_fixture: wf,
                                                              select: [:low_flow])
        low_flow_fixtures_list << water_fixture_values[:low_flow]
      end
      low_flow_fixtures_list.uniq!
      if low_flow_fixtures_list.size == 1 and low_flow_fixtures_list[0]
        has_low_flow_fixtures = true
      end
    end

    # Distribution
    if not wh.nil?
      dist = wh.elements["HotWaterDistribution"]
      hot_water_distribution_values = HPXML.get_hot_water_distribution_values(hot_water_distribution: wh.elements["HotWaterDistribution"])
      dist_type = hot_water_distribution_values[:system_type].downcase
      if dist_type == "standard"
        std_pipe_length = hot_water_distribution_values[:standard_piping_length]
        recirc_loop_length = nil
        recirc_branch_length = nil
        recirc_control_type = nil
        recirc_pump_power = nil
      elsif dist_type == "recirculation"
        recirc_loop_length = hot_water_distribution_values[:recirculation_piping_length]
        recirc_branch_length = hot_water_distribution_values[:recirculation_branch_piping_length]
        recirc_control_type = hot_water_distribution_values[:recirculation_control_type]
        recirc_pump_power = hot_water_distribution_values[:recirculation_pump_power]
        std_pipe_length = nil
      end
      pipe_r = hot_water_distribution_values[:pipe_r_value]
    end

    # Drain Water Heat Recovery
    dwhr_present = false
    dwhr_facilities_connected = nil
    dwhr_is_equal_flow = nil
    dwhr_efficiency = nil
    if not wh.nil?
      if XMLHelper.has_element(dist, "DrainWaterHeatRecovery")
        dwhr_present = true
        dwhr_facilities_connected = hot_water_distribution_values[:dwhr_facilities_connected]
        dwhr_is_equal_flow = hot_water_distribution_values[:dwhr_equal_flow]
        dwhr_efficiency = hot_water_distribution_values[:dwhr_efficiency]
      end
    end

    # Water Heater
    related_hvac_list = [] # list of heating systems referred in water heating system "RelatedHVACSystem" element
    dhw_loop_fracs = {}
    water_heater_spaces = {}
    combi_sys_id_list = []
    if not wh.nil?
      wh.elements.each("WaterHeatingSystem") do |dhw|
        water_heating_system_values = HPXML.get_water_heating_system_values(water_heating_system: dhw)

        sys_id = water_heating_system_values[:id]
        @dhw_map[sys_id] = []

        space = get_space_from_location(water_heating_system_values[:location], "WaterHeatingSystem", model, spaces)
        water_heater_spaces[sys_id] = space
        setpoint_temp = Waterheater.get_default_hot_water_temperature(@eri_version)
        wh_type = water_heating_system_values[:water_heater_type]
        fuel = water_heating_system_values[:fuel_type]
        jacket_r = water_heating_system_values[:jacket_r_value]

        uses_desuperheater = water_heating_system_values[:uses_desuperheater]
        relatedhvac = water_heating_system_values[:related_hvac]

        if uses_desuperheater
          if not related_hvac_list.include? relatedhvac
            related_hvac_list << relatedhvac
            desuperheater_clg_coil = get_desuperheatercoil(@hvac_map, relatedhvac, sys_id)
          else
            fail "RelatedHVACSystem '#{relatedhvac}' for water heating system '#{sys_id}' is already attached to another water heating system."
          end
        end

        ef = water_heating_system_values[:energy_factor]
        if ef.nil?
          uef = water_heating_system_values[:uniform_energy_factor]
          # allow systems not requiring EF and not specifying fuel type, e.g., indirect water heater
          if not uef.nil?
            ef = Waterheater.calc_ef_from_uef(uef, wh_type, fuel)
          end
        end

        # Check if simple solar water heater (defined by Solar Fraction) attached.
        # Solar fraction is used to adjust water heater's tank losses and hot water use, because it is
        # the portion of the total conventional hot water heating load (delivered energy + tank losses).
        solar_fraction = nil
        solar_thermal_values = HPXML.get_solar_thermal_system_values(solar_thermal_system: sts,
                                                                     select: [:solar_fraction, :water_heating_system_idref])
        if not solar_thermal_values.nil? and solar_thermal_values[:water_heating_system_idref] == sys_id
          solar_fraction = solar_thermal_values[:solar_fraction]
        end
        solar_fraction = 0.0 if solar_fraction.nil?

        ec_adj = HotWaterAndAppliances.get_dist_energy_consumption_adjustment(@has_uncond_bsmnt, @cfa, @ncfl,
                                                                              dist_type, recirc_control_type,
                                                                              pipe_r, std_pipe_length, recirc_loop_length)

        runner.registerInfo("EC_adj=#{ec_adj}") # Pass value to tests

        dhw_load_frac = water_heating_system_values[:fraction_dhw_load_served] * (1.0 - solar_fraction)

        @dhw_map[sys_id] = []

        if wh_type == "storage water heater"

          tank_vol = water_heating_system_values[:tank_volume]
          re = water_heating_system_values[:recovery_efficiency]
          capacity_kbtuh = water_heating_system_values[:heating_capacity] / 1000.0

          Waterheater.apply_tank(model, space, fuel, capacity_kbtuh, tank_vol,
                                 ef, re, setpoint_temp, ec_adj, @nbeds, @dhw_map,
                                 sys_id, desuperheater_clg_coil, jacket_r, solar_fraction)

        elsif wh_type == "instantaneous water heater"

          cycling_derate = water_heating_system_values[:performance_adjustment]

          Waterheater.apply_tankless(model, space, fuel, ef, cycling_derate,
                                     setpoint_temp, ec_adj, @nbeds, @dhw_map,
                                     sys_id, desuperheater_clg_coil, solar_fraction)

        elsif wh_type == "heat pump water heater"

          tank_vol = water_heating_system_values[:tank_volume]

          Waterheater.apply_heatpump(model, runner, space, weather, setpoint_temp, tank_vol, ef, ec_adj,
                                     @nbeds, @dhw_map, sys_id, jacket_r, solar_fraction)

        elsif wh_type == "space-heating boiler with storage tank" or wh_type == "space-heating boiler with tankless coil"

          combi_sys_id_list << sys_id
          heating_source_id = water_heating_system_values[:related_hvac]
          standby_loss = water_heating_system_values[:standby_loss]
          vol = water_heating_system_values[:tank_volume]
          if not related_hvac_list.include? heating_source_id
            related_hvac_list << heating_source_id
            boiler_sys = get_boiler_and_plant_loop(@hvac_map, heating_source_id, sys_id)
            boiler_fuel_type = Waterheater.get_combi_system_fuel(heating_source_id, building.elements["BuildingDetails"])
          else
            fail "RelatedHVACSystem '#{heating_source_id}' for water heating system '#{sys_id}' is already attached to another water heating system."
          end
          @dhw_map[sys_id] << boiler_sys['boiler']

          Waterheater.apply_indirect(model, runner, space, vol, setpoint_temp, ec_adj, @nbeds,
                                     boiler_sys['boiler'], boiler_sys['plant_loop'], boiler_fuel_type,
                                     @dhw_map, sys_id, wh_type, jacket_r, standby_loss)

        else

          fail "Unhandled water heater (#{wh_type})."

        end

        dhw_loop_fracs[sys_id] = dhw_load_frac
      end
    end

    wh_setpoint = Waterheater.get_default_hot_water_temperature(@eri_version)
    HotWaterAndAppliances.apply(model, weather, @living_space,
                                @cfa, @nbeds, @ncfl, @has_uncond_bsmnt, wh_setpoint,
                                cw_mef, cw_ler, cw_elec_rate, cw_gas_rate,
                                cw_agc, cw_cap, cw_space, cd_fuel, cd_ef, cd_control,
                                cd_space, dw_ef, dw_cap, fridge_annual_kwh, fridge_space,
                                cook_fuel_type, cook_is_induction, oven_is_convection,
                                has_low_flow_fixtures, dist_type, pipe_r,
                                std_pipe_length, recirc_loop_length,
                                recirc_branch_length, recirc_control_type,
                                recirc_pump_power, dwhr_present,
                                dwhr_facilities_connected, dwhr_is_equal_flow,
                                dwhr_efficiency, dhw_loop_fracs, @eri_version,
                                @dhw_map, @hpxml_path)

    solar_thermal_values = HPXML.get_solar_thermal_system_values(solar_thermal_system: sts)
    if not solar_thermal_values.nil?
      collector_area = solar_thermal_values[:collector_area]
      dhw_system_idref = solar_thermal_values[:water_heating_system_idref]

      wh.elements.each("WaterHeatingSystem") do |dhw|
        water_heating_system_values = HPXML.get_water_heating_system_values(water_heating_system: dhw,
                                                                            select: [:id, :water_heater_type, :uses_desuperheater])
        next unless water_heating_system_values[:id] == dhw_system_idref

        if ['space-heating boiler with storage tank', 'space-heating boiler with tankless coil'].include? water_heating_system_values[:water_heater_type]
          fail "Water heating system '#{dhw_system_idref}' connected to solar thermal system '#{solar_thermal_values[:id]}' cannot be a space-heating boiler."
        end

        if water_heating_system_values[:uses_desuperheater]
          fail "Water heating system '#{dhw_system_idref}' connected to solar thermal system '#{solar_thermal_values[:id]}' cannot be attached to a desuperheater."
        end
      end

      if not collector_area.nil? # Detailed solar water heater
        frta = solar_thermal_values[:collector_frta]
        frul = solar_thermal_values[:collector_frul]
        storage_vol = solar_thermal_values[:storage_volume]
        loop_type = solar_thermal_values[:collector_loop_type]
        azimuth = Float(solar_thermal_values[:collector_azimuth])
        tilt = solar_thermal_values[:collector_tilt]
        collector_type = solar_thermal_values[:collector_type]
        space = water_heater_spaces[dhw_system_idref]

        dhw_loop = nil
        if @dhw_map.keys.include? dhw_system_idref
          @dhw_map[dhw_system_idref].each do |dhw_object|
            next unless dhw_object.is_a? OpenStudio::Model::PlantLoop

            dhw_loop = dhw_object
          end
        else
          fail "Attached water heating system '#{dhw_system_idref}' not found for solar thermal system '#{solar_thermal_values[:id]}'."
        end

        Waterheater.apply_solar_thermal(model, space, collector_area, frta, frul, storage_vol,
                                        azimuth, tilt, collector_type, loop_type, dhw_loop, @dhw_map,
                                        dhw_system_idref)
      end
    end

    # Add combi-system EMS program with water use equipment information
    @dhw_map.keys.each do |sys_id|
      next unless combi_sys_id_list.include? sys_id

      Waterheater.apply_combi_system_EMS(model, sys_id, @dhw_map)
    end
  end

  def self.get_desuperheatercoil(hvac_map, relatedhvac, wh_id)
    # search for the related cooling coil object for desuperheater

    # Supported cooling coil options
    clg_coil_supported = [OpenStudio::Model::CoilCoolingDXSingleSpeed, OpenStudio::Model::CoilCoolingDXMultiSpeed, OpenStudio::Model::CoilCoolingWaterToAirHeatPumpEquationFit]
    if hvac_map.keys.include? relatedhvac
      hvac_map[relatedhvac].each do |comp|
        clg_coil_supported.each do |coiltype|
          if comp.is_a? coiltype
            return comp
          end
        end
      end
      fail "RelatedHVACSystem '#{relatedhvac}' for water heating system '#{wh_id}' is not currently supported for desuperheaters."
    else
      fail "RelatedHVACSystem '#{relatedhvac}' not found for water heating system '#{wh_id}'."
    end
  end

  def self.add_cooling_system(runner, model, building)
    return if @use_only_ideal_air

    building.elements.each("BuildingDetails/Systems/HVAC/HVACPlant/CoolingSystem") do |clgsys|
      cooling_system_values = HPXML.get_cooling_system_values(cooling_system: clgsys)

      clg_type = cooling_system_values[:cooling_system_type]

      cool_capacity_btuh = cooling_system_values[:cooling_capacity]
      if not cool_capacity_btuh.nil?
        if cool_capacity_btuh < 0
          cool_capacity_btuh = Constants.SizingAuto
        end
      end

      load_frac = cooling_system_values[:fraction_cool_load_served]
      if @total_frac_remaining_cool_load_served > 0
        sequential_load_frac = load_frac / @total_frac_remaining_cool_load_served # Fraction of remaining load served by this system
      else
        sequential_load_frac = 0.0
      end
      @total_frac_remaining_cool_load_served -= load_frac

      check_distribution_system(building, cooling_system_values)

      sys_id = cooling_system_values[:id]
      @hvac_map[sys_id] = []

      if clg_type == "central air conditioner"

        seer = cooling_system_values[:cooling_efficiency_seer]
        num_speeds = get_ac_num_speeds(seer)
        crankcase_kw = 0.05 # From RESNET Publication No. 002-2017
        crankcase_temp = 50.0 # From RESNET Publication No. 002-2017

        if num_speeds == "1-Speed"

          if cooling_system_values[:cooling_shr].nil?
            shrs = [0.73]
          else
            shrs = [cooling_system_values[:cooling_shr]]
          end
          fan_power_installed = get_fan_power_installed(seer)
          airflow_rate = cooling_system_values[:cooling_cfm] # Hidden feature; used only for HERS DSE test
          HVAC.apply_central_ac_1speed(model, runner, seer, shrs,
                                       fan_power_installed, crankcase_kw, crankcase_temp,
                                       cool_capacity_btuh, airflow_rate, load_frac,
                                       sequential_load_frac, @living_zone,
                                       @hvac_map, sys_id, clgsys)
        elsif num_speeds == "2-Speed"

          if cooling_system_values[:cooling_shr].nil?
            shrs = [0.71, 0.73]
          else
            # TODO: is the following assumption correct (revisit Dylan's data?)? OR should value from HPXML be used for both stages
            shrs = [cooling_system_values[:cooling_shr] - 0.02, cooling_system_values[:cooling_shr]]
          end
          fan_power_installed = get_fan_power_installed(seer)
          HVAC.apply_central_ac_2speed(model, runner, seer, shrs,
                                       fan_power_installed, crankcase_kw, crankcase_temp,
                                       cool_capacity_btuh, load_frac,
                                       sequential_load_frac, @living_zone,
                                       @hvac_map, sys_id, clgsys)
        elsif num_speeds == "Variable-Speed"

          if cooling_system_values[:cooling_shr].nil?
            shrs = [0.87, 0.80, 0.79, 0.78]
          else
            var_sp_shr_mult = [1.115, 1.026, 1.013, 1.0]
            shrs = var_sp_shr_mult.map { |m| cooling_system_values[:cooling_shr] * m }
          end
          fan_power_installed = get_fan_power_installed(seer)
          HVAC.apply_central_ac_4speed(model, runner, seer, shrs,
                                       fan_power_installed, crankcase_kw, crankcase_temp,
                                       cool_capacity_btuh, load_frac,
                                       sequential_load_frac, @living_zone,
                                       @hvac_map, sys_id, clgsys)
        else

          fail "Unexpected number of speeds (#{num_speeds}) for cooling system."

        end

      elsif clg_type == "room air conditioner"

        eer = cooling_system_values[:cooling_efficiency_eer]
        if cooling_system_values[:cooling_shr].nil?
          shr = 0.65
        else
          shr = cooling_system_values[:cooling_shr]
        end

        airflow_rate = 350.0
        HVAC.apply_room_ac(model, runner, eer, shr,
                           airflow_rate, cool_capacity_btuh, load_frac,
                           sequential_load_frac, @living_zone,
                           @hvac_map, sys_id, clgsys)
      elsif clg_type == "evaporative cooler"

        HVAC.apply_evaporative_cooler(model, runner, load_frac,
                                      sequential_load_frac, @living_zone,
                                      @hvac_map, sys_id, clgsys)
      end
    end
  end

  def self.add_heating_system(runner, model, building)
    return if @use_only_ideal_air

    # We need to process furnaces attached to ACs before any other heating system
    # such that the sequential load heating fraction is properly applied.

    [true, false].each do |only_furnaces_attached_to_cooling|
      building.elements.each("BuildingDetails/Systems/HVAC/HVACPlant/HeatingSystem") do |htgsys|
        heating_system_values = HPXML.get_heating_system_values(heating_system: htgsys)

        htg_type = heating_system_values[:heating_system_type]

        check_distribution_system(building, heating_system_values)

        attached_clg_system = get_attached_clg_system(heating_system_values, building)

        if only_furnaces_attached_to_cooling
          next unless htg_type == "Furnace" and not attached_clg_system.nil?
        else
          next if htg_type == "Furnace" and not attached_clg_system.nil?
        end

        fuel = heating_system_values[:heating_system_fuel]

        heat_capacity_btuh = heating_system_values[:heating_capacity]
        if heat_capacity_btuh < 0
          heat_capacity_btuh = Constants.SizingAuto
        end

        load_frac = heating_system_values[:fraction_heat_load_served]
        if @total_frac_remaining_heat_load_served > 0
          sequential_load_frac = load_frac / @total_frac_remaining_heat_load_served # Fraction of remaining load served by this system
        else
          sequential_load_frac = 0.0
        end
        @total_frac_remaining_heat_load_served -= load_frac

        sys_id = heating_system_values[:id]
        @hvac_map[sys_id] = []

        if htg_type == "Furnace"

          afue = heating_system_values[:heating_efficiency_afue]
          fan_power = 0.5 # For fuel furnaces, will be overridden by EAE later
          airflow_rate = heating_system_values[:heating_cfm] # Hidden feature; used only for HERS DSE test
          HVAC.apply_furnace(model, runner, fuel, afue,
                             heat_capacity_btuh, airflow_rate, fan_power,
                             load_frac, sequential_load_frac,
                             attached_clg_system, @living_zone,
                             @hvac_map, sys_id, htgsys)
        elsif htg_type == "WallFurnace"

          afue = heating_system_values[:heating_efficiency_afue]
          fan_power = 0.0
          airflow_rate = 0.0
          HVAC.apply_unit_heater(model, runner, fuel,
                                 afue, heat_capacity_btuh, fan_power,
                                 airflow_rate, load_frac,
                                 sequential_load_frac, @living_zone,
                                 @hvac_map, sys_id, htgsys)
        elsif htg_type == "Boiler"

          system_type = Constants.BoilerTypeForcedDraft
          afue = heating_system_values[:heating_efficiency_afue]
          oat_reset_enabled = false
          oat_high = nil
          oat_low = nil
          oat_hwst_high = nil
          oat_hwst_low = nil
          design_temp = 180.0
          HVAC.apply_boiler(model, runner, fuel, system_type, afue,
                            oat_reset_enabled, oat_high, oat_low, oat_hwst_high, oat_hwst_low,
                            heat_capacity_btuh, design_temp, load_frac,
                            sequential_load_frac, @living_zone,
                            @hvac_map, sys_id, htgsys)
        elsif htg_type == "ElectricResistance"

          efficiency = heating_system_values[:heating_efficiency_percent]
          HVAC.apply_electric_baseboard(model, runner, efficiency,
                                        heat_capacity_btuh, load_frac,
                                        sequential_load_frac, @living_zone,
                                        @hvac_map, sys_id, htgsys)
        elsif htg_type == "Stove" or htg_type == "PortableHeater"

          efficiency = heating_system_values[:heating_efficiency_percent]
          airflow_rate = 125.0 # cfm/ton; doesn't affect energy consumption
          fan_power = 0.5 # For fuel equipment, will be overridden by EAE later
          HVAC.apply_unit_heater(model, runner, fuel,
                                 efficiency, heat_capacity_btuh, fan_power,
                                 airflow_rate, load_frac,
                                 sequential_load_frac, @living_zone,
                                 @hvac_map, sys_id, htgsys)
        end
      end
    end
  end

  def self.add_heat_pump(runner, model, building, weather)
    return if @use_only_ideal_air

    building.elements.each("BuildingDetails/Systems/HVAC/HVACPlant/HeatPump") do |hp|
      heat_pump_values = HPXML.get_heat_pump_values(heat_pump: hp)

      check_distribution_system(building, heat_pump_values)

      hp_type = heat_pump_values[:heat_pump_type]

      cool_capacity_btuh = heat_pump_values[:cooling_capacity]
      if cool_capacity_btuh < 0
        cool_capacity_btuh = Constants.SizingAuto
      end

      heat_capacity_btuh = heat_pump_values[:heating_capacity]
      if heat_capacity_btuh < 0
        heat_capacity_btuh = Constants.SizingAuto
      end

      # Heating and cooling capacity must either both be Autosized or Fixed
      if (cool_capacity_btuh == Constants.SizingAuto) ^ (heat_capacity_btuh == Constants.SizingAuto)
        fail "HeatPump '#{heat_pump_values[:id]}' CoolingCapacity and HeatingCapacity must either both be auto-sized or fixed-sized."
      end

      heat_capacity_btuh_17F = heat_pump_values[:heating_capacity_17F]
      if heat_capacity_btuh == Constants.SizingAuto and not heat_capacity_btuh_17F.nil?
        fail "HeatPump '#{heat_pump_values[:id]}' has HeatingCapacity17F provided but heating capacity is auto-sized."
      end

      load_frac_heat = heat_pump_values[:fraction_heat_load_served]
      if @total_frac_remaining_heat_load_served > 0
        sequential_load_frac_heat = load_frac_heat / @total_frac_remaining_heat_load_served # Fraction of remaining load served by this system
      else
        sequential_load_frac_heat = 0.0
      end
      @total_frac_remaining_heat_load_served -= load_frac_heat

      load_frac_cool = heat_pump_values[:fraction_cool_load_served]
      if @total_frac_remaining_cool_load_served > 0
        sequential_load_frac_cool = load_frac_cool / @total_frac_remaining_cool_load_served # Fraction of remaining load served by this system
      else
        sequential_load_frac_cool = 0.0
      end
      @total_frac_remaining_cool_load_served -= load_frac_cool

      backup_heat_fuel = heat_pump_values[:backup_heating_fuel]
      if not backup_heat_fuel.nil?

        backup_heat_capacity_btuh = heat_pump_values[:backup_heating_capacity]
        if backup_heat_capacity_btuh < 0
          backup_heat_capacity_btuh = Constants.SizingAuto
        end

        # Heating and backup heating capacity must either both be Autosized or Fixed
        if (backup_heat_capacity_btuh == Constants.SizingAuto) ^ (heat_capacity_btuh == Constants.SizingAuto)
          fail "HeatPump '#{heat_pump_values[:id]}' BackupHeatingCapacity and HeatingCapacity must either both be auto-sized or fixed-sized."
        end

        if not heat_pump_values[:backup_heating_efficiency_percent].nil?
          backup_heat_efficiency = heat_pump_values[:backup_heating_efficiency_percent]
        else
          backup_heat_efficiency = heat_pump_values[:backup_heating_efficiency_afue]
        end

        backup_switchover_temp = heat_pump_values[:backup_heating_switchover_temp]

      else
        backup_heat_fuel = 'electricity'
        backup_heat_capacity_btuh = 0.0
        backup_heat_efficiency = 1.0
        backup_switchover_temp = nil
      end

      sys_id = heat_pump_values[:id]
      @hvac_map[sys_id] = []

      if not backup_switchover_temp.nil?
        hp_compressor_min_temp = backup_switchover_temp
        supp_htg_max_outdoor_temp = backup_switchover_temp
      else
        supp_htg_max_outdoor_temp = 40.0
        # Minimum temperature for Heat Pump operation:
        if hp_type == "mini-split"
          hp_compressor_min_temp = -30.0 # deg-F
        else
          hp_compressor_min_temp = 0.0 # deg-F
        end
      end

      if hp_type == "air-to-air"

        seer = heat_pump_values[:cooling_efficiency_seer]
        hspf = heat_pump_values[:heating_efficiency_hspf]

        num_speeds = get_ashp_num_speeds_by_seer(seer)

        crankcase_kw = 0.05 # From RESNET Publication No. 002-2017
        crankcase_temp = 50.0 # From RESNET Publication No. 002-2017

        if num_speeds == "1-Speed"

          if heat_pump_values[:cooling_shr].nil?
            shrs = [0.73]
          else
            shrs = [heat_pump_values[:cooling_shr]]
          end

          fan_power_installed = get_fan_power_installed(seer)
          HVAC.apply_central_ashp_1speed(model, runner, seer, hspf, shrs,
                                         fan_power_installed, hp_compressor_min_temp, crankcase_kw, crankcase_temp,
                                         cool_capacity_btuh, heat_capacity_btuh, heat_capacity_btuh_17F,
                                         backup_heat_fuel, backup_heat_efficiency, backup_heat_capacity_btuh, supp_htg_max_outdoor_temp,
                                         load_frac_heat, load_frac_cool,
                                         sequential_load_frac_heat, sequential_load_frac_cool,
                                         @living_zone, @hvac_map, sys_id, hp)
        elsif num_speeds == "2-Speed"

          if heat_pump_values[:cooling_shr].nil?
            shrs = [0.71, 0.724]
          else
            # TODO: is the following assumption correct (revisit Dylan's data?)? OR should value from HPXML be used for both stages?
            shrs = [heat_pump_values[:cooling_shr] - 0.014, heat_pump_values[:cooling_shr]]
          end
          fan_power_installed = get_fan_power_installed(seer)
          HVAC.apply_central_ashp_2speed(model, runner, seer, hspf, shrs,
                                         fan_power_installed, hp_compressor_min_temp, crankcase_kw, crankcase_temp,
                                         cool_capacity_btuh, heat_capacity_btuh, heat_capacity_btuh_17F,
                                         backup_heat_fuel, backup_heat_efficiency, backup_heat_capacity_btuh, supp_htg_max_outdoor_temp,
                                         load_frac_heat, load_frac_cool,
                                         sequential_load_frac_heat, sequential_load_frac_cool,
                                         @living_zone, @hvac_map, sys_id, hp)
        elsif num_speeds == "Variable-Speed"

          if heat_pump_values[:cooling_shr].nil?
            shrs = [0.87, 0.80, 0.79, 0.78]
          else
            var_sp_shr_mult = [1.115, 1.026, 1.013, 1.0]
            shrs = var_sp_shr_mult.map { |m| heat_pump_values[:cooling_shr] * m }
          end
          fan_power_installed = get_fan_power_installed(seer)
          HVAC.apply_central_ashp_4speed(model, runner, seer, hspf, shrs,
                                         fan_power_installed, hp_compressor_min_temp, crankcase_kw, crankcase_temp,
                                         cool_capacity_btuh, heat_capacity_btuh, heat_capacity_btuh_17F,
                                         backup_heat_fuel, backup_heat_efficiency, backup_heat_capacity_btuh, supp_htg_max_outdoor_temp,
                                         load_frac_heat, load_frac_cool,
                                         sequential_load_frac_heat, sequential_load_frac_cool,
                                         @living_zone, @hvac_map, sys_id, hp)
        else

          fail "Unexpected number of speeds (#{num_speeds}) for heat pump system."

        end

      elsif hp_type == "mini-split"

        seer = heat_pump_values[:cooling_efficiency_seer]
        hspf = heat_pump_values[:heating_efficiency_hspf]

        if heat_pump_values[:cooling_shr].nil?
          shr = 0.73
        else
          shr = heat_pump_values[:cooling_shr]
        end

        min_cooling_capacity = 0.4
        max_cooling_capacity = 1.2
        min_cooling_airflow_rate = 200.0
        max_cooling_airflow_rate = 425.0
        min_heating_capacity = 0.3
        max_heating_capacity = 1.2
        min_heating_airflow_rate = 200.0
        max_heating_airflow_rate = 400.0
        if heat_capacity_btuh == Constants.SizingAuto
          heating_capacity_offset = 2300.0
        else
          heating_capacity_offset = heat_capacity_btuh - cool_capacity_btuh
        end

        if heat_capacity_btuh_17F.nil?
          cap_retention_frac = 0.25
          cap_retention_temp = -5.0
        else
          cap_retention_frac = heat_capacity_btuh_17F / heat_capacity_btuh
          cap_retention_temp = 17.0
        end

        pan_heater_power = 0.0
        fan_power = 0.07
        HVAC.apply_mshp(model, runner, seer, hspf, shr,
                        min_cooling_capacity, max_cooling_capacity,
                        min_cooling_airflow_rate, max_cooling_airflow_rate,
                        min_heating_capacity, max_heating_capacity,
                        min_heating_airflow_rate, max_heating_airflow_rate,
                        heating_capacity_offset, cap_retention_frac,
                        cap_retention_temp, pan_heater_power, fan_power,
                        cool_capacity_btuh, hp_compressor_min_temp,
                        backup_heat_fuel, backup_heat_efficiency, backup_heat_capacity_btuh,
                        supp_htg_max_outdoor_temp, load_frac_heat, load_frac_cool,
                        sequential_load_frac_heat, sequential_load_frac_cool,
                        @living_zone, @hvac_map, sys_id, hp)
      elsif hp_type == "ground-to-air"

        eer = heat_pump_values[:cooling_efficiency_eer]
        cop = heat_pump_values[:heating_efficiency_cop]
        if heat_pump_values[:cooling_shr].nil?
          shr = 0.732
        else
          shr = heat_pump_values[:cooling_shr]
        end
        ground_conductivity = 0.6
        grout_conductivity = 0.4
        bore_config = Constants.SizingAuto
        bore_holes = Constants.SizingAuto
        bore_depth = Constants.SizingAuto
        bore_spacing = 20.0
        bore_diameter = 5.0
        pipe_size = 0.75
        ground_diffusivity = 0.0208
        fluid_type = Constants.FluidPropyleneGlycol
        frac_glycol = 0.3
        design_delta_t = 10.0
        pump_head = 50.0
        u_tube_leg_spacing = 0.9661
        u_tube_spacing_type = "b"
        fan_power = 0.5
        HVAC.apply_gshp(model, runner, weather, cop, eer, shr,
                        ground_conductivity, grout_conductivity,
                        bore_config, bore_holes, bore_depth,
                        bore_spacing, bore_diameter, pipe_size,
                        ground_diffusivity, fluid_type, frac_glycol,
                        design_delta_t, pump_head,
                        u_tube_leg_spacing, u_tube_spacing_type,
                        fan_power, cool_capacity_btuh, heat_capacity_btuh,
                        backup_heat_efficiency, backup_heat_capacity_btuh,
                        load_frac_heat, load_frac_cool,
                        sequential_load_frac_heat, sequential_load_frac_cool,
                        @living_zone, @hvac_map, sys_id, hp)
      end
    end
  end

  def self.add_residual_hvac(runner, model, building)
    if @use_only_ideal_air
      HVAC.apply_ideal_air_loads(model, runner, 1, 1, @living_zone)
      return
    end

    # Adds an ideal air system to meet either:
    # 1. Any expected unmet load (i.e., because the sum of fractions load served is less than 1), or
    # 2. Any unexpected load (i.e., because the HVAC systems are undersized to meet the load)
    #
    # Addressing #2 ensures we can correctly calculate heating/cooling loads without having to run
    # an additional EnergyPlus simulation solely for that purpose, as well as allows us to report
    # the unmet load (i.e., the energy delivered by the ideal air system).
    if @total_frac_remaining_cool_load_served < 1
      sequential_cool_load_frac = 1
    else
      sequential_cool_load_frac = 0 # no cooling system, don't add ideal air for cooling either
    end

    if @total_frac_remaining_heat_load_served < 1
      sequential_heat_load_frac = 1
    else
      sequential_heat_load_frac = 0 # no heating system, don't add ideal air for heating either
    end
    if sequential_heat_load_frac > 0 or sequential_cool_load_frac > 0
      HVAC.apply_ideal_air_loads(model, runner, sequential_cool_load_frac, sequential_heat_load_frac,
                                 @living_zone)
    end
  end

  def self.add_setpoints(runner, model, building, weather)
    hvac_control_values = HPXML.get_hvac_control_values(hvac_control: building.elements["BuildingDetails/Systems/HVAC/HVACControl"])
    return if hvac_control_values.nil?

    # Base heating setpoint
    htg_setpoint = hvac_control_values[:heating_setpoint_temp]
    @htg_weekday_setpoints = [[htg_setpoint] * 24] * 12

    # Apply heating setback?
    htg_setback = hvac_control_values[:heating_setback_temp]
    if not htg_setback.nil?
      htg_setback_hrs_per_week = hvac_control_values[:heating_setback_hours_per_week]
      htg_setback_start_hr = hvac_control_values[:heating_setback_start_hour]
      for m in 1..12
        for hr in htg_setback_start_hr..htg_setback_start_hr + Integer(htg_setback_hrs_per_week / 7.0) - 1
          @htg_weekday_setpoints[m - 1][hr % 24] = htg_setback
        end
      end
    end
    @htg_weekend_setpoints = @htg_weekday_setpoints

    # Base cooling setpoint
    clg_setpoint = hvac_control_values[:cooling_setpoint_temp]
    @clg_weekday_setpoints = [[clg_setpoint] * 24] * 12

    # Apply cooling setup?
    clg_setup = hvac_control_values[:cooling_setup_temp]
    if not clg_setup.nil?
      clg_setup_hrs_per_week = hvac_control_values[:cooling_setup_hours_per_week]
      clg_setup_start_hr = hvac_control_values[:cooling_setup_start_hour]
      for m in 1..12
        for hr in clg_setup_start_hr..clg_setup_start_hr + Integer(clg_setup_hrs_per_week / 7.0) - 1
          @clg_weekday_setpoints[m - 1][hr % 24] = clg_setup
        end
      end
    end

    # Apply cooling setpoint offset due to ceiling fan?
    clg_ceiling_fan_offset = hvac_control_values[:ceiling_fan_cooling_setpoint_temp_offset]
    if not clg_ceiling_fan_offset.nil?
      HVAC.get_ceiling_fan_operation_months(weather).each_with_index do |operation, m|
        next unless operation == 1

        @clg_weekday_setpoints[m] = [@clg_weekday_setpoints[m], Array.new(24, clg_ceiling_fan_offset)].transpose.map { |i| i.reduce(:+) }
      end
    end
    @clg_weekend_setpoints = @clg_weekday_setpoints

    HVAC.apply_setpoints(model, runner, weather, @living_zone,
                         @htg_weekday_setpoints, @htg_weekend_setpoints, 1, 12,
                         @clg_weekday_setpoints, @clg_weekend_setpoints, 1, 12)
  end

  def self.add_ceiling_fans(runner, model, building, weather)
    ceiling_fan_values = HPXML.get_ceiling_fan_values(ceiling_fan: building.elements["BuildingDetails/Lighting/CeilingFan"])
    return if ceiling_fan_values.nil?

    monthly_sch = HVAC.get_ceiling_fan_operation_months(weather)
    medium_cfm = 3000.0
    weekday_sch = [0.0, 0.0, 0.0, 0.0, 0.0, 0.0, 0.0, 0.0, 0.0, 0.5, 1.0, 1.0, 1.0, 1.0, 1.0, 1.0, 1.0, 1.0, 1.0, 1.0, 0.0, 0.0, 0.0, 0.0]
    weekend_sch = weekday_sch
    hrs_per_day = weekday_sch.inject(0, :+)

    cfm_per_w = ceiling_fan_values[:efficiency]
    if cfm_per_w.nil?
      fan_power_w = HVAC.get_default_ceiling_fan_power()
      cfm_per_w = medium_cfm / fan_power_w
    end
    quantity = ceiling_fan_values[:quantity]
    if quantity.nil?
      quantity = HVAC.get_default_ceiling_fan_quantity(@nbeds)
    end
    annual_kwh = UnitConversions.convert(quantity * medium_cfm / cfm_per_w * hrs_per_day * 365.0, "Wh", "kWh")
    annual_kwh *= monthly_sch.inject(:+) / 12.0

    HVAC.apply_ceiling_fans(model, runner, annual_kwh, weekday_sch, weekend_sch, monthly_sch,
                            @cfa, @living_space)
  end

  def self.check_distribution_system(building, system_values)
    dist_id = system_values[:distribution_system_idref]
    return if dist_id.nil?

    # Get attached distribution system
    found_attached_dist = false
    building.elements.each("BuildingDetails/Systems/HVAC/HVACDistribution") do |dist|
      hvac_distribution_values = HPXML.get_hvac_distribution_values(hvac_distribution: dist,
                                                                    select: [:id])
      next if dist_id != hvac_distribution_values[:id]

      found_attached_dist = true
    end

    if not found_attached_dist
      fail "Attached HVAC distribution system '#{dist_id}' cannot be found for HVAC system '#{system_values[:id]}'."
    end
  end

  def self.get_boiler_and_plant_loop(loop_hvacs, heating_source_id, sys_id)
    # Search for the right boiler OS object
    related_boiler_sys = {}
    if loop_hvacs.keys.include? heating_source_id
      loop_hvacs[heating_source_id].each do |comp|
        if comp.is_a? OpenStudio::Model::PlantLoop
          related_boiler_sys['plant_loop'] = comp
        elsif comp.is_a? OpenStudio::Model::BoilerHotWater
          related_boiler_sys['boiler'] = comp
        end
      end
      return related_boiler_sys
    else
      fail "RelatedHVACSystem '#{heating_source_id}' not found for water heating system '#{sys_id}'."
    end
  end

  def self.add_mels(runner, model, building, spaces)
    # Misc
    plug_load_values = HPXML.get_plug_load_values(plug_load: building.elements["BuildingDetails/MiscLoads/PlugLoad[PlugLoadType='other']"])
    if not plug_load_values.nil?
      misc_annual_kwh = plug_load_values[:kWh_per_year]
      if misc_annual_kwh.nil?
        misc_annual_kwh = MiscLoads.get_residual_mels_values(@cfa)[0]
      end

      misc_sens_frac = plug_load_values[:frac_sensible]
      if misc_sens_frac.nil?
        misc_sens_frac = MiscLoads.get_residual_mels_values(@cfa)[1]
      end

      misc_lat_frac = plug_load_values[:frac_latent]
      if misc_lat_frac.nil?
        misc_lat_frac = MiscLoads.get_residual_mels_values(@cfa)[2]
      end

      misc_loads_schedule_values = HPXML.get_misc_loads_schedule_values(misc_loads: building.elements["BuildingDetails/MiscLoads"])
      misc_weekday_sch = misc_loads_schedule_values[:weekday_fractions]
      if misc_weekday_sch.nil?
        misc_weekday_sch = "0.04, 0.037, 0.037, 0.036, 0.033, 0.036, 0.043, 0.047, 0.034, 0.023, 0.024, 0.025, 0.024, 0.028, 0.031, 0.032, 0.039, 0.053, 0.063, 0.067, 0.071, 0.069, 0.059, 0.05"
      end

      misc_weekend_sch = misc_loads_schedule_values[:weekend_fractions]
      if misc_weekend_sch.nil?
        misc_weekend_sch = "0.04, 0.037, 0.037, 0.036, 0.033, 0.036, 0.043, 0.047, 0.034, 0.023, 0.024, 0.025, 0.024, 0.028, 0.031, 0.032, 0.039, 0.053, 0.063, 0.067, 0.071, 0.069, 0.059, 0.05"
      end

      misc_monthly_sch = misc_loads_schedule_values[:monthly_multipliers]
      if misc_monthly_sch.nil?
        misc_monthly_sch = "1.248, 1.257, 0.993, 0.989, 0.993, 0.827, 0.821, 0.821, 0.827, 0.99, 0.987, 1.248"
      end
    else
      misc_annual_kwh = 0
    end

    # Television
    plug_load_values = HPXML.get_plug_load_values(plug_load: building.elements["BuildingDetails/MiscLoads/PlugLoad[PlugLoadType='TV other']"],
                                                  select: [:kWh_per_year])
    if not plug_load_values.nil?
      tv_annual_kwh = plug_load_values[:kWh_per_year]
      if tv_annual_kwh.nil?
        tv_annual_kwh, tv_sens_frac, tv_lat_frac = MiscLoads.get_televisions_values(@cfa, @nbeds)
      end
    else
      tv_annual_kwh = 0
    end

    MiscLoads.apply_plug(model, misc_annual_kwh, misc_sens_frac, misc_lat_frac,
                         misc_weekday_sch, misc_weekend_sch, misc_monthly_sch, tv_annual_kwh,
                         @cfa, @living_space)
  end

  def self.add_lighting(runner, model, building, weather, spaces)
    lighting = building.elements["BuildingDetails/Lighting"]
    return if lighting.nil?

    lighting_values = HPXML.get_lighting_values(lighting: lighting)

    if lighting_values[:fraction_tier_i_interior] + lighting_values[:fraction_tier_ii_interior] > 1
      fail "Fraction of qualifying interior lighting fixtures #{lighting_values[:fraction_tier_i_interior] + lighting_values[:fraction_tier_ii_interior]} is greater than 1."
    end
    if lighting_values[:fraction_tier_i_exterior] + lighting_values[:fraction_tier_ii_exterior] > 1
      fail "Fraction of qualifying exterior lighting fixtures #{lighting_values[:fraction_tier_i_exterior] + lighting_values[:fraction_tier_ii_exterior]} is greater than 1."
    end
    if lighting_values[:fraction_tier_i_garage] + lighting_values[:fraction_tier_ii_garage] > 1
      fail "Fraction of qualifying garage lighting fixtures #{lighting_values[:fraction_tier_i_garage] + lighting_values[:fraction_tier_ii_garage]} is greater than 1."
    end

    int_kwh, ext_kwh, grg_kwh = Lighting.calc_lighting_energy(@eri_version, @cfa, @gfa,
                                                              lighting_values[:fraction_tier_i_interior],
                                                              lighting_values[:fraction_tier_i_exterior],
                                                              lighting_values[:fraction_tier_i_garage],
                                                              lighting_values[:fraction_tier_ii_interior],
                                                              lighting_values[:fraction_tier_ii_exterior],
                                                              lighting_values[:fraction_tier_ii_garage])

    garage_space = get_space_of_type(spaces, 'garage')
    Lighting.apply(model, weather, int_kwh, grg_kwh, ext_kwh, @cfa, @gfa,
                   @living_space, garage_space)
  end

  def self.add_airflow(runner, model, building, weather, spaces)
    systems = building.elements["BuildingDetails/Systems"]
    site_values = HPXML.get_site_values(site: building.elements["BuildingDetails/BuildingSummary/Site"],
                                        select: [:shelter_coefficient, :disable_natural_ventilation])
    shelter_coef = site_values[:shelter_coefficient]
    disable_nat_vent = site_values[:disable_natural_ventilation]

    # Infiltration
    infil_ach50 = nil
    infil_const_ach = nil
    infil_measurement = nil
    building.elements.each("BuildingDetails/Enclosure/AirInfiltration/AirInfiltrationMeasurement") do |air_infiltration_measurement|
      air_infiltration_measurement_values = HPXML.get_air_infiltration_measurement_values(air_infiltration_measurement: air_infiltration_measurement)
      if air_infiltration_measurement_values[:house_pressure] == 50 and air_infiltration_measurement_values[:unit_of_measure] == "ACH"
        infil_ach50 = air_infiltration_measurement_values[:air_leakage]
        infil_measurement = air_infiltration_measurement
      elsif air_infiltration_measurement_values[:house_pressure] == 50 and air_infiltration_measurement_values[:unit_of_measure] == "CFM"
        infil_ach50 = air_infiltration_measurement_values[:air_leakage] * 60.0 / @infilvolume # Convert CFM50 to ACH50
        infil_measurement = air_infiltration_measurement
      else
        infil_const_ach = air_infiltration_measurement_values[:constant_ach_natural]
        infil_measurement = air_infiltration_measurement
      end
    end

    vented_attic_sla = nil
    vented_attic_const_ach = nil
    if @has_vented_attic
      building.elements.each("BuildingDetails/Enclosure/Attics/Attic[AtticType/Attic[Vented='true']]") do |vented_attic|
        vented_attic_values = HPXML.get_attic_values(attic: vented_attic,
                                                     select: [:vented_attic_sla, :vented_attic_constant_ach])
        next if vented_attic_values[:vented_attic_sla].nil? and vented_attic_values[:vented_attic_constant_ach].nil? # skip additional attic elements

        vented_attic_sla = vented_attic_values[:vented_attic_sla]
        vented_attic_const_ach = vented_attic_values[:vented_attic_constant_ach]
      end
      if vented_attic_sla.nil? and vented_attic_const_ach.nil?
        vented_attic_sla = Airflow.get_default_vented_attic_sla()
      end
    else
      vented_attic_sla = 0.0
    end

    vented_crawl_sla = nil
    if @has_vented_crawl
      building.elements.each("BuildingDetails/Enclosure/Foundations/Foundation[FoundationType/Crawlspace[Vented='true']]") do |vented_crawl|
        vented_crawl_values = HPXML.get_foundation_values(foundation: vented_crawl,
                                                          select: [:vented_crawlspace_sla])
        vented_crawl_sla = vented_crawl_values[:vented_crawlspace_sla]
      end
      if vented_crawl_sla.nil?
        vented_crawl_sla = Airflow.get_default_vented_crawl_sla()
      end
    else
      vented_crawl_sla = 0.0
    end

    living_ach50 = infil_ach50
    living_constant_ach = infil_const_ach
    garage_ach50 = infil_ach50
    unconditioned_basement_ach = 0.1
    unvented_crawl_sla = 0
    unvented_attic_sla = 0
    if shelter_coef.nil?
      shelter_coef = Airflow.get_default_shelter_coefficient()
    end
    has_flue_chimney = false
    terrain = Constants.TerrainSuburban
    infil = Infiltration.new(living_ach50, living_constant_ach, shelter_coef, garage_ach50, vented_crawl_sla,
                             unvented_crawl_sla, vented_attic_sla, unvented_attic_sla, vented_attic_const_ach,
                             unconditioned_basement_ach, has_flue_chimney, terrain, infil_measurement)

    # Natural Ventilation
    if not disable_nat_vent.nil? and disable_nat_vent
      nat_vent_htg_offset = 0
      nat_vent_clg_offset = 0
      nat_vent_ovlp_offset = 0
      nat_vent_htg_season = false
      nat_vent_clg_season = false
      nat_vent_ovlp_season = false
      nat_vent_num_weekdays = 0
      nat_vent_num_weekends = 0
      nat_vent_frac_windows_open = 0
      nat_vent_frac_window_area_openable = 0
      nat_vent_max_oa_hr = 0.0115
      nat_vent_max_oa_rh = 0.7
    else
      nat_vent_htg_offset = 1.0
      nat_vent_clg_offset = 1.0
      nat_vent_ovlp_offset = 1.0
      nat_vent_htg_season = true
      nat_vent_clg_season = true
      nat_vent_ovlp_season = true
      nat_vent_num_weekdays = 5
      nat_vent_num_weekends = 2
      # According to 2010 BA Benchmark, 33% of the windows will be open
      # at any given time and can only be opened to 20% of their area.
      nat_vent_frac_windows_open = 0.33
      nat_vent_frac_window_area_openable = 0.2
      nat_vent_max_oa_hr = 0.0115
      nat_vent_max_oa_rh = 0.7
    end
    nat_vent = NaturalVentilation.new(nat_vent_htg_offset, nat_vent_clg_offset, nat_vent_ovlp_offset, nat_vent_htg_season,
                                      nat_vent_clg_season, nat_vent_ovlp_season, nat_vent_num_weekdays,
                                      nat_vent_num_weekends, nat_vent_frac_windows_open, nat_vent_frac_window_area_openable,
                                      nat_vent_max_oa_hr, nat_vent_max_oa_rh, @htg_weekday_setpoints, @htg_weekend_setpoints,
                                      @clg_weekday_setpoints, @clg_weekend_setpoints)

    # Ducts
    duct_systems = {}
    systems.elements.each("HVAC/HVACDistribution") do |hvac_distribution|
      hvac_distribution_values = HPXML.get_hvac_distribution_values(hvac_distribution: hvac_distribution,
                                                                    select: [:id])

      # Check for errors
      dist_id = hvac_distribution_values[:id]
      num_attached = 0
      num_heating_attached = 0
      num_cooling_attached = 0
      ['HeatingSystem', 'CoolingSystem', 'HeatPump'].each do |hpxml_sys|
        systems.elements.each("HVAC/HVACPlant/#{hpxml_sys}") do |sys|
          next if sys.elements["DistributionSystem"].nil? or dist_id != sys.elements["DistributionSystem"].attributes["idref"]

          num_attached += 1
          num_heating_attached += 1 if ['HeatingSystem', 'HeatPump'].include? hpxml_sys and Float(XMLHelper.get_value(sys, "FractionHeatLoadServed")) > 0
          num_cooling_attached += 1 if ['CoolingSystem', 'HeatPump'].include? hpxml_sys and Float(XMLHelper.get_value(sys, "FractionCoolLoadServed")) > 0
        end
      end

      fail "Multiple cooling systems found attached to distribution system '#{dist_id}'." if num_cooling_attached > 1
      fail "Multiple heating systems found attached to distribution system '#{dist_id}'." if num_heating_attached > 1
      fail "Distribution system '#{dist_id}' found but no HVAC system attached to it." if num_attached == 0

      air_distribution = hvac_distribution.elements["DistributionSystemType/AirDistribution"]
      next if air_distribution.nil?

      air_ducts = self.create_ducts(air_distribution, model, spaces, dist_id)

      # Connect AirLoopHVACs to ducts
      ['HeatingSystem', 'CoolingSystem', 'HeatPump'].each do |hpxml_sys|
        systems.elements.each("HVAC/HVACPlant/#{hpxml_sys}") do |sys|
          next if sys.elements["DistributionSystem"].nil? or dist_id != sys.elements["DistributionSystem"].attributes["idref"]

          sys_id = sys.elements["SystemIdentifier"].attributes["id"]
          @hvac_map[sys_id].each do |loop|
            next unless loop.is_a? OpenStudio::Model::AirLoopHVAC

            if duct_systems[air_ducts].nil?
              duct_systems[air_ducts] = loop
            elsif duct_systems[air_ducts] != loop
              # Multiple air loops associated with this duct system, treat
              # as separate duct systems.
              air_ducts2 = self.create_ducts(air_distribution, model, spaces, dist_id)
              duct_systems[air_ducts2] = loop
            end
          end
        end
      end
    end

    # Mechanical Ventilation
    mech_vent_fan = systems.elements["MechanicalVentilation/VentilationFans/VentilationFan[UsedForWholeBuildingVentilation='true']"]
    mech_vent_fan_values = HPXML.get_ventilation_fan_values(ventilation_fan: mech_vent_fan)
<<<<<<< HEAD
    mech_vent_type = Constants.VentTypeNone
    mech_vent_total_eff = 0.0
    mech_vent_sens_eff = 0.0
=======
    mech_vent_type = nil
    mech_vent_total_efficiency = 0.0
    mech_vent_sensible_efficiency = 0.0
>>>>>>> 2cfc028a
    mech_vent_fan_w = 0.0
    mech_vent_cfm = 0.0
    cfis_open_time = 0.0
    if not mech_vent_fan_values.nil?
      mech_vent_type = mech_vent_fan_values[:fan_type]
      if mech_vent_type == 'supply only'
        num_fans = 1.0
      elsif mech_vent_type == 'exhaust only'
        num_fans = 1.0
      elsif mech_vent_type == 'central fan integrated supply'
        num_fans = 1.0
      elsif ['balanced', 'energy recovery ventilator', 'heat recovery ventilator'].include? mech_vent_type
        num_fans = 2.0
      end
<<<<<<< HEAD
      mech_vent_total_eff = 0.0
      mech_vent_total_eff_adj = 0.0
      mech_vent_sens_eff = 0.0
      mech_vent_sens_eff_adj = 0.0
      if fan_type == "energy recovery ventilator" or fan_type == "heat recovery ventilator"
=======
      mech_vent_total_efficiency = 0.0
      mech_vent_total_efficiency_adjusted = 0.0
      mech_vent_sensible_efficiency = 0.0
      mech_vent_sensible_efficiency_adjusted = 0.0
      if mech_vent_type == 'energy recovery ventilator' or mech_vent_type == 'heat recovery ventilator'
>>>>>>> 2cfc028a
        if mech_vent_fan_values[:sensible_recovery_efficiency_adjusted].nil?
          mech_vent_sens_eff = mech_vent_fan_values[:sensible_recovery_efficiency]
        else
          mech_vent_sens_eff_adj = mech_vent_fan_values[:sensible_recovery_efficiency_adjusted]
        end
      end
      if mech_vent_type == 'energy recovery ventilator'
        if mech_vent_fan_values[:total_recovery_efficiency_adjusted].nil?
          mech_vent_total_eff = mech_vent_fan_values[:total_recovery_efficiency]
        else
          mech_vent_total_eff_adj = mech_vent_fan_values[:total_recovery_efficiency_adjusted]
        end
      end
      mech_vent_cfm = mech_vent_fan_values[:tested_flow_rate]
      if mech_vent_cfm.nil?
        mech_vent_cfm = mech_vent_fan_values[:rated_flow_rate]
      end
      mech_vent_fan_w = mech_vent_fan_values[:fan_power]
      if mech_vent_type == 'central fan integrated supply'
        # CFIS: Specify minimum open time in minutes
        cfis_open_time = [mech_vent_fan_values[:hours_in_operation] / 24.0 * 60.0, 59.999].min
      else
        # Other: Adjust constant CFM/power based on hours per day of operation
        mech_vent_cfm *= (mech_vent_fan_values[:hours_in_operation] / 24.0)
        mech_vent_fan_w *= (mech_vent_fan_values[:hours_in_operation] / 24.0)
      end
    end
    cfis_airflow_frac = 1.0
    clothes_dryer_exhaust = 0.0
    range_exhaust = 0.0
    range_exhaust_hour = 16
    bathroom_exhaust = 0.0
    bathroom_exhaust_hour = 5

    # Get AirLoop associated with CFIS
    cfis_airloop = nil
    if mech_vent_type == 'central fan integrated supply'
      # Get HVAC distribution system CFIS is attached to
      cfis_hvac_dist = nil
      systems.elements.each("HVAC/HVACDistribution") do |hvac_dist|
        next unless hvac_dist.elements["SystemIdentifier"].attributes["id"] == mech_vent_fan.elements["AttachedToHVACDistributionSystem"].attributes["idref"]

        cfis_hvac_dist = hvac_dist
      end
      if cfis_hvac_dist.nil?
        fail "Attached HVAC distribution system '#{mech_vent_fan.elements['AttachedToHVACDistributionSystem'].attributes['idref']}' not found for mechanical ventilation '#{mech_vent_fan.elements["SystemIdentifier"].attributes["id"]}'."
      end

      cfis_hvac_dist_values = HPXML.get_hvac_distribution_values(hvac_distribution: cfis_hvac_dist,
                                                                 select: [:distribution_system_type])
      if cfis_hvac_dist_values[:distribution_system_type] == 'HydronicDistribution'
        fail "Attached HVAC distribution system '#{mech_vent_fan.elements['AttachedToHVACDistributionSystem'].attributes['idref']}' cannot be hydronic for mechanical ventilation '#{mech_vent_fan.elements["SystemIdentifier"].attributes["id"]}'."
      end

      # Get HVAC systems attached to this distribution system
      cfis_sys_ids = []
      hvac_plant = systems.elements["HVAC/HVACPlant"]
      hvac_plant.elements.each("HeatingSystem | CoolingSystem | HeatPump") do |hvac|
        next unless XMLHelper.has_element(hvac, "DistributionSystem")
        next unless cfis_hvac_dist.elements["SystemIdentifier"].attributes["id"] == hvac.elements["DistributionSystem"].attributes["idref"]

        cfis_sys_ids << hvac.elements["SystemIdentifier"].attributes["id"]
      end

      # Get AirLoopHVACs associated with these HVAC systems
      @hvac_map.each do |sys_id, hvacs|
        next unless cfis_sys_ids.include? sys_id

        hvacs.each do |loop|
          next unless loop.is_a? OpenStudio::Model::AirLoopHVAC
          next if cfis_airloop == loop # already assigned

          fail "Two airloops found for CFIS. Aborting..." unless cfis_airloop.nil?

          cfis_airloop = loop
        end
      end
    end

    mech_vent = MechanicalVentilation.new(mech_vent_type, mech_vent_total_eff, mech_vent_total_eff_adj, mech_vent_cfm,
                                          mech_vent_fan_w, mech_vent_sens_eff, mech_vent_sens_eff_adj,
                                          clothes_dryer_exhaust, range_exhaust,
                                          range_exhaust_hour, bathroom_exhaust, bathroom_exhaust_hour,
                                          cfis_open_time, cfis_airflow_frac, cfis_airloop, mech_vent_fan)

    window_area = 0.0
    building.elements.each("BuildingDetails/Enclosure/Windows/Window") do |window|
      window_values = HPXML.get_window_values(window: window,
                                              select: [:area])
      window_area += window_values[:area]
    end

    Airflow.apply(model, runner, weather, infil, mech_vent, nat_vent, duct_systems,
                  @cfa, @infilvolume, @nbeds, @nbaths, @ncfl, @ncfl_ag, window_area,
                  @min_neighbor_distance)
  end

  def self.create_ducts(air_distribution, model, spaces, dist_id)
    air_ducts = []

    side_map = { 'supply' => Constants.DuctSideSupply,
                 'return' => Constants.DuctSideReturn }

    # Duct leakage (supply/return => [value, units])
    leakage_to_outside = { Constants.DuctSideSupply => [0.0, nil],
                           Constants.DuctSideReturn => [0.0, nil] }
    air_distribution.elements.each("DuctLeakageMeasurement") do |duct_leakage_measurement|
      duct_leakage_values = HPXML.get_duct_leakage_measurement_values(duct_leakage_measurement: duct_leakage_measurement)
      next unless ['CFM25', 'Percent'].include? duct_leakage_values[:duct_leakage_units] and duct_leakage_values[:duct_leakage_total_or_to_outside] == "to outside"

      duct_side = side_map[duct_leakage_values[:duct_type]]
      next if duct_side.nil?

      leakage_to_outside[duct_side] = [duct_leakage_values[:duct_leakage_value], duct_leakage_values[:duct_leakage_units]]
    end

    # Duct location, R-value, Area
    total_unconditioned_duct_area = { Constants.DuctSideSupply => 0.0,
                                      Constants.DuctSideReturn => 0.0 }
    air_distribution.elements.each("Ducts") do |ducts|
      ducts_values = HPXML.get_ducts_values(ducts: ducts)
      next if ['living space', 'basement - conditioned'].include? ducts_values[:duct_location]

      # Calculate total duct area in unconditioned spaces
      duct_side = side_map[ducts_values[:duct_type]]
      next if duct_side.nil?

      total_unconditioned_duct_area[duct_side] += ducts_values[:duct_surface_area]
    end

    # Create duct objects
    air_distribution.elements.each("Ducts") do |ducts|
      ducts_values = HPXML.get_ducts_values(ducts: ducts)
      next if ['living space', 'basement - conditioned'].include? ducts_values[:duct_location]

      duct_side = side_map[ducts_values[:duct_type]]
      next if duct_side.nil?

      duct_area = ducts_values[:duct_surface_area]
      duct_location = ducts_values[:duct_location]
      duct_space = get_space_from_location(duct_location, "Duct", model, spaces)
      # Apportion leakage to individual ducts by surface area
      duct_leakage_value = leakage_to_outside[duct_side][0] * duct_area / total_unconditioned_duct_area[duct_side]
      duct_leakage_units = leakage_to_outside[duct_side][1]

      duct_leakage_cfm = nil
      duct_leakage_frac = nil
      if duct_leakage_units == 'CFM25'
        duct_leakage_cfm = duct_leakage_value
      elsif duct_leakage_units == 'Percent'
        duct_leakage_frac = duct_leakage_value
      else
        fail "#{duct_side.capitalize} ducts exist but leakage was not specified for distribution system '#{dist_id}'."
      end

      air_ducts << Duct.new(duct_side, duct_space, duct_location, duct_leakage_frac, duct_leakage_cfm, duct_area, ducts_values[:duct_insulation_r_value], air_distribution)
    end

    # If all ducts are in conditioned space, model leakage as going to outside
    [Constants.DuctSideSupply, Constants.DuctSideReturn].each do |duct_side|
      next unless leakage_to_outside[duct_side][0] > 0 and total_unconditioned_duct_area[duct_side] == 0

      duct_area = 0.0
      duct_rvalue = 0.0
      duct_location = "outside"
      duct_space = nil # outside
      duct_leakage_value = leakage_to_outside[duct_side][0]
      duct_leakage_units = leakage_to_outside[duct_side][1]

      duct_leakage_cfm = nil
      duct_leakage_frac = nil
      if duct_leakage_units == 'CFM25'
        duct_leakage_cfm = duct_leakage_value
      elsif duct_leakage_units == 'Percent'
        duct_leakage_frac = duct_leakage_value
      else
        fail "#{duct_side.capitalize} ducts exist but leakage was not specified for distribution system '#{dist_id}'."
      end

      air_ducts << Duct.new(duct_side, duct_space, duct_location, duct_leakage_frac, duct_leakage_cfm, duct_area, duct_rvalue, air_distribution)
    end

    return air_ducts
  end

  def self.add_hvac_sizing(runner, model, building, weather)
    HVACSizing.apply(runner: runner, building: building, weather: weather, cfa: @cfa, nbeds: @nbeds,
                     min_neighbor_distance: @min_neighbor_distance, ncfl_ag: @ncfl_ag,
                     infilvolume: @infilvolume, hvac_map: @hvac_map)
  end

  def self.add_fuel_heating_eae(runner, model, building)
    # Needs to come after HVAC sizing (needs heating capacity and airflow rate)
    # FUTURE: Could remove this method and simplify everything if we could autosize via the HPXML file

    building.elements.each("BuildingDetails/Systems/HVAC/HVACPlant/HeatingSystem[FractionHeatLoadServed > 0]") do |htgsys|
      heating_system_values = HPXML.get_heating_system_values(heating_system: htgsys)
      htg_type = heating_system_values[:heating_system_type]
      next unless ["Furnace", "WallFurnace", "Stove", "Boiler"].include? htg_type

      fuel = heating_system_values[:heating_system_fuel]
      next if fuel == 'electricity'

      fuel_eae = heating_system_values[:electric_auxiliary_energy]
      load_frac = heating_system_values[:fraction_heat_load_served]
      sys_id = heating_system_values[:id]

      HVAC.apply_eae_to_heating_fan(runner, @hvac_map[sys_id], fuel_eae, fuel, load_frac, htg_type)
    end
  end

  def self.add_photovoltaics(runner, model, building)
    modules_map = { "standard" => 'Standard',
                    "premium" => 'Premium',
                    "thin film" => 'ThinFilm' }

    building.elements.each("BuildingDetails/Systems/Photovoltaics/PVSystem") do |pvsys|
      pv_system_values = HPXML.get_pv_system_values(pv_system: pvsys)
      pv_id = pv_system_values[:id]
      module_type = modules_map[pv_system_values[:module_type]]
      if pv_system_values[:tracking] == 'fixed' and pv_system_values[:location] == 'roof'
        array_type = 'FixedRoofMounted'
      elsif pv_system_values[:tracking] == 'fixed' and pv_system_values[:location] == 'ground'
        array_type = 'FixedOpenRack'
      elsif pv_system_values[:tracking] == '1-axis'
        array_type = 'OneAxis'
      elsif pv_system_values[:tracking] == '1-axis backtracked'
        array_type = 'OneAxisBacktracking'
      elsif pv_system_values[:tracking] == '2-axis'
        array_type = 'TwoAxis'
      end
      az = pv_system_values[:array_azimuth]
      tilt = pv_system_values[:array_tilt]
      power_w = pv_system_values[:max_power_output]
      inv_eff = pv_system_values[:inverter_efficiency]
      system_losses = pv_system_values[:system_losses_fraction]

      PV.apply(model, pv_id, power_w, module_type,
               system_losses, inv_eff, tilt, az, array_type)
    end
  end

  def self.add_outputs(runner, model, map_tsv_dir)
    add_output_variables(runner, model, map_tsv_dir)
    add_output_meters(runner, model)
    add_component_loads_output(runner, model)
  end

  def self.add_output_variables(runner, model, map_tsv_dir)
    hvac_output_vars = [OutputVars.SpaceHeatingElectricity,
                        OutputVars.SpaceHeatingNaturalGas,
                        OutputVars.SpaceHeatingFuelOil,
                        OutputVars.SpaceHeatingPropane,
                        OutputVars.SpaceHeatingDFHPPrimaryLoad,
                        OutputVars.SpaceHeatingDFHPBackupLoad,
                        OutputVars.SpaceCoolingElectricity]

    dhw_output_vars = [OutputVars.WaterHeatingElectricity,
                       OutputVars.WaterHeatingElectricityRecircPump,
                       OutputVars.WaterHeatingElectricitySolarThermalPump,
                       OutputVars.WaterHeatingCombiBoilerHeatExchanger, # Needed to disaggregate hot water energy from heating energy
                       OutputVars.WaterHeatingCombiBoiler,              # Needed to disaggregate hot water energy from heating energy
                       OutputVars.WaterHeatingNaturalGas,
                       OutputVars.WaterHeatingFuelOil,
                       OutputVars.WaterHeatingPropane,
                       OutputVars.WaterHeatingLoad,
                       OutputVars.WaterHeatingLoadTankLosses,
                       OutputVars.WaterHeaterLoadDesuperheater,
                       OutputVars.WaterHeaterLoadSolarThermal]

    # Remove objects that are not referenced by output vars and are not
    # EMS output vars.
    { @hvac_map => hvac_output_vars,
      @dhw_map => dhw_output_vars }.each do |map, vars|
      all_vars = vars.reduce({}, :merge)
      map.each do |sys_id, objects|
        objects_to_delete = []
        objects.each do |object|
          next if object.is_a? OpenStudio::Model::EnergyManagementSystemOutputVariable
          next unless all_vars[object.class.to_s].nil? # Referenced?

          objects_to_delete << object
        end
        objects_to_delete.uniq.each do |object|
          map[sys_id].delete object
        end
      end
    end

    # Add output variables to model
    ems_objects = []
    @hvac_map.each do |sys_id, hvac_objects|
      hvac_objects.each do |hvac_object|
        if hvac_object.is_a? OpenStudio::Model::EnergyManagementSystemOutputVariable
          ems_objects << hvac_object
        else
          hvac_output_vars.each do |hvac_output_var|
            add_output_variable(model, hvac_output_var, hvac_object)
          end
        end
      end
    end
    @dhw_map.each do |sys_id, dhw_objects|
      dhw_objects.each do |dhw_object|
        if dhw_object.is_a? OpenStudio::Model::EnergyManagementSystemOutputVariable
          ems_objects << dhw_object
        else
          dhw_output_vars.each do |dhw_output_var|
            add_output_variable(model, dhw_output_var, dhw_object)
          end
        end
      end
    end

    # Add EMS output variables to model
    ems_objects.uniq.each do |ems_object|
      add_output_variable(model, nil, ems_object)
    end

    if map_tsv_dir.is_initialized
      # Write maps to file
      map_tsv_dir = map_tsv_dir.get
      write_mapping(@hvac_map, File.join(map_tsv_dir, "map_hvac.tsv"))
      write_mapping(@dhw_map, File.join(map_tsv_dir, "map_water_heating.tsv"))
    end
  end

  def self.add_output_variable(model, vars, object)
    if object.is_a? OpenStudio::Model::EnergyManagementSystemOutputVariable
      outputVariable = OpenStudio::Model::OutputVariable.new(object.name.to_s, model)
      outputVariable.setReportingFrequency('runperiod')
      outputVariable.setKeyValue('*')
    else
      return if vars[object.class.to_s].nil?

      vars[object.class.to_s].each do |object_var|
        outputVariable = OpenStudio::Model::OutputVariable.new(object_var, model)
        outputVariable.setReportingFrequency('runperiod')
        outputVariable.setKeyValue(object.name.to_s)
      end
    end
  end

  def self.write_mapping(map, map_tsv_path)
    # Write simple mapping TSV file for use by ERI calculation. Mapping file correlates
    # EnergyPlus object name to a HPXML object name.

    CSV.open(map_tsv_path, 'w', col_sep: "\t") do |tsv|
      # Header
      tsv << ["HPXML Name", "E+ Name(s)"]

      map.each do |sys_id, objects|
        out_data = [sys_id]
        objects.uniq.each do |object|
          out_data << object.name.to_s
        end
        tsv << out_data if out_data.size > 1
      end
    end
  end

  def self.add_output_meters(runner, model)
    # Add annual output meters to increase precision of outputs relative to, e.g., ABUPS report
    meter_names = ["Electricity:Facility",
                   "Gas:Facility",
                   "FuelOil#1:Facility",
                   "Propane:Facility",
                   "Heating:EnergyTransfer",
                   "Cooling:EnergyTransfer",
                   "Heating:DistrictHeating",
                   "Cooling:DistrictCooling",
                   "#{Constants.ObjectNameInteriorLighting}:InteriorLights:Electricity",
                   "#{Constants.ObjectNameGarageLighting}:InteriorLights:Electricity",
                   "ExteriorLights:Electricity",
                   "InteriorEquipment:Electricity",
                   "InteriorEquipment:Gas",
                   "InteriorEquipment:FuelOil#1",
                   "InteriorEquipment:Propane",
                   "#{Constants.ObjectNameRefrigerator}:InteriorEquipment:Electricity",
                   "#{Constants.ObjectNameDishwasher}:InteriorEquipment:Electricity",
                   "#{Constants.ObjectNameClothesWasher}:InteriorEquipment:Electricity",
                   "#{Constants.ObjectNameClothesDryer}:InteriorEquipment:Electricity",
                   "#{Constants.ObjectNameClothesDryer}:InteriorEquipment:Gas",
                   "#{Constants.ObjectNameClothesDryer}:InteriorEquipment:FuelOil#1",
                   "#{Constants.ObjectNameClothesDryer}:InteriorEquipment:Propane",
                   "#{Constants.ObjectNameMiscPlugLoads}:InteriorEquipment:Electricity",
                   "#{Constants.ObjectNameMiscTelevision}:InteriorEquipment:Electricity",
                   "#{Constants.ObjectNameCookingRange}:InteriorEquipment:Electricity",
                   "#{Constants.ObjectNameCookingRange}:InteriorEquipment:Gas",
                   "#{Constants.ObjectNameCookingRange}:InteriorEquipment:FuelOil#1",
                   "#{Constants.ObjectNameCookingRange}:InteriorEquipment:Propane",
                   "#{Constants.ObjectNameCeilingFan}:InteriorEquipment:Electricity",
                   "#{Constants.ObjectNameMechanicalVentilation} house fan:InteriorEquipment:Electricity",
                   "ElectricityProduced:Facility"]

    meter_names.each do |meter_name|
      output_meter = OpenStudio::Model::OutputMeter.new(model)
      output_meter.setName(meter_name)
      output_meter.setReportingFrequency('runperiod')
    end
  end

  def self.add_component_loads_output(runner, model)
    # Prevent certain objects (e.g., OtherEquipment) from being counted towards both, e.g., ducts and internal gains
    objects_already_processed = []

    # EMS Sensors: Global

    liv_load_sensors = {}

    liv_load_sensors[:htg] = OpenStudio::Model::EnergyManagementSystemSensor.new(model, "Heating:EnergyTransfer:Zone:#{@living_zone.name.to_s.upcase}")
    liv_load_sensors[:htg].setName("htg_load_liv")

    liv_load_sensors[:clg] = OpenStudio::Model::EnergyManagementSystemSensor.new(model, "Cooling:EnergyTransfer:Zone:#{@living_zone.name.to_s.upcase}")
    liv_load_sensors[:clg].setName("clg_load_liv")

    setpoint_sensors = {}

    setpoint_sensors[:htg] = OpenStudio::Model::EnergyManagementSystemSensor.new(model, "Zone Thermostat Heating Setpoint Temperature")
    setpoint_sensors[:htg].setName("htg_setpoint_temp")
    setpoint_sensors[:htg].setKeyName(@living_zone.name.to_s)

    setpoint_sensors[:clg] = OpenStudio::Model::EnergyManagementSystemSensor.new(model, "Zone Thermostat Cooling Setpoint Temperature")
    setpoint_sensors[:clg].setName("clg_setpoint_temp")
    setpoint_sensors[:clg].setKeyName(@living_zone.name.to_s)

    prev_hr_load_vars = {}

    prev_hr_load_vars[:htg] = OpenStudio::Model::EnergyManagementSystemGlobalVariable.new(model, "prev_hr_htg_load_liv")
    prev_hr_load_vars[:clg] = OpenStudio::Model::EnergyManagementSystemGlobalVariable.new(model, "prev_hr_clg_load_liv")

    prev_hr_setpoint_vars = {}

    prev_hr_setpoint_vars[:htg] = OpenStudio::Model::EnergyManagementSystemGlobalVariable.new(model, "prev_hr_htg_setpoint")
    prev_hr_setpoint_vars[:clg] = OpenStudio::Model::EnergyManagementSystemGlobalVariable.new(model, "prev_hr_clg_setpoint")

    # EMS Sensors: Surfaces, SubSurfaces, InternalMass

    surfaces_sensors = { :walls => [],
                         :rim_joists => [],
                         :foundation_walls => [],
                         :floors => [],
                         :slabs => [],
                         :ceilings => [],
                         :roofs => [],
                         :windows => [],
                         :doors => [],
                         :skylights => [],
                         :internal_mass => [] }

    model.getSurfaces.sort.each_with_index do |s, idx|
      next unless s.space.get.thermalZone.get.name.to_s == @living_zone.name.to_s

      surface_type = s.additionalProperties.getFeatureAsString("SurfaceType")
      if not surface_type.is_initialized
        fail "Could not identify surface type for surface: '#{s.name}'."
      end

      surface_type = surface_type.get

      s.subSurfaces.each do |ss|
        key = { "Window" => :windows,
                "Door" => :doors,
                "Skylight" => :skylights }[surface_type]
        fail "Unexpected subsurface for component loads: '#{ss.name}'." if key.nil?

        vars = { "Surface Inside Face Convection Heat Gain Energy" => "ss_conv",
                 "Surface Inside Face Internal Gains Radiation Heat Gain Energy" => "ss_ig",
                 "Surface Inside Face Net Surface Thermal Radiation Heat Gain Energy" => "ss_surf" }

        if surface_type == "Window" or surface_type == "Skylight"
          vars["Surface Window Transmitted Solar Radiation Energy"] = "ss_sol"
        end

        surfaces_sensors[key] << []
        vars.each do |var, name|
          sensor = OpenStudio::Model::EnergyManagementSystemSensor.new(model, var)
          sensor.setName(name)
          sensor.setKeyName(ss.name.to_s)
          surfaces_sensors[key][-1] << sensor
        end
      end

      next if s.netArea < 0.01 # Skip parent surfaces (of subsurfaces) that have near zero net area

      key = { "FoundationWall" => :foundation_walls,
              "RimJoist" => :rim_joists,
              "Wall" => :walls,
              "Slab" => :slabs,
              "Floor" => :floors,
              "Ceiling" => :ceilings,
              "Roof" => :roofs,
              "InferredCeiling" => :internal_mass,
              "InferredFloor" => :internal_mass }[surface_type]
      fail "Unexpected surface for component loads: '#{s.name}'." if key.nil?

      surfaces_sensors[key] << []
      { "Surface Inside Face Convection Heat Gain Energy" => "s_conv",
        "Surface Inside Face Internal Gains Radiation Heat Gain Energy" => "s_ig",
        "Surface Inside Face Solar Radiation Heat Gain Energy" => "s_sol",
        "Surface Inside Face Lights Radiation Heat Gain Energy" => "s_lgt",
        "Surface Inside Face Net Surface Thermal Radiation Heat Gain Energy" => "s_surf" }.each do |var, name|
        sensor = OpenStudio::Model::EnergyManagementSystemSensor.new(model, var)
        sensor.setName(name)
        sensor.setKeyName(s.name.to_s)
        surfaces_sensors[key][-1] << sensor
      end
    end

    model.getInternalMasss.sort.each do |m|
      next unless m.space.get.thermalZone.get.name.to_s == @living_zone.name.to_s

      surfaces_sensors[:internal_mass] << []
      { "Surface Inside Face Convection Heat Gain Energy" => "im_conv",
        "Surface Inside Face Internal Gains Radiation Heat Gain Energy" => "im_ig",
        "Surface Inside Face Solar Radiation Heat Gain Energy" => "im_sol",
        "Surface Inside Face Lights Radiation Heat Gain Energy" => "im_lgt",
        "Surface Inside Face Net Surface Thermal Radiation Heat Gain Energy" => "im_surf" }.each do |var, name|
        sensor = OpenStudio::Model::EnergyManagementSystemSensor.new(model, var)
        sensor.setName(name)
        sensor.setKeyName(m.name.to_s)
        surfaces_sensors[:internal_mass][-1] << sensor
      end
    end

    # EMS Sensors: Infiltration, Mechanical Ventilation, Natural Ventilation

    air_gain_sensor = OpenStudio::Model::EnergyManagementSystemSensor.new(model, "Zone Infiltration Sensible Heat Gain Energy")
    air_gain_sensor.setName("airflow_gain")
    air_gain_sensor.setKeyName(@living_zone.name.to_s)

    air_loss_sensor = OpenStudio::Model::EnergyManagementSystemSensor.new(model, "Zone Infiltration Sensible Heat Loss Energy")
    air_loss_sensor.setName("airflow_loss")
    air_loss_sensor.setKeyName(@living_zone.name.to_s)

    mechvent_sensors = []
    model.getElectricEquipments.sort.each do |o|
      next unless o.name.to_s.start_with? Constants.ObjectNameMechanicalVentilation

      { "Electric Equipment Convective Heating Energy" => "mv_conv",
        "Electric Equipment Radiant Heating Energy" => "mv_rad" }.each do |var, name|
        mechvent_sensor = OpenStudio::Model::EnergyManagementSystemSensor.new(model, var)
        mechvent_sensor.setName(name)
        mechvent_sensor.setKeyName(o.name.to_s)
        mechvent_sensors << mechvent_sensor
        objects_already_processed << o
      end
    end
    model.getOtherEquipments.sort.each do |o|
      next unless o.name.to_s.start_with? Constants.ObjectNameERVHRV

      { "Other Equipment Convective Heating Energy" => "mv_conv",
        "Other Equipment Radiant Heating Energy" => "mv_rad" }.each do |var, name|
        mechvent_sensor = OpenStudio::Model::EnergyManagementSystemSensor.new(model, var)
        mechvent_sensor.setName(name)
        mechvent_sensor.setKeyName(o.name.to_s)
        mechvent_sensors << mechvent_sensor
        objects_already_processed << o
      end
    end

    infil_flow_actuators = []
    natvent_flow_actuators = []
    imbal_mechvent_flow_actuators = []

    model.getEnergyManagementSystemActuators.each do |actuator|
      next unless actuator.actuatedComponentType == "Zone Infiltration" and actuator.actuatedComponentControlType == "Air Exchange Flow Rate"

      if actuator.name.to_s.start_with? Constants.ObjectNameInfiltration.gsub(" ", "_")
        infil_flow_actuators << actuator
      elsif actuator.name.to_s.start_with? Constants.ObjectNameNaturalVentilation.gsub(" ", "_")
        natvent_flow_actuators << actuator
      elsif actuator.name.to_s.start_with? Constants.ObjectNameMechanicalVentilation.gsub(" ", "_")
        imbal_mechvent_flow_actuators << actuator
      end
    end
    if infil_flow_actuators.size != 1 or natvent_flow_actuators.size != 1 or imbal_mechvent_flow_actuators.size != 1
      fail "Could not find actuator for component loads."
    end

    infil_flow_actuator = infil_flow_actuators[0]
    natvent_flow_actuator = natvent_flow_actuators[0]
    imbal_mechvent_flow_actuator = imbal_mechvent_flow_actuators[0]

    # EMS Sensors: Ducts

    plenum_zones = []
    model.getThermalZones.each do |zone|
      next unless zone.isPlenum

      plenum_zones << zone
    end

    ducts_sensors = []
    ducts_mix_gain_sensor = nil
    ducts_mix_loss_sensor = nil

    if not plenum_zones.empty?

      if @living_zone.zoneMixing.size > 0
        ducts_mix_gain_sensor = OpenStudio::Model::EnergyManagementSystemSensor.new(model, "Zone Mixing Sensible Heat Gain Energy")
        ducts_mix_gain_sensor.setName("duct_mix_gain")
        ducts_mix_gain_sensor.setKeyName(@living_zone.name.to_s)

        ducts_mix_loss_sensor = OpenStudio::Model::EnergyManagementSystemSensor.new(model, "Zone Mixing Sensible Heat Loss Energy")
        ducts_mix_loss_sensor.setName("duct_mix_loss")
        ducts_mix_loss_sensor.setKeyName(@living_zone.name.to_s)
      end

      # Return duct losses
      plenum_zones.each do |plenum_zone|
        model.getOtherEquipments.sort.each do |o|
          next unless o.space.get.thermalZone.get.name.to_s == plenum_zone.name.to_s

          ducts_sensors << []
          { "Other Equipment Convective Heating Energy" => "ducts_conv",
            "Other Equipment Radiant Heating Energy" => "ducts_rad" }.each do |var, name|
            ducts_sensor = OpenStudio::Model::EnergyManagementSystemSensor.new(model, var)
            ducts_sensor.setName(name)
            ducts_sensor.setKeyName(o.name.to_s)
            ducts_sensors[-1] << ducts_sensor
            objects_already_processed << o
          end
        end
      end

      # Supply duct losses
      @living_zone.airLoopHVACs.sort.each do |airloop|
        model.getOtherEquipments.sort.each do |o|
          next unless o.space.get.thermalZone.get.name.to_s == @living_zone.name.to_s
          next unless o.name.to_s.start_with? airloop.name.to_s.gsub(" ", "_")

          ducts_sensors << []
          { "Other Equipment Convective Heating Energy" => "ducts_conv",
            "Other Equipment Radiant Heating Energy" => "ducts_rad" }.each do |var, name|
            ducts_sensor = OpenStudio::Model::EnergyManagementSystemSensor.new(model, var)
            ducts_sensor.setName(name)
            ducts_sensor.setKeyName(o.name.to_s)
            ducts_sensors[-1] << ducts_sensor
            objects_already_processed << o
          end
        end
      end
    end

    # EMS Sensors: Internal Gains

    intgains_sensors = []

    model.getElectricEquipments.sort.each do |o|
      next unless o.space.get.thermalZone.get.name.to_s == @living_zone.name.to_s
      next if objects_already_processed.include? o

      intgains_sensors << []
      { "Electric Equipment Convective Heating Energy" => "ig_ee_conv",
        "Electric Equipment Radiant Heating Energy" => "ig_ee_rad" }.each do |var, name|
        intgains_elec_equip_sensor = OpenStudio::Model::EnergyManagementSystemSensor.new(model, var)
        intgains_elec_equip_sensor.setName(name)
        intgains_elec_equip_sensor.setKeyName(o.name.to_s)
        intgains_sensors[-1] << intgains_elec_equip_sensor
      end
    end

    model.getGasEquipments.sort.each do |o|
      next unless o.space.get.thermalZone.get.name.to_s == @living_zone.name.to_s
      next if objects_already_processed.include? o

      intgains_sensors << []
      { "Gas Equipment Convective Heating Energy" => "ig_ge_conv",
        "Gas Equipment Radiant Heating Energy" => "ig_ge_rad" }.each do |var, name|
        intgains_gas_equip_sensor = OpenStudio::Model::EnergyManagementSystemSensor.new(model, var)
        intgains_gas_equip_sensor.setName(name)
        intgains_gas_equip_sensor.setKeyName(o.name.to_s)
        intgains_sensors[-1] << intgains_gas_equip_sensor
      end
    end

    model.getOtherEquipments.sort.each do |o|
      next unless o.space.get.thermalZone.get.name.to_s == @living_zone.name.to_s
      next if objects_already_processed.include? o

      intgains_sensors << []
      { "Other Equipment Convective Heating Energy" => "ig_oe_conv",
        "Other Equipment Radiant Heating Energy" => "ig_oe_rad" }.each do |var, name|
        intgains_other_equip_sensor = OpenStudio::Model::EnergyManagementSystemSensor.new(model, var)
        intgains_other_equip_sensor.setName(name)
        intgains_other_equip_sensor.setKeyName(o.name.to_s)
        intgains_sensors[-1] << intgains_other_equip_sensor
      end
    end

    model.getLightss.sort.each do |e|
      next unless e.space.get.thermalZone.get.name.to_s == @living_zone.name.to_s

      intgains_sensors << []
      { "Lights Convective Heating Energy" => "ig_lgt_conv",
        "Lights Radiant Heating Energy" => "ig_lgt_rad",
        "Lights Visible Radiation Heating Energy" => "ig_lgt_vis" }.each do |var, name|
        intgains_lights_sensor = OpenStudio::Model::EnergyManagementSystemSensor.new(model, var)
        intgains_lights_sensor.setName(name)
        intgains_lights_sensor.setKeyName(e.name.to_s)
        intgains_sensors[-1] << intgains_lights_sensor
      end
    end

    model.getPeoples.sort.each do |e|
      next unless e.space.get.thermalZone.get.name.to_s == @living_zone.name.to_s

      intgains_sensors << []
      { "People Convective Heating Energy" => "ig_ppl_conv",
        "People Radiant Heating Energy" => "ig_ppl_rad" }.each do |var, name|
        intgains_people = OpenStudio::Model::EnergyManagementSystemSensor.new(model, var)
        intgains_people.setName(name)
        intgains_people.setKeyName(e.name.to_s)
        intgains_sensors[-1] << intgains_people
      end
    end

    intgains_dhw_sensors = {}

    (model.getWaterHeaterMixeds + model.getWaterHeaterStratifieds).sort.each do |wh|
      next unless wh.ambientTemperatureThermalZone.is_initialized
      next unless wh.ambientTemperatureThermalZone.get.name.to_s == @living_zone.name.to_s

      dhw_sensor = OpenStudio::Model::EnergyManagementSystemSensor.new(model, "Water Heater Heat Loss Energy")
      dhw_sensor.setName("dhw_loss")
      dhw_sensor.setKeyName(wh.name.to_s)

      if wh.is_a? OpenStudio::Model::WaterHeaterMixed
        oncycle_loss = wh.onCycleLossFractiontoThermalZone
        offcycle_loss = wh.offCycleLossFractiontoThermalZone
      else
        oncycle_loss = wh.skinLossFractiontoZone
        offcycle_loss = wh.offCycleFlueLossFractiontoZone
      end

      dhw_rtf_sensor = OpenStudio::Model::EnergyManagementSystemSensor.new(model, "Water Heater Runtime Fraction")
      dhw_rtf_sensor.setName("dhw_rtf")
      dhw_rtf_sensor.setKeyName(wh.name.to_s)

      intgains_dhw_sensors[dhw_sensor] = [offcycle_loss, oncycle_loss, dhw_rtf_sensor]
    end

    nonsurf_names = ["intgains", "infil", "mechvent", "natvent", "ducts"]

    # EMS program
    program = OpenStudio::Model::EnergyManagementSystemProgram.new(model)
    program.setName("component loads program")

    # EMS program: Surfaces
    surfaces_sensors.each do |k, surface_sensors|
      program.addLine("Set hr_#{k.to_s} = 0")
      surface_sensors.each do |sensors|
        s = "Set hr_#{k.to_s} = hr_#{k.to_s}"
        sensors.each do |sensor|
          if sensor.name.to_s.start_with? "ss_sol"
            s += " - #{sensor.name}"
          else
            s += " + #{sensor.name}"
          end
        end
        program.addLine(s) if sensors.size > 0
      end
    end

    # EMS program: Internal gains
    program.addLine("Set hr_intgains = 0")
    intgains_sensors.each do |intgain_sensors|
      s = "Set hr_intgains = hr_intgains"
      intgain_sensors.each do |sensor|
        s += " - #{sensor.name}"
      end
      program.addLine(s) if intgain_sensors.size > 0
    end
    intgains_dhw_sensors.each do |sensor, vals|
      off_loss, on_loss, rtf_sensor = vals
      program.addLine("Set hr_intgains = hr_intgains + #{sensor.name} * (#{off_loss}*(1-#{rtf_sensor.name}) + #{on_loss}*#{rtf_sensor.name})") # Water heater tank losses to zone
    end

    # EMS program: Infiltration, Natural Ventilation, Mechanical Ventilation
    program.addLine("Set hr_airflow_rate = #{infil_flow_actuator.name} + #{imbal_mechvent_flow_actuator.name} + #{natvent_flow_actuator.name}")
    program.addLine("Set hr_infil = (#{air_loss_sensor.name} - #{air_gain_sensor.name}) * #{infil_flow_actuator.name} / hr_airflow_rate") # Airflow heat attributed to infiltration
    if not natvent_flow_actuator.nil?
      program.addLine("Set hr_natvent = (#{air_loss_sensor.name} - #{air_gain_sensor.name}) * #{natvent_flow_actuator.name} / hr_airflow_rate") # Airflow heat attributed to natural ventilation
    else
      program.addLine("Set hr_natvent = 0")
    end
    program.addLine("Set hr_mechvent = 0")
    if not imbal_mechvent_flow_actuator.nil?
      program.addLine("Set hr_mechvent = hr_mechvent + ((#{air_loss_sensor.name} - #{air_gain_sensor.name}) * #{imbal_mechvent_flow_actuator.name} / hr_airflow_rate)") # Airflow heat attributed to imbalanced mech vent
    end
    s = "Set hr_mechvent = hr_mechvent"
    mechvent_sensors.each do |sensor|
      s += " - #{sensor.name}" # Balanced mech vent load + imbalanced mech vent fan heat
    end
    program.addLine(s) if mechvent_sensors.size > 0

    # EMS program: Ducts
    program.addLine("Set hr_ducts = 0")
    ducts_sensors.each do |duct_sensors|
      s = "Set hr_ducts = hr_ducts"
      duct_sensors.each do |sensor|
        s += " - #{sensor.name}"
      end
      program.addLine(s) if duct_sensors.size > 0
    end
    if not ducts_mix_loss_sensor.nil?
      program.addLine("Set hr_ducts = hr_ducts + (#{ducts_mix_loss_sensor.name} - #{ducts_mix_gain_sensor.name})")
    end

    # EMS program: Heating vs Cooling logic
    [:htg, :clg].each do |mode|
      if mode == :htg
        sign = ""
      else
        sign = "-"
      end
      program.addLine("Set #{mode}_mode = 0")
      program.addLine("If #{liv_load_sensors[mode].name} > 0")
      program.addLine("  Set #{mode}_mode = 1")
      program.addLine("EndIf")
      surfaces_sensors.keys.each do |k|
        program.addLine("Set #{mode}_#{k.to_s} = #{sign}hr_#{k.to_s} * #{mode}_mode")
      end
      nonsurf_names.each do |nonsurf_name|
        program.addLine("Set #{mode}_#{nonsurf_name} = #{sign}hr_#{nonsurf_name} * #{mode}_mode")
      end

      # If setpoint change or partial load hour, ratio the loads to equal the total for this hour.
      program.addLine("Set #{mode}_ratio = 0")
      program.addLine("If (#{setpoint_sensors[mode].name} <> #{prev_hr_setpoint_vars[mode].name}) && (#{mode}_mode > 0)")
      program.addLine("  Set #{mode}_ratio = 1")
      program.addLine("ElseIf (#{liv_load_sensors[mode].name} * #{prev_hr_load_vars[mode].name} == 0) && (#{mode}_mode > 0)")
      program.addLine("  Set #{mode}_ratio = 1")
      program.addLine("EndIf")
      program.addLine("If #{mode}_ratio > 0")
      program.addLine("  Set #{mode}_sum = 0")
      surfaces_sensors.keys.each do |k|
        program.addLine("  Set #{mode}_sum = #{mode}_sum + #{mode}_#{k.to_s}")
      end
      nonsurf_names.each do |nonsurf_name|
        program.addLine("  Set #{mode}_sum = #{mode}_sum + #{mode}_#{nonsurf_name}")
      end
      program.addLine("  If #{mode}_sum <> 0")
      program.addLine("    Set #{mode}_load_ratio = #{liv_load_sensors[mode].name} / #{mode}_sum")
      program.addLine("Else")
      program.addLine("    Set #{mode}_load_ratio = 1")
      program.addLine("EndIf")
      surfaces_sensors.keys.each do |k|
        program.addLine("  Set #{mode}_#{k.to_s} = #{mode}_#{k.to_s} * #{mode}_load_ratio")
      end
      nonsurf_names.each do |nonsurf_name|
        program.addLine("  Set #{mode}_#{nonsurf_name} = #{mode}_#{nonsurf_name} * #{mode}_load_ratio")
      end
      program.addLine("EndIf")

      program.addLine("Set #{prev_hr_load_vars[mode].name} = #{liv_load_sensors[mode].name}")
      program.addLine("Set #{prev_hr_setpoint_vars[mode].name} = #{setpoint_sensors[mode].name}")
    end

    # EMS output variables
    [:htg, :clg].each do |mode|
      surfaces_sensors.keys.each do |k|
        ems_output_var = OpenStudio::Model::EnergyManagementSystemOutputVariable.new(model, "#{mode}_#{k.to_s}")
        ems_output_var.setName("#{mode}_#{k.to_s}_outvar")
        ems_output_var.setTypeOfDataInVariable("Summed")
        ems_output_var.setUpdateFrequency("ZoneTimestep")
        ems_output_var.setEMSProgramOrSubroutineName(program)
        ems_output_var.setUnits("J")

        output_var = OpenStudio::Model::OutputVariable.new(ems_output_var.name.to_s, model)
        output_var.setReportingFrequency('runperiod')
        output_var.setKeyValue('*')
      end

      nonsurf_names.each do |k|
        ems_output_var = OpenStudio::Model::EnergyManagementSystemOutputVariable.new(model, "#{mode}_#{k}")
        ems_output_var.setName("#{mode}_#{k}_outvar")
        ems_output_var.setTypeOfDataInVariable("Summed")
        ems_output_var.setUpdateFrequency("ZoneTimestep")
        ems_output_var.setEMSProgramOrSubroutineName(program)
        ems_output_var.setUnits("J")

        output_var = OpenStudio::Model::OutputVariable.new(ems_output_var.name.to_s, model)
        output_var.setReportingFrequency('runperiod')
        output_var.setKeyValue('*')
      end
    end

    # EMS calling manager
    program_calling_manager = OpenStudio::Model::EnergyManagementSystemProgramCallingManager.new(model)
    program_calling_manager.setName("component loads program calling manager")
    program_calling_manager.setCallingPoint("EndOfZoneTimestepAfterZoneReporting")
    program_calling_manager.addProgram(program)
  end

  def self.calc_non_cavity_r(film_r, constr_set)
    # Calculate R-value for all non-cavity layers
    non_cavity_r = film_r
    if not constr_set.exterior_material.nil?
      non_cavity_r += constr_set.exterior_material.rvalue
    end
    if not constr_set.rigid_r.nil?
      non_cavity_r += constr_set.rigid_r
    end
    if not constr_set.osb_thick_in.nil?
      non_cavity_r += Material.Plywood(constr_set.osb_thick_in).rvalue
    end
    if not constr_set.drywall_thick_in.nil?
      non_cavity_r += Material.GypsumWall(constr_set.drywall_thick_in).rvalue
    end
    return non_cavity_r
  end

  def self.apply_wall_construction(runner, model, surfaces, wall, wall_id, wall_type, assembly_r,
                                   drywall_thick_in, film_r, mat_ext_finish)

    if mat_ext_finish.nil?
      fallback_mat_ext_finish = nil
    else
      fallback_mat_ext_finish = Material.ExtFinishWoodLight(0.1)
      fallback_mat_ext_finish.tAbs = mat_ext_finish.tAbs
      fallback_mat_ext_finish.vAbs = mat_ext_finish.vAbs
      fallback_mat_ext_finish.sAbs = mat_ext_finish.sAbs
    end

    if wall_type == "WoodStud"
      install_grade = 1
      cavity_filled = true

      constr_sets = [
        WoodStudConstructionSet.new(Material.Stud2x6, 0.20, 10.0, 0.5, drywall_thick_in, mat_ext_finish), # 2x6, 24" o.c. + R10
        WoodStudConstructionSet.new(Material.Stud2x6, 0.20, 5.0, 0.5, drywall_thick_in, mat_ext_finish),  # 2x6, 24" o.c. + R5
        WoodStudConstructionSet.new(Material.Stud2x6, 0.20, 0.0, 0.5, drywall_thick_in, mat_ext_finish),  # 2x6, 24" o.c.
        WoodStudConstructionSet.new(Material.Stud2x4, 0.23, 0.0, 0.5, drywall_thick_in, mat_ext_finish),  # 2x4, 16" o.c.
        WoodStudConstructionSet.new(Material.Stud2x4, 0.01, 0.0, 0.0, 0.0, fallback_mat_ext_finish),      # Fallback
      ]
      match, constr_set, cavity_r = pick_wood_stud_construction_set(assembly_r, constr_sets, film_r, wall_id)

      Constructions.apply_wood_stud_wall(model, surfaces, "#{wall_id} construction", wall,
                                         cavity_r, install_grade, constr_set.stud.thick_in,
                                         cavity_filled, constr_set.framing_factor,
                                         constr_set.drywall_thick_in, constr_set.osb_thick_in,
                                         constr_set.rigid_r, constr_set.exterior_material)
    elsif wall_type == "SteelFrame"
      install_grade = 1
      cavity_filled = true
      corr_factor = 0.45

      constr_sets = [
        SteelStudConstructionSet.new(5.5, corr_factor, 0.20, 10.0, 0.5, drywall_thick_in, mat_ext_finish), # 2x6, 24" o.c. + R10
        SteelStudConstructionSet.new(5.5, corr_factor, 0.20, 5.0, 0.5, drywall_thick_in, mat_ext_finish),  # 2x6, 24" o.c. + R5
        SteelStudConstructionSet.new(5.5, corr_factor, 0.20, 0.0, 0.5, drywall_thick_in, mat_ext_finish),  # 2x6, 24" o.c.
        SteelStudConstructionSet.new(3.5, corr_factor, 0.23, 0.0, 0.5, drywall_thick_in, mat_ext_finish),  # 2x4, 16" o.c.
        SteelStudConstructionSet.new(3.5, 1.0, 0.01, 0.0, 0.0, 0.0, fallback_mat_ext_finish),              # Fallback
      ]
      match, constr_set, cavity_r = pick_steel_stud_construction_set(assembly_r, constr_sets, film_r, "wall #{wall_id}")

      Constructions.apply_steel_stud_wall(model, surfaces, "#{wall_id} construction", wall,
                                          cavity_r, install_grade, constr_set.cavity_thick_in,
                                          cavity_filled, constr_set.framing_factor,
                                          constr_set.corr_factor, constr_set.drywall_thick_in,
                                          constr_set.osb_thick_in, constr_set.rigid_r,
                                          constr_set.exterior_material)
    elsif wall_type == "DoubleWoodStud"
      install_grade = 1
      is_staggered = false

      constr_sets = [
        DoubleStudConstructionSet.new(Material.Stud2x4, 0.23, 24.0, 0.0, 0.5, drywall_thick_in, mat_ext_finish),  # 2x4, 24" o.c.
        DoubleStudConstructionSet.new(Material.Stud2x4, 0.01, 16.0, 0.0, 0.0, 0.0, fallback_mat_ext_finish),      # Fallback
      ]
      match, constr_set, cavity_r = pick_double_stud_construction_set(assembly_r, constr_sets, film_r, "wall #{wall_id}")

      Constructions.apply_double_stud_wall(model, surfaces, "#{wall_id} construction", wall,
                                           cavity_r, install_grade, constr_set.stud.thick_in,
                                           constr_set.stud.thick_in, constr_set.framing_factor,
                                           constr_set.framing_spacing, is_staggered,
                                           constr_set.drywall_thick_in, constr_set.osb_thick_in,
                                           constr_set.rigid_r, constr_set.exterior_material)
    elsif wall_type == "ConcreteMasonryUnit"
      density = 119.0 # lb/ft^3
      furring_r = 0
      furring_cavity_depth_in = 0 # in
      furring_spacing = 0

      constr_sets = [
        CMUConstructionSet.new(8.0, 1.4, 0.08, 0.5, drywall_thick_in, mat_ext_finish),  # 8" perlite-filled CMU
        CMUConstructionSet.new(6.0, 5.29, 0.01, 0.0, 0.0, fallback_mat_ext_finish),     # Fallback (6" hollow CMU)
      ]
      match, constr_set, rigid_r = pick_cmu_construction_set(assembly_r, constr_sets, film_r, "wall #{wall_id}")

      Constructions.apply_cmu_wall(model, surfaces, "#{wall_id} construction", wall,
                                   constr_set.thick_in, constr_set.cond_in, density,
                                   constr_set.framing_factor, furring_r,
                                   furring_cavity_depth_in, furring_spacing,
                                   constr_set.drywall_thick_in, constr_set.osb_thick_in,
                                   rigid_r, constr_set.exterior_material)
    elsif wall_type == "StructurallyInsulatedPanel"
      sheathing_thick_in = 0.44
      sheathing_type = Constants.MaterialOSB

      constr_sets = [
        SIPConstructionSet.new(10.0, 0.16, 0.0, sheathing_thick_in, 0.5, drywall_thick_in, mat_ext_finish), # 10" SIP core
        SIPConstructionSet.new(5.0, 0.16, 0.0, sheathing_thick_in, 0.5, drywall_thick_in, mat_ext_finish),  # 5" SIP core
        SIPConstructionSet.new(1.0, 0.01, 0.0, sheathing_thick_in, 0.0, 0.0, fallback_mat_ext_finish),      # Fallback
      ]
      match, constr_set, cavity_r = pick_sip_construction_set(assembly_r, constr_sets, film_r, "wall #{wall_id}")

      Constructions.apply_sip_wall(model, surfaces, "#{wall_id} construction", wall,
                                   cavity_r, constr_set.thick_in, constr_set.framing_factor,
                                   sheathing_type, constr_set.sheath_thick_in,
                                   constr_set.drywall_thick_in, constr_set.osb_thick_in,
                                   constr_set.rigid_r, constr_set.exterior_material)
    elsif wall_type == "InsulatedConcreteForms"
      constr_sets = [
        ICFConstructionSet.new(2.0, 4.0, 0.08, 0.0, 0.5, drywall_thick_in, mat_ext_finish), # ICF w/4" concrete and 2" rigid ins layers
        ICFConstructionSet.new(1.0, 1.0, 0.01, 0.0, 0.0, 0.0, fallback_mat_ext_finish),     # Fallback
      ]
      match, constr_set, icf_r = pick_icf_construction_set(assembly_r, constr_sets, film_r, "wall #{wall_id}")

      Constructions.apply_icf_wall(model, surfaces, "#{wall_id} construction", wall,
                                   icf_r, constr_set.ins_thick_in,
                                   constr_set.concrete_thick_in, constr_set.framing_factor,
                                   constr_set.drywall_thick_in, constr_set.osb_thick_in,
                                   constr_set.rigid_r, constr_set.exterior_material)
    elsif ["SolidConcrete", "StructuralBrick", "StrawBale", "Stone", "LogWall"].include? wall_type
      constr_sets = [
        GenericConstructionSet.new(10.0, 0.5, drywall_thick_in, mat_ext_finish), # w/R-10 rigid
        GenericConstructionSet.new(0.0, 0.5, drywall_thick_in, mat_ext_finish),  # Standard
        GenericConstructionSet.new(0.0, 0.0, 0.0, fallback_mat_ext_finish),      # Fallback
      ]
      match, constr_set, layer_r = pick_generic_construction_set(assembly_r, constr_sets, film_r, "wall #{wall_id}")

      if wall_type == "SolidConcrete"
        thick_in = 6.0
        base_mat = BaseMaterial.Concrete
      elsif wall_type == "StructuralBrick"
        thick_in = 8.0
        base_mat = BaseMaterial.Brick
      elsif wall_type == "StrawBale"
        thick_in = 23.0
        base_mat = BaseMaterial.StrawBale
      elsif wall_type == "Stone"
        thick_in = 6.0
        base_mat = BaseMaterial.Stone
      elsif wall_type == "LogWall"
        thick_in = 6.0
        base_mat = BaseMaterial.Wood
      end
      thick_ins = [thick_in]
      if layer_r == 0
        conds = [999]
      else
        conds = [thick_in / layer_r]
      end
      denss = [base_mat.rho]
      specheats = [base_mat.cp]

      Constructions.apply_generic_layered_wall(model, surfaces, "#{wall_id} construction", wall,
                                               thick_ins, conds, denss, specheats,
                                               constr_set.drywall_thick_in, constr_set.osb_thick_in,
                                               constr_set.rigid_r, constr_set.exterior_material)
    else
      fail "Unexpected wall type '#{wall_type}'."
    end

    check_surface_assembly_rvalue(runner, surfaces, film_r, assembly_r, match)
  end

  def self.pick_wood_stud_construction_set(assembly_r, constr_sets, film_r, surface_name)
    # Picks a construction set from supplied constr_sets for which a positive R-value
    # can be calculated for the unknown insulation to achieve the assembly R-value.

    constr_sets.each do |constr_set|
      fail "Unexpected object." unless constr_set.is_a? WoodStudConstructionSet

      non_cavity_r = calc_non_cavity_r(film_r, constr_set)

      # Calculate effective cavity R-value
      # Assumes installation quality 1
      cavity_frac = 1.0 - constr_set.framing_factor
      cavity_r = cavity_frac / (1.0 / assembly_r - constr_set.framing_factor / (constr_set.stud.rvalue + non_cavity_r)) - non_cavity_r
      if cavity_r > 0 # Choose this construction set
        return true, constr_set, cavity_r
      end
    end

    return false, constr_sets[-1], 0.0 # Pick fallback construction with minimum R-value
  end

  def self.pick_steel_stud_construction_set(assembly_r, constr_sets, film_r, surface_name)
    # Picks a construction set from supplied constr_sets for which a positive R-value
    # can be calculated for the unknown insulation to achieve the assembly R-value.

    constr_sets.each do |constr_set|
      fail "Unexpected object." unless constr_set.is_a? SteelStudConstructionSet

      non_cavity_r = calc_non_cavity_r(film_r, constr_set)

      # Calculate effective cavity R-value
      # Assumes installation quality 1
      cavity_r = (assembly_r - non_cavity_r) / constr_set.corr_factor
      if cavity_r > 0 # Choose this construction set
        return true, constr_set, cavity_r
      end
    end

    return false, constr_sets[-1], 0.0 # Pick fallback construction with minimum R-value
  end

  def self.pick_double_stud_construction_set(assembly_r, constr_sets, film_r, surface_name)
    # Picks a construction set from supplied constr_sets for which a positive R-value
    # can be calculated for the unknown insulation to achieve the assembly R-value.

    constr_sets.each do |constr_set|
      fail "Unexpected object." unless constr_set.is_a? DoubleStudConstructionSet

      non_cavity_r = calc_non_cavity_r(film_r, constr_set)

      # Calculate effective cavity R-value
      # Assumes installation quality 1, not staggered, gap depth == stud depth
      # Solved in Wolfram Alpha: https://www.wolframalpha.com/input/?i=1%2FA+%3D+B%2F(2*C%2Bx%2BD)+%2B+E%2F(3*C%2BD)+%2B+(1-B-E)%2F(3*x%2BD)
      stud_frac = 1.5 / constr_set.framing_spacing
      misc_framing_factor = constr_set.framing_factor - stud_frac
      cavity_frac = 1.0 - (2 * stud_frac + misc_framing_factor)
      a = assembly_r
      b = stud_frac
      c = constr_set.stud.rvalue
      d = non_cavity_r
      e = misc_framing_factor
      cavity_r = ((3 * c + d) * Math.sqrt(4 * a**2 * b**2 + 12 * a**2 * b * e + 4 * a**2 * b + 9 * a**2 * e**2 - 6 * a**2 * e + a**2 - 48 * a * b * c - 16 * a * b * d - 36 * a * c * e + 12 * a * c - 12 * a * d * e + 4 * a * d + 36 * c**2 + 24 * c * d + 4 * d**2) + 6 * a * b * c + 2 * a * b * d + 3 * a * c * e + 3 * a * c + 3 * a * d * e + a * d - 18 * c**2 - 18 * c * d - 4 * d**2) / (2 * (-3 * a * e + 9 * c + 3 * d))
      cavity_r = 3 * cavity_r
      if cavity_r > 0 # Choose this construction set
        return true, constr_set, cavity_r
      end
    end

    return false, constr_sets[-1], 0.0 # Pick fallback construction with minimum R-value
  end

  def self.pick_sip_construction_set(assembly_r, constr_sets, film_r, surface_name)
    # Picks a construction set from supplied constr_sets for which a positive R-value
    # can be calculated for the unknown insulation to achieve the assembly R-value.

    constr_sets.each do |constr_set|
      fail "Unexpected object." unless constr_set.is_a? SIPConstructionSet

      non_cavity_r = calc_non_cavity_r(film_r, constr_set)
      non_cavity_r += Material.new(nil, constr_set.sheath_thick_in, BaseMaterial.Wood).rvalue

      # Calculate effective SIP core R-value
      # Solved in Wolfram Alpha: https://www.wolframalpha.com/input/?i=1%2FA+%3D+B%2F(C%2BD)+%2B+E%2F(2*F%2BG%2FH*x%2BD)+%2B+(1-B-E)%2F(x%2BD)
      spline_thick_in = 0.5 # in
      ins_thick_in = constr_set.thick_in - (2.0 * spline_thick_in) # in
      framing_r = Material.new(nil, constr_set.thick_in, BaseMaterial.Wood).rvalue
      spline_r = Material.new(nil, spline_thick_in, BaseMaterial.Wood).rvalue
      spline_frac = 4.0 / 48.0 # One 4" spline for every 48" wide panel
      cavity_frac = 1.0 - (spline_frac + constr_set.framing_factor)
      a = assembly_r
      b = constr_set.framing_factor
      c = framing_r
      d = non_cavity_r
      e = spline_frac
      f = spline_r
      g = ins_thick_in
      h = constr_set.thick_in
      cavity_r = (Math.sqrt((a * b * c * g - a * b * d * h - 2 * a * b * f * h + a * c * e * g - a * c * e * h - a * c * g + a * d * e * g - a * d * e * h - a * d * g + c * d * g + c * d * h + 2 * c * f * h + d**2 * g + d**2 * h + 2 * d * f * h)**2 - 4 * (-a * b * g + c * g + d * g) * (a * b * c * d * h + 2 * a * b * c * f * h - a * c * d * h + 2 * a * c * e * f * h - 2 * a * c * f * h - a * d**2 * h + 2 * a * d * e * f * h - 2 * a * d * f * h + c * d**2 * h + 2 * c * d * f * h + d**3 * h + 2 * d**2 * f * h)) - a * b * c * g + a * b * d * h + 2 * a * b * f * h - a * c * e * g + a * c * e * h + a * c * g - a * d * e * g + a * d * e * h + a * d * g - c * d * g - c * d * h - 2 * c * f * h - g * d**2 - d**2 * h - 2 * d * f * h) / (2 * (-a * b * g + c * g + d * g))
      if cavity_r > 0 # Choose this construction set
        return true, constr_set, cavity_r
      end
    end

    return false, constr_sets[-1], 0.0 # Pick fallback construction with minimum R-value
  end

  def self.pick_cmu_construction_set(assembly_r, constr_sets, film_r, surface_name)
    # Picks a construction set from supplied constr_sets for which a positive R-value
    # can be calculated for the unknown insulation to achieve the assembly R-value.

    constr_sets.each do |constr_set|
      fail "Unexpected object." unless constr_set.is_a? CMUConstructionSet

      non_cavity_r = calc_non_cavity_r(film_r, constr_set)

      # Calculate effective other CMU R-value
      # Assumes no furring strips
      # Solved in Wolfram Alpha: https://www.wolframalpha.com/input/?i=1%2FA+%3D+B%2F(C%2BE%2Bx)+%2B+(1-B)%2F(D%2BE%2Bx)
      a = assembly_r
      b = constr_set.framing_factor
      c = Material.new(nil, constr_set.thick_in, BaseMaterial.Wood).rvalue # Framing
      d = Material.new(nil, constr_set.thick_in, BaseMaterial.Concrete, constr_set.cond_in).rvalue # Concrete
      e = non_cavity_r
      rigid_r = 0.5 * (Math.sqrt(a**2 - 4 * a * b * c + 4 * a * b * d + 2 * a * c - 2 * a * d + c**2 - 2 * c * d + d**2) + a - c - d - 2 * e)
      if rigid_r > 0 # Choose this construction set
        return true, constr_set, rigid_r
      end
    end

    return false, constr_sets[-1], 0.0 # Pick fallback construction with minimum R-value
  end

  def self.pick_icf_construction_set(assembly_r, constr_sets, film_r, surface_name)
    # Picks a construction set from supplied constr_sets for which a positive R-value
    # can be calculated for the unknown insulation to achieve the assembly R-value.

    constr_sets.each do |constr_set|
      fail "Unexpected object." unless constr_set.is_a? ICFConstructionSet

      non_cavity_r = calc_non_cavity_r(film_r, constr_set)

      # Calculate effective ICF rigid ins R-value
      # Solved in Wolfram Alpha: https://www.wolframalpha.com/input/?i=1%2FA+%3D+B%2F(C%2BE)+%2B+(1-B)%2F(D%2BE%2B2*x)
      a = assembly_r
      b = constr_set.framing_factor
      c = Material.new(nil, 2 * constr_set.ins_thick_in + constr_set.concrete_thick_in, BaseMaterial.Wood).rvalue # Framing
      d = Material.new(nil, constr_set.concrete_thick_in, BaseMaterial.Concrete).rvalue # Concrete
      e = non_cavity_r
      icf_r = (a * b * c - a * b * d - a * c - a * e + c * d + c * e + d * e + e**2) / (2 * (a * b - c - e))
      if icf_r > 0 # Choose this construction set
        return true, constr_set, icf_r
      end
    end

    return false, constr_sets[-1], 0.0 # Pick fallback construction with minimum R-value
  end

  def self.pick_generic_construction_set(assembly_r, constr_sets, film_r, surface_name)
    # Picks a construction set from supplied constr_sets for which a positive R-value
    # can be calculated for the unknown insulation to achieve the assembly R-value.

    constr_sets.each do |constr_set|
      fail "Unexpected object." unless constr_set.is_a? GenericConstructionSet

      non_cavity_r = calc_non_cavity_r(film_r, constr_set)

      # Calculate effective ins layer R-value
      layer_r = assembly_r - non_cavity_r
      if layer_r > 0 # Choose this construction set
        return true, constr_set, layer_r
      end
    end

    return false, constr_sets[-1], 0.0 # Pick fallback construction with minimum R-value
  end

  def self.check_surface_assembly_rvalue(runner, surfaces, film_r, assembly_r, match)
    # Verify that the actual OpenStudio construction R-value matches our target assembly R-value

    surfaces.each do |surface|
      constr_r = UnitConversions.convert(1.0 / surface.construction.get.uFactor(0.0).get, 'm^2*k/w', 'hr*ft^2*f/btu') + film_r

      if surface.adjacentFoundation.is_initialized
        foundation = surface.adjacentFoundation.get
        foundation.customBlocks.each do |custom_block|
          ins_mat = custom_block.material.to_StandardOpaqueMaterial.get
          constr_r += UnitConversions.convert(ins_mat.thickness, "m", "ft") / UnitConversions.convert(ins_mat.thermalConductivity, "W/(m*K)", "Btu/(hr*ft*R)")
        end
      end

      if (assembly_r - constr_r).abs > 0.1
        if match
          fail "Construction R-value (#{constr_r}) does not match Assembly R-value (#{assembly_r}) for '#{surface.name.to_s}'."
        else
          runner.registerWarning("Assembly R-value (#{assembly_r}) for '#{surface.name.to_s}' below minimum expected value. Construction R-value increased to #{constr_r.round(2)}.")
        end
      end
    end
  end

  def self.get_attached_clg_system(system_values, building)
    return nil if system_values[:distribution_system_idref].nil?

    # Finds the OpenStudio object of the cooling system attached (i.e., on the same
    # distribution system) to the current heating system.
    hvac_objects = []
    building.elements.each("BuildingDetails/Systems/HVAC/HVACPlant/CoolingSystem") do |clg_sys|
      attached_system_values = HPXML.get_cooling_system_values(cooling_system: clg_sys,
                                                               select: [:id, :distribution_system_idref])
      next unless system_values[:distribution_system_idref] == attached_system_values[:distribution_system_idref]

      @hvac_map[attached_system_values[:id]].each do |hvac_object|
        next unless hvac_object.is_a? OpenStudio::Model::AirLoopHVACUnitarySystem

        hvac_objects << hvac_object
      end
    end

    if hvac_objects.size == 1
      return hvac_objects[0]
    end

    return nil
  end

  def self.set_surface_interior(model, spaces, surface, surface_id, interior_adjacent_to)
    if ['basement - conditioned'].include? interior_adjacent_to
      surface.setSpace(create_or_get_space(model, spaces, 'living space'))
      @cond_bsmnt_surfaces << surface
    else
      surface.setSpace(create_or_get_space(model, spaces, interior_adjacent_to))
    end
  end

  def self.set_surface_exterior(model, spaces, surface, surface_id, exterior_adjacent_to)
    if ['outside'].include? exterior_adjacent_to
      surface.setOutsideBoundaryCondition('Outdoors')
    elsif ['ground'].include? exterior_adjacent_to
      surface.setOutsideBoundaryCondition('Foundation')
    elsif ['other housing unit', 'other housing unit above', 'other housing unit below'].include? exterior_adjacent_to
      surface.setOutsideBoundaryCondition("Adiabatic")
    elsif ['basement - conditioned'].include? exterior_adjacent_to
      surface.createAdjacentSurface(create_or_get_space(model, spaces, 'living space'))
      @cond_bsmnt_surfaces << surface
    else
      surface.createAdjacentSurface(create_or_get_space(model, spaces, exterior_adjacent_to))
    end
  end

  # Returns an OS:Space, or nil if the location is outside the building
  def self.get_space_from_location(location, object_name, model, spaces)
    if location == 'other exterior' or location == 'outside'
      return nil
    end

    num_orig_spaces = spaces.size

    if location == 'basement - conditioned'
      space = create_or_get_space(model, spaces, 'living space')
    else
      space = create_or_get_space(model, spaces, location)
    end

    if spaces.size != num_orig_spaces
      fail "#{object_name} location is '#{location}' but building does not have this location specified."
    end

    return space
  end

  def self.get_spaces_of_type(spaces, space_types_list)
    spaces_of_type = []
    space_types_list.each do |space_type|
      spaces_of_type << spaces[space_type] unless spaces[space_type].nil?
    end
    return spaces_of_type
  end

  def self.get_space_of_type(spaces, space_type)
    spaces_of_type = self.get_spaces_of_type(spaces, [space_type])
    if spaces_of_type.size > 1
      fail "Unexpected number of spaces."
    elsif spaces_of_type.size == 1
      return spaces_of_type[0]
    end

    return nil
  end

  def self.assign_space_to_subsurface(surface, subsurface_id, wall_idref, building, spaces, model, subsurface_type)
    # Check walls
    building.elements.each("BuildingDetails/Enclosure/Walls/Wall") do |wall|
      wall_values = HPXML.get_wall_values(wall: wall,
                                          select: [:id, :interior_adjacent_to])
      next unless wall_values[:id] == wall_idref

      set_surface_interior(model, spaces, surface, subsurface_id, wall_values[:interior_adjacent_to])
      return
    end

    # Check foundation walls
    building.elements.each("BuildingDetails/Enclosure/FoundationWalls/FoundationWall") do |fnd_wall|
      fnd_wall_values = HPXML.get_foundation_wall_values(foundation_wall: fnd_wall,
                                                         select: [:id, :interior_adjacent_to])
      next unless fnd_wall_values[:id] == wall_idref

      set_surface_interior(model, spaces, surface, subsurface_id, fnd_wall_values[:interior_adjacent_to])
      return
    end

    if not surface.space.is_initialized
      fail "Attached wall '#{wall_idref}' not found for #{subsurface_type} '#{subsurface_id}'."
    end
  end

  def self.get_infiltration_volume(building)
    infilvolume = nil
    air_infiltration_measurement = building.elements["BuildingDetails/Enclosure/AirInfiltration/AirInfiltrationMeasurement[(HousePressure=50 and BuildingAirLeakage[UnitofMeasure='ACH' or UnitofMeasure='CFM']/AirLeakage) | extension/ConstantACHnatural]"] # only one measurement element has useful inputs
    air_infiltration_measurement_values = HPXML.get_air_infiltration_measurement_values(air_infiltration_measurement: air_infiltration_measurement,
                                                                                        select: [:infiltration_volume])
    infilvolume = air_infiltration_measurement_values[:infiltration_volume]
    if infilvolume.nil?
      infilvolume = @cvolume
    end
    return infilvolume
  end

  def self.get_min_neighbor_distance(building)
    min_neighbor_distance = nil
    building.elements.each("BuildingDetails/BuildingSummary/Site/extension/Neighbors/NeighborBuilding") do |neighbor_building|
      neighbor_building_values = HPXML.get_neighbor_building_values(neighbor_building: neighbor_building,
                                                                    select: [:distance])
      if min_neighbor_distance.nil?
        min_neighbor_distance = 9e99
      end
      if neighbor_building_values[:distance] < min_neighbor_distance
        min_neighbor_distance = neighbor_building_values[:distance]
      end
    end
    return min_neighbor_distance
  end

  def self.get_kiva_instances(fnd_walls, slabs)
    # Identify unique Kiva foundations that are required.
    kiva_fnd_walls = []
    fnd_walls.each_with_index do |fnd_wall, fnd_wall_idx|
      fnd_wall_values = HPXML.get_foundation_wall_values(foundation_wall: fnd_wall,
                                                         select: [:exterior_adjacent_to])
      next unless fnd_wall_values[:exterior_adjacent_to] == "ground"

      kiva_fnd_walls << fnd_wall
    end
    if kiva_fnd_walls.empty? # Handle slab foundation type
      kiva_fnd_walls << nil
    end

    kiva_slabs = []
    slabs.each_with_index do |slab, slab_idx|
      kiva_slabs << slab
    end
    return kiva_fnd_walls.product(kiva_slabs)
  end
end

class WoodStudConstructionSet
  def initialize(stud, framing_factor, rigid_r, osb_thick_in, drywall_thick_in, exterior_material)
    @stud = stud
    @framing_factor = framing_factor
    @rigid_r = rigid_r
    @osb_thick_in = osb_thick_in
    @drywall_thick_in = drywall_thick_in
    @exterior_material = exterior_material
  end
  attr_accessor(:stud, :framing_factor, :rigid_r, :osb_thick_in, :drywall_thick_in, :exterior_material)
end

class SteelStudConstructionSet
  def initialize(cavity_thick_in, corr_factor, framing_factor, rigid_r, osb_thick_in, drywall_thick_in, exterior_material)
    @cavity_thick_in = cavity_thick_in
    @corr_factor = corr_factor
    @framing_factor = framing_factor
    @rigid_r = rigid_r
    @osb_thick_in = osb_thick_in
    @drywall_thick_in = drywall_thick_in
    @exterior_material = exterior_material
  end
  attr_accessor(:cavity_thick_in, :corr_factor, :framing_factor, :rigid_r, :osb_thick_in, :drywall_thick_in, :exterior_material)
end

class DoubleStudConstructionSet
  def initialize(stud, framing_factor, framing_spacing, rigid_r, osb_thick_in, drywall_thick_in, exterior_material)
    @stud = stud
    @framing_factor = framing_factor
    @framing_spacing = framing_spacing
    @rigid_r = rigid_r
    @osb_thick_in = osb_thick_in
    @drywall_thick_in = drywall_thick_in
    @exterior_material = exterior_material
  end
  attr_accessor(:stud, :framing_factor, :framing_spacing, :rigid_r, :osb_thick_in, :drywall_thick_in, :exterior_material)
end

class SIPConstructionSet
  def initialize(thick_in, framing_factor, rigid_r, sheath_thick_in, osb_thick_in, drywall_thick_in, exterior_material)
    @thick_in = thick_in
    @framing_factor = framing_factor
    @rigid_r = rigid_r
    @sheath_thick_in = sheath_thick_in
    @osb_thick_in = osb_thick_in
    @drywall_thick_in = drywall_thick_in
    @exterior_material = exterior_material
  end
  attr_accessor(:thick_in, :framing_factor, :rigid_r, :sheath_thick_in, :osb_thick_in, :drywall_thick_in, :exterior_material)
end

class CMUConstructionSet
  def initialize(thick_in, cond_in, framing_factor, osb_thick_in, drywall_thick_in, exterior_material)
    @thick_in = thick_in
    @cond_in = cond_in
    @framing_factor = framing_factor
    @osb_thick_in = osb_thick_in
    @drywall_thick_in = drywall_thick_in
    @exterior_material = exterior_material
    @rigid_r = nil # solved for
  end
  attr_accessor(:thick_in, :cond_in, :framing_factor, :rigid_r, :osb_thick_in, :drywall_thick_in, :exterior_material)
end

class ICFConstructionSet
  def initialize(ins_thick_in, concrete_thick_in, framing_factor, rigid_r, osb_thick_in, drywall_thick_in, exterior_material)
    @ins_thick_in = ins_thick_in
    @concrete_thick_in = concrete_thick_in
    @framing_factor = framing_factor
    @rigid_r = rigid_r
    @osb_thick_in = osb_thick_in
    @drywall_thick_in = drywall_thick_in
    @exterior_material = exterior_material
  end
  attr_accessor(:ins_thick_in, :concrete_thick_in, :framing_factor, :rigid_r, :osb_thick_in, :drywall_thick_in, :exterior_material)
end

class GenericConstructionSet
  def initialize(rigid_r, osb_thick_in, drywall_thick_in, exterior_material)
    @rigid_r = rigid_r
    @osb_thick_in = osb_thick_in
    @drywall_thick_in = drywall_thick_in
    @exterior_material = exterior_material
  end
  attr_accessor(:rigid_r, :osb_thick_in, :drywall_thick_in, :exterior_material)
end

def is_thermal_boundary(surface_values)
  if ["other housing unit", "other housing unit above", "other housing unit below"].include? surface_values[:exterior_adjacent_to]
    return false # adiabatic
  end

  interior_conditioned = is_adjacent_to_conditioned(surface_values[:interior_adjacent_to])
  exterior_conditioned = is_adjacent_to_conditioned(surface_values[:exterior_adjacent_to])
  return (interior_conditioned != exterior_conditioned)
end

def is_adjacent_to_conditioned(adjacent_to)
  if ["living space", "basement - conditioned"].include? adjacent_to
    return true
  end

  return false
end

def hpxml_framefloor_is_ceiling(floor_interior_adjacent_to, floor_exterior_adjacent_to)
  if ["attic - vented", "attic - unvented"].include? floor_interior_adjacent_to
    return true
  elsif ["attic - vented", "attic - unvented", "other housing unit above"].include? floor_exterior_adjacent_to
    return true
  end

  return false
end

def get_foundation_and_walls_top(building)
  foundation_top = 0
  building.elements.each("BuildingDetails/Enclosure/FoundationWalls/FoundationWall") do |fnd_wall|
    fnd_wall_values = HPXML.get_foundation_wall_values(foundation_wall: fnd_wall,
                                                       select: [:depth_below_grade, :height])
    top = -1 * fnd_wall_values[:depth_below_grade] + fnd_wall_values[:height]
    foundation_top = top if top > foundation_top
  end
  walls_top = foundation_top + 8.0 * @ncfl_ag
  return foundation_top, walls_top
end

def get_ac_num_speeds(seer)
  if seer <= 15
    return "1-Speed"
  elsif seer <= 21
    return "2-Speed"
  elsif seer > 21
    return "Variable-Speed"
  end
end

def get_ashp_num_speeds_by_seer(seer)
  if seer <= 15
    return "1-Speed"
  elsif seer <= 21
    return "2-Speed"
  elsif seer > 21
    return "Variable-Speed"
  end
end

def get_fan_power_installed(seer)
  if seer <= 15
    return 0.365 # W/cfm
  else
    return 0.14 # W/cfm
  end
end

class OutputVars
  def self.SpaceHeatingElectricity
    return { 'OpenStudio::Model::CoilHeatingDXSingleSpeed' => ['Heating Coil Electric Energy', 'Heating Coil Crankcase Heater Electric Energy', 'Heating Coil Defrost Electric Energy'],
             'OpenStudio::Model::CoilHeatingDXMultiSpeed' => ['Heating Coil Electric Energy', 'Heating Coil Crankcase Heater Electric Energy', 'Heating Coil Defrost Electric Energy'],
             'OpenStudio::Model::CoilHeatingElectric' => ['Heating Coil Electric Energy', 'Heating Coil Crankcase Heater Electric Energy', 'Heating Coil Defrost Electric Energy'],
             'OpenStudio::Model::CoilHeatingWaterToAirHeatPumpEquationFit' => ['Heating Coil Electric Energy', 'Heating Coil Crankcase Heater Electric Energy', 'Heating Coil Defrost Electric Energy'],
             'OpenStudio::Model::ZoneHVACBaseboardConvectiveElectric' => ['Baseboard Electric Energy'],
             'OpenStudio::Model::BoilerHotWater' => ['Boiler Electric Energy'] }
  end

  def self.SpaceHeatingNaturalGas
    return { 'OpenStudio::Model::CoilHeatingGas' => ['Heating Coil Gas Energy'],
             'OpenStudio::Model::ZoneHVACBaseboardConvectiveElectric' => ['Baseboard Gas Energy'],
             'OpenStudio::Model::BoilerHotWater' => ['Boiler Gas Energy'] }
  end

  def self.SpaceHeatingFuelOil
    return { 'OpenStudio::Model::CoilHeatingGas' => ['Heating Coil FuelOil#1 Energy'],
             'OpenStudio::Model::ZoneHVACBaseboardConvectiveElectric' => ['Baseboard FuelOil#1 Energy'],
             'OpenStudio::Model::BoilerHotWater' => ['Boiler FuelOil#1 Energy'] }
  end

  def self.SpaceHeatingPropane
    return { 'OpenStudio::Model::CoilHeatingGas' => ['Heating Coil Propane Energy'],
             'OpenStudio::Model::ZoneHVACBaseboardConvectiveElectric' => ['Baseboard Propane Energy'],
             'OpenStudio::Model::BoilerHotWater' => ['Boiler Propane Energy'] }
  end

  def self.SpaceHeatingDFHPPrimaryLoad
    return { 'OpenStudio::Model::CoilHeatingDXSingleSpeed' => ['Heating Coil Heating Energy'],
             'OpenStudio::Model::CoilHeatingDXMultiSpeed' => ['Heating Coil Heating Energy'] }
  end

  def self.SpaceHeatingDFHPBackupLoad
    return { 'OpenStudio::Model::CoilHeatingElectric' => ['Heating Coil Heating Energy'],
             'OpenStudio::Model::CoilHeatingGas' => ['Heating Coil Heating Energy'] }
  end

  def self.SpaceCoolingElectricity
    return { 'OpenStudio::Model::CoilCoolingDXSingleSpeed' => ['Cooling Coil Electric Energy', 'Cooling Coil Crankcase Heater Electric Energy'],
             'OpenStudio::Model::CoilCoolingDXMultiSpeed' => ['Cooling Coil Electric Energy', 'Cooling Coil Crankcase Heater Electric Energy'],
             'OpenStudio::Model::CoilCoolingWaterToAirHeatPumpEquationFit' => ['Cooling Coil Electric Energy', 'Cooling Coil Crankcase Heater Electric Energy'],
             'OpenStudio::Model::EvaporativeCoolerDirectResearchSpecial' => ['Evaporative Cooler Electric Energy'] }
  end

  def self.WaterHeatingElectricity
    return { 'OpenStudio::Model::WaterHeaterMixed' => ['Water Heater Electric Energy', 'Water Heater Off Cycle Parasitic Electric Energy', 'Water Heater On Cycle Parasitic Electric Energy'],
             'OpenStudio::Model::WaterHeaterStratified' => ['Water Heater Electric Energy', 'Water Heater Off Cycle Parasitic Electric Energy', 'Water Heater On Cycle Parasitic Electric Energy'],
             'OpenStudio::Model::CoilWaterHeatingAirToWaterHeatPumpWrapped' => ['Cooling Coil Water Heating Electric Energy'] }
  end

  def self.WaterHeatingElectricitySolarThermalPump
    return { 'OpenStudio::Model::PumpConstantSpeed' => ['Pump Electric Energy'] }
  end

  def self.WaterHeatingElectricityRecircPump
    return { 'OpenStudio::Model::ElectricEquipment' => ['Electric Equipment Electric Energy'] }
  end

  def self.WaterHeatingCombiBoilerHeatExchanger
    return { 'OpenStudio::Model::HeatExchangerFluidToFluid' => ['Fluid Heat Exchanger Heat Transfer Energy'] }
  end

  def self.WaterHeatingCombiBoiler
    return { 'OpenStudio::Model::BoilerHotWater' => ['Boiler Heating Energy'] }
  end

  def self.WaterHeatingNaturalGas
    return { 'OpenStudio::Model::WaterHeaterMixed' => ['Water Heater Gas Energy'],
             'OpenStudio::Model::WaterHeaterStratified' => ['Water Heater Gas Energy'] }
  end

  def self.WaterHeatingFuelOil
    return { 'OpenStudio::Model::WaterHeaterMixed' => ['Water Heater FuelOil#1 Energy'],
             'OpenStudio::Model::WaterHeaterStratified' => ['Water Heater FuelOil#1 Energy'] }
  end

  def self.WaterHeatingPropane
    return { 'OpenStudio::Model::WaterHeaterMixed' => ['Water Heater Propane Energy'],
             'OpenStudio::Model::WaterHeaterStratified' => ['Water Heater Propane Energy'] }
  end

  def self.WaterHeatingLoad
    return { 'OpenStudio::Model::WaterUseConnections' => ['Water Use Connections Plant Hot Water Energy'] }
  end

  def self.WaterHeatingLoadTankLosses
    return { 'OpenStudio::Model::WaterHeaterMixed' => ['Water Heater Heat Loss Energy'],
             'OpenStudio::Model::WaterHeaterStratified' => ['Water Heater Heat Loss Energy'] }
  end

  def self.WaterHeaterLoadDesuperheater
    return { 'OpenStudio::Model::CoilWaterHeatingDesuperheater' => ['Water Heater Heating Energy'] }
  end

  def self.WaterHeaterLoadSolarThermal
    return { 'OpenStudio::Model::WaterHeaterStratified' => ['Water Heater Use Side Heat Transfer Energy'] }
  end
end

# register the measure to be used by the application
HPXMLTranslator.new.registerWithApplication<|MERGE_RESOLUTION|>--- conflicted
+++ resolved
@@ -393,10 +393,7 @@
 
     # Basements, crawl, garage
     thermal_zones.each do |thermal_zone|
-      if [Constants.SpaceTypeUnconditionedBasement,
-          Constants.SpaceTypeUnventedCrawl,
-          Constants.SpaceTypeVentedCrawl,
-          Constants.SpaceTypeGarage].include? Geometry.get_space_type(thermal_zone)
+      if ['basement - unconditioned', 'crawlspace - unvented', 'crawlspace - vented', 'garage'].include? Geometry.get_space_type(thermal_zone)
         zones_updated += 1
 
         zone_floor_area = 0.0
@@ -419,7 +416,7 @@
 
     # Conditioned living
     thermal_zones.each do |thermal_zone|
-      if [Constants.SpaceTypeLiving].include? Geometry.get_space_type(thermal_zone)
+      if ['living space'].include? Geometry.get_space_type(thermal_zone)
         zones_updated += 1
         thermal_zone.setVolume(UnitConversions.convert(@cvolume, "ft^3", "m^3"))
       end
@@ -427,8 +424,7 @@
 
     # Attic
     thermal_zones.each do |thermal_zone|
-      if [Constants.SpaceTypeVentedAttic,
-          Constants.SpaceTypeUnventedAttic].include? Geometry.get_space_type(thermal_zone)
+      if ['attic - vented', 'attic - unvented'].include? Geometry.get_space_type(thermal_zone)
         zones_updated += 1
 
         zone_surfaces = []
@@ -1654,7 +1650,7 @@
     # Calculate cfa already added to model
     model_cfa = 0.0
     model.getSpaces.each do |space|
-      next unless Geometry.get_space_type(space) == Constants.SpaceTypeLiving
+      next unless Geometry.get_space_type(space) == 'living space'
 
       space.surfaces.each do |surface|
         next unless surface.surfaceType.downcase.to_s == "floor"
@@ -3117,15 +3113,9 @@
     # Mechanical Ventilation
     mech_vent_fan = systems.elements["MechanicalVentilation/VentilationFans/VentilationFan[UsedForWholeBuildingVentilation='true']"]
     mech_vent_fan_values = HPXML.get_ventilation_fan_values(ventilation_fan: mech_vent_fan)
-<<<<<<< HEAD
-    mech_vent_type = Constants.VentTypeNone
+    mech_vent_type = nil
     mech_vent_total_eff = 0.0
     mech_vent_sens_eff = 0.0
-=======
-    mech_vent_type = nil
-    mech_vent_total_efficiency = 0.0
-    mech_vent_sensible_efficiency = 0.0
->>>>>>> 2cfc028a
     mech_vent_fan_w = 0.0
     mech_vent_cfm = 0.0
     cfis_open_time = 0.0
@@ -3140,19 +3130,11 @@
       elsif ['balanced', 'energy recovery ventilator', 'heat recovery ventilator'].include? mech_vent_type
         num_fans = 2.0
       end
-<<<<<<< HEAD
       mech_vent_total_eff = 0.0
       mech_vent_total_eff_adj = 0.0
       mech_vent_sens_eff = 0.0
       mech_vent_sens_eff_adj = 0.0
-      if fan_type == "energy recovery ventilator" or fan_type == "heat recovery ventilator"
-=======
-      mech_vent_total_efficiency = 0.0
-      mech_vent_total_efficiency_adjusted = 0.0
-      mech_vent_sensible_efficiency = 0.0
-      mech_vent_sensible_efficiency_adjusted = 0.0
       if mech_vent_type == 'energy recovery ventilator' or mech_vent_type == 'heat recovery ventilator'
->>>>>>> 2cfc028a
         if mech_vent_fan_values[:sensible_recovery_efficiency_adjusted].nil?
           mech_vent_sens_eff = mech_vent_fan_values[:sensible_recovery_efficiency]
         else
