--- conflicted
+++ resolved
@@ -1636,20 +1636,10 @@
         ceiling_drywall_thick_in = constr_set.drywall_thick_in
         ceiling_install_grade = 1
 
-<<<<<<< HEAD
-        success = FloorConstructions.apply_unconditioned_attic(runner, model, [surface],
-                                                               "FloorConstruction",
-                                                               ceiling_r, ceiling_install_grade,
-                                                               ceiling_ins_thick_in,
-                                                               ceiling_framing_factor,
-                                                               ceiling_joist_height_in,
-                                                               ceiling_drywall_thick_in)
-=======
         success = Constructions.apply_ceiling(runner, model, [surface], "FloorConstruction",
                                               ceiling_r, ceiling_install_grade,
                                               ceiling_ins_thick_in, ceiling_framing_factor,
                                               ceiling_joist_height_in, ceiling_drywall_thick_in)
->>>>>>> e3ab5c9f
         return false if not success
 
         check_surface_assembly_rvalue(surface, film_r, assembly_r)
@@ -1712,26 +1702,6 @@
         roof_install_grade = 1
 
         if drywall_thick_in > 0
-<<<<<<< HEAD
-          success = RoofConstructions.apply_conditioned_roof(runner, model, [surface],
-                                                             "RoofConstruction",
-                                                             roof_cavity_r, roof_install_grade,
-                                                             constr_set.stud.thick_in,
-                                                             true, constr_set.framing_factor,
-                                                             constr_set.drywall_thick_in,
-                                                             constr_set.osb_thick_in, constr_set.rigid_r,
-                                                             constr_set.exterior_material)
-        else
-          has_radiant_barrier = false # TODO
-          success = RoofConstructions.apply_unconditioned_attic(runner, model, [surface],
-                                                                "RoofConstruction",
-                                                                roof_cavity_r, roof_install_grade,
-                                                                constr_set.stud.thick_in,
-                                                                constr_set.framing_factor,
-                                                                constr_set.stud.thick_in,
-                                                                constr_set.osb_thick_in, constr_set.rigid_r,
-                                                                constr_set.exterior_material, has_radiant_barrier)
-=======
           success = Constructions.apply_closed_cavity_roof(runner, model, [surface], "RoofConstruction",
                                                            roof_cavity_r, roof_install_grade,
                                                            constr_set.stud.thick_in,
@@ -1747,7 +1717,6 @@
                                                          constr_set.stud.thick_in,
                                                          constr_set.osb_thick_in, constr_set.rigid_r,
                                                          constr_set.exterior_material, has_radiant_barrier)
->>>>>>> e3ab5c9f
           return false if not success
         end
 
@@ -2963,12 +2932,7 @@
                                                               lighting_values[:fraction_tier_ii_exterior],
                                                               lighting_values[:fraction_tier_ii_garage])
 
-<<<<<<< HEAD
-    gfa = 0 # garage floor area FIXME
     conditioned_spaces = get_spaces_of_type(spaces, [Constants.SpaceTypeLiving, Constants.SpaceTypeConditionedBasement])
-=======
-    conditioned_spaces = get_spaces_of_type(spaces, [Constants.SpaceTypeLiving, Constants.SpaceTypeFinishedBasement])
->>>>>>> e3ab5c9f
     garage_spaces = get_spaces_of_type(spaces, [Constants.SpaceTypeGarage])
     success, sch = Lighting.apply(model, runner, weather, int_kwh, grg_kwh, ext_kwh, @cfa, @gfa,
                                   conditioned_spaces, garage_spaces)
@@ -3278,13 +3242,9 @@
       window_area += window_values[:area]
     end
 
-<<<<<<< HEAD
     success = Airflow.apply(model, runner, infil, mech_vent, nat_vent, duct_systems,
-                            @cfa, @cfa_ag, @nbeds, @nbaths, @ncfl, @ncfl_ag, window_area)
-=======
-    success = Airflow.apply(model, runner, infil, mech_vent, nat_vent, duct_systems, cfis_systems,
-                            @cfa, @cfa_ag, @nbeds, @nbaths, @ncfl, @ncfl_ag, window_area, @min_neighbor_distance)
->>>>>>> e3ab5c9f
+                            @cfa, @cfa_ag, @nbeds, @nbaths, @ncfl, @ncfl_ag, window_area,
+                            @min_neighbor_distance)
     return false if not success
 
     return true
