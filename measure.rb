# see the URL below for information on how to write OpenStudio measures
# http://nrel.github.io/OpenStudio-user-documentation/reference/measure_writing_guide/

require 'openstudio'
require 'rexml/document'
require 'rexml/xpath'
require 'pathname'
require 'csv'
require_relative "resources/EPvalidator"
require_relative "resources/airflow"
require_relative "resources/constants"
require_relative "resources/constructions"
require_relative "resources/geometry"
require_relative "resources/hotwater_appliances"
require_relative "resources/hvac"
require_relative "resources/hvac_sizing"
require_relative "resources/lighting"
require_relative "resources/location"
require_relative "resources/misc_loads"
require_relative "resources/pv"
require_relative "resources/unit_conversions"
require_relative "resources/util"
require_relative "resources/waterheater"
require_relative "resources/xmlhelper"

# start the measure
class HPXMLTranslator < OpenStudio::Measure::ModelMeasure
  # human readable name
  def name
    return "HPXML Translator"
  end

  # human readable description
  def description
    return "Translates HPXML file to OpenStudio Model"
  end

  # human readable description of modeling approach
  def modeler_description
    return ""
  end

  # define the arguments that the user will input
  def arguments(model)
    args = OpenStudio::Measure::OSArgumentVector.new

    arg = OpenStudio::Measure::OSArgument.makeStringArgument("hpxml_path", true)
    arg.setDisplayName("HPXML File Path")
    arg.setDescription("Absolute (or relative) path of the HPXML file.")
    args << arg

    arg = OpenStudio::Measure::OSArgument.makeStringArgument("weather_dir", true)
    arg.setDisplayName("Weather Directory")
    arg.setDescription("Absolute path of the weather directory.")
    args << arg

    arg = OpenStudio::Measure::OSArgument.makeStringArgument("schemas_dir", false)
    arg.setDisplayName("HPXML Schemas Directory")
    arg.setDescription("Absolute path of the hpxml schemas directory.")
    args << arg

    arg = OpenStudio::Measure::OSArgument.makeStringArgument("epw_output_path", false)
    arg.setDisplayName("EPW Output File Path")
    arg.setDescription("Absolute (or relative) path of the output EPW file.")
    args << arg

    arg = OpenStudio::Measure::OSArgument.makeStringArgument("osm_output_path", false)
    arg.setDisplayName("OSM Output File Path")
    arg.setDescription("Absolute (or relative) path of the output OSM file.")
    args << arg

    arg = OpenStudio::Measure::OSArgument.makeBoolArgument("skip_validation", true)
    arg.setDisplayName("Skip HPXML validation")
    arg.setDescription("If true, only checks for and reports HPXML validation issues if an error occurs during processing. Used for faster runtime.")
    arg.setDefaultValue(false)
    args << arg

    return args
  end

  # define what happens when the measure is run
  def run(model, runner, user_arguments)
    super(model, runner, user_arguments)

    # use the built-in error checking
    if !runner.validateUserArguments(arguments(model), user_arguments)
      return false
    end

    # assign the user inputs to variables
    hpxml_path = runner.getStringArgumentValue("hpxml_path", user_arguments)
    weather_dir = runner.getStringArgumentValue("weather_dir", user_arguments)
    schemas_dir = runner.getOptionalStringArgumentValue("schemas_dir", user_arguments)
    epw_output_path = runner.getOptionalStringArgumentValue("epw_output_path", user_arguments)
    osm_output_path = runner.getOptionalStringArgumentValue("osm_output_path", user_arguments)
    skip_validation = runner.getBoolArgumentValue("skip_validation", user_arguments)

    unless (Pathname.new hpxml_path).absolute?
      hpxml_path = File.expand_path(File.join(File.dirname(__FILE__), hpxml_path))
    end
    unless File.exists?(hpxml_path) and hpxml_path.downcase.end_with? ".xml"
      runner.registerError("'#{hpxml_path}' does not exist or is not an .xml file.")
      return false
    end

    hpxml_doc = REXML::Document.new(File.read(hpxml_path))

    # Check for invalid HPXML file up front?
    if not skip_validation
      if not validate_hpxml(runner, hpxml_path, hpxml_doc, schemas_dir)
        return false
      end
    end

    begin
      # Weather file
      weather_wmo = XMLHelper.get_value(hpxml_doc, "/HPXML/Building/BuildingDetails/ClimateandRiskZones/WeatherStation/WMO")
      epw_path = nil
      CSV.foreach(File.join(weather_dir, "data.csv"), headers: true) do |row|
        next if row["wmo"] != weather_wmo

        epw_path = File.join(weather_dir, row["filename"])
        if not File.exists?(epw_path)
          runner.registerError("'#{epw_path}' could not be found. Perhaps you need to run: openstudio energy_rating_index.rb --download-weather")
          return false
        end
        cache_path = epw_path.gsub('.epw', '.cache')
        if not File.exists?(cache_path)
          runner.registerError("'#{cache_path}' could not be found. Perhaps you need to run: openstudio energy_rating_index.rb --download-weather")
          return false
        end
        break
      end
      if epw_path.nil?
        runner.registerError("Weather station WMO '#{weather_wmo}' could not be found in weather/data.csv.")
        return false
      end
      if epw_output_path.is_initialized
        FileUtils.cp(epw_path, epw_output_path.get)
      end

      # Apply Location to obtain weather data
      success, weather = Location.apply(model, runner, epw_path, "NA", "NA")
      return false if not success

      # Create OpenStudio model
      if not OSModel.create(hpxml_doc, runner, model, weather)
        runner.registerError("Unsuccessful creation of OpenStudio model.")
        return false
      end
    rescue Exception => e
      if skip_validation
        # Something went wrong, check for invalid HPXML file now. This was previously
        # skipped to reduce runtime (see https://github.com/NREL/OpenStudio-ERI/issues/47).
        validate_hpxml(runner, hpxml_path, hpxml_doc, schemas_dir)
      end

      # Report exception
      runner.registerError("#{e.message}\n#{e.backtrace.join("\n")}")
      return false
    end

    if osm_output_path.is_initialized
      File.write(osm_output_path.get, model.to_s)
      runner.registerInfo("Wrote file: #{osm_output_path.get}")
    end

    # Add output variables for building loads
    if not generate_building_loads(model, runner)
      return false
    end

    return true
  end

  def generate_building_loads(model, runner)
    # Note: Duct losses are included the heating/cooling energy values. For the
    # Reference Home, the effect of DSE is removed during post-processing.

    # FIXME: Are HW distribution losses included in the HW energy values?
    # FIXME: Handle fan/pump energy (requires EMS or timeseries output to split apart heating/cooling)
    # FIXME: Need to request supplemental heating coils too?

    clg_objs = []
    htg_objs = []
    model.getThermalZones.each do |zone|
      HVAC.existing_cooling_equipment(model, runner, zone).each do |clg_equip|
        if clg_equip.is_a? OpenStudio::Model::AirLoopHVACUnitarySystem
          clg_objs << HVAC.get_coil_from_hvac_component(clg_equip.coolingCoil.get)
        elsif clg_equip.to_ZoneHVACComponent.is_initialized
          if clg_equip.is_a? OpenStudio::Model::ZoneHVACTerminalUnitVariableRefrigerantFlow
            next unless clg_equip.coolingCoil.is_initialized
          end
          clg_objs << HVAC.get_coil_from_hvac_component(clg_equip.coolingCoil)
        end
      end
      HVAC.existing_heating_equipment(model, runner, zone).each do |htg_equip|
        if htg_equip.is_a? OpenStudio::Model::AirLoopHVACUnitarySystem
          htg_objs << HVAC.get_coil_from_hvac_component(htg_equip.heatingCoil.get)
        elsif htg_equip.to_ZoneHVACComponent.is_initialized
          if htg_equip.is_a? OpenStudio::Model::ZoneHVACBaseboardConvectiveElectric or htg_equip.is_a? OpenStudio::Model::ZoneHVACBaseboardConvectiveWater
            htg_objs << htg_equip
          else
            if htg_equip.is_a? OpenStudio::Model::ZoneHVACTerminalUnitVariableRefrigerantFlow
              next unless htg_equip.heatingCoil.is_initialized
            end
            htg_objs << HVAC.get_coil_from_hvac_component(htg_equip.heatingCoil)
          end
        end
      end
    end

    # TODO: Make variables specific to the equipment
    add_output_variables(model, Constants.LoadVarsSpaceHeating, htg_objs)
    add_output_variables(model, Constants.LoadVarsSpaceCooling, clg_objs)
    add_output_variables(model, Constants.LoadVarsWaterHeating, nil)

    return true
  end

  def add_output_variables(model, vars, objects)
    if objects.nil?
      vars[nil].each do |object_var|
        outputVariable = OpenStudio::Model::OutputVariable.new(object_var, model)
        outputVariable.setReportingFrequency('runperiod')
        outputVariable.setKeyValue('*')
      end
    else
      objects.each do |object|
        vars[object.class.to_s].each do |object_var|
          outputVariable = OpenStudio::Model::OutputVariable.new(object_var, model)
          outputVariable.setReportingFrequency('runperiod')
          outputVariable.setKeyValue(object.name.to_s)
        end
      end
    end
  end

  def validate_hpxml(runner, hpxml_path, hpxml_doc, schemas_dir)
    is_valid = true

    if schemas_dir.is_initialized
      schemas_dir = schemas_dir.get
      unless (Pathname.new schemas_dir).absolute?
        schemas_dir = File.expand_path(File.join(File.dirname(__FILE__), schemas_dir))
      end
      unless Dir.exists?(schemas_dir)
        runner.registerError("'#{schemas_dir}' does not exist.")
        return false
      end
    else
      schemas_dir = nil
    end

    # Validate input HPXML against schema
    if not schemas_dir.nil?
      XMLHelper.validate(hpxml_doc.to_s, File.join(schemas_dir, "HPXML.xsd"), runner).each do |error|
        runner.registerError("#{hpxml_path}: #{error.to_s}")
        is_valid = false
      end
      runner.registerInfo("#{hpxml_path}: Validated against HPXML schema.")
    else
      runner.registerWarning("#{hpxml_path}: No schema dir provided, no HPXML validation performed.")
    end

    # Validate input HPXML against EnergyPlus Use Case
    errors = EnergyPlusValidator.run_validator(hpxml_doc)
    errors.each do |error|
      runner.registerError("#{hpxml_path}: #{error}")
      is_valid = false
    end
    runner.registerInfo("#{hpxml_path}: Validated against HPXML EnergyPlus Use Case.")

    return is_valid
  end
end

class OSModel
  def self.create(hpxml_doc, runner, model, weather)
    # Simulation parameters
    success = add_simulation_params(runner, model)
    return false if not success

    @eri_version = XMLHelper.get_value(hpxml_doc, "/HPXML/SoftwareInfo/extension/ERICalculation/Version")
    fail "Could not find ERI Version" if @eri_version.nil?

    building = hpxml_doc.elements["/HPXML/Building"]
    @cfa = Float(XMLHelper.get_value(building, "BuildingDetails/BuildingSummary/BuildingConstruction/ConditionedFloorArea"))
    @ncfl = Float(XMLHelper.get_value(building, "BuildingDetails/BuildingSummary/BuildingConstruction/NumberofConditionedFloors"))
    @nbeds = Float(XMLHelper.get_value(building, "BuildingDetails/BuildingSummary/BuildingConstruction/NumberofBedrooms"))
    @garage_present = Boolean(XMLHelper.get_value(building, "BuildingDetails/BuildingSummary/BuildingConstruction/GaragePresent"))
    @has_uncond_bsmnt = (not building.elements["BuildingDetails/Enclosure/Foundations/FoundationType/Basement[Conditioned='false']"].nil?)
    @iecc_zone_2006 = XMLHelper.get_value(building, "BuildingDetails/ClimateandRiskZones/ClimateZoneIECC[Year='2006']/ClimateZone")

    # Geometry/Envelope

    success, spaces, unit = add_geometry_envelope(runner, model, building, weather)
    return false if not success

    # Bedrooms, Occupants

    success = add_num_bedrooms_occupants(model, building, runner)
    return false if not success

    # Hot Water

    success = add_hot_water_and_appliances(runner, model, building, unit, weather, spaces)
    return false if not success

    # HVAC

    dse = get_dse(building)
    success = add_cooling_system(runner, model, building, unit, dse)
    return false if not success

    success = add_heating_system(runner, model, building, unit, dse)
    return false if not success

    success = add_heat_pump(runner, model, building, unit, dse, weather)
    return false if not success

    success = add_setpoints(runner, model, building, weather)
    return false if not success

    success = add_dehumidifier(runner, model, building, unit)
    return false if not success

    success = add_ceiling_fans(runner, model, building, unit)
    return false if not success

    # Plug Loads & Lighting

    success = add_mels(runner, model, building, unit, spaces[Constants.SpaceTypeLiving])
    return false if not success

    success = add_lighting(runner, model, building, unit, weather)
    return false if not success

    # Other

    success = add_airflow(runner, model, building, unit)
    return false if not success

    success = add_hvac_sizing(runner, model, unit, weather)
    return false if not success

    success = add_fuel_heating_eae(runner, model, building, dse)
    return false if not success

    success = add_photovoltaics(runner, model, building)
    return false if not success

    return true
  end

  private

  def self.add_simulation_params(runner, model)
    sim = model.getSimulationControl
    sim.setRunSimulationforSizingPeriods(false)

    tstep = model.getTimestep
    tstep.setNumberOfTimestepsPerHour(1)

    shad = model.getShadowCalculation
    shad.setCalculationFrequency(20)
    shad.setMaximumFiguresInShadowOverlapCalculations(200)

    outsurf = model.getOutsideSurfaceConvectionAlgorithm
    outsurf.setAlgorithm('DOE-2')

    insurf = model.getInsideSurfaceConvectionAlgorithm
    insurf.setAlgorithm('TARP')

    zonecap = model.getZoneCapacitanceMultiplierResearchSpecial
    zonecap.setHumidityCapacityMultiplier(15)

    convlim = model.getConvergenceLimits
    convlim.setMinimumSystemTimestep(0)

    return true
  end

  def self.add_geometry_envelope(runner, model, building, weather)
    heating_season, cooling_season = HVAC.calc_heating_and_cooling_seasons(model, weather, runner)
    return false if heating_season.nil? or cooling_season.nil?

    spaces = create_all_spaces_and_zones(model, building)
    return false if spaces.empty?

    success, unit = add_building_info(model, building)
    return false if not success

    fenestration_areas = {}

    success = add_windows(runner, model, building, spaces, fenestration_areas, weather, cooling_season)
    return false if not success

    success = add_skylights(runner, model, building, spaces, fenestration_areas, weather, cooling_season)
    return false if not success

    success = add_doors(runner, model, building, spaces, fenestration_areas)
    return false if not success

    success = add_foundations(runner, model, building, spaces, fenestration_areas, unit) # TODO: Don't need to pass unit once slab hvac sizing is updated
    return false if not success

    success = add_walls(runner, model, building, spaces, fenestration_areas)
    return false if not success

    success = add_rim_joists(runner, model, building, spaces)
    return false if not success

    success = add_attics(runner, model, building, spaces, fenestration_areas)
    return false if not success

    success = add_finished_floor_area(runner, model, building, spaces)
    return false if not success

    success = add_thermal_mass(runner, model, building)
    return false if not success

    success = set_zone_volumes(runner, model, building)
    return false if not success

    success = explode_surfaces(runner, model)
    return false if not success

    return true, spaces, unit
  end

  def self.set_zone_volumes(runner, model, building)
    total_conditioned_volume = Float(XMLHelper.get_value(building, "BuildingDetails/BuildingSummary/BuildingConstruction/ConditionedBuildingVolume"))
    thermal_zones = model.getThermalZones

    # Init
    living_volume = total_conditioned_volume
    zones_updated = 0

    # Basements, crawl, garage
    thermal_zones.each do |thermal_zone|
      if Geometry.is_finished_basement(thermal_zone) or Geometry.is_unfinished_basement(thermal_zone) or Geometry.is_crawl(thermal_zone) or Geometry.is_garage(thermal_zone)
        zones_updated += 1

        zone_volume = Geometry.get_height_of_spaces(thermal_zone.spaces) * Geometry.get_floor_area_from_spaces(thermal_zone.spaces)
        thermal_zone.setVolume(UnitConversions.convert(zone_volume, "ft^3", "m^3"))

        if Geometry.is_finished_basement(thermal_zone)
          living_volume = total_conditioned_volume - zone_volume
        end

      end
    end

    # Conditioned living
    thermal_zones.each do |thermal_zone|
      if Geometry.is_living(thermal_zone)
        zones_updated += 1

        if living_volume <= 0
          fail "Calculated volume for living zone #{living_volume} is not greater than zero."
        end

        thermal_zone.setVolume(UnitConversions.convert(living_volume, "ft^3", "m^3"))

      end
    end

    # Attic
    thermal_zones.each do |thermal_zone|
      if Geometry.is_unfinished_attic(thermal_zone)
        zones_updated += 1

        zone_surfaces = []
        thermal_zone.spaces.each do |space|
          space.surfaces.each do |surface|
            zone_surfaces << surface
          end
        end

        # Assume square hip roof for volume calculations; energy results are very insensitive to actual volume
        zone_area = Geometry.get_floor_area_from_spaces(thermal_zone.spaces)
        zone_length = zone_area**0.5
        zone_height = Math.tan(UnitConversions.convert(Geometry.get_roof_pitch(zone_surfaces), "deg", "rad")) * zone_length / 2.0
        zone_volume = zone_area * zone_height / 3.0

        if zone_volume <= 0
          fail "Calculated volume for attic zone #{zone_volume} is not greater than zero."
        end

        thermal_zone.setVolume(UnitConversions.convert(zone_volume, "ft^3", "m^3"))

      end
    end

    if zones_updated != thermal_zones.size
      fail "Unhandled volume calculations for thermal zones."
    end

    return true
  end

  def self.explode_surfaces(runner, model)
    # Re-position surfaces so as to not shade each other.
    # FUTURE: Might be able to use the new self-shading options in E+ 8.9 ShadowCalculation object?

    # Explode the walls
    wall_offset = 10.0
    surfaces_moved = []
    model.getSurfaces.sort.each do |surface|
      next unless surface.surfaceType.downcase == "wall"
      next if surface.subSurfaces.any? { |subsurface| ["fixedwindow", "skylight"].include? subsurface.subSurfaceType.downcase }

      if surface.adjacentSurface.is_initialized
        next if surfaces_moved.include? surface.adjacentSurface.get
      end

      transformation = get_surface_transformation(wall_offset, surface.outwardNormal.x, surface.outwardNormal.y, 0)

      if surface.adjacentSurface.is_initialized
        surface.adjacentSurface.get.setVertices(transformation * surface.adjacentSurface.get.vertices)
      end
      surface.setVertices(transformation * surface.vertices)

      surface.subSurfaces.each do |subsurface|
        next unless subsurface.subSurfaceType.downcase == "door"

        subsurface.setVertices(transformation * subsurface.vertices)
      end

      wall_offset += 2.5

      surfaces_moved << surface
    end

    # Explode the above-grade floors
    # FIXME: Need to fix heights for airflow measure
    floor_offset = 0.5
    surfaces_moved = []
    model.getSurfaces.sort.each do |surface|
      next unless surface.surfaceType.downcase == "floor" or surface.surfaceType.downcase == "roofceiling"
      next if surface.outsideBoundaryCondition.downcase == "foundation"

      if surface.adjacentSurface.is_initialized
        next if surfaces_moved.include? surface.adjacentSurface.get
      end

      transformation = get_surface_transformation(floor_offset, 0, 0, surface.outwardNormal.z)

      if surface.adjacentSurface.is_initialized
        surface.adjacentSurface.get.setVertices(transformation * surface.adjacentSurface.get.vertices)
      end
      surface.setVertices(transformation * surface.vertices)

      surface.subSurfaces.each do |subsurface|
        next unless subsurface.subSurfaceType.downcase == "skylight"

        subsurface.setVertices(transformation * subsurface.vertices)
      end

      floor_offset += 2.5

      surfaces_moved << surface
    end

    # Explode the windows/skylights TODO: calculate glazing_offset dynamically
    glazing_offset = 50.0
    model.getSubSurfaces.sort.each do |sub_surface|
      next unless ["fixedwindow", "skylight"].include? sub_surface.subSurfaceType.downcase

      transformation = get_surface_transformation(glazing_offset, sub_surface.outwardNormal.x, sub_surface.outwardNormal.y, 0)

      surface = sub_surface.surface.get
      sub_surface.setVertices(transformation * sub_surface.vertices)
      if surface.adjacentSurface.is_initialized
        surface.adjacentSurface.get.setVertices(transformation * surface.adjacentSurface.get.vertices)
      end
      surface.setVertices(transformation * surface.vertices)

      # Overhangs
      sub_surface.shadingSurfaceGroups.each do |overhang_group|
        overhang_group.shadingSurfaces.each do |overhang|
          overhang.setVertices(transformation * overhang.vertices)
        end
      end

      glazing_offset += 2.5
    end

    return true
  end

  def self.create_space_and_zone(model, spaces, space_type)
    if not spaces.keys.include? space_type
      thermal_zone = OpenStudio::Model::ThermalZone.new(model)
      thermal_zone.setName(space_type)

      space = OpenStudio::Model::Space.new(model)
      space.setName(space_type)

      st = OpenStudio::Model::SpaceType.new(model)
      st.setStandardsSpaceType(space_type)
      space.setSpaceType(st)

      space.setThermalZone(thermal_zone)
      spaces[space_type] = space
    end
  end

  # FIXME: Remove this method and create spaces/zones on the fly.
  def self.create_all_spaces_and_zones(model, building)
    spaces = {}

    building.elements.each("BuildingDetails/Enclosure/AtticAndRoof/Attics/Attic") do |attic|
      attic_type = XMLHelper.get_value(attic, "AtticType")
      if ["vented attic", "unvented attic"].include? attic_type
        create_space_and_zone(model, spaces, Constants.SpaceTypeUnfinishedAttic)
      elsif attic_type == "cape cod"
        create_space_and_zone(model, spaces, Constants.SpaceTypeLiving)
      elsif attic_type != "flat roof" and attic_type != "cathedral ceiling"
        fail "Unhandled value (#{attic_type})."
      end

      attic.elements.each("Floors/Floor") do |floor|
        exterior_adjacent_to = XMLHelper.get_value(floor, "extension/ExteriorAdjacentTo")
        if exterior_adjacent_to == "living space"
          create_space_and_zone(model, spaces, Constants.SpaceTypeLiving)
        elsif exterior_adjacent_to == "garage"
          create_space_and_zone(model, spaces, Constants.SpaceTypeGarage)
        elsif exterior_adjacent_to != "ambient" and exterior_adjacent_to != "ground"
          fail "Unhandled value (#{exterior_adjacent_to})."
        end
      end

      attic.elements.each("Walls/Wall") do |wall|
        exterior_adjacent_to = XMLHelper.get_value(wall, "extension/ExteriorAdjacentTo")
        if exterior_adjacent_to == "living space"
          create_space_and_zone(model, spaces, Constants.SpaceTypeLiving)
        elsif exterior_adjacent_to == "garage"
          create_space_and_zone(model, spaces, Constants.SpaceTypeGarage)
        elsif exterior_adjacent_to != "ambient" and exterior_adjacent_to != "ground"
          fail "Unhandled value (#{exterior_adjacent_to})."
        end
      end
    end

    building.elements.each("BuildingDetails/Enclosure/Foundations/Foundation") do |foundation|
      foundation_space_type = foundation.elements["FoundationType"]
      if foundation_space_type.elements["Basement/Conditioned/text()='true'"]
        create_space_and_zone(model, spaces, Constants.SpaceTypeFinishedBasement)
      elsif foundation_space_type.elements["Basement/Conditioned/text()='false'"]
        create_space_and_zone(model, spaces, Constants.SpaceTypeUnfinishedBasement)
      elsif foundation_space_type.elements["Crawlspace"]
        create_space_and_zone(model, spaces, Constants.SpaceTypeCrawl)
      elsif not foundation_space_type.elements["SlabOnGrade"] and not foundation_space_type.elements["Ambient"]
        fail "Unhandled value (#{foundation_space_type})."
      end

      foundation.elements.each("FrameFloor") do |frame_floor|
        exterior_adjacent_to = XMLHelper.get_value(frame_floor, "extension/ExteriorAdjacentTo")
        if exterior_adjacent_to == "living space"
          create_space_and_zone(model, spaces, Constants.SpaceTypeLiving)
        elsif exterior_adjacent_to != "ambient" and exterior_adjacent_to != "ground"
          fail "Unhandled value (#{exterior_adjacent_to})."
        end
      end

      foundation.elements.each("FoundationWall") do |foundation_wall|
        exterior_adjacent_to = XMLHelper.get_value(foundation_wall, "extension/ExteriorAdjacentTo")
        if exterior_adjacent_to == "unconditioned basement"
          create_space_and_zone(model, spaces, Constants.SpaceTypeUnfinishedBasement)
        elsif exterior_adjacent_to == "conditioned basement"
          create_space_and_zone(model, spaces, Constants.SpaceTypeFinishedBasement)
        elsif exterior_adjacent_to == "crawlspace"
          create_space_and_zone(model, spaces, Constants.SpaceTypeCrawl)
        elsif exterior_adjacent_to != "ambient" and exterior_adjacent_to != "ground"
          fail "Unhandled value (#{exterior_adjacent_to})."
        end
      end
    end

    building.elements.each("BuildingDetails/Enclosure/Walls/Wall") do |wall|
      interior_adjacent_to = XMLHelper.get_value(wall, "extension/InteriorAdjacentTo")
      if interior_adjacent_to == "living space"
        create_space_and_zone(model, spaces, Constants.SpaceTypeLiving)
      elsif interior_adjacent_to == "garage"
        create_space_and_zone(model, spaces, Constants.SpaceTypeGarage)
      else
        fail "Unhandled value (#{interior_adjacent_to})."
      end

      exterior_adjacent_to = XMLHelper.get_value(wall, "extension/ExteriorAdjacentTo")
      if exterior_adjacent_to == "garage"
        create_space_and_zone(model, spaces, Constants.SpaceTypeGarage)
      elsif exterior_adjacent_to == "living space"
        create_space_and_zone(model, spaces, Constants.SpaceTypeLiving)
      elsif exterior_adjacent_to != "ambient" and exterior_adjacent_to != "ground"
        fail "Unhandled value (#{exterior_adjacent_to})."
      end
    end

    return spaces
  end

  def self.add_building_info(model, building)
    # Store building unit information
    unit = OpenStudio::Model::BuildingUnit.new(model)
    unit.setBuildingUnitType(Constants.BuildingUnitTypeResidential)
    unit.setName(Constants.ObjectNameBuildingUnit)
    model.getSpaces.each do |space|
      space.setBuildingUnit(unit)
    end

    # Store number of units
    model.getBuilding.setStandardsNumberOfLivingUnits(1)

    # Store number of stories
    num_stories = Integer(XMLHelper.get_value(building, "BuildingDetails/BuildingSummary/BuildingConstruction/NumberofConditionedFloors"))
    model.getBuilding.setStandardsNumberOfStories(num_stories)
    num_stories_above_grade = Integer(XMLHelper.get_value(building, "BuildingDetails/BuildingSummary/BuildingConstruction/NumberofConditionedFloorsAboveGrade"))
    model.getBuilding.setStandardsNumberOfAboveGroundStories(num_stories_above_grade)

    # Store info for HVAC Sizing measure
    if @garage_present
      unit.additionalProperties.setFeature(Constants.SizingInfoGarageFracUnderFinishedSpace, 0.5) # FIXME: assumption
    end

    return true, unit
  end

  def self.get_surface_transformation(offset, x, y, z)
    m = OpenStudio::Matrix.new(4, 4, 0)
    m[0, 0] = 1
    m[1, 1] = 1
    m[2, 2] = 1
    m[3, 3] = 1
    m[0, 3] = x * offset
    m[1, 3] = y * offset
    m[2, 3] = z.abs * offset

    return OpenStudio::Transformation.new(m)
  end

  def self.add_floor_polygon(x, y, z)
    vertices = OpenStudio::Point3dVector.new
    vertices << OpenStudio::Point3d.new(0 - x / 2, 0 - y / 2, z)
    vertices << OpenStudio::Point3d.new(0 - x / 2, y / 2, z)
    vertices << OpenStudio::Point3d.new(x / 2, y / 2, z)
    vertices << OpenStudio::Point3d.new(x / 2, 0 - y / 2, z)

    return vertices
  end

  def self.add_wall_polygon(x, y, z, azimuth = 0, offsets = [0] * 4)
    vertices = OpenStudio::Point3dVector.new
    vertices << OpenStudio::Point3d.new(0 - (x / 2) - offsets[1], 0, z - offsets[0])
    vertices << OpenStudio::Point3d.new(0 - (x / 2) - offsets[1], 0, z + y + offsets[2])
    vertices << OpenStudio::Point3d.new(x - (x / 2) + offsets[3], 0, z + y + offsets[2])
    vertices << OpenStudio::Point3d.new(x - (x / 2) + offsets[3], 0, z - offsets[0])

    m = OpenStudio::Matrix.new(4, 4, 0)
    m[0, 0] = Math::cos(-azimuth * Math::PI / 180.0)
    m[1, 1] = Math::cos(-azimuth * Math::PI / 180.0)
    m[0, 1] = -Math::sin(-azimuth * Math::PI / 180.0)
    m[1, 0] = Math::sin(-azimuth * Math::PI / 180.0)
    m[2, 2] = 1
    m[3, 3] = 1
    transformation = OpenStudio::Transformation.new(m)

    return transformation * vertices
  end

  def self.add_roof_polygon(x, y, z, azimuth = 0, tilt = 0.5)
    vertices = OpenStudio::Point3dVector.new
    vertices << OpenStudio::Point3d.new(x / 2, -y / 2, z)
    vertices << OpenStudio::Point3d.new(x / 2, y / 2, z)
    vertices << OpenStudio::Point3d.new(-x / 2, y / 2, z)
    vertices << OpenStudio::Point3d.new(-x / 2, -y / 2, z)

    # Rotate about the x axis
    m = OpenStudio::Matrix.new(4, 4, 0)
    m[0, 0] = 1
    m[1, 1] = Math::cos(Math::atan(tilt))
    m[1, 2] = -Math::sin(Math::atan(tilt))
    m[2, 1] = Math::sin(Math::atan(tilt))
    m[2, 2] = Math::cos(Math::atan(tilt))
    m[3, 3] = 1
    transformation = OpenStudio::Transformation.new(m)
    vertices = transformation * vertices

    # Rotate about the z axis
    m = OpenStudio::Matrix.new(4, 4, 0)
    m[0, 0] = Math::cos(UnitConversions.convert(azimuth, "deg", "rad"))
    m[1, 1] = Math::cos(UnitConversions.convert(azimuth, "deg", "rad"))
    m[0, 1] = -Math::sin(UnitConversions.convert(azimuth, "deg", "rad"))
    m[1, 0] = Math::sin(UnitConversions.convert(azimuth, "deg", "rad"))
    m[2, 2] = 1
    m[3, 3] = 1
    transformation = OpenStudio::Transformation.new(m)
    vertices = transformation * vertices

    return vertices
  end

  def self.add_ceiling_polygon(x, y, z)
    return OpenStudio::reverse(add_floor_polygon(x, y, z))
  end

  def self.net_wall_area(gross_wall_area, wall_fenestration_areas, wall_id)
    if wall_fenestration_areas.keys.include? wall_id
      return gross_wall_area - wall_fenestration_areas[wall_id]
    end

    return gross_wall_area
  end

  def self.add_num_bedrooms_occupants(model, building, runner)
    # Bedrooms
    num_bedrooms = Integer(XMLHelper.get_value(building, "BuildingDetails/BuildingSummary/BuildingConstruction/NumberofBedrooms"))
    num_bathrooms = 3.0 # Arbitrary, no impact on results since water heater capacity is required
    success = Geometry.process_beds_and_baths(model, runner, [num_bedrooms], [num_bathrooms])
    return false if not success

    # Occupants
    num_occ = XMLHelper.get_value(building, "BuildingDetails/BuildingSummary/BuildingOccupancy/NumberofResidents")
    if num_occ.nil?
      num_occ = Geometry.get_occupancy_default_num(num_bedrooms)
    else
      num_occ = Float(num_occ)
    end
    occ_gain, hrs_per_day, sens_frac, lat_frac = Geometry.get_occupancy_default_values()
    weekday_sch = "1.00000, 1.00000, 1.00000, 1.00000, 1.00000, 1.00000, 1.00000, 0.88310, 0.40861, 0.24189, 0.24189, 0.24189, 0.24189, 0.24189, 0.24189, 0.24189, 0.29498, 0.55310, 0.89693, 0.89693, 0.89693, 1.00000, 1.00000, 1.00000" # TODO: Normalize schedule based on hrs_per_day
    weekend_sch = weekday_sch
    monthly_sch = "1.0, 1.0, 1.0, 1.0, 1.0, 1.0, 1.0, 1.0, 1.0, 1.0, 1.0, 1.0"
    success = Geometry.process_occupants(model, runner, num_occ.to_s, occ_gain, sens_frac, lat_frac, weekday_sch, weekend_sch, monthly_sch)
    return false if not success

    return true
  end

  def self.add_foundations(runner, model, building, spaces, fenestration_areas, unit)
    building.elements.each("BuildingDetails/Enclosure/Foundations/Foundation") do |foundation|
      foundation_type = foundation.elements["FoundationType"]
      interior_adjacent_to = get_foundation_interior_adjacent_to(foundation_type)

      # Foundation slab surfaces

      slab_surface = nil
      perim_exp = 0.0
      slab_ext_r, slab_ext_depth, slab_perim_r, slab_perim_width, slab_gap_r = nil
      slab_whole_r, slab_concrete_thick_in = nil
      foundation.elements.each("Slab") do |fnd_slab|
        slab_id = fnd_slab.elements["SystemIdentifier"].attributes["id"]

        slab_perim = Float(XMLHelper.get_value(fnd_slab, "ExposedPerimeter"))
        perim_exp += slab_perim
        slab_area = Float(XMLHelper.get_value(fnd_slab, "Area"))
        # Calculate length/width given perimeter/area
        sqrt_term = slab_perim**2 - 16.0 * slab_area
        if sqrt_term < 0
          slab_length = slab_perim / 4.0
          slab_width = slab_perim / 4.0
        else
          slab_length = slab_perim / 4.0 + Math.sqrt(sqrt_term) / 4.0
          slab_width = slab_perim / 4.0 - Math.sqrt(sqrt_term) / 4.0
        end

        z_origin = 0
        unless fnd_slab.elements["DepthBelowGrade"].nil?
          z_origin = -1 * Float(XMLHelper.get_value(fnd_slab, "DepthBelowGrade"))
        end

        surface = OpenStudio::Model::Surface.new(add_floor_polygon(UnitConversions.convert(slab_length, "ft", "m"),
                                                                   UnitConversions.convert(slab_width, "ft", "m"),
                                                                   UnitConversions.convert(z_origin, "ft", "m")), model)
        surface.setName(slab_id)
        surface.setSurfaceType("Floor")
        surface.setOutsideBoundaryCondition("Foundation")
        if foundation_type.elements["Basement/Conditioned/text()='true'"]
          surface.setSpace(spaces[Constants.SpaceTypeFinishedBasement])
        elsif foundation_type.elements["Basement/Conditioned/text()='false'"]
          surface.setSpace(spaces[Constants.SpaceTypeUnfinishedBasement])
        elsif foundation_type.elements["Crawlspace"]
          surface.setSpace(spaces[Constants.SpaceTypeCrawl])
        elsif foundation_type.elements["SlabOnGrade"]
          surface.setSpace(spaces[Constants.SpaceTypeLiving])
        else
          fail "Unhandled foundation type #{foundation_type}."
        end
        slab_surface = surface

        slab_gap_r = 0.0 # FIXME
        slab_whole_r = 0.0 # FIXME
        slab_concrete_thick_in = Float(XMLHelper.get_value(fnd_slab, "Thickness"))

        fnd_slab_perim = fnd_slab.elements["PerimeterInsulation/Layer[InstallationType='continuous']"]
        slab_ext_r = Float(XMLHelper.get_value(fnd_slab_perim, "NominalRValue"))
        slab_ext_depth = Float(XMLHelper.get_value(fnd_slab, "PerimeterInsulationDepth"))
        if not slab_ext_r.nil? and not slab_ext_depth.nil?
          slab_ext_r = Float(slab_ext_r)
          slab_ext_depth = Float(slab_ext_depth)
        else
          slab_ext_r, slab_ext_depth = FloorConstructions.get_default_slab_perimeter_rvalue_depth(@iecc_zone_2006)
        end
        if slab_ext_r == 0 or slab_ext_depth == 0
          slab_ext_r = 0
          slab_ext_depth = 0
        end

        fnd_slab_under = fnd_slab.elements["UnderSlabInsulation/Layer[InstallationType='continuous']"]
        slab_perim_r = Float(XMLHelper.get_value(fnd_slab_under, "NominalRValue"))
        slab_perim_width = Float(XMLHelper.get_value(fnd_slab, "UnderSlabInsulationWidth"))
        if not slab_perim_r.nil? and not slab_perim_width.nil?
          slab_perim_r = Float(slab_perim_r)
          slab_perim_width = Float(slab_perim_width)
        else
          slab_perim_r, slab_perim_width = FloorConstructions.get_default_slab_under_rvalue_width()
        end
        if slab_perim_r == 0 or slab_perim_width == 0
          slab_perim_r = 0
          slab_perim_width = 0
        end
      end

      # Foundation wall surfaces

      fnd_id = foundation.elements["SystemIdentifier"].attributes["id"]
      wall_surface = nil
      wall_height, wall_cav_r, wall_cav_depth, wall_grade, wall_ff, wall_cont_height, wall_cont_r = nil
      wall_cont_depth, walls_filled_cavity, walls_drywall_thick_in, walls_concrete_thick_in = nil
      wall_assembly_r, wall_film_r = nil
      foundation.elements.each("FoundationWall") do |fnd_wall|
        wall_id = fnd_wall.elements["SystemIdentifier"].attributes["id"]

        exterior_adjacent_to = XMLHelper.get_value(fnd_wall, "extension/ExteriorAdjacentTo")

        wall_height = Float(XMLHelper.get_value(fnd_wall, "Height")) # FIXME: Need to handle above-grade portion
        wall_gross_area = Float(XMLHelper.get_value(fnd_wall, "Area"))
        wall_net_area = net_wall_area(wall_gross_area, fenestration_areas, fnd_id)
        if wall_net_area <= 0
          fail "Calculated a negative net surface area for Wall '#{wall_id}'."
        end

        wall_length = wall_net_area / wall_height

        z_origin = -1 * Float(XMLHelper.get_value(fnd_wall, "DepthBelowGrade"))

        surface = OpenStudio::Model::Surface.new(add_wall_polygon(UnitConversions.convert(wall_length, "ft", "m"),
                                                                  UnitConversions.convert(wall_height, "ft", "m"),
                                                                  UnitConversions.convert(z_origin, "ft", "m")), model)
        surface.setName(wall_id)
        surface.setSurfaceType("Wall")
        if exterior_adjacent_to == "ground"
          surface.setOutsideBoundaryCondition("Foundation")
        else
          fail "Unhandled value (#{exterior_adjacent_to})."
        end
        if foundation_type.elements["Basement/Conditioned/text()='true'"]
          surface.setSpace(spaces[Constants.SpaceTypeFinishedBasement])
        elsif foundation_type.elements["Basement/Conditioned/text()='false'"]
          surface.setSpace(spaces[Constants.SpaceTypeUnfinishedBasement])
        elsif foundation_type.elements["Crawlspace"]
          surface.setSpace(spaces[Constants.SpaceTypeCrawl])
        else
          fail "Unhandled foundation type #{foundation_type}."
        end
        wall_surface = surface

        if is_external_thermal_boundary(interior_adjacent_to, exterior_adjacent_to)
          walls_drywall_thick_in = 0.5
        else
          walls_drywall_thick_in = 0.0
        end
        walls_filled_cavity = true
        walls_concrete_thick_in = Float(XMLHelper.get_value(fnd_wall, "Thickness"))
        wall_assembly_r = XMLHelper.get_value(fnd_wall, "Insulation/AssemblyEffectiveRValue")
        if not wall_assembly_r.nil?
          wall_assembly_r = Float(wall_assembly_r)
        else
          wall_assembly_r = 1.0 / FoundationConstructions.get_default_basement_wall_ufactor(@iecc_zone_2006)
        end
        wall_film_r = Material.AirFilmVertical.rvalue
        wall_cav_r = 0.0
        wall_cav_depth = 0.0
        wall_grade = 1
        wall_ff = 0.0
        wall_cont_height = Float(XMLHelper.get_value(fnd_wall, "Height"))
        wall_cont_r = wall_assembly_r - Material.Concrete(walls_concrete_thick_in).rvalue - Material.GypsumWall(walls_drywall_thick_in).rvalue - wall_film_r
        wall_cont_depth = 1.0
      end

      # Foundation ceiling surfaces

      ceiling_surfaces = []
      floor_cav_r, floor_cav_depth, floor_grade, floor_ff, floor_cont_r = nil
      plywood_thick_in, mat_floor_covering, mat_carpet = nil
      floor_assembly_r, floor_film_r = nil
      foundation.elements.each("FrameFloor") do |fnd_floor|
        floor_id = fnd_floor.elements["SystemIdentifier"].attributes["id"]

        framefloor_area = Float(XMLHelper.get_value(fnd_floor, "Area"))
        framefloor_width = Math::sqrt(framefloor_area)
        framefloor_length = framefloor_area / framefloor_width

        z_origin = 0 # FIXME

        surface = OpenStudio::Model::Surface.new(add_ceiling_polygon(UnitConversions.convert(framefloor_length, "ft", "m"),
                                                                     UnitConversions.convert(framefloor_width, "ft", "m"),
                                                                     UnitConversions.convert(z_origin, "ft", "m")), model)
        surface.setName(floor_id)
        if foundation_type.elements["Basement/Conditioned/text()='true'"]
          surface.setSurfaceType("RoofCeiling")
          surface.setSpace(spaces[Constants.SpaceTypeFinishedBasement])
          surface.createAdjacentSurface(spaces[Constants.SpaceTypeLiving])
        elsif foundation_type.elements["Basement/Conditioned/text()='false'"]
          surface.setSurfaceType("RoofCeiling")
          surface.setSpace(spaces[Constants.SpaceTypeUnfinishedBasement])
          surface.createAdjacentSurface(spaces[Constants.SpaceTypeLiving])
        elsif foundation_type.elements["Crawlspace"]
          surface.setSurfaceType("RoofCeiling")
          surface.setSpace(spaces[Constants.SpaceTypeCrawl])
          surface.createAdjacentSurface(spaces[Constants.SpaceTypeLiving])
        elsif foundation_type.elements["Ambient"]
          surface.setSurfaceType("Floor")
          surface.setSpace(spaces[Constants.SpaceTypeLiving])
          surface.setOutsideBoundaryCondition("Outdoors")
        else
          fail "Unhandled foundation type #{foundation_type}."
        end
        ceiling_surfaces << surface

        floor_film_r = 2.0 * Material.AirFilmFloorReduced.rvalue

        floor_assembly_r = XMLHelper.get_value(fnd_floor, "Insulation/AssemblyEffectiveRValue")
        if not floor_assembly_r.nil?
          floor_assembly_r = Float(floor_assembly_r)
        else
          floor_assembly_r = 1.0 / FloorConstructions.get_default_floor_ufactor(@iecc_zone_2006)
        end
        constr_sets = [
          WoodStudConstructionSet.new(Material.Stud2x6, 0.10, 0.0, 0.75, 0.0, Material.CoveringBare), # 2x6, 24" o.c.
          WoodStudConstructionSet.new(Material.Stud2x4, 0.13, 0.0, 0.5, 0.0, Material.CoveringBare), # 2x4, 16" o.c.
          WoodStudConstructionSet.new(Material.Stud2x4, 0.01, 0.0, 0.0, 0.0, nil), # Fallback
        ]
        floor_constr_set, floor_cav_r = pick_wood_stud_construction_set(floor_assembly_r, constr_sets, floor_film_r, "foundation framefloor #{floor_id}")

        mat_floor_covering = nil
        mat_carpet = floor_constr_set.exterior_material
        plywood_thick_in = floor_constr_set.osb_thick_in
        floor_cav_depth = floor_constr_set.stud.thick_in
        floor_ff = floor_constr_set.framing_factor
        floor_cont_r = floor_constr_set.rigid_r
        floor_grade = 1
      end

      # Apply constructions

      if wall_surface.nil? and slab_surface.nil?

        # nop

      elsif wall_surface.nil?

        # Foundation slab only

        success = FoundationConstructions.apply_slab(runner, model, slab_surface, "SlabConstruction",
                                                     slab_perim_r, slab_perim_width, slab_gap_r, slab_ext_r, slab_ext_depth,
                                                     slab_whole_r, slab_concrete_thick_in, mat_carpet,
                                                     false, perim_exp, nil)
        return false if not success

        # FIXME: Temporary code for sizing
        slab_surface.additionalProperties.setFeature(Constants.SizingInfoSlabRvalue, 5.0)

      else

        # Foundation slab, walls, and ceilings

        if slab_surface.nil?
          # Handle crawlspace without a slab (i.e., dirt floor)
        end

        success = FoundationConstructions.apply_walls_and_slab(runner, model, [wall_surface], "FndWallConstruction",
                                                               wall_cont_height, wall_cav_r, wall_grade,
                                                               wall_cav_depth, walls_filled_cavity, wall_ff,
                                                               wall_cont_r, walls_drywall_thick_in, walls_concrete_thick_in,
                                                               wall_height, slab_surface, "SlabConstruction",
                                                               slab_whole_r, slab_concrete_thick_in, perim_exp)
        return false if not success

        if not wall_assembly_r.nil?
          check_surface_assembly_rvalue(wall_surface, wall_film_r, wall_assembly_r)
        end

      end

      # Foundation ceiling
      success = FloorConstructions.apply_foundation_ceiling(runner, model, ceiling_surfaces, "FndCeilingConstruction",
                                                            floor_cav_r, floor_grade,
                                                            floor_ff, floor_cav_depth,
                                                            plywood_thick_in, mat_floor_covering,
                                                            mat_carpet)
      return false if not success

      if not floor_assembly_r.nil?
        check_surface_assembly_rvalue(ceiling_surfaces[0], floor_film_r, floor_assembly_r)
      end
    end

    return true
  end

  def self.add_finished_floor_area(runner, model, building, spaces)
    ffa = Float(XMLHelper.get_value(building, "BuildingDetails/BuildingSummary/BuildingConstruction/ConditionedFloorArea")).round(1)

    # First check if we need to add a finished basement ceiling

    model.getThermalZones.each do |zone|
      next if not Geometry.is_finished_basement(zone)

      floor_area = Geometry.get_finished_floor_area_from_spaces(zone.spaces).round(1)
      ceiling_area = 0.0
      zone.spaces.each do |space|
        space.surfaces.each do |surface|
          next if surface.surfaceType.downcase.to_s != "roofceiling"

          ceiling_area += UnitConversions.convert(surface.grossArea, "m^2", "ft^2")
        end
      end
      addtl_ffa = floor_area - ceiling_area
      if addtl_ffa > 0
        runner.registerWarning("Adding finished basement adiabatic ceiling with #{addtl_ffa.to_s} ft^2.")

        finishedfloor_width = Math::sqrt(addtl_ffa)
        finishedfloor_length = addtl_ffa / finishedfloor_width
        z_origin = 0

        surface = OpenStudio::Model::Surface.new(add_ceiling_polygon(-UnitConversions.convert(finishedfloor_width, "ft", "m"),
                                                                     -UnitConversions.convert(finishedfloor_length, "ft", "m"),
                                                                     UnitConversions.convert(z_origin, "ft", "m")), model)
        surface.setName("inferred finished basement ceiling")
        surface.setSurfaceType("RoofCeiling")
        surface.setSpace(zone.spaces[0])
        surface.createAdjacentSurface(spaces[Constants.SpaceTypeLiving])

        # Apply Construction
        success = apply_adiabatic_construction(runner, model, [surface], "floor")
        return false if not success
      end
    end

    # Next check if we need to add floors between finished spaces (e.g., 2-story buildings).

    # Calculate ffa already added to model
    model_ffa = Geometry.get_finished_floor_area_from_spaces(model.getSpaces).round(1)

    if model_ffa > ffa
      runner.registerError("Sum of conditioned floor surface areas #{model_ffa.to_s} is greater than ConditionedFloorArea specified #{ffa.to_s}.")
      return false
    end

    addtl_ffa = ffa - model_ffa
    return true unless addtl_ffa > 0

    runner.registerWarning("Adding adiabatic conditioned floor with #{addtl_ffa.to_s} ft^2 to preserve building total conditioned floor area.")

    finishedfloor_width = Math::sqrt(addtl_ffa)
    finishedfloor_length = addtl_ffa / finishedfloor_width
    z_origin = 0

    surface = OpenStudio::Model::Surface.new(add_floor_polygon(-UnitConversions.convert(finishedfloor_width, "ft", "m"),
                                                               -UnitConversions.convert(finishedfloor_length, "ft", "m"),
                                                               UnitConversions.convert(z_origin, "ft", "m")), model)
    surface.setName("inferred finished floor")
    surface.setSurfaceType("Floor")
    surface.setSpace(spaces[Constants.SpaceTypeLiving])
    surface.setOutsideBoundaryCondition("Adiabatic")

    # Apply Construction
    success = apply_adiabatic_construction(runner, model, [surface], "floor")
    return false if not success

    return true
  end

  def self.add_thermal_mass(runner, model, building)
    drywall_thick_in = 0.5
    partition_frac_of_ffa = 1.0
    success = ThermalMassConstructions.apply_partition_walls(runner, model, [],
                                                             "PartitionWallConstruction",
                                                             drywall_thick_in, partition_frac_of_ffa)
    return false if not success

    # FIXME ?
    furniture_frac_of_ffa = 1.0
    mass_lb_per_sqft = 8.0
    density_lb_per_cuft = 40.0
    mat = BaseMaterial.Wood
    success = ThermalMassConstructions.apply_furniture(runner, model, furniture_frac_of_ffa,
                                                       mass_lb_per_sqft, density_lb_per_cuft, mat)
    return false if not success

    return true
  end

  def self.add_walls(runner, model, building, spaces, fenestration_areas)
    building.elements.each("BuildingDetails/Enclosure/Walls/Wall") do |wall|
      interior_adjacent_to = XMLHelper.get_value(wall, "extension/InteriorAdjacentTo")
      exterior_adjacent_to = XMLHelper.get_value(wall, "extension/ExteriorAdjacentTo")

      wall_id = wall.elements["SystemIdentifier"].attributes["id"]

      wall_gross_area = Float(XMLHelper.get_value(wall, "Area"))
      wall_net_area = net_wall_area(wall_gross_area, fenestration_areas, wall_id)
      if wall_net_area <= 0
        fail "Calculated a negative net surface area for Wall '#{wall_id}'."
      end

      wall_height = 8.0
      wall_length = wall_net_area / wall_height
      z_origin = 0

      surface = OpenStudio::Model::Surface.new(add_wall_polygon(UnitConversions.convert(wall_length, "ft", "m"),
                                                                UnitConversions.convert(wall_height, "ft", "m"),
                                                                UnitConversions.convert(z_origin, "ft", "m")), model)
      surface.setName(wall_id)
      surface.setSurfaceType("Wall")
      if ["living space"].include? interior_adjacent_to
        surface.setSpace(spaces[Constants.SpaceTypeLiving])
      elsif ["garage"].include? interior_adjacent_to
        surface.setSpace(spaces[Constants.SpaceTypeGarage])
      elsif ["unvented attic", "vented attic"].include? interior_adjacent_to
        surface.setSpace(spaces[Constants.SpaceTypeUnfinishedAttic])
      elsif ["cape cod"].include? interior_adjacent_to
        surface.setSpace(spaces[Constants.SpaceTypeFinishedAttic])
      else
        fail "Unhandled value (#{interior_adjacent_to})."
      end
      if ["ambient"].include? exterior_adjacent_to
        surface.setOutsideBoundaryCondition("Outdoors")
      elsif ["garage"].include? exterior_adjacent_to
        surface.createAdjacentSurface(spaces[Constants.SpaceTypeGarage])
      elsif ["unvented attic", "vented attic"].include? exterior_adjacent_to
        surface.createAdjacentSurface(spaces[Constants.SpaceTypeUnfinishedAttic])
      elsif ["cape cod"].include? exterior_adjacent_to
        surface.createAdjacentSurface(spaces[Constants.SpaceTypeFinishedAttic])
      elsif exterior_adjacent_to != "ambient" and exterior_adjacent_to != "ground"
        fail "Unhandled value (#{exterior_adjacent_to})."
      end

      # Apply construction
      # The code below constructs a reasonable wall construction based on the
      # wall type while ensuring the correct assembly R-value.

      if is_external_thermal_boundary(interior_adjacent_to, exterior_adjacent_to)
        drywall_thick_in = 0.5
      else
        drywall_thick_in = 0.0
      end
      if exterior_adjacent_to == "ambient"
        film_r = Material.AirFilmVertical.rvalue + Material.AirFilmOutside.rvalue
        mat_ext_finish = Material.ExtFinishWoodLight
      else
        film_r = 2.0 * Material.AirFilmVertical.rvalue
        mat_ext_finish = nil
      end
      solar_abs = Float(XMLHelper.get_value(wall, "SolarAbsorptance"))
      emitt = Float(XMLHelper.get_value(wall, "Emittance"))
      assembly_r = XMLHelper.get_value(wall, "Insulation/AssemblyEffectiveRValue")
      wall_type = XMLHelper.get_child_name(wall, "WallType")

      apply_wall_construction(runner, model, surface, wall_id, wall_type, assembly_r,
                              drywall_thick_in, film_r, mat_ext_finish, solar_abs, emitt)
    end

    return true
  end

  def self.add_rim_joists(runner, model, building, spaces)
    building.elements.each("BuildingDetails/Enclosure/RimJoists/RimJoist") do |rim_joist|
      interior_adjacent_to = XMLHelper.get_value(rim_joist, "InteriorAdjacentTo")
      exterior_adjacent_to = XMLHelper.get_value(rim_joist, "ExteriorAdjacentTo")

      rim_joist_id = rim_joist.elements["SystemIdentifier"].attributes["id"]

      rim_joist_area = Float(XMLHelper.get_value(rim_joist, "Area"))
      rim_joist_height = 7.5
      rim_joist_length = rim_joist_area / rim_joist_height
      z_origin = 0
      surface = OpenStudio::Model::Surface.new(add_wall_polygon(UnitConversions.convert(rim_joist_length, "ft", "m"),
                                                                UnitConversions.convert(rim_joist_height, "ft", "m"),
                                                                UnitConversions.convert(z_origin, "ft", "m")), model)
      surface.setName(rim_joist_id)
      surface.setSurfaceType("Wall")
      if ["living space"].include? interior_adjacent_to
        surface.setSpace(spaces[Constants.SpaceTypeLiving])
      elsif ["garage"].include? interior_adjacent_to
        surface.setSpace(spaces[Constants.SpaceTypeGarage])
      elsif ["unvented attic", "vented attic"].include? interior_adjacent_to
        surface.setSpace(spaces[Constants.SpaceTypeUnfinishedAttic])
      elsif ["cape cod"].include? interior_adjacent_to
        surface.setSpace(spaces[Constants.SpaceTypeFinishedAttic])
      else
        fail "Unhandled value (#{interior_adjacent_to})."
      end
      if ["ambient"].include? exterior_adjacent_to
        surface.setOutsideBoundaryCondition("Outdoors")
      elsif ["garage"].include? exterior_adjacent_to
        surface.createAdjacentSurface(spaces[Constants.SpaceTypeGarage])
      elsif ["unvented attic", "vented attic"].include? exterior_adjacent_to
        surface.createAdjacentSurface(spaces[Constants.SpaceTypeUnfinishedAttic])
      elsif ["cape cod"].include? exterior_adjacent_to
        surface.createAdjacentSurface(spaces[Constants.SpaceTypeFinishedAttic])
      elsif exterior_adjacent_to != "ambient" and exterior_adjacent_to != "ground"
        fail "Unhandled value (#{exterior_adjacent_to})."
      end

      # Apply construction

      if is_external_thermal_boundary(interior_adjacent_to, exterior_adjacent_to)
        drywall_thick_in = 0.5
      else
        drywall_thick_in = 0.0
      end
      if exterior_adjacent_to == "ambient"
        film_r = Material.AirFilmVertical.rvalue + Material.AirFilmOutside.rvalue
        mat_ext_finish = Material.ExtFinishWoodLight
      else
        film_r = 2.0 * Material.AirFilmVertical.rvalue
        mat_ext_finish = nil
      end
      solar_abs = 0.75
      emitt = 0.9

      assembly_r = Float(XMLHelper.get_value(rim_joist, "Insulation/AssemblyEffectiveRValue"))

      constr_sets = [
        WoodStudConstructionSet.new(Material.Stud2x(2.0), 0.17, 10.0, 2.0, drywall_thick_in, mat_ext_finish), # 2x4 + R10
        WoodStudConstructionSet.new(Material.Stud2x(2.0), 0.17, 5.0, 2.0, drywall_thick_in, mat_ext_finish),   # 2x4 + R5
        WoodStudConstructionSet.new(Material.Stud2x(2.0), 0.17, 0.0, 2.0, drywall_thick_in, mat_ext_finish),   # 2x4
        WoodStudConstructionSet.new(Material.Stud2x(2.0), 0.01, 0.0, 0.0, 0.0, nil),                           # Fallback
      ]
      constr_set, cavity_r = pick_wood_stud_construction_set(assembly_r, constr_sets, film_r, "rim joist #{rim_joist_id}")
      install_grade = 1

      success = WallConstructions.apply_rim_joist(runner, model, [surface],
                                                  "RimJoistConstruction",
                                                  cavity_r, install_grade, constr_set.framing_factor,
                                                  constr_set.drywall_thick_in, constr_set.osb_thick_in,
                                                  constr_set.rigid_r, constr_set.exterior_material)
      return false if not success

      check_surface_assembly_rvalue(surface, film_r, assembly_r)

      apply_solar_abs_emittance_to_construction(surface, solar_abs, emitt)

      return true
    end

    return true
  end

  def self.add_attics(runner, model, building, spaces, fenestration_areas)
    building.elements.each("BuildingDetails/Enclosure/AtticAndRoof/Attics/Attic") do |attic|
      attic_type = XMLHelper.get_value(attic, "AtticType")
      interior_adjacent_to = attic_type

      # Attic floors
      attic.elements.each("Floors/Floor") do |floor|
        floor_id = floor.elements["SystemIdentifier"].attributes["id"]
        exterior_adjacent_to = XMLHelper.get_value(floor, "extension/ExteriorAdjacentTo")

        floor_area = Float(XMLHelper.get_value(floor, "Area"))
        floor_width = Math::sqrt(floor_area)
        floor_length = floor_area / floor_width
        z_origin = 0

        surface = OpenStudio::Model::Surface.new(add_floor_polygon(UnitConversions.convert(floor_length, "ft", "m"),
                                                                   UnitConversions.convert(floor_width, "ft", "m"),
                                                                   UnitConversions.convert(z_origin, "ft", "m")), model)
        surface.setName(floor_id)
        surface.setSurfaceType("Floor")
        if ["vented attic", "unvented attic"].include? interior_adjacent_to
          surface.setSpace(spaces[Constants.SpaceTypeUnfinishedAttic])
        elsif ["cape cod"].include? interior_adjacent_to
          surface.setSpace(spaces[Constants.SpaceTypeFinishedAttic])
        elsif interior_adjacent_to != "flat roof" and interior_adjacent_to != "cathedral ceiling"
          fail "Unhandled value (#{interior_adjacent_to})."
        end
        if ["living space"].include? exterior_adjacent_to
          surface.createAdjacentSurface(spaces[Constants.SpaceTypeLiving])
        elsif ["garage"].include? exterior_adjacent_to
          surface.createAdjacentSurface(spaces[Constants.SpaceTypeGarage])
        elsif exterior_adjacent_to != "ambient" and exterior_adjacent_to != "ground"
          fail "Unhandled value (#{exterior_adjacent_to})."
        end

        # Apply construction

        if is_external_thermal_boundary(interior_adjacent_to, exterior_adjacent_to)
          drywall_thick_in = 0.5
        else
          drywall_thick_in = 0.0
        end
        film_r = 2 * Material.AirFilmFloorAverage.rvalue

        assembly_r = XMLHelper.get_value(floor, "Insulation/AssemblyEffectiveRValue")
        if not assembly_r.nil?
          assembly_r = Float(assembly_r)
        else
          assembly_r = FloorConstructions.get_default_ceiling_ufactor(@iecc_zone_2006)
        end
        constr_sets = [
          WoodStudConstructionSet.new(Material.Stud2x6, 0.11, 0.0, 0.0, drywall_thick_in, nil), # 2x6, 24" o.c.
          WoodStudConstructionSet.new(Material.Stud2x4, 0.24, 0.0, 0.0, drywall_thick_in, nil), # 2x4, 16" o.c.
          WoodStudConstructionSet.new(Material.Stud2x4, 0.01, 0.0, 0.0, 0.0, nil), # Fallback
        ]

        constr_set, ceiling_r = pick_wood_stud_construction_set(assembly_r, constr_sets, film_r, "attic floor #{floor_id}")
        ceiling_joist_height_in = constr_set.stud.thick_in
        ceiling_ins_thick_in = ceiling_joist_height_in
        ceiling_framing_factor = constr_set.framing_factor
        ceiling_drywall_thick_in = constr_set.drywall_thick_in
        ceiling_install_grade = 1

        success = FloorConstructions.apply_unfinished_attic(runner, model, [surface],
                                                            "FloorConstruction",
                                                            ceiling_r, ceiling_install_grade,
                                                            ceiling_ins_thick_in,
                                                            ceiling_framing_factor,
                                                            ceiling_joist_height_in,
                                                            ceiling_drywall_thick_in)
        return false if not success

        check_surface_assembly_rvalue(surface, film_r, assembly_r)
      end

      # Attic roofs
      attic.elements.each("Roofs/Roof") do |roof|
        roof_id = roof.elements["SystemIdentifier"].attributes["id"]

        roof_gross_area = Float(XMLHelper.get_value(roof, "Area"))
        roof_net_area = net_wall_area(roof_gross_area, fenestration_areas, roof_id)
        roof_width = Math::sqrt(roof_net_area)
        roof_length = roof_net_area / roof_width
        z_origin = 0
        roof_tilt = Float(XMLHelper.get_value(roof, "Pitch")) / 12.0

        surface = OpenStudio::Model::Surface.new(add_roof_polygon(UnitConversions.convert(roof_length, "ft", "m"),
                                                                  UnitConversions.convert(roof_width, "ft", "m"),
                                                                  UnitConversions.convert(z_origin, "ft", "m"),
                                                                  0.0, roof_tilt), model)

        surface.setName(roof_id)
        surface.setSurfaceType("RoofCeiling")
        surface.setOutsideBoundaryCondition("Outdoors")
        if ["unvented attic", "vented attic"].include? interior_adjacent_to
          surface.setSpace(spaces[Constants.SpaceTypeUnfinishedAttic])
        elsif ["flat roof", "cathedral ceiling"].include? interior_adjacent_to
          surface.setSpace(spaces[Constants.SpaceTypeLiving])
        elsif ["cape cod"].include? interior_adjacent_to
          surface.setSpace(spaces[Constants.SpaceTypeFinishedAttic])
        end

        # Apply construction
        if is_external_thermal_boundary(interior_adjacent_to, "ambient")
          drywall_thick_in = 0.5
        else
          drywall_thick_in = 0.0
        end
        film_r = Material.AirFilmOutside.rvalue + Material.AirFilmRoof(Geometry.get_roof_pitch([surface])).rvalue
        mat_roofing = Material.RoofingAsphaltShinglesDark
        solar_abs = Float(XMLHelper.get_value(roof, "SolarAbsorptance"))
        emitt = Float(XMLHelper.get_value(roof, "Emittance"))

        assembly_r = Float(XMLHelper.get_value(roof, "Insulation/AssemblyEffectiveRValue"))
        constr_sets = [
          WoodStudConstructionSet.new(Material.Stud2x(8.0), 0.07, 10.0, 0.75, drywall_thick_in, mat_roofing), # 2x8, 24" o.c. + R10
          WoodStudConstructionSet.new(Material.Stud2x(8.0), 0.07, 5.0, 0.75, drywall_thick_in, mat_roofing),  # 2x8, 24" o.c. + R5
          WoodStudConstructionSet.new(Material.Stud2x(8.0), 0.07, 0.0, 0.75, drywall_thick_in, mat_roofing),  # 2x8, 24" o.c.
          WoodStudConstructionSet.new(Material.Stud2x6, 0.07, 0.0, 0.75, drywall_thick_in, mat_roofing),  # 2x6, 24" o.c.
          WoodStudConstructionSet.new(Material.Stud2x4, 0.07, 0.0, 0.5, drywall_thick_in, mat_roofing),   # 2x4, 16" o.c.
          WoodStudConstructionSet.new(Material.Stud2x4, 0.01, 0.0, 0.0, 0.0, nil),                        # Fallback
        ]
        constr_set, roof_cavity_r = pick_wood_stud_construction_set(assembly_r, constr_sets, film_r, "attic roof #{roof_id}")

        roof_install_grade = 1

        if drywall_thick_in > 0
          success = RoofConstructions.apply_finished_roof(runner, model, [surface],
                                                          "RoofConstruction",
                                                          roof_cavity_r, roof_install_grade,
                                                          constr_set.stud.thick_in,
                                                          true, constr_set.framing_factor,
                                                          constr_set.drywall_thick_in,
                                                          constr_set.osb_thick_in, constr_set.rigid_r,
                                                          mat_roofing)
        else
          has_radiant_barrier = false
          success = RoofConstructions.apply_unfinished_attic(runner, model, [surface],
                                                             "RoofConstruction",
                                                             roof_cavity_r, roof_install_grade,
                                                             constr_set.stud.thick_in,
                                                             constr_set.framing_factor,
                                                             constr_set.stud.thick_in,
                                                             constr_set.osb_thick_in, constr_set.rigid_r,
                                                             mat_roofing, has_radiant_barrier)
          return false if not success
        end

        check_surface_assembly_rvalue(surface, film_r, assembly_r)

        apply_solar_abs_emittance_to_construction(surface, solar_abs, emitt)
      end

      # Attic walls
      attic.elements.each("Walls/Wall") do |wall|
        exterior_adjacent_to = XMLHelper.get_value(wall, "extension/ExteriorAdjacentTo")

        wall_id = wall.elements["SystemIdentifier"].attributes["id"]

        wall_gross_area = Float(XMLHelper.get_value(wall, "Area"))
        wall_net_area = net_wall_area(wall_gross_area, fenestration_areas, wall_id)
        if wall_net_area <= 0
          fail "Calculated a negative net surface area for Wall '#{wall_id}'."
        end

        wall_height = 8.0
        wall_length = wall_net_area / wall_height
        z_origin = 0

        surface = OpenStudio::Model::Surface.new(add_wall_polygon(UnitConversions.convert(wall_length, "ft", "m"),
                                                                  UnitConversions.convert(wall_height, "ft", "m"),
                                                                  UnitConversions.convert(z_origin, "ft", "m")), model)
        surface.setName(wall_id)
        surface.setSurfaceType("Wall")
        if ["unvented attic", "vented attic"].include? interior_adjacent_to
          surface.setSpace(spaces[Constants.SpaceTypeUnfinishedAttic])
        elsif ["flat roof", "cathedral ceiling"].include? interior_adjacent_to
          surface.setSpace(spaces[Constants.SpaceTypeLiving])
        elsif ["cape cod"].include? interior_adjacent_to
          surface.setSpace(spaces[Constants.SpaceTypeFinishedAttic])
        end
        if ["ambient"].include? exterior_adjacent_to
          surface.setOutsideBoundaryCondition("Outdoors")
        elsif ["garage"].include? exterior_adjacent_to
          surface.createAdjacentSurface(spaces[Constants.SpaceTypeGarage])
        elsif ["unvented attic", "vented attic"].include? exterior_adjacent_to
          surface.createAdjacentSurface(spaces[Constants.SpaceTypeUnfinishedAttic])
        elsif ["cape cod"].include? exterior_adjacent_to
          surface.createAdjacentSurface(spaces[Constants.SpaceTypeFinishedAttic])
        elsif ["living space"].include? exterior_adjacent_to
          surface.createAdjacentSurface(spaces[Constants.SpaceTypeLiving])
        elsif exterior_adjacent_to != "ambient" and exterior_adjacent_to != "ground"
          fail "Unhandled value (#{exterior_adjacent_to})."
        end

        # Apply construction

        if is_external_thermal_boundary(interior_adjacent_to, exterior_adjacent_to)
          drywall_thick_in = 0.5
        else
          drywall_thick_in = 0.0
        end
        if exterior_adjacent_to == "ambient"
          film_r = Material.AirFilmVertical.rvalue + Material.AirFilmOutside.rvalue
          mat_ext_finish = Material.ExtFinishWoodLight
        else
          film_r = 2.0 * Material.AirFilmVertical.rvalue
          mat_ext_finish = nil
        end
        solar_abs = Float(XMLHelper.get_value(wall, "SolarAbsorptance"))
        emitt = Float(XMLHelper.get_value(wall, "Emittance"))
        wall_type = XMLHelper.get_child_name(wall, "WallType")
        assembly_r = Float(XMLHelper.get_value(wall, "Insulation/AssemblyEffectiveRValue"))

        apply_wall_construction(runner, model, surface, wall_id, wall_type, assembly_r,
                                drywall_thick_in, film_r, mat_ext_finish, solar_abs, emitt)
      end
    end

    return true
  end

  def self.add_windows(runner, model, building, spaces, fenestration_areas, weather, cooling_season)
    surfaces = []
    building.elements.each("BuildingDetails/Enclosure/Windows/Window") do |window|
      window_id = window.elements["SystemIdentifier"].attributes["id"]

      window_height = 4.0 # ft, default
      overhang_depth = nil
      if not window.elements["Overhangs"].nil?
        overhang_depth = Float(XMLHelper.get_value(window, "Overhangs/Depth"))
        overhang_distance_to_top = Float(XMLHelper.get_value(window, "Overhangs/DistanceToTopOfWindow"))
        overhang_distance_to_bottom = Float(XMLHelper.get_value(window, "Overhangs/DistanceToBottomOfWindow"))
        window_height = overhang_distance_to_bottom - overhang_distance_to_top
      end

      window_area = Float(XMLHelper.get_value(window, "Area"))
      window_width = window_area / window_height
      window_azimuth = Float(XMLHelper.get_value(window, "Azimuth"))
      z_origin = 0

      if not fenestration_areas.keys.include? window.elements["AttachedToWall"].attributes["idref"]
        fenestration_areas[window.elements["AttachedToWall"].attributes["idref"]] = window_area
      else
        fenestration_areas[window.elements["AttachedToWall"].attributes["idref"]] += window_area
      end

      surface = OpenStudio::Model::Surface.new(add_wall_polygon(UnitConversions.convert(window_width, "ft", "m"),
                                                                UnitConversions.convert(window_height, "ft", "m"),
                                                                UnitConversions.convert(z_origin, "ft", "m"),
                                                                window_azimuth,
                                                                [0, 0.001, 0.001 * 2, 0.001]), model) # offsets B, L, T, R
      surface.setName("surface #{window_id}")
      surface.setSurfaceType("Wall")
      building.elements.each("BuildingDetails/Enclosure/Walls/Wall") do |wall|
        next unless wall.elements["SystemIdentifier"].attributes["id"] == window.elements["AttachedToWall"].attributes["idref"]

        interior_adjacent_to = XMLHelper.get_value(wall, "extension/InteriorAdjacentTo")
        if interior_adjacent_to == "living space"
          surface.setSpace(spaces[Constants.SpaceTypeLiving])
        elsif interior_adjacent_to == "garage"
          surface.setSpace(spaces[Constants.SpaceTypeGarage])
        elsif interior_adjacent_to == "vented attic" or interior_adjacent_to == "unvented attic"
          surface.setSpace(spaces[Constants.SpaceTypeUnfinishedAttic])
        elsif interior_adjacent_to == "cape cod"
          surface.setSpace(spaces[Constants.SpaceTypeFinishedAttic])
        else
          fail "Unhandled value (#{interior_adjacent_to})."
        end
      end
      surface.setOutsideBoundaryCondition("Outdoors") # cannot be adiabatic or OS won't create subsurface
      surfaces << surface

      sub_surface = OpenStudio::Model::SubSurface.new(add_wall_polygon(UnitConversions.convert(window_width, "ft", "m"),
                                                                       UnitConversions.convert(window_height, "ft", "m"),
                                                                       UnitConversions.convert(z_origin, "ft", "m"),
                                                                       window_azimuth,
                                                                       [-0.001, 0, 0.001, 0]), model) # offsets B, L, T, R
      sub_surface.setName(window_id)
      sub_surface.setSurface(surface)
      sub_surface.setSubSurfaceType("FixedWindow")

      if not overhang_depth.nil?
        overhang = sub_surface.addOverhang(UnitConversions.convert(overhang_depth, "ft", "m"), UnitConversions.convert(overhang_distance_to_top, "ft", "m"))
        overhang.get.setName("#{sub_surface.name} - #{Constants.ObjectNameOverhangs}")
      end

      # Apply construction
      ufactor = Float(XMLHelper.get_value(window, "UFactor"))
      shgc = Float(XMLHelper.get_value(window, "SHGC"))
      default_shade_summer, default_shade_winter = SubsurfaceConstructions.get_default_interior_shading_factors()
      cool_shade_mult = XMLHelper.get_value(window, "extension/InteriorShadingFactorSummer")
      if cool_shade_mult.nil?
        cool_shade_mult = default_shade_summer
      else
        cool_shade_mult = Float(cool_shade_mult)
      end
      heat_shade_mult = XMLHelper.get_value(window, "extension/InteriorShadingFactorWinter")
      if heat_shade_mult.nil?
        heat_shade_mult = default_shade_winter
      else
        heat_shade_mult = Float(heat_shade_mult)
      end
      success = SubsurfaceConstructions.apply_window(runner, model, [sub_surface],
                                                     "WindowConstruction",
                                                     weather, cooling_season, ufactor, shgc,
                                                     heat_shade_mult, cool_shade_mult)
      return false if not success
    end

    success = apply_adiabatic_construction(runner, model, surfaces, "wall")
    return false if not success

    return true
  end

  def self.add_skylights(runner, model, building, spaces, fenestration_areas, weather, cooling_season)
    surfaces = []
    building.elements.each("BuildingDetails/Enclosure/Skylights/Skylight") do |skylight|
      skylight_id = skylight.elements["SystemIdentifier"].attributes["id"]
      skylight_area = Float(XMLHelper.get_value(skylight, "Area"))
      skylight_height = 5.0 # FIXME
      skylight_width = skylight_area / skylight_height
      skylight_azimuth = Float(XMLHelper.get_value(skylight, "Azimuth"))
      z_origin = 0
      if not fenestration_areas.keys.include? skylight.elements["AttachedToRoof"].attributes["idref"]
        fenestration_areas[skylight.elements["AttachedToRoof"].attributes["idref"]] = skylight_area
      else
        fenestration_areas[skylight.elements["AttachedToRoof"].attributes["idref"]] += skylight_area
      end
      skylight_tilt = nil
      building.elements.each("BuildingDetails/Enclosure/AtticAndRoof/Attics/Attic") do |attic|
        attic_type = XMLHelper.get_value(attic, "AtticType")
        attic.elements.each("Roofs/Roof") do |roof|
          next unless roof.elements["SystemIdentifier"].attributes["id"] == skylight.elements["AttachedToRoof"].attributes["idref"]

          skylight_tilt = Float(XMLHelper.get_value(roof, "Pitch")) / 12.0
        end
      end
      surface = OpenStudio::Model::Surface.new(add_roof_polygon(UnitConversions.convert(skylight_width, "ft", "m") + 0.0001, # base surface must be at least slightly larger than subsurface
                                                                UnitConversions.convert(skylight_height, "ft", "m") + 0.0001, # base surface must be at least slightly larger than subsurface
                                                                UnitConversions.convert(z_origin, "ft", "m"),
                                                                skylight_azimuth, skylight_tilt), model)
      surface.setName("surface #{skylight_id}")
      surface.setSurfaceType("RoofCeiling")
      surface.setSpace(spaces[Constants.SpaceTypeLiving]) # Ensures it is included in Manual J sizing
      surface.setOutsideBoundaryCondition("Outdoors") # cannot be adiabatic or OS won't create subsurface
      surfaces << surface
      sub_surface = OpenStudio::Model::SubSurface.new(add_roof_polygon(UnitConversions.convert(skylight_width, "ft", "m"),
                                                                       UnitConversions.convert(skylight_height, "ft", "m"),
                                                                       UnitConversions.convert(z_origin, "ft", "m"),
                                                                       skylight_azimuth, skylight_tilt), model)
      sub_surface.setName(skylight_id)
      sub_surface.setSurface(surface)
      sub_surface.setSubSurfaceType("Skylight")

      # Apply construction
      ufactor = Float(XMLHelper.get_value(skylight, "UFactor"))
      shgc = Float(XMLHelper.get_value(skylight, "SHGC"))
      cool_shade_mult = 1.0
      heat_shade_mult = 1.0
      success = SubsurfaceConstructions.apply_skylight(runner, model, [sub_surface],
                                                       "SkylightConstruction",
                                                       weather, cooling_season, ufactor, shgc,
                                                       heat_shade_mult, cool_shade_mult)
      return false if not success
    end

    success = apply_adiabatic_construction(runner, model, surfaces, "roof")
    return false if not success

    return true
  end

  def self.add_doors(runner, model, building, spaces, fenestration_areas)
    surfaces = []
    building.elements.each("BuildingDetails/Enclosure/Doors/Door") do |door|
      door_id = door.elements["SystemIdentifier"].attributes["id"]

      door_area = XMLHelper.get_value(door, "Area")
      if not door_area.nil?
        door_area = Float(door_area)
      else
        door_area = SubsurfaceConstructions.get_default_door_area()
      end

      door_height = 6.67 # ft
      door_width = door_area / door_height
      z_origin = 0

      door_azimuth = XMLHelper.get_value(door, "Azimuth")
      if not door_azimuth.nil?
        door_azimuth = Float(door_azimuth)
      else
        door_azimuth = SubsurfaceConstructions.get_default_door_azimuth()
      end

      if not fenestration_areas.keys.include? door.elements["AttachedToWall"].attributes["idref"]
        fenestration_areas[door.elements["AttachedToWall"].attributes["idref"]] = door_area
      else
        fenestration_areas[door.elements["AttachedToWall"].attributes["idref"]] += door_area
      end

      surface = OpenStudio::Model::Surface.new(add_wall_polygon(UnitConversions.convert(door_width, "ft", "m"),
                                                                UnitConversions.convert(door_height, "ft", "m"),
                                                                UnitConversions.convert(z_origin, "ft", "m"),
                                                                door_azimuth,
                                                                [0, 0.001, 0.001, 0.001]), model) # offsets B, L, T, R
      surface.setName("surface #{door_id}")
      surface.setSurfaceType("Wall")
      building.elements.each("BuildingDetails/Enclosure/Walls/Wall") do |wall|
        next unless wall.elements["SystemIdentifier"].attributes["id"] == door.elements["AttachedToWall"].attributes["idref"]

        interior_adjacent_to = XMLHelper.get_value(wall, "extension/InteriorAdjacentTo")
        if interior_adjacent_to == "living space"
          surface.setSpace(spaces[Constants.SpaceTypeLiving])
        elsif interior_adjacent_to == "garage"
          surface.setSpace(spaces[Constants.SpaceTypeGarage])
        elsif interior_adjacent_to == "vented attic" or interior_adjacent_to == "unvented attic"
          surface.setSpace(spaces[Constants.SpaceTypeUnfinishedAttic])
        elsif interior_adjacent_to == "cape cod"
          surface.setSpace(spaces[Constants.SpaceTypeFinishedAttic])
        else
          fail "Unhandled value (#{interior_adjacent_to})."
        end
      end
      surface.setOutsideBoundaryCondition("Outdoors") # cannot be adiabatic or OS won't create subsurface
      surfaces << surface

      sub_surface = OpenStudio::Model::SubSurface.new(add_wall_polygon(UnitConversions.convert(door_width, "ft", "m"),
                                                                       UnitConversions.convert(door_height, "ft", "m"),
                                                                       UnitConversions.convert(z_origin, "ft", "m"),
                                                                       door_azimuth,
                                                                       [0, 0, 0, 0]), model) # offsets B, L, T, R
      sub_surface.setName(door_id)
      sub_surface.setSurface(surface)
      sub_surface.setSubSurfaceType("Door")

      # Apply construction
      name = door.elements["SystemIdentifier"].attributes["id"]
      rvalue = XMLHelper.get_value(door, "RValue")
      if not rvalue.nil?
        ufactor = 1.0 / Float(rvalue)
      else
        ufactor, shgc = SubsurfaceConstructions.get_default_ufactor_shgc(@iecc_zone_2006)
      end

      success = SubsurfaceConstructions.apply_door(runner, model, [sub_surface], "Door", ufactor)
      return false if not success
    end

    success = apply_adiabatic_construction(runner, model, surfaces, "wall")
    return false if not success

    return true
  end

  def self.apply_adiabatic_construction(runner, model, surfaces, type)
    # Arbitrary constructions, only heat capacitance matters
    # Used for surfaces that solely contain subsurfaces (windows, doors, skylights)

    if type == "wall"

      framing_factor = Constants.DefaultFramingFactorInterior
      cavity_r = 0.0
      install_grade = 1
      cavity_depth_in = 3.5
      cavity_filled = false
      rigid_r = 0.0
      drywall_thick_in = 0.5
      mat_ext_finish = Material.ExtFinishStuccoMedDark
      success = WallConstructions.apply_wood_stud(runner, model, surfaces,
                                                  "AdiabaticWallConstruction",
                                                  cavity_r, install_grade, cavity_depth_in,
                                                  cavity_filled, framing_factor,
                                                  drywall_thick_in, 0, rigid_r, mat_ext_finish)
      return false if not success

    elsif type == "floor"

      plywood_thick_in = 0.75
      drywall_thick_in = 0.0
      mat_floor_covering = Material.FloorWood
      mat_carpet = Material.CoveringBare
      success = FloorConstructions.apply_uninsulated(runner, model, surfaces,
                                                     "AdiabaticFloorConstruction",
                                                     plywood_thick_in, drywall_thick_in,
                                                     mat_floor_covering, mat_carpet)
      return false if not success

    elsif type == "roof"

      framing_thick_in = 7.25
      framing_factor = 0.07
      osb_thick_in = 0.75
      mat_roofing = Material.RoofingAsphaltShinglesMed
      success = RoofConstructions.apply_uninsulated_roofs(runner, model, surfaces,
                                                          "AdiabaticRoofConstruction",
                                                          framing_thick_in, framing_factor,
                                                          osb_thick_in, mat_roofing)
      return false if not success

    end

    return true
  end

  def self.add_hot_water_and_appliances(runner, model, building, unit, weather, spaces)
    wh = building.elements["BuildingDetails/Systems/WaterHeating"]
    appl = building.elements["BuildingDetails/Appliances"]

    # Clothes Washer
    cw = appl.elements["ClothesWasher"]
    cw_mef = XMLHelper.get_value(cw, "ModifiedEnergyFactor")
    cw_imef = XMLHelper.get_value(cw, "IntegratedModifiedEnergyFactor")
    if cw_mef.nil? and cw_imef.nil?
      cw_mef = HotWaterAndAppliances.get_clothes_washer_reference_mef()
      cw_ler = HotWaterAndAppliances.get_clothes_washer_reference_ler()
      cw_elec_rate = HotWaterAndAppliances.get_clothes_washer_reference_elec_rate()
      cw_gas_rate = HotWaterAndAppliances.get_clothes_washer_reference_gas_rate()
      cw_agc = HotWaterAndAppliances.get_clothes_washer_reference_agc()
      cw_cap = HotWaterAndAppliances.get_clothes_washer_reference_cap()

    else
      if not cw_mef.nil?
        cw_mef = Float(cw_mef)
      elsif not cw_imef.nil?
        cw_mef = HotWaterAndAppliances.calc_clothes_washer_mef_from_imef(Float(cw_imef))
      end
      cw_ler = Float(XMLHelper.get_value(cw, "RatedAnnualkWh"))
      cw_elec_rate = Float(XMLHelper.get_value(cw, "LabelElectricRate"))
      cw_gas_rate = Float(XMLHelper.get_value(cw, "LabelGasRate"))
      cw_agc = Float(XMLHelper.get_value(cw, "LabelAnnualGasCost"))
      cw_cap = Float(XMLHelper.get_value(cw, "Capacity"))
    end

    # Clothes Dryer
    cd = appl.elements["ClothesDryer"]
    cd_fuel = to_beopt_fuel(XMLHelper.get_value(cd, "FuelType"))
    cd_ef = XMLHelper.get_value(cd, "EnergyFactor")
    cd_cef = XMLHelper.get_value(cd, "CombinedEnergyFactor")
    if cd_ef.nil? and cd_cef.nil?
      cd_ef = HotWaterAndAppliances.get_clothes_dryer_reference_ef(cd_fuel)
      cd_control = HotWaterAndAppliances.get_clothes_dryer_reference_control()
    else
      if not cd_ef.nil?
        cd_ef = Float(cd_ef)
      elsif not cd_cef.nil?
        cd_ef = HotWaterAndAppliances.calc_clothes_dryer_ef_from_cef(Float(cd_cef))
      end
      cd_control = XMLHelper.get_value(cd, "ControlType")
    end

    # Dishwasher
    dw = appl.elements["Dishwasher"]
    dw_ef = XMLHelper.get_value(dw, "EnergyFactor")
    dw_annual_kwh = XMLHelper.get_value(dw, "RatedAnnualkWh")
    if dw_ef.nil? and dw_annual_kwh.nil?
      dw_ef = HotWaterAndAppliances.get_dishwasher_reference_ef()
      dw_cap = HotWaterAndAppliances.get_dishwasher_reference_cap()
    else
      if not dw_ef.nil?
        dw_ef = Float(dw_ef)
      elsif not dw_annual_kwh.nil?
        dw_ef = HotWaterAndAppliances.calc_dishwasher_ef_from_annual_kwh(Float(dw_annual_kwh))
      end
      dw_cap = Float(XMLHelper.get_value(dw, "PlaceSettingCapacity"))
    end

    # Refrigerator
    fridge = appl.elements["Refrigerator"]
    fridge_annual_kwh = XMLHelper.get_value(fridge, "RatedAnnualkWh")
    if fridge_annual_kwh.nil?
      fridge_annual_kwh = HotWaterAndAppliances.get_refrigerator_reference_annual_kwh(@nbeds)
    else
      fridge_annual_kwh = Float(fridge_annual_kwh)
    end

    # Cooking Range/Oven
    cook = appl.elements["CookingRange"]
    oven = appl.elements["Oven"]
    cook_fuel_type = to_beopt_fuel(XMLHelper.get_value(cook, "FuelType"))
    cook_is_induction = XMLHelper.get_value(cook, "IsInduction")
    if cook_is_induction.nil?
      cook_is_induction = HotWaterAndAppliances.get_range_oven_reference_is_induction()
      oven_is_convection = HotWaterAndAppliances.get_range_oven_reference_is_convection()
    else
      cook_is_induction = Boolean(cook_is_induction)
      oven_is_convection = Boolean(XMLHelper.get_value(oven, "IsConvection"))
    end

    # Fixtures
    has_low_flow_fixtures = false
    if not wh.nil?
      low_flow_fixtures_list = []
      wh.elements.each("WaterFixture[WaterFixtureType='shower head' or WaterFixtureType='faucet']") do |wf|
        low_flow_fixtures_list << Boolean(XMLHelper.get_value(wf, "LowFlow"))
      end
      low_flow_fixtures_list.uniq!
      if low_flow_fixtures_list.size == 1 and low_flow_fixtures_list[0]
        has_low_flow_fixtures = true
      end
    end

    # Distribution
    if not wh.nil?
      dist = wh.elements["HotWaterDistribution"]
      dist_type = XMLHelper.get_child_name(dist, "SystemType").downcase
      if dist_type == "standard"
        std_pipe_length = XMLHelper.get_value(dist, "SystemType/Standard/PipingLength")
        if std_pipe_length.nil?
          std_pipe_length = HotWaterAndAppliances.get_default_std_pipe_length(@has_uncond_bsmnt, @cfa, @ncfl)
        else
          std_pipe_length = Float(std_pipe_length)
        end
        recirc_loop_length = nil
        recirc_branch_length = nil
        recirc_control_type = nil
        recirc_pump_power = nil
      elsif dist_type == "recirculation"
        recirc_loop_length = XMLHelper.get_value(dist, "SystemType/Recirculation/RecirculationPipingLoopLength")
        if recirc_loop_length.nil?
          std_pipe_length = HotWaterAndAppliances.get_default_std_pipe_length(@has_uncond_bsmnt, @cfa, @ncfl)
          recirc_loop_length = HotWaterAndAppliances.get_default_recirc_loop_length(std_pipe_length)
        else
          recirc_loop_length = Float(recirc_loop_length)
        end
        recirc_branch_length = Float(XMLHelper.get_value(dist, "SystemType/Recirculation/BranchPipingLoopLength"))
        recirc_control_type = XMLHelper.get_value(dist, "SystemType/Recirculation/ControlType")
        recirc_pump_power = Float(XMLHelper.get_value(dist, "SystemType/Recirculation/PumpPower"))
        std_pipe_length = nil
      end
      pipe_r = Float(XMLHelper.get_value(dist, "PipeInsulation/PipeRValue"))
    end

    # Drain Water Heat Recovery
    dwhr_present = false
    dwhr_facilities_connected = nil
    dwhr_is_equal_flow = nil
    dwhr_efficiency = nil
    if not wh.nil?
      if XMLHelper.has_element(dist, "DrainWaterHeatRecovery")
        dwhr_present = true
        dwhr_facilities_connected = XMLHelper.get_value(dist, "DrainWaterHeatRecovery/FacilitiesConnected")
        dwhr_is_equal_flow = Boolean(XMLHelper.get_value(dist, "DrainWaterHeatRecovery/EqualFlow"))
        dwhr_efficiency = Float(XMLHelper.get_value(dist, "DrainWaterHeatRecovery/Efficiency"))
      end
    end

    # Water Heater
    if not wh.nil?
      dhw = wh.elements["WaterHeatingSystem"]
      location = XMLHelper.get_value(dhw, "Location")
      setpoint_temp = XMLHelper.get_value(dhw, "HotWaterTemperature")
      if setpoint_temp.nil?
        setpoint_temp = Waterheater.get_default_hot_water_temperature(@eri_version)
      else
        setpoint_temp = Float(setpoint_temp)
      end
      wh_type = XMLHelper.get_value(dhw, "WaterHeaterType")
      fuel = XMLHelper.get_value(dhw, "FuelType")

      if location == 'conditioned space'
        space = spaces[Constants.SpaceTypeLiving]
      elsif location == 'basement - unconditioned'
        space = spaces[Constants.SpaceTypeUnfinishedBasement]
      elsif location == 'attic - unconditioned'
        space = spaces[Constants.SpaceTypeUnfinishedAttic]
      elsif location == 'garage - unconditioned'
        space = spaces[Constants.SpaceTypeGarage]
      elsif location == 'crawlspace - unvented' or location == 'crawlspace - vented'
        space = spaces[Constants.SpaceTypeCrawl]
      else
        fail "Unhandled water heater space: #{location}."
      end
      if space.nil?
        fail "Water heater location was #{location} but building does not have this space type."
      end

      ef = XMLHelper.get_value(dhw, "EnergyFactor")
      if ef.nil?
        uef = Float(XMLHelper.get_value(dhw, "UniformEnergyFactor"))
        ef = Waterheater.calc_ef_from_uef(uef, to_beopt_wh_type(wh_type), to_beopt_fuel(fuel))
      else
        ef = Float(ef)
      end
      ef_adj = XMLHelper.get_value(dhw, "extension/EnergyFactorMultiplier")
      if ef_adj.nil?
        ef_adj = Waterheater.get_ef_multiplier(to_beopt_wh_type(wh_type))
      else
        ef_adj = Float(ef_adj)
      end
      ec_adj = HotWaterAndAppliances.get_dist_energy_consumption_adjustment(@has_uncond_bsmnt, @cfa, @ncfl,
                                                                            dist_type, recirc_control_type,
                                                                            pipe_r, std_pipe_length, recirc_loop_length)

      if wh_type == "storage water heater"

        tank_vol = Float(XMLHelper.get_value(dhw, "TankVolume"))
        if fuel != "electricity"
          re = Float(XMLHelper.get_value(dhw, "RecoveryEfficiency"))
        else
          re = 0.98
        end
        capacity_kbtuh = Float(XMLHelper.get_value(dhw, "HeatingCapacity")) / 1000.0
        oncycle_power = 0.0
        offcycle_power = 0.0
        success = Waterheater.apply_tank(model, unit, runner, space, to_beopt_fuel(fuel),
                                         capacity_kbtuh, tank_vol, ef * ef_adj, re, setpoint_temp,
                                         oncycle_power, offcycle_power, ec_adj)
        return false if not success

      elsif wh_type == "instantaneous water heater"

        capacity_kbtuh = 100000000.0
        oncycle_power = 0.0
        offcycle_power = 0.0
        success = Waterheater.apply_tankless(model, unit, runner, space, to_beopt_fuel(fuel),
                                             capacity_kbtuh, ef, ef_adj,
                                             setpoint_temp, oncycle_power, offcycle_power, ec_adj)
        return false if not success

      elsif wh_type == "heat pump water heater"

        tank_vol = Float(XMLHelper.get_value(dhw, "TankVolume"))
        e_cap = 4.5 # FIXME
        min_temp = 45.0 # FIXME
        max_temp = 120.0 # FIXME
        cap = 0.5 # FIXME
        cop = 2.8 # FIXME
        shr = 0.88 # FIXME
        airflow_rate = 181.0 # FIXME
        fan_power = 0.0462 # FIXME
        parasitics = 3.0 # FIXME
        tank_ua = 3.9 # FIXME
        int_factor = 1.0 # FIXME
        temp_depress = 0.0 # FIXME
        ducting = "none"
        # FIXME: Use ef, ef_adj, ec_adj
        success = Waterheater.apply_heatpump(model, unit, runner, space, weather,
                                             e_cap, tank_vol, setpoint_temp, min_temp, max_temp,
                                             cap, cop, shr, airflow_rate, fan_power,
                                             parasitics, tank_ua, int_factor, temp_depress,
                                             ducting, 0)
        return false if not success

      else

        fail "Unhandled water heater (#{wh_type})."

      end
    end

    success = HotWaterAndAppliances.apply(model, unit, runner, weather,
                                          @cfa, @nbeds, @ncfl, @has_uncond_bsmnt,
                                          cw_mef, cw_ler, cw_elec_rate, cw_gas_rate,
                                          cw_agc, cw_cap, cd_fuel, cd_ef, cd_control,
                                          dw_ef, dw_cap, fridge_annual_kwh, cook_fuel_type,
                                          cook_is_induction, oven_is_convection,
                                          has_low_flow_fixtures, dist_type, pipe_r,
                                          std_pipe_length, recirc_loop_length,
                                          recirc_branch_length, recirc_control_type,
                                          recirc_pump_power, dwhr_present,
                                          dwhr_facilities_connected, dwhr_is_equal_flow,
                                          dwhr_efficiency, setpoint_temp, @eri_version)
    return false if not success

    return true
  end

  def self.add_cooling_system(runner, model, building, unit, dse)
    clgsys = building.elements["BuildingDetails/Systems/HVAC/HVACPlant/CoolingSystem"]

    return true if not building.elements["BuildingDetails/Systems/HVAC/HVACPlant/HeatPump"].nil? # FIXME: Temporary

    return true if clgsys.nil?

    clg_type = XMLHelper.get_value(clgsys, "CoolingSystemType")

    cool_capacity_btuh = Float(XMLHelper.get_value(clgsys, "CoolingCapacity"))
    if cool_capacity_btuh <= 0.0
      cool_capacity_btuh = Constants.SizingAuto
    end

    if clg_type == "central air conditioning"

      # FIXME: Generalize
      seer = Float(XMLHelper.get_value(clgsys, "AnnualCoolingEfficiency[Units='SEER']/Value"))
      if seer <= 15
        num_speeds = "1-Speed"
      elsif seer <= 21
        num_speeds = "2-Speed"
      else
        num_speeds = "Variable-Speed"
      end
      crankcase_kw = 0.0
      crankcase_temp = 55.0

      if num_speeds == "1-Speed"

        eers = [0.82 * seer + 0.64]
        shrs = [0.73]
        fan_power_rated = 0.365
        fan_power_installed = 0.5
        eer_capacity_derates = [1.0, 1.0, 1.0, 1.0, 1.0]
        success = HVAC.apply_central_ac_1speed(model, unit, runner, seer, eers, shrs,
                                               fan_power_rated, fan_power_installed,
                                               crankcase_kw, crankcase_temp,
                                               eer_capacity_derates, cool_capacity_btuh,
                                               dse)
        return false if not success

      elsif num_speeds == "2-Speed"

        eers = [0.83 * seer + 0.15, 0.56 * seer + 3.57]
        shrs = [0.71, 0.73]
        capacity_ratios = [0.72, 1.0]
        fan_speed_ratios = [0.86, 1.0]
        fan_power_rated = 0.14
        fan_power_installed = 0.3
        eer_capacity_derates = [1.0, 1.0, 1.0, 1.0, 1.0]
        success = HVAC.apply_central_ac_2speed(model, unit, runner, seer, eers, shrs,
                                               capacity_ratios, fan_speed_ratios,
                                               fan_power_rated, fan_power_installed,
                                               crankcase_kw, crankcase_temp,
                                               eer_capacity_derates, cool_capacity_btuh,
                                               dse)
        return false if not success

      elsif num_speeds == "Variable-Speed"

        eers = [0.80 * seer, 0.75 * seer, 0.65 * seer, 0.60 * seer]
        shrs = [0.98, 0.82, 0.745, 0.77]
        capacity_ratios = [0.36, 0.64, 1.0, 1.16]
        fan_speed_ratios = [0.51, 0.84, 1.0, 1.19]
        fan_power_rated = 0.14
        fan_power_installed = 0.3
        eer_capacity_derates = [1.0, 1.0, 1.0, 1.0, 1.0]
        success = HVAC.apply_central_ac_4speed(model, unit, runner, seer, eers, shrs,
                                               capacity_ratios, fan_speed_ratios,
                                               fan_power_rated, fan_power_installed,
                                               crankcase_kw, crankcase_temp,
                                               eer_capacity_derates, cool_capacity_btuh,
                                               dse)
        return false if not success

      else

        fail "Unexpected number of speeds (#{num_speeds}) for cooling system."

      end

    elsif clg_type == "room air conditioner"

      eer = Float(XMLHelper.get_value(clgsys, "AnnualCoolingEfficiency[Units='EER']/Value"))
      shr = 0.65
      airflow_rate = 350.0

      success = HVAC.apply_room_ac(model, unit, runner, eer, shr,
                                   airflow_rate, cool_capacity_btuh)
      return false if not success

    end

    return true
  end

  def self.add_heating_system(runner, model, building, unit, dse)
    htgsys = building.elements["BuildingDetails/Systems/HVAC/HVACPlant/HeatingSystem"]

    return true if not building.elements["BuildingDetails/Systems/HVAC/HVACPlant/HeatPump"].nil? # FIXME: Temporary

    return true if htgsys.nil?

    fuel = to_beopt_fuel(XMLHelper.get_value(htgsys, "HeatingSystemFuel"))

    heat_capacity_btuh = Float(XMLHelper.get_value(htgsys, "HeatingCapacity"))
    if heat_capacity_btuh <= 0.0
      heat_capacity_btuh = Constants.SizingAuto
    end
    htg_type = XMLHelper.get_child_name(htgsys, "HeatingSystemType")

    if htg_type == "Furnace"

      # FIXME: THIS SHOULD NOT BE NEEDED
      # ==================================
      objname = Constants.ObjectNameFurnace
      existing_objects = {}
      thermal_zones = Geometry.get_thermal_zones_from_spaces(unit.spaces)
      HVAC.get_control_and_slave_zones(thermal_zones).each do |control_zone, slave_zones|
        ([control_zone] + slave_zones).each do |zone|
          existing_objects[zone] = HVAC.remove_hvac_equipment(model, runner, zone, unit, objname)
        end
      end
      # ==================================

      afue = Float(XMLHelper.get_value(htgsys, "AnnualHeatingEfficiency[Units='AFUE']/Value"))

      fan_power = 0.5 # For fuel furnaces, will be overridden by EAE later
      success = HVAC.apply_furnace(model, unit, runner, fuel, afue,
                                   heat_capacity_btuh, fan_power, dse,
                                   existing_objects)
      return false if not success

    elsif htg_type == "Boiler"

      system_type = Constants.BoilerTypeForcedDraft
      afue = Float(XMLHelper.get_value(htgsys, "AnnualHeatingEfficiency[Units='AFUE']/Value"))
      oat_reset_enabled = false
      oat_high = nil
      oat_low = nil
      oat_hwst_high = nil
      oat_hwst_low = nil
      design_temp = 180.0
<<<<<<< HEAD
=======
      is_modulating = true # FIXME: Temporary to get good results for x3 vs x1
>>>>>>> c046397b
      success = HVAC.apply_boiler(model, unit, runner, fuel, system_type, afue,
                                  oat_reset_enabled, oat_high, oat_low, oat_hwst_high, oat_hwst_low,
                                  heat_capacity_btuh, design_temp, dse)
      return false if not success

    elsif htg_type == "ElectricResistance"

      efficiency = Float(XMLHelper.get_value(htgsys, "AnnualHeatingEfficiency[Units='Percent']/Value"))
      success = HVAC.apply_electric_baseboard(model, unit, runner, efficiency,
                                              heat_capacity_btuh)
      return false if not success

    elsif ["WallFurnace", "Stove"].include? htg_type

      if htg_type == "WallFurnace"
        efficiency = Float(XMLHelper.get_value(htgsys, "AnnualHeatingEfficiency[Units='AFUE']/Value"))
      elsif htg_type == "Stove"
        efficiency = Float(XMLHelper.get_value(htgsys, "AnnualHeatingEfficiency[Units='Percent']/Value"))
      end
      airflow_rate = 125.0 # cfm/ton; doesn't affect energy consumption
      fan_power = 0.5 # For fuel equipment, will be overridden by EAE later
      success = HVAC.apply_unit_heater(model, unit, runner, fuel,
                                       efficiency, heat_capacity_btuh, fan_power,
                                       airflow_rate)
      return false if not success

    end

    return true
  end

  def self.add_heat_pump(runner, model, building, unit, dse, weather)
    hp = building.elements["BuildingDetails/Systems/HVAC/HVACPlant/HeatPump"]

    return true if hp.nil?

    hp_type = XMLHelper.get_value(hp, "HeatPumpType")

    cool_capacity_btuh = XMLHelper.get_value(hp, "CoolingCapacity")
    if cool_capacity_btuh.nil?
      cool_capacity_btuh = Constants.SizingAuto
    else
      cool_capacity_btuh = Float(cool_capacity_btuh)
    end

    backup_heat_capacity_btuh = XMLHelper.get_value(hp, "BackupHeatingCapacity") # TODO: Require in ERI Use Case?
    if backup_heat_capacity_btuh.nil?
      backup_heat_capacity_btuh = Constants.SizingAuto
    else
      backup_heat_capacity_btuh = Float(backup_heat_capacity_btuh)
    end

    if hp_type == "air-to-air"

      # FIXME: Generalize
      if not hp.elements["AnnualCoolingEfficiency"].nil?
        seer = Float(XMLHelper.get_value(hp, "AnnualCoolingEfficiency[Units='SEER']/Value"))
      else
        # FIXME: Currently getting from AC
        clgsys = building.elements["BuildingDetails/Systems/HVAC/HVACPlant/CoolingSystem"]
        seer = Float(XMLHelper.get_value(clgsys, "AnnualCoolingEfficiency[Units='SEER']/Value"))
      end
      hspf = Float(XMLHelper.get_value(hp, "AnnualHeatingEfficiency[Units='HSPF']/Value"))

      if seer <= 15
        num_speeds = "1-Speed"
      elsif seer <= 21
        num_speeds = "2-Speed"
      else
        num_speeds = "Variable-Speed"
      end

      crankcase_kw = 0.02
      crankcase_temp = 55.0

      if num_speeds == "1-Speed"

        eers = [0.80 * seer + 1.0]
        cops = [0.45 * seer - 0.34]
        shrs = [0.73]
        fan_power_rated = 0.365
        fan_power_installed = 0.5
        min_temp = 0.0
        eer_capacity_derates = [1.0, 1.0, 1.0, 1.0, 1.0]
        cop_capacity_derates = [1.0, 1.0, 1.0, 1.0, 1.0]
        supplemental_efficiency = 1.0
        success = HVAC.apply_central_ashp_1speed(model, unit, runner, seer, hspf, eers, cops, shrs,
                                                 fan_power_rated, fan_power_installed, min_temp,
                                                 crankcase_kw, crankcase_temp,
                                                 eer_capacity_derates, cop_capacity_derates,
                                                 cool_capacity_btuh, supplemental_efficiency,
                                                 backup_heat_capacity_btuh, dse)
        return false if not success

      elsif num_speeds == "2-Speed"

        eers = [0.78 * seer + 0.6, 0.68 * seer + 1.0]
        cops = [0.60 * seer - 1.40, 0.50 * seer - 0.94]
        shrs = [0.71, 0.724]
        capacity_ratios = [0.72, 1.0]
        fan_speed_ratios_cooling = [0.86, 1.0]
        fan_speed_ratios_heating = [0.8, 1.0]
        fan_power_rated = 0.14
        fan_power_installed = 0.3
        min_temp = 0.0
        eer_capacity_derates = [1.0, 1.0, 1.0, 1.0, 1.0]
        cop_capacity_derates = [1.0, 1.0, 1.0, 1.0, 1.0]
        supplemental_efficiency = 1.0
        success = HVAC.apply_central_ashp_2speed(model, unit, runner, seer, hspf, eers, cops, shrs,
                                                 capacity_ratios, fan_speed_ratios_cooling,
                                                 fan_speed_ratios_heating,
                                                 fan_power_rated, fan_power_installed, min_temp,
                                                 crankcase_kw, crankcase_temp,
                                                 eer_capacity_derates, cop_capacity_derates,
                                                 cool_capacity_btuh, supplemental_efficiency,
                                                 backup_heat_capacity_btuh, dse)
        return false if not success

      elsif num_speeds == "Variable-Speed"

        eers = [0.80 * seer, 0.75 * seer, 0.65 * seer, 0.60 * seer]
        cops = [0.48 * seer, 0.45 * seer, 0.39 * seer, 0.39 * seer]
        shrs = [0.84, 0.79, 0.76, 0.77]
        capacity_ratios = [0.49, 0.67, 1.0, 1.2]
        fan_speed_ratios_cooling = [0.7, 0.9, 1.0, 1.26]
        fan_speed_ratios_heating = [0.74, 0.92, 1.0, 1.22]
        fan_power_rated = 0.14
        fan_power_installed = 0.3
        min_temp = 0.0
        eer_capacity_derates = [1.0, 1.0, 1.0, 1.0, 1.0]
        cop_capacity_derates = [1.0, 1.0, 1.0, 1.0, 1.0]
        supplemental_efficiency = 1.0
        success = HVAC.apply_central_ashp_4speed(model, unit, runner, seer, hspf, eers, cops, shrs,
                                                 capacity_ratios, fan_speed_ratios_cooling,
                                                 fan_speed_ratios_heating,
                                                 fan_power_rated, fan_power_installed, min_temp,
                                                 crankcase_kw, crankcase_temp,
                                                 eer_capacity_derates, cop_capacity_derates,
                                                 cool_capacity_btuh, supplemental_efficiency,
                                                 backup_heat_capacity_btuh, dse)
        return false if not success

      else

        fail "Unexpected number of speeds (#{num_speeds}) for heat pump system."

      end

    elsif hp_type == "mini-split"

      # FIXME: Generalize
      seer = Float(XMLHelper.get_value(hp, "AnnualCoolingEfficiency[Units='SEER']/Value"))
      hspf = Float(XMLHelper.get_value(hp, "AnnualHeatingEfficiency[Units='HSPF']/Value"))
      shr = 0.73
      min_cooling_capacity = 0.4
      max_cooling_capacity = 1.2
      min_cooling_airflow_rate = 200.0
      max_cooling_airflow_rate = 425.0
      min_heating_capacity = 0.3
      max_heating_capacity = 1.2
      min_heating_airflow_rate = 200.0
      max_heating_airflow_rate = 400.0
      heating_capacity_offset = 2300.0
      cap_retention_frac = 0.25
      cap_retention_temp = -5.0
      pan_heater_power = 0.0
      fan_power = 0.07
      is_ducted = false
      supplemental_efficiency = 1.0
      success = HVAC.apply_mshp(model, unit, runner, seer, hspf, shr,
                                min_cooling_capacity, max_cooling_capacity,
                                min_cooling_airflow_rate, max_cooling_airflow_rate,
                                min_heating_capacity, max_heating_capacity,
                                min_heating_airflow_rate, max_heating_airflow_rate,
                                heating_capacity_offset, cap_retention_frac,
                                cap_retention_temp, pan_heater_power, fan_power,
                                is_ducted, cool_capacity_btuh,
                                supplemental_efficiency, backup_heat_capacity_btuh,
                                dse)
      return false if not success

    elsif hp_type == "ground-to-air"

      # FIXME: Generalize
      cop = Float(XMLHelper.get_value(hp, "AnnualHeatingEfficiency[Units='COP']/Value"))
      eer = Float(XMLHelper.get_value(hp, "AnnualCoolingEfficiency[Units='EER']/Value"))
      shr = 0.732
      ground_conductivity = 0.6
      grout_conductivity = 0.4
      bore_config = Constants.SizingAuto
      bore_holes = Constants.SizingAuto
      bore_depth = Constants.SizingAuto
      bore_spacing = 20.0
      bore_diameter = 5.0
      pipe_size = 0.75
      ground_diffusivity = 0.0208
      fluid_type = Constants.FluidPropyleneGlycol
      frac_glycol = 0.3
      design_delta_t = 10.0
      pump_head = 50.0
      u_tube_leg_spacing = 0.9661
      u_tube_spacing_type = "b"
      fan_power = 0.5
      heat_pump_capacity = cool_capacity_btuh
      supplemental_efficiency = 1
      supplemental_capacity = backup_heat_capacity_btuh
      success = HVAC.apply_gshp(model, unit, runner, weather, cop, eer, shr,
                                ground_conductivity, grout_conductivity,
                                bore_config, bore_holes, bore_depth,
                                bore_spacing, bore_diameter, pipe_size,
                                ground_diffusivity, fluid_type, frac_glycol,
                                design_delta_t, pump_head,
                                u_tube_leg_spacing, u_tube_spacing_type,
                                fan_power, heat_pump_capacity, supplemental_efficiency,
                                supplemental_capacity, dse)
      return false if not success

    end

    return true
  end

  def self.add_setpoints(runner, model, building, weather)
    control = building.elements["BuildingDetails/Systems/HVAC/HVACControl"]
    return true if control.nil?

    control_type = XMLHelper.get_value(control, "ControlType")

    htg_sp, htg_setback_sp, htg_setback_hrs_per_week, htg_setback_start_hr = HVAC.get_default_heating_setpoint(control_type)
    if htg_setback_sp.nil?
      htg_weekday_setpoints = [[htg_sp] * 24] * 12
    else
      htg_weekday_setpoints = [[htg_sp] * 24] * 12
      (0..11).to_a.each do |m|
        for hr in htg_setback_start_hr..htg_setback_start_hr + Integer(htg_setback_hrs_per_week / 7.0) - 1
          htg_weekday_setpoints[m][hr % 24] = htg_setback_sp
        end
      end
    end
    htg_weekend_setpoints = htg_weekday_setpoints
    htg_use_auto_season = false
    htg_season_start_month = 1
    htg_season_end_month = 12
    success = HVAC.apply_heating_setpoints(model, runner, weather, htg_weekday_setpoints, htg_weekend_setpoints,
                                           htg_use_auto_season, htg_season_start_month, htg_season_end_month)
    return false if not success

    clg_sp, clg_setup_sp, clg_setup_hrs_per_week, clg_setup_start_hr = HVAC.get_default_cooling_setpoint(control_type)
    if clg_setup_sp.nil?
      clg_weekday_setpoints = [[clg_sp] * 24] * 12
    else
      clg_weekday_setpoints = [[clg_sp] * 24] * 12
      (0..11).to_a.each do |m|
        for hr in clg_setup_start_hr..clg_setup_start_hr + Integer(clg_setup_hrs_per_week / 7.0) - 1
          clg_weekday_setpoints[m][hr % 24] = clg_setup_sp
        end
      end
    end
    # Apply ceiling fan offset?
    if not building.elements["BuildingDetails/Lighting/CeilingFan"].nil?
      cooling_setpoint_offset = 0.5 # deg-F
      monthly_avg_temp_control = 63.0 # deg-F
      weather.data.MonthlyAvgDrybulbs.each_with_index do |val, m|
        next unless val > monthly_avg_temp_control

        clg_weekday_setpoints[m] = [clg_weekday_setpoints[m], Array.new(24, cooling_setpoint_offset)].transpose.map { |i| i.reduce(:+) }
      end
    end
    clg_weekend_setpoints = clg_weekday_setpoints
    clg_use_auto_season = false
    clg_season_start_month = 1
    clg_season_end_month = 12
    success = HVAC.apply_cooling_setpoints(model, runner, weather, clg_weekday_setpoints, clg_weekend_setpoints,
                                           clg_use_auto_season, clg_season_start_month, clg_season_end_month)
    return false if not success

    return true
  end

  def self.add_dehumidifier(runner, model, building, unit)
    dehumidifier = building.elements["BuildingDetails/Systems/HVAC/extension/Dehumidifier"]
    return true if dehumidifier.nil?

    energy_factor = XMLHelper.get_value(dehumidifier, "EnergyFactor")
    water_removal_rate = XMLHelper.get_value(dehumidifier, "WaterRemovalRrate")
    air_flow_rate = XMLHelper.get_value(dehumidifier, "AirFlowRate")
    humidity_setpoint = XMLHelper.get_value(dehumidifier, "HumiditySetpoint")
    success = HVAC.apply_dehumidifier(model, unit, runner, energy_factor,
                                      water_removal_rate, air_flow_rate, humidity_setpoint)
    return false if not success

    return true
  end

  def self.add_ceiling_fans(runner, model, building, unit)
    cf = building.elements["BuildingDetails/Lighting/CeilingFan"]
    return true if cf.nil?

    medium_cfm = 3000.0
    weekday_sch = [0.0, 0.0, 0.0, 0.0, 0.0, 0.0, 0.0, 0.0, 0.0, 0.5, 1.0, 1.0, 1.0, 1.0, 1.0, 1.0, 1.0, 1.0, 1.0, 1.0, 0.0, 0.0, 0.0, 0.0]
    weekend_sch = weekday_sch
    hrs_per_day = weekday_sch.inject { |sum, n| sum + n }

    cfm_per_w = XMLHelper.get_value(cf, "Airflow[FanSpeed='medium']/Efficiency")
    if cfm_per_w.nil?
      fan_power_w = HVAC.get_default_ceiling_fan_power()
      cfm_per_w = medium_cfm / fan_power_w
    else
      cfm_per_w = Float(cfm_per_w)
    end
    quantity = XMLHelper.get_value(cf, "Quantity")
    if quantity.nil?
      quantity = HVAC.get_default_ceiling_fan_quantity(@nbeds)
    else
      quantity = Float(quantity)
    end
    annual_kwh = UnitConversions.convert(quantity * medium_cfm / cfm_per_w * hrs_per_day * 365.0, "Wh", "kWh")

    success = HVAC.apply_eri_ceiling_fans(model, unit, runner, annual_kwh, weekday_sch, weekend_sch)
    return false if not success

    return true
  end

  def self.get_dse(building)
    dse_cool = XMLHelper.get_value(building, "BuildingDetails/Systems/HVAC/HVACDistribution/AnnualCoolingDistributionSystemEfficiency")
    dse_heat = XMLHelper.get_value(building, "BuildingDetails/Systems/HVAC/HVACDistribution/AnnualHeatingDistributionSystemEfficiency")
    if dse_cool.nil? and dse_heat.nil?
      dse_cool = 1.0
      dse_heat = 1.0
    elsif not dse_cool.nil? and not dse_heat.nil?
      dse_cool = Float(dse_cool)
      dse_heat = Float(dse_heat)
    end
    if dse_cool != dse_heat
      fail "Cannot handle different distribution system efficiency (DSE) values for heating and cooling."
    end

    return dse_cool
  end

  def self.add_mels(runner, model, building, unit, living_space)
    # Misc
    annual_kwh, sens_frac, lat_frac = MiscLoads.get_residual_mels_values(@cfa)
    weekday_sch = "0.04, 0.037, 0.037, 0.036, 0.033, 0.036, 0.043, 0.047, 0.034, 0.023, 0.024, 0.025, 0.024, 0.028, 0.031, 0.032, 0.039, 0.053, 0.063, 0.067, 0.071, 0.069, 0.059, 0.05"
    weekend_sch = "0.04, 0.037, 0.037, 0.036, 0.033, 0.036, 0.043, 0.047, 0.034, 0.023, 0.024, 0.025, 0.024, 0.028, 0.031, 0.032, 0.039, 0.053, 0.063, 0.067, 0.071, 0.069, 0.059, 0.05"
    monthly_sch = "1.248, 1.257, 0.993, 0.989, 0.993, 0.827, 0.821, 0.821, 0.827, 0.99, 0.987, 1.248"
    success, sch = MiscLoads.apply_plug(model, unit, runner, annual_kwh,
                                        sens_frac, lat_frac, weekday_sch,
                                        weekend_sch, monthly_sch, nil)
    return false if not success

    # Television
    annual_kwh, sens_frac, lat_frac = MiscLoads.get_televisions_values(@cfa, @nbeds)
    success = MiscLoads.apply_tv(model, unit, runner, annual_kwh, sch, living_space)
    return false if not success

    return true
  end

  def self.add_lighting(runner, model, building, unit, weather)
    lighting_fractions = building.elements["BuildingDetails/Lighting/LightingFractions"]
    if lighting_fractions.nil?
      fFI_int, fFI_ext, fFI_grg, fFII_int, fFII_ext, fFII_grg = Lighting.get_reference_fractions()
    else
      fFI_int = Float(XMLHelper.get_value(lighting_fractions, "extension/FractionQualifyingTierIFixturesInterior"))
      fFI_ext = Float(XMLHelper.get_value(lighting_fractions, "extension/FractionQualifyingTierIFixturesExterior"))
      fFI_grg = Float(XMLHelper.get_value(lighting_fractions, "extension/FractionQualifyingTierIFixturesGarage"))
      fFII_int = Float(XMLHelper.get_value(lighting_fractions, "extension/FractionQualifyingTierIIFixturesInterior"))
      fFII_ext = Float(XMLHelper.get_value(lighting_fractions, "extension/FractionQualifyingTierIIFixturesExterior"))
      fFII_grg = Float(XMLHelper.get_value(lighting_fractions, "extension/FractionQualifyingTierIIFixturesGarage"))
    end
    int_kwh, ext_kwh, grg_kwh = Lighting.calc_lighting_energy(@eri_version, @cfa, @garage_present, fFI_int, fFI_ext, fFI_grg, fFII_int, fFII_ext, fFII_grg)

    success, sch = Lighting.apply_interior(model, unit, runner, weather, nil, int_kwh)
    return false if not success

    success = Lighting.apply_garage(model, runner, sch, grg_kwh)
    return false if not success

    success = Lighting.apply_exterior(model, runner, sch, ext_kwh)
    return false if not success

    return true
  end

  def self.add_airflow(runner, model, building, unit)
    # Infiltration
    infiltration = building.elements["BuildingDetails/Enclosure/AirInfiltration"]
    infil_ach50 = Float(XMLHelper.get_value(infiltration, "AirInfiltrationMeasurement[HousePressure='50']/BuildingAirLeakage[UnitofMeasure='ACH']/AirLeakage"))

    # Vented crawl SLA
    vented_crawl_area = 0.0
    vented_crawl_sla_area = 0.0
    building.elements.each("BuildingDetails/Enclosure/Foundations/Foundation[FoundationType/Crawlspace[Vented='true']]") do |vented_crawl|
      area = REXML::XPath.first(vented_crawl, "sum(FrameFloor/Area/text())")
      vented_crawl_sla = XMLHelper.get_value(vented_crawl, "extension/CrawlspaceSpecificLeakageArea")
      if not vented_crawl_sla.nil?
        vented_crawl_sla = Float(vented_crawl_sla)
      else
        vented_crawl_sla = Airflow.get_default_vented_crawl_sla()
      end
      vented_crawl_sla_area += (vented_crawl_sla * area)
      vented_crawl_area += area
    end
    if vented_crawl_area > 0
      crawl_sla = vented_crawl_sla_area / vented_crawl_area
    else
      crawl_sla = 0.0
    end

    # Vented attic SLA
    vented_attic_area = 0.0
    vented_attic_sla_area = 0.0
    building.elements.each("BuildingDetails/Enclosure/AtticAndRoof/Attics/Attic[AtticType='vented attic']") do |vented_attic|
      area = REXML::XPath.first(vented_attic, "sum(Floors/Floor/Area/text())")
      vented_attic_sla = XMLHelper.get_value(vented_attic, "extension/AtticSpecificLeakageArea")
      if not vented_attic_sla.nil?
        vented_attic_sla = Float(vented_attic_sla)
      else
        vented_attic_sla = Airflow.get_default_vented_attic_sla()
      end
      vented_attic_sla_area += (vented_attic_sla * area)
      vented_attic_area += area
    end
    if vented_attic_area > 0
      attic_sla = vented_attic_sla_area / vented_attic_area
    else
      attic_sla = 0.0
    end

    living_ach50 = infil_ach50
    garage_ach50 = infil_ach50
    finished_basement_ach = 0 # TODO: Need to handle above-grade basement
    unfinished_basement_ach = 0.1 # TODO: Need to handle above-grade basement
    crawl_ach = crawl_sla # FIXME: sla vs ach
    pier_beam_ach = 100
    shelter_coef = XMLHelper.get_value(building, "BuildingDetails/BuildingSummary/Site/extension/ShelterCoefficient")
    if shelter_coef.nil?
      shelter_coef = Airflow.get_default_shelter_coefficient()
    else
      shelter_coef = Float(shelter_coef)
    end
    has_flue_chimney = false
    is_existing_home = false
    terrain = Constants.TerrainSuburban
    infil = Infiltration.new(living_ach50, nil, shelter_coef, garage_ach50, crawl_ach, attic_sla, nil, unfinished_basement_ach,
                             finished_basement_ach, pier_beam_ach, has_flue_chimney, is_existing_home, terrain)

    # Mechanical Ventilation
    whole_house_fan = building.elements["BuildingDetails/Systems/MechanicalVentilation/VentilationFans/VentilationFan[UsedForWholeBuildingVentilation='true']"]
    if whole_house_fan.nil?
      mech_vent_type = Constants.VentTypeNone
      mech_vent_total_efficiency = 0.0
      mech_vent_sensible_efficiency = 0.0
      mech_vent_fan_power = 0.0
      mech_vent_cfm = 0.0
    else
      # FIXME: HoursInOperation isn't hooked up
      # FIXME: AttachedToHVACDistributionSystem isn't hooked up
      fan_type = XMLHelper.get_value(whole_house_fan, "FanType")
      if fan_type == "supply only"
        mech_vent_type = Constants.VentTypeSupply
      elsif fan_type == "exhaust only"
        mech_vent_type = Constants.VentTypeExhaust
      else
        mech_vent_type = Constants.VentTypeBalanced
      end
      mech_vent_total_efficiency = 0.0
      mech_vent_sensible_efficiency = 0.0
      if fan_type == "energy recovery ventilator" or fan_type == "heat recovery ventilator"
        mech_vent_sensible_efficiency = Float(XMLHelper.get_value(whole_house_fan, "SensibleRecoveryEfficiency"))
      end
      if fan_type == "energy recovery ventilator"
        mech_vent_total_efficiency = Float(XMLHelper.get_value(whole_house_fan, "TotalRecoveryEfficiency"))
      end
      mech_vent_cfm = Float(XMLHelper.get_value(whole_house_fan, "RatedFlowRate"))
      mech_vent_w = Float(XMLHelper.get_value(whole_house_fan, "FanPower"))
      mech_vent_fan_power = mech_vent_w / mech_vent_cfm
    end
    mech_vent_ashrae_std = '2013'
    mech_vent_infil_credit = true
    mech_vent_cfis_open_time = 20.0
    mech_vent_cfis_airflow_frac = 1.0
    clothes_dryer_exhaust = 0.0
    range_exhaust = 0.0
    range_exhaust_hour = 16
    bathroom_exhaust = 0.0
    bathroom_exhaust_hour = 5
    mech_vent = MechanicalVentilation.new(mech_vent_type, mech_vent_infil_credit, mech_vent_total_efficiency,
                                          nil, mech_vent_cfm, mech_vent_fan_power, mech_vent_sensible_efficiency,
                                          mech_vent_ashrae_std, mech_vent_cfis_open_time, mech_vent_cfis_airflow_frac,
                                          clothes_dryer_exhaust, range_exhaust, range_exhaust_hour, bathroom_exhaust,
                                          bathroom_exhaust_hour)

    # Natural Ventilation
    nat_vent_htg_offset = 1.0
    nat_vent_clg_offset = 1.0
    nat_vent_ovlp_offset = 1.0
    nat_vent_htg_season = true
    nat_vent_clg_season = true
    nat_vent_ovlp_season = true
    nat_vent_num_weekdays = 5
    nat_vent_num_weekends = 2
    nat_vent_frac_windows_open = 0.33
    nat_vent_frac_window_area_openable = 0.2
    nat_vent_max_oa_hr = 0.0115
    nat_vent_max_oa_rh = 0.7
    nat_vent = NaturalVentilation.new(nat_vent_htg_offset, nat_vent_clg_offset, nat_vent_ovlp_offset, nat_vent_htg_season,
                                      nat_vent_clg_season, nat_vent_ovlp_season, nat_vent_num_weekdays,
                                      nat_vent_num_weekends, nat_vent_frac_windows_open, nat_vent_frac_window_area_openable,
                                      nat_vent_max_oa_hr, nat_vent_max_oa_rh)

    # Ducts
    hvac_distribution = building.elements["BuildingDetails/Systems/HVAC/HVACDistribution"]
    air_distribution = nil
    if not hvac_distribution.nil?
      air_distribution = hvac_distribution.elements["DistributionSystemType/AirDistribution"]
    end
    if not air_distribution.nil?
      # Ducts
      supply_cfm25 = Float(XMLHelper.get_value(air_distribution, "DuctLeakageMeasurement[DuctType='supply']/DuctLeakage[Units='CFM25' and TotalOrToOutside='to outside']/Value"))
      return_cfm25 = Float(XMLHelper.get_value(air_distribution, "DuctLeakageMeasurement[DuctType='return']/DuctLeakage[Units='CFM25' and TotalOrToOutside='to outside']/Value"))
      supply_r = Float(XMLHelper.get_value(air_distribution, "Ducts[DuctType='supply']/DuctInsulationRValue"))
      return_r = Float(XMLHelper.get_value(air_distribution, "Ducts[DuctType='return']/DuctInsulationRValue"))
      supply_area = Float(XMLHelper.get_value(air_distribution, "Ducts[DuctType='supply']/DuctSurfaceArea"))
      return_area = Float(XMLHelper.get_value(air_distribution, "Ducts[DuctType='return']/DuctSurfaceArea"))
      # FIXME: Values below
      duct_location = Constants.Auto
      duct_total_leakage = 0.3
      duct_supply_frac = 0.6
      duct_return_frac = 0.067
      duct_ah_supply_frac = 0.067
      duct_ah_return_frac = 0.267
      duct_location_frac = Constants.Auto
      duct_num_returns = 1
      duct_supply_area_mult = 1.0
      duct_return_area_mult = 1.0
      duct_r = 4.0
    else
      duct_location = "none"
      duct_total_leakage = 0.0
      duct_supply_frac = 0.0
      duct_return_frac = 0.0
      duct_ah_supply_frac = 0.0
      duct_ah_return_frac = 0.0
      duct_location_frac = Constants.Auto
      duct_num_returns = Constants.Auto
      duct_supply_area_mult = 1.0
      duct_return_area_mult = 1.0
      duct_r = 0.0
    end
    duct_norm_leakage_25pa = nil
    ducts = Ducts.new(duct_total_leakage, duct_norm_leakage_25pa, duct_supply_area_mult, duct_return_area_mult, duct_r,
                      duct_supply_frac, duct_return_frac, duct_ah_supply_frac, duct_ah_return_frac, duct_location_frac,
                      duct_num_returns, duct_location)

    success = Airflow.apply(model, runner, infil, mech_vent, nat_vent, ducts)
    return false if not success

    return true
  end

  def self.add_hvac_sizing(runner, model, unit, weather)
    success = HVACSizing.apply(model, unit, runner, weather, false)
    return false if not success

    return true
  end

  def self.add_fuel_heating_eae(runner, model, building, dse)
    # Needs to come after HVAC sizing (needs heating capacity and flowrate)
    # TODO: Handle multiple heating systems

    htgsys = building.elements["BuildingDetails/Systems/HVAC/HVACPlant/HeatingSystem"]
    return true if htgsys.nil?

    htg_type = XMLHelper.get_child_name(htgsys, "HeatingSystemType")
    return true if not ["Furnace", "WallFurnace", "Stove", "Boiler"].include? htg_type

    fuel = to_beopt_fuel(XMLHelper.get_value(htgsys, "HeatingSystemFuel"))
    return true if fuel == Constants.FuelTypeElectric

    fuel_eae = XMLHelper.get_value(htgsys, "ElectricAuxiliaryEnergy")
    if not fuel_eae.nil?
      fuel_eae = Float(fuel_eae)
    end

    has_boiler = (htg_type == "Boiler")
    has_furnace = (htg_type == "Furnace")
    success = HVAC.apply_eae_to_heating_fan(runner, model, fuel_eae, fuel, dse,
                                            has_furnace, has_boiler)
    return false if not success

    return true
  end

  def self.add_photovoltaics(runner, model, building)
    return true if building.elements["BuildingDetails/Systems/Photovoltaics/PVSystem"].nil?

    modules_map = { "standard" => Constants.PVModuleTypeStandard,
                    "premium" => Constants.PVModuleTypePremium,
                    "thin film" => Constants.PVModuleTypeThinFilm }

    arrays_map = { "fixed open rack" => Constants.PVArrayTypeFixedOpenRack,
                   "fixed roof mount" => Constants.PVArrayTypeFixedRoofMount,
                   "1-axis" => Constants.PVArrayTypeFixed1Axis,
                   "1-axis backtracked" => Constants.PVArrayTypeFixed1AxisBacktracked,
                   "2-axis" => Constants.PVArrayTypeFixed2Axis }

    building.elements.each("BuildingDetails/Systems/Photovoltaics/PVSystem") do |pvsys|
      pv_id = pvsys.elements["SystemIdentifier"].attributes["id"]
      module_type = modules_map[XMLHelper.get_value(pvsys, "ModuleType")]
      array_type = arrays_map[XMLHelper.get_value(pvsys, "ArrayType")]
      az = Float(XMLHelper.get_value(pvsys, "ArrayAzimuth"))
      tilt = Float(XMLHelper.get_value(pvsys, "ArrayTilt"))
      power_w = Float(XMLHelper.get_value(pvsys, "MaxPowerOutput"))
      inv_eff = Float(XMLHelper.get_value(pvsys, "InverterEfficiency"))
      system_losses = Float(XMLHelper.get_value(pvsys, "SystemLossesFraction"))

      success = PV.apply(model, runner, pv_id, power_w, module_type,
                         system_losses, inv_eff, tilt, az, array_type)
      return false if not success
    end

    return true
  end

  def self.calc_non_cavity_r(film_r, constr_set)
    # Calculate R-value for all non-cavity layers
    non_cavity_r = film_r
    if not constr_set.exterior_material.nil?
      non_cavity_r += constr_set.exterior_material.rvalue
    end
    if not constr_set.rigid_r.nil?
      non_cavity_r += constr_set.rigid_r
    end
    if not constr_set.osb_thick_in.nil?
      non_cavity_r += Material.Plywood(constr_set.osb_thick_in).rvalue
    end
    if not constr_set.drywall_thick_in.nil?
      non_cavity_r += Material.GypsumWall(constr_set.drywall_thick_in).rvalue
    end
    return non_cavity_r
  end

  def self.apply_wall_construction(runner, model, surface, wall_id, wall_type, assembly_r,
                                   drywall_thick_in, film_r, mat_ext_finish, solar_abs, emitt)
    if wall_type == "WoodStud"
      if not assembly_r.nil?
        assembly_r = Float(assembly_r)
      else
        assembly_r = 1.0 / WallConstructions.get_default_frame_wall_ufactor(@iecc_zone_2006)
      end
      install_grade = 1
      cavity_filled = true

      constr_sets = [
        WoodStudConstructionSet.new(Material.Stud2x6, 0.20, 10.0, 0.5, drywall_thick_in, mat_ext_finish), # 2x6, 24" o.c. + R10
        WoodStudConstructionSet.new(Material.Stud2x6, 0.20, 5.0, 0.5, drywall_thick_in, mat_ext_finish),  # 2x6, 24" o.c. + R5
        WoodStudConstructionSet.new(Material.Stud2x6, 0.20, 0.0, 0.5, drywall_thick_in, mat_ext_finish),  # 2x6, 24" o.c.
        WoodStudConstructionSet.new(Material.Stud2x4, 0.23, 0.0, 0.5, drywall_thick_in, mat_ext_finish),  # 2x4, 16" o.c.
        WoodStudConstructionSet.new(Material.Stud2x4, 0.01, 0.0, 0.0, 0.0, nil),                          # Fallback
      ]
      constr_set, cavity_r = pick_wood_stud_construction_set(assembly_r, constr_sets, film_r, "wall #{wall_id}")

      success = WallConstructions.apply_wood_stud(runner, model, [surface], "WallConstruction",
                                                  cavity_r, install_grade, constr_set.stud.thick_in,
                                                  cavity_filled, constr_set.framing_factor,
                                                  constr_set.drywall_thick_in, constr_set.osb_thick_in,
                                                  constr_set.rigid_r, constr_set.exterior_material)
      return false if not success

    elsif wall_type == "SteelFrame"
      assembly_r = Float(assembly_r)
      install_grade = 1
      cavity_filled = true
      corr_factor = 0.45

      constr_sets = [
        SteelStudConstructionSet.new(5.5, corr_factor, 0.20, 10.0, 0.5, drywall_thick_in, mat_ext_finish), # 2x6, 24" o.c. + R10
        SteelStudConstructionSet.new(5.5, corr_factor, 0.20, 5.0, 0.5, drywall_thick_in, mat_ext_finish),  # 2x6, 24" o.c. + R5
        SteelStudConstructionSet.new(5.5, corr_factor, 0.20, 0.0, 0.5, drywall_thick_in, mat_ext_finish),  # 2x6, 24" o.c.
        SteelStudConstructionSet.new(3.5, corr_factor, 0.23, 0.0, 0.5, drywall_thick_in, mat_ext_finish),  # 2x4, 16" o.c.
        SteelStudConstructionSet.new(3.5, 1.0, 0.01, 0.0, 0.0, 0.0, nil),                                  # Fallback
      ]
      constr_set, cavity_r = pick_steel_stud_construction_set(assembly_r, constr_sets, film_r, "wall #{wall_id}")

      success = WallConstructions.apply_steel_stud(runner, model, [surface], "WallConstruction",
                                                   cavity_r, install_grade, constr_set.cavity_thick_in,
                                                   cavity_filled, constr_set.framing_factor,
                                                   constr_set.corr_factor, constr_set.drywall_thick_in,
                                                   constr_set.osb_thick_in, constr_set.rigid_r,
                                                   constr_set.exterior_material)
      return false if not success

    elsif wall_type == "DoubleWoodStud"
      assembly_r = Float(assembly_r)
      install_grade = 1
      is_staggered = false

      constr_sets = [
        DoubleStudConstructionSet.new(Material.Stud2x4, 0.23, 24.0, 0.0, 0.5, drywall_thick_in, mat_ext_finish),  # 2x4, 24" o.c.
        DoubleStudConstructionSet.new(Material.Stud2x4, 0.01, 16.0, 0.0, 0.0, 0.0, nil),                          # Fallback
      ]
      constr_set, cavity_r = pick_double_stud_construction_set(assembly_r, constr_sets, film_r, "wall #{wall_id}")

      success = WallConstructions.apply_double_stud(runner, model, [surface], "WallConstruction",
                                                    cavity_r, install_grade, constr_set.stud.thick_in,
                                                    constr_set.stud.thick_in, constr_set.framing_factor,
                                                    constr_set.framing_spacing, is_staggered,
                                                    constr_set.drywall_thick_in, constr_set.osb_thick_in,
                                                    constr_set.rigid_r, constr_set.exterior_material)
      return false if not success

    elsif wall_type == "ConcreteMasonryUnit"
      assembly_r = Float(assembly_r)
      density = 119.0 # lb/ft^3
      furring_r = 0
      furring_cavity_depth_in = 0 # in
      furring_spacing = 0

      constr_sets = [
        CMUConstructionSet.new(8.0, 1.4, 0.08, 0.5, drywall_thick_in, mat_ext_finish),  # 8" perlite-filled CMU
        CMUConstructionSet.new(6.0, 5.29, 0.01, 0.0, 0.0, nil),                         # Fallback (6" hollow CMU)
      ]
      constr_set, rigid_r = pick_cmu_construction_set(assembly_r, constr_sets, film_r, "wall #{wall_id}")

      success = WallConstructions.apply_cmu(runner, model, [surface], "WallConstruction",
                                            constr_set.thick_in, constr_set.cond_in, density,
                                            constr_set.framing_factor, furring_r,
                                            furring_cavity_depth_in, furring_spacing,
                                            constr_set.drywall_thick_in, constr_set.osb_thick_in,
                                            rigid_r, constr_set.exterior_material)
      return false if not success

    elsif wall_type == "StructurallyInsulatedPanel"
      assembly_r = Float(assembly_r)
      sheathing_thick_in = 0.44
      sheathing_type = Constants.MaterialOSB

      constr_sets = [
        SIPConstructionSet.new(10.0, 0.16, 0.0, sheathing_thick_in, 0.5, drywall_thick_in, mat_ext_finish), # 10" SIP core
        SIPConstructionSet.new(5.0, 0.16, 0.0, sheathing_thick_in, 0.5, drywall_thick_in, mat_ext_finish),  # 5" SIP core
        SIPConstructionSet.new(1.0, 0.01, 0.0, sheathing_thick_in, 0.0, 0.0, nil),                          # Fallback
      ]
      constr_set, cavity_r = pick_sip_construction_set(assembly_r, constr_sets, film_r, "wall #{wall_id}")

      success = WallConstructions.apply_sip(runner, model, [surface], "WallConstruction",
                                            cavity_r, constr_set.thick_in, constr_set.framing_factor,
                                            sheathing_type, constr_set.sheath_thick_in,
                                            constr_set.drywall_thick_in, constr_set.osb_thick_in,
                                            constr_set.rigid_r, constr_set.exterior_material)
      return false if not success

    elsif wall_type == "InsulatedConcreteForms"
      assembly_r = Float(assembly_r)

      constr_sets = [
        ICFConstructionSet.new(2.0, 4.0, 0.08, 0.0, 0.5, drywall_thick_in, mat_ext_finish), # ICF w/4" concrete and 2" rigid ins layers
        ICFConstructionSet.new(1.0, 1.0, 0.01, 0.0, 0.0, 0.0, nil),                         # Fallback
      ]
      constr_set, icf_r = pick_icf_construction_set(assembly_r, constr_sets, film_r, "wall #{wall_id}")

      success = WallConstructions.apply_icf(runner, model, [surface], "WallConstruction",
                                            icf_r, constr_set.ins_thick_in,
                                            constr_set.concrete_thick_in, constr_set.framing_factor,
                                            constr_set.drywall_thick_in, constr_set.osb_thick_in,
                                            constr_set.rigid_r, constr_set.exterior_material)
      return false if not success

    elsif ["SolidConcrete", "StructuralBrick", "StrawBale", "Stone", "LogWall"].include? wall_type
      assembly_r = Float(assembly_r)

      constr_sets = [
        GenericConstructionSet.new(10.0, 0.5, drywall_thick_in, mat_ext_finish), # w/R-10 rigid
        GenericConstructionSet.new(0.0, 0.5, drywall_thick_in, mat_ext_finish),  # Standard
        GenericConstructionSet.new(0.0, 0.0, 0.0, nil),                          # Fallback
      ]
      constr_set, layer_r = pick_generic_construction_set(assembly_r, constr_sets, film_r, "wall #{wall_id}")

      if wall_type == "SolidConcrete"
        thick_in = 6.0
        base_mat = BaseMaterial.Concrete
      elsif wall_type == "StructuralBrick"
        thick_in = 8.0
        base_mat = BaseMaterial.Brick
      elsif wall_type == "StrawBale"
        thick_in = 23.0
        base_mat = BaseMaterial.StrawBale
      elsif wall_type == "Stone"
        thick_in = 6.0
        base_mat = BaseMaterial.Stone
      elsif wall_type == "LogWall"
        thick_in = 6.0
        base_mat = BaseMaterial.Wood
      end
      thick_ins = [thick_in]
      conds = [thick_in / layer_r]
      denss = [base_mat.rho]
      specheats = [base_mat.cp]

      success = WallConstructions.apply_generic(runner, model, [surface], "WallConstruction",
                                                thick_ins, conds, denss, specheats,
                                                constr_set.drywall_thick_in, constr_set.osb_thick_in,
                                                constr_set.rigid_r, constr_set.exterior_material)
      return false if not success

    else

      fail "Unexpected wall type '#{wall_type}'."

    end

    check_surface_assembly_rvalue(surface, film_r, assembly_r)

    apply_solar_abs_emittance_to_construction(surface, solar_abs, emitt)
  end

  def self.pick_wood_stud_construction_set(assembly_r, constr_sets, film_r, surface_name)
    # Picks a construction set from supplied constr_sets for which a positive R-value
    # can be calculated for the unknown insulation to achieve the assembly R-value.

    constr_sets.each do |constr_set|
      fail "Unexpected object." if not constr_set.is_a? WoodStudConstructionSet

      non_cavity_r = calc_non_cavity_r(film_r, constr_set)

      # Calculate effective cavity R-value
      # Assumes installation quality 1
      cavity_frac = 1.0 - constr_set.framing_factor
      cavity_r = cavity_frac / (1.0 / assembly_r - constr_set.framing_factor / (constr_set.stud.rvalue + non_cavity_r)) - non_cavity_r
      if cavity_r > 0 # Choose this construction set
        return constr_set, cavity_r
      end
    end

    fail "Unable to calculate a construction for '#{surface_name}' using the provided assembly R-value (#{assembly_r})."
  end

  def self.pick_steel_stud_construction_set(assembly_r, constr_sets, film_r, surface_name)
    # Picks a construction set from supplied constr_sets for which a positive R-value
    # can be calculated for the unknown insulation to achieve the assembly R-value.

    constr_sets.each do |constr_set|
      fail "Unexpected object." if not constr_set.is_a? SteelStudConstructionSet

      non_cavity_r = calc_non_cavity_r(film_r, constr_set)

      # Calculate effective cavity R-value
      # Assumes installation quality 1
      cavity_r = (assembly_r - non_cavity_r) / constr_set.corr_factor
      if cavity_r > 0 # Choose this construction set
        return constr_set, cavity_r
      end
    end

    fail "Unable to calculate a construction for '#{surface_name}' using the provided assembly R-value (#{assembly_r})."
  end

  def self.pick_double_stud_construction_set(assembly_r, constr_sets, film_r, surface_name)
    # Picks a construction set from supplied constr_sets for which a positive R-value
    # can be calculated for the unknown insulation to achieve the assembly R-value.

    constr_sets.each do |constr_set|
      fail "Unexpected object." if not constr_set.is_a? DoubleStudConstructionSet

      non_cavity_r = calc_non_cavity_r(film_r, constr_set)

      # Calculate effective cavity R-value
      # Assumes installation quality 1, not staggered, gap depth == stud depth
      # Solved in Wolfram Alpha: https://www.wolframalpha.com/input/?i=1%2FA+%3D+B%2F(2*C%2Bx%2BD)+%2B+E%2F(3*C%2BD)+%2B+(1-B-E)%2F(3*x%2BD)
      stud_frac = 1.5 / constr_set.framing_spacing
      misc_framing_factor = constr_set.framing_factor - stud_frac
      cavity_frac = 1.0 - (2 * stud_frac + misc_framing_factor)
      a = assembly_r
      b = stud_frac
      c = constr_set.stud.rvalue
      d = non_cavity_r
      e = misc_framing_factor
      cavity_r = ((3 * c + d) * Math.sqrt(4 * a**2 * b**2 + 12 * a**2 * b * e + 4 * a**2 * b + 9 * a**2 * e**2 - 6 * a**2 * e + a**2 - 48 * a * b * c - 16 * a * b * d - 36 * a * c * e + 12 * a * c - 12 * a * d * e + 4 * a * d + 36 * c**2 + 24 * c * d + 4 * d**2) + 6 * a * b * c + 2 * a * b * d + 3 * a * c * e + 3 * a * c + 3 * a * d * e + a * d - 18 * c**2 - 18 * c * d - 4 * d**2) / (2 * (-3 * a * e + 9 * c + 3 * d))
      cavity_r = 3 * cavity_r
      if cavity_r > 0 # Choose this construction set
        return constr_set, cavity_r
      end
    end

    fail "Unable to calculate a construction for '#{surface_name}' using the provided assembly R-value (#{assembly_r})."
  end

  def self.pick_sip_construction_set(assembly_r, constr_sets, film_r, surface_name)
    # Picks a construction set from supplied constr_sets for which a positive R-value
    # can be calculated for the unknown insulation to achieve the assembly R-value.

    constr_sets.each do |constr_set|
      fail "Unexpected object." if not constr_set.is_a? SIPConstructionSet

      non_cavity_r = calc_non_cavity_r(film_r, constr_set)
      non_cavity_r += Material.new(nil, constr_set.sheath_thick_in, BaseMaterial.Wood).rvalue

      # Calculate effective SIP core R-value
      # Solved in Wolfram Alpha: https://www.wolframalpha.com/input/?i=1%2FA+%3D+B%2F(C%2BD)+%2B+E%2F(2*F%2BG%2FH*x%2BD)+%2B+(1-B-E)%2F(x%2BD)
      spline_thick_in = 0.5 # in
      ins_thick_in = constr_set.thick_in - (2.0 * spline_thick_in) # in
      framing_r = Material.new(nil, constr_set.thick_in, BaseMaterial.Wood).rvalue
      spline_r = Material.new(nil, spline_thick_in, BaseMaterial.Wood).rvalue
      spline_frac = 4.0 / 48.0 # One 4" spline for every 48" wide panel
      cavity_frac = 1.0 - (spline_frac + constr_set.framing_factor)
      a = assembly_r
      b = constr_set.framing_factor
      c = framing_r
      d = non_cavity_r
      e = spline_frac
      f = spline_r
      g = ins_thick_in
      h = constr_set.thick_in
      cavity_r = (Math.sqrt((a * b * c * g - a * b * d * h - 2 * a * b * f * h + a * c * e * g - a * c * e * h - a * c * g + a * d * e * g - a * d * e * h - a * d * g + c * d * g + c * d * h + 2 * c * f * h + d**2 * g + d**2 * h + 2 * d * f * h)**2 - 4 * (-a * b * g + c * g + d * g) * (a * b * c * d * h + 2 * a * b * c * f * h - a * c * d * h + 2 * a * c * e * f * h - 2 * a * c * f * h - a * d**2 * h + 2 * a * d * e * f * h - 2 * a * d * f * h + c * d**2 * h + 2 * c * d * f * h + d**3 * h + 2 * d**2 * f * h)) - a * b * c * g + a * b * d * h + 2 * a * b * f * h - a * c * e * g + a * c * e * h + a * c * g - a * d * e * g + a * d * e * h + a * d * g - c * d * g - c * d * h - 2 * c * f * h - g * d**2 - d**2 * h - 2 * d * f * h) / (2 * (-a * b * g + c * g + d * g))
      if cavity_r > 0 # Choose this construction set
        return constr_set, cavity_r
      end
    end

    fail "Unable to calculate a construction for '#{surface_name}' using the provided assembly R-value (#{assembly_r})."
  end

  def self.pick_cmu_construction_set(assembly_r, constr_sets, film_r, surface_name)
    # Picks a construction set from supplied constr_sets for which a positive R-value
    # can be calculated for the unknown insulation to achieve the assembly R-value.

    constr_sets.each do |constr_set|
      fail "Unexpected object." if not constr_set.is_a? CMUConstructionSet

      non_cavity_r = calc_non_cavity_r(film_r, constr_set)

      # Calculate effective other CMU R-value
      # Assumes no furring strips
      # Solved in Wolfram Alpha: https://www.wolframalpha.com/input/?i=1%2FA+%3D+B%2F(C%2BE%2Bx)+%2B+(1-B)%2F(D%2BE%2Bx)
      a = assembly_r
      b = constr_set.framing_factor
      c = Material.new(nil, constr_set.thick_in, BaseMaterial.Wood).rvalue # Framing
      d = Material.new(nil, constr_set.thick_in, BaseMaterial.Concrete, constr_set.cond_in).rvalue # Concrete
      e = non_cavity_r
      rigid_r = 0.5 * (Math.sqrt(a**2 - 4 * a * b * c + 4 * a * b * d + 2 * a * c - 2 * a * d + c**2 - 2 * c * d + d**2) + a - c - d - 2 * e)
      if rigid_r > 0 # Choose this construction set
        return constr_set, rigid_r
      end
    end

    fail "Unable to calculate a construction for '#{surface_name}' using the provided assembly R-value (#{assembly_r})."
  end

  def self.pick_icf_construction_set(assembly_r, constr_sets, film_r, surface_name)
    # Picks a construction set from supplied constr_sets for which a positive R-value
    # can be calculated for the unknown insulation to achieve the assembly R-value.

    constr_sets.each do |constr_set|
      fail "Unexpected object." if not constr_set.is_a? ICFConstructionSet

      non_cavity_r = calc_non_cavity_r(film_r, constr_set)

      # Calculate effective ICF rigid ins R-value
      # Solved in Wolfram Alpha: https://www.wolframalpha.com/input/?i=1%2FA+%3D+B%2F(C%2BE)+%2B+(1-B)%2F(D%2BE%2B2*x)
      a = assembly_r
      b = constr_set.framing_factor
      c = Material.new(nil, 2 * constr_set.ins_thick_in + constr_set.concrete_thick_in, BaseMaterial.Wood).rvalue # Framing
      d = Material.new(nil, constr_set.concrete_thick_in, BaseMaterial.Concrete).rvalue # Concrete
      e = non_cavity_r
      icf_r = (a * b * c - a * b * d - a * c - a * e + c * d + c * e + d * e + e**2) / (2 * (a * b - c - e))
      if icf_r > 0 # Choose this construction set
        return constr_set, icf_r
      end
    end

    fail "Unable to calculate a construction for '#{surface_name}' using the provided assembly R-value (#{assembly_r})."
  end

  def self.pick_generic_construction_set(assembly_r, constr_sets, film_r, surface_name)
    # Picks a construction set from supplied constr_sets for which a positive R-value
    # can be calculated for the unknown insulation to achieve the assembly R-value.

    constr_sets.each do |constr_set|
      fail "Unexpected object." if not constr_set.is_a? GenericConstructionSet

      non_cavity_r = calc_non_cavity_r(film_r, constr_set)

      # Calculate effective ins layer R-value
      layer_r = assembly_r - non_cavity_r
      if layer_r > 0 # Choose this construction set
        return constr_set, layer_r
      end
    end

    fail "Unable to calculate a construction for '#{surface_name}' using the provided assembly R-value (#{assembly_r})."
  end

  def self.apply_solar_abs_emittance_to_construction(surface, solar_abs, emitt)
    # Applies the solar absorptance and emittance to the construction's exterior layer
    exterior_material = surface.construction.get.to_LayeredConstruction.get.layers[0].to_StandardOpaqueMaterial.get
    exterior_material.setThermalAbsorptance(emitt)
    exterior_material.setSolarAbsorptance(solar_abs)
    exterior_material.setVisibleAbsorptance(solar_abs)
  end

  def self.check_surface_assembly_rvalue(surface, film_r, assembly_r)
    # Verify that the actual OpenStudio construction R-value matches our target assembly R-value

    constr_r = UnitConversions.convert(1.0 / surface.construction.get.uFactor(0.0).get, 'm^2*k/w', 'hr*ft^2*f/btu') + film_r

    if surface.adjacentFoundation.is_initialized
      foundation = surface.adjacentFoundation.get
      if foundation.interiorVerticalInsulationMaterial.is_initialized
        int_mat = foundation.interiorVerticalInsulationMaterial.get.to_StandardOpaqueMaterial.get
        constr_r += UnitConversions.convert(int_mat.thickness, "m", "ft") / UnitConversions.convert(int_mat.thermalConductivity, "W/(m*K)", "Btu/(hr*ft*R)")
      end
      if foundation.exteriorVerticalInsulationMaterial.is_initialized
        ext_mat = foundation.exteriorVerticalInsulationMaterial.get.to_StandardOpaqueMaterial.get
        constr_r += UnitConversions.convert(ext_mat.thickness, "m", "ft") / UnitConversions.convert(ext_mat.thermalConductivity, "W/(m*K)", "Btu/(hr*ft*R)")
      end
    end

    if (assembly_r - constr_r).abs > 0.01
      fail "Construction R-value (#{constr_r}) does not match Assembly R-value (#{assembly_r}) for '#{surface.name.to_s}'."
    end
  end
end

class WoodStudConstructionSet
  def initialize(stud, framing_factor, rigid_r, osb_thick_in, drywall_thick_in, exterior_material)
    @stud = stud
    @framing_factor = framing_factor
    @rigid_r = rigid_r
    @osb_thick_in = osb_thick_in
    @drywall_thick_in = drywall_thick_in
    @exterior_material = exterior_material
  end
  attr_accessor(:stud, :framing_factor, :rigid_r, :osb_thick_in, :drywall_thick_in, :exterior_material)
end

class SteelStudConstructionSet
  def initialize(cavity_thick_in, corr_factor, framing_factor, rigid_r, osb_thick_in, drywall_thick_in, exterior_material)
    @cavity_thick_in = cavity_thick_in
    @corr_factor = corr_factor
    @framing_factor = framing_factor
    @rigid_r = rigid_r
    @osb_thick_in = osb_thick_in
    @drywall_thick_in = drywall_thick_in
    @exterior_material = exterior_material
  end
  attr_accessor(:cavity_thick_in, :corr_factor, :framing_factor, :rigid_r, :osb_thick_in, :drywall_thick_in, :exterior_material)
end

class DoubleStudConstructionSet
  def initialize(stud, framing_factor, framing_spacing, rigid_r, osb_thick_in, drywall_thick_in, exterior_material)
    @stud = stud
    @framing_factor = framing_factor
    @framing_spacing = framing_spacing
    @rigid_r = rigid_r
    @osb_thick_in = osb_thick_in
    @drywall_thick_in = drywall_thick_in
    @exterior_material = exterior_material
  end
  attr_accessor(:stud, :framing_factor, :framing_spacing, :rigid_r, :osb_thick_in, :drywall_thick_in, :exterior_material)
end

class SIPConstructionSet
  def initialize(thick_in, framing_factor, rigid_r, sheath_thick_in, osb_thick_in, drywall_thick_in, exterior_material)
    @thick_in = thick_in
    @framing_factor = framing_factor
    @rigid_r = rigid_r
    @sheath_thick_in = sheath_thick_in
    @osb_thick_in = osb_thick_in
    @drywall_thick_in = drywall_thick_in
    @exterior_material = exterior_material
  end
  attr_accessor(:thick_in, :framing_factor, :rigid_r, :sheath_thick_in, :osb_thick_in, :drywall_thick_in, :exterior_material)
end

class CMUConstructionSet
  def initialize(thick_in, cond_in, framing_factor, osb_thick_in, drywall_thick_in, exterior_material)
    @thick_in = thick_in
    @cond_in = cond_in
    @framing_factor = framing_factor
    @osb_thick_in = osb_thick_in
    @drywall_thick_in = drywall_thick_in
    @exterior_material = exterior_material
    @rigid_r = nil # solved for
  end
  attr_accessor(:thick_in, :cond_in, :framing_factor, :rigid_r, :osb_thick_in, :drywall_thick_in, :exterior_material)
end

class ICFConstructionSet
  def initialize(ins_thick_in, concrete_thick_in, framing_factor, rigid_r, osb_thick_in, drywall_thick_in, exterior_material)
    @ins_thick_in = ins_thick_in
    @concrete_thick_in = concrete_thick_in
    @framing_factor = framing_factor
    @rigid_r = rigid_r
    @osb_thick_in = osb_thick_in
    @drywall_thick_in = drywall_thick_in
    @exterior_material = exterior_material
  end
  attr_accessor(:ins_thick_in, :concrete_thick_in, :framing_factor, :rigid_r, :osb_thick_in, :drywall_thick_in, :exterior_material)
end

class GenericConstructionSet
  def initialize(rigid_r, osb_thick_in, drywall_thick_in, exterior_material)
    @rigid_r = rigid_r
    @osb_thick_in = osb_thick_in
    @drywall_thick_in = drywall_thick_in
    @exterior_material = exterior_material
  end
  attr_accessor(:rigid_r, :osb_thick_in, :drywall_thick_in, :exterior_material)
end

def to_beopt_fuel(fuel)
  return { "natural gas" => Constants.FuelTypeGas,
           "fuel oil" => Constants.FuelTypeOil,
           "propane" => Constants.FuelTypePropane,
           "electricity" => Constants.FuelTypeElectric }[fuel]
end

def to_beopt_wh_type(type)
  return { 'storage water heater' => Constants.WaterHeaterTypeTank,
           'instantaneous water heater' => Constants.WaterHeaterTypeTankless,
           'heat pump water heater' => Constants.WaterHeaterTypeHeatPump }[type]
end

def get_foundation_interior_adjacent_to(fnd_type)
  if fnd_type.elements["Basement[Conditioned='true']"]
    interior_adjacent_to = "conditioned basement"
  elsif fnd_type.elements["Basement[Conditioned='false']"]
    interior_adjacent_to = "unconditioned basement"
  elsif fnd_type.elements["Crawlspace"]
    interior_adjacent_to = "crawlspace"
  elsif fnd_type.elements["SlabOnGrade"]
    interior_adjacent_to = "living space"
  elsif fnd_type.elements["Ambient"]
    interior_adjacent_to = "ambient"
  end
  return interior_adjacent_to
end

def is_external_thermal_boundary(interior_adjacent_to, exterior_adjacent_to)
  interior_conditioned = is_adjacent_to_conditioned(interior_adjacent_to)
  exterior_conditioned = is_adjacent_to_conditioned(exterior_adjacent_to)
  return (interior_conditioned != exterior_conditioned)
end

def is_adjacent_to_conditioned(adjacent_to)
  if adjacent_to == "living space"
    return true
  elsif adjacent_to == "garage"
    return false
  elsif adjacent_to == "vented attic"
    return false
  elsif adjacent_to == "unvented attic"
    return false
  elsif adjacent_to == "cape cod"
    return true
  elsif adjacent_to == "cathedral ceiling"
    return true
  elsif adjacent_to == "unconditioned basement"
    return false
  elsif adjacent_to == "conditioned basement"
    return true
  elsif adjacent_to == "crawlspace"
    return false
  elsif adjacent_to == "ambient"
    return false
  elsif adjacent_to == "ground"
    return false
  end

  fail "Unexpected adjacent_to (#{adjacent_to})."
end

# register the measure to be used by the application
HPXMLTranslator.new.registerWithApplication<|MERGE_RESOLUTION|>--- conflicted
+++ resolved
@@ -2274,10 +2274,6 @@
       oat_hwst_high = nil
       oat_hwst_low = nil
       design_temp = 180.0
-<<<<<<< HEAD
-=======
-      is_modulating = true # FIXME: Temporary to get good results for x3 vs x1
->>>>>>> c046397b
       success = HVAC.apply_boiler(model, unit, runner, fuel, system_type, afue,
                                   oat_reset_enabled, oat_high, oat_low, oat_hwst_high, oat_hwst_low,
                                   heat_capacity_btuh, design_temp, dse)
