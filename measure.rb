--- conflicted
+++ resolved
@@ -2262,31 +2262,7 @@
           capacity_ratios = [1.0]
           fan_speed_ratios = [1.0]
           fan_power_installed = get_fan_power_installed(seer)
-<<<<<<< HEAD
-          eer_capacity_derates = [1.0, 1.0, 1.0, 1.0, 1.0]
           success = HVAC.apply_central_ac_1speed(model, runner, seer, shrs,
-                                                 capacity_ratios, fan_speed_ratios,
-=======
-          success = HVAC.apply_central_ac_1speed(model, runner, seer, eers, shrs,
->>>>>>> 1a28e6e4
-                                                 fan_power_installed, crankcase_kw, crankcase_temp,
-                                                 cool_capacity_btuh, dse_cool, load_frac,
-                                                 sequential_load_frac, @control_slave_zones_hash,
-                                                 @hvac_map, sys_id)
-          return false if not success
-
-        elsif num_speeds == "2-Speed"
-
-          shrs = [0.71, 0.73]
-          capacity_ratios = [0.72, 1.0]
-          fan_speed_ratios = [0.86, 1.0]
-          fan_power_installed = get_fan_power_installed(seer)
-<<<<<<< HEAD
-          eer_capacity_derates = [1.0, 1.0, 1.0, 1.0, 1.0]
-          success = HVAC.apply_central_ac_2speed(model, runner, seer, shrs,
-=======
-          success = HVAC.apply_central_ac_2speed(model, runner, seer, eers, shrs,
->>>>>>> 1a28e6e4
                                                  capacity_ratios, fan_speed_ratios,
                                                  fan_power_installed, crankcase_kw, crankcase_temp,
                                                  cool_capacity_btuh, dse_cool, load_frac,
@@ -2294,18 +2270,27 @@
                                                  @hvac_map, sys_id)
           return false if not success
 
+        elsif num_speeds == "2-Speed"
+
+          shrs = [0.71, 0.73]
+          capacity_ratios = [0.72, 1.0]
+          fan_speed_ratios = [0.86, 1.0]
+          fan_power_installed = get_fan_power_installed(seer)
+          success = HVAC.apply_central_ac_2speed(model, runner, seer, shrs,
+                                                 capacity_ratios, fan_speed_ratios,
+                                                 fan_power_installed, crankcase_kw, crankcase_temp,
+                                                 cool_capacity_btuh, dse_cool, load_frac,
+                                                 sequential_load_frac, @control_slave_zones_hash,
+                                                 @hvac_map, sys_id)
+          return false if not success
+
         elsif num_speeds == "Variable-Speed"
 
           shrs = [0.98, 0.82, 0.745, 0.77]
           capacity_ratios = [0.36, 0.51, 0.67, 1.0]
           fan_speed_ratios = [0.42, 0.54, 0.68, 1.0]
           fan_power_installed = get_fan_power_installed(seer)
-<<<<<<< HEAD
-          eer_capacity_derates = [1.0, 1.0, 1.0, 1.0, 1.0]
           success = HVAC.apply_central_ac_4speed(model, runner, seer, shrs,
-=======
-          success = HVAC.apply_central_ac_4speed(model, runner, seer, eers, shrs,
->>>>>>> 1a28e6e4
                                                  capacity_ratios, fan_speed_ratios,
                                                  fan_power_installed, crankcase_kw, crankcase_temp,
                                                  cool_capacity_btuh, dse_cool, load_frac,
