# see the URL below for information on how to write OpenStudio measures
# http://nrel.github.io/OpenStudio-user-documentation/reference/measure_writing_guide/

require 'openstudio'
require 'rexml/document'
require 'rexml/xpath'
require 'pathname'
require 'csv'
require_relative "resources/EPvalidator"
require_relative "resources/airflow"
require_relative "resources/constants"
require_relative "resources/constructions"
require_relative "resources/geometry"
require_relative "resources/hotwater_appliances"
require_relative "resources/hvac"
require_relative "resources/hvac_sizing"
require_relative "resources/lighting"
require_relative "resources/location"
require_relative "resources/misc_loads"
require_relative "resources/pv"
require_relative "resources/unit_conversions"
require_relative "resources/util"
require_relative "resources/waterheater"
require_relative "resources/xmlhelper"
require_relative "resources/hpxml"

# start the measure
class HPXMLTranslator < OpenStudio::Measure::ModelMeasure
  # human readable name
  def name
    return "HPXML Translator"
  end

  # human readable description
  def description
    return "Translates HPXML file to OpenStudio Model"
  end

  # human readable description of modeling approach
  def modeler_description
    return ""
  end

  # define the arguments that the user will input
  def arguments(model)
    args = OpenStudio::Measure::OSArgumentVector.new

    arg = OpenStudio::Measure::OSArgument.makeStringArgument("hpxml_path", true)
    arg.setDisplayName("HPXML File Path")
    arg.setDescription("Absolute (or relative) path of the HPXML file.")
    args << arg

    arg = OpenStudio::Measure::OSArgument.makeStringArgument("weather_dir", true)
    arg.setDisplayName("Weather Directory")
    arg.setDescription("Absolute path of the weather directory.")
    args << arg

    arg = OpenStudio::Measure::OSArgument.makeStringArgument("schemas_dir", false)
    arg.setDisplayName("HPXML Schemas Directory")
    arg.setDescription("Absolute path of the hpxml schemas directory.")
    args << arg

    arg = OpenStudio::Measure::OSArgument.makeStringArgument("epw_output_path", false)
    arg.setDisplayName("EPW Output File Path")
    arg.setDescription("Absolute (or relative) path of the output EPW file.")
    args << arg

    arg = OpenStudio::Measure::OSArgument.makeStringArgument("osm_output_path", false)
    arg.setDisplayName("OSM Output File Path")
    arg.setDescription("Absolute (or relative) path of the output OSM file.")
    args << arg

    arg = OpenStudio::Measure::OSArgument.makeBoolArgument("skip_validation", true)
    arg.setDisplayName("Skip HPXML validation")
    arg.setDescription("If true, only checks for and reports HPXML validation issues if an error occurs during processing. Used for faster runtime.")
    arg.setDefaultValue(false)
    args << arg

    arg = OpenStudio::Measure::OSArgument.makeStringArgument("map_tsv_dir", false)
    arg.setDisplayName("Map TSV Directory")
    arg.setDescription("Creates TSV files in the specified directory that map some HPXML object names to EnergyPlus object names. Required for ERI calculation.")
    args << arg

    return args
  end

  # define what happens when the measure is run
  def run(model, runner, user_arguments)
    super(model, runner, user_arguments)

    # use the built-in error checking
    if !runner.validateUserArguments(arguments(model), user_arguments)
      return false
    end

    # Check for correct versions of OS
    os_version = "2.8.1"
    if OpenStudio.openStudioVersion != os_version
      fail "OpenStudio version #{os_version} is required."
    end

    # assign the user inputs to variables
    hpxml_path = runner.getStringArgumentValue("hpxml_path", user_arguments)
    weather_dir = runner.getStringArgumentValue("weather_dir", user_arguments)
    schemas_dir = runner.getOptionalStringArgumentValue("schemas_dir", user_arguments)
    epw_output_path = runner.getOptionalStringArgumentValue("epw_output_path", user_arguments)
    osm_output_path = runner.getOptionalStringArgumentValue("osm_output_path", user_arguments)
    skip_validation = runner.getBoolArgumentValue("skip_validation", user_arguments)
    map_tsv_dir = runner.getOptionalStringArgumentValue("map_tsv_dir", user_arguments)

    unless (Pathname.new hpxml_path).absolute?
      hpxml_path = File.expand_path(File.join(File.dirname(__FILE__), hpxml_path))
    end
    unless File.exists?(hpxml_path) and hpxml_path.downcase.end_with? ".xml"
      runner.registerError("'#{hpxml_path}' does not exist or is not an .xml file.")
      return false
    end

    hpxml_doc = XMLHelper.parse_file(hpxml_path)

    # Check for invalid HPXML file up front?
    if not skip_validation
      if not validate_hpxml(runner, hpxml_path, hpxml_doc, schemas_dir)
        return false
      end
    end

    begin
      # Weather file
      climate_and_risk_zones_values = HPXML.get_climate_and_risk_zones_values(climate_and_risk_zones: hpxml_doc.elements["/HPXML/Building/BuildingDetails/ClimateandRiskZones"])
      weather_wmo = climate_and_risk_zones_values[:weather_station_wmo]
      epw_path = nil
      CSV.foreach(File.join(weather_dir, "data.csv"), headers: true) do |row|
        next if row["wmo"] != weather_wmo

        epw_path = File.join(weather_dir, row["filename"])
        if not File.exists?(epw_path)
          runner.registerError("'#{epw_path}' could not be found.")
          return false
        end
        cache_path = epw_path.gsub('.epw', '.cache')
        if not File.exists?(cache_path)
          runner.registerError("'#{cache_path}' could not be found.")
          return false
        end
        break
      end
      if epw_path.nil?
        runner.registerError("Weather station WMO '#{weather_wmo}' could not be found in weather/data.csv.")
        return false
      end
      if epw_output_path.is_initialized
        FileUtils.cp(epw_path, epw_output_path.get)
      end

      # Apply Location to obtain weather data
      success, weather = Location.apply(model, runner, epw_path, "NA", "NA")
      return false if not success

      # Create OpenStudio model
      if not OSModel.create(hpxml_doc, runner, model, weather, map_tsv_dir)
        runner.registerError("Unsuccessful creation of OpenStudio model.")
        return false
      end
    rescue Exception => e
      if skip_validation
        # Something went wrong, check for invalid HPXML file now. This was previously
        # skipped to reduce runtime (see https://github.com/NREL/OpenStudio-ERI/issues/47).
        validate_hpxml(runner, hpxml_path, hpxml_doc, schemas_dir)
      end

      # Report exception
      runner.registerError("#{e.message}\n#{e.backtrace.join("\n")}")
      return false
    end

    if osm_output_path.is_initialized
      File.write(osm_output_path.get, model.to_s)
      runner.registerInfo("Wrote file: #{osm_output_path.get}")
    end

    return true
  end

  def validate_hpxml(runner, hpxml_path, hpxml_doc, schemas_dir)
    is_valid = true

    if schemas_dir.is_initialized
      schemas_dir = schemas_dir.get
      unless (Pathname.new schemas_dir).absolute?
        schemas_dir = File.expand_path(File.join(File.dirname(__FILE__), schemas_dir))
      end
      unless Dir.exists?(schemas_dir)
        runner.registerError("'#{schemas_dir}' does not exist.")
        return false
      end
    else
      schemas_dir = nil
    end

    # Validate input HPXML against schema
    if not schemas_dir.nil?
      XMLHelper.validate(hpxml_doc.to_s, File.join(schemas_dir, "HPXML.xsd"), runner).each do |error|
        runner.registerError("#{hpxml_path}: #{error.to_s}")
        is_valid = false
      end
      runner.registerInfo("#{hpxml_path}: Validated against HPXML schema.")
    else
      runner.registerWarning("#{hpxml_path}: No schema dir provided, no HPXML validation performed.")
    end

    # Validate input HPXML against EnergyPlus Use Case
    errors = EnergyPlusValidator.run_validator(hpxml_doc)
    errors.each do |error|
      runner.registerError("#{hpxml_path}: #{error}")
      is_valid = false
    end
    runner.registerInfo("#{hpxml_path}: Validated against HPXML EnergyPlus Use Case.")

    return is_valid
  end
end

class OSModel
  def self.create(hpxml_doc, runner, model, weather, map_tsv_dir)
    # Simulation parameters
    success = add_simulation_params(runner, model)
    return false if not success

    hpxml = hpxml_doc.elements["HPXML"]
    hpxml_values = HPXML.get_hpxml_values(hpxml: hpxml)
    building = hpxml_doc.elements["/HPXML/Building"]
    enclosure = building.elements["BuildingDetails/Enclosure"]

    @eri_version = hpxml_values[:eri_calculation_version]
    fail "Could not find ERI Version" if @eri_version.nil?

    # Global variables
    construction_values = HPXML.get_building_construction_values(building_construction: building.elements["BuildingDetails/BuildingSummary/BuildingConstruction"])
    @cfa = construction_values[:conditioned_floor_area]
    @cfa_ag = @cfa
    enclosure.elements.each("Slabs/Slab[InteriorAdjacentTo='basement - conditioned']") do |slab|
      slab_values = HPXML.get_slab_values(slab: slab)
      @cfa_ag -= slab_values[:area]
    end
    @gfa = 0 # garage floor area
    enclosure.elements.each("Slabs/Slab[InteriorAdjacentTo='garage']") do |garage_slab|
      slab_values = HPXML.get_slab_values(slab: garage_slab)
      @gfa += slab_values[:area]
    end
    @cvolume = construction_values[:conditioned_building_volume]
    @infilvolume = get_infiltration_volume(building)
    @ncfl = construction_values[:number_of_conditioned_floors]
    @ncfl_ag = construction_values[:number_of_conditioned_floors_above_grade]
    @nbeds = construction_values[:number_of_bedrooms]
    @nbaths = construction_values[:number_of_bathrooms]
    if @nbaths.nil?
      @nbaths = Waterheater.get_default_num_bathrooms(@nbeds)
    end
    @has_uncond_bsmnt = !enclosure.elements["*/*[InteriorAdjacentTo='basement - unconditioned' or ExteriorAdjacentTo='basement - unconditioned']"].nil?
    @has_vented_attic = !enclosure.elements["*/*[InteriorAdjacentTo='attic - vented' or ExteriorAdjacentTo='attic - vented']"].nil?
    @has_vented_crawl = !enclosure.elements["*/*[InteriorAdjacentTo='crawlspace - vented' or ExteriorAdjacentTo='crawlspace - vented']"].nil?
    @subsurface_areas_by_surface = calc_subsurface_areas_by_surface(building)
    @default_azimuth = get_default_azimuth(building)
    @min_neighbor_distance = get_min_neighbor_distance(building)

    @hvac_map = {} # mapping between HPXML HVAC systems and model objects
    @dhw_map = {}  # mapping between HPXML Water Heating systems and model objects

    @use_only_ideal_air = false
    if not construction_values[:use_only_ideal_air_system].nil?
      @use_only_ideal_air = construction_values[:use_only_ideal_air_system]
    end

    # Geometry/Envelope

    spaces = {}
    success = add_geometry_envelope(runner, model, building, weather, spaces)
    return false if not success

    # Bedrooms, Occupants

    success = add_num_occupants(model, building, runner)
    return false if not success

    # HVAC

    @total_frac_remaining_heat_load_served = 1.0
    @total_frac_remaining_cool_load_served = 1.0

<<<<<<< HEAD
    control_zone = get_space_of_type(spaces, Constants.SpaceTypeLiving).thermalZone.get
    slave_zones = get_spaces_of_type(spaces, [Constants.SpaceTypeConditionedBasement]).map { |z| z.thermalZone.get }.compact
    @control_slave_zones_hash = { control_zone => slave_zones }
    @conditioned_zones = get_spaces_of_type(spaces, [Constants.SpaceTypeLiving, Constants.SpaceTypeConditionedBasement]).map { |z| z.thermalZone.get }.compact
=======
    @living_space = get_space_of_type(spaces, Constants.SpaceTypeLiving)
    @living_zone = @living_space.thermalZone.get
>>>>>>> 04211534

    success = add_cooling_system(runner, model, building)
    return false if not success

    success = add_heating_system(runner, model, building)
    return false if not success

    success = add_heat_pump(runner, model, building, weather)
    return false if not success

    success = add_residual_hvac(runner, model, building)
    return false if not success

    success = add_setpoints(runner, model, building, weather)
    return false if not success

    success = add_ceiling_fans(runner, model, building, spaces)
    return false if not success

    # Hot Water

    success = add_hot_water_and_appliances(runner, model, building, weather, spaces)
    return false if not success

    # Plug Loads & Lighting

    success = add_mels(runner, model, building, spaces)
    return false if not success

    success = add_lighting(runner, model, building, weather, spaces)
    return false if not success

    # Other

    success = add_airflow(runner, model, building, spaces)
    return false if not success

    success = add_hvac_sizing(runner, model, weather)
    return false if not success

    success = add_fuel_heating_eae(runner, model, building)
    return false if not success

    success = add_photovoltaics(runner, model, building)
    return false if not success

    success = add_building_output_variables(runner, model, map_tsv_dir)
    return false if not success

    return true
  end

  private

  def self.add_simulation_params(runner, model)
    sim = model.getSimulationControl
    sim.setRunSimulationforSizingPeriods(false)

    tstep = model.getTimestep
    tstep.setNumberOfTimestepsPerHour(1)

    shad = model.getShadowCalculation
    shad.setCalculationFrequency(20)
    shad.setMaximumFiguresInShadowOverlapCalculations(200)

    outsurf = model.getOutsideSurfaceConvectionAlgorithm
    outsurf.setAlgorithm('DOE-2')

    insurf = model.getInsideSurfaceConvectionAlgorithm
    insurf.setAlgorithm('TARP')

    zonecap = model.getZoneCapacitanceMultiplierResearchSpecial
    zonecap.setHumidityCapacityMultiplier(15)

    convlim = model.getConvergenceLimits
    convlim.setMinimumSystemTimestep(0)

    return true
  end

  def self.add_geometry_envelope(runner, model, building, weather, spaces)
    @foundation_top, @walls_top = get_foundation_and_walls_top(building)

    heating_season, cooling_season = HVAC.calc_heating_and_cooling_seasons(model, weather, runner)
    return false if heating_season.nil? or cooling_season.nil?

    success = add_roofs(runner, model, building, spaces)
    return false if not success

    success = add_walls(runner, model, building, spaces)
    return false if not success

    success = add_rim_joists(runner, model, building, spaces)
    return false if not success

    success = add_framefloors(runner, model, building, spaces)
    return false if not success

    success = add_foundation_walls_slabs(runner, model, building, spaces)
    return false if not success

    success = add_windows(runner, model, building, spaces, weather, cooling_season)
    return false if not success

    success = add_doors(runner, model, building, spaces)
    return false if not success

    success = add_skylights(runner, model, building, spaces, weather, cooling_season)
    return false if not success

    success = add_conditioned_floor_area(runner, model, building, spaces)
    return false if not success

    success = add_thermal_mass(runner, model, building)
    return false if not success

    success = check_for_errors(runner, model)
    return false if not success

    success = set_zone_volumes(runner, model, building)
    return false if not success

    success = explode_surfaces(runner, model, building)
    return false if not success

    return true
  end

  def self.set_zone_volumes(runner, model, building)
    # TODO: Use HPXML values not Model values
    thermal_zones = model.getThermalZones

    # Init
    zones_updated = 0

    # Basements, crawl, garage
    thermal_zones.each do |thermal_zone|
      if Geometry.is_unconditioned_basement(thermal_zone) or Geometry.is_unvented_crawl(thermal_zone) or
         Geometry.is_vented_crawl(thermal_zone) or Geometry.is_garage(thermal_zone)
        zones_updated += 1

        zone_floor_area = 0.0
        thermal_zone.spaces.each do |space|
          space.surfaces.each do |surface|
            if surface.surfaceType.downcase == "floor"
              zone_floor_area += UnitConversions.convert(surface.grossArea, "m^2", "ft^2")
            end
          end
        end

        zone_volume = Geometry.get_height_of_spaces(thermal_zone.spaces) * zone_floor_area
        if zone_volume <= 0
          fail "Calculated volume for #{thermal_zone.name} zone (#{zone_volume}) is not greater than zero."
        end

        thermal_zone.setVolume(UnitConversions.convert(zone_volume, "ft^3", "m^3"))
      end
    end

    # Conditioned living
    thermal_zones.each do |thermal_zone|
      if Geometry.is_living(thermal_zone)
        zones_updated += 1
        thermal_zone.setVolume(UnitConversions.convert(@cvolume, "ft^3", "m^3"))
      end
    end

    # Attic
    thermal_zones.each do |thermal_zone|
      if Geometry.is_vented_attic(thermal_zone) or Geometry.is_unvented_attic(thermal_zone)
        zones_updated += 1

        zone_surfaces = []
        zone_floor_area = 0.0
        thermal_zone.spaces.each do |space|
          space.surfaces.each do |surface|
            zone_surfaces << surface
            if surface.surfaceType.downcase == "floor"
              zone_floor_area += UnitConversions.convert(surface.grossArea, "m^2", "ft^2")
            end
          end
        end

        # Assume square hip roof for volume calculations; energy results are very insensitive to actual volume
        zone_length = zone_floor_area**0.5
        zone_height = Math.tan(UnitConversions.convert(Geometry.get_roof_pitch(zone_surfaces), "deg", "rad")) * zone_length / 2.0
        zone_volume = [zone_floor_area * zone_height / 3.0, 0.01].max
        thermal_zone.setVolume(UnitConversions.convert(zone_volume, "ft^3", "m^3"))
      end
    end

    if zones_updated != thermal_zones.size
      fail "Unhandled volume calculations for thermal zones."
    end

    return true
  end

  def self.explode_surfaces(runner, model, building)
    # Re-position surfaces so as to not shade each other and to make it easier to visualize the building.
    # FUTURE: Might be able to use the new self-shading options in E+ 8.9 ShadowCalculation object?

    gap_distance = UnitConversions.convert(10.0, "ft", "m") # distance between surfaces of the same azimuth
    rad90 = UnitConversions.convert(90, "deg", "rad")

    # Determine surfaces to shift and distance with which to explode surfaces horizontally outward
    surfaces = []
    azimuth_lengths = {}
    model.getSurfaces.sort.each do |surface|
      next unless ["wall", "roofceiling"].include? surface.surfaceType.downcase
      next unless ["outdoors", "foundation"].include? surface.outsideBoundaryCondition.downcase
      next if surface.additionalProperties.getFeatureAsDouble("Tilt").get <= 0 # skip flat roofs

      surfaces << surface
      azimuth = surface.additionalProperties.getFeatureAsInteger("Azimuth").get
      if azimuth_lengths[azimuth].nil?
        azimuth_lengths[azimuth] = 0.0
      end
      azimuth_lengths[azimuth] += surface.additionalProperties.getFeatureAsDouble("Length").get + gap_distance
    end
    max_azimuth_length = azimuth_lengths.values.max

    # Using the max length for a given azimuth, calculate the apothem (radius of the incircle) of a regular
    # n-sided polygon to create the smallest polygon possible without self-shading. The number of polygon
    # sides is defined by the minimum difference between two azimuths.
    min_azimuth_diff = 360
    azimuths_sorted = azimuth_lengths.keys.sort
    azimuths_sorted.each_with_index do |az, idx|
      diff1 = (az - azimuths_sorted[(idx + 1) % azimuths_sorted.size]).abs
      diff2 = 360.0 - diff1 # opposite direction
      if diff1 < min_azimuth_diff
        min_azimuth_diff = diff1
      end
      if diff2 < min_azimuth_diff
        min_azimuth_diff = diff2
      end
    end
    nsides = (360.0 / min_azimuth_diff).ceil
    nsides = 4 if nsides < 4 # assume rectangle at the minimum
    explode_distance = max_azimuth_length / (2.0 * Math.tan(UnitConversions.convert(180.0 / nsides, "deg", "rad")))

    success = add_neighbors(runner, model, building, max_azimuth_length)
    return false if not success

    # Initial distance of shifts at 90-degrees to horizontal outward
    azimuth_side_shifts = {}
    azimuth_lengths.keys.each do |azimuth|
      azimuth_side_shifts[azimuth] = max_azimuth_length / 2.0
    end

    # Explode neighbors
    model.getShadingSurfaceGroups.each do |shading_surface_group|
      next if shading_surface_group.name.to_s != Constants.ObjectNameNeighbors

      shading_surface_group.shadingSurfaces.each do |shading_surface|
        azimuth = shading_surface.additionalProperties.getFeatureAsInteger("Azimuth").get
        azimuth_rad = UnitConversions.convert(azimuth, "deg", "rad")
        distance = shading_surface.additionalProperties.getFeatureAsDouble("Distance").get

        unless azimuth_lengths.keys.include? azimuth
          runner.registerError("A neighbor building has an azimuth (#{azimuth}) not equal to the azimuth of any wall.")
          return false
        end

        # Push out horizontally
        distance += explode_distance
        transformation = get_surface_transformation(distance, Math::sin(azimuth_rad), Math::cos(azimuth_rad), 0)

        shading_surface.setVertices(transformation * shading_surface.vertices)
      end
    end

    # Explode walls, windows, doors, roofs, and skylights
    surfaces_moved = []

    surfaces.sort.each do |surface|
      next if surface.additionalProperties.getFeatureAsDouble("Tilt").get <= 0 # skip flat roofs

      if surface.adjacentSurface.is_initialized
        next if surfaces_moved.include? surface.adjacentSurface.get
      end

      azimuth = surface.additionalProperties.getFeatureAsInteger("Azimuth").get
      azimuth_rad = UnitConversions.convert(azimuth, "deg", "rad")

      # Push out horizontally
      distance = explode_distance

      if surface.surfaceType.downcase == "roofceiling"
        # Ensure pitched surfaces are positioned outward justified with walls, etc.
        tilt = surface.additionalProperties.getFeatureAsDouble("Tilt").get
        width = surface.additionalProperties.getFeatureAsDouble("Width").get
        distance -= 0.5 * Math.cos(Math.atan(tilt)) * width
      end
      transformation = get_surface_transformation(distance, Math::sin(azimuth_rad), Math::cos(azimuth_rad), 0)

      surface.setVertices(transformation * surface.vertices)
      if surface.adjacentSurface.is_initialized
        surface.adjacentSurface.get.setVertices(transformation * surface.adjacentSurface.get.vertices)
      end
      surface.subSurfaces.each do |subsurface|
        subsurface.setVertices(transformation * subsurface.vertices)
        next unless subsurface.subSurfaceType.downcase == "fixedwindow"

        subsurface.shadingSurfaceGroups.each do |overhang_group|
          overhang_group.shadingSurfaces.each do |overhang|
            overhang.setVertices(transformation * overhang.vertices)
          end
        end
      end

      # Shift at 90-degrees to previous transformation
      azimuth_side_shifts[azimuth] -= surface.additionalProperties.getFeatureAsDouble("Length").get / 2.0
      transformation_shift = get_surface_transformation(azimuth_side_shifts[azimuth], Math::sin(azimuth_rad + rad90), Math::cos(azimuth_rad + rad90), 0)

      surface.setVertices(transformation_shift * surface.vertices)
      if surface.adjacentSurface.is_initialized
        surface.adjacentSurface.get.setVertices(transformation_shift * surface.adjacentSurface.get.vertices)
      end
      surface.subSurfaces.each do |subsurface|
        subsurface.setVertices(transformation_shift * subsurface.vertices)
        next unless subsurface.subSurfaceType.downcase == "fixedwindow"

        subsurface.shadingSurfaceGroups.each do |overhang_group|
          overhang_group.shadingSurfaces.each do |overhang|
            overhang.setVertices(transformation_shift * overhang.vertices)
          end
        end
      end

      azimuth_side_shifts[azimuth] -= (surface.additionalProperties.getFeatureAsDouble("Length").get / 2.0 + gap_distance)

      surfaces_moved << surface
    end

    return true
  end

  def self.check_for_errors(runner, model)
    # Check every thermal zone has:
    # 1. At least one floor surface
    # 2. At least one roofceiling surface
    # 3. At least one surface adjacent to outside/ground
    model.getThermalZones.each do |zone|
      n_floorsroofsceilings = 0
      n_exteriors = 0
      zone.spaces.each do |space|
        space.surfaces.each do |surface|
          if ["outdoors", "foundation"].include? surface.outsideBoundaryCondition.downcase
            n_exteriors += 1
          end
          if ["floor", "roofceiling"].include? surface.surfaceType.downcase
            n_floorsroofsceilings += 1
          end
        end
      end

      if n_floorsroofsceilings < 1
        runner.registerError("Thermal zone '#{zone.name}' must have at least two floor/roof/ceiling surfaces.")
        return false
      end
      if n_exteriors == 0
        runner.registerError("Thermal zone '#{zone.name}' must have at least one surface adjacent to outside/ground.")
        return false
      end
    end

    return true
  end

  def self.create_space_and_zone(model, spaces, space_type)
    if not spaces.keys.include? space_type
      thermal_zone = OpenStudio::Model::ThermalZone.new(model)
      thermal_zone.setName(space_type)

      space = OpenStudio::Model::Space.new(model)
      space.setName(space_type)

      st = OpenStudio::Model::SpaceType.new(model)
      st.setStandardsSpaceType(space_type)
      space.setSpaceType(st)

      space.setThermalZone(thermal_zone)
      spaces[space_type] = space
    end
  end

  def self.get_surface_transformation(offset, x, y, z)
    x = UnitConversions.convert(x, "ft", "m")
    y = UnitConversions.convert(y, "ft", "m")
    z = UnitConversions.convert(z, "ft", "m")

    m = OpenStudio::Matrix.new(4, 4, 0)
    m[0, 0] = 1
    m[1, 1] = 1
    m[2, 2] = 1
    m[3, 3] = 1
    m[0, 3] = x * offset
    m[1, 3] = y * offset
    m[2, 3] = z.abs * offset

    return OpenStudio::Transformation.new(m)
  end

  def self.add_floor_polygon(x, y, z)
    x = UnitConversions.convert(x, "ft", "m")
    y = UnitConversions.convert(y, "ft", "m")
    z = UnitConversions.convert(z, "ft", "m")

    vertices = OpenStudio::Point3dVector.new
    vertices << OpenStudio::Point3d.new(0 - x / 2, 0 - y / 2, z)
    vertices << OpenStudio::Point3d.new(0 - x / 2, y / 2, z)
    vertices << OpenStudio::Point3d.new(x / 2, y / 2, z)
    vertices << OpenStudio::Point3d.new(x / 2, 0 - y / 2, z)

    return vertices
  end

  def self.add_wall_polygon(x, y, z, azimuth = 0, offsets = [0] * 4, subsurface_area = 0)
    x = UnitConversions.convert(x, "ft", "m")
    y = UnitConversions.convert(y, "ft", "m")
    z = UnitConversions.convert(z, "ft", "m")

    vertices = OpenStudio::Point3dVector.new
    vertices << OpenStudio::Point3d.new(0 - (x / 2) - offsets[1], 0, z - offsets[0])
    vertices << OpenStudio::Point3d.new(0 - (x / 2) - offsets[1], 0, z + y + offsets[2])
    if subsurface_area > 0
      subsurface_area = UnitConversions.convert(subsurface_area, "ft^2", "m^2")
      sub_length = x / 10.0
      sub_height = subsurface_area / sub_length
      if sub_height >= y
        sub_height = y - 0.1
        sub_length = subsurface_area / sub_height
      end
      vertices << OpenStudio::Point3d.new(x - (x / 2) + offsets[3] - sub_length, 0, z + y + offsets[2])
      vertices << OpenStudio::Point3d.new(x - (x / 2) + offsets[3] - sub_length, 0, z + y + offsets[2] - sub_height)
      vertices << OpenStudio::Point3d.new(x - (x / 2) + offsets[3], 0, z + y + offsets[2] - sub_height)
    else
      vertices << OpenStudio::Point3d.new(x - (x / 2) + offsets[3], 0, z + y + offsets[2])
    end
    vertices << OpenStudio::Point3d.new(x - (x / 2) + offsets[3], 0, z - offsets[0])

    # Rotate about the z axis
    azimuth_rad = UnitConversions.convert(azimuth, "deg", "rad")
    m = OpenStudio::Matrix.new(4, 4, 0)
    m[0, 0] = Math::cos(-azimuth_rad)
    m[1, 1] = Math::cos(-azimuth_rad)
    m[0, 1] = -Math::sin(-azimuth_rad)
    m[1, 0] = Math::sin(-azimuth_rad)
    m[2, 2] = 1
    m[3, 3] = 1
    transformation = OpenStudio::Transformation.new(m)

    return transformation * vertices
  end

  def self.add_roof_polygon(x, y, z, azimuth = 0, tilt = 0.5)
    x = UnitConversions.convert(x, "ft", "m")
    y = UnitConversions.convert(y, "ft", "m")
    z = UnitConversions.convert(z, "ft", "m")

    vertices = OpenStudio::Point3dVector.new
    vertices << OpenStudio::Point3d.new(x / 2, -y / 2, 0)
    vertices << OpenStudio::Point3d.new(x / 2, y / 2, 0)
    vertices << OpenStudio::Point3d.new(-x / 2, y / 2, 0)
    vertices << OpenStudio::Point3d.new(-x / 2, -y / 2, 0)

    # Rotate about the x axis
    m = OpenStudio::Matrix.new(4, 4, 0)
    m[0, 0] = 1
    m[1, 1] = Math::cos(Math::atan(tilt))
    m[1, 2] = -Math::sin(Math::atan(tilt))
    m[2, 1] = Math::sin(Math::atan(tilt))
    m[2, 2] = Math::cos(Math::atan(tilt))
    m[3, 3] = 1
    transformation = OpenStudio::Transformation.new(m)
    vertices = transformation * vertices

    # Rotate about the z axis
    azimuth_rad = UnitConversions.convert(azimuth, "deg", "rad")
    rad180 = UnitConversions.convert(180, "deg", "rad")
    m = OpenStudio::Matrix.new(4, 4, 0)
    m[0, 0] = Math::cos(rad180 - azimuth_rad)
    m[1, 1] = Math::cos(rad180 - azimuth_rad)
    m[0, 1] = -Math::sin(rad180 - azimuth_rad)
    m[1, 0] = Math::sin(rad180 - azimuth_rad)
    m[2, 2] = 1
    m[3, 3] = 1
    transformation = OpenStudio::Transformation.new(m)
    vertices = transformation * vertices

    # Shift up by z
    new_vertices = OpenStudio::Point3dVector.new
    vertices.each do |vertex|
      new_vertices << OpenStudio::Point3d.new(vertex.x, vertex.y, vertex.z + z)
    end

    return new_vertices
  end

  def self.add_ceiling_polygon(x, y, z)
    return OpenStudio::reverse(add_floor_polygon(x, y, z))
  end

  def self.net_surface_area(gross_area, surface_id, surface_type)
    net_area = gross_area
    if @subsurface_areas_by_surface.keys.include? surface_id
      net_area -= @subsurface_areas_by_surface[surface_id]
    end

    if net_area <= 0
      fail "Calculated a negative net surface area for #{surface_type} '#{surface_id}'."
    end

    return net_area
  end

  def self.add_num_occupants(model, building, runner)
    building_occupancy_values = HPXML.get_building_occupancy_values(building_occupancy: building.elements["BuildingDetails/BuildingSummary/BuildingOccupancy"])

    # Occupants
    num_occ = Geometry.get_occupancy_default_num(@nbeds)
    unless building_occupancy_values.nil?
      unless building_occupancy_values[:number_of_residents].nil?
        num_occ = building_occupancy_values[:number_of_residents]
      end
    end
    if num_occ > 0
      occ_gain, hrs_per_day, sens_frac, lat_frac = Geometry.get_occupancy_default_values()
      weekday_sch = "1.00000, 1.00000, 1.00000, 1.00000, 1.00000, 1.00000, 1.00000, 0.88310, 0.40861, 0.24189, 0.24189, 0.24189, 0.24189, 0.24189, 0.24189, 0.24189, 0.29498, 0.55310, 0.89693, 0.89693, 0.89693, 1.00000, 1.00000, 1.00000" # TODO: Normalize schedule based on hrs_per_day
      weekday_sch_sum = weekday_sch.split(",").map(&:to_f).inject { |sum, n| sum + n }
      if (weekday_sch_sum - hrs_per_day).abs > 0.1
        runner.registerError("Occupancy schedule inconsistent with hrs_per_day.")
        return false
      end
      weekend_sch = weekday_sch
      monthly_sch = "1.0, 1.0, 1.0, 1.0, 1.0, 1.0, 1.0, 1.0, 1.0, 1.0, 1.0, 1.0"
      success = Geometry.process_occupants(model, runner, num_occ, occ_gain, sens_frac, lat_frac, weekday_sch, weekend_sch, monthly_sch, @cfa, @nbeds)
      return false if not success
    end

    return true
  end

  def self.calc_subsurface_areas_by_surface(building)
    # Returns a hash with the amount of subsurface (window/skylight/door)
    # area for each surface. Used to convert gross surface area to net surface
    # area for a given surface.
    subsurface_areas = {}

    # Windows
    building.elements.each("BuildingDetails/Enclosure/Windows/Window") do |window|
      window_values = HPXML.get_window_values(window: window)
      wall_id = window_values[:wall_idref]
      subsurface_areas[wall_id] = 0.0 if subsurface_areas[wall_id].nil?
      subsurface_areas[wall_id] += window_values[:area]
    end

    # Skylights
    building.elements.each("BuildingDetails/Enclosure/Skylights/Skylight") do |skylight|
      skylight_values = HPXML.get_skylight_values(skylight: skylight)
      roof_id = skylight_values[:roof_idref]
      subsurface_areas[roof_id] = 0.0 if subsurface_areas[roof_id].nil?
      subsurface_areas[roof_id] += skylight_values[:area]
    end

    # Doors
    building.elements.each("BuildingDetails/Enclosure/Doors/Door") do |door|
      door_values = HPXML.get_door_values(door: door)
      wall_id = door_values[:wall_idref]
      subsurface_areas[wall_id] = 0.0 if subsurface_areas[wall_id].nil?
      subsurface_areas[wall_id] += door_values[:area]
    end

    return subsurface_areas
  end

  def self.get_default_azimuth(building)
    building.elements.each("BuildingDetails/Enclosure//Azimuth") do |azimuth|
      return Integer(azimuth.text)
    end
    return 90
  end

  def self.create_or_get_space(model, spaces, spacetype)
    if spaces[spacetype].nil?
      create_space_and_zone(model, spaces, spacetype)
    end
    return spaces[spacetype]
  end

  def self.add_roofs(runner, model, building, spaces)
    building.elements.each("BuildingDetails/Enclosure/Roofs/Roof") do |roof|
      roof_values = HPXML.get_roof_values(roof: roof)

      net_area = net_surface_area(roof_values[:area], roof_values[:id], "Roof")
      width = Math::sqrt(net_area)
      length = net_area / width
      tilt = roof_values[:pitch] / 12.0
      z_origin = @walls_top + 0.5 * Math.sin(Math.atan(tilt)) * width
      azimuth = @default_azimuth
      if not roof_values[:azimuth].nil?
        azimuth = roof_values[:azimuth]
      end

      surface = OpenStudio::Model::Surface.new(add_roof_polygon(length, width, z_origin, azimuth, tilt), model)
      surface.additionalProperties.setFeature("Length", length)
      surface.additionalProperties.setFeature("Width", width)
      surface.additionalProperties.setFeature("Azimuth", azimuth)
      surface.additionalProperties.setFeature("Tilt", tilt)
      surface.setName(roof_values[:id])
      surface.setSurfaceType("RoofCeiling")
      surface.setOutsideBoundaryCondition("Outdoors")
      set_surface_interior(model, spaces, surface, roof_values[:id], roof_values[:interior_adjacent_to])

      # Apply construction
      if is_thermal_boundary(roof_values)
        drywall_thick_in = 0.5
      else
        drywall_thick_in = 0.0
      end
      film_r = Material.AirFilmOutside.rvalue + Material.AirFilmRoof(Geometry.get_roof_pitch([surface])).rvalue
      solar_abs = roof_values[:solar_absorptance]
      emitt = roof_values[:emittance]
      has_radiant_barrier = roof_values[:radiant_barrier]
      if solar_abs >= 0.875
        mat_roofing = Material.RoofingAsphaltShinglesDark
      elsif solar_abs >= 0.75
        mat_roofing = Material.RoofingAsphaltShinglesMed
      elsif solar_abs >= 0.6
        mat_roofing = Material.RoofingAsphaltShinglesLight
      else
        mat_roofing = Material.RoofingAsphaltShinglesWhiteCool
      end

      assembly_r = roof_values[:insulation_assembly_r_value]
      constr_sets = [
        WoodStudConstructionSet.new(Material.Stud2x(8.0), 0.07, 10.0, 0.75, drywall_thick_in, mat_roofing), # 2x8, 24" o.c. + R10
        WoodStudConstructionSet.new(Material.Stud2x(8.0), 0.07, 5.0, 0.75, drywall_thick_in, mat_roofing),  # 2x8, 24" o.c. + R5
        WoodStudConstructionSet.new(Material.Stud2x(8.0), 0.07, 0.0, 0.75, drywall_thick_in, mat_roofing),  # 2x8, 24" o.c.
        WoodStudConstructionSet.new(Material.Stud2x6, 0.07, 0.0, 0.75, drywall_thick_in, mat_roofing),      # 2x6, 24" o.c.
        WoodStudConstructionSet.new(Material.Stud2x4, 0.07, 0.0, 0.5, drywall_thick_in, mat_roofing),       # 2x4, 16" o.c.
        WoodStudConstructionSet.new(Material.Stud2x4, 0.01, 0.0, 0.0, 0.0, mat_roofing),                    # Fallback
      ]
      constr_set, cavity_r = pick_wood_stud_construction_set(assembly_r, constr_sets, film_r, roof_values[:id])

      install_grade = 1

      success = Constructions.apply_closed_cavity_roof(runner, model, [surface], "#{roof_values[:id]} construction",
                                                       cavity_r, install_grade,
                                                       constr_set.stud.thick_in,
                                                       true, constr_set.framing_factor,
                                                       constr_set.drywall_thick_in,
                                                       constr_set.osb_thick_in, constr_set.rigid_r,
                                                       constr_set.exterior_material)
      return false if not success

      check_surface_assembly_rvalue(surface, film_r, assembly_r)

      apply_solar_abs_emittance_to_construction(surface, solar_abs, emitt)
    end

    return true
  end

  def self.add_walls(runner, model, building, spaces)
    building.elements.each("BuildingDetails/Enclosure/Walls/Wall") do |wall|
      wall_values = HPXML.get_wall_values(wall: wall)

      net_area = net_surface_area(wall_values[:area], wall_values[:id], "Wall")
      height = 8.0 * @ncfl_ag
      length = net_area / height
      z_origin = @foundation_top
      azimuth = @default_azimuth
      if not wall_values[:azimuth].nil?
        azimuth = wall_values[:azimuth]
      end

      surface = OpenStudio::Model::Surface.new(add_wall_polygon(length, height, z_origin, azimuth), model)
      surface.additionalProperties.setFeature("Length", length)
      surface.additionalProperties.setFeature("Azimuth", azimuth)
      surface.additionalProperties.setFeature("Tilt", 90.0)
      surface.setName(wall_values[:id])
      surface.setSurfaceType("Wall")
      set_surface_interior(model, spaces, surface, wall_values[:id], wall_values[:interior_adjacent_to])
      set_surface_exterior(model, spaces, surface, wall_values[:id], wall_values[:exterior_adjacent_to])
      if wall_values[:exterior_adjacent_to] != "outside"
        surface.setSunExposure("NoSun")
        surface.setWindExposure("NoWind")
      end

      # Apply construction
      # The code below constructs a reasonable wall construction based on the
      # wall type while ensuring the correct assembly R-value.

      if is_thermal_boundary(wall_values)
        drywall_thick_in = 0.5
      else
        drywall_thick_in = 0.0
      end
      if wall_values[:exterior_adjacent_to] == "outside"
        film_r = Material.AirFilmVertical.rvalue + Material.AirFilmOutside.rvalue
        mat_ext_finish = Material.ExtFinishWoodLight
      else
        film_r = 2.0 * Material.AirFilmVertical.rvalue
        mat_ext_finish = nil
      end

      success = apply_wall_construction(runner, model, surface, wall_values[:id], wall_values[:wall_type], wall_values[:insulation_assembly_r_value],
                                        drywall_thick_in, film_r, mat_ext_finish, wall_values[:solar_absorptance], wall_values[:emittance])
      return false if not success
    end

    return true
  end

  def self.add_rim_joists(runner, model, building, spaces)
    building.elements.each("BuildingDetails/Enclosure/RimJoists/RimJoist") do |rim_joist|
      rim_joist_values = HPXML.get_rim_joist_values(rim_joist: rim_joist)

      height = 1.0
      length = rim_joist_values[:area] / height
      z_origin = @foundation_top
      azimuth = @default_azimuth
      if not rim_joist_values[:azimuth].nil?
        azimuth = rim_joist_values[:azimuth]
      end

      surface = OpenStudio::Model::Surface.new(add_wall_polygon(length, height, z_origin, azimuth), model)
      surface.additionalProperties.setFeature("Length", length)
      surface.additionalProperties.setFeature("Azimuth", azimuth)
      surface.additionalProperties.setFeature("Tilt", 90.0)
      surface.setName(rim_joist_values[:id])
      surface.setSurfaceType("Wall")
      set_surface_interior(model, spaces, surface, rim_joist_values[:id], rim_joist_values[:interior_adjacent_to])
      set_surface_exterior(model, spaces, surface, rim_joist_values[:id], rim_joist_values[:exterior_adjacent_to])
      if rim_joist_values[:exterior_adjacent_to] != "outside"
        surface.setSunExposure("NoSun")
        surface.setWindExposure("NoWind")
      end

      # Apply construction

      if is_thermal_boundary(rim_joist_values)
        drywall_thick_in = 0.5
      else
        drywall_thick_in = 0.0
      end
      if rim_joist_values[:exterior_adjacent_to] == "outside"
        film_r = Material.AirFilmVertical.rvalue + Material.AirFilmOutside.rvalue
        mat_ext_finish = Material.ExtFinishWoodLight
      else
        film_r = 2.0 * Material.AirFilmVertical.rvalue
        mat_ext_finish = nil
      end
      solar_abs = rim_joist_values[:solar_absorptance]
      emitt = rim_joist_values[:emittance]

      assembly_r = rim_joist_values[:insulation_assembly_r_value]

      constr_sets = [
        WoodStudConstructionSet.new(Material.Stud2x(2.0), 0.17, 10.0, 2.0, drywall_thick_in, mat_ext_finish),  # 2x4 + R10
        WoodStudConstructionSet.new(Material.Stud2x(2.0), 0.17, 5.0, 2.0, drywall_thick_in, mat_ext_finish),   # 2x4 + R5
        WoodStudConstructionSet.new(Material.Stud2x(2.0), 0.17, 0.0, 2.0, drywall_thick_in, mat_ext_finish),   # 2x4
        WoodStudConstructionSet.new(Material.Stud2x(2.0), 0.01, 0.0, 0.0, 0.0, nil),                           # Fallback
      ]
      constr_set, cavity_r = pick_wood_stud_construction_set(assembly_r, constr_sets, film_r, rim_joist_values[:id])
      install_grade = 1

      success = Constructions.apply_rim_joist(runner, model, [surface], "#{rim_joist_values[:id]} construction",
                                              cavity_r, install_grade, constr_set.framing_factor,
                                              constr_set.drywall_thick_in, constr_set.osb_thick_in,
                                              constr_set.rigid_r, constr_set.exterior_material)
      return false if not success

      check_surface_assembly_rvalue(surface, film_r, assembly_r)

      apply_solar_abs_emittance_to_construction(surface, solar_abs, emitt)
    end

    return true
  end

  def self.add_framefloors(runner, model, building, spaces)
    building.elements.each("BuildingDetails/Enclosure/FrameFloors/FrameFloor") do |framefloor|
      framefloor_values = HPXML.get_framefloor_values(framefloor: framefloor)

      area = framefloor_values[:area]
      width = Math::sqrt(area)
      length = area / width
      if framefloor_values[:interior_adjacent_to].include? "attic" or framefloor_values[:exterior_adjacent_to].include? "attic"
        z_origin = @walls_top
      else
        z_origin = @foundation_top
      end

      if framefloor_values[:exterior_adjacent_to].include? "attic"
        surface = OpenStudio::Model::Surface.new(add_ceiling_polygon(length, width, z_origin), model)
      else
        surface = OpenStudio::Model::Surface.new(add_floor_polygon(length, width, z_origin), model)
      end
      set_surface_interior(model, spaces, surface, framefloor_values[:id], framefloor_values[:interior_adjacent_to])
      set_surface_exterior(model, spaces, surface, framefloor_values[:id], framefloor_values[:exterior_adjacent_to])
      surface.setName(framefloor_values[:id])
      surface.setSunExposure("NoSun")
      surface.setWindExposure("NoWind")

      # Apply construction

      if is_thermal_boundary(framefloor_values)
        drywall_thick_in = 0.5
      else
        drywall_thick_in = 0.0
      end
      film_r = 2.0 * Material.AirFilmFloorReduced.rvalue
      assembly_r = framefloor_values[:insulation_assembly_r_value]

      constr_sets = [
        WoodStudConstructionSet.new(Material.Stud2x6, 0.10, 10.0, 0.75, 0.0, Material.CoveringBare), # 2x6, 24" o.c. + R10
        WoodStudConstructionSet.new(Material.Stud2x6, 0.10, 0.0, 0.75, 0.0, Material.CoveringBare),  # 2x6, 24" o.c.
        WoodStudConstructionSet.new(Material.Stud2x4, 0.13, 0.0, 0.5, 0.0, Material.CoveringBare),   # 2x4, 16" o.c.
        WoodStudConstructionSet.new(Material.Stud2x4, 0.01, 0.0, 0.0, 0.0, nil),                     # Fallback
      ]
      constr_set, cavity_r = pick_wood_stud_construction_set(assembly_r, constr_sets, film_r, framefloor_values[:id])

      mat_floor_covering = nil
      install_grade = 1

      # Floor
      success = Constructions.apply_floor(runner, model, [surface], "#{framefloor_values[:id]} construction",
                                          cavity_r, install_grade,
                                          constr_set.framing_factor, constr_set.stud.thick_in,
                                          constr_set.osb_thick_in, constr_set.rigid_r,
                                          mat_floor_covering, constr_set.exterior_material)
      return false if not success

      if not assembly_r.nil?
        check_surface_assembly_rvalue(surface, film_r, assembly_r)
      end
    end

    return true
  end

  def self.add_foundation_walls_slabs(runner, model, building, spaces)
    # Get foundation types
    foundation_types = []
    building.elements.each("BuildingDetails/Enclosure/Slabs/Slab/InteriorAdjacentTo") do |int_adjacent_to|
      next if foundation_types.include? int_adjacent_to.text

      foundation_types << int_adjacent_to.text
    end

    foundation_types.each do |foundation_type|
      # Get attached foundation walls/slabs
      fnd_walls = []
      slabs = []
      building.elements.each("BuildingDetails/Enclosure/FoundationWalls/FoundationWall[InteriorAdjacentTo='#{foundation_type}']") do |fnd_wall|
        fnd_walls << fnd_wall
      end
      building.elements.each("BuildingDetails/Enclosure/Slabs/Slab[InteriorAdjacentTo='#{foundation_type}']") do |slab|
        slabs << slab
      end

      # Calculate combinations of slabs/walls for each Kiva instance
      kiva_instances, kiva_slabs = get_kiva_instances(fnd_walls, slabs)

      # Obtain some wall/slab information
      fnd_wall_gross_areas = {}
      fnd_wall_net_areas = {}
      fnd_wall_lengths = {}
      fnd_walls.each_with_index do |fnd_wall, fnd_wall_idx|
        fnd_wall_values = HPXML.get_foundation_wall_values(foundation_wall: fnd_wall)
        next unless fnd_wall_values[:exterior_adjacent_to] == "ground"

        fnd_wall_gross_areas[fnd_wall] = fnd_wall_values[:area]
        fnd_wall_net_areas[fnd_wall] = net_surface_area(fnd_wall_values[:area], fnd_wall_values[:id], "Wall")
        fnd_wall_lengths[fnd_wall] = fnd_wall_gross_areas[fnd_wall] / fnd_wall_values[:height]
      end
      slab_exp_perims = {}
      slab_areas = {}
      slabs.each_with_index do |slab, slab_idx|
        slab_values = HPXML.get_slab_values(slab: slab)
        slab_exp_perims[slab] = slab_values[:exposed_perimeter]
        slab_areas[slab] = slab_values[:area]
      end
      total_slab_exp_perim = slab_exp_perims.values.inject(0, :+)
      total_slab_area = slab_areas.values.inject(0, :+)
      total_fnd_wall_length = fnd_wall_lengths.values.inject(0, :+)

      no_wall_slab_exp_perim = {}

      kiva_instances.each do |fnd_walls_list, kiva_slabs_list|
        kiva_foundation = nil

        # Apportion referenced walls/slabs for this Kiva instance
        kiva_slab_exp_perim = kiva_slabs_list.flatten.map { |e| slab_exp_perims[e] }.inject(0, :+)
        kiva_slab_area = kiva_slabs_list.flatten.map { |e| slab_areas[e] }.inject(0, :+)
        kiva_fnd_wall_length = fnd_walls_list.flatten.map { |e| fnd_wall_lengths[e] }.inject(0, :+)
        kiva_fnd_wall_net_area = fnd_walls_list.flatten.map { |e| fnd_wall_net_areas[e] }.inject(0, :+)
        kiva_fnd_wall_gross_area = fnd_walls_list.flatten.map { |e| fnd_wall_gross_areas[e] }.inject(0, :+)
        slab_frac = kiva_slab_exp_perim / total_slab_exp_perim
        if total_fnd_wall_length > 0
          fnd_wall_frac = kiva_fnd_wall_length / total_fnd_wall_length
        else
          fnd_wall_frac = 1.0 # Handle slab foundation type
        end

        if not fnd_walls_list.empty?
          # Add single combined exterior foundation wall surface (for similar surfaces)
          fnd_wall = fnd_walls_list[0]
          fnd_wall_values = HPXML.get_foundation_wall_values(foundation_wall: fnd_wall)
          combined_wall_net_area = kiva_fnd_wall_net_area * slab_frac
          combined_wall_gross_area = kiva_fnd_wall_gross_area * slab_frac
          kiva_foundation = add_foundation_wall(runner, model, spaces, fnd_wall_values, combined_wall_net_area, combined_wall_gross_area,
                                                total_fnd_wall_length, total_slab_exp_perim, kiva_foundation)
          return false if kiva_foundation.nil?
        end

        # Add single combined foundation slab surface (for similar surfaces)
        slab = kiva_slabs_list[0]
        slab_values = HPXML.get_slab_values(slab: slab)
        combined_slab_exp_perim = kiva_slab_exp_perim * fnd_wall_frac
        combined_slab_area = kiva_slab_area * fnd_wall_frac
        no_wall_slab_exp_perim[slab] = 0.0 if no_wall_slab_exp_perim[slab].nil?
        if not fnd_walls_list.empty? and combined_slab_exp_perim > kiva_fnd_wall_length * slab_frac
          # Keep track of no-wall slab exposed perimeter
          no_wall_slab_exp_perim[slab] += (combined_slab_exp_perim - kiva_fnd_wall_length * slab_frac)

          # Reduce this slab's exposed perimeter so that EnergyPlus does not automatically
          # create a second no-wall Kiva instance for each of our Kiva instances.
          # Instead, we will later create our own Kiva instance to account for it.
          # This reduces the number of Kiva instances we end up with.
          exp_perim_frac = (kiva_fnd_wall_length * slab_frac) / combined_slab_exp_perim
          combined_slab_exp_perim *= exp_perim_frac
          combined_slab_area *= exp_perim_frac
        end
        if not fnd_walls_list.empty?
          z_origin = -1 * fnd_wall_values[:depth_below_grade] # Position based on adjacent foundation walls
        else
          z_origin = -1 * slab_values[:depth_below_grade]
        end
        kiva_foundation = add_foundation_slab(runner, model, spaces, slab_values, combined_slab_exp_perim,
                                              combined_slab_area, z_origin, kiva_foundation)
        return false if kiva_foundation.nil?
      end

      # For each slab list, create a no-wall Kiva slab instance if needed.
      kiva_slabs.each do |kiva_slabs_list|
        # Single combined foundation slab surface
        slab = kiva_slabs_list[0]
        next unless no_wall_slab_exp_perim[slab] > 0

        slab_values = HPXML.get_slab_values(slab: slab)
        z_origin = 0
        combined_slab_area = total_slab_area * no_wall_slab_exp_perim[slab] / total_slab_exp_perim
        kiva_foundation = add_foundation_slab(runner, model, spaces, slab_values, no_wall_slab_exp_perim[slab],
                                              combined_slab_area, z_origin, nil)
        return false if kiva_foundation.nil?
      end

      # Interior foundation wall surfaces
      # The above-grade portion of these walls are modeled as EnergyPlus surfaces with standard adjacency.
      # The below-grade portion of these walls (in contact with ground) are not modeled, as Kiva does not
      # calculate heat flow between two zones through the ground.
      fnd_walls.each do |fnd_wall|
        fnd_wall_values = HPXML.get_foundation_wall_values(foundation_wall: fnd_wall)
        next unless fnd_wall_values[:exterior_adjacent_to] != "ground"

        ag_height = fnd_wall_values[:height] - fnd_wall_values[:depth_below_grade]
        ag_net_area = net_surface_area(fnd_wall_values[:area], fnd_wall_values[:id], "Wall") * ag_height / fnd_wall_values[:height]
        length = ag_net_area / ag_height
        z_origin = -1 * ag_height
        azimuth = @default_azimuth
        if not fnd_wall_values[:azimuth].nil?
          azimuth = fnd_wall_values[:azimuth]
        end

        surface = OpenStudio::Model::Surface.new(add_wall_polygon(length, ag_height, z_origin, azimuth), model)
        surface.additionalProperties.setFeature("Length", length)
        surface.additionalProperties.setFeature("Azimuth", azimuth)
        surface.additionalProperties.setFeature("Tilt", 90.0)
        surface.setName(fnd_wall_values[:id])
        surface.setSurfaceType("Wall")
        set_surface_interior(model, spaces, surface, fnd_wall_values[:id], fnd_wall_values[:interior_adjacent_to])
        set_surface_exterior(model, spaces, surface, fnd_wall_values[:id], fnd_wall_values[:exterior_adjacent_to])
        surface.setSunExposure("NoSun")
        surface.setWindExposure("NoWind")

        # Apply construction

        wall_type = "SolidConcrete"
        solar_absorptance = 0.75
        emittance = 0.9
        if is_thermal_boundary(fnd_wall_values)
          drywall_thick_in = 0.5
        else
          drywall_thick_in = 0.0
        end
        film_r = 2.0 * Material.AirFilmVertical.rvalue
        assembly_r = fnd_wall_values[:insulation_assembly_r_value]
        if assembly_r.nil?
          concrete_thick_in = fnd_wall_values[:thickness]
          assembly_r = fnd_wall_values[:insulation_r_value] + Material.Concrete(concrete_thick_in).rvalue + Material.GypsumWall(drywall_thick_in).rvalue + film_r
        end
        mat_ext_finish = nil

        success = apply_wall_construction(runner, model, surface, fnd_wall_values[:id], wall_type, assembly_r,
                                          drywall_thick_in, film_r, mat_ext_finish, solar_absorptance, emittance)
        return false if not success
      end
    end
  end

  def self.add_foundation_wall(runner, model, spaces, fnd_wall_values, combined_wall_net_area, combined_wall_gross_area,
                               total_fnd_wall_length, total_slab_exp_perim, kiva_foundation)

    height = fnd_wall_values[:height]
    height_ag = height - fnd_wall_values[:depth_below_grade]
    z_origin = -1 * fnd_wall_values[:depth_below_grade]
    length = combined_wall_gross_area / height

    if total_fnd_wall_length > total_slab_exp_perim
      # Calculate exposed section of wall based on slab's total exposed perimeter.
      length *= total_slab_exp_perim / total_fnd_wall_length
    end

    azimuth = @default_azimuth
    if not fnd_wall_values[:azimuth].nil?
      azimuth = fnd_wall_values[:azimuth]
    end

    if combined_wall_gross_area > combined_wall_net_area
      # Create a "notch" in the wall to account for the subsurfaces. This ensures that
      # we preserve the appropriate wall height, length, and area for Kiva.
      subsurface_area = combined_wall_gross_area - combined_wall_net_area
    else
      subsurface_area = 0
    end

    surface = OpenStudio::Model::Surface.new(add_wall_polygon(length, height, z_origin, azimuth, [0] * 4, subsurface_area), model)
    surface.additionalProperties.setFeature("Length", length)
    surface.additionalProperties.setFeature("Azimuth", azimuth)
    surface.additionalProperties.setFeature("Tilt", 90.0)
    surface.setName(fnd_wall_values[:id])
    surface.setSurfaceType("Wall")
    set_surface_interior(model, spaces, surface, fnd_wall_values[:id], fnd_wall_values[:interior_adjacent_to])
    set_surface_exterior(model, spaces, surface, fnd_wall_values[:id], fnd_wall_values[:exterior_adjacent_to])

    if is_thermal_boundary(fnd_wall_values)
      drywall_thick_in = 0.5
    else
      drywall_thick_in = 0.0
    end
    filled_cavity = true
    concrete_thick_in = fnd_wall_values[:thickness]
    cavity_r = 0.0
    cavity_depth_in = 0.0
    install_grade = 1
    framing_factor = 0.0
    assembly_r = fnd_wall_values[:insulation_assembly_r_value]
    if not assembly_r.nil?
      rigid_height = height
      film_r = Material.AirFilmVertical.rvalue
      rigid_r = assembly_r - Material.Concrete(concrete_thick_in).rvalue - Material.GypsumWall(drywall_thick_in).rvalue - film_r
      if rigid_r < 0 # Try without drywall
        drywall_thick_in = 0.0
        rigid_r = assembly_r - Material.Concrete(concrete_thick_in).rvalue - Material.GypsumWall(drywall_thick_in).rvalue - film_r
      end
    else
      rigid_height = fnd_wall_values[:insulation_distance_to_bottom]
      rigid_r = fnd_wall_values[:insulation_r_value]
    end

    success = Constructions.apply_foundation_wall(runner, model, [surface], "#{fnd_wall_values[:id]} construction",
                                                  rigid_height, cavity_r, install_grade,
                                                  cavity_depth_in, filled_cavity, framing_factor,
                                                  rigid_r, drywall_thick_in, concrete_thick_in,
                                                  height, height_ag, kiva_foundation)
    return nil if not success

    if not assembly_r.nil?
      check_surface_assembly_rvalue(surface, film_r, assembly_r)
    end

    return surface.adjacentFoundation.get
  end

  def self.add_foundation_slab(runner, model, spaces, slab_values, slab_exp_perim,
                               combined_slab_area, z_origin, kiva_foundation)

    slab_tot_perim = slab_exp_perim
    if slab_tot_perim**2 - 16.0 * combined_slab_area <= 0
      # Cannot construct rectangle with this perimeter/area. Some of the
      # perimeter is presumably not exposed, so bump up perimeter value.
      slab_tot_perim = Math.sqrt(16.0 * combined_slab_area)
    end
    sqrt_term = [slab_tot_perim**2 - 16.0 * combined_slab_area, 0.0].max
    slab_length = slab_tot_perim / 4.0 + Math.sqrt(sqrt_term) / 4.0
    slab_width = slab_tot_perim / 4.0 - Math.sqrt(sqrt_term) / 4.0

    surface = OpenStudio::Model::Surface.new(add_floor_polygon(slab_length, slab_width, z_origin), model)
    surface.setName(slab_values[:id])
    surface.setSurfaceType("Floor")
    surface.setOutsideBoundaryCondition("Foundation")
    set_surface_interior(model, spaces, surface, slab_values[:id], slab_values[:interior_adjacent_to])
    surface.setSunExposure("NoSun")
    surface.setWindExposure("NoWind")

    slab_perim_r = slab_values[:perimeter_insulation_r_value]
    slab_perim_depth = slab_values[:perimeter_insulation_depth]
    if slab_perim_r == 0 or slab_perim_depth == 0
      slab_perim_r = 0
      slab_perim_depth = 0
    end

    if slab_values[:under_slab_insulation_spans_entire_slab]
      slab_whole_r = slab_values[:under_slab_insulation_r_value]
      slab_under_r = 0
      slab_under_width = 0
    else
      slab_under_r = slab_values[:under_slab_insulation_r_value]
      slab_under_width = slab_values[:under_slab_insulation_width]
      if slab_under_r == 0 or slab_under_width == 0
        slab_under_r = 0
        slab_under_width = 0
      end
      slab_whole_r = 0
    end
    slab_gap_r = slab_under_r

    mat_carpet = nil
    if slab_values[:carpet_fraction] > 0 and slab_values[:carpet_r_value] > 0
      mat_carpet = Material.CoveringBare(slab_values[:carpet_fraction],
                                         slab_values[:carpet_r_value])
    end

    success = Constructions.apply_foundation_slab(runner, model, surface, "#{slab_values[:id]} construction",
                                                  slab_under_r, slab_under_width, slab_gap_r, slab_perim_r,
                                                  slab_perim_depth, slab_whole_r, slab_values[:thickness],
                                                  slab_exp_perim, mat_carpet, kiva_foundation)
    return nil if not success

    # FIXME: Temporary code for sizing
    surface.additionalProperties.setFeature(Constants.SizingInfoSlabRvalue, 10.0)

    return surface.adjacentFoundation.get
  end

  def self.add_conditioned_floor_area(runner, model, building, spaces)
    # FIXME: Simplify this.
    # TODO: Use HPXML values not Model values
    cfa = @cfa.round(1)

    # Check if we need to add floors between conditioned spaces (e.g., 2-story buildings).
    # This ensures that the E+ reported Conditioned Floor Area is correct.

    # Calculate cfa already added to model
    model_cfa = 0.0
    model.getSpaces.each do |space|
      next unless Geometry.space_is_conditioned(space)

      space.surfaces.each do |surface|
        next unless surface.surfaceType.downcase.to_s == "floor"

        model_cfa += UnitConversions.convert(surface.grossArea, "m^2", "ft^2").round(2)
      end
    end

    if model_cfa > cfa
      runner.registerError("Sum of conditioned floor surface areas #{model_cfa.to_s} is greater than ConditionedFloorArea specified #{cfa.to_s}.")
      return false
    end

    addtl_cfa = cfa - model_cfa
    return true unless addtl_cfa > 0

    runner.registerWarning("Adding adiabatic conditioned floor with #{addtl_cfa.to_s} ft^2 to preserve building total conditioned floor area.")

    conditioned_floor_width = Math::sqrt(addtl_cfa)
    conditioned_floor_length = addtl_cfa / conditioned_floor_width
    z_origin = @foundation_top + 8.0 * (@ncfl_ag - 1)

    surface = OpenStudio::Model::Surface.new(add_floor_polygon(-conditioned_floor_width, -conditioned_floor_length, z_origin), model)

    surface.setSunExposure("NoSun")
    surface.setWindExposure("NoWind")
    surface.setName("inferred conditioned floor")
    surface.setSurfaceType("Floor")
    surface.setSpace(create_or_get_space(model, spaces, Constants.SpaceTypeLiving))
    surface.setOutsideBoundaryCondition("Adiabatic")

    # Apply Construction
    success = apply_adiabatic_construction(runner, model, [surface], "floor")
    return false if not success

    return true
  end

  def self.add_thermal_mass(runner, model, building)
    drywall_thick_in = 0.5
    partition_frac_of_cfa = 1.0
    success = Constructions.apply_partition_walls(runner, model, [],
                                                  "PartitionWallConstruction",
                                                  drywall_thick_in, partition_frac_of_cfa)
    return false if not success

    # FIXME ?
    furniture_frac_of_cfa = 1.0
    mass_lb_per_sqft = 8.0
    density_lb_per_cuft = 40.0
    mat = BaseMaterial.Wood
    success = Constructions.apply_furniture(runner, model, furniture_frac_of_cfa,
                                            mass_lb_per_sqft, density_lb_per_cuft, mat)
    return false if not success

    return true
  end

  def self.add_neighbors(runner, model, building, length)
    # Get the max z-value of any model surface
    height = -9e99
    model.getSpaces.each do |space|
      z_origin = space.zOrigin
      space.surfaces.each do |surface|
        surface.vertices.each do |vertex|
          surface_z = vertex.z + z_origin
          next if surface_z < height

          height = surface_z
        end
      end
    end
    height = UnitConversions.convert(height, "m", "ft")
    z_origin = 0 # shading surface always starts at grade

    shading_surfaces = []
    building.elements.each("BuildingDetails/BuildingSummary/Site/extension/Neighbors/NeighborBuilding") do |neighbor_building|
      neighbor_building_values = HPXML.get_neighbor_building_values(neighbor_building: neighbor_building)
      azimuth = neighbor_building_values[:azimuth]
      distance = neighbor_building_values[:distance]

      shading_surface = OpenStudio::Model::ShadingSurface.new(add_wall_polygon(length, height, z_origin, azimuth), model)
      shading_surface.additionalProperties.setFeature("Azimuth", azimuth)
      shading_surface.additionalProperties.setFeature("Distance", distance)
      shading_surface.setName("Neighbor azimuth #{azimuth} distance #{distance}")

      shading_surfaces << shading_surface
    end

    unless shading_surfaces.empty?
      shading_surface_group = OpenStudio::Model::ShadingSurfaceGroup.new(model)
      shading_surface_group.setName(Constants.ObjectNameNeighbors)
      shading_surfaces.each do |shading_surface|
        shading_surface.setShadingSurfaceGroup(shading_surface_group)
      end
    end

    return true
  end

  def self.add_windows(runner, model, building, spaces, weather, cooling_season)
    surfaces = []
    building.elements.each("BuildingDetails/Enclosure/Windows/Window") do |window|
      window_values = HPXML.get_window_values(window: window)

      window_id = window_values[:id]

      window_height = 4.0 # ft, default
      overhang_depth = nil
      if not window.elements["Overhangs"].nil?
        overhang_depth = window_values[:overhangs_depth]
        overhang_distance_to_top = window_values[:overhangs_distance_to_top_of_window]
        overhang_distance_to_bottom = window_values[:overhangs_distance_to_bottom_of_window]
        window_height = overhang_distance_to_bottom - overhang_distance_to_top
      end

      window_area = window_values[:area]
      window_width = window_area / window_height
      z_origin = @foundation_top
      window_azimuth = window_values[:azimuth]

      # Create parent surface slightly bigger than window
      surface = OpenStudio::Model::Surface.new(add_wall_polygon(window_width, window_height, z_origin,
                                                                window_azimuth, [0, 0.001, 0.001, 0.001]), model)

      surface.additionalProperties.setFeature("Length", window_width)
      surface.additionalProperties.setFeature("Azimuth", window_azimuth)
      surface.additionalProperties.setFeature("Tilt", 90.0)
      surface.setName("surface #{window_id}")
      surface.setSurfaceType("Wall")
      assign_space_to_subsurface(surface, window_id, window_values[:wall_idref], building, spaces, model, "window")
      surface.setOutsideBoundaryCondition("Outdoors") # cannot be adiabatic because subsurfaces won't be created
      surfaces << surface

      sub_surface = OpenStudio::Model::SubSurface.new(add_wall_polygon(window_width, window_height, z_origin,
                                                                       window_azimuth, [-0.001, 0, 0.001, 0]), model)
      sub_surface.setName(window_id)
      sub_surface.setSurface(surface)
      sub_surface.setSubSurfaceType("FixedWindow")

      if not overhang_depth.nil?
        overhang = sub_surface.addOverhang(UnitConversions.convert(overhang_depth, "ft", "m"), UnitConversions.convert(overhang_distance_to_top, "ft", "m"))
        overhang.get.setName("#{sub_surface.name} - #{Constants.ObjectNameOverhangs}")

        sub_surface.additionalProperties.setFeature(Constants.SizingInfoWindowOverhangDepth, overhang_depth)
        sub_surface.additionalProperties.setFeature(Constants.SizingInfoWindowOverhangOffset, overhang_distance_to_top)
      end

      # Apply construction
      ufactor = window_values[:ufactor]
      shgc = window_values[:shgc]
      default_shade_summer, default_shade_winter = Constructions.get_default_interior_shading_factors()
      cool_shade_mult = default_shade_summer
      if not window_values[:interior_shading_factor_summer].nil?
        cool_shade_mult = window_values[:interior_shading_factor_summer]
      end
      heat_shade_mult = default_shade_winter
      if not window_values[:interior_shading_factor_winter].nil?
        heat_shade_mult = window_values[:interior_shading_factor_winter]
      end
      success = Constructions.apply_window(runner, model, [sub_surface],
                                           "WindowConstruction",
                                           weather, cooling_season, ufactor, shgc,
                                           heat_shade_mult, cool_shade_mult)
      return false if not success
    end

    success = apply_adiabatic_construction(runner, model, surfaces, "wall")
    return false if not success

    return true
  end

  def self.add_skylights(runner, model, building, spaces, weather, cooling_season)
    surfaces = []
    building.elements.each("BuildingDetails/Enclosure/Skylights/Skylight") do |skylight|
      skylight_values = HPXML.get_skylight_values(skylight: skylight)

      skylight_id = skylight_values[:id]

      # Obtain skylight tilt from attached roof
      skylight_tilt = nil
      building.elements.each("BuildingDetails/Enclosure/Roofs/Roof") do |roof|
        roof_values = HPXML.get_roof_values(roof: roof)
        next unless roof_values[:id] == skylight_values[:roof_idref]

        skylight_tilt = roof_values[:pitch] / 12.0
      end
      if skylight_tilt.nil?
        fail "Attached roof '#{skylight_values[:roof_idref]}' not found for skylight '#{skylight_id}'."
      end

      skylight_area = skylight_values[:area]
      skylight_height = Math::sqrt(skylight_area)
      skylight_width = skylight_area / skylight_height
      z_origin = @walls_top + 0.5 * Math.sin(Math.atan(skylight_tilt)) * skylight_height
      skylight_azimuth = skylight_values[:azimuth]

      # Create parent surface slightly bigger than skylight
      surface = OpenStudio::Model::Surface.new(add_roof_polygon(skylight_width + 0.001, skylight_height + 0.001, z_origin,
                                                                skylight_azimuth, skylight_tilt), model)

      surface.additionalProperties.setFeature("Length", skylight_width)
      surface.additionalProperties.setFeature("Width", skylight_height)
      surface.additionalProperties.setFeature("Azimuth", skylight_azimuth)
      surface.additionalProperties.setFeature("Tilt", skylight_tilt)
      surface.setName("surface #{skylight_id}")
      surface.setSurfaceType("RoofCeiling")
      surface.setSpace(create_or_get_space(model, spaces, Constants.SpaceTypeLiving)) # Ensures it is included in Manual J sizing
      surface.setOutsideBoundaryCondition("Outdoors") # cannot be adiabatic because subsurfaces won't be created
      surfaces << surface

      sub_surface = OpenStudio::Model::SubSurface.new(add_roof_polygon(skylight_width, skylight_height, z_origin,
                                                                       skylight_azimuth, skylight_tilt), model)
      sub_surface.setName(skylight_id)
      sub_surface.setSurface(surface)
      sub_surface.setSubSurfaceType("Skylight")

      # Apply construction
      ufactor = skylight_values[:ufactor]
      shgc = skylight_values[:shgc]
      cool_shade_mult = 1.0
      heat_shade_mult = 1.0
      success = Constructions.apply_skylight(runner, model, [sub_surface],
                                             "SkylightConstruction",
                                             weather, cooling_season, ufactor, shgc,
                                             heat_shade_mult, cool_shade_mult)
      return false if not success
    end

    success = apply_adiabatic_construction(runner, model, surfaces, "roof")
    return false if not success

    return true
  end

  def self.add_doors(runner, model, building, spaces)
    surfaces = []
    building.elements.each("BuildingDetails/Enclosure/Doors/Door") do |door|
      door_values = HPXML.get_door_values(door: door)
      door_id = door_values[:id]

      door_area = door_values[:area]
      door_azimuth = door_values[:azimuth]

      door_height = 6.67 # ft
      door_width = door_area / door_height
      z_origin = @foundation_top

      # Create parent surface slightly bigger than door
      surface = OpenStudio::Model::Surface.new(add_wall_polygon(door_width, door_height, z_origin,
                                                                door_azimuth, [0, 0.001, 0.001, 0.001]), model)

      surface.additionalProperties.setFeature("Length", door_width)
      surface.additionalProperties.setFeature("Azimuth", door_azimuth)
      surface.additionalProperties.setFeature("Tilt", 90.0)
      surface.setName("surface #{door_id}")
      surface.setSurfaceType("Wall")
      assign_space_to_subsurface(surface, door_id, door_values[:wall_idref], building, spaces, model, "door")
      surface.setOutsideBoundaryCondition("Outdoors") # cannot be adiabatic because subsurfaces won't be created
      surfaces << surface

      sub_surface = OpenStudio::Model::SubSurface.new(add_wall_polygon(door_width, door_height, z_origin,
                                                                       door_azimuth, [0, 0, 0, 0]), model)
      sub_surface.setName(door_id)
      sub_surface.setSurface(surface)
      sub_surface.setSubSurfaceType("Door")

      # Apply construction
      ufactor = 1.0 / door_values[:r_value]

      success = Constructions.apply_door(runner, model, [sub_surface], "Door", ufactor)
      return false if not success
    end

    success = apply_adiabatic_construction(runner, model, surfaces, "wall")
    return false if not success

    return true
  end

  def self.apply_adiabatic_construction(runner, model, surfaces, type)
    # Arbitrary construction for heat capacitance.
    # Only applies to surfaces where outside boundary conditioned is
    # adiabatic or surface net area is near zero.

    if type == "wall"

      success = Constructions.apply_wood_stud_wall(runner, model, surfaces, "AdiabaticWallConstruction",
                                                   0, 1, 3.5, true, 0.1, 0.5, 0, 999,
                                                   Material.ExtFinishStuccoMedDark)
      return false if not success

    elsif type == "floor"

      success = Constructions.apply_floor(runner, model, surfaces, "AdiabaticFloorConstruction",
                                          0, 1, 0.07, 5.5, 0.75, 999,
                                          Material.FloorWood, Material.CoveringBare)
      return false if not success

    elsif type == "roof"

      success = Constructions.apply_open_cavity_roof(runner, model, surfaces, "AdiabaticRoofConstruction",
                                                     0, 1, 7.25, 0.07, 7.25, 0.75, 999,
                                                     Material.RoofingAsphaltShinglesMed, false)
      return false if not success

    end

    return true
  end

  def self.add_hot_water_and_appliances(runner, model, building, weather, spaces)
    # Clothes Washer
    clothes_washer_values = HPXML.get_clothes_washer_values(clothes_washer: building.elements["BuildingDetails/Appliances/ClothesWasher"])
    if not clothes_washer_values.nil?
      cw_space = get_space_from_location(clothes_washer_values[:location], "ClothesWasher", model, spaces)
      cw_ler = clothes_washer_values[:rated_annual_kwh]
      cw_elec_rate = clothes_washer_values[:label_electric_rate]
      cw_gas_rate = clothes_washer_values[:label_gas_rate]
      cw_agc = clothes_washer_values[:label_annual_gas_cost]
      cw_cap = clothes_washer_values[:capacity]
      cw_mef = clothes_washer_values[:modified_energy_factor]
      if cw_mef.nil?
        cw_mef = HotWaterAndAppliances.calc_clothes_washer_mef_from_imef(clothes_washer_values[:integrated_modified_energy_factor])
      end
    else
      cw_mef = cw_ler = cw_elec_rate = cw_gas_rate = cw_agc = cw_cap = cw_space = nil
    end

    # Clothes Dryer
    clothes_dryer_values = HPXML.get_clothes_dryer_values(clothes_dryer: building.elements["BuildingDetails/Appliances/ClothesDryer"])
    if not clothes_dryer_values.nil?
      cd_space = get_space_from_location(clothes_dryer_values[:location], "ClothesDryer", model, spaces)
      cd_fuel = to_beopt_fuel(clothes_dryer_values[:fuel_type])
      cd_control = clothes_dryer_values[:control_type]
      cd_ef = clothes_dryer_values[:energy_factor]
      if cd_ef.nil?
        cd_ef = HotWaterAndAppliances.calc_clothes_dryer_ef_from_cef(clothes_dryer_values[:combined_energy_factor])
      end
    else
      cd_ef = cd_control = cd_fuel = cd_space = nil
    end

    # Dishwasher
    dishwasher_values = HPXML.get_dishwasher_values(dishwasher: building.elements["BuildingDetails/Appliances/Dishwasher"])
    if not dishwasher_values.nil?
      dw_cap = dishwasher_values[:place_setting_capacity]
      dw_ef = dishwasher_values[:energy_factor]
      if dw_ef.nil?
        dw_ef = HotWaterAndAppliances.calc_dishwasher_ef_from_annual_kwh(dishwasher_values[:rated_annual_kwh])
      end
    else
      dw_ef = dw_cap = nil
    end

    # Refrigerator
    refrigerator_values = HPXML.get_refrigerator_values(refrigerator: building.elements["BuildingDetails/Appliances/Refrigerator"])
    if not refrigerator_values.nil?
      fridge_space = get_space_from_location(refrigerator_values[:location], "Refrigerator", model, spaces)
      fridge_annual_kwh = refrigerator_values[:rated_annual_kwh]
    else
      fridge_annual_kwh = fridge_space = nil
    end

    # Cooking Range/Oven
    cooking_range_values = HPXML.get_cooking_range_values(cooking_range: building.elements["BuildingDetails/Appliances/CookingRange"])
    oven_values = HPXML.get_oven_values(oven: building.elements["BuildingDetails/Appliances/Oven"])
    if not cooking_range_values.nil? and not oven_values.nil?
      cook_fuel_type = to_beopt_fuel(cooking_range_values[:fuel_type])
      cook_is_induction = cooking_range_values[:is_induction]
      oven_is_convection = oven_values[:is_convection]
    else
      cook_fuel_type = cook_is_induction = oven_is_convection = nil
    end

    wh = building.elements["BuildingDetails/Systems/WaterHeating"]

    # Fixtures
    has_low_flow_fixtures = false
    if not wh.nil?
      low_flow_fixtures_list = []
      wh.elements.each("WaterFixture[WaterFixtureType='shower head' or WaterFixtureType='faucet']") do |wf|
        water_fixture_values = HPXML.get_water_fixture_values(water_fixture: wf)
        low_flow_fixtures_list << water_fixture_values[:low_flow]
      end
      low_flow_fixtures_list.uniq!
      if low_flow_fixtures_list.size == 1 and low_flow_fixtures_list[0]
        has_low_flow_fixtures = true
      end
    end

    # Distribution
    if not wh.nil?
      dist = wh.elements["HotWaterDistribution"]
      hot_water_distribution_values = HPXML.get_hot_water_distribution_values(hot_water_distribution: wh.elements["HotWaterDistribution"])
      dist_type = hot_water_distribution_values[:system_type].downcase
      if dist_type == "standard"
        std_pipe_length = hot_water_distribution_values[:standard_piping_length]
        recirc_loop_length = nil
        recirc_branch_length = nil
        recirc_control_type = nil
        recirc_pump_power = nil
      elsif dist_type == "recirculation"
        recirc_loop_length = hot_water_distribution_values[:recirculation_piping_length]
        recirc_branch_length = hot_water_distribution_values[:recirculation_branch_piping_length]
        recirc_control_type = hot_water_distribution_values[:recirculation_control_type]
        recirc_pump_power = hot_water_distribution_values[:recirculation_pump_power]
        std_pipe_length = nil
      end
      pipe_r = hot_water_distribution_values[:pipe_r_value]
    end

    # Drain Water Heat Recovery
    dwhr_present = false
    dwhr_facilities_connected = nil
    dwhr_is_equal_flow = nil
    dwhr_efficiency = nil
    if not wh.nil?
      if XMLHelper.has_element(dist, "DrainWaterHeatRecovery")
        dwhr_present = true
        dwhr_facilities_connected = hot_water_distribution_values[:dwhr_facilities_connected]
        dwhr_is_equal_flow = hot_water_distribution_values[:dwhr_equal_flow]
        dwhr_efficiency = hot_water_distribution_values[:dwhr_efficiency]
      end
    end

    # Water Heater
    related_hvac_list = [] # list of heating systems referred in water heating system "RelatedHVACSystem" element
    dhw_loop_fracs = {}
    if not wh.nil?
      wh.elements.each("WaterHeatingSystem") do |dhw|
        water_heating_system_values = HPXML.get_water_heating_system_values(water_heating_system: dhw)

        space = get_space_from_location(water_heating_system_values[:location], "WaterHeatingSystem", model, spaces)
        setpoint_temp = Waterheater.get_default_hot_water_temperature(@eri_version)
        wh_type = water_heating_system_values[:water_heater_type]
        fuel = water_heating_system_values[:fuel_type]
        jacket_r = water_heating_system_values[:jacket_r_value]

        ef = water_heating_system_values[:energy_factor]
        if ef.nil?
          uef = water_heating_system_values[:uniform_energy_factor]
          # allow systems not requiring EF and not specifying fuel type, e.g., indirect water heater
          if not uef.nil?
            ef = Waterheater.calc_ef_from_uef(uef, to_beopt_wh_type(wh_type), to_beopt_fuel(fuel))
          end
        end

        ec_adj = HotWaterAndAppliances.get_dist_energy_consumption_adjustment(@has_uncond_bsmnt, @cfa, @ncfl,
                                                                              dist_type, recirc_control_type,
                                                                              pipe_r, std_pipe_length, recirc_loop_length)

        runner.registerInfo("EC_adj=#{ec_adj}") # Pass value to tests
        if ec_adj != 1
          runner.registerWarning("Water heater energy consumption is being adjusted with equipment to account for distribution system waste.")
        end

        dhw_load_frac = water_heating_system_values[:fraction_dhw_load_served]

        sys_id = water_heating_system_values[:id]
        @dhw_map[sys_id] = []

        if wh_type == "storage water heater"

          tank_vol = water_heating_system_values[:tank_volume]
          if fuel != "electricity"
            re = water_heating_system_values[:recovery_efficiency]
          else
            re = 0.98
          end
          capacity_kbtuh = water_heating_system_values[:heating_capacity] / 1000.0
          oncycle_power = 0.0
          offcycle_power = 0.0
          success = Waterheater.apply_tank(model, runner, space, to_beopt_fuel(fuel),
                                           capacity_kbtuh, tank_vol, ef, re, setpoint_temp,
                                           oncycle_power, offcycle_power, ec_adj,
                                           @nbeds, @dhw_map, sys_id, jacket_r)
          return false if not success

        elsif wh_type == "instantaneous water heater"

          cycling_derate = water_heating_system_values[:performance_adjustment]
          if cycling_derate.nil?
            cycling_derate = Waterheater.get_tankless_cycling_derate()
          end

          capacity_kbtuh = 100000000.0
          oncycle_power = 0.0
          offcycle_power = 0.0
          success = Waterheater.apply_tankless(model, runner, space, to_beopt_fuel(fuel),
                                               capacity_kbtuh, ef, cycling_derate,
                                               setpoint_temp, oncycle_power, offcycle_power, ec_adj,
                                               @nbeds, @dhw_map, sys_id)
          return false if not success

        elsif wh_type == "heat pump water heater"

          tank_vol = water_heating_system_values[:tank_volume]
          success = Waterheater.apply_heatpump(model, runner, space, weather, setpoint_temp, tank_vol, ef, ec_adj,
                                               @nbeds, @dhw_map, sys_id, jacket_r)
          return false if not success

        elsif wh_type == "space-heating boiler with storage tank" or wh_type == "space-heating boiler with tankless coil"
          # Check tank type to default tank volume for tankless coil
          if wh_type == "space-heating boiler with tankless coil"
            tank_vol = 1.0
          else
            tank_vol = water_heating_system_values[:tank_volume]
          end
          heating_source_id = water_heating_system_values[:related_hvac]
          if not related_hvac_list.include? heating_source_id
            related_hvac_list << heating_source_id
            boiler_sys = get_boiler_and_boiler_loop(@hvac_map, heating_source_id, sys_id)
            boiler_fuel_type = to_beopt_fuel(Waterheater.get_combi_system_fuel(heating_source_id, building.elements["BuildingDetails"]))
          else
            fail "RelatedHVACSystem '#{heating_source_id}' for water heating system '#{sys_id}' is already attached to another water heating system."
          end
          @dhw_map[sys_id] << boiler_sys['boiler']
          capacity_kbtuh = 0.0
          oncycle_power = 0.0
          offcycle_power = 0.0
          success = Waterheater.apply_indirect(model, runner, space, capacity_kbtuh,
                                               tank_vol, setpoint_temp, oncycle_power,
                                               offcycle_power, ec_adj, @nbeds, boiler_sys['boiler'],
                                               boiler_sys['plant_loop'], boiler_fuel_type,
                                               @dhw_map, sys_id, wh_type, jacket_r)
          return false if not success

        else

          fail "Unhandled water heater (#{wh_type})."

        end
        dhw_loop_fracs[sys_id] = dhw_load_frac
      end
    end
    wh_setpoint = Waterheater.get_default_hot_water_temperature(@eri_version)
    success = HotWaterAndAppliances.apply(model, runner, weather, @living_space,
                                          @cfa, @nbeds, @ncfl, @has_uncond_bsmnt, wh_setpoint,
                                          cw_mef, cw_ler, cw_elec_rate, cw_gas_rate,
                                          cw_agc, cw_cap, cw_space, cd_fuel, cd_ef, cd_control,
                                          cd_space, dw_ef, dw_cap, fridge_annual_kwh, fridge_space,
                                          cook_fuel_type, cook_is_induction, oven_is_convection,
                                          has_low_flow_fixtures, dist_type, pipe_r,
                                          std_pipe_length, recirc_loop_length,
                                          recirc_branch_length, recirc_control_type,
                                          recirc_pump_power, dwhr_present,
                                          dwhr_facilities_connected, dwhr_is_equal_flow,
                                          dwhr_efficiency, dhw_loop_fracs, @eri_version,
                                          @dhw_map)
    return false if not success

    return true
  end

  def self.add_cooling_system(runner, model, building)
    return true if @use_only_ideal_air

    building.elements.each("BuildingDetails/Systems/HVAC/HVACPlant/CoolingSystem") do |clgsys|
      cooling_system_values = HPXML.get_cooling_system_values(cooling_system: clgsys)

      clg_type = cooling_system_values[:cooling_system_type]

      cool_capacity_btuh = cooling_system_values[:cooling_capacity]
      if cool_capacity_btuh < 0
        cool_capacity_btuh = Constants.SizingAuto
      end

      load_frac = cooling_system_values[:fraction_cool_load_served]
      if @total_frac_remaining_cool_load_served > 0
        sequential_load_frac = load_frac / @total_frac_remaining_cool_load_served # Fraction of remaining load served by this system
      else
        sequential_load_frac = 0.0
      end
      @total_frac_remaining_cool_load_served -= load_frac

      check_distribution_system(building, cooling_system_values)

      sys_id = cooling_system_values[:id]
      @hvac_map[sys_id] = []

      if clg_type == "central air conditioner"

        # FIXME: Generalize
        seer = cooling_system_values[:cooling_efficiency_seer]
        num_speeds = get_ac_num_speeds(seer)
        crankcase_kw = 0.05 # From RESNET Publication No. 002-2017
        crankcase_temp = 50.0 # From RESNET Publication No. 002-2017

        if num_speeds == "1-Speed"

          shrs = [0.73]
          fan_power_installed = get_fan_power_installed(seer)
          success = HVAC.apply_central_ac_1speed(model, runner, seer, shrs,
                                                 fan_power_installed, crankcase_kw, crankcase_temp,
                                                 cool_capacity_btuh, load_frac,
                                                 sequential_load_frac, @living_zone,
                                                 @hvac_map, sys_id)
          return false if not success

        elsif num_speeds == "2-Speed"

          shrs = [0.71, 0.73]
          fan_power_installed = get_fan_power_installed(seer)
          success = HVAC.apply_central_ac_2speed(model, runner, seer, shrs,
                                                 fan_power_installed, crankcase_kw, crankcase_temp,
                                                 cool_capacity_btuh, load_frac,
                                                 sequential_load_frac, @living_zone,
                                                 @hvac_map, sys_id)
          return false if not success

        elsif num_speeds == "Variable-Speed"

          shrs = [0.87, 0.80, 0.79, 0.78]
          fan_power_installed = get_fan_power_installed(seer)
          success = HVAC.apply_central_ac_4speed(model, runner, seer, shrs,
                                                 fan_power_installed, crankcase_kw, crankcase_temp,
                                                 cool_capacity_btuh, load_frac,
                                                 sequential_load_frac, @living_zone,
                                                 @hvac_map, sys_id)
          return false if not success

        else

          fail "Unexpected number of speeds (#{num_speeds}) for cooling system."

        end

      elsif clg_type == "room air conditioner"

        eer = cooling_system_values[:cooling_efficiency_eer]
        shr = 0.65
        airflow_rate = 350.0
        success = HVAC.apply_room_ac(model, runner, eer, shr,
                                     airflow_rate, cool_capacity_btuh, load_frac,
                                     sequential_load_frac, @living_zone,
                                     @hvac_map, sys_id)
        return false if not success

      end
    end

    return true
  end

  def self.add_heating_system(runner, model, building)
    return true if @use_only_ideal_air

    # We need to process furnaces attached to ACs before any other heating system
    # such that the sequential load heating fraction is properly applied.

    [true, false].each do |only_furnaces_attached_to_cooling|
      building.elements.each("BuildingDetails/Systems/HVAC/HVACPlant/HeatingSystem") do |htgsys|
        heating_system_values = HPXML.get_heating_system_values(heating_system: htgsys)

        htg_type = heating_system_values[:heating_system_type]

        check_distribution_system(building, heating_system_values)

        attached_clg_system = get_attached_clg_system(heating_system_values, building)

        if only_furnaces_attached_to_cooling
          next unless htg_type == "Furnace" and not attached_clg_system.nil?
        else
          next if htg_type == "Furnace" and not attached_clg_system.nil?
        end

        fuel = to_beopt_fuel(heating_system_values[:heating_system_fuel])

        heat_capacity_btuh = heating_system_values[:heating_capacity]
        if heat_capacity_btuh < 0
          heat_capacity_btuh = Constants.SizingAuto
        end

        load_frac = heating_system_values[:fraction_heat_load_served]
        if @total_frac_remaining_heat_load_served > 0
          sequential_load_frac = load_frac / @total_frac_remaining_heat_load_served # Fraction of remaining load served by this system
        else
          sequential_load_frac = 0.0
        end
        @total_frac_remaining_heat_load_served -= load_frac

        sys_id = heating_system_values[:id]
        @hvac_map[sys_id] = []

        if htg_type == "Furnace"

          afue = heating_system_values[:heating_efficiency_afue]
          fan_power = 0.5 # For fuel furnaces, will be overridden by EAE later
          success = HVAC.apply_furnace(model, runner, fuel, afue,
                                       heat_capacity_btuh, fan_power,
                                       load_frac, sequential_load_frac,
                                       attached_clg_system, @living_zone,
                                       @hvac_map, sys_id)
          return false if not success

        elsif htg_type == "WallFurnace"

          afue = heating_system_values[:heating_efficiency_afue]
          fan_power = 0.0
          airflow_rate = 0.0
          success = HVAC.apply_unit_heater(model, runner, fuel,
                                           afue, heat_capacity_btuh, fan_power,
                                           airflow_rate, load_frac,
                                           sequential_load_frac, @living_zone,
                                           @hvac_map, sys_id)
          return false if not success

        elsif htg_type == "Boiler"

          system_type = Constants.BoilerTypeForcedDraft
          afue = heating_system_values[:heating_efficiency_afue]
          oat_reset_enabled = false
          oat_high = nil
          oat_low = nil
          oat_hwst_high = nil
          oat_hwst_low = nil
          design_temp = 180.0
          success = HVAC.apply_boiler(model, runner, fuel, system_type, afue,
                                      oat_reset_enabled, oat_high, oat_low, oat_hwst_high, oat_hwst_low,
                                      heat_capacity_btuh, design_temp, load_frac,
                                      sequential_load_frac, @living_zone,
                                      @hvac_map, sys_id)
          return false if not success

        elsif htg_type == "ElectricResistance"

          efficiency = heating_system_values[:heating_efficiency_percent]
          success = HVAC.apply_electric_baseboard(model, runner, efficiency,
                                                  heat_capacity_btuh, load_frac,
                                                  sequential_load_frac, @living_zone,
                                                  @hvac_map, sys_id)
          return false if not success

        elsif htg_type == "Stove"

          efficiency = heating_system_values[:heating_efficiency_percent]
          airflow_rate = 125.0 # cfm/ton; doesn't affect energy consumption
          fan_power = 0.5 # For fuel equipment, will be overridden by EAE later
          success = HVAC.apply_unit_heater(model, runner, fuel,
                                           efficiency, heat_capacity_btuh, fan_power,
                                           airflow_rate, load_frac,
                                           sequential_load_frac, @living_zone,
                                           @hvac_map, sys_id)
          return false if not success

        end
      end
    end

    return true
  end

  def self.add_heat_pump(runner, model, building, weather)
    return true if @use_only_ideal_air

    building.elements.each("BuildingDetails/Systems/HVAC/HVACPlant/HeatPump") do |hp|
      heat_pump_values = HPXML.get_heat_pump_values(heat_pump: hp)

      check_distribution_system(building, heat_pump_values)

      hp_type = heat_pump_values[:heat_pump_type]

      cool_capacity_btuh = heat_pump_values[:cooling_capacity]
      if cool_capacity_btuh < 0
        cool_capacity_btuh = Constants.SizingAuto
      end

      load_frac_heat = heat_pump_values[:fraction_heat_load_served]
      if @total_frac_remaining_heat_load_served > 0
        sequential_load_frac_heat = load_frac_heat / @total_frac_remaining_heat_load_served # Fraction of remaining load served by this system
      else
        sequential_load_frac_heat = 0.0
      end
      @total_frac_remaining_heat_load_served -= load_frac_heat

      load_frac_cool = heat_pump_values[:fraction_cool_load_served]
      if @total_frac_remaining_cool_load_served > 0
        sequential_load_frac_cool = load_frac_cool / @total_frac_remaining_cool_load_served # Fraction of remaining load served by this system
      else
        sequential_load_frac_cool = 0.0
      end
      @total_frac_remaining_cool_load_served -= load_frac_cool

      backup_heat_fuel = heat_pump_values[:backup_heating_fuel]
      if not backup_heat_fuel.nil?
        backup_heat_capacity_btuh = heat_pump_values[:backup_heating_capacity]
        if backup_heat_capacity_btuh < 0
          backup_heat_capacity_btuh = Constants.SizingAuto
        end
        backup_heat_efficiency = heat_pump_values[:backup_heating_efficiency_percent]
      else
        backup_heat_capacity_btuh = 0.0
        backup_heat_efficiency = 1.0
      end

      sys_id = heat_pump_values[:id]
      @hvac_map[sys_id] = []

      if hp_type == "air-to-air"

        seer = heat_pump_values[:cooling_efficiency_seer]
        hspf = heat_pump_values[:heating_efficiency_hspf]

        if load_frac_cool > 0
          num_speeds = get_ashp_num_speeds_by_seer(seer)
        else
          num_speeds = get_ashp_num_speeds_by_hspf(hspf)
        end

        crankcase_kw = 0.05 # From RESNET Publication No. 002-2017
        crankcase_temp = 50.0 # From RESNET Publication No. 002-2017
        min_temp = 0.0 # FIXME

        if num_speeds == "1-Speed"

          shrs = [0.73]
          fan_power_installed = get_fan_power_installed(seer)
          success = HVAC.apply_central_ashp_1speed(model, runner, seer, hspf, shrs,
                                                   fan_power_installed, min_temp, crankcase_kw, crankcase_temp,
                                                   cool_capacity_btuh, backup_heat_efficiency,
                                                   backup_heat_capacity_btuh,
                                                   load_frac_heat, load_frac_cool,
                                                   sequential_load_frac_heat, sequential_load_frac_cool,
                                                   @living_zone, @hvac_map, sys_id)
          return false if not success

        elsif num_speeds == "2-Speed"

          shrs = [0.71, 0.724]
          fan_power_installed = get_fan_power_installed(seer)
          success = HVAC.apply_central_ashp_2speed(model, runner, seer, hspf, shrs,
                                                   fan_power_installed, min_temp, crankcase_kw, crankcase_temp,
                                                   cool_capacity_btuh, backup_heat_efficiency,
                                                   backup_heat_capacity_btuh,
                                                   load_frac_heat, load_frac_cool,
                                                   sequential_load_frac_heat, sequential_load_frac_cool,
                                                   @living_zone, @hvac_map, sys_id)
          return false if not success

        elsif num_speeds == "Variable-Speed"

          shrs = [0.87, 0.80, 0.79, 0.78]
          fan_power_installed = get_fan_power_installed(seer)
          success = HVAC.apply_central_ashp_4speed(model, runner, seer, hspf, shrs,
                                                   fan_power_installed, min_temp, crankcase_kw, crankcase_temp,
                                                   cool_capacity_btuh, backup_heat_efficiency,
                                                   backup_heat_capacity_btuh,
                                                   load_frac_heat, load_frac_cool,
                                                   sequential_load_frac_heat, sequential_load_frac_cool,
                                                   @living_zone, @hvac_map, sys_id)
          return false if not success

        else

          fail "Unexpected number of speeds (#{num_speeds}) for heat pump system."

        end

      elsif hp_type == "mini-split"

        # FIXME: Generalize
        seer = heat_pump_values[:cooling_efficiency_seer]
        hspf = heat_pump_values[:heating_efficiency_hspf]
        shr = 0.73
        min_cooling_capacity = 0.4
        max_cooling_capacity = 1.2
        min_cooling_airflow_rate = 200.0
        max_cooling_airflow_rate = 425.0
        min_heating_capacity = 0.3
        max_heating_capacity = 1.2
        min_heating_airflow_rate = 200.0
        max_heating_airflow_rate = 400.0
        heating_capacity_offset = 2300.0
        cap_retention_frac = 0.25
        cap_retention_temp = -5.0
        pan_heater_power = 0.0
        fan_power = 0.07
        is_ducted = XMLHelper.has_element(hp, "DistributionSystem")
        success = HVAC.apply_mshp(model, runner, seer, hspf, shr,
                                  min_cooling_capacity, max_cooling_capacity,
                                  min_cooling_airflow_rate, max_cooling_airflow_rate,
                                  min_heating_capacity, max_heating_capacity,
                                  min_heating_airflow_rate, max_heating_airflow_rate,
                                  heating_capacity_offset, cap_retention_frac,
                                  cap_retention_temp, pan_heater_power, fan_power,
                                  is_ducted, cool_capacity_btuh,
                                  backup_heat_efficiency, backup_heat_capacity_btuh,
                                  load_frac_heat, load_frac_cool,
                                  sequential_load_frac_heat, sequential_load_frac_cool,
                                  @living_zone, @hvac_map, sys_id)
        return false if not success

      elsif hp_type == "ground-to-air"

        # FIXME: Generalize
        eer = heat_pump_values[:cooling_efficiency_eer]
        cop = heat_pump_values[:heating_efficiency_cop]
        shr = 0.732
        ground_conductivity = 0.6
        grout_conductivity = 0.4
        bore_config = Constants.SizingAuto
        bore_holes = Constants.SizingAuto
        bore_depth = Constants.SizingAuto
        bore_spacing = 20.0
        bore_diameter = 5.0
        pipe_size = 0.75
        ground_diffusivity = 0.0208
        fluid_type = Constants.FluidPropyleneGlycol
        frac_glycol = 0.3
        design_delta_t = 10.0
        pump_head = 50.0
        u_tube_leg_spacing = 0.9661
        u_tube_spacing_type = "b"
        fan_power = 0.5
        success = HVAC.apply_gshp(model, runner, weather, cop, eer, shr,
                                  ground_conductivity, grout_conductivity,
                                  bore_config, bore_holes, bore_depth,
                                  bore_spacing, bore_diameter, pipe_size,
                                  ground_diffusivity, fluid_type, frac_glycol,
                                  design_delta_t, pump_head,
                                  u_tube_leg_spacing, u_tube_spacing_type,
                                  fan_power, cool_capacity_btuh, backup_heat_efficiency,
                                  backup_heat_capacity_btuh,
                                  load_frac_heat, load_frac_cool,
                                  sequential_load_frac_heat, sequential_load_frac_cool,
                                  @living_zone, @hvac_map, sys_id)
        return false if not success

      end
    end

    return true
  end

  def self.add_residual_hvac(runner, model, building)
    if @use_only_ideal_air
<<<<<<< HEAD
      success = HVAC.apply_ideal_air_loads(model, runner, 1, 1, @control_slave_zones_hash)
=======
      success = HVAC.apply_ideal_air_loads(model, runner, 1, 1, 1, 1, @living_zone)
>>>>>>> 04211534
      return false if not success

      return true
    end

    # Adds an ideal air system to meet either:
    # 1. Any expected unmet load (i.e., because the sum of fractions load served is less than 1), or
    # 2. Any unexpected load (i.e., because the HVAC systems are undersized to meet the load)
    #
    # Addressing #2 ensures we can correctly calculate heating/cooling loads without having to run
    # an additional EnergyPlus simulation solely for that purpose, as well as allows us to report
    # the unmet load (i.e., the energy delivered by the ideal air system).
    if @total_frac_remaining_cool_load_served < 1
      sequential_cool_load_frac = 1
    else
      sequential_cool_load_frac = 0 # no cooling system, don't add ideal air for cooling either
    end

<<<<<<< HEAD
    if @total_frac_remaining_heat_load_served < 1
      sequential_heat_load_frac = 1
    else
      sequential_heat_load_frac = 0 # no heating system, don't add ideal air for heating either
    end
    if sequential_heat_load_frac > 0 or sequential_cool_load_frac > 0
      success = HVAC.apply_ideal_air_loads(model, runner, sequential_cool_load_frac, sequential_heat_load_frac,
                                           @control_slave_zones_hash)
=======
      if @total_frac_remaining_heat_load_served > 0.01
        sequential_heat_load_frac = 1
      else
        sequential_heat_load_frac = 0
      end
      success = HVAC.apply_ideal_air_loads(model, runner,
                                           @total_frac_remaining_cool_load_served,
                                           @total_frac_remaining_heat_load_served,
                                           sequential_cool_load_frac,
                                           sequential_heat_load_frac,
                                           @living_zone)
>>>>>>> 04211534
      return false if not success
    end

    return true
  end

  def self.add_setpoints(runner, model, building, weather)
    hvac_control_values = HPXML.get_hvac_control_values(hvac_control: building.elements["BuildingDetails/Systems/HVAC/HVACControl"])
    return true if hvac_control_values.nil?

    control_type = hvac_control_values[:control_type]
    heating_temp = hvac_control_values[:setpoint_temp_heating_season]
    if not heating_temp.nil? # Use provided value
      htg_weekday_setpoints = [[heating_temp] * 24] * 12
    else # Use ERI default
      htg_sp, htg_setback_sp, htg_setback_hrs_per_week, htg_setback_start_hr = HVAC.get_default_heating_setpoint(control_type)
      if htg_setback_sp.nil?
        htg_weekday_setpoints = [[htg_sp] * 24] * 12
      else
        htg_weekday_setpoints = [[htg_sp] * 24] * 12
        (0..11).to_a.each do |m|
          for hr in htg_setback_start_hr..htg_setback_start_hr + Integer(htg_setback_hrs_per_week / 7.0) - 1
            htg_weekday_setpoints[m][hr % 24] = htg_setback_sp
          end
        end
      end
    end
    htg_weekend_setpoints = htg_weekday_setpoints
    htg_use_auto_season = false
    htg_season_start_month = 1
    htg_season_end_month = 12
    success = HVAC.apply_heating_setpoints(model, runner, weather, htg_weekday_setpoints, htg_weekend_setpoints,
                                           htg_use_auto_season, htg_season_start_month, htg_season_end_month,
<<<<<<< HEAD
                                           @conditioned_zones)
=======
                                           @living_zone)
>>>>>>> 04211534
    return false if not success

    cooling_temp = hvac_control_values[:setpoint_temp_cooling_season]
    if not cooling_temp.nil? # Use provided value
      clg_weekday_setpoints = [[cooling_temp] * 24] * 12
    else # Use ERI default
      clg_sp, clg_setup_sp, clg_setup_hrs_per_week, clg_setup_start_hr = HVAC.get_default_cooling_setpoint(control_type)
      if clg_setup_sp.nil?
        clg_weekday_setpoints = [[clg_sp] * 24] * 12
      else
        clg_weekday_setpoints = [[clg_sp] * 24] * 12
        (0..11).to_a.each do |m|
          for hr in clg_setup_start_hr..clg_setup_start_hr + Integer(clg_setup_hrs_per_week / 7.0) - 1
            clg_weekday_setpoints[m][hr % 24] = clg_setup_sp
          end
        end
      end
    end
    # Apply ceiling fan offset?
    if not building.elements["BuildingDetails/Lighting/CeilingFan"].nil?
      cooling_setpoint_offset = 0.5 # deg-F
      monthly_avg_temp_control = 63.0 # deg-F
      weather.data.MonthlyAvgDrybulbs.each_with_index do |val, m|
        next unless val > monthly_avg_temp_control

        clg_weekday_setpoints[m] = [clg_weekday_setpoints[m], Array.new(24, cooling_setpoint_offset)].transpose.map { |i| i.reduce(:+) }
      end
    end
    clg_weekend_setpoints = clg_weekday_setpoints
    clg_use_auto_season = false
    clg_season_start_month = 1
    clg_season_end_month = 12
    success = HVAC.apply_cooling_setpoints(model, runner, weather, clg_weekday_setpoints, clg_weekend_setpoints,
                                           clg_use_auto_season, clg_season_start_month, clg_season_end_month,
<<<<<<< HEAD
                                           @conditioned_zones)
=======
                                           @living_zone)
>>>>>>> 04211534
    return false if not success

    return true
  end

  def self.add_ceiling_fans(runner, model, building, spaces)
    ceiling_fan_values = HPXML.get_ceiling_fan_values(ceiling_fan: building.elements["BuildingDetails/Lighting/CeilingFan"])
    return true if ceiling_fan_values.nil?

    medium_cfm = 3000.0
    weekday_sch = [0.0, 0.0, 0.0, 0.0, 0.0, 0.0, 0.0, 0.0, 0.0, 0.5, 1.0, 1.0, 1.0, 1.0, 1.0, 1.0, 1.0, 1.0, 1.0, 1.0, 0.0, 0.0, 0.0, 0.0]
    weekend_sch = weekday_sch
    hrs_per_day = weekday_sch.inject { |sum, n| sum + n }

    cfm_per_w = ceiling_fan_values[:efficiency]
    if cfm_per_w.nil?
      fan_power_w = HVAC.get_default_ceiling_fan_power()
      cfm_per_w = medium_cfm / fan_power_w
    end
    quantity = ceiling_fan_values[:quantity]
    if quantity.nil?
      quantity = HVAC.get_default_ceiling_fan_quantity(@nbeds)
    end
    annual_kwh = UnitConversions.convert(quantity * medium_cfm / cfm_per_w * hrs_per_day * 365.0, "Wh", "kWh")

    success = HVAC.apply_ceiling_fans(model, runner, annual_kwh, weekday_sch, weekend_sch,
                                      @cfa, @living_space)
    return false if not success

    return true
  end

  def self.check_distribution_system(building, system_values)
    dist_id = system_values[:distribution_system_idref]
    return if dist_id.nil?

    # Get attached distribution system
    found_attached_dist = false
    building.elements.each("BuildingDetails/Systems/HVAC/HVACDistribution") do |dist|
      hvac_distribution_values = HPXML.get_hvac_distribution_values(hvac_distribution: dist)
      next if dist_id != hvac_distribution_values[:id]

      found_attached_dist = true
    end

    if not found_attached_dist
      fail "Attached HVAC distribution system '#{dist_id}' cannot be found for HVAC system '#{system_values[:id]}'."
    end
  end

  def self.get_boiler_and_boiler_loop(loop_hvacs, heating_source_id, sys_id)
    # Search for the right boiler OS object
    related_boiler_sys = {}
    if loop_hvacs.keys.include? heating_source_id
      loop_hvacs[heating_source_id].each do |comp|
        if comp.is_a? OpenStudio::Model::PlantLoop
          related_boiler_sys['plant_loop'] = comp
        elsif comp.is_a? OpenStudio::Model::BoilerHotWater
          related_boiler_sys['boiler'] = comp
        end
      end
      return related_boiler_sys
    else
      fail "RelatedHVACSystem '#{heating_source_id}' not found for water heating system '#{sys_id}'."
    end
  end

  def self.add_mels(runner, model, building, spaces)
    # Misc
    plug_load_values = HPXML.get_plug_load_values(plug_load: building.elements["BuildingDetails/MiscLoads/PlugLoad[PlugLoadType='other']"])
    if not plug_load_values.nil?
      misc_annual_kwh = plug_load_values[:kWh_per_year]
      if misc_annual_kwh.nil?
        misc_annual_kwh = MiscLoads.get_residual_mels_values(@cfa)[0]
      end

      misc_sens_frac = plug_load_values[:frac_sensible]
      if misc_sens_frac.nil?
        misc_sens_frac = MiscLoads.get_residual_mels_values(@cfa)[1]
      end

      misc_lat_frac = plug_load_values[:frac_latent]
      if misc_lat_frac.nil?
        misc_lat_frac = MiscLoads.get_residual_mels_values(@cfa)[2]
      end

      misc_loads_schedule_values = HPXML.get_misc_loads_schedule_values(misc_loads: building.elements["BuildingDetails/MiscLoads"])
      misc_weekday_sch = misc_loads_schedule_values[:weekday_fractions]
      if misc_weekday_sch.nil?
        misc_weekday_sch = "0.04, 0.037, 0.037, 0.036, 0.033, 0.036, 0.043, 0.047, 0.034, 0.023, 0.024, 0.025, 0.024, 0.028, 0.031, 0.032, 0.039, 0.053, 0.063, 0.067, 0.071, 0.069, 0.059, 0.05"
      end

      misc_weekend_sch = misc_loads_schedule_values[:weekend_fractions]
      if misc_weekend_sch.nil?
        misc_weekend_sch = "0.04, 0.037, 0.037, 0.036, 0.033, 0.036, 0.043, 0.047, 0.034, 0.023, 0.024, 0.025, 0.024, 0.028, 0.031, 0.032, 0.039, 0.053, 0.063, 0.067, 0.071, 0.069, 0.059, 0.05"
      end

      misc_monthly_sch = misc_loads_schedule_values[:monthly_multipliers]
      if misc_monthly_sch.nil?
        misc_monthly_sch = "1.248, 1.257, 0.993, 0.989, 0.993, 0.827, 0.821, 0.821, 0.827, 0.99, 0.987, 1.248"
      end
    else
      misc_annual_kwh = 0
    end

    # Television
    plug_load_values = HPXML.get_plug_load_values(plug_load: building.elements["BuildingDetails/MiscLoads/PlugLoad[PlugLoadType='TV other']"])
    if not plug_load_values.nil?
      tv_annual_kwh = plug_load_values[:kWh_per_year]
      if tv_annual_kwh.nil?
        tv_annual_kwh, tv_sens_frac, tv_lat_frac = MiscLoads.get_televisions_values(@cfa, @nbeds)
      end
    else
      tv_annual_kwh = 0
    end

    success, sch = MiscLoads.apply_plug(model, runner, misc_annual_kwh, misc_sens_frac, misc_lat_frac,
                                        misc_weekday_sch, misc_weekend_sch, misc_monthly_sch, tv_annual_kwh,
                                        @cfa, @living_space)
    return false if not success

    return true
  end

  def self.add_lighting(runner, model, building, weather, spaces)
    lighting = building.elements["BuildingDetails/Lighting"]
    return true if lighting.nil?

    lighting_values = HPXML.get_lighting_values(lighting: lighting)

    if lighting_values[:fraction_tier_i_interior] + lighting_values[:fraction_tier_ii_interior] > 1
      fail "Fraction of qualifying interior lighting fixtures #{lighting_values[:fraction_tier_i_interior] + lighting_values[:fraction_tier_ii_interior]} is greater than 1."
    end
    if lighting_values[:fraction_tier_i_exterior] + lighting_values[:fraction_tier_ii_exterior] > 1
      fail "Fraction of qualifying exterior lighting fixtures #{lighting_values[:fraction_tier_i_exterior] + lighting_values[:fraction_tier_ii_exterior]} is greater than 1."
    end
    if lighting_values[:fraction_tier_i_garage] + lighting_values[:fraction_tier_ii_garage] > 1
      fail "Fraction of qualifying garage lighting fixtures #{lighting_values[:fraction_tier_i_garage] + lighting_values[:fraction_tier_ii_garage]} is greater than 1."
    end

    int_kwh, ext_kwh, grg_kwh = Lighting.calc_lighting_energy(@eri_version, @cfa, @gfa,
                                                              lighting_values[:fraction_tier_i_interior],
                                                              lighting_values[:fraction_tier_i_exterior],
                                                              lighting_values[:fraction_tier_i_garage],
                                                              lighting_values[:fraction_tier_ii_interior],
                                                              lighting_values[:fraction_tier_ii_exterior],
                                                              lighting_values[:fraction_tier_ii_garage])

    garage_space = get_space_of_type(spaces, Constants.SpaceTypeGarage)
    success, sch = Lighting.apply(model, runner, weather, int_kwh, grg_kwh, ext_kwh, @cfa, @gfa,
                                  @living_space, garage_space)
    return false if not success

    return true
  end

  def self.add_airflow(runner, model, building, spaces)
    # Infiltration
    infil_ach50 = nil
    infil_const_ach = nil
    building.elements.each("BuildingDetails/Enclosure/AirInfiltration/AirInfiltrationMeasurement") do |air_infiltration_measurement|
      air_infiltration_measurement_values = HPXML.get_air_infiltration_measurement_values(air_infiltration_measurement: air_infiltration_measurement)
      if air_infiltration_measurement_values[:house_pressure] == 50 and air_infiltration_measurement_values[:unit_of_measure] == "ACH"
        infil_ach50 = air_infiltration_measurement_values[:air_leakage]
      elsif air_infiltration_measurement_values[:house_pressure] == 50 and air_infiltration_measurement_values[:unit_of_measure] == "CFM"
        infil_ach50 = air_infiltration_measurement_values[:air_leakage] * 60.0 / @infilvolume # Convert CFM50 to ACH50
      else
        infil_const_ach = air_infiltration_measurement_values[:constant_ach_natural]
      end
    end

    vented_attic_sla = nil
    vented_attic_const_ach = nil
    if @has_vented_attic
      building.elements.each("BuildingDetails/Enclosure/Attics/Attic[AtticType/Attic[Vented='true']]") do |vented_attic|
        vented_attic_values = HPXML.get_attic_values(attic: vented_attic)
        vented_attic_sla = vented_attic_values[:vented_attic_sla]
        vented_attic_const_ach = vented_attic_values[:vented_attic_constant_ach]
      end
      if vented_attic_sla.nil? and vented_attic_const_ach.nil?
        vented_attic_sla = Airflow.get_default_vented_attic_sla()
      end
    else
      vented_attic_sla = 0.0
    end

    vented_crawl_sla = nil
    if @has_vented_crawl
      building.elements.each("BuildingDetails/Enclosure/Foundations/Foundation[FoundationType/Crawlspace[Vented='true']]") do |vented_crawl|
        vented_crawl_values = HPXML.get_foundation_values(foundation: vented_crawl)
        vented_crawl_sla = vented_crawl_values[:vented_crawlspace_sla]
      end
      if vented_crawl_sla.nil?
        vented_crawl_sla = Airflow.get_default_vented_crawl_sla()
      end
    else
      vented_crawl_sla = 0.0
    end

    living_ach50 = infil_ach50
    living_constant_ach = infil_const_ach
    garage_ach50 = infil_ach50
    unconditioned_basement_ach = 0.1
    unvented_crawl_sla = 0
    unvented_attic_sla = 0
    site_values = HPXML.get_site_values(site: building.elements["BuildingDetails/BuildingSummary/Site"])
    shelter_coef = site_values[:shelter_coefficient]
    if shelter_coef.nil?
      shelter_coef = Airflow.get_default_shelter_coefficient()
    end
    has_flue_chimney = false
    terrain = Constants.TerrainSuburban
    infil = Infiltration.new(living_ach50, living_constant_ach, shelter_coef, garage_ach50, vented_crawl_sla, unvented_crawl_sla,
                             vented_attic_sla, unvented_attic_sla, vented_attic_const_ach, unconditioned_basement_ach, has_flue_chimney, terrain)

    # Mechanical Ventilation
    whole_house_fan = building.elements["BuildingDetails/Systems/MechanicalVentilation/VentilationFans/VentilationFan[UsedForWholeBuildingVentilation='true']"]
    whole_house_fan_values = HPXML.get_ventilation_fan_values(ventilation_fan: whole_house_fan)
    mech_vent_type = Constants.VentTypeNone
    mech_vent_total_efficiency = 0.0
    mech_vent_sensible_efficiency = 0.0
    mech_vent_fan_w = 0.0
    mech_vent_cfm = 0.0
    cfis_open_time = 0.0
    if not whole_house_fan_values.nil?
      fan_type = whole_house_fan_values[:fan_type]
      if fan_type == "supply only"
        mech_vent_type = Constants.VentTypeSupply
        num_fans = 1.0
      elsif fan_type == "exhaust only"
        mech_vent_type = Constants.VentTypeExhaust
        num_fans = 1.0
      elsif fan_type == "central fan integrated supply"
        mech_vent_type = Constants.VentTypeCFIS
        num_fans = 1.0
      elsif ["balanced", "energy recovery ventilator", "heat recovery ventilator"].include? fan_type
        mech_vent_type = Constants.VentTypeBalanced
        num_fans = 2.0
      end
      mech_vent_total_efficiency = 0.0
      mech_vent_total_efficiency_adjusted = 0.0
      mech_vent_sensible_efficiency = 0.0
      mech_vent_sensible_efficiency_adjusted = 0.0
      if fan_type == "energy recovery ventilator" or fan_type == "heat recovery ventilator"
        if whole_house_fan_values[:sensible_recovery_efficiency_adjusted].nil?
          mech_vent_sensible_efficiency = whole_house_fan_values[:sensible_recovery_efficiency]
        else
          mech_vent_sensible_efficiency_adjusted = whole_house_fan_values[:sensible_recovery_efficiency_adjusted]
        end
      end
      if fan_type == "energy recovery ventilator"
        if whole_house_fan_values[:total_recovery_efficiency_adjusted].nil?
          mech_vent_total_efficiency = whole_house_fan_values[:total_recovery_efficiency]
        else
          mech_vent_total_efficiency_adjusted = whole_house_fan_values[:total_recovery_efficiency_adjusted]
        end
      end
      mech_vent_cfm = whole_house_fan_values[:tested_flow_rate]
      if mech_vent_cfm.nil?
        mech_vent_cfm = whole_house_fan_values[:rated_flow_rate]
      end
      mech_vent_fan_w = whole_house_fan_values[:fan_power]
      if mech_vent_type == Constants.VentTypeCFIS
        # CFIS: Specify minimum open time in minutes
        cfis_open_time = whole_house_fan_values[:hours_in_operation] / 24.0 * 60.0
      else
        # Other: Adjust constant CFM/power based on hours per day of operation
        mech_vent_cfm *= (whole_house_fan_values[:hours_in_operation] / 24.0)
        mech_vent_fan_w *= (whole_house_fan_values[:hours_in_operation] / 24.0)
      end
    end
    cfis_airflow_frac = 1.0
    clothes_dryer_exhaust = 0.0
    range_exhaust = 0.0
    range_exhaust_hour = 16
    bathroom_exhaust = 0.0
    bathroom_exhaust_hour = 5

    # Get AirLoop associated with CFIS
    cfis_airloop = nil
    if mech_vent_type == Constants.VentTypeCFIS
      # Get HVAC distribution system CFIS is attached to
      cfis_hvac_dist = nil
      building.elements.each("BuildingDetails/Systems/HVAC/HVACDistribution") do |hvac_dist|
        next unless hvac_dist.elements["SystemIdentifier"].attributes["id"] == whole_house_fan.elements["AttachedToHVACDistributionSystem"].attributes["idref"]

        cfis_hvac_dist = hvac_dist
      end
      if cfis_hvac_dist.nil?
        fail "Attached HVAC distribution system '#{whole_house_fan.elements['AttachedToHVACDistributionSystem'].attributes['idref']}' not found for mechanical ventilation '#{whole_house_fan.elements["SystemIdentifier"].attributes["id"]}'."
      end

      cfis_hvac_dist_values = HPXML.get_hvac_distribution_values(hvac_distribution: cfis_hvac_dist)
      if cfis_hvac_dist_values[:distribution_system_type] == 'HydronicDistribution'
        fail "Attached HVAC distribution system '#{whole_house_fan.elements['AttachedToHVACDistributionSystem'].attributes['idref']}' cannot be hydronic for mechanical ventilation '#{whole_house_fan.elements["SystemIdentifier"].attributes["id"]}'."
      end

      # Get HVAC systems attached to this distribution system
      cfis_sys_ids = []
      hvac_plant = building.elements["BuildingDetails/Systems/HVAC/HVACPlant"]
      hvac_plant.elements.each("HeatingSystem | CoolingSystem | HeatPump") do |hvac|
        next unless XMLHelper.has_element(hvac, "DistributionSystem")
        next unless cfis_hvac_dist.elements["SystemIdentifier"].attributes["id"] == hvac.elements["DistributionSystem"].attributes["idref"]

        cfis_sys_ids << hvac.elements["SystemIdentifier"].attributes["id"]
      end

      # Get AirLoopHVACs associated with these HVAC systems
      @hvac_map.each do |sys_id, hvacs|
        next unless cfis_sys_ids.include? sys_id

        hvacs.each do |loop|
          next unless loop.is_a? OpenStudio::Model::AirLoopHVAC
          next if cfis_airloop == loop # already assigned

          fail "Two airloops found for CFIS. Aborting..." unless cfis_airloop.nil?

          cfis_airloop = loop
        end
      end
    end

    mech_vent = MechanicalVentilation.new(mech_vent_type, mech_vent_total_efficiency, mech_vent_total_efficiency_adjusted, mech_vent_cfm,
                                          mech_vent_fan_w, mech_vent_sensible_efficiency, mech_vent_sensible_efficiency_adjusted,
                                          clothes_dryer_exhaust, range_exhaust,
                                          range_exhaust_hour, bathroom_exhaust, bathroom_exhaust_hour,
                                          cfis_open_time, cfis_airflow_frac, cfis_airloop)

    # Natural Ventilation
    site_values = HPXML.get_site_values(site: building.elements["BuildingDetails/BuildingSummary/Site"])
    disable_nat_vent = site_values[:disable_natural_ventilation]
    if not disable_nat_vent.nil? and disable_nat_vent
      nat_vent_htg_offset = 0
      nat_vent_clg_offset = 0
      nat_vent_ovlp_offset = 0
      nat_vent_htg_season = false
      nat_vent_clg_season = false
      nat_vent_ovlp_season = false
      nat_vent_num_weekdays = 0
      nat_vent_num_weekends = 0
      nat_vent_frac_windows_open = 0
      nat_vent_frac_window_area_openable = 0
      nat_vent_max_oa_hr = 0.0115
      nat_vent_max_oa_rh = 0.7
    else
      nat_vent_htg_offset = 1.0
      nat_vent_clg_offset = 1.0
      nat_vent_ovlp_offset = 1.0
      nat_vent_htg_season = true
      nat_vent_clg_season = true
      nat_vent_ovlp_season = true
      nat_vent_num_weekdays = 5
      nat_vent_num_weekends = 2
      # According to 2010 BA Benchmark, 33% of the windows will be open
      # at any given time and can only be opened to 20% of their area.
      nat_vent_frac_windows_open = 0.33
      nat_vent_frac_window_area_openable = 0.2
      nat_vent_max_oa_hr = 0.0115
      nat_vent_max_oa_rh = 0.7
    end
    nat_vent = NaturalVentilation.new(nat_vent_htg_offset, nat_vent_clg_offset, nat_vent_ovlp_offset, nat_vent_htg_season,
                                      nat_vent_clg_season, nat_vent_ovlp_season, nat_vent_num_weekdays,
                                      nat_vent_num_weekends, nat_vent_frac_windows_open, nat_vent_frac_window_area_openable,
                                      nat_vent_max_oa_hr, nat_vent_max_oa_rh)

    # Ducts
    duct_systems = {}
    building.elements.each("BuildingDetails/Systems/HVAC/HVACDistribution") do |hvac_distribution|
      hvac_distribution_values = HPXML.get_hvac_distribution_values(hvac_distribution: hvac_distribution)
      air_distribution = hvac_distribution.elements["DistributionSystemType/AirDistribution"]
      next if air_distribution.nil?

      air_ducts = self.create_ducts(air_distribution, model, spaces)

      # Connect AirLoopHVACs to ducts
      dist_id = hvac_distribution_values[:id]
      heating_systems_attached = []
      cooling_systems_attached = []
      ['HeatingSystem', 'CoolingSystem', 'HeatPump'].each do |hpxml_sys|
        building.elements.each("BuildingDetails/Systems/HVAC/HVACPlant/#{hpxml_sys}") do |sys|
          next if sys.elements["DistributionSystem"].nil? or dist_id != sys.elements["DistributionSystem"].attributes["idref"]

          sys_id = sys.elements["SystemIdentifier"].attributes["id"]
          heating_systems_attached << sys_id if ['HeatingSystem', 'HeatPump'].include? hpxml_sys and Float(XMLHelper.get_value(sys, "FractionHeatLoadServed")) > 0
          cooling_systems_attached << sys_id if ['CoolingSystem', 'HeatPump'].include? hpxml_sys and Float(XMLHelper.get_value(sys, "FractionCoolLoadServed")) > 0

          @hvac_map[sys_id].each do |loop|
            next unless loop.is_a? OpenStudio::Model::AirLoopHVAC

            if duct_systems[air_ducts].nil?
              duct_systems[air_ducts] = loop
            elsif duct_systems[air_ducts] != loop
              # Multiple air loops associated with this duct system, treat
              # as separate duct systems.
              air_ducts2 = self.create_ducts(air_distribution, model, spaces)
              duct_systems[air_ducts2] = loop
            end
          end
        end
      end

      fail "Multiple cooling systems found attached to distribution system '#{dist_id}'." if cooling_systems_attached.size > 1
      fail "Multiple heating systems found attached to distribution system '#{dist_id}'." if heating_systems_attached.size > 1
    end

    window_area = 0.0
    building.elements.each("BuildingDetails/Enclosure/Windows/Window") do |window|
      window_values = HPXML.get_window_values(window: window)
      window_area += window_values[:area]
    end

    success = Airflow.apply(model, runner, infil, mech_vent, nat_vent, duct_systems,
                            @cfa, @infilvolume, @nbeds, @nbaths, @ncfl, @ncfl_ag, window_area,
                            @min_neighbor_distance)
    return false if not success

    return true
  end

  def self.create_ducts(air_distribution, model, spaces)
    air_ducts = []

    side_map = { 'supply' => Constants.DuctSideSupply,
                 'return' => Constants.DuctSideReturn }

    # Duct leakage
    leakage_to_outside_cfm25 = { Constants.DuctSideSupply => 0.0,
                                 Constants.DuctSideReturn => 0.0 }
    air_distribution.elements.each("DuctLeakageMeasurement") do |duct_leakage_measurement|
      duct_leakage_values = HPXML.get_duct_leakage_measurement_values(duct_leakage_measurement: duct_leakage_measurement)
      next unless duct_leakage_values[:duct_leakage_units] == "CFM25" and duct_leakage_values[:duct_leakage_total_or_to_outside] == "to outside"

      duct_side = side_map[duct_leakage_values[:duct_type]]
      leakage_to_outside_cfm25[duct_side] = duct_leakage_values[:duct_leakage_value]
    end

    # Duct location, Rvalue, Area
    total_duct_area = { Constants.DuctSideSupply => 0.0,
                        Constants.DuctSideReturn => 0.0 }
    air_distribution.elements.each("Ducts") do |ducts|
      ducts_values = HPXML.get_ducts_values(ducts: ducts)
      next if ['living space', 'basement - conditioned'].include? ducts_values[:duct_location]

      # Calculate total duct area in unconditioned spaces
      duct_side = side_map[ducts_values[:duct_type]]
      total_duct_area[duct_side] += ducts_values[:duct_surface_area]
    end

    air_distribution.elements.each("Ducts") do |ducts|
      ducts_values = HPXML.get_ducts_values(ducts: ducts)
      next if ['living space', 'basement - conditioned'].include? ducts_values[:duct_location]

      duct_side = side_map[ducts_values[:duct_type]]
      duct_area = ducts_values[:duct_surface_area]
      duct_space = get_space_from_location(ducts_values[:duct_location], "Duct", model, spaces)
      # Apportion leakage to individual ducts by surface area
      duct_leakage_cfm = (leakage_to_outside_cfm25[duct_side] *
                          duct_area / total_duct_area[duct_side])

      air_ducts << Duct.new(duct_side, duct_space, nil, duct_leakage_cfm, duct_area, ducts_values[:duct_insulation_r_value])
    end

    return air_ducts
  end

  def self.add_hvac_sizing(runner, model, weather)
    success = HVACSizing.apply(model, runner, weather, @cfa, @infilvolume, @nbeds, @min_neighbor_distance, false)
    return false if not success

    return true
  end

  def self.add_fuel_heating_eae(runner, model, building)
    # Needs to come after HVAC sizing (needs heating capacity and airflow rate)
    # FUTURE: Could remove this method and simplify everything if we could autosize via the HPXML file

    building.elements.each("BuildingDetails/Systems/HVAC/HVACPlant/HeatingSystem[FractionHeatLoadServed > 0]") do |htgsys|
      heating_system_values = HPXML.get_heating_system_values(heating_system: htgsys)
      htg_type = heating_system_values[:heating_system_type]
      next unless ["Furnace", "WallFurnace", "Stove", "Boiler"].include? htg_type

      fuel = to_beopt_fuel(heating_system_values[:heating_system_fuel])
      next if fuel == Constants.FuelTypeElectric

      fuel_eae = heating_system_values[:electric_auxiliary_energy]
      load_frac = heating_system_values[:fraction_heat_load_served]
      sys_id = heating_system_values[:id]

      success = HVAC.apply_eae_to_heating_fan(runner, @hvac_map[sys_id], fuel_eae, fuel, load_frac, htg_type)
      return false if not success
    end

    return true
  end

  def self.add_photovoltaics(runner, model, building)
    pv_system_values = HPXML.get_pv_system_values(pv_system: building.elements["BuildingDetails/Systems/Photovoltaics/PVSystem"])
    return true if pv_system_values.nil?

    modules_map = { "standard" => Constants.PVModuleTypeStandard,
                    "premium" => Constants.PVModuleTypePremium,
                    "thin film" => Constants.PVModuleTypeThinFilm }

    building.elements.each("BuildingDetails/Systems/Photovoltaics/PVSystem") do |pvsys|
      pv_system_values = HPXML.get_pv_system_values(pv_system: pvsys)
      pv_id = pv_system_values[:id]
      module_type = modules_map[pv_system_values[:module_type]]
      if pv_system_values[:tracking] == 'fixed' and pv_system_values[:location] == 'roof'
        array_type = Constants.PVArrayTypeFixedRoofMount
      elsif pv_system_values[:tracking] == 'fixed' and pv_system_values[:location] == 'ground'
        array_type = Constants.PVArrayTypeFixedOpenRack
      elsif pv_system_values[:tracking] == '1-axis'
        array_type = Constants.PVArrayTypeFixed1Axis
      elsif pv_system_values[:tracking] == '1-axis backtracked'
        array_type = Constants.PVArrayTypeFixed1AxisBacktracked
      elsif pv_system_values[:tracking] == '2-axis'
        array_type = Constants.PVArrayTypeFixed2Axis
      end
      az = pv_system_values[:array_azimuth]
      tilt = pv_system_values[:array_tilt]
      power_w = pv_system_values[:max_power_output]
      inv_eff = pv_system_values[:inverter_efficiency]
      system_losses = pv_system_values[:system_losses_fraction]

      success = PV.apply(model, runner, pv_id, power_w, module_type,
                         system_losses, inv_eff, tilt, az, array_type)
      return false if not success
    end

    return true
  end

  def self.add_building_output_variables(runner, model, map_tsv_dir)
    hvac_output_vars = [OutputVars.SpaceHeatingElectricity,
                        OutputVars.SpaceHeatingNaturalGas,
                        OutputVars.SpaceHeatingOtherFuel,
                        OutputVars.SpaceCoolingElectricity]

    dhw_output_vars = [OutputVars.WaterHeatingElectricity,
                       OutputVars.WaterHeatingElectricityRecircPump,
                       OutputVars.WaterHeatingCombiBoilerHeatExchanger,
                       OutputVars.WaterHeatingCombiBoiler,
                       OutputVars.WaterHeatingNaturalGas,
                       OutputVars.WaterHeatingOtherFuel,
                       OutputVars.WaterHeatingLoad]

    # Remove objects that are not referenced by output vars and are not
    # EMS output vars.
    { @hvac_map => hvac_output_vars,
      @dhw_map => dhw_output_vars }.each do |map, vars|
      all_vars = vars.reduce({}, :merge)
      map.each do |sys_id, objects|
        objects_to_delete = []
        objects.each do |object|
          next if object.is_a? OpenStudio::Model::EnergyManagementSystemOutputVariable
          next unless all_vars[object.class.to_s].nil? # Referenced?

          objects_to_delete << object
        end
        objects_to_delete.uniq.each do |object|
          map[sys_id].delete object
        end
      end
    end

    # Add output variables to model
    @hvac_map.each do |sys_id, hvac_objects|
      hvac_output_vars.each do |hvac_output_var|
        add_output_variables(model, hvac_output_var, hvac_objects)
      end
    end
    @dhw_map.each do |sys_id, dhw_objects|
      dhw_output_vars.each do |dhw_output_var|
        add_output_variables(model, dhw_output_var, dhw_objects)
      end
    end

    if map_tsv_dir.is_initialized
      # Write maps to file
      map_tsv_dir = map_tsv_dir.get
      write_mapping(@hvac_map, File.join(map_tsv_dir, "map_hvac.tsv"))
      write_mapping(@dhw_map, File.join(map_tsv_dir, "map_water_heating.tsv"))
    end

    return true
  end

  def self.add_output_variables(model, vars, objects)
    objects.each do |object|
      if object.is_a? OpenStudio::Model::EnergyManagementSystemOutputVariable
        outputVariable = OpenStudio::Model::OutputVariable.new(object.name.to_s, model)
        outputVariable.setReportingFrequency('runperiod')
        outputVariable.setKeyValue('*')
      else
        next if vars[object.class.to_s].nil?

        vars[object.class.to_s].each do |object_var|
          outputVariable = OpenStudio::Model::OutputVariable.new(object_var, model)
          outputVariable.setReportingFrequency('runperiod')
          outputVariable.setKeyValue(object.name.to_s)
        end
      end
    end
  end

<<<<<<< HEAD
=======
  def self.add_ems_cooling_heating_load_output(model)
    # sensors
    load_rate_sensor = OpenStudio::Model::EnergyManagementSystemSensor.new(model, "Zone Predicted Sensible Load to Setpoint Heat Transfer Rate")
    load_rate_sensor.setName("#{@living_zone.name} Sensible Load Rate")
    load_rate_sensor.setKeyName(@living_zone.name.to_s)

    # program
    load_program = OpenStudio::Model::EnergyManagementSystemProgram.new(model)
    load_program.setName("#{@living_zone.name} clg htg load output program")
    load_program.addLine("Set #{@living_zone.name}_htg_load = 0")
    load_program.addLine("Set #{@living_zone.name}_clg_load = 0")
    load_program.addLine("If #{load_rate_sensor.name} > 0")
    load_program.addLine("  Set #{@living_zone.name}_htg_load = #{load_rate_sensor.name} * 3600")
    load_program.addLine("Else")
    load_program.addLine("  Set #{@living_zone.name}_clg_load = - #{load_rate_sensor.name} * 3600")
    load_program.addLine("EndIf")

    # ems output variables
    ['clg', 'htg'].each do |load_type|
      ems_output_load = OpenStudio::Model::EnergyManagementSystemOutputVariable.new(model, "#{@living_zone.name}_#{load_type}_load")
      if load_type == 'htg'
        ems_output_load.setName(Constants.EMSOutputNameHeatingLoad)
      else
        ems_output_load.setName(Constants.EMSOutputNameCoolingLoad)
      end
      ems_output_load.setTypeOfDataInVariable("Summed")
      ems_output_load.setUpdateFrequency("ZoneTimestep")
      ems_output_load.setEMSProgramOrSubroutineName(load_program)
      ems_output_load.setUnits("J")

      # add output variable to model
      outputVariable = OpenStudio::Model::OutputVariable.new(ems_output_load.name.to_s, model)
      outputVariable.setReportingFrequency('runperiod')
      outputVariable.setKeyValue('*')
    end
    load_program_manager = OpenStudio::Model::EnergyManagementSystemProgramCallingManager.new(model)
    load_program_manager.setName("#{@living_zone.name} load program calling manager")
    load_program_manager.setCallingPoint("EndOfSystemTimestepAfterHVACReporting")
    load_program_manager.addProgram(load_program)
  end

>>>>>>> 04211534
  def self.write_mapping(map, map_tsv_path)
    # Write simple mapping TSV file for use by ERI calculation. Mapping file correlates
    # EnergyPlus object name to a HPXML object name.

    CSV.open(map_tsv_path, 'w', col_sep: "\t") do |tsv|
      # Header
      tsv << ["HPXML Name", "E+ Name(s)"]

      map.each do |sys_id, objects|
        out_data = [sys_id]
        objects.uniq.each do |object|
          out_data << object.name.to_s
        end
        tsv << out_data if out_data.size > 1
      end
    end
  end

  def self.calc_non_cavity_r(film_r, constr_set)
    # Calculate R-value for all non-cavity layers
    non_cavity_r = film_r
    if not constr_set.exterior_material.nil?
      non_cavity_r += constr_set.exterior_material.rvalue
    end
    if not constr_set.rigid_r.nil?
      non_cavity_r += constr_set.rigid_r
    end
    if not constr_set.osb_thick_in.nil?
      non_cavity_r += Material.Plywood(constr_set.osb_thick_in).rvalue
    end
    if not constr_set.drywall_thick_in.nil?
      non_cavity_r += Material.GypsumWall(constr_set.drywall_thick_in).rvalue
    end
    return non_cavity_r
  end

  def self.apply_wall_construction(runner, model, surface, wall_id, wall_type, assembly_r,
                                   drywall_thick_in, film_r, mat_ext_finish, solar_abs, emitt)
    if wall_type == "WoodStud"
      install_grade = 1
      cavity_filled = true

      constr_sets = [
        WoodStudConstructionSet.new(Material.Stud2x6, 0.20, 10.0, 0.5, drywall_thick_in, mat_ext_finish), # 2x6, 24" o.c. + R10
        WoodStudConstructionSet.new(Material.Stud2x6, 0.20, 5.0, 0.5, drywall_thick_in, mat_ext_finish),  # 2x6, 24" o.c. + R5
        WoodStudConstructionSet.new(Material.Stud2x6, 0.20, 0.0, 0.5, drywall_thick_in, mat_ext_finish),  # 2x6, 24" o.c.
        WoodStudConstructionSet.new(Material.Stud2x4, 0.23, 0.0, 0.5, drywall_thick_in, mat_ext_finish),  # 2x4, 16" o.c.
        WoodStudConstructionSet.new(Material.Stud2x4, 0.01, 0.0, 0.0, 0.0, nil),                          # Fallback
      ]
      constr_set, cavity_r = pick_wood_stud_construction_set(assembly_r, constr_sets, film_r, wall_id)

      success = Constructions.apply_wood_stud_wall(runner, model, [surface], "#{wall_id} construction",
                                                   cavity_r, install_grade, constr_set.stud.thick_in,
                                                   cavity_filled, constr_set.framing_factor,
                                                   constr_set.drywall_thick_in, constr_set.osb_thick_in,
                                                   constr_set.rigid_r, constr_set.exterior_material)
      return false if not success

    elsif wall_type == "SteelFrame"
      install_grade = 1
      cavity_filled = true
      corr_factor = 0.45

      constr_sets = [
        SteelStudConstructionSet.new(5.5, corr_factor, 0.20, 10.0, 0.5, drywall_thick_in, mat_ext_finish), # 2x6, 24" o.c. + R10
        SteelStudConstructionSet.new(5.5, corr_factor, 0.20, 5.0, 0.5, drywall_thick_in, mat_ext_finish),  # 2x6, 24" o.c. + R5
        SteelStudConstructionSet.new(5.5, corr_factor, 0.20, 0.0, 0.5, drywall_thick_in, mat_ext_finish),  # 2x6, 24" o.c.
        SteelStudConstructionSet.new(3.5, corr_factor, 0.23, 0.0, 0.5, drywall_thick_in, mat_ext_finish),  # 2x4, 16" o.c.
        SteelStudConstructionSet.new(3.5, 1.0, 0.01, 0.0, 0.0, 0.0, nil),                                  # Fallback
      ]
      constr_set, cavity_r = pick_steel_stud_construction_set(assembly_r, constr_sets, film_r, "wall #{wall_id}")

      success = Constructions.apply_steel_stud_wall(runner, model, [surface], "WallConstruction",
                                                    cavity_r, install_grade, constr_set.cavity_thick_in,
                                                    cavity_filled, constr_set.framing_factor,
                                                    constr_set.corr_factor, constr_set.drywall_thick_in,
                                                    constr_set.osb_thick_in, constr_set.rigid_r,
                                                    constr_set.exterior_material)
      return false if not success

    elsif wall_type == "DoubleWoodStud"
      install_grade = 1
      is_staggered = false

      constr_sets = [
        DoubleStudConstructionSet.new(Material.Stud2x4, 0.23, 24.0, 0.0, 0.5, drywall_thick_in, mat_ext_finish),  # 2x4, 24" o.c.
        DoubleStudConstructionSet.new(Material.Stud2x4, 0.01, 16.0, 0.0, 0.0, 0.0, nil),                          # Fallback
      ]
      constr_set, cavity_r = pick_double_stud_construction_set(assembly_r, constr_sets, film_r, "wall #{wall_id}")

      success = Constructions.apply_double_stud_wall(runner, model, [surface], "WallConstruction",
                                                     cavity_r, install_grade, constr_set.stud.thick_in,
                                                     constr_set.stud.thick_in, constr_set.framing_factor,
                                                     constr_set.framing_spacing, is_staggered,
                                                     constr_set.drywall_thick_in, constr_set.osb_thick_in,
                                                     constr_set.rigid_r, constr_set.exterior_material)
      return false if not success

    elsif wall_type == "ConcreteMasonryUnit"
      density = 119.0 # lb/ft^3
      furring_r = 0
      furring_cavity_depth_in = 0 # in
      furring_spacing = 0

      constr_sets = [
        CMUConstructionSet.new(8.0, 1.4, 0.08, 0.5, drywall_thick_in, mat_ext_finish),  # 8" perlite-filled CMU
        CMUConstructionSet.new(6.0, 5.29, 0.01, 0.0, 0.0, nil),                         # Fallback (6" hollow CMU)
      ]
      constr_set, rigid_r = pick_cmu_construction_set(assembly_r, constr_sets, film_r, "wall #{wall_id}")

      success = Constructions.apply_cmu_wall(runner, model, [surface], "WallConstruction",
                                             constr_set.thick_in, constr_set.cond_in, density,
                                             constr_set.framing_factor, furring_r,
                                             furring_cavity_depth_in, furring_spacing,
                                             constr_set.drywall_thick_in, constr_set.osb_thick_in,
                                             rigid_r, constr_set.exterior_material)
      return false if not success

    elsif wall_type == "StructurallyInsulatedPanel"
      sheathing_thick_in = 0.44
      sheathing_type = Constants.MaterialOSB

      constr_sets = [
        SIPConstructionSet.new(10.0, 0.16, 0.0, sheathing_thick_in, 0.5, drywall_thick_in, mat_ext_finish), # 10" SIP core
        SIPConstructionSet.new(5.0, 0.16, 0.0, sheathing_thick_in, 0.5, drywall_thick_in, mat_ext_finish),  # 5" SIP core
        SIPConstructionSet.new(1.0, 0.01, 0.0, sheathing_thick_in, 0.0, 0.0, nil),                          # Fallback
      ]
      constr_set, cavity_r = pick_sip_construction_set(assembly_r, constr_sets, film_r, "wall #{wall_id}")

      success = Constructions.apply_sip_wall(runner, model, [surface], "WallConstruction",
                                             cavity_r, constr_set.thick_in, constr_set.framing_factor,
                                             sheathing_type, constr_set.sheath_thick_in,
                                             constr_set.drywall_thick_in, constr_set.osb_thick_in,
                                             constr_set.rigid_r, constr_set.exterior_material)
      return false if not success

    elsif wall_type == "InsulatedConcreteForms"
      constr_sets = [
        ICFConstructionSet.new(2.0, 4.0, 0.08, 0.0, 0.5, drywall_thick_in, mat_ext_finish), # ICF w/4" concrete and 2" rigid ins layers
        ICFConstructionSet.new(1.0, 1.0, 0.01, 0.0, 0.0, 0.0, nil),                         # Fallback
      ]
      constr_set, icf_r = pick_icf_construction_set(assembly_r, constr_sets, film_r, "wall #{wall_id}")

      success = Constructions.apply_icf_wall(runner, model, [surface], "WallConstruction",
                                             icf_r, constr_set.ins_thick_in,
                                             constr_set.concrete_thick_in, constr_set.framing_factor,
                                             constr_set.drywall_thick_in, constr_set.osb_thick_in,
                                             constr_set.rigid_r, constr_set.exterior_material)
      return false if not success

    elsif ["SolidConcrete", "StructuralBrick", "StrawBale", "Stone", "LogWall"].include? wall_type
      constr_sets = [
        GenericConstructionSet.new(10.0, 0.5, drywall_thick_in, mat_ext_finish), # w/R-10 rigid
        GenericConstructionSet.new(0.0, 0.5, drywall_thick_in, mat_ext_finish),  # Standard
        GenericConstructionSet.new(0.0, 0.0, 0.0, nil),                          # Fallback
      ]
      constr_set, layer_r = pick_generic_construction_set(assembly_r, constr_sets, film_r, "wall #{wall_id}")

      if wall_type == "SolidConcrete"
        thick_in = 6.0
        base_mat = BaseMaterial.Concrete
      elsif wall_type == "StructuralBrick"
        thick_in = 8.0
        base_mat = BaseMaterial.Brick
      elsif wall_type == "StrawBale"
        thick_in = 23.0
        base_mat = BaseMaterial.StrawBale
      elsif wall_type == "Stone"
        thick_in = 6.0
        base_mat = BaseMaterial.Stone
      elsif wall_type == "LogWall"
        thick_in = 6.0
        base_mat = BaseMaterial.Wood
      end
      thick_ins = [thick_in]
      conds = [thick_in / layer_r]
      denss = [base_mat.rho]
      specheats = [base_mat.cp]

      success = Constructions.apply_generic_layered_wall(runner, model, [surface], "WallConstruction",
                                                         thick_ins, conds, denss, specheats,
                                                         constr_set.drywall_thick_in, constr_set.osb_thick_in,
                                                         constr_set.rigid_r, constr_set.exterior_material)
      return false if not success

    else

      fail "Unexpected wall type '#{wall_type}'."

    end

    check_surface_assembly_rvalue(surface, film_r, assembly_r)

    apply_solar_abs_emittance_to_construction(surface, solar_abs, emitt)
  end

  def self.pick_wood_stud_construction_set(assembly_r, constr_sets, film_r, surface_name)
    # Picks a construction set from supplied constr_sets for which a positive R-value
    # can be calculated for the unknown insulation to achieve the assembly R-value.

    constr_sets.each do |constr_set|
      fail "Unexpected object." unless constr_set.is_a? WoodStudConstructionSet

      non_cavity_r = calc_non_cavity_r(film_r, constr_set)

      # Calculate effective cavity R-value
      # Assumes installation quality 1
      cavity_frac = 1.0 - constr_set.framing_factor
      cavity_r = cavity_frac / (1.0 / assembly_r - constr_set.framing_factor / (constr_set.stud.rvalue + non_cavity_r)) - non_cavity_r
      if cavity_r > 0 # Choose this construction set
        return constr_set, cavity_r
      end
    end

    fail "Unable to calculate a construction for '#{surface_name}' using the provided assembly R-value (#{assembly_r})."
  end

  def self.pick_steel_stud_construction_set(assembly_r, constr_sets, film_r, surface_name)
    # Picks a construction set from supplied constr_sets for which a positive R-value
    # can be calculated for the unknown insulation to achieve the assembly R-value.

    constr_sets.each do |constr_set|
      fail "Unexpected object." unless constr_set.is_a? SteelStudConstructionSet

      non_cavity_r = calc_non_cavity_r(film_r, constr_set)

      # Calculate effective cavity R-value
      # Assumes installation quality 1
      cavity_r = (assembly_r - non_cavity_r) / constr_set.corr_factor
      if cavity_r > 0 # Choose this construction set
        return constr_set, cavity_r
      end
    end

    fail "Unable to calculate a construction for '#{surface_name}' using the provided assembly R-value (#{assembly_r})."
  end

  def self.pick_double_stud_construction_set(assembly_r, constr_sets, film_r, surface_name)
    # Picks a construction set from supplied constr_sets for which a positive R-value
    # can be calculated for the unknown insulation to achieve the assembly R-value.

    constr_sets.each do |constr_set|
      fail "Unexpected object." unless constr_set.is_a? DoubleStudConstructionSet

      non_cavity_r = calc_non_cavity_r(film_r, constr_set)

      # Calculate effective cavity R-value
      # Assumes installation quality 1, not staggered, gap depth == stud depth
      # Solved in Wolfram Alpha: https://www.wolframalpha.com/input/?i=1%2FA+%3D+B%2F(2*C%2Bx%2BD)+%2B+E%2F(3*C%2BD)+%2B+(1-B-E)%2F(3*x%2BD)
      stud_frac = 1.5 / constr_set.framing_spacing
      misc_framing_factor = constr_set.framing_factor - stud_frac
      cavity_frac = 1.0 - (2 * stud_frac + misc_framing_factor)
      a = assembly_r
      b = stud_frac
      c = constr_set.stud.rvalue
      d = non_cavity_r
      e = misc_framing_factor
      cavity_r = ((3 * c + d) * Math.sqrt(4 * a**2 * b**2 + 12 * a**2 * b * e + 4 * a**2 * b + 9 * a**2 * e**2 - 6 * a**2 * e + a**2 - 48 * a * b * c - 16 * a * b * d - 36 * a * c * e + 12 * a * c - 12 * a * d * e + 4 * a * d + 36 * c**2 + 24 * c * d + 4 * d**2) + 6 * a * b * c + 2 * a * b * d + 3 * a * c * e + 3 * a * c + 3 * a * d * e + a * d - 18 * c**2 - 18 * c * d - 4 * d**2) / (2 * (-3 * a * e + 9 * c + 3 * d))
      cavity_r = 3 * cavity_r
      if cavity_r > 0 # Choose this construction set
        return constr_set, cavity_r
      end
    end

    fail "Unable to calculate a construction for '#{surface_name}' using the provided assembly R-value (#{assembly_r})."
  end

  def self.pick_sip_construction_set(assembly_r, constr_sets, film_r, surface_name)
    # Picks a construction set from supplied constr_sets for which a positive R-value
    # can be calculated for the unknown insulation to achieve the assembly R-value.

    constr_sets.each do |constr_set|
      fail "Unexpected object." unless constr_set.is_a? SIPConstructionSet

      non_cavity_r = calc_non_cavity_r(film_r, constr_set)
      non_cavity_r += Material.new(nil, constr_set.sheath_thick_in, BaseMaterial.Wood).rvalue

      # Calculate effective SIP core R-value
      # Solved in Wolfram Alpha: https://www.wolframalpha.com/input/?i=1%2FA+%3D+B%2F(C%2BD)+%2B+E%2F(2*F%2BG%2FH*x%2BD)+%2B+(1-B-E)%2F(x%2BD)
      spline_thick_in = 0.5 # in
      ins_thick_in = constr_set.thick_in - (2.0 * spline_thick_in) # in
      framing_r = Material.new(nil, constr_set.thick_in, BaseMaterial.Wood).rvalue
      spline_r = Material.new(nil, spline_thick_in, BaseMaterial.Wood).rvalue
      spline_frac = 4.0 / 48.0 # One 4" spline for every 48" wide panel
      cavity_frac = 1.0 - (spline_frac + constr_set.framing_factor)
      a = assembly_r
      b = constr_set.framing_factor
      c = framing_r
      d = non_cavity_r
      e = spline_frac
      f = spline_r
      g = ins_thick_in
      h = constr_set.thick_in
      cavity_r = (Math.sqrt((a * b * c * g - a * b * d * h - 2 * a * b * f * h + a * c * e * g - a * c * e * h - a * c * g + a * d * e * g - a * d * e * h - a * d * g + c * d * g + c * d * h + 2 * c * f * h + d**2 * g + d**2 * h + 2 * d * f * h)**2 - 4 * (-a * b * g + c * g + d * g) * (a * b * c * d * h + 2 * a * b * c * f * h - a * c * d * h + 2 * a * c * e * f * h - 2 * a * c * f * h - a * d**2 * h + 2 * a * d * e * f * h - 2 * a * d * f * h + c * d**2 * h + 2 * c * d * f * h + d**3 * h + 2 * d**2 * f * h)) - a * b * c * g + a * b * d * h + 2 * a * b * f * h - a * c * e * g + a * c * e * h + a * c * g - a * d * e * g + a * d * e * h + a * d * g - c * d * g - c * d * h - 2 * c * f * h - g * d**2 - d**2 * h - 2 * d * f * h) / (2 * (-a * b * g + c * g + d * g))
      if cavity_r > 0 # Choose this construction set
        return constr_set, cavity_r
      end
    end

    fail "Unable to calculate a construction for '#{surface_name}' using the provided assembly R-value (#{assembly_r})."
  end

  def self.pick_cmu_construction_set(assembly_r, constr_sets, film_r, surface_name)
    # Picks a construction set from supplied constr_sets for which a positive R-value
    # can be calculated for the unknown insulation to achieve the assembly R-value.

    constr_sets.each do |constr_set|
      fail "Unexpected object." unless constr_set.is_a? CMUConstructionSet

      non_cavity_r = calc_non_cavity_r(film_r, constr_set)

      # Calculate effective other CMU R-value
      # Assumes no furring strips
      # Solved in Wolfram Alpha: https://www.wolframalpha.com/input/?i=1%2FA+%3D+B%2F(C%2BE%2Bx)+%2B+(1-B)%2F(D%2BE%2Bx)
      a = assembly_r
      b = constr_set.framing_factor
      c = Material.new(nil, constr_set.thick_in, BaseMaterial.Wood).rvalue # Framing
      d = Material.new(nil, constr_set.thick_in, BaseMaterial.Concrete, constr_set.cond_in).rvalue # Concrete
      e = non_cavity_r
      rigid_r = 0.5 * (Math.sqrt(a**2 - 4 * a * b * c + 4 * a * b * d + 2 * a * c - 2 * a * d + c**2 - 2 * c * d + d**2) + a - c - d - 2 * e)
      if rigid_r > 0 # Choose this construction set
        return constr_set, rigid_r
      end
    end

    fail "Unable to calculate a construction for '#{surface_name}' using the provided assembly R-value (#{assembly_r})."
  end

  def self.pick_icf_construction_set(assembly_r, constr_sets, film_r, surface_name)
    # Picks a construction set from supplied constr_sets for which a positive R-value
    # can be calculated for the unknown insulation to achieve the assembly R-value.

    constr_sets.each do |constr_set|
      fail "Unexpected object." unless constr_set.is_a? ICFConstructionSet

      non_cavity_r = calc_non_cavity_r(film_r, constr_set)

      # Calculate effective ICF rigid ins R-value
      # Solved in Wolfram Alpha: https://www.wolframalpha.com/input/?i=1%2FA+%3D+B%2F(C%2BE)+%2B+(1-B)%2F(D%2BE%2B2*x)
      a = assembly_r
      b = constr_set.framing_factor
      c = Material.new(nil, 2 * constr_set.ins_thick_in + constr_set.concrete_thick_in, BaseMaterial.Wood).rvalue # Framing
      d = Material.new(nil, constr_set.concrete_thick_in, BaseMaterial.Concrete).rvalue # Concrete
      e = non_cavity_r
      icf_r = (a * b * c - a * b * d - a * c - a * e + c * d + c * e + d * e + e**2) / (2 * (a * b - c - e))
      if icf_r > 0 # Choose this construction set
        return constr_set, icf_r
      end
    end

    fail "Unable to calculate a construction for '#{surface_name}' using the provided assembly R-value (#{assembly_r})."
  end

  def self.pick_generic_construction_set(assembly_r, constr_sets, film_r, surface_name)
    # Picks a construction set from supplied constr_sets for which a positive R-value
    # can be calculated for the unknown insulation to achieve the assembly R-value.

    constr_sets.each do |constr_set|
      fail "Unexpected object." unless constr_set.is_a? GenericConstructionSet

      non_cavity_r = calc_non_cavity_r(film_r, constr_set)

      # Calculate effective ins layer R-value
      layer_r = assembly_r - non_cavity_r
      if layer_r > 0 # Choose this construction set
        return constr_set, layer_r
      end
    end

    fail "Unable to calculate a construction for '#{surface_name}' using the provided assembly R-value (#{assembly_r})."
  end

  def self.apply_solar_abs_emittance_to_construction(surface, solar_abs, emitt)
    # Applies the solar absorptance and emittance to the construction's exterior layer
    exterior_material = surface.construction.get.to_LayeredConstruction.get.layers[0].to_StandardOpaqueMaterial.get
    exterior_material.setThermalAbsorptance(emitt)
    exterior_material.setSolarAbsorptance(solar_abs)
    exterior_material.setVisibleAbsorptance(solar_abs)
  end

  def self.check_surface_assembly_rvalue(surface, film_r, assembly_r)
    # Verify that the actual OpenStudio construction R-value matches our target assembly R-value

    constr_r = UnitConversions.convert(1.0 / surface.construction.get.uFactor(0.0).get, 'm^2*k/w', 'hr*ft^2*f/btu') + film_r

    if surface.adjacentFoundation.is_initialized
      foundation = surface.adjacentFoundation.get
      if foundation.interiorVerticalInsulationMaterial.is_initialized
        int_mat = foundation.interiorVerticalInsulationMaterial.get.to_StandardOpaqueMaterial.get
        constr_r += UnitConversions.convert(int_mat.thickness, "m", "ft") / UnitConversions.convert(int_mat.thermalConductivity, "W/(m*K)", "Btu/(hr*ft*R)")
      end
      if foundation.exteriorVerticalInsulationMaterial.is_initialized
        ext_mat = foundation.exteriorVerticalInsulationMaterial.get.to_StandardOpaqueMaterial.get
        constr_r += UnitConversions.convert(ext_mat.thickness, "m", "ft") / UnitConversions.convert(ext_mat.thermalConductivity, "W/(m*K)", "Btu/(hr*ft*R)")
      end
    end

    if (assembly_r - constr_r).abs > 0.01
      fail "Construction R-value (#{constr_r}) does not match Assembly R-value (#{assembly_r}) for '#{surface.name.to_s}'."
    end
  end

  def self.get_attached_clg_system(system_values, building)
    return nil if system_values[:distribution_system_idref].nil?

    # Finds the OpenStudio object of the cooling system attached (i.e., on the same
    # distribution system) to the current heating system.
    hvac_objects = []
    building.elements.each("BuildingDetails/Systems/HVAC/HVACPlant/CoolingSystem") do |clg_sys|
      attached_system_values = HPXML.get_cooling_system_values(cooling_system: clg_sys)
      next unless system_values[:distribution_system_idref] == attached_system_values[:distribution_system_idref]

      # Check that it's an AirDistribution (not DSE)
      is_air_distribution = false
      building.elements.each("BuildingDetails/Systems/HVAC/HVACDistribution") do |dist|
        hvac_distribution_values = HPXML.get_hvac_distribution_values(hvac_distribution: dist)
        next unless hvac_distribution_values[:id] == system_values[:distribution_system_idref]
        next unless hvac_distribution_values[:distribution_system_type] == "AirDistribution"

        is_air_distribution = true
      end
      next unless is_air_distribution

      @hvac_map[attached_system_values[:id]].each do |hvac_object|
        next unless hvac_object.is_a? OpenStudio::Model::AirLoopHVACUnitarySystem

        hvac_objects << hvac_object
      end
    end

    if hvac_objects.size == 1
      return hvac_objects[0]
    end

    return nil
  end

  def self.set_surface_interior(model, spaces, surface, surface_id, interior_adjacent_to)
    if ["living space"].include? interior_adjacent_to
      surface.setSpace(create_or_get_space(model, spaces, Constants.SpaceTypeLiving))
    elsif ["garage"].include? interior_adjacent_to
      surface.setSpace(create_or_get_space(model, spaces, Constants.SpaceTypeGarage))
    elsif ["basement - unconditioned"].include? interior_adjacent_to
      surface.setSpace(create_or_get_space(model, spaces, Constants.SpaceTypeUnconditionedBasement))
    elsif ["basement - conditioned"].include? interior_adjacent_to
      surface.setSpace(create_or_get_space(model, spaces, Constants.SpaceTypeLiving))
    elsif ["crawlspace - vented"].include? interior_adjacent_to
      surface.setSpace(create_or_get_space(model, spaces, Constants.SpaceTypeVentedCrawl))
    elsif ["crawlspace - unvented"].include? interior_adjacent_to
      surface.setSpace(create_or_get_space(model, spaces, Constants.SpaceTypeUnventedCrawl))
    elsif ["attic - vented"].include? interior_adjacent_to
      surface.setSpace(create_or_get_space(model, spaces, Constants.SpaceTypeVentedAttic))
    elsif ["attic - unvented"].include? interior_adjacent_to
      surface.setSpace(create_or_get_space(model, spaces, Constants.SpaceTypeUnventedAttic))
    else
      fail "Unhandled AdjacentTo value (#{interior_adjacent_to}) for surface '#{surface_id}'."
    end
  end

  def self.set_surface_exterior(model, spaces, surface, surface_id, exterior_adjacent_to)
    if ["outside"].include? exterior_adjacent_to
      surface.setOutsideBoundaryCondition("Outdoors")
    elsif ["ground"].include? exterior_adjacent_to
      surface.setOutsideBoundaryCondition("Foundation")
    elsif ["other housing unit"].include? exterior_adjacent_to
      surface.setOutsideBoundaryCondition("Adiabatic")
    elsif ["living space"].include? exterior_adjacent_to
      surface.createAdjacentSurface(create_or_get_space(model, spaces, Constants.SpaceTypeLiving))
    elsif ["garage"].include? exterior_adjacent_to
      surface.createAdjacentSurface(create_or_get_space(model, spaces, Constants.SpaceTypeGarage))
    elsif ["basement - unconditioned"].include? exterior_adjacent_to
      surface.createAdjacentSurface(create_or_get_space(model, spaces, Constants.SpaceTypeUnconditionedBasement))
    elsif ["basement - conditioned"].include? exterior_adjacent_to
      surface.createAdjacentSurface(create_or_get_space(model, spaces, Constants.SpaceTypeLiving))
    elsif ["crawlspace - vented"].include? exterior_adjacent_to
      surface.createAdjacentSurface(create_or_get_space(model, spaces, Constants.SpaceTypeVentedCrawl))
    elsif ["crawlspace - unvented"].include? exterior_adjacent_to
      surface.createAdjacentSurface(create_or_get_space(model, spaces, Constants.SpaceTypeUnventedCrawl))
    elsif ["attic - vented"].include? exterior_adjacent_to
      surface.createAdjacentSurface(create_or_get_space(model, spaces, Constants.SpaceTypeVentedAttic))
    elsif ["attic - unvented"].include? exterior_adjacent_to
      surface.createAdjacentSurface(create_or_get_space(model, spaces, Constants.SpaceTypeUnventedAttic))
    else
      fail "Unhandled AdjacentTo value (#{exterior_adjacent_to}) for surface '#{surface_id}'."
    end
  end

  # Returns an OS:Space, or nil if the location is outside the building
  def self.get_space_from_location(location, object_name, model, spaces)
    if location == 'other exterior' or location == 'outside'
      return nil
    end

    num_orig_spaces = spaces.size

    space = nil
    if location == 'living space'
      space = create_or_get_space(model, spaces, Constants.SpaceTypeLiving)
    elsif location == 'basement - conditioned'
      space = create_or_get_space(model, spaces, Constants.SpaceTypeLiving)
    elsif location == 'basement - unconditioned'
      space = create_or_get_space(model, spaces, Constants.SpaceTypeUnconditionedBasement)
    elsif location == 'garage'
      space = create_or_get_space(model, spaces, Constants.SpaceTypeGarage)
    elsif location == 'attic - vented'
      space = create_or_get_space(model, spaces, Constants.SpaceTypeVentedAttic)
    elsif location == 'attic - unvented'
      space = create_or_get_space(model, spaces, Constants.SpaceTypeUnventedAttic)
    elsif location == 'crawlspace - vented'
      space = create_or_get_space(model, spaces, Constants.SpaceTypeVentedCrawl)
    elsif location == 'crawlspace - unvented'
      space = create_or_get_space(model, spaces, Constants.SpaceTypeUnventedCrawl)
    end

    if space.nil?
      fail "Unhandled #{object_name} location: #{location}."
    end

    if spaces.size != num_orig_spaces
      fail "#{object_name} location is '#{location}' but building does not have this location specified."
    end

    return space
  end

  def self.get_spaces_of_type(spaces, space_types_list)
    spaces_of_type = []
    space_types_list.each do |space_type|
      spaces_of_type << spaces[space_type] unless spaces[space_type].nil?
    end
    return spaces_of_type
  end

  def self.get_space_of_type(spaces, space_type)
    spaces_of_type = self.get_spaces_of_type(spaces, [space_type])
    if spaces_of_type.size > 1
      fail "Unexpected number of spaces."
    elsif spaces_of_type.size == 1
      return spaces_of_type[0]
    end

    return nil
  end

  def self.assign_space_to_subsurface(surface, subsurface_id, wall_idref, building, spaces, model, subsurface_type)
    # Check walls
    building.elements.each("BuildingDetails/Enclosure/Walls/Wall") do |wall|
      wall_values = HPXML.get_wall_values(wall: wall)
      next unless wall_values[:id] == wall_idref

      set_surface_interior(model, spaces, surface, subsurface_id, wall_values[:interior_adjacent_to])
      return
    end

    # Check foundation walls
    building.elements.each("BuildingDetails/Enclosure/FoundationWalls/FoundationWall") do |fnd_wall|
      fnd_wall_values = HPXML.get_foundation_wall_values(foundation_wall: fnd_wall)
      next unless fnd_wall_values[:id] == wall_idref

      set_surface_interior(model, spaces, surface, subsurface_id, fnd_wall_values[:interior_adjacent_to])
      return
    end

    if not surface.space.is_initialized
      fail "Attached wall '#{wall_idref}' not found for #{subsurface_type} '#{subsurface_id}'."
    end
  end

  def self.get_infiltration_volume(building)
    infilvolume = nil
    building.elements.each("BuildingDetails/Enclosure/AirInfiltration/AirInfiltrationMeasurement") do |air_infiltration_measurement|
      air_infiltration_measurement_values = HPXML.get_air_infiltration_measurement_values(air_infiltration_measurement: air_infiltration_measurement)
      infilvolume = air_infiltration_measurement_values[:infiltration_volume] unless air_infiltration_measurement_values[:infiltration_volume].nil?
    end
    if infilvolume.nil?
      infilvolume = @cvolume
    end
    return infilvolume
  end

  def self.get_min_neighbor_distance(building)
    min_neighbor_distance = nil
    building.elements.each("BuildingDetails/BuildingSummary/Site/extension/Neighbors/NeighborBuilding") do |neighbor_building|
      neighbor_building_values = HPXML.get_neighbor_building_values(neighbor_building: neighbor_building)
      if min_neighbor_distance.nil?
        min_neighbor_distance = 9e99
      end
      if neighbor_building_values[:distance] < min_neighbor_distance
        min_neighbor_distance = neighbor_building_values[:distance]
      end
    end
    return min_neighbor_distance
  end

  def self.get_kiva_instances(fnd_walls, slabs)
    # Identify unique Kiva foundations that are required.
    # Some foundation walls or slabs with similar properties can share a Kiva foundation instance.
    kiva_fnd_walls = []
    fnd_walls.each_with_index do |fnd_wall, fnd_wall_idx|
      fnd_wall_values = HPXML.get_foundation_wall_values(foundation_wall: fnd_wall)
      next unless fnd_wall_values[:exterior_adjacent_to] == "ground"
      next if kiva_fnd_walls.flatten.include? fnd_wall # Skip if already processed

      kiva_fnd_walls << [fnd_wall]

      # Identify any other foundation walls that can share the Kiva foundation.
      fnd_walls[fnd_wall_idx + 1..-1].each do |fnd_wall2|
        next if kiva_fnd_walls.flatten.include? fnd_wall2 # Skip if already processed

        fnd_wall_values2 = HPXML.get_foundation_wall_values(foundation_wall: fnd_wall2)
        next unless fnd_wall_values2[:exterior_adjacent_to] == fnd_wall_values[:exterior_adjacent_to]
        next unless fnd_wall_values2[:height] == fnd_wall_values[:height]
        next unless fnd_wall_values2[:azimuth] == fnd_wall_values[:azimuth]
        next unless fnd_wall_values2[:thickness] == fnd_wall_values[:thickness]
        next unless fnd_wall_values2[:depth_below_grade] == fnd_wall_values[:depth_below_grade]
        next unless fnd_wall_values2[:insulation_distance_to_bottom] == fnd_wall_values[:insulation_distance_to_bottom]
        next unless fnd_wall_values2[:insulation_r_value] == fnd_wall_values[:insulation_r_value]
        next unless fnd_wall_values2[:insulation_assembly_r_value] == fnd_wall_values[:insulation_assembly_r_value]

        kiva_fnd_walls[-1] << fnd_wall2
      end
    end
    if kiva_fnd_walls.empty? # Handle slab foundation type
      kiva_fnd_walls << []
    end
    kiva_slabs = []
    slabs.each_with_index do |slab, slab_idx|
      slab_values = HPXML.get_slab_values(slab: slab)
      next if kiva_slabs.flatten.include? slab # Skip if already processed

      kiva_slabs << [slab]

      # Identify any other foundation slabs that can share the Kiva foundation.
      slabs[slab_idx + 1..-1].each do |slab2|
        next if kiva_slabs.flatten.include? slab2 # Skip if already processed

        slab_values2 = HPXML.get_slab_values(slab: slab2)
        next unless slab_values2[:thickness] == slab_values[:thickness]
        next unless slab_values2[:perimeter_insulation_depth] == slab_values[:perimeter_insulation_depth]
        next unless slab_values2[:under_slab_insulation_width] == slab_values[:under_slab_insulation_width]
        next unless slab_values2[:under_slab_insulation_spans_entire_slab] == slab_values[:under_slab_insulation_spans_entire_slab]
        next unless slab_values2[:carpet_fraction] == slab_values[:carpet_fraction]
        next unless slab_values2[:carpet_r_value] == slab_values[:carpet_r_value]
        next unless slab_values2[:perimeter_insulation_r_value] == slab_values[:perimeter_insulation_r_value]
        next unless slab_values2[:under_slab_insulation_r_value] == slab_values[:under_slab_insulation_r_value]

        kiva_slabs[-1] << slab2
      end
    end
    return kiva_fnd_walls.product(kiva_slabs), kiva_slabs
  end
end

class WoodStudConstructionSet
  def initialize(stud, framing_factor, rigid_r, osb_thick_in, drywall_thick_in, exterior_material)
    @stud = stud
    @framing_factor = framing_factor
    @rigid_r = rigid_r
    @osb_thick_in = osb_thick_in
    @drywall_thick_in = drywall_thick_in
    @exterior_material = exterior_material
  end
  attr_accessor(:stud, :framing_factor, :rigid_r, :osb_thick_in, :drywall_thick_in, :exterior_material)
end

class SteelStudConstructionSet
  def initialize(cavity_thick_in, corr_factor, framing_factor, rigid_r, osb_thick_in, drywall_thick_in, exterior_material)
    @cavity_thick_in = cavity_thick_in
    @corr_factor = corr_factor
    @framing_factor = framing_factor
    @rigid_r = rigid_r
    @osb_thick_in = osb_thick_in
    @drywall_thick_in = drywall_thick_in
    @exterior_material = exterior_material
  end
  attr_accessor(:cavity_thick_in, :corr_factor, :framing_factor, :rigid_r, :osb_thick_in, :drywall_thick_in, :exterior_material)
end

class DoubleStudConstructionSet
  def initialize(stud, framing_factor, framing_spacing, rigid_r, osb_thick_in, drywall_thick_in, exterior_material)
    @stud = stud
    @framing_factor = framing_factor
    @framing_spacing = framing_spacing
    @rigid_r = rigid_r
    @osb_thick_in = osb_thick_in
    @drywall_thick_in = drywall_thick_in
    @exterior_material = exterior_material
  end
  attr_accessor(:stud, :framing_factor, :framing_spacing, :rigid_r, :osb_thick_in, :drywall_thick_in, :exterior_material)
end

class SIPConstructionSet
  def initialize(thick_in, framing_factor, rigid_r, sheath_thick_in, osb_thick_in, drywall_thick_in, exterior_material)
    @thick_in = thick_in
    @framing_factor = framing_factor
    @rigid_r = rigid_r
    @sheath_thick_in = sheath_thick_in
    @osb_thick_in = osb_thick_in
    @drywall_thick_in = drywall_thick_in
    @exterior_material = exterior_material
  end
  attr_accessor(:thick_in, :framing_factor, :rigid_r, :sheath_thick_in, :osb_thick_in, :drywall_thick_in, :exterior_material)
end

class CMUConstructionSet
  def initialize(thick_in, cond_in, framing_factor, osb_thick_in, drywall_thick_in, exterior_material)
    @thick_in = thick_in
    @cond_in = cond_in
    @framing_factor = framing_factor
    @osb_thick_in = osb_thick_in
    @drywall_thick_in = drywall_thick_in
    @exterior_material = exterior_material
    @rigid_r = nil # solved for
  end
  attr_accessor(:thick_in, :cond_in, :framing_factor, :rigid_r, :osb_thick_in, :drywall_thick_in, :exterior_material)
end

class ICFConstructionSet
  def initialize(ins_thick_in, concrete_thick_in, framing_factor, rigid_r, osb_thick_in, drywall_thick_in, exterior_material)
    @ins_thick_in = ins_thick_in
    @concrete_thick_in = concrete_thick_in
    @framing_factor = framing_factor
    @rigid_r = rigid_r
    @osb_thick_in = osb_thick_in
    @drywall_thick_in = drywall_thick_in
    @exterior_material = exterior_material
  end
  attr_accessor(:ins_thick_in, :concrete_thick_in, :framing_factor, :rigid_r, :osb_thick_in, :drywall_thick_in, :exterior_material)
end

class GenericConstructionSet
  def initialize(rigid_r, osb_thick_in, drywall_thick_in, exterior_material)
    @rigid_r = rigid_r
    @osb_thick_in = osb_thick_in
    @drywall_thick_in = drywall_thick_in
    @exterior_material = exterior_material
  end
  attr_accessor(:rigid_r, :osb_thick_in, :drywall_thick_in, :exterior_material)
end

def to_beopt_fuel(fuel)
  return { "natural gas" => Constants.FuelTypeGas,
           "fuel oil" => Constants.FuelTypeOil,
           "propane" => Constants.FuelTypePropane,
           "electricity" => Constants.FuelTypeElectric,
           "wood" => Constants.FuelTypeWood,
           "wood pellets" => Constants.FuelTypeWoodPellets }[fuel]
end

def to_beopt_wh_type(type)
  return { 'storage water heater' => Constants.WaterHeaterTypeTank,
           'instantaneous water heater' => Constants.WaterHeaterTypeTankless,
           'heat pump water heater' => Constants.WaterHeaterTypeHeatPump }[type]
end

def is_thermal_boundary(surface_values)
  if surface_values[:exterior_adjacent_to] == "other housing unit"
    return false # adiabatic
  end

  interior_conditioned = is_adjacent_to_conditioned(surface_values[:interior_adjacent_to])
  exterior_conditioned = is_adjacent_to_conditioned(surface_values[:exterior_adjacent_to])
  return (interior_conditioned != exterior_conditioned)
end

def is_adjacent_to_conditioned(adjacent_to)
  if ["living space", "basement - conditioned"].include? adjacent_to
    return true
  end

  return false
end

def hpxml_floor_is_ceiling(floor_interior_adjacent_to, floor_exterior_adjacent_to)
  if floor_interior_adjacent_to.include? "attic"
    return true
  elsif floor_exterior_adjacent_to.include? "attic"
    return true
  end

  return false
end

def get_foundation_and_walls_top(building)
  foundation_top = 0
  building.elements.each("BuildingDetails/Enclosure/FoundationWalls/FoundationWall") do |fnd_wall|
    fnd_wall_values = HPXML.get_foundation_wall_values(foundation_wall: fnd_wall)
    top = -1 * fnd_wall_values[:depth_below_grade] + fnd_wall_values[:height]
    foundation_top = top if top > foundation_top
  end
  walls_top = foundation_top + 8.0 * @ncfl_ag
  return foundation_top, walls_top
end

def get_ac_num_speeds(seer)
  if seer <= 15
    return "1-Speed"
  elsif seer <= 21
    return "2-Speed"
  elsif seer > 21
    return "Variable-Speed"
  end
end

def get_ashp_num_speeds_by_seer(seer)
  if seer <= 15
    return "1-Speed"
  elsif seer <= 21
    return "2-Speed"
  elsif seer > 21
    return "Variable-Speed"
  end
end

def get_ashp_num_speeds_by_hspf(hspf)
  if hspf <= 8.5
    return "1-Speed"
  elsif hspf <= 9.5
    return "2-Speed"
  elsif hspf > 9.5
    return "Variable-Speed"
  end
end

def get_fan_power_installed(seer)
  if seer <= 15
    return 0.365 # W/cfm
  else
    return 0.14 # W/cfm
  end
end

class OutputVars
  def self.SpaceHeatingElectricity
    return { 'OpenStudio::Model::CoilHeatingDXSingleSpeed' => ['Heating Coil Electric Energy', 'Heating Coil Crankcase Heater Electric Energy', 'Heating Coil Defrost Electric Energy'],
             'OpenStudio::Model::CoilHeatingDXMultiSpeed' => ['Heating Coil Electric Energy', 'Heating Coil Crankcase Heater Electric Energy', 'Heating Coil Defrost Electric Energy'],
             'OpenStudio::Model::CoilHeatingElectric' => ['Heating Coil Electric Energy', 'Heating Coil Crankcase Heater Electric Energy', 'Heating Coil Defrost Electric Energy'],
             'OpenStudio::Model::CoilHeatingWaterToAirHeatPumpEquationFit' => ['Heating Coil Electric Energy', 'Heating Coil Crankcase Heater Electric Energy', 'Heating Coil Defrost Electric Energy'],
             'OpenStudio::Model::ZoneHVACBaseboardConvectiveElectric' => ['Baseboard Electric Energy'],
             'OpenStudio::Model::BoilerHotWater' => ['Boiler Electric Energy'] }
  end

  def self.SpaceHeatingNaturalGas
    return { 'OpenStudio::Model::CoilHeatingGas' => ['Heating Coil Gas Energy'],
             'OpenStudio::Model::ZoneHVACBaseboardConvectiveElectric' => ['Baseboard Gas Energy'],
             'OpenStudio::Model::BoilerHotWater' => ['Boiler Gas Energy'] }
  end

  def self.SpaceHeatingOtherFuel
    return { 'OpenStudio::Model::CoilHeatingGas' => ['Heating Coil Propane Energy', 'Heating Coil FuelOil#1 Energy'],
             'OpenStudio::Model::ZoneHVACBaseboardConvectiveElectric' => ['Baseboard Propane Energy', 'Baseboard FuelOil#1 Energy'],
             'OpenStudio::Model::BoilerHotWater' => ['Boiler Propane Energy', 'Boiler FuelOil#1 Energy'] }
  end

  def self.SpaceCoolingElectricity
    return { 'OpenStudio::Model::CoilCoolingDXSingleSpeed' => ['Cooling Coil Electric Energy', 'Cooling Coil Crankcase Heater Electric Energy'],
             'OpenStudio::Model::CoilCoolingDXMultiSpeed' => ['Cooling Coil Electric Energy', 'Cooling Coil Crankcase Heater Electric Energy'],
             'OpenStudio::Model::CoilCoolingWaterToAirHeatPumpEquationFit' => ['Cooling Coil Electric Energy', 'Cooling Coil Crankcase Heater Electric Energy'] }
  end

  def self.WaterHeatingElectricity
    return { 'OpenStudio::Model::WaterHeaterMixed' => ['Water Heater Electric Energy', 'Water Heater Off Cycle Parasitic Electric Energy', 'Water Heater On Cycle Parasitic Electric Energy'],
             'OpenStudio::Model::WaterHeaterStratified' => ['Water Heater Electric Energy', 'Water Heater Off Cycle Parasitic Electric Energy', 'Water Heater On Cycle Parasitic Electric Energy'],
             'OpenStudio::Model::CoilWaterHeatingAirToWaterHeatPumpWrapped' => ['Cooling Coil Water Heating Electric Energy'] }
  end

  def self.WaterHeatingElectricityRecircPump
    return { 'OpenStudio::Model::ElectricEquipment' => ['Electric Equipment Electric Energy'] }
  end

  def self.WaterHeatingCombiBoilerHeatExchanger
    return { 'OpenStudio::Model::HeatExchangerFluidToFluid' => ['Fluid Heat Exchanger Heat Transfer Energy'] }
  end

  def self.WaterHeatingCombiBoiler
    return { 'OpenStudio::Model::BoilerHotWater' => ['Boiler Heating Energy'] }
  end

  def self.WaterHeatingNaturalGas
    return { 'OpenStudio::Model::WaterHeaterMixed' => ['Water Heater Gas Energy'],
             'OpenStudio::Model::WaterHeaterStratified' => ['Water Heater Gas Energy'] }
  end

  def self.WaterHeatingOtherFuel
    return { 'OpenStudio::Model::WaterHeaterMixed' => ['Water Heater Propane Energy', 'Water Heater FuelOil#1 Energy'],
             'OpenStudio::Model::WaterHeaterStratified' => ['Water Heater Propane Energy', 'Water Heater FuelOil#1 Energy'] }
  end

  def self.WaterHeatingLoad
    return { 'OpenStudio::Model::WaterUseConnections' => ['Water Use Connections Plant Hot Water Energy'] }
  end
end

# register the measure to be used by the application
HPXMLTranslator.new.registerWithApplication<|MERGE_RESOLUTION|>--- conflicted
+++ resolved
@@ -288,15 +288,8 @@
     @total_frac_remaining_heat_load_served = 1.0
     @total_frac_remaining_cool_load_served = 1.0
 
-<<<<<<< HEAD
-    control_zone = get_space_of_type(spaces, Constants.SpaceTypeLiving).thermalZone.get
-    slave_zones = get_spaces_of_type(spaces, [Constants.SpaceTypeConditionedBasement]).map { |z| z.thermalZone.get }.compact
-    @control_slave_zones_hash = { control_zone => slave_zones }
-    @conditioned_zones = get_spaces_of_type(spaces, [Constants.SpaceTypeLiving, Constants.SpaceTypeConditionedBasement]).map { |z| z.thermalZone.get }.compact
-=======
     @living_space = get_space_of_type(spaces, Constants.SpaceTypeLiving)
     @living_zone = @living_space.thermalZone.get
->>>>>>> 04211534
 
     success = add_cooling_system(runner, model, building)
     return false if not success
@@ -2396,11 +2389,7 @@
 
   def self.add_residual_hvac(runner, model, building)
     if @use_only_ideal_air
-<<<<<<< HEAD
-      success = HVAC.apply_ideal_air_loads(model, runner, 1, 1, @control_slave_zones_hash)
-=======
-      success = HVAC.apply_ideal_air_loads(model, runner, 1, 1, 1, 1, @living_zone)
->>>>>>> 04211534
+      success = HVAC.apply_ideal_air_loads(model, runner, 1, 1, @living_zone)
       return false if not success
 
       return true
@@ -2419,7 +2408,6 @@
       sequential_cool_load_frac = 0 # no cooling system, don't add ideal air for cooling either
     end
 
-<<<<<<< HEAD
     if @total_frac_remaining_heat_load_served < 1
       sequential_heat_load_frac = 1
     else
@@ -2427,20 +2415,7 @@
     end
     if sequential_heat_load_frac > 0 or sequential_cool_load_frac > 0
       success = HVAC.apply_ideal_air_loads(model, runner, sequential_cool_load_frac, sequential_heat_load_frac,
-                                           @control_slave_zones_hash)
-=======
-      if @total_frac_remaining_heat_load_served > 0.01
-        sequential_heat_load_frac = 1
-      else
-        sequential_heat_load_frac = 0
-      end
-      success = HVAC.apply_ideal_air_loads(model, runner,
-                                           @total_frac_remaining_cool_load_served,
-                                           @total_frac_remaining_heat_load_served,
-                                           sequential_cool_load_frac,
-                                           sequential_heat_load_frac,
                                            @living_zone)
->>>>>>> 04211534
       return false if not success
     end
 
@@ -2474,11 +2449,7 @@
     htg_season_end_month = 12
     success = HVAC.apply_heating_setpoints(model, runner, weather, htg_weekday_setpoints, htg_weekend_setpoints,
                                            htg_use_auto_season, htg_season_start_month, htg_season_end_month,
-<<<<<<< HEAD
-                                           @conditioned_zones)
-=======
                                            @living_zone)
->>>>>>> 04211534
     return false if not success
 
     cooling_temp = hvac_control_values[:setpoint_temp_cooling_season]
@@ -2513,11 +2484,7 @@
     clg_season_end_month = 12
     success = HVAC.apply_cooling_setpoints(model, runner, weather, clg_weekday_setpoints, clg_weekend_setpoints,
                                            clg_use_auto_season, clg_season_start_month, clg_season_end_month,
-<<<<<<< HEAD
-                                           @conditioned_zones)
-=======
                                            @living_zone)
->>>>>>> 04211534
     return false if not success
 
     return true
@@ -3123,50 +3090,6 @@
     end
   end
 
-<<<<<<< HEAD
-=======
-  def self.add_ems_cooling_heating_load_output(model)
-    # sensors
-    load_rate_sensor = OpenStudio::Model::EnergyManagementSystemSensor.new(model, "Zone Predicted Sensible Load to Setpoint Heat Transfer Rate")
-    load_rate_sensor.setName("#{@living_zone.name} Sensible Load Rate")
-    load_rate_sensor.setKeyName(@living_zone.name.to_s)
-
-    # program
-    load_program = OpenStudio::Model::EnergyManagementSystemProgram.new(model)
-    load_program.setName("#{@living_zone.name} clg htg load output program")
-    load_program.addLine("Set #{@living_zone.name}_htg_load = 0")
-    load_program.addLine("Set #{@living_zone.name}_clg_load = 0")
-    load_program.addLine("If #{load_rate_sensor.name} > 0")
-    load_program.addLine("  Set #{@living_zone.name}_htg_load = #{load_rate_sensor.name} * 3600")
-    load_program.addLine("Else")
-    load_program.addLine("  Set #{@living_zone.name}_clg_load = - #{load_rate_sensor.name} * 3600")
-    load_program.addLine("EndIf")
-
-    # ems output variables
-    ['clg', 'htg'].each do |load_type|
-      ems_output_load = OpenStudio::Model::EnergyManagementSystemOutputVariable.new(model, "#{@living_zone.name}_#{load_type}_load")
-      if load_type == 'htg'
-        ems_output_load.setName(Constants.EMSOutputNameHeatingLoad)
-      else
-        ems_output_load.setName(Constants.EMSOutputNameCoolingLoad)
-      end
-      ems_output_load.setTypeOfDataInVariable("Summed")
-      ems_output_load.setUpdateFrequency("ZoneTimestep")
-      ems_output_load.setEMSProgramOrSubroutineName(load_program)
-      ems_output_load.setUnits("J")
-
-      # add output variable to model
-      outputVariable = OpenStudio::Model::OutputVariable.new(ems_output_load.name.to_s, model)
-      outputVariable.setReportingFrequency('runperiod')
-      outputVariable.setKeyValue('*')
-    end
-    load_program_manager = OpenStudio::Model::EnergyManagementSystemProgramCallingManager.new(model)
-    load_program_manager.setName("#{@living_zone.name} load program calling manager")
-    load_program_manager.setCallingPoint("EndOfSystemTimestepAfterHVACReporting")
-    load_program_manager.addProgram(load_program)
-  end
-
->>>>>>> 04211534
   def self.write_mapping(map, map_tsv_path)
     # Write simple mapping TSV file for use by ERI calculation. Mapping file correlates
     # EnergyPlus object name to a HPXML object name.
