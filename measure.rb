# see the URL below for information on how to write OpenStudio measures
# http://nrel.github.io/OpenStudio-user-documentation/reference/measure_writing_guide/

require 'openstudio'
require 'pathname'
require 'csv'
require_relative "resources/EPvalidator"
require_relative "resources/airflow"
require_relative "resources/constants"
require_relative "resources/constructions"
require_relative "resources/geometry"
require_relative "resources/hotwater_appliances"
require_relative "resources/hvac"
require_relative "resources/hvac_sizing"
require_relative "resources/lighting"
require_relative "resources/location"
require_relative "resources/misc_loads"
require_relative "resources/pv"
require_relative "resources/unit_conversions"
require_relative "resources/util"
require_relative "resources/waterheater"
require_relative "resources/weather"
require_relative "resources/xmlhelper"
require_relative "resources/hpxml"

# start the measure
class HPXMLTranslator < OpenStudio::Measure::ModelMeasure
  # human readable name
  def name
    return "HPXML Translator"
  end

  # human readable description
  def description
    return "Translates HPXML file to OpenStudio Model"
  end

  # human readable description of modeling approach
  def modeler_description
    return ""
  end

  # define the arguments that the user will input
  def arguments(model)
    args = OpenStudio::Measure::OSArgumentVector.new

    arg = OpenStudio::Measure::OSArgument.makeStringArgument("hpxml_path", true)
    arg.setDisplayName("HPXML File Path")
    arg.setDescription("Absolute/relative path of the HPXML file.")
    args << arg

    arg = OpenStudio::Measure::OSArgument.makeStringArgument("weather_dir", true)
    arg.setDisplayName("Weather Directory")
    arg.setDescription("Absolute/relative path of the weather directory.")
    arg.setDefaultValue("weather")
    args << arg

    arg = OpenStudio::Measure::OSArgument.makeStringArgument("schemas_dir", false)
    arg.setDisplayName("HPXML Schemas Directory")
    arg.setDescription("Absolute/relative path of the hpxml schemas directory.")
    arg.setDefaultValue("hpxml_schemas")
    args << arg

    arg = OpenStudio::Measure::OSArgument.makeStringArgument("epw_output_path", false)
    arg.setDisplayName("EPW Output File Path")
    arg.setDescription("Absolute/relative path of the output EPW file.")
    args << arg

    arg = OpenStudio::Measure::OSArgument.makeStringArgument("osm_output_path", false)
    arg.setDisplayName("OSM Output File Path")
    arg.setDescription("Absolute/relative path of the output OSM file.")
    args << arg

    arg = OpenStudio::Measure::OSArgument.makeStringArgument("map_tsv_dir", false)
    arg.setDisplayName("Map TSV Directory")
    arg.setDescription("Creates TSV files in the specified directory that map some HPXML object names to EnergyPlus object names. Required for ERI calculation.")
    args << arg

    return args
  end

  # define what happens when the measure is run
  def run(model, runner, user_arguments)
    super(model, runner, user_arguments)

    # use the built-in error checking
    if !runner.validateUserArguments(arguments(model), user_arguments)
      return false
    end

    # Check for correct versions of OS
    os_version = "2.9.1"
    if OpenStudio.openStudioVersion != os_version
      fail "OpenStudio version #{os_version} is required."
    end

    # assign the user inputs to variables
    hpxml_path = runner.getStringArgumentValue("hpxml_path", user_arguments)
    weather_dir = runner.getStringArgumentValue("weather_dir", user_arguments)
    schemas_dir = runner.getOptionalStringArgumentValue("schemas_dir", user_arguments)
    epw_output_path = runner.getOptionalStringArgumentValue("epw_output_path", user_arguments)
    osm_output_path = runner.getOptionalStringArgumentValue("osm_output_path", user_arguments)
    map_tsv_dir = runner.getOptionalStringArgumentValue("map_tsv_dir", user_arguments)

    unless (Pathname.new hpxml_path).absolute?
      hpxml_path = File.expand_path(File.join(File.dirname(__FILE__), hpxml_path))
    end
    unless File.exists?(hpxml_path) and hpxml_path.downcase.end_with? ".xml"
      fail "'#{hpxml_path}' does not exist or is not an .xml file."
    end

    hpxml_doc = XMLHelper.parse_file(hpxml_path)

    if not validate_hpxml(runner, hpxml_path, hpxml_doc, schemas_dir)
      return false
    end

    begin
      # Weather file
      unless (Pathname.new weather_dir).absolute?
        weather_dir = File.expand_path(File.join(File.dirname(__FILE__), weather_dir))
      end
      climate_and_risk_zones_values = HPXML.get_climate_and_risk_zones_values(climate_and_risk_zones: hpxml_doc.elements["/HPXML/Building/BuildingDetails/ClimateandRiskZones"])
      epw_path = climate_and_risk_zones_values[:weather_station_epw_filename]
      if not epw_path.nil?
        epw_path = File.join(weather_dir, epw_path)
        if not File.exists?(epw_path)
          fail "'#{epw_path}' could not be found."
        end
      else
        weather_wmo = climate_and_risk_zones_values[:weather_station_wmo]
        CSV.foreach(File.join(weather_dir, "data.csv"), headers: true) do |row|
          next if row["wmo"] != weather_wmo

          epw_path = File.join(weather_dir, row["filename"])
          if not File.exists?(epw_path)
            fail "'#{epw_path}' could not be found."
          end

          break
        end
        if epw_path.nil?
          fail "Weather station WMO '#{weather_wmo}' could not be found in weather/data.csv."
        end
      end
      cache_path = epw_path.gsub('.epw', '-cache.csv')
      if not File.exists?(cache_path)
        # Process weather file to create cache .csv
        runner.registerWarning("'#{cache_path}' could not be found; regenerating it.")
        epw_file = OpenStudio::EpwFile.new(epw_path)
        OpenStudio::Model::WeatherFile.setWeatherFile(model, epw_file)
        weather = WeatherProcess.new(model, runner)
        File.open(cache_path, "wb") do |file|
          weather.dump_to_csv(file)
        end
      end
      if epw_output_path.is_initialized
        FileUtils.cp(epw_path, epw_output_path.get)
      end

      # Apply Location to obtain weather data
      weather = Location.apply(model, runner, epw_path, cache_path, "NA", "NA")

      # Create OpenStudio model
      OSModel.create(hpxml_doc, runner, model, weather, map_tsv_dir, hpxml_path)
    rescue Exception => e
      # Report exception
      runner.registerError("#{e.message}\n#{e.backtrace.join("\n")}")
      return false
    end

    if osm_output_path.is_initialized
      File.write(osm_output_path.get, model.to_s)
      runner.registerInfo("Wrote file: #{osm_output_path.get}")
    end

    return true
  end

  def validate_hpxml(runner, hpxml_path, hpxml_doc, schemas_dir)
    if schemas_dir.is_initialized
      schemas_dir = schemas_dir.get
      unless (Pathname.new schemas_dir).absolute?
        schemas_dir = File.expand_path(File.join(File.dirname(__FILE__), schemas_dir))
      end
      unless Dir.exists?(schemas_dir)
        fail "'#{schemas_dir}' does not exist."
      end
    else
      schemas_dir = nil
    end

    is_valid = true

    # Validate input HPXML against schema
    if not schemas_dir.nil?
      XMLHelper.validate(hpxml_doc.to_s, File.join(schemas_dir, "HPXML.xsd"), runner).each do |error|
        runner.registerError("#{hpxml_path}: #{error.to_s}")
        is_valid = false
      end
      runner.registerInfo("#{hpxml_path}: Validated against HPXML schema.")
    else
      runner.registerWarning("#{hpxml_path}: No schema dir provided, no HPXML validation performed.")
    end

    # Validate input HPXML against EnergyPlus Use Case
    errors = EnergyPlusValidator.run_validator(hpxml_doc)
    errors.each do |error|
      runner.registerError("#{hpxml_path}: #{error}")
      is_valid = false
    end
    runner.registerInfo("#{hpxml_path}: Validated against HPXML EnergyPlus Use Case.")

    return is_valid
  end
end

class OSModel
  def self.create(hpxml_doc, runner, model, weather, map_tsv_dir, hpxml_path)
    @hpxml_path = hpxml_path
    hpxml = hpxml_doc.elements["HPXML"]
    hpxml_values = HPXML.get_hpxml_values(hpxml: hpxml)

    @eri_version = hpxml_values[:eri_calculation_version] # Hidden feature
    @eri_version = 'latest' if @eri_version.nil?
    @eri_version = Constants.ERIVersions[-1] if @eri_version == 'latest'

    building = hpxml_doc.elements["/HPXML/Building"]
    enclosure = building.elements["BuildingDetails/Enclosure"]
    HPXML.collapse_enclosure(enclosure)

    # Global variables
    construction_values = HPXML.get_building_construction_values(building_construction: building.elements["BuildingDetails/BuildingSummary/BuildingConstruction"])
    @cfa = construction_values[:conditioned_floor_area]
    @cfa_ag = @cfa
    enclosure.elements.each("Slabs/Slab[InteriorAdjacentTo='basement - conditioned']") do |slab|
      slab_values = HPXML.get_slab_values(slab: slab)
      @cfa_ag -= slab_values[:area]
    end
    @gfa = 0 # garage floor area
    enclosure.elements.each("Slabs/Slab[InteriorAdjacentTo='garage']") do |garage_slab|
      slab_values = HPXML.get_slab_values(slab: garage_slab)
      @gfa += slab_values[:area]
    end
    @cvolume = construction_values[:conditioned_building_volume]
    @infilvolume = get_infiltration_volume(building)
    @ncfl = construction_values[:number_of_conditioned_floors]
    @ncfl_ag = construction_values[:number_of_conditioned_floors_above_grade]
    @nbeds = construction_values[:number_of_bedrooms]
    @nbaths = construction_values[:number_of_bathrooms]
    if @nbaths.nil?
      @nbaths = Waterheater.get_default_num_bathrooms(@nbeds)
    end
    @has_uncond_bsmnt = !enclosure.elements["*/*[InteriorAdjacentTo='basement - unconditioned' or ExteriorAdjacentTo='basement - unconditioned']"].nil?
    @has_vented_attic = !enclosure.elements["*/*[InteriorAdjacentTo='attic - vented' or ExteriorAdjacentTo='attic - vented']"].nil?
    @has_vented_crawl = !enclosure.elements["*/*[InteriorAdjacentTo='crawlspace - vented' or ExteriorAdjacentTo='crawlspace - vented']"].nil?
    @subsurface_areas_by_surface = calc_subsurface_areas_by_surface(building)
    @min_neighbor_distance = get_min_neighbor_distance(building)
    @default_azimuths = get_default_azimuths(building)
    @cond_bsmnt_surfaces = [] # list of surfaces in conditioned basement, used for modification of some surface properties, eg. solar absorptance, view factor, etc.

    @hvac_map = {} # mapping between HPXML HVAC systems and model objects
    @dhw_map = {}  # mapping between HPXML Water Heating systems and model objects

    @use_only_ideal_air = false
    if not construction_values[:use_only_ideal_air_system].nil?
      @use_only_ideal_air = construction_values[:use_only_ideal_air_system]
    end

    # Simulation parameters

    add_simulation_params(model)

    # Geometry/Envelope

    spaces = add_geometry_envelope(runner, model, building, weather)

    # Bedrooms, Occupants

    add_num_occupants(model, building, runner)

    # HVAC

    @total_frac_remaining_heat_load_served = 1.0
    @total_frac_remaining_cool_load_served = 1.0

    add_cooling_system(runner, model, building)
    add_heating_system(runner, model, building)
    add_heat_pump(runner, model, building, weather)
    add_residual_hvac(runner, model, building)
    add_setpoints(runner, model, building, weather)
    add_ceiling_fans(runner, model, building, weather)

    # Hot Water

    add_hot_water_and_appliances(runner, model, building, weather, spaces)

    # Plug Loads & Lighting

    add_mels(runner, model, building, spaces)
    add_lighting(runner, model, building, weather, spaces)

    # Other

    add_airflow(runner, model, building, weather, spaces)
    add_hvac_sizing(runner, model, weather)
    add_fuel_heating_eae(runner, model, building)
    add_photovoltaics(runner, model, building)
    add_outputs(runner, model, map_tsv_dir)
  end

  private

  def self.add_simulation_params(model)
    sim = model.getSimulationControl
    sim.setRunSimulationforSizingPeriods(false)

    tstep = model.getTimestep
    tstep.setNumberOfTimestepsPerHour(1)

    shad = model.getShadowCalculation
    shad.setCalculationFrequency(20)
    shad.setMaximumFiguresInShadowOverlapCalculations(200)

    outsurf = model.getOutsideSurfaceConvectionAlgorithm
    outsurf.setAlgorithm('DOE-2')

    insurf = model.getInsideSurfaceConvectionAlgorithm
    insurf.setAlgorithm('TARP')

    zonecap = model.getZoneCapacitanceMultiplierResearchSpecial
    zonecap.setHumidityCapacityMultiplier(15)

    convlim = model.getConvergenceLimits
    convlim.setMinimumSystemTimestep(0)
  end

  def self.add_geometry_envelope(runner, model, building, weather)
    spaces = {}
    @foundation_top, @walls_top = get_foundation_and_walls_top(building)

    add_roofs(runner, model, building, spaces)
    add_walls(runner, model, building, spaces)
    add_rim_joists(runner, model, building, spaces)
    add_framefloors(runner, model, building, spaces)
    add_foundation_walls_slabs(runner, model, building, spaces)
    add_interior_shading_schedule(runner, model, weather)
    add_windows(runner, model, building, spaces, weather)
    add_doors(runner, model, building, spaces)
    add_skylights(runner, model, building, spaces, weather)
    add_conditioned_floor_area(runner, model, building, spaces)

    # update living space/zone global variable
    @living_space = get_space_of_type(spaces, 'living space')
    @living_zone = @living_space.thermalZone.get

    add_thermal_mass(runner, model, building)
    modify_cond_basement_surface_properties(runner, model)
    assign_view_factor(runner, model)
    check_for_errors(runner, model)
    set_zone_volumes(runner, model, building)
    explode_surfaces(runner, model, building)

    return spaces
  end

  def self.set_zone_volumes(runner, model, building)
    # TODO: Use HPXML values not Model values
    thermal_zones = model.getThermalZones

    # Init
    zones_updated = 0

    # Basements, crawl, garage
    thermal_zones.each do |thermal_zone|
      if Geometry.is_unconditioned_basement(thermal_zone) or Geometry.is_unvented_crawl(thermal_zone) or
         Geometry.is_vented_crawl(thermal_zone) or Geometry.is_garage(thermal_zone)
        zones_updated += 1

        zone_floor_area = 0.0
        thermal_zone.spaces.each do |space|
          space.surfaces.each do |surface|
            if surface.surfaceType.downcase == "floor"
              zone_floor_area += UnitConversions.convert(surface.grossArea, "m^2", "ft^2")
            end
          end
        end

        zone_volume = Geometry.get_height_of_spaces(thermal_zone.spaces) * zone_floor_area
        if zone_volume <= 0
          fail "Calculated volume for #{thermal_zone.name} zone (#{zone_volume}) is not greater than zero."
        end

        thermal_zone.setVolume(UnitConversions.convert(zone_volume, "ft^3", "m^3"))
      end
    end

    # Conditioned living
    thermal_zones.each do |thermal_zone|
      if Geometry.is_living(thermal_zone)
        zones_updated += 1
        thermal_zone.setVolume(UnitConversions.convert(@cvolume, "ft^3", "m^3"))
      end
    end

    # Attic
    thermal_zones.each do |thermal_zone|
      if Geometry.is_vented_attic(thermal_zone) or Geometry.is_unvented_attic(thermal_zone)
        zones_updated += 1

        zone_surfaces = []
        zone_floor_area = 0.0
        thermal_zone.spaces.each do |space|
          space.surfaces.each do |surface|
            zone_surfaces << surface
            if surface.surfaceType.downcase == "floor"
              zone_floor_area += UnitConversions.convert(surface.grossArea, "m^2", "ft^2")
            end
          end
        end

        # Assume square hip roof for volume calculations; energy results are very insensitive to actual volume
        zone_length = zone_floor_area**0.5
        zone_height = Math.tan(UnitConversions.convert(Geometry.get_roof_pitch(zone_surfaces), "deg", "rad")) * zone_length / 2.0
        zone_volume = [zone_floor_area * zone_height / 3.0, 0.01].max
        thermal_zone.setVolume(UnitConversions.convert(zone_volume, "ft^3", "m^3"))
      end
    end

    if zones_updated != thermal_zones.size
      fail "Unhandled volume calculations for thermal zones."
    end
  end

  def self.explode_surfaces(runner, model, building)
    # Re-position surfaces so as to not shade each other and to make it easier to visualize the building.
    # FUTURE: Might be able to use the new self-shading options in E+ 8.9 ShadowCalculation object?

    gap_distance = UnitConversions.convert(10.0, "ft", "m") # distance between surfaces of the same azimuth
    rad90 = UnitConversions.convert(90, "deg", "rad")

    # Determine surfaces to shift and distance with which to explode surfaces horizontally outward
    surfaces = []
    azimuth_lengths = {}
    model.getSurfaces.sort.each do |surface|
      next unless ["wall", "roofceiling"].include? surface.surfaceType.downcase
      next unless ["outdoors", "foundation"].include? surface.outsideBoundaryCondition.downcase
      next if surface.additionalProperties.getFeatureAsDouble("Tilt").get <= 0 # skip flat roofs

      surfaces << surface
      azimuth = surface.additionalProperties.getFeatureAsInteger("Azimuth").get
      if azimuth_lengths[azimuth].nil?
        azimuth_lengths[azimuth] = 0.0
      end
      azimuth_lengths[azimuth] += surface.additionalProperties.getFeatureAsDouble("Length").get + gap_distance
    end
    max_azimuth_length = azimuth_lengths.values.max

    # Using the max length for a given azimuth, calculate the apothem (radius of the incircle) of a regular
    # n-sided polygon to create the smallest polygon possible without self-shading. The number of polygon
    # sides is defined by the minimum difference between two azimuths.
    min_azimuth_diff = 360
    azimuths_sorted = azimuth_lengths.keys.sort
    azimuths_sorted.each_with_index do |az, idx|
      diff1 = (az - azimuths_sorted[(idx + 1) % azimuths_sorted.size]).abs
      diff2 = 360.0 - diff1 # opposite direction
      if diff1 < min_azimuth_diff
        min_azimuth_diff = diff1
      end
      if diff2 < min_azimuth_diff
        min_azimuth_diff = diff2
      end
    end
    if min_azimuth_diff > 0
      nsides = [(360.0 / min_azimuth_diff).ceil, 4].max # assume rectangle at the minimum
    else
      nsides = 4
    end
    explode_distance = max_azimuth_length / (2.0 * Math.tan(UnitConversions.convert(180.0 / nsides, "deg", "rad")))

    add_neighbors(runner, model, building, max_azimuth_length)

    # Initial distance of shifts at 90-degrees to horizontal outward
    azimuth_side_shifts = {}
    azimuth_lengths.keys.each do |azimuth|
      azimuth_side_shifts[azimuth] = max_azimuth_length / 2.0
    end

    # Explode neighbors
    model.getShadingSurfaceGroups.each do |shading_surface_group|
      next if shading_surface_group.name.to_s != Constants.ObjectNameNeighbors

      shading_surface_group.shadingSurfaces.each do |shading_surface|
        azimuth = shading_surface.additionalProperties.getFeatureAsInteger("Azimuth").get
        azimuth_rad = UnitConversions.convert(azimuth, "deg", "rad")
        distance = shading_surface.additionalProperties.getFeatureAsDouble("Distance").get

        unless azimuth_lengths.keys.include? azimuth
          fail "A neighbor building has an azimuth (#{azimuth}) not equal to the azimuth of any wall."
        end

        # Push out horizontally
        distance += explode_distance
        transformation = get_surface_transformation(distance, Math::sin(azimuth_rad), Math::cos(azimuth_rad), 0)

        shading_surface.setVertices(transformation * shading_surface.vertices)
      end
    end

    # Explode walls, windows, doors, roofs, and skylights
    surfaces_moved = []

    surfaces.sort.each do |surface|
      next if surface.additionalProperties.getFeatureAsDouble("Tilt").get <= 0 # skip flat roofs

      if surface.adjacentSurface.is_initialized
        next if surfaces_moved.include? surface.adjacentSurface.get
      end

      azimuth = surface.additionalProperties.getFeatureAsInteger("Azimuth").get
      azimuth_rad = UnitConversions.convert(azimuth, "deg", "rad")

      # Push out horizontally
      distance = explode_distance

      if surface.surfaceType.downcase == "roofceiling"
        # Ensure pitched surfaces are positioned outward justified with walls, etc.
        tilt = surface.additionalProperties.getFeatureAsDouble("Tilt").get
        width = surface.additionalProperties.getFeatureAsDouble("Width").get
        distance -= 0.5 * Math.cos(Math.atan(tilt)) * width
      end
      transformation = get_surface_transformation(distance, Math::sin(azimuth_rad), Math::cos(azimuth_rad), 0)

      surface.setVertices(transformation * surface.vertices)
      if surface.adjacentSurface.is_initialized
        surface.adjacentSurface.get.setVertices(transformation * surface.adjacentSurface.get.vertices)
      end
      surface.subSurfaces.each do |subsurface|
        subsurface.setVertices(transformation * subsurface.vertices)
        next unless subsurface.subSurfaceType.downcase == "fixedwindow"

        subsurface.shadingSurfaceGroups.each do |overhang_group|
          overhang_group.shadingSurfaces.each do |overhang|
            overhang.setVertices(transformation * overhang.vertices)
          end
        end
      end

      # Shift at 90-degrees to previous transformation
      azimuth_side_shifts[azimuth] -= surface.additionalProperties.getFeatureAsDouble("Length").get / 2.0
      transformation_shift = get_surface_transformation(azimuth_side_shifts[azimuth], Math::sin(azimuth_rad + rad90), Math::cos(azimuth_rad + rad90), 0)

      surface.setVertices(transformation_shift * surface.vertices)
      if surface.adjacentSurface.is_initialized
        surface.adjacentSurface.get.setVertices(transformation_shift * surface.adjacentSurface.get.vertices)
      end
      surface.subSurfaces.each do |subsurface|
        subsurface.setVertices(transformation_shift * subsurface.vertices)
        next unless subsurface.subSurfaceType.downcase == "fixedwindow"

        subsurface.shadingSurfaceGroups.each do |overhang_group|
          overhang_group.shadingSurfaces.each do |overhang|
            overhang.setVertices(transformation_shift * overhang.vertices)
          end
        end
      end

      azimuth_side_shifts[azimuth] -= (surface.additionalProperties.getFeatureAsDouble("Length").get / 2.0 + gap_distance)

      surfaces_moved << surface
    end
  end

  def self.check_for_errors(runner, model)
    # Check every thermal zone has:
    # 1. At least one floor surface
    # 2. At least one roofceiling surface
    # 3. At least one wall surface (except for attics)
    # 4. At least one surface adjacent to outside/ground/adiabatic
    model.getThermalZones.each do |zone|
      n_floors = 0
      n_roofceilings = 0
      n_walls = 0
      n_exteriors = 0
      zone.spaces.each do |space|
        space.surfaces.each do |surface|
          if ["outdoors", "foundation", "adiabatic"].include? surface.outsideBoundaryCondition.downcase
            n_exteriors += 1
          end
          if surface.surfaceType.downcase == "floor"
            n_floors += 1
          end
          if surface.surfaceType.downcase == "wall"
            n_walls += 1
          end
          if surface.surfaceType.downcase == "roofceiling"
            n_roofceilings += 1
          end
        end
      end

      if n_floors == 0
        fail "'#{zone.name}' must have at least one floor surface."
      end
      if n_roofceilings == 0
        fail "'#{zone.name}' must have at least one roof/ceiling surface."
      end
      if n_walls == 0 and not ['attic - unvented', 'attic - vented'].include? zone.name.to_s
        fail "'#{zone.name}' must have at least one wall surface."
      end
      if n_exteriors == 0
        fail "'#{zone.name}' must have at least one surface adjacent to outside/ground."
      end
    end
  end

  def self.modify_cond_basement_surface_properties(runner, model)
    # modify conditioned basement surface properties
    # - zero out interior solar absorptance in conditioned basement
    @cond_bsmnt_surfaces.each do |cond_bsmnt_surface|
      const = cond_bsmnt_surface.construction.get
      layered_const = const.to_LayeredConstruction.get
      innermost_material = layered_const.layers[layered_const.numLayers() - 1].to_StandardOpaqueMaterial.get
      # check if target surface is sharing its interior material/construction object with other surfaces
      # if so, need to clone the material/construction and make changes there, then reassign it to target surface
      mat_share = (innermost_material.directUseCount != 1)
      const_share = (const.directUseCount != 1)
      if const_share
        # create new construction + new material for these surfaces
        new_const = const.clone.to_Construction.get
        cond_bsmnt_surface.setConstruction(new_const)
        new_material = innermost_material.clone.to_StandardOpaqueMaterial.get
        layered_const = new_const.to_LayeredConstruction.get
        layered_const.setLayer(layered_const.numLayers() - 1, new_material)
      elsif mat_share
        # create new material for existing unique construction
        new_material = innermost_material.clone.to_StandardOpaqueMaterial.get
        layered_const.setLayer(layered_const.numLayers() - 1, new_material)
      end
      if layered_const.numLayers() == 1
        # split single layer into two to only change its inside facing property
        layer_mat = layered_const.layers[0].to_StandardOpaqueMaterial.get
        layer_mat.setThickness(layer_mat.thickness / 2)
        layered_const.insertLayer(1, layer_mat.clone.to_StandardOpaqueMaterial.get)
      end
      # Re-read innermost material and assign properties after adjustment
      innermost_material = layered_const.layers[layered_const.numLayers() - 1].to_StandardOpaqueMaterial.get
      innermost_material.setSolarAbsorptance(0.0)
      innermost_material.setVisibleAbsorptance(0.0)
    end
  end

  def self.assign_view_factor(runner, model)
    # zero out view factors between conditioned basement surfaces and living zone surfaces
    all_surfaces = [] # all surfaces in single conditioned space
    lv_surfaces = []  # surfaces in living
    cond_base_surfaces = [] # surfaces in conditioned basement

    @living_space.surfaces.each do |surface|
      surface.subSurfaces.each do |sub_surface|
        all_surfaces << sub_surface
      end
      all_surfaces << surface
    end
    @living_space.internalMass.each do |im|
      all_surfaces << im
    end

    all_surfaces.each do |surface|
      if @cond_bsmnt_surfaces.include? surface or
         ((@cond_bsmnt_surfaces.include? surface.internalMassDefinition) if surface.is_a? OpenStudio::Model::InternalMass)
        cond_base_surfaces << surface
      else
        lv_surfaces << surface
      end
    end

    all_surfaces.sort!

    # calculate view factors separately for living and conditioned basement
    vf_map_lv = calc_approximate_view_factor(runner, model, lv_surfaces)
    vf_map_cb = calc_approximate_view_factor(runner, model, cond_base_surfaces)

    all_surfaces.each do |from_surface|
      all_surfaces.each do |to_surface|
        next if (vf_map_lv[from_surface].nil? or vf_map_lv[from_surface][to_surface].nil?) and
                (vf_map_cb[from_surface].nil? or vf_map_cb[from_surface][to_surface].nil?)

        if lv_surfaces.include? from_surface
          vf = vf_map_lv[from_surface][to_surface]
        else
          vf = vf_map_cb[from_surface][to_surface]
        end
        next if vf < 0.01

        os_vf = OpenStudio::Model::ViewFactor.new(from_surface, to_surface, vf.round(10))
        zone_prop = @living_zone.getZonePropertyUserViewFactorsBySurfaceName
        zone_prop.addViewFactor(os_vf)
      end
    end
  end

  def self.calc_approximate_view_factor(runner, model, all_surfaces)
    # calculate approximate view factor using E+ approach
    # used for recalculating single thermal zone view factor matrix
    s_azimuths = {}
    s_tilts = {}
    s_types = {}
    all_surfaces.each do |surface|
      if surface.is_a? OpenStudio::Model::InternalMass
        # Assumed values consistent with EnergyPlus source code
        s_azimuths[surface] = 0.0
        s_tilts[surface] = 90.0
      else
        s_azimuths[surface] = UnitConversions.convert(surface.azimuth, "rad", "deg")
        s_tilts[surface] = UnitConversions.convert(surface.tilt, "rad", "deg")
        if surface.is_a? OpenStudio::Model::SubSurface
          s_types[surface] = surface.surface.get.surfaceType.downcase
        else
          s_types[surface] = surface.surfaceType.downcase
        end
      end
    end

    same_ang_limit = 10.0
    vf_map = {}
    all_surfaces.each do |surface| # surface, subsurface, and internalmass
      surface_vf_map = {}

      # sum all the surface area that could be seen by surface1 up
      zone_seen_area = 0.0
      seen_surface = {}
      all_surfaces.each do |surface2|
        next if surface2 == surface
        next if surface2.is_a? OpenStudio::Model::SubSurface

        seen_surface[surface2] = false
        if surface2.is_a? OpenStudio::Model::InternalMass
          # all surfaces see internal mass
          zone_seen_area += surface2.surfaceArea.get
          seen_surface[surface2] = true
        else
          if (s_types[surface2] == "floor") or
             (s_types[surface] == "floor" and s_types[surface2] == "roofceiling") or
             (s_azimuths[surface] - s_azimuths[surface2]).abs > same_ang_limit or
             (s_tilts[surface] - s_tilts[surface2]).abs > same_ang_limit
            zone_seen_area += surface2.grossArea # include subsurface area
            seen_surface[surface2] = true
          end
        end
      end

      all_surfaces.each do |surface2|
        next if surface2 == surface
        next if surface2.is_a? OpenStudio::Model::SubSurface # handled together with its parent surface
        next unless seen_surface[surface2]

        if surface2.is_a? OpenStudio::Model::InternalMass
          surface_vf_map[surface2] = surface2.surfaceArea.get / zone_seen_area
        else # surfaces
          if surface2.subSurfaces.size > 0
            # calculate surface and its sub surfaces view factors
            if surface2.netArea > 0.01 # base surface of a sub surface: window/door etc.
              fail "Unexpected net area for surface '#{surface2.name}'."
            end

            surface2.subSurfaces.each do |sub_surface|
              surface_vf_map[sub_surface] = sub_surface.grossArea / zone_seen_area
            end
          else # no subsurface
            surface_vf_map[surface2] = surface2.grossArea / zone_seen_area
          end
        end
      end
      vf_map[surface] = surface_vf_map
    end
    return vf_map
  end

  def self.create_space_and_zone(model, spaces, space_type)
    if not spaces.keys.include? space_type
      thermal_zone = OpenStudio::Model::ThermalZone.new(model)
      thermal_zone.setName(space_type)

      space = OpenStudio::Model::Space.new(model)
      space.setName(space_type)

      st = OpenStudio::Model::SpaceType.new(model)
      st.setStandardsSpaceType(space_type)
      space.setSpaceType(st)

      space.setThermalZone(thermal_zone)
      spaces[space_type] = space
    end
  end

  def self.get_surface_transformation(offset, x, y, z)
    x = UnitConversions.convert(x, "ft", "m")
    y = UnitConversions.convert(y, "ft", "m")
    z = UnitConversions.convert(z, "ft", "m")

    m = OpenStudio::Matrix.new(4, 4, 0)
    m[0, 0] = 1
    m[1, 1] = 1
    m[2, 2] = 1
    m[3, 3] = 1
    m[0, 3] = x * offset
    m[1, 3] = y * offset
    m[2, 3] = z.abs * offset

    return OpenStudio::Transformation.new(m)
  end

  def self.add_floor_polygon(x, y, z)
    x = UnitConversions.convert(x, "ft", "m")
    y = UnitConversions.convert(y, "ft", "m")
    z = UnitConversions.convert(z, "ft", "m")

    vertices = OpenStudio::Point3dVector.new
    vertices << OpenStudio::Point3d.new(0 - x / 2, 0 - y / 2, z)
    vertices << OpenStudio::Point3d.new(0 - x / 2, y / 2, z)
    vertices << OpenStudio::Point3d.new(x / 2, y / 2, z)
    vertices << OpenStudio::Point3d.new(x / 2, 0 - y / 2, z)

    return vertices
  end

  def self.add_wall_polygon(x, y, z, azimuth = 0, offsets = [0] * 4, subsurface_area = 0)
    x = UnitConversions.convert(x, "ft", "m")
    y = UnitConversions.convert(y, "ft", "m")
    z = UnitConversions.convert(z, "ft", "m")

    vertices = OpenStudio::Point3dVector.new
    vertices << OpenStudio::Point3d.new(0 - (x / 2) - offsets[1], 0, z - offsets[0])
    vertices << OpenStudio::Point3d.new(0 - (x / 2) - offsets[1], 0, z + y + offsets[2])
    if subsurface_area > 0
      subsurface_area = UnitConversions.convert(subsurface_area, "ft^2", "m^2")
      sub_length = x / 10.0
      sub_height = subsurface_area / sub_length
      if sub_height >= y
        sub_height = y - 0.1
        sub_length = subsurface_area / sub_height
      end
      vertices << OpenStudio::Point3d.new(x - (x / 2) + offsets[3] - sub_length, 0, z + y + offsets[2])
      vertices << OpenStudio::Point3d.new(x - (x / 2) + offsets[3] - sub_length, 0, z + y + offsets[2] - sub_height)
      vertices << OpenStudio::Point3d.new(x - (x / 2) + offsets[3], 0, z + y + offsets[2] - sub_height)
    else
      vertices << OpenStudio::Point3d.new(x - (x / 2) + offsets[3], 0, z + y + offsets[2])
    end
    vertices << OpenStudio::Point3d.new(x - (x / 2) + offsets[3], 0, z - offsets[0])

    # Rotate about the z axis
    azimuth_rad = UnitConversions.convert(azimuth, "deg", "rad")
    m = OpenStudio::Matrix.new(4, 4, 0)
    m[0, 0] = Math::cos(-azimuth_rad)
    m[1, 1] = Math::cos(-azimuth_rad)
    m[0, 1] = -Math::sin(-azimuth_rad)
    m[1, 0] = Math::sin(-azimuth_rad)
    m[2, 2] = 1
    m[3, 3] = 1
    transformation = OpenStudio::Transformation.new(m)

    return transformation * vertices
  end

  def self.add_roof_polygon(x, y, z, azimuth = 0, tilt = 0.5)
    x = UnitConversions.convert(x, "ft", "m")
    y = UnitConversions.convert(y, "ft", "m")
    z = UnitConversions.convert(z, "ft", "m")

    vertices = OpenStudio::Point3dVector.new
    vertices << OpenStudio::Point3d.new(x / 2, -y / 2, 0)
    vertices << OpenStudio::Point3d.new(x / 2, y / 2, 0)
    vertices << OpenStudio::Point3d.new(-x / 2, y / 2, 0)
    vertices << OpenStudio::Point3d.new(-x / 2, -y / 2, 0)

    # Rotate about the x axis
    m = OpenStudio::Matrix.new(4, 4, 0)
    m[0, 0] = 1
    m[1, 1] = Math::cos(Math::atan(tilt))
    m[1, 2] = -Math::sin(Math::atan(tilt))
    m[2, 1] = Math::sin(Math::atan(tilt))
    m[2, 2] = Math::cos(Math::atan(tilt))
    m[3, 3] = 1
    transformation = OpenStudio::Transformation.new(m)
    vertices = transformation * vertices

    # Rotate about the z axis
    azimuth_rad = UnitConversions.convert(azimuth, "deg", "rad")
    rad180 = UnitConversions.convert(180, "deg", "rad")
    m = OpenStudio::Matrix.new(4, 4, 0)
    m[0, 0] = Math::cos(rad180 - azimuth_rad)
    m[1, 1] = Math::cos(rad180 - azimuth_rad)
    m[0, 1] = -Math::sin(rad180 - azimuth_rad)
    m[1, 0] = Math::sin(rad180 - azimuth_rad)
    m[2, 2] = 1
    m[3, 3] = 1
    transformation = OpenStudio::Transformation.new(m)
    vertices = transformation * vertices

    # Shift up by z
    new_vertices = OpenStudio::Point3dVector.new
    vertices.each do |vertex|
      new_vertices << OpenStudio::Point3d.new(vertex.x, vertex.y, vertex.z + z)
    end

    return new_vertices
  end

  def self.add_ceiling_polygon(x, y, z)
    return OpenStudio::reverse(add_floor_polygon(x, y, z))
  end

  def self.net_surface_area(gross_area, surface_id)
    net_area = gross_area
    if not @subsurface_areas_by_surface[surface_id].nil?
      net_area -= @subsurface_areas_by_surface[surface_id]
    end

    if net_area < 0
      fail "Calculated a negative net surface area for surface '#{surface_id}'."
    end

    return net_area
  end

  def self.add_num_occupants(model, building, runner)
    building_occupancy_values = HPXML.get_building_occupancy_values(building_occupancy: building.elements["BuildingDetails/BuildingSummary/BuildingOccupancy"])

    # Occupants
    num_occ = Geometry.get_occupancy_default_num(@nbeds)
    unless building_occupancy_values.nil?
      unless building_occupancy_values[:number_of_residents].nil?
        num_occ = building_occupancy_values[:number_of_residents]
      end
    end
    if num_occ > 0
      occ_gain, hrs_per_day, sens_frac, lat_frac = Geometry.get_occupancy_default_values()
      weekday_sch = "1.00000, 1.00000, 1.00000, 1.00000, 1.00000, 1.00000, 1.00000, 0.88310, 0.40861, 0.24189, 0.24189, 0.24189, 0.24189, 0.24189, 0.24189, 0.24189, 0.29498, 0.55310, 0.89693, 0.89693, 0.89693, 1.00000, 1.00000, 1.00000"
      weekday_sch_sum = weekday_sch.split(",").map(&:to_f).inject(0, :+)
      if (weekday_sch_sum - hrs_per_day).abs > 0.1
        fail "Occupancy schedule inconsistent with hrs_per_day."
      end

      weekend_sch = weekday_sch
      monthly_sch = "1.0, 1.0, 1.0, 1.0, 1.0, 1.0, 1.0, 1.0, 1.0, 1.0, 1.0, 1.0"
      Geometry.process_occupants(model, num_occ, occ_gain, sens_frac, lat_frac, weekday_sch, weekend_sch, monthly_sch, @cfa, @nbeds, @living_space)
    end
  end

  def self.calc_subsurface_areas_by_surface(building)
    # Returns a hash with the amount of subsurface (window/skylight/door)
    # area for each surface. Used to convert gross surface area to net surface
    # area for a given surface.
    subsurface_areas = {}

    # Windows
    building.elements.each("BuildingDetails/Enclosure/Windows/Window") do |window|
      window_values = HPXML.get_window_values(window: window)
      wall_id = window_values[:wall_idref]
      subsurface_areas[wall_id] = 0 if subsurface_areas[wall_id].nil?
      subsurface_areas[wall_id] += window_values[:area]
    end

    # Skylights
    building.elements.each("BuildingDetails/Enclosure/Skylights/Skylight") do |skylight|
      skylight_values = HPXML.get_skylight_values(skylight: skylight)
      roof_id = skylight_values[:roof_idref]
      subsurface_areas[roof_id] = 0 if subsurface_areas[roof_id].nil?
      subsurface_areas[roof_id] += skylight_values[:area]
    end

    # Doors
    building.elements.each("BuildingDetails/Enclosure/Doors/Door") do |door|
      door_values = HPXML.get_door_values(door: door)
      wall_id = door_values[:wall_idref]
      subsurface_areas[wall_id] = 0 if subsurface_areas[wall_id].nil?
      subsurface_areas[wall_id] += door_values[:area]
    end

    return subsurface_areas
  end

  def self.get_default_azimuths(building)
    azimuth_counts = {}
    building.elements.each("BuildingDetails/Enclosure/*/*/Azimuth") do |azimuth|
      az = Integer(azimuth.text)
      azimuth_counts[az] = 0 if azimuth_counts[az].nil?
      azimuth_counts[az] += 1
    end
    if azimuth_counts.empty?
      default_azimuth = 0
    else
      default_azimuth = azimuth_counts.max_by { |k, v| v }[0]
    end
    return [default_azimuth,
            sanitize_azimuth(default_azimuth + 90),
            sanitize_azimuth(default_azimuth + 180),
            sanitize_azimuth(default_azimuth + 270)]
  end

  def self.sanitize_azimuth(azimuth)
    # Ensure 0 <= orientation < 360
    while azimuth < 0
      azimuth += 360
    end
    while azimuth >= 360
      azimuth -= 360
    end
    return azimuth
  end

  def self.create_or_get_space(model, spaces, spacetype)
    if spaces[spacetype].nil?
      create_space_and_zone(model, spaces, spacetype)
    end
    return spaces[spacetype]
  end

  def self.add_roofs(runner, model, building, spaces)
    building.elements.each("BuildingDetails/Enclosure/Roofs/Roof") do |roof|
      roof_values = HPXML.get_roof_values(roof: roof)

      if roof_values[:azimuth].nil?
        if roof_values[:pitch] > 0
          azimuths = @default_azimuths # Model as four directions for average exterior incident solar
        else
          azimuths = [90] # Arbitrary azimuth for flat roof
        end
      else
        azimuths = [roof_values[:azimuth]]
      end

      surfaces = []

      azimuths.each do |azimuth|
        net_area = net_surface_area(roof_values[:area], roof_values[:id])
        next if net_area < 0.1

        width = Math::sqrt(net_area)
        length = (net_area / width) / azimuths.size
        tilt = roof_values[:pitch] / 12.0
        z_origin = @walls_top + 0.5 * Math.sin(Math.atan(tilt)) * width

        surface = OpenStudio::Model::Surface.new(add_roof_polygon(length, width, z_origin, azimuth, tilt), model)
        surfaces << surface
        surface.additionalProperties.setFeature("Length", length)
        surface.additionalProperties.setFeature("Width", width)
        surface.additionalProperties.setFeature("Azimuth", azimuth)
        surface.additionalProperties.setFeature("Tilt", tilt)
        surface.additionalProperties.setFeature("SurfaceType", "Roof")
        if azimuths.size > 1
          surface.setName("#{roof_values[:id]}:#{azimuth}")
        else
          surface.setName(roof_values[:id])
        end
        surface.setSurfaceType("RoofCeiling")
        surface.setOutsideBoundaryCondition("Outdoors")
        set_surface_interior(model, spaces, surface, roof_values[:id], roof_values[:interior_adjacent_to])
      end

      next if surfaces.empty?

      # Apply construction
      if is_thermal_boundary(roof_values)
        drywall_thick_in = 0.5
      else
        drywall_thick_in = 0.0
      end
      solar_abs = roof_values[:solar_absorptance]
      emitt = roof_values[:emittance]
      has_radiant_barrier = roof_values[:radiant_barrier]
      if has_radiant_barrier
        film_r = Material.AirFilmOutside.rvalue + Material.AirFilmRoofRadiantBarrier(Geometry.get_roof_pitch([surfaces[0]])).rvalue
      else
        film_r = Material.AirFilmOutside.rvalue + Material.AirFilmRoof(Geometry.get_roof_pitch([surfaces[0]])).rvalue
      end
      if solar_abs >= 0.875
        mat_roofing = Material.RoofingAsphaltShinglesDark(emitt, solar_abs)
      elsif solar_abs >= 0.75
        mat_roofing = Material.RoofingAsphaltShinglesMed(emitt, solar_abs)
      elsif solar_abs >= 0.6
        mat_roofing = Material.RoofingAsphaltShinglesLight(emitt, solar_abs)
      else
        mat_roofing = Material.RoofingAsphaltShinglesWhiteCool(emitt, solar_abs)
      end

      assembly_r = roof_values[:insulation_assembly_r_value]
      constr_sets = [
        WoodStudConstructionSet.new(Material.Stud2x(8.0), 0.07, 10.0, 0.75, drywall_thick_in, mat_roofing), # 2x8, 24" o.c. + R10
        WoodStudConstructionSet.new(Material.Stud2x(8.0), 0.07, 5.0, 0.75, drywall_thick_in, mat_roofing),  # 2x8, 24" o.c. + R5
        WoodStudConstructionSet.new(Material.Stud2x(8.0), 0.07, 0.0, 0.75, drywall_thick_in, mat_roofing),  # 2x8, 24" o.c.
        WoodStudConstructionSet.new(Material.Stud2x6, 0.07, 0.0, 0.75, drywall_thick_in, mat_roofing),      # 2x6, 24" o.c.
        WoodStudConstructionSet.new(Material.Stud2x4, 0.07, 0.0, 0.5, drywall_thick_in, mat_roofing),       # 2x4, 16" o.c.
        WoodStudConstructionSet.new(Material.Stud2x4, 0.01, 0.0, 0.0, 0.0, mat_roofing),                    # Fallback
      ]
      match, constr_set, cavity_r = pick_wood_stud_construction_set(assembly_r, constr_sets, film_r, roof_values[:id])

      install_grade = 1

      Constructions.apply_closed_cavity_roof(model, surfaces, "#{roof_values[:id]} construction",
                                             cavity_r, install_grade,
                                             constr_set.stud.thick_in,
                                             true, constr_set.framing_factor,
                                             constr_set.drywall_thick_in,
                                             constr_set.osb_thick_in, constr_set.rigid_r,
                                             constr_set.exterior_material, has_radiant_barrier)
      check_surface_assembly_rvalue(runner, surfaces, film_r, assembly_r, match)
    end
  end

  def self.add_walls(runner, model, building, spaces)
    building.elements.each("BuildingDetails/Enclosure/Walls/Wall") do |wall|
      wall_values = HPXML.get_wall_values(wall: wall)

      if wall_values[:azimuth].nil?
        if wall_values[:exterior_adjacent_to] == "outside"
          azimuths = @default_azimuths # Model as four directions for average exterior incident solar
        else
          azimuths = [@default_azimuths[0]] # Arbitrary direction, doesn't receive exterior incident solar
        end
      else
        azimuths = [wall_values[:azimuth]]
      end

      surfaces = []

      azimuths.each do |azimuth|
        net_area = net_surface_area(wall_values[:area], wall_values[:id])
        next if net_area < 0.1

        height = 8.0 * @ncfl_ag
        length = (net_area / height) / azimuths.size
        z_origin = @foundation_top

        surface = OpenStudio::Model::Surface.new(add_wall_polygon(length, height, z_origin, azimuth), model)
        surfaces << surface
        surface.additionalProperties.setFeature("Length", length)
        surface.additionalProperties.setFeature("Azimuth", azimuth)
        surface.additionalProperties.setFeature("Tilt", 90.0)
        surface.additionalProperties.setFeature("SurfaceType", "Wall")
        if azimuths.size > 1
          surface.setName("#{wall_values[:id]}:#{azimuth}")
        else
          surface.setName(wall_values[:id])
        end
        surface.setSurfaceType("Wall")
        set_surface_interior(model, spaces, surface, wall_values[:id], wall_values[:interior_adjacent_to])
        set_surface_exterior(model, spaces, surface, wall_values[:id], wall_values[:exterior_adjacent_to])
        if wall_values[:exterior_adjacent_to] != "outside"
          surface.setSunExposure("NoSun")
          surface.setWindExposure("NoWind")
        end
      end

      next if surfaces.empty?

      # Apply construction
      # The code below constructs a reasonable wall construction based on the
      # wall type while ensuring the correct assembly R-value.

      if is_thermal_boundary(wall_values)
        drywall_thick_in = 0.5
      else
        drywall_thick_in = 0.0
      end
      if wall_values[:exterior_adjacent_to] == "outside"
        film_r = Material.AirFilmVertical.rvalue + Material.AirFilmOutside.rvalue
        mat_ext_finish = Material.ExtFinishWoodLight
        mat_ext_finish.tAbs = wall_values[:emittance]
        mat_ext_finish.sAbs = wall_values[:solar_absorptance]
        mat_ext_finish.vAbs = wall_values[:solar_absorptance]
      else
        film_r = 2.0 * Material.AirFilmVertical.rvalue
        mat_ext_finish = nil
      end

      apply_wall_construction(runner, model, surfaces, wall_values[:id], wall_values[:wall_type], wall_values[:insulation_assembly_r_value],
                              drywall_thick_in, film_r, mat_ext_finish)
    end
  end

  def self.add_rim_joists(runner, model, building, spaces)
    building.elements.each("BuildingDetails/Enclosure/RimJoists/RimJoist") do |rim_joist|
      rim_joist_values = HPXML.get_rim_joist_values(rim_joist: rim_joist)

      if rim_joist_values[:azimuth].nil?
        if rim_joist_values[:exterior_adjacent_to] == "outside"
          azimuths = @default_azimuths # Model as four directions for average exterior incident solar
        else
          azimuths = [@default_azimuths[0]] # Arbitrary direction, doesn't receive exterior incident solar
        end
      else
        azimuths = [rim_joist_values[:azimuth]]
      end

      surfaces = []

      azimuths.each do |azimuth|
        height = 1.0
        length = (rim_joist_values[:area] / height) / azimuths.size
        z_origin = @foundation_top

        surface = OpenStudio::Model::Surface.new(add_wall_polygon(length, height, z_origin, azimuth), model)
        surfaces << surface
        surface.additionalProperties.setFeature("Length", length)
        surface.additionalProperties.setFeature("Azimuth", azimuth)
        surface.additionalProperties.setFeature("Tilt", 90.0)
        surface.additionalProperties.setFeature("SurfaceType", "RimJoist")
        if azimuths.size > 1
          surface.setName("#{rim_joist_values[:id]}:#{azimuth}")
        else
          surface.setName(rim_joist_values[:id])
        end
        surface.setSurfaceType("Wall")
        set_surface_interior(model, spaces, surface, rim_joist_values[:id], rim_joist_values[:interior_adjacent_to])
        set_surface_exterior(model, spaces, surface, rim_joist_values[:id], rim_joist_values[:exterior_adjacent_to])
        if rim_joist_values[:exterior_adjacent_to] != "outside"
          surface.setSunExposure("NoSun")
          surface.setWindExposure("NoWind")
        end
      end

      # Apply construction

      if is_thermal_boundary(rim_joist_values)
        drywall_thick_in = 0.5
      else
        drywall_thick_in = 0.0
      end
      if rim_joist_values[:exterior_adjacent_to] == "outside"
        film_r = Material.AirFilmVertical.rvalue + Material.AirFilmOutside.rvalue
        mat_ext_finish = Material.ExtFinishWoodLight
        mat_ext_finish.tAbs = rim_joist_values[:emittance]
        mat_ext_finish.sAbs = rim_joist_values[:solar_absorptance]
        mat_ext_finish.vAbs = rim_joist_values[:solar_absorptance]
      else
        film_r = 2.0 * Material.AirFilmVertical.rvalue
        mat_ext_finish = nil
      end

      assembly_r = rim_joist_values[:insulation_assembly_r_value]

      constr_sets = [
        WoodStudConstructionSet.new(Material.Stud2x(2.0), 0.17, 10.0, 2.0, drywall_thick_in, mat_ext_finish),  # 2x4 + R10
        WoodStudConstructionSet.new(Material.Stud2x(2.0), 0.17, 5.0, 2.0, drywall_thick_in, mat_ext_finish),   # 2x4 + R5
        WoodStudConstructionSet.new(Material.Stud2x(2.0), 0.17, 0.0, 2.0, drywall_thick_in, mat_ext_finish),   # 2x4
        WoodStudConstructionSet.new(Material.Stud2x(2.0), 0.01, 0.0, 0.0, 0.0, mat_ext_finish),                # Fallback
      ]
      match, constr_set, cavity_r = pick_wood_stud_construction_set(assembly_r, constr_sets, film_r, rim_joist_values[:id])
      install_grade = 1

      Constructions.apply_rim_joist(model, surfaces, "#{rim_joist_values[:id]} construction",
                                    cavity_r, install_grade, constr_set.framing_factor,
                                    constr_set.drywall_thick_in, constr_set.osb_thick_in,
                                    constr_set.rigid_r, constr_set.exterior_material)
      check_surface_assembly_rvalue(runner, surfaces, film_r, assembly_r, match)
    end
  end

  def self.add_framefloors(runner, model, building, spaces)
    building.elements.each("BuildingDetails/Enclosure/FrameFloors/FrameFloor") do |framefloor|
      framefloor_values = HPXML.get_framefloor_values(framefloor: framefloor)

      area = framefloor_values[:area]
      width = Math::sqrt(area)
      length = area / width
      if framefloor_values[:interior_adjacent_to].include? "attic" or framefloor_values[:exterior_adjacent_to].include? "attic"
        z_origin = @walls_top
      else
        z_origin = @foundation_top
      end

      if hpxml_framefloor_is_ceiling(framefloor_values[:interior_adjacent_to], framefloor_values[:exterior_adjacent_to])
        surface = OpenStudio::Model::Surface.new(add_ceiling_polygon(length, width, z_origin), model)
        surface.additionalProperties.setFeature("SurfaceType", "Ceiling")
      else
        surface = OpenStudio::Model::Surface.new(add_floor_polygon(length, width, z_origin), model)
        surface.additionalProperties.setFeature("SurfaceType", "Floor")
      end
      set_surface_interior(model, spaces, surface, framefloor_values[:id], framefloor_values[:interior_adjacent_to])
      set_surface_exterior(model, spaces, surface, framefloor_values[:id], framefloor_values[:exterior_adjacent_to])
      surface.setName(framefloor_values[:id])
      surface.setSunExposure("NoSun")
      surface.setWindExposure("NoWind")

      # Apply construction

      film_r = 2.0 * Material.AirFilmFloorReduced.rvalue
      assembly_r = framefloor_values[:insulation_assembly_r_value]

      constr_sets = [
        WoodStudConstructionSet.new(Material.Stud2x6, 0.10, 10.0, 0.75, 0.0, Material.CoveringBare), # 2x6, 24" o.c. + R10
        WoodStudConstructionSet.new(Material.Stud2x6, 0.10, 0.0, 0.75, 0.0, Material.CoveringBare),  # 2x6, 24" o.c.
        WoodStudConstructionSet.new(Material.Stud2x4, 0.13, 0.0, 0.5, 0.0, Material.CoveringBare),   # 2x4, 16" o.c.
        WoodStudConstructionSet.new(Material.Stud2x4, 0.01, 0.0, 0.0, 0.0, nil),                     # Fallback
      ]
      match, constr_set, cavity_r = pick_wood_stud_construction_set(assembly_r, constr_sets, film_r, framefloor_values[:id])

      mat_floor_covering = nil
      install_grade = 1

      # Floor
      Constructions.apply_floor(model, [surface], "#{framefloor_values[:id]} construction",
                                cavity_r, install_grade,
                                constr_set.framing_factor, constr_set.stud.thick_in,
                                constr_set.osb_thick_in, constr_set.rigid_r,
                                mat_floor_covering, constr_set.exterior_material)
      check_surface_assembly_rvalue(runner, [surface], film_r, assembly_r, match)
    end
  end

  def self.add_foundation_walls_slabs(runner, model, building, spaces)
    # Get foundation types
    foundation_types = []
    building.elements.each("BuildingDetails/Enclosure/Slabs/Slab/InteriorAdjacentTo") do |int_adjacent_to|
      next if foundation_types.include? int_adjacent_to.text

      foundation_types << int_adjacent_to.text
    end

    foundation_types.each do |foundation_type|
      # Get attached foundation walls/slabs
      fnd_walls = []
      slabs = []
      building.elements.each("BuildingDetails/Enclosure/FoundationWalls/FoundationWall[InteriorAdjacentTo='#{foundation_type}']") do |fnd_wall|
        fnd_walls << fnd_wall
      end
      building.elements.each("BuildingDetails/Enclosure/Slabs/Slab[InteriorAdjacentTo='#{foundation_type}']") do |slab|
        slabs << slab
      end

      # Calculate combinations of slabs/walls for each Kiva instance
      kiva_instances = get_kiva_instances(fnd_walls, slabs)

      # Obtain some wall/slab information
      fnd_wall_lengths = {}
      fnd_walls.each_with_index do |fnd_wall, fnd_wall_idx|
        fnd_wall_values = HPXML.get_foundation_wall_values(foundation_wall: fnd_wall)
        next unless fnd_wall_values[:exterior_adjacent_to] == "ground"

        fnd_wall_lengths[fnd_wall] = fnd_wall_values[:area] / fnd_wall_values[:height]
      end
      slab_exp_perims = {}
      slab_areas = {}
      slabs.each_with_index do |slab, slab_idx|
        slab_values = HPXML.get_slab_values(slab: slab)
        slab_exp_perims[slab] = slab_values[:exposed_perimeter]
        slab_areas[slab] = slab_values[:area]
      end
      total_slab_exp_perim = slab_exp_perims.values.inject(0, :+)
      total_slab_area = slab_areas.values.inject(0, :+)
      total_fnd_wall_length = fnd_wall_lengths.values.inject(0, :+)

      no_wall_slab_exp_perim = {}

      # Cache values
      fnd_walls_values = {}
      slabs_values = {}
      fnd_walls.each do |fnd_wall|
        fnd_walls_values[fnd_wall] = HPXML.get_foundation_wall_values(foundation_wall: fnd_wall)
      end
      slabs.each do |slab|
        slabs_values[slab] = HPXML.get_slab_values(slab: slab)
      end

      kiva_instances.each do |fnd_wall, slab|
        # Apportion referenced walls/slabs for this Kiva instance
        slab_frac = slab_exp_perims[slab] / total_slab_exp_perim
        if total_fnd_wall_length > 0
          fnd_wall_frac = fnd_wall_lengths[fnd_wall] / total_fnd_wall_length
        else
          fnd_wall_frac = 1.0 # Handle slab foundation type
        end

        kiva_foundation = nil
        if not fnd_wall.nil?
          # Add exterior foundation wall surface
          fnd_wall_values = fnd_walls_values[fnd_wall]
          kiva_foundation = add_foundation_wall(runner, model, spaces, fnd_wall_values, slab_frac,
                                                total_fnd_wall_length, total_slab_exp_perim)
        end

        # Add single combined foundation slab surface (for similar surfaces)
        slab_values = slabs_values[slab]
        slab_exp_perim = slab_exp_perims[slab] * fnd_wall_frac
        slab_area = slab_areas[slab] * fnd_wall_frac
        no_wall_slab_exp_perim[slab] = 0.0 if no_wall_slab_exp_perim[slab].nil?
        if not fnd_wall.nil? and slab_exp_perim > fnd_wall_lengths[fnd_wall] * slab_frac
          # Keep track of no-wall slab exposed perimeter
          no_wall_slab_exp_perim[slab] += (slab_exp_perim - fnd_wall_lengths[fnd_wall] * slab_frac)

          # Reduce this slab's exposed perimeter so that EnergyPlus does not automatically
          # create a second no-wall Kiva instance for each of our Kiva instances.
          # Instead, we will later create our own Kiva instance to account for it.
          # This reduces the number of Kiva instances we end up with.
          exp_perim_frac = (fnd_wall_lengths[fnd_wall] * slab_frac) / slab_exp_perim
          slab_exp_perim *= exp_perim_frac
          slab_area *= exp_perim_frac
        end
        if not fnd_wall.nil?
          z_origin = -1 * fnd_wall_values[:depth_below_grade] # Position based on adjacent foundation walls
        else
          z_origin = -1 * slab_values[:depth_below_grade]
        end
        kiva_foundation = add_foundation_slab(runner, model, spaces, slab_values, slab_exp_perim,
                                              slab_area, z_origin, kiva_foundation)
      end

      # For each slab, create a no-wall Kiva slab instance if needed.
      slabs.each do |slab|
        next unless no_wall_slab_exp_perim[slab] > 0.1

        slab_values = slabs_values[slab]
        z_origin = 0
        slab_area = total_slab_area * no_wall_slab_exp_perim[slab] / total_slab_exp_perim
        kiva_foundation = add_foundation_slab(runner, model, spaces, slab_values, no_wall_slab_exp_perim[slab],
                                              slab_area, z_origin, nil)
      end

      # Interzonal foundation wall surfaces
      # The above-grade portion of these walls are modeled as EnergyPlus surfaces with standard adjacency.
      # The below-grade portion of these walls (in contact with ground) are not modeled, as Kiva does not
      # calculate heat flow between two zones through the ground.
      fnd_walls.each do |fnd_wall|
        fnd_wall_values = fnd_walls_values[fnd_wall]
        next unless fnd_wall_values[:exterior_adjacent_to] != "ground"

        ag_height = fnd_wall_values[:height] - fnd_wall_values[:depth_below_grade]
        ag_net_area = net_surface_area(fnd_wall_values[:area], fnd_wall_values[:id]) * ag_height / fnd_wall_values[:height]
        next if ag_net_area < 0.1

        length = ag_net_area / ag_height
        z_origin = -1 * ag_height
        if fnd_wall_values[:azimuth].nil?
          azimuth = @default_azimuths[0] # Arbitrary direction, doesn't receive exterior incident solar
        else
          azimuth = fnd_wall_values[:azimuth]
        end

        surface = OpenStudio::Model::Surface.new(add_wall_polygon(length, ag_height, z_origin, azimuth), model)
        surface.additionalProperties.setFeature("Length", length)
        surface.additionalProperties.setFeature("Azimuth", azimuth)
        surface.additionalProperties.setFeature("Tilt", 90.0)
        surface.additionalProperties.setFeature("SurfaceType", "FoundationWall")
        surface.setName(fnd_wall_values[:id])
        surface.setSurfaceType("Wall")
        set_surface_interior(model, spaces, surface, fnd_wall_values[:id], fnd_wall_values[:interior_adjacent_to])
        set_surface_exterior(model, spaces, surface, fnd_wall_values[:id], fnd_wall_values[:exterior_adjacent_to])
        surface.setSunExposure("NoSun")
        surface.setWindExposure("NoWind")

        # Apply construction

        wall_type = "SolidConcrete"
        if is_thermal_boundary(fnd_wall_values)
          drywall_thick_in = 0.5
        else
          drywall_thick_in = 0.0
        end
        film_r = 2.0 * Material.AirFilmVertical.rvalue
        assembly_r = fnd_wall_values[:insulation_assembly_r_value]
        if assembly_r.nil?
          concrete_thick_in = fnd_wall_values[:thickness]
          int_r = fnd_wall_values[:insulation_interior_r_value]
          ext_r = fnd_wall_values[:insulation_exterior_r_value]
          assembly_r = int_r + ext_r + Material.Concrete(concrete_thick_in).rvalue + Material.GypsumWall(drywall_thick_in).rvalue + film_r
        end
        mat_ext_finish = nil

        apply_wall_construction(runner, model, [surface], fnd_wall_values[:id], wall_type, assembly_r,
                                drywall_thick_in, film_r, mat_ext_finish)
      end
    end
  end

  def self.add_foundation_wall(runner, model, spaces, fnd_wall_values, slab_frac,
                               total_fnd_wall_length, total_slab_exp_perim)

    net_area = net_surface_area(fnd_wall_values[:area], fnd_wall_values[:id]) * slab_frac
    gross_area = fnd_wall_values[:area] * slab_frac
    height = fnd_wall_values[:height]
    height_ag = height - fnd_wall_values[:depth_below_grade]
    z_origin = -1 * fnd_wall_values[:depth_below_grade]
    length = gross_area / height
    if fnd_wall_values[:azimuth].nil?
      azimuth = @default_azimuths[0] # Arbitrary; solar incidence in Kiva is applied as an orientation average (to the above grade portion of the wall)
    else
      azimuth = fnd_wall_values[:azimuth]
    end

    if total_fnd_wall_length > total_slab_exp_perim
      # Calculate exposed section of wall based on slab's total exposed perimeter.
      length *= total_slab_exp_perim / total_fnd_wall_length
    end

    if gross_area > net_area
      # Create a "notch" in the wall to account for the subsurfaces. This ensures that
      # we preserve the appropriate wall height, length, and area for Kiva.
      subsurface_area = gross_area - net_area
    else
      subsurface_area = 0
    end

    surface = OpenStudio::Model::Surface.new(add_wall_polygon(length, height, z_origin, azimuth, [0] * 4, subsurface_area), model)
    surface.additionalProperties.setFeature("Length", length)
    surface.additionalProperties.setFeature("Azimuth", azimuth)
    surface.additionalProperties.setFeature("Tilt", 90.0)
    surface.additionalProperties.setFeature("SurfaceType", "FoundationWall")
    surface.setName(fnd_wall_values[:id])
    surface.setSurfaceType("Wall")
    set_surface_interior(model, spaces, surface, fnd_wall_values[:id], fnd_wall_values[:interior_adjacent_to])
    set_surface_exterior(model, spaces, surface, fnd_wall_values[:id], fnd_wall_values[:exterior_adjacent_to])

    if is_thermal_boundary(fnd_wall_values)
      drywall_thick_in = 0.5
    else
      drywall_thick_in = 0.0
    end
    concrete_thick_in = fnd_wall_values[:thickness]
    assembly_r = fnd_wall_values[:insulation_assembly_r_value]
    if not assembly_r.nil?
      ext_rigid_height = height
      ext_rigid_offset = 0.0
      film_r = Material.AirFilmVertical.rvalue
      ext_rigid_r = assembly_r - Material.Concrete(concrete_thick_in).rvalue - Material.GypsumWall(drywall_thick_in).rvalue - film_r
      int_rigid_r = 0.0
      if ext_rigid_r < 0 # Try without drywall
        drywall_thick_in = 0.0
        ext_rigid_r = assembly_r - Material.Concrete(concrete_thick_in).rvalue - Material.GypsumWall(drywall_thick_in).rvalue - film_r
      end
      if ext_rigid_r > 0 and ext_rigid_r < 0.1
        ext_rigid_r = 0.0 # Prevent tiny strip of insulation
      end
      if ext_rigid_r < 0
        ext_rigid_r = 0.0
        match = false
      else
        match = true
      end
    else
      ext_rigid_offset = fnd_wall_values[:insulation_exterior_distance_to_top]
      ext_rigid_height = fnd_wall_values[:insulation_exterior_distance_to_bottom] - ext_rigid_offset
      ext_rigid_r = fnd_wall_values[:insulation_exterior_r_value]
      int_rigid_offset = fnd_wall_values[:insulation_interior_distance_to_top]
      int_rigid_height = fnd_wall_values[:insulation_interior_distance_to_bottom] - int_rigid_offset
      int_rigid_r = fnd_wall_values[:insulation_interior_r_value]
    end

    Constructions.apply_foundation_wall(model, [surface], "#{fnd_wall_values[:id]} construction",
                                        ext_rigid_offset, int_rigid_offset, ext_rigid_height, int_rigid_height,
                                        ext_rigid_r, int_rigid_r, drywall_thick_in, concrete_thick_in, height_ag)

    if not assembly_r.nil?
      check_surface_assembly_rvalue(runner, [surface], film_r, assembly_r, match)
    end

    return surface.adjacentFoundation.get
  end

  def self.add_foundation_slab(runner, model, spaces, slab_values, slab_exp_perim,
                               slab_area, z_origin, kiva_foundation)

    slab_tot_perim = slab_exp_perim
    if slab_tot_perim**2 - 16.0 * slab_area <= 0
      # Cannot construct rectangle with this perimeter/area. Some of the
      # perimeter is presumably not exposed, so bump up perimeter value.
      slab_tot_perim = Math.sqrt(16.0 * slab_area)
    end
    sqrt_term = [slab_tot_perim**2 - 16.0 * slab_area, 0.0].max
    slab_length = slab_tot_perim / 4.0 + Math.sqrt(sqrt_term) / 4.0
    slab_width = slab_tot_perim / 4.0 - Math.sqrt(sqrt_term) / 4.0

    surface = OpenStudio::Model::Surface.new(add_floor_polygon(slab_length, slab_width, z_origin), model)
    surface.setName(slab_values[:id])
    surface.setSurfaceType("Floor")
    surface.setOutsideBoundaryCondition("Foundation")
    surface.additionalProperties.setFeature("SurfaceType", "Slab")
    set_surface_interior(model, spaces, surface, slab_values[:id], slab_values[:interior_adjacent_to])
    surface.setSunExposure("NoSun")
    surface.setWindExposure("NoWind")

    slab_perim_r = slab_values[:perimeter_insulation_r_value]
    slab_perim_depth = slab_values[:perimeter_insulation_depth]
    if slab_perim_r == 0 or slab_perim_depth == 0
      slab_perim_r = 0
      slab_perim_depth = 0
    end

    if slab_values[:under_slab_insulation_spans_entire_slab]
      slab_whole_r = slab_values[:under_slab_insulation_r_value]
      slab_under_r = 0
      slab_under_width = 0
    else
      slab_under_r = slab_values[:under_slab_insulation_r_value]
      slab_under_width = slab_values[:under_slab_insulation_width]
      if slab_under_r == 0 or slab_under_width == 0
        slab_under_r = 0
        slab_under_width = 0
      end
      slab_whole_r = 0
    end
    slab_gap_r = slab_under_r

    mat_carpet = nil
    if slab_values[:carpet_fraction] > 0 and slab_values[:carpet_r_value] > 0
      mat_carpet = Material.CoveringBare(slab_values[:carpet_fraction],
                                         slab_values[:carpet_r_value])
    end

    Constructions.apply_foundation_slab(model, surface, "#{slab_values[:id]} construction",
                                        slab_under_r, slab_under_width, slab_gap_r, slab_perim_r,
                                        slab_perim_depth, slab_whole_r, slab_values[:thickness],
                                        slab_exp_perim, mat_carpet, kiva_foundation)
    # FIXME: Temporary code for sizing
    surface.additionalProperties.setFeature(Constants.SizingInfoSlabRvalue, 10.0)

    return surface.adjacentFoundation.get
  end

  def self.add_conditioned_floor_area(runner, model, building, spaces)
    # TODO: Use HPXML values not Model values
    cfa = @cfa.round(1)

    # Check if we need to add floors between conditioned spaces (e.g., 2-story buildings).
    # This ensures that the E+ reported Conditioned Floor Area is correct.

    # Calculate cfa already added to model
    model_cfa = 0.0
    model.getSpaces.each do |space|
      next unless Geometry.space_is_conditioned(space)

      space.surfaces.each do |surface|
        next unless surface.surfaceType.downcase.to_s == "floor"

        model_cfa += UnitConversions.convert(surface.grossArea, "m^2", "ft^2").round(2)
      end
    end

    addtl_cfa = cfa - model_cfa
    return unless addtl_cfa > 0

    conditioned_floor_width = Math::sqrt(addtl_cfa)
    conditioned_floor_length = addtl_cfa / conditioned_floor_width
    z_origin = @foundation_top + 8.0 * (@ncfl_ag - 1)

    floor_surface = OpenStudio::Model::Surface.new(add_floor_polygon(-conditioned_floor_width, -conditioned_floor_length, z_origin), model)

    floor_surface.setSunExposure("NoSun")
    floor_surface.setWindExposure("NoWind")
    floor_surface.setName("inferred conditioned floor")
    floor_surface.setSurfaceType("Floor")
    floor_surface.setSpace(create_or_get_space(model, spaces, 'living space'))
    floor_surface.setOutsideBoundaryCondition("Adiabatic")
    floor_surface.additionalProperties.setFeature("SurfaceType", "InferredFloor")

    # add ceiling surfaces accordingly
    ceiling_surface = OpenStudio::Model::Surface.new(add_ceiling_polygon(-conditioned_floor_width, -conditioned_floor_length, z_origin), model)

    ceiling_surface.setSunExposure("NoSun")
    ceiling_surface.setWindExposure("NoWind")
    ceiling_surface.setName("inferred conditioned ceiling")
    ceiling_surface.setSurfaceType("RoofCeiling")
    ceiling_surface.setSpace(create_or_get_space(model, spaces, 'living space'))
    ceiling_surface.setOutsideBoundaryCondition("Adiabatic")
    ceiling_surface.additionalProperties.setFeature("SurfaceType", "InferredCeiling")

    if not @cond_bsmnt_surfaces.empty?
      # assuming added ceiling is in conditioned basement
      @cond_bsmnt_surfaces << ceiling_surface
    end

    # Apply Construction
    apply_adiabatic_construction(runner, model, [floor_surface, ceiling_surface], "floor")
  end

  def self.add_thermal_mass(runner, model, building)
    drywall_thick_in = 0.5
    partition_frac_of_cfa = 1.0 # Ratio of partition wall area to conditioned floor area
    basement_frac_of_cfa = (@cfa - @cfa_ag) / @cfa
    Constructions.apply_partition_walls(model, "PartitionWallConstruction", drywall_thick_in, partition_frac_of_cfa,
                                        basement_frac_of_cfa, @cond_bsmnt_surfaces, @living_space)

    mass_lb_per_sqft = 8.0
    density_lb_per_cuft = 40.0
    mat = BaseMaterial.Wood
    Constructions.apply_furniture(model, mass_lb_per_sqft, density_lb_per_cuft, mat,
                                  basement_frac_of_cfa, @cond_bsmnt_surfaces, @living_space)
  end

  def self.add_neighbors(runner, model, building, length)
    # Get the max z-value of any model surface
    default_height = -9e99
    model.getSpaces.each do |space|
      z_origin = space.zOrigin
      space.surfaces.each do |surface|
        surface.vertices.each do |vertex|
          surface_z = vertex.z + z_origin
          next if surface_z < default_height

          default_height = surface_z
        end
      end
    end
    default_height = UnitConversions.convert(default_height, "m", "ft")
    z_origin = 0 # shading surface always starts at grade

    shading_surfaces = []
    building.elements.each("BuildingDetails/BuildingSummary/Site/extension/Neighbors/NeighborBuilding") do |neighbor_building|
      neighbor_building_values = HPXML.get_neighbor_building_values(neighbor_building: neighbor_building)
      azimuth = neighbor_building_values[:azimuth]
      distance = neighbor_building_values[:distance]
      height = neighbor_building_values[:height].nil? ? default_height : neighbor_building_values[:height]

      shading_surface = OpenStudio::Model::ShadingSurface.new(add_wall_polygon(length, height, z_origin, azimuth), model)
      shading_surface.additionalProperties.setFeature("Azimuth", azimuth)
      shading_surface.additionalProperties.setFeature("Distance", distance)
      shading_surface.setName("Neighbor azimuth #{azimuth} distance #{distance}")

      shading_surfaces << shading_surface
    end

    unless shading_surfaces.empty?
      shading_surface_group = OpenStudio::Model::ShadingSurfaceGroup.new(model)
      shading_surface_group.setName(Constants.ObjectNameNeighbors)
      shading_surfaces.each do |shading_surface|
        shading_surface.setShadingSurfaceGroup(shading_surface_group)
      end
    end
  end

  def self.add_interior_shading_schedule(runner, model, weather)
    heating_season, cooling_season = HVAC.calc_heating_and_cooling_seasons(model, weather)
<<<<<<< HEAD
    @cool_season_sch = MonthWeekdayWeekendSchedule.new(model, "interior shading schedule", Array.new(24, 1), Array.new(24, 1), cooling_season, mult_weekday = 1.0, mult_weekend = 1.0, normalize_values = true, create_sch_object = true, schedule_type_limits_name = Constants.ScheduleTypeLimitsFraction)
=======
    sch = MonthWeekdayWeekendSchedule.new(model, "interior shading schedule", Array.new(24, 1), Array.new(24, 1), cooling_season, 1.0, 1.0, true, true, Constants.ScheduleTypeLimitsFraction)
    return sch
>>>>>>> 24278d9f
  end

  def self.add_windows(runner, model, building, spaces, weather)
    surfaces = []
    building.elements.each("BuildingDetails/Enclosure/Windows/Window") do |window|
      window_values = HPXML.get_window_values(window: window)

      window_id = window_values[:id]

      window_height = 4.0 # ft, default
      overhang_depth = nil
      if not window.elements["Overhangs"].nil?
        overhang_depth = window_values[:overhangs_depth]
        overhang_distance_to_top = window_values[:overhangs_distance_to_top_of_window]
        overhang_distance_to_bottom = window_values[:overhangs_distance_to_bottom_of_window]
        window_height = overhang_distance_to_bottom - overhang_distance_to_top
      end

      window_area = window_values[:area]
      window_width = window_area / window_height
      z_origin = @foundation_top
      window_azimuth = window_values[:azimuth]

      # Create parent surface slightly bigger than window
      surface = OpenStudio::Model::Surface.new(add_wall_polygon(window_width, window_height, z_origin,
                                                                window_azimuth, [0, 0.0001, 0.0001, 0.0001]), model)

      surface.additionalProperties.setFeature("Length", window_width)
      surface.additionalProperties.setFeature("Azimuth", window_azimuth)
      surface.additionalProperties.setFeature("Tilt", 90.0)
      surface.additionalProperties.setFeature("SurfaceType", "Window")
      surface.setName("surface #{window_id}")
      surface.setSurfaceType("Wall")
      assign_space_to_subsurface(surface, window_id, window_values[:wall_idref], building, spaces, model, "window")
      surface.setOutsideBoundaryCondition("Outdoors") # cannot be adiabatic because subsurfaces won't be created
      surfaces << surface

      sub_surface = OpenStudio::Model::SubSurface.new(add_wall_polygon(window_width, window_height, z_origin,
                                                                       window_azimuth, [-0.0001, 0, 0.0001, 0]), model)
      sub_surface.setName(window_id)
      sub_surface.setSurface(surface)
      sub_surface.setSubSurfaceType("FixedWindow")

      if not overhang_depth.nil?
        overhang = sub_surface.addOverhang(UnitConversions.convert(overhang_depth, "ft", "m"), UnitConversions.convert(overhang_distance_to_top, "ft", "m"))
        overhang.get.setName("#{sub_surface.name} - #{Constants.ObjectNameOverhangs}")

        sub_surface.additionalProperties.setFeature(Constants.SizingInfoWindowOverhangDepth, overhang_depth)
        sub_surface.additionalProperties.setFeature(Constants.SizingInfoWindowOverhangOffset, overhang_distance_to_top)
      end

      # Apply construction
      ufactor = window_values[:ufactor]
      shgc = window_values[:shgc]
      default_shade_summer, default_shade_winter = Constructions.get_default_interior_shading_factors()
      cool_shade_mult = default_shade_summer
      if not window_values[:interior_shading_factor_summer].nil?
        cool_shade_mult = window_values[:interior_shading_factor_summer]
      end
      heat_shade_mult = default_shade_winter
      if not window_values[:interior_shading_factor_winter].nil?
        heat_shade_mult = window_values[:interior_shading_factor_winter]
      end
      if cool_shade_mult > heat_shade_mult
        fail "SummerShadingCoefficient (#{cool_shade_mult}) must be less than or equal to WinterShadingCoefficient (#{heat_shade_mult}) for window '#{window_values[:id]}'."
      end

      Constructions.apply_window(model, [sub_surface],
                                 "WindowConstruction",
                                 weather, @cool_season_sch, ufactor, shgc,
                                 heat_shade_mult, cool_shade_mult)
    end

    apply_adiabatic_construction(runner, model, surfaces, "wall")
  end

  def self.add_skylights(runner, model, building, spaces, weather)
    surfaces = []
    building.elements.each("BuildingDetails/Enclosure/Skylights/Skylight") do |skylight|
      skylight_values = HPXML.get_skylight_values(skylight: skylight)

      skylight_id = skylight_values[:id]

      # Obtain skylight tilt from attached roof
      skylight_tilt = nil
      building.elements.each("BuildingDetails/Enclosure/Roofs/Roof") do |roof|
        roof_values = HPXML.get_roof_values(roof: roof)
        next unless roof_values[:id] == skylight_values[:roof_idref]

        skylight_tilt = roof_values[:pitch] / 12.0
      end
      if skylight_tilt.nil?
        fail "Attached roof '#{skylight_values[:roof_idref]}' not found for skylight '#{skylight_id}'."
      end

      skylight_area = skylight_values[:area]
      skylight_height = Math::sqrt(skylight_area)
      skylight_width = skylight_area / skylight_height
      z_origin = @walls_top + 0.5 * Math.sin(Math.atan(skylight_tilt)) * skylight_height
      skylight_azimuth = skylight_values[:azimuth]

      # Create parent surface slightly bigger than skylight
      surface = OpenStudio::Model::Surface.new(add_roof_polygon(skylight_width + 0.0001, skylight_height + 0.0001, z_origin,
                                                                skylight_azimuth, skylight_tilt), model)

      surface.additionalProperties.setFeature("Length", skylight_width)
      surface.additionalProperties.setFeature("Width", skylight_height)
      surface.additionalProperties.setFeature("Azimuth", skylight_azimuth)
      surface.additionalProperties.setFeature("Tilt", skylight_tilt)
      surface.additionalProperties.setFeature("SurfaceType", "Skylight")
      surface.setName("surface #{skylight_id}")
      surface.setSurfaceType("RoofCeiling")
      surface.setSpace(create_or_get_space(model, spaces, 'living space')) # Ensures it is included in Manual J sizing
      surface.setOutsideBoundaryCondition("Outdoors") # cannot be adiabatic because subsurfaces won't be created
      surfaces << surface

      sub_surface = OpenStudio::Model::SubSurface.new(add_roof_polygon(skylight_width, skylight_height, z_origin,
                                                                       skylight_azimuth, skylight_tilt), model)
      sub_surface.setName(skylight_id)
      sub_surface.setSurface(surface)
      sub_surface.setSubSurfaceType("Skylight")

      # Apply construction
      ufactor = skylight_values[:ufactor]
      shgc = skylight_values[:shgc]
      cool_shade_mult = 1.0
      heat_shade_mult = 1.0
      Constructions.apply_skylight(model, [sub_surface],
                                   "SkylightConstruction",
                                   weather, @cool_season_sch, ufactor, shgc,
                                   heat_shade_mult, cool_shade_mult)
    end

    apply_adiabatic_construction(runner, model, surfaces, "roof")
  end

  def self.add_doors(runner, model, building, spaces)
    surfaces = []
    building.elements.each("BuildingDetails/Enclosure/Doors/Door") do |door|
      door_values = HPXML.get_door_values(door: door)
      door_id = door_values[:id]

      door_area = door_values[:area]
      door_azimuth = door_values[:azimuth]

      door_height = 6.67 # ft
      door_width = door_area / door_height
      z_origin = @foundation_top

      # Create parent surface slightly bigger than door
      surface = OpenStudio::Model::Surface.new(add_wall_polygon(door_width, door_height, z_origin,
                                                                door_azimuth, [0, 0.0001, 0.0001, 0.0001]), model)

      surface.additionalProperties.setFeature("Length", door_width)
      surface.additionalProperties.setFeature("Azimuth", door_azimuth)
      surface.additionalProperties.setFeature("Tilt", 90.0)
      surface.additionalProperties.setFeature("SurfaceType", "Door")
      surface.setName("surface #{door_id}")
      surface.setSurfaceType("Wall")
      assign_space_to_subsurface(surface, door_id, door_values[:wall_idref], building, spaces, model, "door")
      surface.setOutsideBoundaryCondition("Outdoors") # cannot be adiabatic because subsurfaces won't be created
      surfaces << surface

      sub_surface = OpenStudio::Model::SubSurface.new(add_wall_polygon(door_width, door_height, z_origin,
                                                                       door_azimuth, [0, 0, 0, 0]), model)
      sub_surface.setName(door_id)
      sub_surface.setSurface(surface)
      sub_surface.setSubSurfaceType("Door")

      # Apply construction
      ufactor = 1.0 / door_values[:r_value]

      Constructions.apply_door(model, [sub_surface], "Door", ufactor)
    end

    apply_adiabatic_construction(runner, model, surfaces, "wall")
  end

  def self.apply_adiabatic_construction(runner, model, surfaces, type)
    # Arbitrary construction for heat capacitance.
    # Only applies to surfaces where outside boundary conditioned is
    # adiabatic or surface net area is near zero.

    if type == "wall"
      Constructions.apply_wood_stud_wall(model, surfaces, "AdiabaticWallConstruction",
                                         0, 1, 3.5, true, 0.1, 0.5, 0, 999,
                                         Material.ExtFinishStuccoMedDark)
    elsif type == "floor"
      Constructions.apply_floor(model, surfaces, "AdiabaticFloorConstruction",
                                0, 1, 0.07, 5.5, 0.75, 999,
                                Material.FloorWood, Material.CoveringBare)
    elsif type == "roof"
      Constructions.apply_open_cavity_roof(model, surfaces, "AdiabaticRoofConstruction",
                                           0, 1, 7.25, 0.07, 7.25, 0.75, 999,
                                           Material.RoofingAsphaltShinglesMed, false)
    end
  end

  def self.add_hot_water_and_appliances(runner, model, building, weather, spaces)
    related_hvac_list = [] # list of hvac systems refered in water heating system "RelatedHvac" element
    # Clothes Washer
    clothes_washer_values = HPXML.get_clothes_washer_values(clothes_washer: building.elements["BuildingDetails/Appliances/ClothesWasher"])
    if not clothes_washer_values.nil?
      cw_space = get_space_from_location(clothes_washer_values[:location], "ClothesWasher", model, spaces)
      cw_ler = clothes_washer_values[:rated_annual_kwh]
      cw_elec_rate = clothes_washer_values[:label_electric_rate]
      cw_gas_rate = clothes_washer_values[:label_gas_rate]
      cw_agc = clothes_washer_values[:label_annual_gas_cost]
      cw_cap = clothes_washer_values[:capacity]
      cw_mef = clothes_washer_values[:modified_energy_factor]
      if cw_mef.nil?
        cw_mef = HotWaterAndAppliances.calc_clothes_washer_mef_from_imef(clothes_washer_values[:integrated_modified_energy_factor])
      end
    else
      cw_mef = cw_ler = cw_elec_rate = cw_gas_rate = cw_agc = cw_cap = cw_space = nil
    end

    # Clothes Dryer
    clothes_dryer_values = HPXML.get_clothes_dryer_values(clothes_dryer: building.elements["BuildingDetails/Appliances/ClothesDryer"])
    if not clothes_dryer_values.nil?
      cd_space = get_space_from_location(clothes_dryer_values[:location], "ClothesDryer", model, spaces)
      cd_fuel = clothes_dryer_values[:fuel_type]
      cd_control = clothes_dryer_values[:control_type]
      cd_ef = clothes_dryer_values[:energy_factor]
      if cd_ef.nil?
        cd_ef = HotWaterAndAppliances.calc_clothes_dryer_ef_from_cef(clothes_dryer_values[:combined_energy_factor])
      end
    else
      cd_ef = cd_control = cd_fuel = cd_space = nil
    end

    # Dishwasher
    dishwasher_values = HPXML.get_dishwasher_values(dishwasher: building.elements["BuildingDetails/Appliances/Dishwasher"])
    if not dishwasher_values.nil?
      dw_cap = dishwasher_values[:place_setting_capacity]
      dw_ef = dishwasher_values[:energy_factor]
      if dw_ef.nil?
        dw_ef = HotWaterAndAppliances.calc_dishwasher_ef_from_annual_kwh(dishwasher_values[:rated_annual_kwh])
      end
    else
      dw_ef = dw_cap = nil
    end

    # Refrigerator
    refrigerator_values = HPXML.get_refrigerator_values(refrigerator: building.elements["BuildingDetails/Appliances/Refrigerator"])
    if not refrigerator_values.nil?
      fridge_space = get_space_from_location(refrigerator_values[:location], "Refrigerator", model, spaces)
      fridge_annual_kwh = refrigerator_values[:adjusted_annual_kwh]
      if fridge_annual_kwh.nil?
        fridge_annual_kwh = refrigerator_values[:rated_annual_kwh]
      end
    else
      fridge_annual_kwh = fridge_space = nil
    end

    # Cooking Range/Oven
    cooking_range_values = HPXML.get_cooking_range_values(cooking_range: building.elements["BuildingDetails/Appliances/CookingRange"])
    oven_values = HPXML.get_oven_values(oven: building.elements["BuildingDetails/Appliances/Oven"])
    if not cooking_range_values.nil? and not oven_values.nil?
      cook_fuel_type = cooking_range_values[:fuel_type]
      cook_is_induction = cooking_range_values[:is_induction]
      oven_is_convection = oven_values[:is_convection]
    else
      cook_fuel_type = cook_is_induction = oven_is_convection = nil
    end

    wh = building.elements["BuildingDetails/Systems/WaterHeating"]
    sts = building.elements["BuildingDetails/Systems/SolarThermal/SolarThermalSystem"]

    # Fixtures
    has_low_flow_fixtures = false
    if not wh.nil?
      low_flow_fixtures_list = []
      wh.elements.each("WaterFixture[WaterFixtureType='shower head' or WaterFixtureType='faucet']") do |wf|
        water_fixture_values = HPXML.get_water_fixture_values(water_fixture: wf)
        low_flow_fixtures_list << water_fixture_values[:low_flow]
      end
      low_flow_fixtures_list.uniq!
      if low_flow_fixtures_list.size == 1 and low_flow_fixtures_list[0]
        has_low_flow_fixtures = true
      end
    end

    # Distribution
    if not wh.nil?
      dist = wh.elements["HotWaterDistribution"]
      hot_water_distribution_values = HPXML.get_hot_water_distribution_values(hot_water_distribution: wh.elements["HotWaterDistribution"])
      dist_type = hot_water_distribution_values[:system_type].downcase
      if dist_type == "standard"
        std_pipe_length = hot_water_distribution_values[:standard_piping_length]
        recirc_loop_length = nil
        recirc_branch_length = nil
        recirc_control_type = nil
        recirc_pump_power = nil
      elsif dist_type == "recirculation"
        recirc_loop_length = hot_water_distribution_values[:recirculation_piping_length]
        recirc_branch_length = hot_water_distribution_values[:recirculation_branch_piping_length]
        recirc_control_type = hot_water_distribution_values[:recirculation_control_type]
        recirc_pump_power = hot_water_distribution_values[:recirculation_pump_power]
        std_pipe_length = nil
      end
      pipe_r = hot_water_distribution_values[:pipe_r_value]
    end

    # Drain Water Heat Recovery
    dwhr_present = false
    dwhr_facilities_connected = nil
    dwhr_is_equal_flow = nil
    dwhr_efficiency = nil
    if not wh.nil?
      if XMLHelper.has_element(dist, "DrainWaterHeatRecovery")
        dwhr_present = true
        dwhr_facilities_connected = hot_water_distribution_values[:dwhr_facilities_connected]
        dwhr_is_equal_flow = hot_water_distribution_values[:dwhr_equal_flow]
        dwhr_efficiency = hot_water_distribution_values[:dwhr_efficiency]
      end
    end

    # Water Heater
    related_hvac_list = [] # list of heating systems referred in water heating system "RelatedHVACSystem" element
    dhw_loop_fracs = {}
    water_heater_spaces = {}
    combi_sys_id_list = []
    if not wh.nil?
      wh.elements.each("WaterHeatingSystem") do |dhw|
        water_heating_system_values = HPXML.get_water_heating_system_values(water_heating_system: dhw)

        sys_id = water_heating_system_values[:id]
        @dhw_map[sys_id] = []

        space = get_space_from_location(water_heating_system_values[:location], "WaterHeatingSystem", model, spaces)
        water_heater_spaces[sys_id] = space
        setpoint_temp = Waterheater.get_default_hot_water_temperature(@eri_version)
        wh_type = water_heating_system_values[:water_heater_type]
        fuel = water_heating_system_values[:fuel_type]
        jacket_r = water_heating_system_values[:jacket_r_value]

        uses_desuperheater = water_heating_system_values[:uses_desuperheater]
        relatedhvac = water_heating_system_values[:related_hvac]

        if uses_desuperheater
          if not related_hvac_list.include? relatedhvac
            related_hvac_list << relatedhvac
            desuperheater_clg_coil = get_desuperheatercoil(@hvac_map, relatedhvac, sys_id)
          else
            fail "RelatedHVACSystem '#{relatedhvac}' for water heating system '#{sys_id}' is already attached to another water heating system."
          end
        end

        ef = water_heating_system_values[:energy_factor]
        if ef.nil?
          uef = water_heating_system_values[:uniform_energy_factor]
          # allow systems not requiring EF and not specifying fuel type, e.g., indirect water heater
          if not uef.nil?
            ef = Waterheater.calc_ef_from_uef(uef, wh_type, fuel)
          end
        end

        # Check if simple solar water heater (defined by Solar Fraction) attached.
        # Solar fraction is used to adjust water heater's tank losses and hot water use, because it is
        # the portion of the total conventional hot water heating load (delivered energy + tank losses).
        solar_fraction = nil
        solar_thermal_values = HPXML.get_solar_thermal_system_values(solar_thermal_system: sts)
        if not solar_thermal_values.nil? and solar_thermal_values[:water_heating_system_idref] == sys_id
          solar_fraction = solar_thermal_values[:solar_fraction]
        end
        solar_fraction = 0.0 if solar_fraction.nil?

        ec_adj = HotWaterAndAppliances.get_dist_energy_consumption_adjustment(@has_uncond_bsmnt, @cfa, @ncfl,
                                                                              dist_type, recirc_control_type,
                                                                              pipe_r, std_pipe_length, recirc_loop_length)

        runner.registerInfo("EC_adj=#{ec_adj}") # Pass value to tests

        dhw_load_frac = water_heating_system_values[:fraction_dhw_load_served] * (1.0 - solar_fraction)

        @dhw_map[sys_id] = []

        if wh_type == "storage water heater"

          tank_vol = water_heating_system_values[:tank_volume]
          re = water_heating_system_values[:recovery_efficiency]
          capacity_kbtuh = water_heating_system_values[:heating_capacity] / 1000.0

          Waterheater.apply_tank(model, space, fuel, capacity_kbtuh, tank_vol,
                                 ef, re, setpoint_temp, ec_adj, @nbeds, @dhw_map,
                                 sys_id, desuperheater_clg_coil, jacket_r, solar_fraction)

        elsif wh_type == "instantaneous water heater"

          cycling_derate = water_heating_system_values[:performance_adjustment]

          Waterheater.apply_tankless(model, space, fuel, ef, cycling_derate,
                                     setpoint_temp, ec_adj, @nbeds, @dhw_map,
                                     sys_id, desuperheater_clg_coil, solar_fraction)

        elsif wh_type == "heat pump water heater"

          tank_vol = water_heating_system_values[:tank_volume]

          Waterheater.apply_heatpump(model, runner, space, weather, setpoint_temp, tank_vol, ef, ec_adj,
                                     @nbeds, @dhw_map, sys_id, jacket_r, solar_fraction)

        elsif wh_type == "space-heating boiler with storage tank" or wh_type == "space-heating boiler with tankless coil"

          combi_sys_id_list << sys_id
          heating_source_id = water_heating_system_values[:related_hvac]
          standby_loss = water_heating_system_values[:standby_loss]
          vol = water_heating_system_values[:tank_volume]
          if not related_hvac_list.include? heating_source_id
            related_hvac_list << heating_source_id
            boiler_sys = get_boiler_and_plant_loop(@hvac_map, heating_source_id, sys_id)
            boiler_fuel_type = Waterheater.get_combi_system_fuel(heating_source_id, building.elements["BuildingDetails"])
          else
            fail "RelatedHVACSystem '#{heating_source_id}' for water heating system '#{sys_id}' is already attached to another water heating system."
          end
          @dhw_map[sys_id] << boiler_sys['boiler']

          Waterheater.apply_indirect(model, runner, space, vol, setpoint_temp, ec_adj, @nbeds,
                                     boiler_sys['boiler'], boiler_sys['plant_loop'], boiler_fuel_type,
                                     @dhw_map, sys_id, wh_type, jacket_r, standby_loss)

        else

          fail "Unhandled water heater (#{wh_type})."

        end

        dhw_loop_fracs[sys_id] = dhw_load_frac
      end
    end

    wh_setpoint = Waterheater.get_default_hot_water_temperature(@eri_version)
    HotWaterAndAppliances.apply(model, weather, @living_space,
                                @cfa, @nbeds, @ncfl, @has_uncond_bsmnt, wh_setpoint,
                                cw_mef, cw_ler, cw_elec_rate, cw_gas_rate,
                                cw_agc, cw_cap, cw_space, cd_fuel, cd_ef, cd_control,
                                cd_space, dw_ef, dw_cap, fridge_annual_kwh, fridge_space,
                                cook_fuel_type, cook_is_induction, oven_is_convection,
                                has_low_flow_fixtures, dist_type, pipe_r,
                                std_pipe_length, recirc_loop_length,
                                recirc_branch_length, recirc_control_type,
                                recirc_pump_power, dwhr_present,
                                dwhr_facilities_connected, dwhr_is_equal_flow,
                                dwhr_efficiency, dhw_loop_fracs, @eri_version,
                                @dhw_map, @hpxml_path)

    solar_thermal_values = HPXML.get_solar_thermal_system_values(solar_thermal_system: sts)
    if not solar_thermal_values.nil?
      collector_area = solar_thermal_values[:collector_area]
      dhw_system_idref = solar_thermal_values[:water_heating_system_idref]

      wh.elements.each("WaterHeatingSystem") do |dhw|
        water_heating_system_values = HPXML.get_water_heating_system_values(water_heating_system: dhw)
        next unless water_heating_system_values[:id] == dhw_system_idref

        if ['space-heating boiler with storage tank', 'space-heating boiler with tankless coil'].include? water_heating_system_values[:water_heater_type]
          fail "Water heating system '#{dhw_system_idref}' connected to solar thermal system '#{solar_thermal_values[:id]}' cannot be a space-heating boiler."
        end

        if water_heating_system_values[:uses_desuperheater]
          fail "Water heating system '#{dhw_system_idref}' connected to solar thermal system '#{solar_thermal_values[:id]}' cannot be attached to a desuperheater."
        end
      end

      if not collector_area.nil? # Detailed solar water heater
        frta = solar_thermal_values[:collector_frta]
        frul = solar_thermal_values[:collector_frul]
        storage_vol = solar_thermal_values[:storage_volume]
        loop_type = solar_thermal_values[:collector_loop_type]
        azimuth = Float(solar_thermal_values[:collector_azimuth])
        tilt = solar_thermal_values[:collector_tilt]
        collector_type = solar_thermal_values[:collector_type]
        space = water_heater_spaces[dhw_system_idref]

        dhw_loop = nil
        if @dhw_map.keys.include? dhw_system_idref
          @dhw_map[dhw_system_idref].each do |dhw_object|
            next unless dhw_object.is_a? OpenStudio::Model::PlantLoop

            dhw_loop = dhw_object
          end
        else
          fail "Attached water heating system '#{dhw_system_idref}' not found for solar thermal system '#{solar_thermal_values[:id]}'."
        end

        Waterheater.apply_solar_thermal(model, space, collector_area, frta, frul, storage_vol,
                                        azimuth, tilt, collector_type, loop_type, dhw_loop, @dhw_map,
                                        dhw_system_idref)
      end
    end

    # Add combi-system EMS program with water use equipment information
    @dhw_map.keys.each do |sys_id|
      next unless combi_sys_id_list.include? sys_id

      Waterheater.apply_combi_system_EMS(model, sys_id, @dhw_map)
    end
  end

  def self.get_desuperheatercoil(hvac_map, relatedhvac, wh_id)
    # search for the related cooling coil object for desuperheater

    # Supported cooling coil options
    clg_coil_supported = [OpenStudio::Model::CoilCoolingDXSingleSpeed, OpenStudio::Model::CoilCoolingDXMultiSpeed, OpenStudio::Model::CoilCoolingWaterToAirHeatPumpEquationFit]
    if hvac_map.keys.include? relatedhvac
      hvac_map[relatedhvac].each do |comp|
        clg_coil_supported.each do |coiltype|
          if comp.is_a? coiltype
            return comp
          end
        end
      end
      fail "RelatedHVACSystem '#{relatedhvac}' for water heating system '#{wh_id}' is not currently supported for desuperheaters."
    else
      fail "RelatedHVACSystem '#{relatedhvac}' not found for water heating system '#{wh_id}'."
    end
  end

  def self.add_cooling_system(runner, model, building)
    return if @use_only_ideal_air

    building.elements.each("BuildingDetails/Systems/HVAC/HVACPlant/CoolingSystem") do |clgsys|
      cooling_system_values = HPXML.get_cooling_system_values(cooling_system: clgsys)

      clg_type = cooling_system_values[:cooling_system_type]

      cool_capacity_btuh = cooling_system_values[:cooling_capacity]
      if not cool_capacity_btuh.nil?
        if cool_capacity_btuh < 0
          cool_capacity_btuh = Constants.SizingAuto
        end
      end

      load_frac = cooling_system_values[:fraction_cool_load_served]
      if @total_frac_remaining_cool_load_served > 0
        sequential_load_frac = load_frac / @total_frac_remaining_cool_load_served # Fraction of remaining load served by this system
      else
        sequential_load_frac = 0.0
      end
      @total_frac_remaining_cool_load_served -= load_frac

      sys_id = cooling_system_values[:id]

      check_distribution_system(building, cooling_system_values[:distribution_system_idref], sys_id, clg_type)

      @hvac_map[sys_id] = []

      if clg_type == "central air conditioner"

        seer = cooling_system_values[:cooling_efficiency_seer]
        num_speeds = get_ac_num_speeds(seer)
        crankcase_kw = 0.05 # From RESNET Publication No. 002-2017
        crankcase_temp = 50.0 # From RESNET Publication No. 002-2017

        if num_speeds == "1-Speed"

          if cooling_system_values[:cooling_shr].nil?
            shrs = [0.73]
          else
            shrs = [cooling_system_values[:cooling_shr]]
          end
          fan_power_installed = get_fan_power_installed(seer)
          airflow_rate = cooling_system_values[:cooling_cfm] # Hidden feature; used only for HERS DSE test
          HVAC.apply_central_ac_1speed(model, runner, seer, shrs,
                                       fan_power_installed, crankcase_kw, crankcase_temp,
                                       cool_capacity_btuh, airflow_rate, load_frac,
                                       sequential_load_frac, @living_zone,
                                       @hvac_map, sys_id)
        elsif num_speeds == "2-Speed"

          if cooling_system_values[:cooling_shr].nil?
            shrs = [0.71, 0.73]
          else
            # TODO: is the following assumption correct (revisit Dylan's data?)? OR should value from HPXML be used for both stages
            shrs = [cooling_system_values[:cooling_shr] - 0.02, cooling_system_values[:cooling_shr]]
          end
          fan_power_installed = get_fan_power_installed(seer)
          HVAC.apply_central_ac_2speed(model, runner, seer, shrs,
                                       fan_power_installed, crankcase_kw, crankcase_temp,
                                       cool_capacity_btuh, load_frac,
                                       sequential_load_frac, @living_zone,
                                       @hvac_map, sys_id)
        elsif num_speeds == "Variable-Speed"

          if cooling_system_values[:cooling_shr].nil?
            shrs = [0.87, 0.80, 0.79, 0.78]
          else
            var_sp_shr_mult = [1.115, 1.026, 1.013, 1.0]
            shrs = var_sp_shr_mult.map { |m| cooling_system_values[:cooling_shr] * m }
          end
          fan_power_installed = get_fan_power_installed(seer)
          HVAC.apply_central_ac_4speed(model, runner, seer, shrs,
                                       fan_power_installed, crankcase_kw, crankcase_temp,
                                       cool_capacity_btuh, load_frac,
                                       sequential_load_frac, @living_zone,
                                       @hvac_map, sys_id)
        else

          fail "Unexpected number of speeds (#{num_speeds}) for cooling system."

        end

      elsif clg_type == "room air conditioner"

        eer = cooling_system_values[:cooling_efficiency_eer]

        if cooling_system_values[:cooling_shr].nil?
          shr = 0.65
        else
          shr = cooling_system_values[:cooling_shr]
        end

        airflow_rate = 350.0
        HVAC.apply_room_ac(model, runner, eer, shr,
                           airflow_rate, cool_capacity_btuh, load_frac,
                           sequential_load_frac, @living_zone,
                           @hvac_map, sys_id)
      elsif clg_type == "evaporative cooler"

        is_ducted = XMLHelper.has_element(clgsys, "DistributionSystem")
        HVAC.apply_evaporative_cooler(model, runner, load_frac,
                                      sequential_load_frac, @living_zone,
                                      @hvac_map, sys_id, is_ducted)
      end
    end
  end

  def self.add_heating_system(runner, model, building)
    return if @use_only_ideal_air

    # We need to process furnaces attached to ACs before any other heating system
    # such that the sequential load heating fraction is properly applied.

    [true, false].each do |only_furnaces_attached_to_cooling|
      building.elements.each("BuildingDetails/Systems/HVAC/HVACPlant/HeatingSystem") do |htgsys|
        heating_system_values = HPXML.get_heating_system_values(heating_system: htgsys)

        htg_type = heating_system_values[:heating_system_type]
        sys_id = heating_system_values[:id]

        check_distribution_system(building, heating_system_values[:distribution_system_idref], sys_id, htg_type)

        attached_clg_system = get_attached_clg_system(heating_system_values, building)

        if only_furnaces_attached_to_cooling
          next unless htg_type == "Furnace" and not attached_clg_system.nil?
        else
          next if htg_type == "Furnace" and not attached_clg_system.nil?
        end

        fuel = heating_system_values[:heating_system_fuel]

        heat_capacity_btuh = heating_system_values[:heating_capacity]
        if heat_capacity_btuh < 0
          heat_capacity_btuh = Constants.SizingAuto
        end

        load_frac = heating_system_values[:fraction_heat_load_served]
        if @total_frac_remaining_heat_load_served > 0
          sequential_load_frac = load_frac / @total_frac_remaining_heat_load_served # Fraction of remaining load served by this system
        else
          sequential_load_frac = 0.0
        end
        @total_frac_remaining_heat_load_served -= load_frac

        @hvac_map[sys_id] = []

        if htg_type == "Furnace"

          afue = heating_system_values[:heating_efficiency_afue]
          fan_power = 0.5 # For fuel furnaces, will be overridden by EAE later
          airflow_rate = heating_system_values[:heating_cfm] # Hidden feature; used only for HERS DSE test
          HVAC.apply_furnace(model, runner, fuel, afue,
                             heat_capacity_btuh, airflow_rate, fan_power,
                             load_frac, sequential_load_frac,
                             attached_clg_system, @living_zone,
                             @hvac_map, sys_id)
        elsif htg_type == "WallFurnace"

          afue = heating_system_values[:heating_efficiency_afue]
          fan_power = 0.0
          airflow_rate = 0.0
          HVAC.apply_unit_heater(model, runner, fuel,
                                 afue, heat_capacity_btuh, fan_power,
                                 airflow_rate, load_frac,
                                 sequential_load_frac, @living_zone,
                                 @hvac_map, sys_id)
        elsif htg_type == "Boiler"

          system_type = Constants.BoilerTypeForcedDraft
          afue = heating_system_values[:heating_efficiency_afue]
          oat_reset_enabled = false
          oat_high = nil
          oat_low = nil
          oat_hwst_high = nil
          oat_hwst_low = nil
          design_temp = 180.0
          HVAC.apply_boiler(model, runner, fuel, system_type, afue,
                            oat_reset_enabled, oat_high, oat_low, oat_hwst_high, oat_hwst_low,
                            heat_capacity_btuh, design_temp, load_frac,
                            sequential_load_frac, @living_zone,
                            @hvac_map, sys_id)
        elsif htg_type == "ElectricResistance"

          efficiency = heating_system_values[:heating_efficiency_percent]
          HVAC.apply_electric_baseboard(model, runner, efficiency,
                                        heat_capacity_btuh, load_frac,
                                        sequential_load_frac, @living_zone,
                                        @hvac_map, sys_id)
        elsif htg_type == "Stove" or htg_type == "PortableHeater"

          efficiency = heating_system_values[:heating_efficiency_percent]
          airflow_rate = 125.0 # cfm/ton; doesn't affect energy consumption
          fan_power = 0.5 # For fuel equipment, will be overridden by EAE later
          HVAC.apply_unit_heater(model, runner, fuel,
                                 efficiency, heat_capacity_btuh, fan_power,
                                 airflow_rate, load_frac,
                                 sequential_load_frac, @living_zone,
                                 @hvac_map, sys_id)
        end
      end
    end
  end

  def self.add_heat_pump(runner, model, building, weather)
    return if @use_only_ideal_air

    building.elements.each("BuildingDetails/Systems/HVAC/HVACPlant/HeatPump") do |hp|
      heat_pump_values = HPXML.get_heat_pump_values(heat_pump: hp)

      hp_type = heat_pump_values[:heat_pump_type]
      sys_id = heat_pump_values[:id]

      check_distribution_system(building, heat_pump_values[:distribution_system_idref], sys_id, hp_type)

      cool_capacity_btuh = heat_pump_values[:cooling_capacity]
      if cool_capacity_btuh < 0
        cool_capacity_btuh = Constants.SizingAuto
      end

      heat_capacity_btuh = heat_pump_values[:heating_capacity]
      if heat_capacity_btuh < 0
        heat_capacity_btuh = Constants.SizingAuto
      end

      # Heating and cooling capacity must either both be Autosized or Fixed
      if (cool_capacity_btuh == Constants.SizingAuto) ^ (heat_capacity_btuh == Constants.SizingAuto)
        fail "HeatPump '#{sys_id}' CoolingCapacity and HeatingCapacity must either both be auto-sized or fixed-sized."
      end

      heat_capacity_btuh_17F = heat_pump_values[:heating_capacity_17F]
      if heat_capacity_btuh == Constants.SizingAuto and not heat_capacity_btuh_17F.nil?
        fail "HeatPump '#{sys_id}' has HeatingCapacity17F provided but heating capacity is auto-sized."
      end

      load_frac_heat = heat_pump_values[:fraction_heat_load_served]
      if @total_frac_remaining_heat_load_served > 0
        sequential_load_frac_heat = load_frac_heat / @total_frac_remaining_heat_load_served # Fraction of remaining load served by this system
      else
        sequential_load_frac_heat = 0.0
      end
      @total_frac_remaining_heat_load_served -= load_frac_heat

      load_frac_cool = heat_pump_values[:fraction_cool_load_served]
      if @total_frac_remaining_cool_load_served > 0
        sequential_load_frac_cool = load_frac_cool / @total_frac_remaining_cool_load_served # Fraction of remaining load served by this system
      else
        sequential_load_frac_cool = 0.0
      end
      @total_frac_remaining_cool_load_served -= load_frac_cool

      backup_heat_fuel = heat_pump_values[:backup_heating_fuel]
      if not backup_heat_fuel.nil?

        backup_heat_capacity_btuh = heat_pump_values[:backup_heating_capacity]
        if backup_heat_capacity_btuh < 0
          backup_heat_capacity_btuh = Constants.SizingAuto
        end

        # Heating and backup heating capacity must either both be Autosized or Fixed
        if (backup_heat_capacity_btuh == Constants.SizingAuto) ^ (heat_capacity_btuh == Constants.SizingAuto)
          fail "HeatPump '#{sys_id}' BackupHeatingCapacity and HeatingCapacity must either both be auto-sized or fixed-sized."
        end

        if not heat_pump_values[:backup_heating_efficiency_percent].nil?
          backup_heat_efficiency = heat_pump_values[:backup_heating_efficiency_percent]
        else
          backup_heat_efficiency = heat_pump_values[:backup_heating_efficiency_afue]
        end

        backup_switchover_temp = heat_pump_values[:backup_heating_switchover_temp]

      else
        backup_heat_fuel = 'electricity'
        backup_heat_capacity_btuh = 0.0
        backup_heat_efficiency = 1.0
        backup_switchover_temp = nil
      end

      @hvac_map[sys_id] = []

      if not backup_switchover_temp.nil?
        hp_compressor_min_temp = backup_switchover_temp
        supp_htg_max_outdoor_temp = backup_switchover_temp
      else
        supp_htg_max_outdoor_temp = 40.0
        # Minimum temperature for Heat Pump operation:
        if hp_type == "mini-split"
          hp_compressor_min_temp = -30.0 # deg-F
        else
          hp_compressor_min_temp = 0.0 # deg-F
        end
      end

      if hp_type == "air-to-air"

        seer = heat_pump_values[:cooling_efficiency_seer]
        hspf = heat_pump_values[:heating_efficiency_hspf]

        num_speeds = get_ashp_num_speeds_by_seer(seer)

        crankcase_kw = 0.05 # From RESNET Publication No. 002-2017
        crankcase_temp = 50.0 # From RESNET Publication No. 002-2017

        if num_speeds == "1-Speed"

          if heat_pump_values[:cooling_shr].nil?
            shrs = [0.73]
          else
            shrs = [heat_pump_values[:cooling_shr]]
          end

          fan_power_installed = get_fan_power_installed(seer)
          HVAC.apply_central_ashp_1speed(model, runner, seer, hspf, shrs,
                                         fan_power_installed, hp_compressor_min_temp, crankcase_kw, crankcase_temp,
                                         cool_capacity_btuh, heat_capacity_btuh, heat_capacity_btuh_17F,
                                         backup_heat_fuel, backup_heat_efficiency, backup_heat_capacity_btuh, supp_htg_max_outdoor_temp,
                                         load_frac_heat, load_frac_cool,
                                         sequential_load_frac_heat, sequential_load_frac_cool,
                                         @living_zone, @hvac_map, sys_id)
        elsif num_speeds == "2-Speed"

          if heat_pump_values[:cooling_shr].nil?
            shrs = [0.71, 0.724]
          else
            # TODO: is the following assumption correct (revisit Dylan's data?)? OR should value from HPXML be used for both stages?
            shrs = [heat_pump_values[:cooling_shr] - 0.014, heat_pump_values[:cooling_shr]]
          end
          fan_power_installed = get_fan_power_installed(seer)
          HVAC.apply_central_ashp_2speed(model, runner, seer, hspf, shrs,
                                         fan_power_installed, hp_compressor_min_temp, crankcase_kw, crankcase_temp,
                                         cool_capacity_btuh, heat_capacity_btuh, heat_capacity_btuh_17F,
                                         backup_heat_fuel, backup_heat_efficiency, backup_heat_capacity_btuh, supp_htg_max_outdoor_temp,
                                         load_frac_heat, load_frac_cool,
                                         sequential_load_frac_heat, sequential_load_frac_cool,
                                         @living_zone, @hvac_map, sys_id)
        elsif num_speeds == "Variable-Speed"

          if heat_pump_values[:cooling_shr].nil?
            shrs = [0.87, 0.80, 0.79, 0.78]
          else
            var_sp_shr_mult = [1.115, 1.026, 1.013, 1.0]
            shrs = var_sp_shr_mult.map { |m| heat_pump_values[:cooling_shr] * m }
          end
          fan_power_installed = get_fan_power_installed(seer)
          HVAC.apply_central_ashp_4speed(model, runner, seer, hspf, shrs,
                                         fan_power_installed, hp_compressor_min_temp, crankcase_kw, crankcase_temp,
                                         cool_capacity_btuh, heat_capacity_btuh, heat_capacity_btuh_17F,
                                         backup_heat_fuel, backup_heat_efficiency, backup_heat_capacity_btuh, supp_htg_max_outdoor_temp,
                                         load_frac_heat, load_frac_cool,
                                         sequential_load_frac_heat, sequential_load_frac_cool,
                                         @living_zone, @hvac_map, sys_id)
        else

          fail "Unexpected number of speeds (#{num_speeds}) for heat pump system."

        end

      elsif hp_type == "mini-split"

        seer = heat_pump_values[:cooling_efficiency_seer]
        hspf = heat_pump_values[:heating_efficiency_hspf]

        if heat_pump_values[:cooling_shr].nil?
          shr = 0.73
        else
          shr = heat_pump_values[:cooling_shr]
        end

        min_cooling_capacity = 0.4
        max_cooling_capacity = 1.2
        min_cooling_airflow_rate = 200.0
        max_cooling_airflow_rate = 425.0
        min_heating_capacity = 0.3
        max_heating_capacity = 1.2
        min_heating_airflow_rate = 200.0
        max_heating_airflow_rate = 400.0
        if heat_capacity_btuh == Constants.SizingAuto
          heating_capacity_offset = 2300.0
        else
          heating_capacity_offset = heat_capacity_btuh - cool_capacity_btuh
        end

        if heat_capacity_btuh_17F.nil?
          cap_retention_frac = 0.25
          cap_retention_temp = -5.0
        else
          cap_retention_frac = heat_capacity_btuh_17F / heat_capacity_btuh
          cap_retention_temp = 17.0
        end

        pan_heater_power = 0.0
        fan_power = 0.07
        is_ducted = XMLHelper.has_element(hp, "DistributionSystem")
        HVAC.apply_mshp(model, runner, seer, hspf, shr,
                        min_cooling_capacity, max_cooling_capacity,
                        min_cooling_airflow_rate, max_cooling_airflow_rate,
                        min_heating_capacity, max_heating_capacity,
                        min_heating_airflow_rate, max_heating_airflow_rate,
                        heating_capacity_offset, cap_retention_frac,
                        cap_retention_temp, pan_heater_power, fan_power,
                        is_ducted, cool_capacity_btuh, hp_compressor_min_temp,
                        backup_heat_fuel, backup_heat_efficiency, backup_heat_capacity_btuh,
                        supp_htg_max_outdoor_temp, load_frac_heat, load_frac_cool,
                        sequential_load_frac_heat, sequential_load_frac_cool,
                        @living_zone, @hvac_map, sys_id)
      elsif hp_type == "ground-to-air"

        eer = heat_pump_values[:cooling_efficiency_eer]
        cop = heat_pump_values[:heating_efficiency_cop]
        if heat_pump_values[:cooling_shr].nil?
          shr = 0.732
        else
          shr = heat_pump_values[:cooling_shr]
        end
        ground_conductivity = 0.6
        grout_conductivity = 0.4
        bore_config = Constants.SizingAuto
        bore_holes = Constants.SizingAuto
        bore_depth = Constants.SizingAuto
        bore_spacing = 20.0
        bore_diameter = 5.0
        pipe_size = 0.75
        ground_diffusivity = 0.0208
        fluid_type = Constants.FluidPropyleneGlycol
        frac_glycol = 0.3
        design_delta_t = 10.0
        pump_head = 50.0
        u_tube_leg_spacing = 0.9661
        u_tube_spacing_type = "b"
        fan_power = 0.5
        HVAC.apply_gshp(model, runner, weather, cop, eer, shr,
                        ground_conductivity, grout_conductivity,
                        bore_config, bore_holes, bore_depth,
                        bore_spacing, bore_diameter, pipe_size,
                        ground_diffusivity, fluid_type, frac_glycol,
                        design_delta_t, pump_head,
                        u_tube_leg_spacing, u_tube_spacing_type,
                        fan_power, cool_capacity_btuh, heat_capacity_btuh,
                        backup_heat_efficiency, backup_heat_capacity_btuh,
                        load_frac_heat, load_frac_cool,
                        sequential_load_frac_heat, sequential_load_frac_cool,
                        @living_zone, @hvac_map, sys_id)
      end
    end
  end

  def self.add_residual_hvac(runner, model, building)
    if @use_only_ideal_air
      HVAC.apply_ideal_air_loads(model, runner, 1, 1, @living_zone)
      return
    end

    # Adds an ideal air system to meet either:
    # 1. Any expected unmet load (i.e., because the sum of fractions load served is less than 1), or
    # 2. Any unexpected load (i.e., because the HVAC systems are undersized to meet the load)
    #
    # Addressing #2 ensures we can correctly calculate heating/cooling loads without having to run
    # an additional EnergyPlus simulation solely for that purpose, as well as allows us to report
    # the unmet load (i.e., the energy delivered by the ideal air system).
    if @total_frac_remaining_cool_load_served < 1
      sequential_cool_load_frac = 1
    else
      sequential_cool_load_frac = 0 # no cooling system, don't add ideal air for cooling either
    end

    if @total_frac_remaining_heat_load_served < 1
      sequential_heat_load_frac = 1
    else
      sequential_heat_load_frac = 0 # no heating system, don't add ideal air for heating either
    end
    if sequential_heat_load_frac > 0 or sequential_cool_load_frac > 0
      HVAC.apply_ideal_air_loads(model, runner, sequential_cool_load_frac, sequential_heat_load_frac,
                                 @living_zone)
    end
  end

  def self.add_setpoints(runner, model, building, weather)
    hvac_control_values = HPXML.get_hvac_control_values(hvac_control: building.elements["BuildingDetails/Systems/HVAC/HVACControl"])
    return if hvac_control_values.nil?

    # Base heating setpoint
    htg_setpoint = hvac_control_values[:heating_setpoint_temp]
    @htg_weekday_setpoints = [[htg_setpoint] * 24] * 12

    # Apply heating setback?
    htg_setback = hvac_control_values[:heating_setback_temp]
    if not htg_setback.nil?
      htg_setback_hrs_per_week = hvac_control_values[:heating_setback_hours_per_week]
      htg_setback_start_hr = hvac_control_values[:heating_setback_start_hour]
      for m in 1..12
        for hr in htg_setback_start_hr..htg_setback_start_hr + Integer(htg_setback_hrs_per_week / 7.0) - 1
          @htg_weekday_setpoints[m - 1][hr % 24] = htg_setback
        end
      end
    end
    @htg_weekend_setpoints = @htg_weekday_setpoints

    # Base cooling setpoint
    clg_setpoint = hvac_control_values[:cooling_setpoint_temp]
    @clg_weekday_setpoints = [[clg_setpoint] * 24] * 12

    # Apply cooling setup?
    clg_setup = hvac_control_values[:cooling_setup_temp]
    if not clg_setup.nil?
      clg_setup_hrs_per_week = hvac_control_values[:cooling_setup_hours_per_week]
      clg_setup_start_hr = hvac_control_values[:cooling_setup_start_hour]
      for m in 1..12
        for hr in clg_setup_start_hr..clg_setup_start_hr + Integer(clg_setup_hrs_per_week / 7.0) - 1
          @clg_weekday_setpoints[m - 1][hr % 24] = clg_setup
        end
      end
    end

    # Apply cooling setpoint offset due to ceiling fan?
    clg_ceiling_fan_offset = hvac_control_values[:ceiling_fan_cooling_setpoint_temp_offset]
    if not clg_ceiling_fan_offset.nil?
      HVAC.get_ceiling_fan_operation_months(weather).each_with_index do |operation, m|
        next unless operation == 1

        @clg_weekday_setpoints[m] = [@clg_weekday_setpoints[m], Array.new(24, clg_ceiling_fan_offset)].transpose.map { |i| i.reduce(:+) }
      end
    end
    @clg_weekend_setpoints = @clg_weekday_setpoints

    HVAC.apply_setpoints(model, runner, weather, @living_zone,
                         @htg_weekday_setpoints, @htg_weekend_setpoints, 1, 12,
                         @clg_weekday_setpoints, @clg_weekend_setpoints, 1, 12)
  end

  def self.add_ceiling_fans(runner, model, building, weather)
    ceiling_fan_values = HPXML.get_ceiling_fan_values(ceiling_fan: building.elements["BuildingDetails/Lighting/CeilingFan"])
    return if ceiling_fan_values.nil?

    monthly_sch = HVAC.get_ceiling_fan_operation_months(weather)
    medium_cfm = 3000.0
    weekday_sch = [0.0, 0.0, 0.0, 0.0, 0.0, 0.0, 0.0, 0.0, 0.0, 0.5, 1.0, 1.0, 1.0, 1.0, 1.0, 1.0, 1.0, 1.0, 1.0, 1.0, 0.0, 0.0, 0.0, 0.0]
    weekend_sch = weekday_sch
    hrs_per_day = weekday_sch.inject(0, :+)

    cfm_per_w = ceiling_fan_values[:efficiency]
    if cfm_per_w.nil?
      fan_power_w = HVAC.get_default_ceiling_fan_power()
      cfm_per_w = medium_cfm / fan_power_w
    end
    quantity = ceiling_fan_values[:quantity]
    if quantity.nil?
      quantity = HVAC.get_default_ceiling_fan_quantity(@nbeds)
    end
    annual_kwh = UnitConversions.convert(quantity * medium_cfm / cfm_per_w * hrs_per_day * 365.0, "Wh", "kWh")
    annual_kwh *= monthly_sch.inject(:+) / 12.0

    HVAC.apply_ceiling_fans(model, runner, annual_kwh, weekday_sch, weekend_sch, monthly_sch,
                            @cfa, @living_space)
  end

  def self.check_distribution_system(building, dist_id, system_id, system_type)
    return if dist_id.nil?

    hvac_distribution_type_map = { "Furnace" => ["AirDistribution", "DSE"],
                                   "Boiler" => ["HydronicDistribution", "DSE"],
                                   "central air conditioner" => ["AirDistribution", "DSE"],
                                   "evaporative cooler" => ["AirDistribution", "DSE"],
                                   "air-to-air" => ["AirDistribution", "DSE"],
                                   "mini-split" => ["AirDistribution", "DSE"],
                                   "ground-to-air" => ["AirDistribution", "DSE"] }

    # Get attached distribution system
    found_attached_dist = false
    type_match = true
    building.elements.each("BuildingDetails/Systems/HVAC/HVACDistribution") do |dist|
      hvac_distribution_values = HPXML.get_hvac_distribution_values(hvac_distribution: dist)
      next if dist_id != hvac_distribution_values[:id]

      found_attached_dist = true
      type_match = hvac_distribution_type_map[system_type].include? hvac_distribution_values[:distribution_system_type]
    end

    if not found_attached_dist
      fail "Attached HVAC distribution system '#{dist_id}' cannot be found for HVAC system '#{system_id}'."
    elsif not type_match
      # EPvalidator.rb only checks that a HVAC distribution system of the correct type (for the given HVAC system) exists
      # in the HPXML file, not that it is attached to this HVAC system. So here we perform the more rigorous check.
      fail "Incorrect HVAC distribution system type for HVAC type: '#{system_type}'. Should be one of: #{hvac_distribution_type_map[system_type]}"
    end
  end

  def self.get_boiler_and_plant_loop(loop_hvacs, heating_source_id, sys_id)
    # Search for the right boiler OS object
    related_boiler_sys = {}
    if loop_hvacs.keys.include? heating_source_id
      loop_hvacs[heating_source_id].each do |comp|
        if comp.is_a? OpenStudio::Model::PlantLoop
          related_boiler_sys['plant_loop'] = comp
        elsif comp.is_a? OpenStudio::Model::BoilerHotWater
          related_boiler_sys['boiler'] = comp
        end
      end
      return related_boiler_sys
    else
      fail "RelatedHVACSystem '#{heating_source_id}' not found for water heating system '#{sys_id}'."
    end
  end

  def self.add_mels(runner, model, building, spaces)
    # Misc
    plug_load_values = HPXML.get_plug_load_values(plug_load: building.elements["BuildingDetails/MiscLoads/PlugLoad[PlugLoadType='other']"])
    if not plug_load_values.nil?
      misc_annual_kwh = plug_load_values[:kWh_per_year]
      if misc_annual_kwh.nil?
        misc_annual_kwh = MiscLoads.get_residual_mels_values(@cfa)[0]
      end

      misc_sens_frac = plug_load_values[:frac_sensible]
      if misc_sens_frac.nil?
        misc_sens_frac = MiscLoads.get_residual_mels_values(@cfa)[1]
      end

      misc_lat_frac = plug_load_values[:frac_latent]
      if misc_lat_frac.nil?
        misc_lat_frac = MiscLoads.get_residual_mels_values(@cfa)[2]
      end

      misc_loads_schedule_values = HPXML.get_misc_loads_schedule_values(misc_loads: building.elements["BuildingDetails/MiscLoads"])
      misc_weekday_sch = misc_loads_schedule_values[:weekday_fractions]
      if misc_weekday_sch.nil?
        misc_weekday_sch = "0.04, 0.037, 0.037, 0.036, 0.033, 0.036, 0.043, 0.047, 0.034, 0.023, 0.024, 0.025, 0.024, 0.028, 0.031, 0.032, 0.039, 0.053, 0.063, 0.067, 0.071, 0.069, 0.059, 0.05"
      end

      misc_weekend_sch = misc_loads_schedule_values[:weekend_fractions]
      if misc_weekend_sch.nil?
        misc_weekend_sch = "0.04, 0.037, 0.037, 0.036, 0.033, 0.036, 0.043, 0.047, 0.034, 0.023, 0.024, 0.025, 0.024, 0.028, 0.031, 0.032, 0.039, 0.053, 0.063, 0.067, 0.071, 0.069, 0.059, 0.05"
      end

      misc_monthly_sch = misc_loads_schedule_values[:monthly_multipliers]
      if misc_monthly_sch.nil?
        misc_monthly_sch = "1.248, 1.257, 0.993, 0.989, 0.993, 0.827, 0.821, 0.821, 0.827, 0.99, 0.987, 1.248"
      end
    else
      misc_annual_kwh = 0
    end

    # Television
    plug_load_values = HPXML.get_plug_load_values(plug_load: building.elements["BuildingDetails/MiscLoads/PlugLoad[PlugLoadType='TV other']"])
    if not plug_load_values.nil?
      tv_annual_kwh = plug_load_values[:kWh_per_year]
      if tv_annual_kwh.nil?
        tv_annual_kwh, tv_sens_frac, tv_lat_frac = MiscLoads.get_televisions_values(@cfa, @nbeds)
      end
    else
      tv_annual_kwh = 0
    end

    MiscLoads.apply_plug(model, misc_annual_kwh, misc_sens_frac, misc_lat_frac,
                         misc_weekday_sch, misc_weekend_sch, misc_monthly_sch, tv_annual_kwh,
                         @cfa, @living_space)
  end

  def self.add_lighting(runner, model, building, weather, spaces)
    lighting = building.elements["BuildingDetails/Lighting"]
    return if lighting.nil?

    lighting_values = HPXML.get_lighting_values(lighting: lighting)
    return if lighting_values[:fraction_tier_i_interior].nil? # Either all or none of the values are nil

    if lighting_values[:fraction_tier_i_interior] + lighting_values[:fraction_tier_ii_interior] > 1
      fail "Fraction of qualifying interior lighting fixtures #{lighting_values[:fraction_tier_i_interior] + lighting_values[:fraction_tier_ii_interior]} is greater than 1."
    end
    if lighting_values[:fraction_tier_i_exterior] + lighting_values[:fraction_tier_ii_exterior] > 1
      fail "Fraction of qualifying exterior lighting fixtures #{lighting_values[:fraction_tier_i_exterior] + lighting_values[:fraction_tier_ii_exterior]} is greater than 1."
    end
    if lighting_values[:fraction_tier_i_garage] + lighting_values[:fraction_tier_ii_garage] > 1
      fail "Fraction of qualifying garage lighting fixtures #{lighting_values[:fraction_tier_i_garage] + lighting_values[:fraction_tier_ii_garage]} is greater than 1."
    end

    int_kwh, ext_kwh, grg_kwh = Lighting.calc_lighting_energy(@eri_version, @cfa, @gfa,
                                                              lighting_values[:fraction_tier_i_interior],
                                                              lighting_values[:fraction_tier_i_exterior],
                                                              lighting_values[:fraction_tier_i_garage],
                                                              lighting_values[:fraction_tier_ii_interior],
                                                              lighting_values[:fraction_tier_ii_exterior],
                                                              lighting_values[:fraction_tier_ii_garage])

    garage_space = get_space_of_type(spaces, 'garage')
    Lighting.apply(model, weather, int_kwh, grg_kwh, ext_kwh, @cfa, @gfa,
                   @living_space, garage_space)
  end

  def self.add_airflow(runner, model, building, weather, spaces)
    site_values = HPXML.get_site_values(site: building.elements["BuildingDetails/BuildingSummary/Site"])
    shelter_coef = site_values[:shelter_coefficient]
    disable_nat_vent = site_values[:disable_natural_ventilation]

    # Infiltration
    infil_ach50 = nil
    infil_const_ach = nil
    building.elements.each("BuildingDetails/Enclosure/AirInfiltration/AirInfiltrationMeasurement") do |air_infiltration_measurement|
      air_infiltration_measurement_values = HPXML.get_air_infiltration_measurement_values(air_infiltration_measurement: air_infiltration_measurement)
      if air_infiltration_measurement_values[:house_pressure] == 50 and air_infiltration_measurement_values[:unit_of_measure] == "ACH"
        infil_ach50 = air_infiltration_measurement_values[:air_leakage]
      elsif air_infiltration_measurement_values[:house_pressure] == 50 and air_infiltration_measurement_values[:unit_of_measure] == "CFM"
        infil_ach50 = air_infiltration_measurement_values[:air_leakage] * 60.0 / @infilvolume # Convert CFM50 to ACH50
      else
        infil_const_ach = air_infiltration_measurement_values[:constant_ach_natural]
      end
    end

    vented_attic_sla = nil
    vented_attic_const_ach = nil
    if @has_vented_attic
      building.elements.each("BuildingDetails/Enclosure/Attics/Attic[AtticType/Attic[Vented='true']]") do |vented_attic|
        vented_attic_values = HPXML.get_attic_values(attic: vented_attic)
        next if vented_attic_values[:vented_attic_sla].nil? and vented_attic_values[:vented_attic_constant_ach].nil? # skip additional attic elements

        vented_attic_sla = vented_attic_values[:vented_attic_sla]
        vented_attic_const_ach = vented_attic_values[:vented_attic_constant_ach]
      end
      if vented_attic_sla.nil? and vented_attic_const_ach.nil?
        vented_attic_sla = Airflow.get_default_vented_attic_sla()
      end
    else
      vented_attic_sla = 0.0
    end

    vented_crawl_sla = nil
    if @has_vented_crawl
      building.elements.each("BuildingDetails/Enclosure/Foundations/Foundation[FoundationType/Crawlspace[Vented='true']]") do |vented_crawl|
        vented_crawl_values = HPXML.get_foundation_values(foundation: vented_crawl)
        vented_crawl_sla = vented_crawl_values[:vented_crawlspace_sla]
      end
      if vented_crawl_sla.nil?
        vented_crawl_sla = Airflow.get_default_vented_crawl_sla()
      end
    else
      vented_crawl_sla = 0.0
    end

    living_ach50 = infil_ach50
    living_constant_ach = infil_const_ach
    garage_ach50 = infil_ach50
    unconditioned_basement_ach = 0.1
    unvented_crawl_sla = 0
    unvented_attic_sla = 0
    if shelter_coef.nil?
      shelter_coef = Airflow.get_default_shelter_coefficient()
    end
    has_flue_chimney = false
    terrain = Constants.TerrainSuburban
    infil = Infiltration.new(living_ach50, living_constant_ach, shelter_coef, garage_ach50, vented_crawl_sla, unvented_crawl_sla,
                             vented_attic_sla, unvented_attic_sla, vented_attic_const_ach, unconditioned_basement_ach, has_flue_chimney, terrain)

    # Natural Ventilation
    if not disable_nat_vent.nil? and disable_nat_vent
      nv_frac_windows_open = 0.0
      nv_frac_window_area_openable = 0.0
      nv_num_days_per_week = 0
    else
      nv_frac_windows_open = 0.33
      nv_frac_window_area_openable = 0.2
      nv_num_days_per_week = 7
    end
    nv_max_oa_hr = 0.0115
    nv_max_oa_rh = 0.7
    nat_vent = NaturalVentilation.new(nv_frac_windows_open, nv_frac_window_area_openable, nv_max_oa_hr, nv_max_oa_rh, nv_num_days_per_week,
                                      @htg_weekday_setpoints, @htg_weekend_setpoints, @clg_weekday_setpoints, @clg_weekend_setpoints)

    # Ducts
    duct_systems = {}
    building.elements.each("BuildingDetails/Systems/HVAC/HVACDistribution") do |hvac_distribution|
      hvac_distribution_values = HPXML.get_hvac_distribution_values(hvac_distribution: hvac_distribution)

      # Check for errors
      dist_id = hvac_distribution_values[:id]
      num_attached = 0
      num_heating_attached = 0
      num_cooling_attached = 0
      ['HeatingSystem', 'CoolingSystem', 'HeatPump'].each do |hpxml_sys|
        building.elements.each("BuildingDetails/Systems/HVAC/HVACPlant/#{hpxml_sys}") do |sys|
          next if sys.elements["DistributionSystem"].nil? or dist_id != sys.elements["DistributionSystem"].attributes["idref"]

          num_attached += 1
          num_heating_attached += 1 if ['HeatingSystem', 'HeatPump'].include? hpxml_sys and Float(XMLHelper.get_value(sys, "FractionHeatLoadServed")) > 0
          num_cooling_attached += 1 if ['CoolingSystem', 'HeatPump'].include? hpxml_sys and Float(XMLHelper.get_value(sys, "FractionCoolLoadServed")) > 0
        end
      end

      fail "Multiple cooling systems found attached to distribution system '#{dist_id}'." if num_cooling_attached > 1
      fail "Multiple heating systems found attached to distribution system '#{dist_id}'." if num_heating_attached > 1
      fail "Distribution system '#{dist_id}' found but no HVAC system attached to it." if num_attached == 0

      air_distribution = hvac_distribution.elements["DistributionSystemType/AirDistribution"]
      next if air_distribution.nil?

      air_ducts = self.create_ducts(air_distribution, model, spaces, dist_id)

      # Connect AirLoopHVACs to ducts
      ['HeatingSystem', 'CoolingSystem', 'HeatPump'].each do |hpxml_sys|
        building.elements.each("BuildingDetails/Systems/HVAC/HVACPlant/#{hpxml_sys}") do |sys|
          next if sys.elements["DistributionSystem"].nil? or dist_id != sys.elements["DistributionSystem"].attributes["idref"]

          sys_id = sys.elements["SystemIdentifier"].attributes["id"]
          @hvac_map[sys_id].each do |loop|
            next unless loop.is_a? OpenStudio::Model::AirLoopHVAC

            if duct_systems[air_ducts].nil?
              duct_systems[air_ducts] = loop
            elsif duct_systems[air_ducts] != loop
              # Multiple air loops associated with this duct system, treat
              # as separate duct systems.
              air_ducts2 = self.create_ducts(air_distribution, model, spaces, dist_id)
              duct_systems[air_ducts2] = loop
            end
          end
        end
      end
    end

    # Mechanical Ventilation
    mech_vent_fan = building.elements["BuildingDetails/Systems/MechanicalVentilation/VentilationFans/VentilationFan[UsedForWholeBuildingVentilation='true']"]
    mech_vent_fan_values = HPXML.get_ventilation_fan_values(ventilation_fan: mech_vent_fan)
    mech_vent_type = nil
    mech_vent_total_eff = 0.0
    mech_vent_sens_eff = 0.0
    mech_vent_fan_w = 0.0
    mech_vent_cfm = 0.0
    cfis_open_time = 0.0
    if not mech_vent_fan_values.nil?
      mech_vent_type = mech_vent_fan_values[:fan_type]
      if mech_vent_type == 'supply only'
        num_fans = 1.0
      elsif mech_vent_type == 'exhaust only'
        num_fans = 1.0
      elsif mech_vent_type == 'central fan integrated supply'
        num_fans = 1.0
      elsif ['balanced', 'energy recovery ventilator', 'heat recovery ventilator'].include? mech_vent_type
        num_fans = 2.0
      end
      mech_vent_total_eff = 0.0
      mech_vent_total_eff_adj = 0.0
      mech_vent_sens_eff = 0.0
      mech_vent_sens_eff_adj = 0.0
      if mech_vent_type == 'energy recovery ventilator' or mech_vent_type == 'heat recovery ventilator'
        if mech_vent_fan_values[:sensible_recovery_efficiency_adjusted].nil?
          mech_vent_sens_eff = mech_vent_fan_values[:sensible_recovery_efficiency]
        else
          mech_vent_sens_eff_adj = mech_vent_fan_values[:sensible_recovery_efficiency_adjusted]
        end
      end
      if mech_vent_type == 'energy recovery ventilator'
        if mech_vent_fan_values[:total_recovery_efficiency_adjusted].nil?
          mech_vent_total_eff = mech_vent_fan_values[:total_recovery_efficiency]
        else
          mech_vent_total_eff_adj = mech_vent_fan_values[:total_recovery_efficiency_adjusted]
        end
      end
      mech_vent_cfm = mech_vent_fan_values[:tested_flow_rate]
      if mech_vent_cfm.nil?
        mech_vent_cfm = mech_vent_fan_values[:rated_flow_rate]
      end
      mech_vent_fan_w = mech_vent_fan_values[:fan_power]
      if mech_vent_type == 'central fan integrated supply'
        # CFIS: Specify minimum open time in minutes
        cfis_open_time = [mech_vent_fan_values[:hours_in_operation] / 24.0 * 60.0, 59.999].min
      else
        # Other: Adjust constant CFM/power based on hours per day of operation
        mech_vent_cfm *= (mech_vent_fan_values[:hours_in_operation] / 24.0)
        mech_vent_fan_w *= (mech_vent_fan_values[:hours_in_operation] / 24.0)
      end
    end
    cfis_airflow_frac = 1.0
    clothes_dryer_exhaust = 0.0
    range_exhaust = 0.0
    range_exhaust_hour = 16
    bathroom_exhaust = 0.0
    bathroom_exhaust_hour = 5

    # Whole house fan
    whole_house_fan = building.elements["BuildingDetails/Systems/MechanicalVentilation/VentilationFans/VentilationFan[UsedForSeasonalCoolingLoadReduction='true']"]
    whole_house_fan_values = HPXML.get_ventilation_fan_values(ventilation_fan: whole_house_fan)
    if not whole_house_fan_values.nil?
      whole_house_fan_w = whole_house_fan_values[:fan_power]
      whole_house_fan_cfm = whole_house_fan_values[:rated_flow_rate]
      whf_num_days_per_week = 7
    else
      whole_house_fan_w = 0.0
      whole_house_fan_cfm = 0.0
      whf_num_days_per_week = 0
    end
    whf = WholeHouseFan.new(whole_house_fan_cfm, whole_house_fan_w, whf_num_days_per_week)

    # Get AirLoop associated with CFIS
    cfis_airloop = nil
    if mech_vent_type == 'central fan integrated supply'
      # Get HVAC distribution system CFIS is attached to
      cfis_hvac_dist = nil
      building.elements.each("BuildingDetails/Systems/HVAC/HVACDistribution") do |hvac_dist|
        next unless hvac_dist.elements["SystemIdentifier"].attributes["id"] == mech_vent_fan.elements["AttachedToHVACDistributionSystem"].attributes["idref"]

        cfis_hvac_dist = hvac_dist
      end
      if cfis_hvac_dist.nil?
        fail "Attached HVAC distribution system '#{mech_vent_fan.elements['AttachedToHVACDistributionSystem'].attributes['idref']}' not found for mechanical ventilation '#{mech_vent_fan.elements["SystemIdentifier"].attributes["id"]}'."
      end

      cfis_hvac_dist_values = HPXML.get_hvac_distribution_values(hvac_distribution: cfis_hvac_dist)
      if cfis_hvac_dist_values[:distribution_system_type] == 'HydronicDistribution'
        fail "Attached HVAC distribution system '#{mech_vent_fan.elements['AttachedToHVACDistributionSystem'].attributes['idref']}' cannot be hydronic for mechanical ventilation '#{mech_vent_fan.elements["SystemIdentifier"].attributes["id"]}'."
      end

      # Get HVAC systems attached to this distribution system
      cfis_sys_ids = []
      hvac_plant = building.elements["BuildingDetails/Systems/HVAC/HVACPlant"]
      hvac_plant.elements.each("HeatingSystem | CoolingSystem | HeatPump") do |hvac|
        next unless XMLHelper.has_element(hvac, "DistributionSystem")
        next unless cfis_hvac_dist.elements["SystemIdentifier"].attributes["id"] == hvac.elements["DistributionSystem"].attributes["idref"]

        cfis_sys_ids << hvac.elements["SystemIdentifier"].attributes["id"]
      end

      # Get AirLoopHVACs associated with these HVAC systems
      @hvac_map.each do |sys_id, hvacs|
        next unless cfis_sys_ids.include? sys_id

        hvacs.each do |loop|
          next unless loop.is_a? OpenStudio::Model::AirLoopHVAC
          next if cfis_airloop == loop # already assigned

          fail "Two airloops found for CFIS. Aborting..." unless cfis_airloop.nil?

          cfis_airloop = loop
        end
      end
    end

    mech_vent = MechanicalVentilation.new(mech_vent_type, mech_vent_total_eff, mech_vent_total_eff_adj, mech_vent_cfm,
                                          mech_vent_fan_w, mech_vent_sens_eff, mech_vent_sens_eff_adj,
                                          clothes_dryer_exhaust, range_exhaust,
                                          range_exhaust_hour, bathroom_exhaust, bathroom_exhaust_hour,
                                          cfis_open_time, cfis_airflow_frac, cfis_airloop)

    window_area = 0.0
    building.elements.each("BuildingDetails/Enclosure/Windows/Window") do |window|
      window_values = HPXML.get_window_values(window: window)
      window_area += window_values[:area]
    end

    Airflow.apply(model, runner, weather, infil, mech_vent, nat_vent, whf, duct_systems,
                  @cfa, @infilvolume, @nbeds, @nbaths, @ncfl, @ncfl_ag, window_area,
                  @min_neighbor_distance)
  end

  def self.create_ducts(air_distribution, model, spaces, dist_id)
    air_ducts = []

    side_map = { 'supply' => Constants.DuctSideSupply,
                 'return' => Constants.DuctSideReturn }

    # Duct leakage (supply/return => [value, units])
    leakage_to_outside = { Constants.DuctSideSupply => [0.0, nil],
                           Constants.DuctSideReturn => [0.0, nil] }
    air_distribution.elements.each("DuctLeakageMeasurement") do |duct_leakage_measurement|
      duct_leakage_values = HPXML.get_duct_leakage_measurement_values(duct_leakage_measurement: duct_leakage_measurement)
      next unless ['CFM25', 'Percent'].include? duct_leakage_values[:duct_leakage_units] and duct_leakage_values[:duct_leakage_total_or_to_outside] == "to outside"

      duct_side = side_map[duct_leakage_values[:duct_type]]
      next if duct_side.nil?

      leakage_to_outside[duct_side] = [duct_leakage_values[:duct_leakage_value], duct_leakage_values[:duct_leakage_units]]
    end

    # Duct location, R-value, Area
    total_unconditioned_duct_area = { Constants.DuctSideSupply => 0.0,
                                      Constants.DuctSideReturn => 0.0 }
    air_distribution.elements.each("Ducts") do |ducts|
      ducts_values = HPXML.get_ducts_values(ducts: ducts)
      next if ['living space', 'basement - conditioned'].include? ducts_values[:duct_location]

      # Calculate total duct area in unconditioned spaces
      duct_side = side_map[ducts_values[:duct_type]]
      next if duct_side.nil?

      total_unconditioned_duct_area[duct_side] += ducts_values[:duct_surface_area]
    end

    # Create duct objects
    air_distribution.elements.each("Ducts") do |ducts|
      ducts_values = HPXML.get_ducts_values(ducts: ducts)
      next if ['living space', 'basement - conditioned'].include? ducts_values[:duct_location]

      duct_side = side_map[ducts_values[:duct_type]]
      next if duct_side.nil?

      duct_area = ducts_values[:duct_surface_area]
      duct_space = get_space_from_location(ducts_values[:duct_location], "Duct", model, spaces)
      # Apportion leakage to individual ducts by surface area
      duct_leakage_value = leakage_to_outside[duct_side][0] * duct_area / total_unconditioned_duct_area[duct_side]
      duct_leakage_units = leakage_to_outside[duct_side][1]

      duct_leakage_cfm = nil
      duct_leakage_frac = nil
      if duct_leakage_units == 'CFM25'
        duct_leakage_cfm = duct_leakage_value
      elsif duct_leakage_units == 'Percent'
        duct_leakage_frac = duct_leakage_value
      else
        fail "#{duct_side.capitalize} ducts exist but leakage was not specified for distribution system '#{dist_id}'."
      end

      air_ducts << Duct.new(duct_side, duct_space, duct_leakage_frac, duct_leakage_cfm, duct_area, ducts_values[:duct_insulation_r_value])
    end

    # If all ducts are in conditioned space, model leakage as going to outside
    [Constants.DuctSideSupply, Constants.DuctSideReturn].each do |duct_side|
      next unless leakage_to_outside[duct_side][0] > 0 and total_unconditioned_duct_area[duct_side] == 0

      duct_area = 0.0
      duct_rvalue = 0.0
      duct_space = nil # outside
      duct_leakage_value = leakage_to_outside[duct_side][0]
      duct_leakage_units = leakage_to_outside[duct_side][1]

      duct_leakage_cfm = nil
      duct_leakage_frac = nil
      if duct_leakage_units == 'CFM25'
        duct_leakage_cfm = duct_leakage_value
      elsif duct_leakage_units == 'Percent'
        duct_leakage_frac = duct_leakage_value
      else
        fail "#{duct_side.capitalize} ducts exist but leakage was not specified for distribution system '#{dist_id}'."
      end

      air_ducts << Duct.new(duct_side, duct_space, duct_leakage_frac, duct_leakage_cfm, duct_area, duct_rvalue)
    end

    return air_ducts
  end

  def self.add_hvac_sizing(runner, model, weather)
    HVACSizing.apply(model, runner, weather, @cfa, @infilvolume, @nbeds, @min_neighbor_distance, @living_space)
  end

  def self.add_fuel_heating_eae(runner, model, building)
    # Needs to come after HVAC sizing (needs heating capacity and airflow rate)
    # FUTURE: Could remove this method and simplify everything if we could autosize via the HPXML file

    building.elements.each("BuildingDetails/Systems/HVAC/HVACPlant/HeatingSystem[FractionHeatLoadServed > 0]") do |htgsys|
      heating_system_values = HPXML.get_heating_system_values(heating_system: htgsys)
      htg_type = heating_system_values[:heating_system_type]
      next unless ["Furnace", "WallFurnace", "Stove", "Boiler"].include? htg_type

      fuel = heating_system_values[:heating_system_fuel]
      next if fuel == 'electricity'

      fuel_eae = heating_system_values[:electric_auxiliary_energy]
      load_frac = heating_system_values[:fraction_heat_load_served]
      sys_id = heating_system_values[:id]

      HVAC.apply_eae_to_heating_fan(runner, @hvac_map[sys_id], fuel_eae, fuel, load_frac, htg_type)
    end
  end

  def self.add_photovoltaics(runner, model, building)
    modules_map = { "standard" => 'Standard',
                    "premium" => 'Premium',
                    "thin film" => 'ThinFilm' }

    building.elements.each("BuildingDetails/Systems/Photovoltaics/PVSystem") do |pvsys|
      pv_system_values = HPXML.get_pv_system_values(pv_system: pvsys)
      pv_id = pv_system_values[:id]
      module_type = modules_map[pv_system_values[:module_type]]
      if pv_system_values[:tracking] == 'fixed' and pv_system_values[:location] == 'roof'
        array_type = 'FixedRoofMounted'
      elsif pv_system_values[:tracking] == 'fixed' and pv_system_values[:location] == 'ground'
        array_type = 'FixedOpenRack'
      elsif pv_system_values[:tracking] == '1-axis'
        array_type = 'OneAxis'
      elsif pv_system_values[:tracking] == '1-axis backtracked'
        array_type = 'OneAxisBacktracking'
      elsif pv_system_values[:tracking] == '2-axis'
        array_type = 'TwoAxis'
      end
      az = pv_system_values[:array_azimuth]
      tilt = pv_system_values[:array_tilt]
      power_w = pv_system_values[:max_power_output]
      inv_eff = pv_system_values[:inverter_efficiency]
      system_losses = pv_system_values[:system_losses_fraction]

      PV.apply(model, pv_id, power_w, module_type,
               system_losses, inv_eff, tilt, az, array_type)
    end
  end

  def self.add_outputs(runner, model, map_tsv_dir)
    add_output_variables(runner, model, map_tsv_dir)
    add_output_meters(runner, model)
    add_component_loads_output(runner, model)
  end

  def self.add_output_variables(runner, model, map_tsv_dir)
    hvac_output_vars = [OutputVars.SpaceHeatingElectricity,
                        OutputVars.SpaceHeatingNaturalGas,
                        OutputVars.SpaceHeatingFuelOil,
                        OutputVars.SpaceHeatingPropane,
                        OutputVars.SpaceHeatingDFHPPrimaryLoad,
                        OutputVars.SpaceHeatingDFHPBackupLoad,
                        OutputVars.SpaceCoolingElectricity]

    dhw_output_vars = [OutputVars.WaterHeatingElectricity,
                       OutputVars.WaterHeatingElectricityRecircPump,
                       OutputVars.WaterHeatingElectricitySolarThermalPump,
                       OutputVars.WaterHeatingCombiBoilerHeatExchanger, # Needed to disaggregate hot water energy from heating energy
                       OutputVars.WaterHeatingCombiBoiler,              # Needed to disaggregate hot water energy from heating energy
                       OutputVars.WaterHeatingNaturalGas,
                       OutputVars.WaterHeatingFuelOil,
                       OutputVars.WaterHeatingPropane,
                       OutputVars.WaterHeatingLoad,
                       OutputVars.WaterHeatingLoadTankLosses,
                       OutputVars.WaterHeaterLoadDesuperheater,
                       OutputVars.WaterHeaterLoadSolarThermal]

    # Remove objects that are not referenced by output vars and are not
    # EMS output vars.
    { @hvac_map => hvac_output_vars,
      @dhw_map => dhw_output_vars }.each do |map, vars|
      all_vars = vars.reduce({}, :merge)
      map.each do |sys_id, objects|
        objects_to_delete = []
        objects.each do |object|
          next if object.is_a? OpenStudio::Model::EnergyManagementSystemOutputVariable
          next unless all_vars[object.class.to_s].nil? # Referenced?

          objects_to_delete << object
        end
        objects_to_delete.uniq.each do |object|
          map[sys_id].delete object
        end
      end
    end

    # Add output variables to model
    ems_objects = []
    @hvac_map.each do |sys_id, hvac_objects|
      hvac_objects.each do |hvac_object|
        if hvac_object.is_a? OpenStudio::Model::EnergyManagementSystemOutputVariable
          ems_objects << hvac_object
        else
          hvac_output_vars.each do |hvac_output_var|
            add_output_variable(model, hvac_output_var, hvac_object)
          end
        end
      end
    end
    @dhw_map.each do |sys_id, dhw_objects|
      dhw_objects.each do |dhw_object|
        if dhw_object.is_a? OpenStudio::Model::EnergyManagementSystemOutputVariable
          ems_objects << dhw_object
        else
          dhw_output_vars.each do |dhw_output_var|
            add_output_variable(model, dhw_output_var, dhw_object)
          end
        end
      end
    end

    # Add EMS output variables to model
    ems_objects.uniq.each do |ems_object|
      add_output_variable(model, nil, ems_object)
    end

    if map_tsv_dir.is_initialized
      # Write maps to file
      map_tsv_dir = map_tsv_dir.get
      write_mapping(@hvac_map, File.join(map_tsv_dir, "map_hvac.tsv"))
      write_mapping(@dhw_map, File.join(map_tsv_dir, "map_water_heating.tsv"))
    end
  end

  def self.add_output_variable(model, vars, object)
    if object.is_a? OpenStudio::Model::EnergyManagementSystemOutputVariable
      outputVariable = OpenStudio::Model::OutputVariable.new(object.name.to_s, model)
      outputVariable.setReportingFrequency('runperiod')
      outputVariable.setKeyValue('*')
    else
      return if vars[object.class.to_s].nil?

      vars[object.class.to_s].each do |object_var|
        outputVariable = OpenStudio::Model::OutputVariable.new(object_var, model)
        outputVariable.setReportingFrequency('runperiod')
        outputVariable.setKeyValue(object.name.to_s)
      end
    end
  end

  def self.write_mapping(map, map_tsv_path)
    # Write simple mapping TSV file for use by ERI calculation. Mapping file correlates
    # EnergyPlus object name to a HPXML object name.

    CSV.open(map_tsv_path, 'w', col_sep: "\t") do |tsv|
      # Header
      tsv << ["HPXML Name", "E+ Name(s)"]

      map.each do |sys_id, objects|
        out_data = [sys_id]
        objects.uniq.each do |object|
          out_data << object.name.to_s
        end
        tsv << out_data if out_data.size > 1
      end
    end
  end

  def self.add_output_meters(runner, model)
    # Add annual output meters to increase precision of outputs relative to, e.g., ABUPS report
    meter_names = ["Electricity:Facility",
                   "Gas:Facility",
                   "FuelOil#1:Facility",
                   "Propane:Facility",
                   "Heating:EnergyTransfer",
                   "Cooling:EnergyTransfer",
                   "Heating:DistrictHeating",
                   "Cooling:DistrictCooling",
                   "#{Constants.ObjectNameInteriorLighting}:InteriorLights:Electricity",
                   "#{Constants.ObjectNameGarageLighting}:InteriorLights:Electricity",
                   "ExteriorLights:Electricity",
                   "InteriorEquipment:Electricity",
                   "InteriorEquipment:Gas",
                   "InteriorEquipment:FuelOil#1",
                   "InteriorEquipment:Propane",
                   "#{Constants.ObjectNameRefrigerator}:InteriorEquipment:Electricity",
                   "#{Constants.ObjectNameDishwasher}:InteriorEquipment:Electricity",
                   "#{Constants.ObjectNameClothesWasher}:InteriorEquipment:Electricity",
                   "#{Constants.ObjectNameClothesDryer}:InteriorEquipment:Electricity",
                   "#{Constants.ObjectNameClothesDryer}:InteriorEquipment:Gas",
                   "#{Constants.ObjectNameClothesDryer}:InteriorEquipment:FuelOil#1",
                   "#{Constants.ObjectNameClothesDryer}:InteriorEquipment:Propane",
                   "#{Constants.ObjectNameMiscPlugLoads}:InteriorEquipment:Electricity",
                   "#{Constants.ObjectNameMiscTelevision}:InteriorEquipment:Electricity",
                   "#{Constants.ObjectNameCookingRange}:InteriorEquipment:Electricity",
                   "#{Constants.ObjectNameCookingRange}:InteriorEquipment:Gas",
                   "#{Constants.ObjectNameCookingRange}:InteriorEquipment:FuelOil#1",
                   "#{Constants.ObjectNameCookingRange}:InteriorEquipment:Propane",
                   "#{Constants.ObjectNameCeilingFan}:InteriorEquipment:Electricity",
                   "#{Constants.ObjectNameMechanicalVentilation} house fan:InteriorEquipment:Electricity",
                   "#{Constants.ObjectNameWholeHouseFan}:InteriorEquipment:Electricity",
                   "ElectricityProduced:Facility"]

    meter_names.each do |meter_name|
      output_meter = OpenStudio::Model::OutputMeter.new(model)
      output_meter.setName(meter_name)
      output_meter.setReportingFrequency('runperiod')
    end
  end

  def self.add_component_loads_output(runner, model)
    # Prevent certain objects (e.g., OtherEquipment) from being counted towards both, e.g., ducts and internal gains
    objects_already_processed = []

    # EMS Sensors: Global

    liv_load_sensors = {}

    liv_load_sensors[:htg] = OpenStudio::Model::EnergyManagementSystemSensor.new(model, "Heating:EnergyTransfer:Zone:#{@living_zone.name.to_s.upcase}")
    liv_load_sensors[:htg].setName("htg_load_liv")

    liv_load_sensors[:clg] = OpenStudio::Model::EnergyManagementSystemSensor.new(model, "Cooling:EnergyTransfer:Zone:#{@living_zone.name.to_s.upcase}")
    liv_load_sensors[:clg].setName("clg_load_liv")

    tot_load_sensors = {}

    tot_load_sensors[:htg] = OpenStudio::Model::EnergyManagementSystemSensor.new(model, "Heating:EnergyTransfer")
    tot_load_sensors[:htg].setName("htg_load_tot")

    tot_load_sensors[:clg] = OpenStudio::Model::EnergyManagementSystemSensor.new(model, "Cooling:EnergyTransfer")
    tot_load_sensors[:clg].setName("clg_load_tot")

    # EMS Sensors: Surfaces, SubSurfaces, InternalMass

    surfaces_sensors = { :walls => [],
                         :rim_joists => [],
                         :foundation_walls => [],
                         :floors => [],
                         :slabs => [],
                         :ceilings => [],
                         :roofs => [],
                         :windows => [],
                         :doors => [],
                         :skylights => [],
                         :internal_mass => [] }

    model.getSurfaces.sort.each_with_index do |s, idx|
      next unless s.space.get.thermalZone.get.name.to_s == @living_zone.name.to_s

      surface_type = s.additionalProperties.getFeatureAsString("SurfaceType")
      if not surface_type.is_initialized
        fail "Could not identify surface type for surface: '#{s.name}'."
      end

      surface_type = surface_type.get

      s.subSurfaces.each do |ss|
        key = { "Window" => :windows,
                "Door" => :doors,
                "Skylight" => :skylights }[surface_type]
        fail "Unexpected subsurface for component loads: '#{ss.name}'." if key.nil?

        vars = { "Surface Inside Face Convection Heat Gain Energy" => "ss_conv",
                 "Surface Inside Face Internal Gains Radiation Heat Gain Energy" => "ss_ig",
                 "Surface Inside Face Net Surface Thermal Radiation Heat Gain Energy" => "ss_surf" }

        if surface_type == "Window" or surface_type == "Skylight"
          vars["Surface Window Transmitted Solar Radiation Energy"] = "ss_sol"
        end

        surfaces_sensors[key] << []
        vars.each do |var, name|
          sensor = OpenStudio::Model::EnergyManagementSystemSensor.new(model, var)
          sensor.setName(name)
          sensor.setKeyName(ss.name.to_s)
          surfaces_sensors[key][-1] << sensor
        end
      end

      next if s.netArea < 0.01 # Skip parent surfaces (of subsurfaces) that have near zero net area

      key = { "FoundationWall" => :foundation_walls,
              "RimJoist" => :rim_joists,
              "Wall" => :walls,
              "Slab" => :slabs,
              "Floor" => :floors,
              "Ceiling" => :ceilings,
              "Roof" => :roofs,
              "InferredCeiling" => :internal_mass,
              "InferredFloor" => :internal_mass }[surface_type]
      fail "Unexpected surface for component loads: '#{s.name}'." if key.nil?

      surfaces_sensors[key] << []
      { "Surface Inside Face Convection Heat Gain Energy" => "s_conv",
        "Surface Inside Face Internal Gains Radiation Heat Gain Energy" => "s_ig",
        "Surface Inside Face Solar Radiation Heat Gain Energy" => "s_sol",
        "Surface Inside Face Lights Radiation Heat Gain Energy" => "s_lgt",
        "Surface Inside Face Net Surface Thermal Radiation Heat Gain Energy" => "s_surf" }.each do |var, name|
        sensor = OpenStudio::Model::EnergyManagementSystemSensor.new(model, var)
        sensor.setName(name)
        sensor.setKeyName(s.name.to_s)
        surfaces_sensors[key][-1] << sensor
      end
    end

    model.getInternalMasss.sort.each do |m|
      next unless m.space.get.thermalZone.get.name.to_s == @living_zone.name.to_s

      surfaces_sensors[:internal_mass] << []
      { "Surface Inside Face Convection Heat Gain Energy" => "im_conv",
        "Surface Inside Face Internal Gains Radiation Heat Gain Energy" => "im_ig",
        "Surface Inside Face Solar Radiation Heat Gain Energy" => "im_sol",
        "Surface Inside Face Lights Radiation Heat Gain Energy" => "im_lgt",
        "Surface Inside Face Net Surface Thermal Radiation Heat Gain Energy" => "im_surf" }.each do |var, name|
        sensor = OpenStudio::Model::EnergyManagementSystemSensor.new(model, var)
        sensor.setName(name)
        sensor.setKeyName(m.name.to_s)
        surfaces_sensors[:internal_mass][-1] << sensor
      end
    end

    # EMS Sensors: Infiltration, Mechanical Ventilation, Natural Ventilation, Whole House Fan

    air_gain_sensor = OpenStudio::Model::EnergyManagementSystemSensor.new(model, "Zone Infiltration Sensible Heat Gain Energy")
    air_gain_sensor.setName("airflow_gain")
    air_gain_sensor.setKeyName(@living_zone.name.to_s)

    air_loss_sensor = OpenStudio::Model::EnergyManagementSystemSensor.new(model, "Zone Infiltration Sensible Heat Loss Energy")
    air_loss_sensor.setName("airflow_loss")
    air_loss_sensor.setKeyName(@living_zone.name.to_s)

    mechvent_sensors = []
    model.getElectricEquipments.sort.each do |o|
      next unless o.name.to_s.start_with? Constants.ObjectNameMechanicalVentilation

      { "Electric Equipment Convective Heating Energy" => "mv_conv",
        "Electric Equipment Radiant Heating Energy" => "mv_rad" }.each do |var, name|
        mechvent_sensor = OpenStudio::Model::EnergyManagementSystemSensor.new(model, var)
        mechvent_sensor.setName(name)
        mechvent_sensor.setKeyName(o.name.to_s)
        mechvent_sensors << mechvent_sensor
        objects_already_processed << o
      end
    end
    model.getOtherEquipments.sort.each do |o|
      next unless o.name.to_s.start_with? Constants.ObjectNameERVHRV

      { "Other Equipment Convective Heating Energy" => "mv_conv",
        "Other Equipment Radiant Heating Energy" => "mv_rad" }.each do |var, name|
        mechvent_sensor = OpenStudio::Model::EnergyManagementSystemSensor.new(model, var)
        mechvent_sensor.setName(name)
        mechvent_sensor.setKeyName(o.name.to_s)
        mechvent_sensors << mechvent_sensor
        objects_already_processed << o
      end
    end

    infil_flow_actuators = []
    natvent_flow_actuators = []
    imbal_mechvent_flow_actuators = []
    whf_flow_actuators = []

    model.getEnergyManagementSystemActuators.each do |actuator|
      next unless actuator.actuatedComponentType == "Zone Infiltration" and actuator.actuatedComponentControlType == "Air Exchange Flow Rate"

      if actuator.name.to_s.start_with? Constants.ObjectNameInfiltration.gsub(" ", "_")
        infil_flow_actuators << actuator
      elsif actuator.name.to_s.start_with? Constants.ObjectNameNaturalVentilation.gsub(" ", "_")
        natvent_flow_actuators << actuator
      elsif actuator.name.to_s.start_with? Constants.ObjectNameMechanicalVentilation.gsub(" ", "_")
        imbal_mechvent_flow_actuators << actuator
      elsif actuator.name.to_s.start_with? Constants.ObjectNameWholeHouseFan.gsub(" ", "_")
        whf_flow_actuators << actuator
      end
    end
    if infil_flow_actuators.size != 1 or natvent_flow_actuators.size != 1 or imbal_mechvent_flow_actuators.size != 1 or whf_flow_actuators.size != 1
      fail "Could not find actuator for component loads."
    end

    infil_flow_actuator = infil_flow_actuators[0]
    natvent_flow_actuator = natvent_flow_actuators[0]
    imbal_mechvent_flow_actuator = imbal_mechvent_flow_actuators[0]
    whf_flow_actuator = whf_flow_actuators[0]

    # EMS Sensors: Ducts

    plenum_zones = []
    model.getThermalZones.each do |zone|
      next unless zone.isPlenum

      plenum_zones << zone
    end

    ducts_sensors = []
    ducts_mix_gain_sensor = nil
    ducts_mix_loss_sensor = nil

    if not plenum_zones.empty?

      has_duct_zone_mixing = false
      @living_zone.airLoopHVACs.sort.each do |airloop|
        @living_zone.zoneMixing.each do |zone_mix|
          next unless zone_mix.name.to_s.start_with? airloop.name.to_s.gsub(" ", "_")

          has_duct_zone_mixing = true
        end
      end

      if has_duct_zone_mixing
        ducts_mix_gain_sensor = OpenStudio::Model::EnergyManagementSystemSensor.new(model, "Zone Mixing Sensible Heat Gain Energy")
        ducts_mix_gain_sensor.setName("duct_mix_gain")
        ducts_mix_gain_sensor.setKeyName(@living_zone.name.to_s)

        ducts_mix_loss_sensor = OpenStudio::Model::EnergyManagementSystemSensor.new(model, "Zone Mixing Sensible Heat Loss Energy")
        ducts_mix_loss_sensor.setName("duct_mix_loss")
        ducts_mix_loss_sensor.setKeyName(@living_zone.name.to_s)
      end

      # Return duct losses
      plenum_zones.each do |plenum_zone|
        model.getOtherEquipments.sort.each do |o|
          next unless o.space.get.thermalZone.get.name.to_s == plenum_zone.name.to_s

          ducts_sensors << []
          { "Other Equipment Convective Heating Energy" => "ducts_conv",
            "Other Equipment Radiant Heating Energy" => "ducts_rad" }.each do |var, name|
            ducts_sensor = OpenStudio::Model::EnergyManagementSystemSensor.new(model, var)
            ducts_sensor.setName(name)
            ducts_sensor.setKeyName(o.name.to_s)
            ducts_sensors[-1] << ducts_sensor
            objects_already_processed << o
          end
        end
      end

      # Supply duct losses
      @living_zone.airLoopHVACs.sort.each do |airloop|
        model.getOtherEquipments.sort.each do |o|
          next unless o.space.get.thermalZone.get.name.to_s == @living_zone.name.to_s
          next unless o.name.to_s.start_with? airloop.name.to_s.gsub(" ", "_")

          ducts_sensors << []
          { "Other Equipment Convective Heating Energy" => "ducts_conv",
            "Other Equipment Radiant Heating Energy" => "ducts_rad" }.each do |var, name|
            ducts_sensor = OpenStudio::Model::EnergyManagementSystemSensor.new(model, var)
            ducts_sensor.setName(name)
            ducts_sensor.setKeyName(o.name.to_s)
            ducts_sensors[-1] << ducts_sensor
            objects_already_processed << o
          end
        end
      end
    end

    # EMS Sensors: Internal Gains

    intgains_sensors = []

    model.getElectricEquipments.sort.each do |o|
      next unless o.space.get.thermalZone.get.name.to_s == @living_zone.name.to_s
      next if objects_already_processed.include? o

      intgains_sensors << []
      { "Electric Equipment Convective Heating Energy" => "ig_ee_conv",
        "Electric Equipment Radiant Heating Energy" => "ig_ee_rad" }.each do |var, name|
        intgains_elec_equip_sensor = OpenStudio::Model::EnergyManagementSystemSensor.new(model, var)
        intgains_elec_equip_sensor.setName(name)
        intgains_elec_equip_sensor.setKeyName(o.name.to_s)
        intgains_sensors[-1] << intgains_elec_equip_sensor
      end
    end

    model.getGasEquipments.sort.each do |o|
      next unless o.space.get.thermalZone.get.name.to_s == @living_zone.name.to_s
      next if objects_already_processed.include? o

      intgains_sensors << []
      { "Gas Equipment Convective Heating Energy" => "ig_ge_conv",
        "Gas Equipment Radiant Heating Energy" => "ig_ge_rad" }.each do |var, name|
        intgains_gas_equip_sensor = OpenStudio::Model::EnergyManagementSystemSensor.new(model, var)
        intgains_gas_equip_sensor.setName(name)
        intgains_gas_equip_sensor.setKeyName(o.name.to_s)
        intgains_sensors[-1] << intgains_gas_equip_sensor
      end
    end

    model.getOtherEquipments.sort.each do |o|
      next unless o.space.get.thermalZone.get.name.to_s == @living_zone.name.to_s
      next if objects_already_processed.include? o

      intgains_sensors << []
      { "Other Equipment Convective Heating Energy" => "ig_oe_conv",
        "Other Equipment Radiant Heating Energy" => "ig_oe_rad" }.each do |var, name|
        intgains_other_equip_sensor = OpenStudio::Model::EnergyManagementSystemSensor.new(model, var)
        intgains_other_equip_sensor.setName(name)
        intgains_other_equip_sensor.setKeyName(o.name.to_s)
        intgains_sensors[-1] << intgains_other_equip_sensor
      end
    end

    model.getLightss.sort.each do |e|
      next unless e.space.get.thermalZone.get.name.to_s == @living_zone.name.to_s

      intgains_sensors << []
      { "Lights Convective Heating Energy" => "ig_lgt_conv",
        "Lights Radiant Heating Energy" => "ig_lgt_rad",
        "Lights Visible Radiation Heating Energy" => "ig_lgt_vis" }.each do |var, name|
        intgains_lights_sensor = OpenStudio::Model::EnergyManagementSystemSensor.new(model, var)
        intgains_lights_sensor.setName(name)
        intgains_lights_sensor.setKeyName(e.name.to_s)
        intgains_sensors[-1] << intgains_lights_sensor
      end
    end

    model.getPeoples.sort.each do |e|
      next unless e.space.get.thermalZone.get.name.to_s == @living_zone.name.to_s

      intgains_sensors << []
      { "People Convective Heating Energy" => "ig_ppl_conv",
        "People Radiant Heating Energy" => "ig_ppl_rad" }.each do |var, name|
        intgains_people = OpenStudio::Model::EnergyManagementSystemSensor.new(model, var)
        intgains_people.setName(name)
        intgains_people.setKeyName(e.name.to_s)
        intgains_sensors[-1] << intgains_people
      end
    end

    intgains_dhw_sensors = {}

    (model.getWaterHeaterMixeds + model.getWaterHeaterStratifieds).sort.each do |wh|
      next unless wh.ambientTemperatureThermalZone.is_initialized
      next unless wh.ambientTemperatureThermalZone.get.name.to_s == @living_zone.name.to_s

      dhw_sensor = OpenStudio::Model::EnergyManagementSystemSensor.new(model, "Water Heater Heat Loss Energy")
      dhw_sensor.setName("dhw_loss")
      dhw_sensor.setKeyName(wh.name.to_s)

      if wh.is_a? OpenStudio::Model::WaterHeaterMixed
        oncycle_loss = wh.onCycleLossFractiontoThermalZone
        offcycle_loss = wh.offCycleLossFractiontoThermalZone
      else
        oncycle_loss = wh.skinLossFractiontoZone
        offcycle_loss = wh.offCycleFlueLossFractiontoZone
      end

      dhw_rtf_sensor = OpenStudio::Model::EnergyManagementSystemSensor.new(model, "Water Heater Runtime Fraction")
      dhw_rtf_sensor.setName("dhw_rtf")
      dhw_rtf_sensor.setKeyName(wh.name.to_s)

      intgains_dhw_sensors[dhw_sensor] = [offcycle_loss, oncycle_loss, dhw_rtf_sensor]
    end

<<<<<<< HEAD
    # EMS Sensors: Cooling season
    cool_ssn_sensor = OpenStudio::Model::EnergyManagementSystemSensor.new(model, "Schedule Value")
    cool_ssn_sensor.setName("cool_season")
    cool_ssn_sensor.setKeyName(@cool_season_sch.schedule.name.to_s)

    nonsurf_names = ["intgains", "infil", "mechvent", "natvent", "ducts"]
=======
    nonsurf_names = ["intgains", "infil", "mechvent", "natvent", "whf", "ducts"]
>>>>>>> 24278d9f

    # EMS program
    program = OpenStudio::Model::EnergyManagementSystemProgram.new(model)
    program.setName("component loads program")

    # EMS program: Surfaces
    surfaces_sensors.each do |k, surface_sensors|
      program.addLine("Set hr_#{k.to_s} = 0")
      surface_sensors.each do |sensors|
        s = "Set hr_#{k.to_s} = hr_#{k.to_s}"
        sensors.each do |sensor|
          if sensor.name.to_s.start_with? "ss_sol"
            s += " - #{sensor.name}"
          else
            s += " + #{sensor.name}"
          end
        end
        program.addLine(s) if sensors.size > 0
      end
    end

    # EMS program: Internal gains
    program.addLine("Set hr_intgains = 0")
    intgains_sensors.each do |intgain_sensors|
      s = "Set hr_intgains = hr_intgains"
      intgain_sensors.each do |sensor|
        s += " - #{sensor.name}"
      end
      program.addLine(s) if intgain_sensors.size > 0
    end
    intgains_dhw_sensors.each do |sensor, vals|
      off_loss, on_loss, rtf_sensor = vals
      program.addLine("Set hr_intgains = hr_intgains + #{sensor.name} * (#{off_loss}*(1-#{rtf_sensor.name}) + #{on_loss}*#{rtf_sensor.name})") # Water heater tank losses to zone
    end

    # EMS program: Infiltration, Natural Ventilation, Mechanical Ventilation
    program.addLine("Set hr_airflow_rate = #{infil_flow_actuator.name} + #{imbal_mechvent_flow_actuator.name} + #{natvent_flow_actuator.name} + #{whf_flow_actuator.name}")
    program.addLine("Set hr_infil = (#{air_loss_sensor.name} - #{air_gain_sensor.name}) * #{infil_flow_actuator.name} / hr_airflow_rate") # Airflow heat attributed to infiltration
    program.addLine("Set hr_natvent = (#{air_loss_sensor.name} - #{air_gain_sensor.name}) * #{natvent_flow_actuator.name} / hr_airflow_rate") # Airflow heat attributed to natural ventilation
    program.addLine("Set hr_whf = (#{air_loss_sensor.name} - #{air_gain_sensor.name}) * #{whf_flow_actuator.name} / hr_airflow_rate") # Airflow heat attributed to whole house fan
    program.addLine("Set hr_mechvent = ((#{air_loss_sensor.name} - #{air_gain_sensor.name}) * #{imbal_mechvent_flow_actuator.name} / hr_airflow_rate)") # Airflow heat attributed to imbalanced mech vent
    s = "Set hr_mechvent = hr_mechvent"
    mechvent_sensors.each do |sensor|
      s += " - #{sensor.name}" # Balanced mech vent load + imbalanced mech vent fan heat
    end
    program.addLine(s) if mechvent_sensors.size > 0

    # EMS program: Ducts
    program.addLine("Set hr_ducts = 0")
    ducts_sensors.each do |duct_sensors|
      s = "Set hr_ducts = hr_ducts"
      duct_sensors.each do |sensor|
        s += " - #{sensor.name}"
      end
      program.addLine(s) if duct_sensors.size > 0
    end
    if not ducts_mix_loss_sensor.nil?
      program.addLine("Set hr_ducts = hr_ducts + (#{ducts_mix_loss_sensor.name} - #{ducts_mix_gain_sensor.name})")
    end

    # EMS program: Heating vs Cooling logic
    program.addLine("Set htg_mode = 0")
    program.addLine("Set clg_mode = 0")
    program.addLine("If (#{liv_load_sensors[:htg].name} > 0)") # Assign hour to heating if heating load
    program.addLine("  Set htg_mode = 1")
    program.addLine("ElseIf (#{liv_load_sensors[:clg].name} > 0) || (hr_natvent <> 0)") # Assign hour to cooling if cooling load or cooling need met by natural ventilation
    program.addLine("  Set clg_mode = 1")
    program.addLine("ElseIf (#{cool_ssn_sensor.name} > 0)") # No load, assign hour to cooling if in cooling season definition
    program.addLine("  Set clg_mode = 1")
    program.addLine("Else") # No load, assign hour to heating if not in cooling season definition
    program.addLine("  Set htg_mode = 1")
    program.addLine("EndIf")

    [:htg, :clg].each do |mode|
      if mode == :htg
        sign = ""
      else
        sign = "-"
      end
      surfaces_sensors.keys.each do |k|
        program.addLine("Set loads_#{mode}_#{k.to_s} = #{sign}hr_#{k.to_s} * #{mode}_mode")
      end
      nonsurf_names.each do |nonsurf_name|
        program.addLine("Set loads_#{mode}_#{nonsurf_name} = #{sign}hr_#{nonsurf_name} * #{mode}_mode")
      end
    end

    # EMS program: Total loads
    program.addLine("Set loads_htg_tot = 0")
    program.addLine("Set loads_clg_tot = 0")
    program.addLine("If #{liv_load_sensors[:htg].name} > 0")
    program.addLine("  Set loads_htg_tot = #{tot_load_sensors[:htg].name} - #{tot_load_sensors[:clg].name}")
    program.addLine("ElseIf #{liv_load_sensors[:clg].name} > 0")
    program.addLine("  Set loads_clg_tot = #{tot_load_sensors[:clg].name} - #{tot_load_sensors[:htg].name}")
    program.addLine("EndIf")

    # EMS output variables
    [:htg, :clg].each do |mode|
      (surfaces_sensors.keys + nonsurf_names + ["tot"]).each do |k|
        ems_output_var = OpenStudio::Model::EnergyManagementSystemOutputVariable.new(model, "loads_#{mode}_#{k.to_s}")
        ems_output_var.setName("loads_#{mode}_#{k.to_s}_outvar")
        ems_output_var.setTypeOfDataInVariable("Summed")
        ems_output_var.setUpdateFrequency("ZoneTimestep")
        ems_output_var.setEMSProgramOrSubroutineName(program)
        ems_output_var.setUnits("J")

        output_var = OpenStudio::Model::OutputVariable.new(ems_output_var.name.to_s, model)
        output_var.setReportingFrequency('runperiod')
        output_var.setKeyValue('*')
      end
    end

    # EMS calling manager
    program_calling_manager = OpenStudio::Model::EnergyManagementSystemProgramCallingManager.new(model)
    program_calling_manager.setName("component loads program calling manager")
    program_calling_manager.setCallingPoint("EndOfZoneTimestepAfterZoneReporting")
    program_calling_manager.addProgram(program)
  end

  def self.calc_non_cavity_r(film_r, constr_set)
    # Calculate R-value for all non-cavity layers
    non_cavity_r = film_r
    if not constr_set.exterior_material.nil?
      non_cavity_r += constr_set.exterior_material.rvalue
    end
    if not constr_set.rigid_r.nil?
      non_cavity_r += constr_set.rigid_r
    end
    if not constr_set.osb_thick_in.nil?
      non_cavity_r += Material.Plywood(constr_set.osb_thick_in).rvalue
    end
    if not constr_set.drywall_thick_in.nil?
      non_cavity_r += Material.GypsumWall(constr_set.drywall_thick_in).rvalue
    end
    return non_cavity_r
  end

  def self.apply_wall_construction(runner, model, surfaces, wall_id, wall_type, assembly_r,
                                   drywall_thick_in, film_r, mat_ext_finish)

    if mat_ext_finish.nil?
      fallback_mat_ext_finish = nil
    else
      fallback_mat_ext_finish = Material.ExtFinishWoodLight(0.1)
      fallback_mat_ext_finish.tAbs = mat_ext_finish.tAbs
      fallback_mat_ext_finish.vAbs = mat_ext_finish.vAbs
      fallback_mat_ext_finish.sAbs = mat_ext_finish.sAbs
    end

    if wall_type == "WoodStud"
      install_grade = 1
      cavity_filled = true

      constr_sets = [
        WoodStudConstructionSet.new(Material.Stud2x6, 0.20, 10.0, 0.5, drywall_thick_in, mat_ext_finish), # 2x6, 24" o.c. + R10
        WoodStudConstructionSet.new(Material.Stud2x6, 0.20, 5.0, 0.5, drywall_thick_in, mat_ext_finish),  # 2x6, 24" o.c. + R5
        WoodStudConstructionSet.new(Material.Stud2x6, 0.20, 0.0, 0.5, drywall_thick_in, mat_ext_finish),  # 2x6, 24" o.c.
        WoodStudConstructionSet.new(Material.Stud2x4, 0.23, 0.0, 0.5, drywall_thick_in, mat_ext_finish),  # 2x4, 16" o.c.
        WoodStudConstructionSet.new(Material.Stud2x4, 0.01, 0.0, 0.0, 0.0, fallback_mat_ext_finish),      # Fallback
      ]
      match, constr_set, cavity_r = pick_wood_stud_construction_set(assembly_r, constr_sets, film_r, wall_id)

      Constructions.apply_wood_stud_wall(model, surfaces, "#{wall_id} construction",
                                         cavity_r, install_grade, constr_set.stud.thick_in,
                                         cavity_filled, constr_set.framing_factor,
                                         constr_set.drywall_thick_in, constr_set.osb_thick_in,
                                         constr_set.rigid_r, constr_set.exterior_material)
    elsif wall_type == "SteelFrame"
      install_grade = 1
      cavity_filled = true
      corr_factor = 0.45

      constr_sets = [
        SteelStudConstructionSet.new(5.5, corr_factor, 0.20, 10.0, 0.5, drywall_thick_in, mat_ext_finish), # 2x6, 24" o.c. + R10
        SteelStudConstructionSet.new(5.5, corr_factor, 0.20, 5.0, 0.5, drywall_thick_in, mat_ext_finish),  # 2x6, 24" o.c. + R5
        SteelStudConstructionSet.new(5.5, corr_factor, 0.20, 0.0, 0.5, drywall_thick_in, mat_ext_finish),  # 2x6, 24" o.c.
        SteelStudConstructionSet.new(3.5, corr_factor, 0.23, 0.0, 0.5, drywall_thick_in, mat_ext_finish),  # 2x4, 16" o.c.
        SteelStudConstructionSet.new(3.5, 1.0, 0.01, 0.0, 0.0, 0.0, fallback_mat_ext_finish),              # Fallback
      ]
      match, constr_set, cavity_r = pick_steel_stud_construction_set(assembly_r, constr_sets, film_r, "wall #{wall_id}")

      Constructions.apply_steel_stud_wall(model, surfaces, "#{wall_id} construction",
                                          cavity_r, install_grade, constr_set.cavity_thick_in,
                                          cavity_filled, constr_set.framing_factor,
                                          constr_set.corr_factor, constr_set.drywall_thick_in,
                                          constr_set.osb_thick_in, constr_set.rigid_r,
                                          constr_set.exterior_material)
    elsif wall_type == "DoubleWoodStud"
      install_grade = 1
      is_staggered = false

      constr_sets = [
        DoubleStudConstructionSet.new(Material.Stud2x4, 0.23, 24.0, 0.0, 0.5, drywall_thick_in, mat_ext_finish),  # 2x4, 24" o.c.
        DoubleStudConstructionSet.new(Material.Stud2x4, 0.01, 16.0, 0.0, 0.0, 0.0, fallback_mat_ext_finish),      # Fallback
      ]
      match, constr_set, cavity_r = pick_double_stud_construction_set(assembly_r, constr_sets, film_r, "wall #{wall_id}")

      Constructions.apply_double_stud_wall(model, surfaces, "#{wall_id} construction",
                                           cavity_r, install_grade, constr_set.stud.thick_in,
                                           constr_set.stud.thick_in, constr_set.framing_factor,
                                           constr_set.framing_spacing, is_staggered,
                                           constr_set.drywall_thick_in, constr_set.osb_thick_in,
                                           constr_set.rigid_r, constr_set.exterior_material)
    elsif wall_type == "ConcreteMasonryUnit"
      density = 119.0 # lb/ft^3
      furring_r = 0
      furring_cavity_depth_in = 0 # in
      furring_spacing = 0

      constr_sets = [
        CMUConstructionSet.new(8.0, 1.4, 0.08, 0.5, drywall_thick_in, mat_ext_finish),  # 8" perlite-filled CMU
        CMUConstructionSet.new(6.0, 5.29, 0.01, 0.0, 0.0, fallback_mat_ext_finish),     # Fallback (6" hollow CMU)
      ]
      match, constr_set, rigid_r = pick_cmu_construction_set(assembly_r, constr_sets, film_r, "wall #{wall_id}")

      Constructions.apply_cmu_wall(model, surfaces, "#{wall_id} construction",
                                   constr_set.thick_in, constr_set.cond_in, density,
                                   constr_set.framing_factor, furring_r,
                                   furring_cavity_depth_in, furring_spacing,
                                   constr_set.drywall_thick_in, constr_set.osb_thick_in,
                                   rigid_r, constr_set.exterior_material)
    elsif wall_type == "StructurallyInsulatedPanel"
      sheathing_thick_in = 0.44
      sheathing_type = Constants.MaterialOSB

      constr_sets = [
        SIPConstructionSet.new(10.0, 0.16, 0.0, sheathing_thick_in, 0.5, drywall_thick_in, mat_ext_finish), # 10" SIP core
        SIPConstructionSet.new(5.0, 0.16, 0.0, sheathing_thick_in, 0.5, drywall_thick_in, mat_ext_finish),  # 5" SIP core
        SIPConstructionSet.new(1.0, 0.01, 0.0, sheathing_thick_in, 0.0, 0.0, fallback_mat_ext_finish),      # Fallback
      ]
      match, constr_set, cavity_r = pick_sip_construction_set(assembly_r, constr_sets, film_r, "wall #{wall_id}")

      Constructions.apply_sip_wall(model, surfaces, "#{wall_id} construction",
                                   cavity_r, constr_set.thick_in, constr_set.framing_factor,
                                   sheathing_type, constr_set.sheath_thick_in,
                                   constr_set.drywall_thick_in, constr_set.osb_thick_in,
                                   constr_set.rigid_r, constr_set.exterior_material)
    elsif wall_type == "InsulatedConcreteForms"
      constr_sets = [
        ICFConstructionSet.new(2.0, 4.0, 0.08, 0.0, 0.5, drywall_thick_in, mat_ext_finish), # ICF w/4" concrete and 2" rigid ins layers
        ICFConstructionSet.new(1.0, 1.0, 0.01, 0.0, 0.0, 0.0, fallback_mat_ext_finish),     # Fallback
      ]
      match, constr_set, icf_r = pick_icf_construction_set(assembly_r, constr_sets, film_r, "wall #{wall_id}")

      Constructions.apply_icf_wall(model, surfaces, "#{wall_id} construction",
                                   icf_r, constr_set.ins_thick_in,
                                   constr_set.concrete_thick_in, constr_set.framing_factor,
                                   constr_set.drywall_thick_in, constr_set.osb_thick_in,
                                   constr_set.rigid_r, constr_set.exterior_material)
    elsif ["SolidConcrete", "StructuralBrick", "StrawBale", "Stone", "LogWall"].include? wall_type
      constr_sets = [
        GenericConstructionSet.new(10.0, 0.5, drywall_thick_in, mat_ext_finish), # w/R-10 rigid
        GenericConstructionSet.new(0.0, 0.5, drywall_thick_in, mat_ext_finish),  # Standard
        GenericConstructionSet.new(0.0, 0.0, 0.0, fallback_mat_ext_finish),      # Fallback
      ]
      match, constr_set, layer_r = pick_generic_construction_set(assembly_r, constr_sets, film_r, "wall #{wall_id}")

      if wall_type == "SolidConcrete"
        thick_in = 6.0
        base_mat = BaseMaterial.Concrete
      elsif wall_type == "StructuralBrick"
        thick_in = 8.0
        base_mat = BaseMaterial.Brick
      elsif wall_type == "StrawBale"
        thick_in = 23.0
        base_mat = BaseMaterial.StrawBale
      elsif wall_type == "Stone"
        thick_in = 6.0
        base_mat = BaseMaterial.Stone
      elsif wall_type == "LogWall"
        thick_in = 6.0
        base_mat = BaseMaterial.Wood
      end
      thick_ins = [thick_in]
      if layer_r == 0
        conds = [999]
      else
        conds = [thick_in / layer_r]
      end
      denss = [base_mat.rho]
      specheats = [base_mat.cp]

      Constructions.apply_generic_layered_wall(model, surfaces, "#{wall_id} construction",
                                               thick_ins, conds, denss, specheats,
                                               constr_set.drywall_thick_in, constr_set.osb_thick_in,
                                               constr_set.rigid_r, constr_set.exterior_material)
    else
      fail "Unexpected wall type '#{wall_type}'."
    end

    check_surface_assembly_rvalue(runner, surfaces, film_r, assembly_r, match)
  end

  def self.pick_wood_stud_construction_set(assembly_r, constr_sets, film_r, surface_name)
    # Picks a construction set from supplied constr_sets for which a positive R-value
    # can be calculated for the unknown insulation to achieve the assembly R-value.

    constr_sets.each do |constr_set|
      fail "Unexpected object." unless constr_set.is_a? WoodStudConstructionSet

      non_cavity_r = calc_non_cavity_r(film_r, constr_set)

      # Calculate effective cavity R-value
      # Assumes installation quality 1
      cavity_frac = 1.0 - constr_set.framing_factor
      cavity_r = cavity_frac / (1.0 / assembly_r - constr_set.framing_factor / (constr_set.stud.rvalue + non_cavity_r)) - non_cavity_r
      if cavity_r > 0 # Choose this construction set
        return true, constr_set, cavity_r
      end
    end

    return false, constr_sets[-1], 0.0 # Pick fallback construction with minimum R-value
  end

  def self.pick_steel_stud_construction_set(assembly_r, constr_sets, film_r, surface_name)
    # Picks a construction set from supplied constr_sets for which a positive R-value
    # can be calculated for the unknown insulation to achieve the assembly R-value.

    constr_sets.each do |constr_set|
      fail "Unexpected object." unless constr_set.is_a? SteelStudConstructionSet

      non_cavity_r = calc_non_cavity_r(film_r, constr_set)

      # Calculate effective cavity R-value
      # Assumes installation quality 1
      cavity_r = (assembly_r - non_cavity_r) / constr_set.corr_factor
      if cavity_r > 0 # Choose this construction set
        return true, constr_set, cavity_r
      end
    end

    return false, constr_sets[-1], 0.0 # Pick fallback construction with minimum R-value
  end

  def self.pick_double_stud_construction_set(assembly_r, constr_sets, film_r, surface_name)
    # Picks a construction set from supplied constr_sets for which a positive R-value
    # can be calculated for the unknown insulation to achieve the assembly R-value.

    constr_sets.each do |constr_set|
      fail "Unexpected object." unless constr_set.is_a? DoubleStudConstructionSet

      non_cavity_r = calc_non_cavity_r(film_r, constr_set)

      # Calculate effective cavity R-value
      # Assumes installation quality 1, not staggered, gap depth == stud depth
      # Solved in Wolfram Alpha: https://www.wolframalpha.com/input/?i=1%2FA+%3D+B%2F(2*C%2Bx%2BD)+%2B+E%2F(3*C%2BD)+%2B+(1-B-E)%2F(3*x%2BD)
      stud_frac = 1.5 / constr_set.framing_spacing
      misc_framing_factor = constr_set.framing_factor - stud_frac
      cavity_frac = 1.0 - (2 * stud_frac + misc_framing_factor)
      a = assembly_r
      b = stud_frac
      c = constr_set.stud.rvalue
      d = non_cavity_r
      e = misc_framing_factor
      cavity_r = ((3 * c + d) * Math.sqrt(4 * a**2 * b**2 + 12 * a**2 * b * e + 4 * a**2 * b + 9 * a**2 * e**2 - 6 * a**2 * e + a**2 - 48 * a * b * c - 16 * a * b * d - 36 * a * c * e + 12 * a * c - 12 * a * d * e + 4 * a * d + 36 * c**2 + 24 * c * d + 4 * d**2) + 6 * a * b * c + 2 * a * b * d + 3 * a * c * e + 3 * a * c + 3 * a * d * e + a * d - 18 * c**2 - 18 * c * d - 4 * d**2) / (2 * (-3 * a * e + 9 * c + 3 * d))
      cavity_r = 3 * cavity_r
      if cavity_r > 0 # Choose this construction set
        return true, constr_set, cavity_r
      end
    end

    return false, constr_sets[-1], 0.0 # Pick fallback construction with minimum R-value
  end

  def self.pick_sip_construction_set(assembly_r, constr_sets, film_r, surface_name)
    # Picks a construction set from supplied constr_sets for which a positive R-value
    # can be calculated for the unknown insulation to achieve the assembly R-value.

    constr_sets.each do |constr_set|
      fail "Unexpected object." unless constr_set.is_a? SIPConstructionSet

      non_cavity_r = calc_non_cavity_r(film_r, constr_set)
      non_cavity_r += Material.new(nil, constr_set.sheath_thick_in, BaseMaterial.Wood).rvalue

      # Calculate effective SIP core R-value
      # Solved in Wolfram Alpha: https://www.wolframalpha.com/input/?i=1%2FA+%3D+B%2F(C%2BD)+%2B+E%2F(2*F%2BG%2FH*x%2BD)+%2B+(1-B-E)%2F(x%2BD)
      spline_thick_in = 0.5 # in
      ins_thick_in = constr_set.thick_in - (2.0 * spline_thick_in) # in
      framing_r = Material.new(nil, constr_set.thick_in, BaseMaterial.Wood).rvalue
      spline_r = Material.new(nil, spline_thick_in, BaseMaterial.Wood).rvalue
      spline_frac = 4.0 / 48.0 # One 4" spline for every 48" wide panel
      cavity_frac = 1.0 - (spline_frac + constr_set.framing_factor)
      a = assembly_r
      b = constr_set.framing_factor
      c = framing_r
      d = non_cavity_r
      e = spline_frac
      f = spline_r
      g = ins_thick_in
      h = constr_set.thick_in
      cavity_r = (Math.sqrt((a * b * c * g - a * b * d * h - 2 * a * b * f * h + a * c * e * g - a * c * e * h - a * c * g + a * d * e * g - a * d * e * h - a * d * g + c * d * g + c * d * h + 2 * c * f * h + d**2 * g + d**2 * h + 2 * d * f * h)**2 - 4 * (-a * b * g + c * g + d * g) * (a * b * c * d * h + 2 * a * b * c * f * h - a * c * d * h + 2 * a * c * e * f * h - 2 * a * c * f * h - a * d**2 * h + 2 * a * d * e * f * h - 2 * a * d * f * h + c * d**2 * h + 2 * c * d * f * h + d**3 * h + 2 * d**2 * f * h)) - a * b * c * g + a * b * d * h + 2 * a * b * f * h - a * c * e * g + a * c * e * h + a * c * g - a * d * e * g + a * d * e * h + a * d * g - c * d * g - c * d * h - 2 * c * f * h - g * d**2 - d**2 * h - 2 * d * f * h) / (2 * (-a * b * g + c * g + d * g))
      if cavity_r > 0 # Choose this construction set
        return true, constr_set, cavity_r
      end
    end

    return false, constr_sets[-1], 0.0 # Pick fallback construction with minimum R-value
  end

  def self.pick_cmu_construction_set(assembly_r, constr_sets, film_r, surface_name)
    # Picks a construction set from supplied constr_sets for which a positive R-value
    # can be calculated for the unknown insulation to achieve the assembly R-value.

    constr_sets.each do |constr_set|
      fail "Unexpected object." unless constr_set.is_a? CMUConstructionSet

      non_cavity_r = calc_non_cavity_r(film_r, constr_set)

      # Calculate effective other CMU R-value
      # Assumes no furring strips
      # Solved in Wolfram Alpha: https://www.wolframalpha.com/input/?i=1%2FA+%3D+B%2F(C%2BE%2Bx)+%2B+(1-B)%2F(D%2BE%2Bx)
      a = assembly_r
      b = constr_set.framing_factor
      c = Material.new(nil, constr_set.thick_in, BaseMaterial.Wood).rvalue # Framing
      d = Material.new(nil, constr_set.thick_in, BaseMaterial.Concrete, constr_set.cond_in).rvalue # Concrete
      e = non_cavity_r
      rigid_r = 0.5 * (Math.sqrt(a**2 - 4 * a * b * c + 4 * a * b * d + 2 * a * c - 2 * a * d + c**2 - 2 * c * d + d**2) + a - c - d - 2 * e)
      if rigid_r > 0 # Choose this construction set
        return true, constr_set, rigid_r
      end
    end

    return false, constr_sets[-1], 0.0 # Pick fallback construction with minimum R-value
  end

  def self.pick_icf_construction_set(assembly_r, constr_sets, film_r, surface_name)
    # Picks a construction set from supplied constr_sets for which a positive R-value
    # can be calculated for the unknown insulation to achieve the assembly R-value.

    constr_sets.each do |constr_set|
      fail "Unexpected object." unless constr_set.is_a? ICFConstructionSet

      non_cavity_r = calc_non_cavity_r(film_r, constr_set)

      # Calculate effective ICF rigid ins R-value
      # Solved in Wolfram Alpha: https://www.wolframalpha.com/input/?i=1%2FA+%3D+B%2F(C%2BE)+%2B+(1-B)%2F(D%2BE%2B2*x)
      a = assembly_r
      b = constr_set.framing_factor
      c = Material.new(nil, 2 * constr_set.ins_thick_in + constr_set.concrete_thick_in, BaseMaterial.Wood).rvalue # Framing
      d = Material.new(nil, constr_set.concrete_thick_in, BaseMaterial.Concrete).rvalue # Concrete
      e = non_cavity_r
      icf_r = (a * b * c - a * b * d - a * c - a * e + c * d + c * e + d * e + e**2) / (2 * (a * b - c - e))
      if icf_r > 0 # Choose this construction set
        return true, constr_set, icf_r
      end
    end

    return false, constr_sets[-1], 0.0 # Pick fallback construction with minimum R-value
  end

  def self.pick_generic_construction_set(assembly_r, constr_sets, film_r, surface_name)
    # Picks a construction set from supplied constr_sets for which a positive R-value
    # can be calculated for the unknown insulation to achieve the assembly R-value.

    constr_sets.each do |constr_set|
      fail "Unexpected object." unless constr_set.is_a? GenericConstructionSet

      non_cavity_r = calc_non_cavity_r(film_r, constr_set)

      # Calculate effective ins layer R-value
      layer_r = assembly_r - non_cavity_r
      if layer_r > 0 # Choose this construction set
        return true, constr_set, layer_r
      end
    end

    return false, constr_sets[-1], 0.0 # Pick fallback construction with minimum R-value
  end

  def self.check_surface_assembly_rvalue(runner, surfaces, film_r, assembly_r, match)
    # Verify that the actual OpenStudio construction R-value matches our target assembly R-value

    surfaces.each do |surface|
      constr_r = UnitConversions.convert(1.0 / surface.construction.get.uFactor(0.0).get, 'm^2*k/w', 'hr*ft^2*f/btu') + film_r

      if surface.adjacentFoundation.is_initialized
        foundation = surface.adjacentFoundation.get
        foundation.customBlocks.each do |custom_block|
          ins_mat = custom_block.material.to_StandardOpaqueMaterial.get
          constr_r += UnitConversions.convert(ins_mat.thickness, "m", "ft") / UnitConversions.convert(ins_mat.thermalConductivity, "W/(m*K)", "Btu/(hr*ft*R)")
        end
      end

      if (assembly_r - constr_r).abs > 0.1
        if match
          fail "Construction R-value (#{constr_r}) does not match Assembly R-value (#{assembly_r}) for '#{surface.name.to_s}'."
        else
          runner.registerWarning("Assembly R-value (#{assembly_r}) for '#{surface.name.to_s}' below minimum expected value. Construction R-value increased to #{constr_r.round(2)}.")
        end
      end
    end
  end

  def self.get_attached_clg_system(system_values, building)
    return nil if system_values[:distribution_system_idref].nil?

    # Finds the OpenStudio object of the cooling system attached (i.e., on the same
    # distribution system) to the current heating system.
    hvac_objects = []
    building.elements.each("BuildingDetails/Systems/HVAC/HVACPlant/CoolingSystem") do |clg_sys|
      attached_system_values = HPXML.get_cooling_system_values(cooling_system: clg_sys)
      next unless system_values[:distribution_system_idref] == attached_system_values[:distribution_system_idref]

      @hvac_map[attached_system_values[:id]].each do |hvac_object|
        next unless hvac_object.is_a? OpenStudio::Model::AirLoopHVACUnitarySystem

        hvac_objects << hvac_object
      end
    end

    if hvac_objects.size == 1
      return hvac_objects[0]
    end

    return nil
  end

  def self.set_surface_interior(model, spaces, surface, surface_id, interior_adjacent_to)
    if ['basement - conditioned'].include? interior_adjacent_to
      surface.setSpace(create_or_get_space(model, spaces, 'living space'))
      @cond_bsmnt_surfaces << surface
    else
      surface.setSpace(create_or_get_space(model, spaces, interior_adjacent_to))
    end
  end

  def self.set_surface_exterior(model, spaces, surface, surface_id, exterior_adjacent_to)
    if ['outside'].include? exterior_adjacent_to
      surface.setOutsideBoundaryCondition('Outdoors')
    elsif ['ground'].include? exterior_adjacent_to
      surface.setOutsideBoundaryCondition('Foundation')
    elsif ['other housing unit', 'other housing unit above', 'other housing unit below'].include? exterior_adjacent_to
      surface.setOutsideBoundaryCondition("Adiabatic")
    elsif ['basement - conditioned'].include? exterior_adjacent_to
      surface.createAdjacentSurface(create_or_get_space(model, spaces, 'living space'))
      @cond_bsmnt_surfaces << surface
    else
      surface.createAdjacentSurface(create_or_get_space(model, spaces, exterior_adjacent_to))
    end
  end

  # Returns an OS:Space, or nil if the location is outside the building
  def self.get_space_from_location(location, object_name, model, spaces)
    if location == 'other exterior' or location == 'outside'
      return nil
    end

    num_orig_spaces = spaces.size

    if location == 'basement - conditioned'
      space = create_or_get_space(model, spaces, 'living space')
    else
      space = create_or_get_space(model, spaces, location)
    end

    if spaces.size != num_orig_spaces
      fail "#{object_name} location is '#{location}' but building does not have this location specified."
    end

    return space
  end

  def self.get_spaces_of_type(spaces, space_types_list)
    spaces_of_type = []
    space_types_list.each do |space_type|
      spaces_of_type << spaces[space_type] unless spaces[space_type].nil?
    end
    return spaces_of_type
  end

  def self.get_space_of_type(spaces, space_type)
    spaces_of_type = self.get_spaces_of_type(spaces, [space_type])
    if spaces_of_type.size > 1
      fail "Unexpected number of spaces."
    elsif spaces_of_type.size == 1
      return spaces_of_type[0]
    end

    return nil
  end

  def self.assign_space_to_subsurface(surface, subsurface_id, wall_idref, building, spaces, model, subsurface_type)
    # Check walls
    building.elements.each("BuildingDetails/Enclosure/Walls/Wall") do |wall|
      wall_values = HPXML.get_wall_values(wall: wall)
      next unless wall_values[:id] == wall_idref

      set_surface_interior(model, spaces, surface, subsurface_id, wall_values[:interior_adjacent_to])
      return
    end

    # Check foundation walls
    building.elements.each("BuildingDetails/Enclosure/FoundationWalls/FoundationWall") do |fnd_wall|
      fnd_wall_values = HPXML.get_foundation_wall_values(foundation_wall: fnd_wall)
      next unless fnd_wall_values[:id] == wall_idref

      set_surface_interior(model, spaces, surface, subsurface_id, fnd_wall_values[:interior_adjacent_to])
      return
    end

    if not surface.space.is_initialized
      fail "Attached wall '#{wall_idref}' not found for #{subsurface_type} '#{subsurface_id}'."
    end
  end

  def self.get_infiltration_volume(building)
    infilvolume = nil
    air_infiltration_measurement = building.elements["BuildingDetails/Enclosure/AirInfiltration/AirInfiltrationMeasurement[(HousePressure=50 and BuildingAirLeakage[UnitofMeasure='ACH' or UnitofMeasure='CFM']/AirLeakage) | extension/ConstantACHnatural]"] # only one measurement element has useful inputs
    air_infiltration_measurement_values = HPXML.get_air_infiltration_measurement_values(air_infiltration_measurement: air_infiltration_measurement)
    infilvolume = air_infiltration_measurement_values[:infiltration_volume]
    if infilvolume.nil?
      infilvolume = @cvolume
    end
    return infilvolume
  end

  def self.get_min_neighbor_distance(building)
    min_neighbor_distance = nil
    building.elements.each("BuildingDetails/BuildingSummary/Site/extension/Neighbors/NeighborBuilding") do |neighbor_building|
      neighbor_building_values = HPXML.get_neighbor_building_values(neighbor_building: neighbor_building)
      if min_neighbor_distance.nil?
        min_neighbor_distance = 9e99
      end
      if neighbor_building_values[:distance] < min_neighbor_distance
        min_neighbor_distance = neighbor_building_values[:distance]
      end
    end
    return min_neighbor_distance
  end

  def self.get_kiva_instances(fnd_walls, slabs)
    # Identify unique Kiva foundations that are required.
    kiva_fnd_walls = []
    fnd_walls.each_with_index do |fnd_wall, fnd_wall_idx|
      fnd_wall_values = HPXML.get_foundation_wall_values(foundation_wall: fnd_wall)
      next unless fnd_wall_values[:exterior_adjacent_to] == "ground"

      kiva_fnd_walls << fnd_wall
    end
    if kiva_fnd_walls.empty? # Handle slab foundation type
      kiva_fnd_walls << nil
    end

    kiva_slabs = []
    slabs.each_with_index do |slab, slab_idx|
      kiva_slabs << slab
    end
    return kiva_fnd_walls.product(kiva_slabs)
  end
end

class WoodStudConstructionSet
  def initialize(stud, framing_factor, rigid_r, osb_thick_in, drywall_thick_in, exterior_material)
    @stud = stud
    @framing_factor = framing_factor
    @rigid_r = rigid_r
    @osb_thick_in = osb_thick_in
    @drywall_thick_in = drywall_thick_in
    @exterior_material = exterior_material
  end
  attr_accessor(:stud, :framing_factor, :rigid_r, :osb_thick_in, :drywall_thick_in, :exterior_material)
end

class SteelStudConstructionSet
  def initialize(cavity_thick_in, corr_factor, framing_factor, rigid_r, osb_thick_in, drywall_thick_in, exterior_material)
    @cavity_thick_in = cavity_thick_in
    @corr_factor = corr_factor
    @framing_factor = framing_factor
    @rigid_r = rigid_r
    @osb_thick_in = osb_thick_in
    @drywall_thick_in = drywall_thick_in
    @exterior_material = exterior_material
  end
  attr_accessor(:cavity_thick_in, :corr_factor, :framing_factor, :rigid_r, :osb_thick_in, :drywall_thick_in, :exterior_material)
end

class DoubleStudConstructionSet
  def initialize(stud, framing_factor, framing_spacing, rigid_r, osb_thick_in, drywall_thick_in, exterior_material)
    @stud = stud
    @framing_factor = framing_factor
    @framing_spacing = framing_spacing
    @rigid_r = rigid_r
    @osb_thick_in = osb_thick_in
    @drywall_thick_in = drywall_thick_in
    @exterior_material = exterior_material
  end
  attr_accessor(:stud, :framing_factor, :framing_spacing, :rigid_r, :osb_thick_in, :drywall_thick_in, :exterior_material)
end

class SIPConstructionSet
  def initialize(thick_in, framing_factor, rigid_r, sheath_thick_in, osb_thick_in, drywall_thick_in, exterior_material)
    @thick_in = thick_in
    @framing_factor = framing_factor
    @rigid_r = rigid_r
    @sheath_thick_in = sheath_thick_in
    @osb_thick_in = osb_thick_in
    @drywall_thick_in = drywall_thick_in
    @exterior_material = exterior_material
  end
  attr_accessor(:thick_in, :framing_factor, :rigid_r, :sheath_thick_in, :osb_thick_in, :drywall_thick_in, :exterior_material)
end

class CMUConstructionSet
  def initialize(thick_in, cond_in, framing_factor, osb_thick_in, drywall_thick_in, exterior_material)
    @thick_in = thick_in
    @cond_in = cond_in
    @framing_factor = framing_factor
    @osb_thick_in = osb_thick_in
    @drywall_thick_in = drywall_thick_in
    @exterior_material = exterior_material
    @rigid_r = nil # solved for
  end
  attr_accessor(:thick_in, :cond_in, :framing_factor, :rigid_r, :osb_thick_in, :drywall_thick_in, :exterior_material)
end

class ICFConstructionSet
  def initialize(ins_thick_in, concrete_thick_in, framing_factor, rigid_r, osb_thick_in, drywall_thick_in, exterior_material)
    @ins_thick_in = ins_thick_in
    @concrete_thick_in = concrete_thick_in
    @framing_factor = framing_factor
    @rigid_r = rigid_r
    @osb_thick_in = osb_thick_in
    @drywall_thick_in = drywall_thick_in
    @exterior_material = exterior_material
  end
  attr_accessor(:ins_thick_in, :concrete_thick_in, :framing_factor, :rigid_r, :osb_thick_in, :drywall_thick_in, :exterior_material)
end

class GenericConstructionSet
  def initialize(rigid_r, osb_thick_in, drywall_thick_in, exterior_material)
    @rigid_r = rigid_r
    @osb_thick_in = osb_thick_in
    @drywall_thick_in = drywall_thick_in
    @exterior_material = exterior_material
  end
  attr_accessor(:rigid_r, :osb_thick_in, :drywall_thick_in, :exterior_material)
end

def is_thermal_boundary(surface_values)
  if ["other housing unit", "other housing unit above", "other housing unit below"].include? surface_values[:exterior_adjacent_to]
    return false # adiabatic
  end

  interior_conditioned = is_adjacent_to_conditioned(surface_values[:interior_adjacent_to])
  exterior_conditioned = is_adjacent_to_conditioned(surface_values[:exterior_adjacent_to])
  return (interior_conditioned != exterior_conditioned)
end

def is_adjacent_to_conditioned(adjacent_to)
  if ["living space", "basement - conditioned"].include? adjacent_to
    return true
  end

  return false
end

def hpxml_framefloor_is_ceiling(floor_interior_adjacent_to, floor_exterior_adjacent_to)
  if ["attic - vented", "attic - unvented"].include? floor_interior_adjacent_to
    return true
  elsif ["attic - vented", "attic - unvented", "other housing unit above"].include? floor_exterior_adjacent_to
    return true
  end

  return false
end

def get_foundation_and_walls_top(building)
  foundation_top = 0
  building.elements.each("BuildingDetails/Enclosure/FoundationWalls/FoundationWall") do |fnd_wall|
    fnd_wall_values = HPXML.get_foundation_wall_values(foundation_wall: fnd_wall)
    top = -1 * fnd_wall_values[:depth_below_grade] + fnd_wall_values[:height]
    foundation_top = top if top > foundation_top
  end
  walls_top = foundation_top + 8.0 * @ncfl_ag
  return foundation_top, walls_top
end

def get_ac_num_speeds(seer)
  if seer <= 15
    return "1-Speed"
  elsif seer <= 21
    return "2-Speed"
  elsif seer > 21
    return "Variable-Speed"
  end
end

def get_ashp_num_speeds_by_seer(seer)
  if seer <= 15
    return "1-Speed"
  elsif seer <= 21
    return "2-Speed"
  elsif seer > 21
    return "Variable-Speed"
  end
end

def get_fan_power_installed(seer)
  if seer <= 15
    return 0.365 # W/cfm
  else
    return 0.14 # W/cfm
  end
end

# register the measure to be used by the application
HPXMLTranslator.new.registerWithApplication<|MERGE_RESOLUTION|>--- conflicted
+++ resolved
@@ -1731,12 +1731,7 @@
 
   def self.add_interior_shading_schedule(runner, model, weather)
     heating_season, cooling_season = HVAC.calc_heating_and_cooling_seasons(model, weather)
-<<<<<<< HEAD
-    @cool_season_sch = MonthWeekdayWeekendSchedule.new(model, "interior shading schedule", Array.new(24, 1), Array.new(24, 1), cooling_season, mult_weekday = 1.0, mult_weekend = 1.0, normalize_values = true, create_sch_object = true, schedule_type_limits_name = Constants.ScheduleTypeLimitsFraction)
-=======
-    sch = MonthWeekdayWeekendSchedule.new(model, "interior shading schedule", Array.new(24, 1), Array.new(24, 1), cooling_season, 1.0, 1.0, true, true, Constants.ScheduleTypeLimitsFraction)
-    return sch
->>>>>>> 24278d9f
+    @cool_season_sch = MonthWeekdayWeekendSchedule.new(model, "interior shading schedule", Array.new(24, 1), Array.new(24, 1), cooling_season, 1.0, 1.0, true, true, Constants.ScheduleTypeLimitsFraction)
   end
 
   def self.add_windows(runner, model, building, spaces, weather)
@@ -3853,16 +3848,12 @@
       intgains_dhw_sensors[dhw_sensor] = [offcycle_loss, oncycle_loss, dhw_rtf_sensor]
     end
 
-<<<<<<< HEAD
     # EMS Sensors: Cooling season
     cool_ssn_sensor = OpenStudio::Model::EnergyManagementSystemSensor.new(model, "Schedule Value")
     cool_ssn_sensor.setName("cool_season")
     cool_ssn_sensor.setKeyName(@cool_season_sch.schedule.name.to_s)
 
-    nonsurf_names = ["intgains", "infil", "mechvent", "natvent", "ducts"]
-=======
     nonsurf_names = ["intgains", "infil", "mechvent", "natvent", "whf", "ducts"]
->>>>>>> 24278d9f
 
     # EMS program
     program = OpenStudio::Model::EnergyManagementSystemProgram.new(model)
@@ -3928,7 +3919,7 @@
     program.addLine("Set clg_mode = 0")
     program.addLine("If (#{liv_load_sensors[:htg].name} > 0)") # Assign hour to heating if heating load
     program.addLine("  Set htg_mode = 1")
-    program.addLine("ElseIf (#{liv_load_sensors[:clg].name} > 0) || (hr_natvent <> 0)") # Assign hour to cooling if cooling load or cooling need met by natural ventilation
+    program.addLine("ElseIf (#{liv_load_sensors[:clg].name} > 0) || (hr_natvent <> 0) || (hr_whf <> 0)") # Assign hour to cooling if cooling load or cooling need met by natural ventilation or whole house fan
     program.addLine("  Set clg_mode = 1")
     program.addLine("ElseIf (#{cool_ssn_sensor.name} > 0)") # No load, assign hour to cooling if in cooling season definition
     program.addLine("  Set clg_mode = 1")
