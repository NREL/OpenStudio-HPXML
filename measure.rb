--- conflicted
+++ resolved
@@ -3764,7 +3764,6 @@
   def self.get_attached_system(system_values, building, system_to_search, loop_hvacs)
     return nil if system_values[:distribution_system_idref].nil?
 
-<<<<<<< HEAD
     # Finds the OpenStudio object of the heating (or cooling) system attached (i.e., on the same
     # distribution system) to the current cooling (or heating) system.
     building.elements.each("BuildingDetails/Systems/HVAC/HVACPlant/#{system_to_search}") do |other_sys|
@@ -3774,10 +3773,6 @@
         attached_system_values = HPXML.get_heating_system_values(heating_system: other_sys)
       end
       next unless system_values[:distribution_system_idref] == attached_system_values[:distribution_system_idref]
-=======
-      seer = cooling_system_values[:cooling_efficiency_seer]
-      next unless get_ac_num_speeds(seer) != "1-Speed"
->>>>>>> ed9e907c
 
       air_loop = loop_hvacs[attached_system_values[:id]]
       if not air_loop.nil?
