--- conflicted
+++ resolved
@@ -722,7 +722,6 @@
     return true
   end
 
-<<<<<<< HEAD
   def self.assign_view_factor(runner, model)
     # zero out view factors between conditioned basement surfaces and living zone surfaces
     all_surfaces = [] # all surfaces in single conditioned space
@@ -844,28 +843,6 @@
     return vf_map
   end
 
-  def self.if_share_mat(model, surface1, mat1)
-    # determine if mat1 used by surface1 is shared through model
-    const = surface1.construction.get
-    all_surfaces = model.getSurfaces | model.getSubSurfaces | model.getInternalMassDefinitions
-    all_surfaces.each do |surface|
-      next if surface == surface1
-      if surface.construction.get == const
-        return true
-      else
-        surface.construction.get.to_LayeredConstruction.get.layers.each do |layer|
-          layer_mat = layer.to_Material.get
-          if layer_mat == mat1
-            return true
-          end
-        end
-      end
-    end
-    return false
-  end
-
-=======
->>>>>>> 6d63967a
   def self.create_space_and_zone(model, spaces, space_type)
     if not spaces.keys.include? space_type
       thermal_zone = OpenStudio::Model::ThermalZone.new(model)
