# see the URL below for information on how to write OpenStudio measures
# http://nrel.github.io/OpenStudio-user-documentation/reference/measure_writing_guide/

require 'openstudio'
require 'rexml/document'
require 'rexml/xpath'
require 'pathname'
require 'csv'
require_relative "resources/EPvalidator"
require_relative "resources/airflow"
require_relative "resources/constants"
require_relative "resources/constructions"
require_relative "resources/geometry"
require_relative "resources/hotwater_appliances"
require_relative "resources/hvac"
require_relative "resources/hvac_sizing"
require_relative "resources/lighting"
require_relative "resources/location"
require_relative "resources/misc_loads"
require_relative "resources/pv"
require_relative "resources/unit_conversions"
require_relative "resources/util"
require_relative "resources/waterheater"
require_relative "resources/xmlhelper"
require_relative "resources/hpxml"

# start the measure
class HPXMLTranslator < OpenStudio::Measure::ModelMeasure
  # human readable name
  def name
    return "HPXML Translator"
  end

  # human readable description
  def description
    return "Translates HPXML file to OpenStudio Model"
  end

  # human readable description of modeling approach
  def modeler_description
    return ""
  end

  # define the arguments that the user will input
  def arguments(model)
    args = OpenStudio::Measure::OSArgumentVector.new

    arg = OpenStudio::Measure::OSArgument.makeStringArgument("hpxml_path", true)
    arg.setDisplayName("HPXML File Path")
    arg.setDescription("Absolute/relative path of the HPXML file.")
    args << arg

    arg = OpenStudio::Measure::OSArgument.makeStringArgument("weather_dir", true)
    arg.setDisplayName("Weather Directory")
    arg.setDescription("Absolute/relative path of the weather directory.")
    arg.setDefaultValue("weather")
    args << arg

    arg = OpenStudio::Measure::OSArgument.makeStringArgument("schemas_dir", false)
    arg.setDisplayName("HPXML Schemas Directory")
    arg.setDescription("Absolute/relative path of the hpxml schemas directory.")
    arg.setDefaultValue("hpxml_schemas")
    args << arg

    arg = OpenStudio::Measure::OSArgument.makeStringArgument("epw_output_path", false)
    arg.setDisplayName("EPW Output File Path")
    arg.setDescription("Absolute/relative path of the output EPW file.")
    args << arg

    arg = OpenStudio::Measure::OSArgument.makeStringArgument("osm_output_path", false)
    arg.setDisplayName("OSM Output File Path")
    arg.setDescription("Absolute/relative path of the output OSM file.")
    args << arg

    arg = OpenStudio::Measure::OSArgument.makeBoolArgument("skip_validation", true)
    arg.setDisplayName("Skip HPXML validation")
    arg.setDescription("If true, only checks for and reports HPXML validation issues if an error occurs during processing. Used for faster runtime.")
    arg.setDefaultValue(false)
    args << arg

    arg = OpenStudio::Measure::OSArgument.makeStringArgument("map_tsv_dir", false)
    arg.setDisplayName("Map TSV Directory")
    arg.setDescription("Creates TSV files in the specified directory that map some HPXML object names to EnergyPlus object names. Required for ERI calculation.")
    args << arg

    return args
  end

  # define what happens when the measure is run
  def run(model, runner, user_arguments)
    super(model, runner, user_arguments)

    # use the built-in error checking
    if !runner.validateUserArguments(arguments(model), user_arguments)
      return false
    end

    # Check for correct versions of OS
    os_version = "2.9.1"
    if OpenStudio.openStudioVersion != os_version
      fail "OpenStudio version #{os_version} is required."
    end

    # assign the user inputs to variables
    hpxml_path = runner.getStringArgumentValue("hpxml_path", user_arguments)
    weather_dir = runner.getStringArgumentValue("weather_dir", user_arguments)
    schemas_dir = runner.getOptionalStringArgumentValue("schemas_dir", user_arguments)
    epw_output_path = runner.getOptionalStringArgumentValue("epw_output_path", user_arguments)
    osm_output_path = runner.getOptionalStringArgumentValue("osm_output_path", user_arguments)
    skip_validation = runner.getBoolArgumentValue("skip_validation", user_arguments)
    map_tsv_dir = runner.getOptionalStringArgumentValue("map_tsv_dir", user_arguments)

    unless (Pathname.new hpxml_path).absolute?
      hpxml_path = File.expand_path(File.join(File.dirname(__FILE__), hpxml_path))
    end
    unless File.exists?(hpxml_path) and hpxml_path.downcase.end_with? ".xml"
      fail "'#{hpxml_path}' does not exist or is not an .xml file."
    end

    hpxml_doc = XMLHelper.parse_file(hpxml_path)

    # Check for invalid HPXML file up front?
    if not skip_validation
      if not validate_hpxml(runner, hpxml_path, hpxml_doc, schemas_dir)
        return false
      end
    end

    begin
      # Weather file
      unless (Pathname.new weather_dir).absolute?
        weather_dir = File.expand_path(File.join(File.dirname(__FILE__), weather_dir))
      end
      climate_and_risk_zones_values = HPXML.get_climate_and_risk_zones_values(climate_and_risk_zones: hpxml_doc.elements["/HPXML/Building/BuildingDetails/ClimateandRiskZones"],
                                                                              select: [:weather_station_wmo, :weather_station_epw_filename])
      epw_path = climate_and_risk_zones_values[:weather_station_epw_filename]
      if not epw_path.nil?
        epw_path = File.join(weather_dir, epw_path)
        if not File.exists?(epw_path)
          fail "'#{epw_path}' could not be found."
        end
      else
        weather_wmo = climate_and_risk_zones_values[:weather_station_wmo]
        CSV.foreach(File.join(weather_dir, "data.csv"), headers: true) do |row|
          next if row["wmo"] != weather_wmo

          epw_path = File.join(weather_dir, row["filename"])
          if not File.exists?(epw_path)
            fail "'#{epw_path}' could not be found."
          end

          break
        end
        if epw_path.nil?
          fail "Weather station WMO '#{weather_wmo}' could not be found in weather/data.csv."
        end
      end
      cache_path = epw_path.gsub('.epw', '.cache')
      if not File.exists?(cache_path)
        # Process weather file to create .cache
        runner.registerWarning("'#{cache_path}' could not be found; regenerating it.")
        epw_file = OpenStudio::EpwFile.new(epw_path)
        OpenStudio::Model::WeatherFile.setWeatherFile(model, epw_file)
        weather = WeatherProcess.new(model, runner)
        File.open(cache_path, "wb") do |file|
          Marshal.dump(weather, file)
        end
      end
      if epw_output_path.is_initialized
        FileUtils.cp(epw_path, epw_output_path.get)
      end

      # Apply Location to obtain weather data
      weather = Location.apply(model, runner, epw_path, "NA", "NA")

      # Create OpenStudio model
      OSModel.create(hpxml_doc, runner, model, weather, map_tsv_dir, hpxml_path)
    rescue Exception => e
      if skip_validation
        # Something went wrong, check for invalid HPXML file now. This was previously
        # skipped to reduce runtime (see https://github.com/NREL/OpenStudio-ERI/issues/47).
        if not validate_hpxml(runner, hpxml_path, hpxml_doc, schemas_dir)
          return false
        end
      end

      # Report exception
      runner.registerError("#{e.message}\n#{e.backtrace.join("\n")}")
      return false
    end

    if osm_output_path.is_initialized
      File.write(osm_output_path.get, model.to_s)
      runner.registerInfo("Wrote file: #{osm_output_path.get}")
    end

    return true
  end

  def validate_hpxml(runner, hpxml_path, hpxml_doc, schemas_dir)
    if schemas_dir.is_initialized
      schemas_dir = schemas_dir.get
      unless (Pathname.new schemas_dir).absolute?
        schemas_dir = File.expand_path(File.join(File.dirname(__FILE__), schemas_dir))
      end
      unless Dir.exists?(schemas_dir)
        fail "'#{schemas_dir}' does not exist."
      end
    else
      schemas_dir = nil
    end

    is_valid = true

    # Validate input HPXML against schema
    if not schemas_dir.nil?
      XMLHelper.validate(hpxml_doc.to_s, File.join(schemas_dir, "HPXML.xsd"), runner).each do |error|
        runner.registerError("#{hpxml_path}: #{error.to_s}")
        is_valid = false
      end
      runner.registerInfo("#{hpxml_path}: Validated against HPXML schema.")
    else
      runner.registerWarning("#{hpxml_path}: No schema dir provided, no HPXML validation performed.")
    end

    # Validate input HPXML against EnergyPlus Use Case
    errors = EnergyPlusValidator.run_validator(hpxml_doc)
    errors.each do |error|
      runner.registerError("#{hpxml_path}: #{error}")
      is_valid = false
    end
    runner.registerInfo("#{hpxml_path}: Validated against HPXML EnergyPlus Use Case.")

    return is_valid
  end
end

class OSModel
  def self.create(hpxml_doc, runner, model, weather, map_tsv_dir, hpxml_path)
    @hpxml_path = hpxml_path
    hpxml = hpxml_doc.elements["HPXML"]
    hpxml_values = HPXML.get_hpxml_values(hpxml: hpxml,
                                          select: [:eri_calculation_version])
    @eri_version = hpxml_values[:eri_calculation_version] # Hidden feature
    @eri_version = '2014AEG' if @eri_version.nil? # Use latest version/addenda implemented

    building = hpxml_doc.elements["/HPXML/Building"]
    enclosure = building.elements["BuildingDetails/Enclosure"]
    HPXML.collapse_enclosure(enclosure)

    # Global variables
    construction_values = HPXML.get_building_construction_values(building_construction: building.elements["BuildingDetails/BuildingSummary/BuildingConstruction"])
    @cfa = construction_values[:conditioned_floor_area]
    @cfa_ag = @cfa
    enclosure.elements.each("Slabs/Slab[InteriorAdjacentTo='basement - conditioned']") do |slab|
      slab_values = HPXML.get_slab_values(slab: slab,
                                          select: [:area])
      @cfa_ag -= slab_values[:area]
    end
    @gfa = 0 # garage floor area
    enclosure.elements.each("Slabs/Slab[InteriorAdjacentTo='garage']") do |garage_slab|
      slab_values = HPXML.get_slab_values(slab: garage_slab,
                                          select: [:area])
      @gfa += slab_values[:area]
    end
    @cvolume = construction_values[:conditioned_building_volume]
    @infilvolume = get_infiltration_volume(building)
    @ncfl = construction_values[:number_of_conditioned_floors]
    @ncfl_ag = construction_values[:number_of_conditioned_floors_above_grade]
    @nbeds = construction_values[:number_of_bedrooms]
    @nbaths = construction_values[:number_of_bathrooms]
    if @nbaths.nil?
      @nbaths = Waterheater.get_default_num_bathrooms(@nbeds)
    end
    @has_uncond_bsmnt = !enclosure.elements["*/*[InteriorAdjacentTo='basement - unconditioned' or ExteriorAdjacentTo='basement - unconditioned']"].nil?
    @has_vented_attic = !enclosure.elements["*/*[InteriorAdjacentTo='attic - vented' or ExteriorAdjacentTo='attic - vented']"].nil?
    @has_vented_crawl = !enclosure.elements["*/*[InteriorAdjacentTo='crawlspace - vented' or ExteriorAdjacentTo='crawlspace - vented']"].nil?
    @subsurface_areas_by_surface = calc_subsurface_areas_by_surface(building)
    @min_neighbor_distance = get_min_neighbor_distance(building)
    @default_azimuths = get_default_azimuths(building)
    @cond_bsmnt_surfaces = [] # list of surfaces in conditioned basement, used for modification of some surface properties, eg. solar absorptance, view factor, etc.

    @hvac_map = {} # mapping between HPXML HVAC systems and model objects
    @dhw_map = {}  # mapping between HPXML Water Heating systems and model objects

    @use_only_ideal_air = false
    if not construction_values[:use_only_ideal_air_system].nil?
      @use_only_ideal_air = construction_values[:use_only_ideal_air_system]
    end

    # Simulation parameters

    add_simulation_params(model)

    # Geometry/Envelope

    spaces = add_geometry_envelope(runner, model, building, weather)

    # Bedrooms, Occupants

    add_num_occupants(model, building, runner)

    # HVAC

    @total_frac_remaining_heat_load_served = 1.0
    @total_frac_remaining_cool_load_served = 1.0

    add_cooling_system(runner, model, building)
    add_heating_system(runner, model, building)
    add_heat_pump(runner, model, building, weather)
    add_residual_hvac(runner, model, building)
    add_setpoints(runner, model, building, weather)
    add_ceiling_fans(runner, model, building, weather)

    # Hot Water

    add_hot_water_and_appliances(runner, model, building, weather, spaces)

    # Plug Loads & Lighting

    add_mels(runner, model, building, spaces)
    add_lighting(runner, model, building, weather, spaces)

    # Other

    add_airflow(runner, model, building, weather, spaces)
    add_hvac_sizing(runner, model, building, weather)
    add_fuel_heating_eae(runner, model, building)
    add_photovoltaics(runner, model, building)
    add_outputs(runner, model, map_tsv_dir)
  end

  private

  def self.add_simulation_params(model)
    sim = model.getSimulationControl
    sim.setRunSimulationforSizingPeriods(false)

    tstep = model.getTimestep
    tstep.setNumberOfTimestepsPerHour(1)

    shad = model.getShadowCalculation
    shad.setCalculationFrequency(20)
    shad.setMaximumFiguresInShadowOverlapCalculations(200)

    outsurf = model.getOutsideSurfaceConvectionAlgorithm
    outsurf.setAlgorithm('DOE-2')

    insurf = model.getInsideSurfaceConvectionAlgorithm
    insurf.setAlgorithm('TARP')

    zonecap = model.getZoneCapacitanceMultiplierResearchSpecial
    zonecap.setHumidityCapacityMultiplier(15)

    convlim = model.getConvergenceLimits
    convlim.setMinimumSystemTimestep(0)
  end

  def self.add_geometry_envelope(runner, model, building, weather)
    spaces = {}
    @foundation_top, @walls_top = get_foundation_and_walls_top(building)

    add_roofs(runner, model, building, spaces)
    add_walls(runner, model, building, spaces)
    add_rim_joists(runner, model, building, spaces)
    add_framefloors(runner, model, building, spaces)
    add_foundation_walls_slabs(runner, model, building, spaces)
    is_sch = add_interior_shading_schedule(runner, model, weather)
    add_windows(runner, model, building, spaces, weather, is_sch)
    add_doors(runner, model, building, spaces)
    add_skylights(runner, model, building, spaces, weather, is_sch)
    add_conditioned_floor_area(runner, model, building, spaces)

    # update living space/zone global variable
    @living_space = get_space_of_type(spaces, Constants.SpaceTypeLiving)
    @living_zone = @living_space.thermalZone.get

    add_thermal_mass(runner, model, building)
    modify_cond_basement_surface_properties(runner, model)
    assign_view_factor(runner, model)
    check_for_errors(runner, model)
    set_zone_volumes(runner, model, building)
    explode_surfaces(runner, model, building)

    return spaces
  end

  def self.set_zone_volumes(runner, model, building)
    thermal_zones = model.getThermalZones

    # Init
    zones_updated = 0

    # Basements, crawl, garage
    thermal_zones.each do |thermal_zone|
      if [Constants.SpaceTypeUnconditionedBasement,
          Constants.SpaceTypeUnventedCrawl,
          Constants.SpaceTypeVentedCrawl,
          Constants.SpaceTypeGarage].include? Geometry.get_space_type(thermal_zone)
        zones_updated += 1

        zone_floor_area = 0.0
        thermal_zone.spaces.each do |space|
          space.surfaces.each do |surface|
            if surface.surfaceType.downcase == "floor"
              zone_floor_area += UnitConversions.convert(surface.grossArea, "m^2", "ft^2")
            end
          end
        end

        zone_volume = Geometry.get_height_of_spaces(thermal_zone.spaces) * zone_floor_area
        if zone_volume <= 0
          fail "Calculated volume for #{thermal_zone.name} zone (#{zone_volume}) is not greater than zero."
        end

        thermal_zone.setVolume(UnitConversions.convert(zone_volume, "ft^3", "m^3"))
      end
    end

    # Conditioned living
    thermal_zones.each do |thermal_zone|
      if [Constants.SpaceTypeLiving].include? Geometry.get_space_type(thermal_zone)
        zones_updated += 1
        thermal_zone.setVolume(UnitConversions.convert(@cvolume, "ft^3", "m^3"))
      end
    end

    # Attic
    thermal_zones.each do |thermal_zone|
      if [Constants.SpaceTypeVentedAttic,
          Constants.SpaceTypeUnventedAttic].include? Geometry.get_space_type(thermal_zone)
        zones_updated += 1

        zone_surfaces = []
        zone_floor_area = 0.0
        thermal_zone.spaces.each do |space|
          space.surfaces.each do |surface|
            zone_surfaces << surface
            if surface.surfaceType.downcase == "floor"
              zone_floor_area += UnitConversions.convert(surface.grossArea, "m^2", "ft^2")
            end
          end
        end

        # Assume square hip roof for volume calculations; energy results are very insensitive to actual volume
        zone_length = zone_floor_area**0.5
        zone_height = Math.tan(UnitConversions.convert(30.0, "deg", "rad")) * zone_length / 2.0
        zone_volume = [zone_floor_area * zone_height / 3.0, 0.01].max
        thermal_zone.setVolume(UnitConversions.convert(zone_volume, "ft^3", "m^3"))
      end
    end

    if zones_updated != thermal_zones.size
      fail "Unhandled volume calculations for thermal zones."
    end
  end

  def self.explode_surfaces(runner, model, building)
    # Re-position surfaces so as to not shade each other and to make it easier to visualize the building.
    # FUTURE: Might be able to use the new self-shading options in E+ 8.9 ShadowCalculation object?

    gap_distance = UnitConversions.convert(10.0, "ft", "m") # distance between surfaces of the same azimuth
    rad90 = UnitConversions.convert(90, "deg", "rad")

    # Determine surfaces to shift and distance with which to explode surfaces horizontally outward
    surfaces = []
    azimuth_lengths = {}
    model.getSurfaces.sort.each do |surface|
      next unless ["wall", "roofceiling"].include? surface.surfaceType.downcase
      next unless ["outdoors", "foundation"].include? surface.outsideBoundaryCondition.downcase
      next if surface.additionalProperties.getFeatureAsDouble("Tilt").get <= 0 # skip flat roofs

      surfaces << surface
      azimuth = surface.additionalProperties.getFeatureAsInteger("Azimuth").get
      if azimuth_lengths[azimuth].nil?
        azimuth_lengths[azimuth] = 0.0
      end
      azimuth_lengths[azimuth] += surface.additionalProperties.getFeatureAsDouble("Length").get + gap_distance
    end
    max_azimuth_length = azimuth_lengths.values.max

    # Using the max length for a given azimuth, calculate the apothem (radius of the incircle) of a regular
    # n-sided polygon to create the smallest polygon possible without self-shading. The number of polygon
    # sides is defined by the minimum difference between two azimuths.
    min_azimuth_diff = 360
    azimuths_sorted = azimuth_lengths.keys.sort
    azimuths_sorted.each_with_index do |az, idx|
      diff1 = (az - azimuths_sorted[(idx + 1) % azimuths_sorted.size]).abs
      diff2 = 360.0 - diff1 # opposite direction
      if diff1 < min_azimuth_diff
        min_azimuth_diff = diff1
      end
      if diff2 < min_azimuth_diff
        min_azimuth_diff = diff2
      end
    end
    if min_azimuth_diff > 0
      nsides = [(360.0 / min_azimuth_diff).ceil, 4].max # assume rectangle at the minimum
    else
      nsides = 4
    end
    explode_distance = max_azimuth_length / (2.0 * Math.tan(UnitConversions.convert(180.0 / nsides, "deg", "rad")))

    add_neighbors(runner, model, building, max_azimuth_length)

    # Initial distance of shifts at 90-degrees to horizontal outward
    azimuth_side_shifts = {}
    azimuth_lengths.keys.each do |azimuth|
      azimuth_side_shifts[azimuth] = max_azimuth_length / 2.0
    end

    # Explode neighbors
    model.getShadingSurfaceGroups.each do |shading_surface_group|
      next if shading_surface_group.name.to_s != Constants.ObjectNameNeighbors

      shading_surface_group.shadingSurfaces.each do |shading_surface|
        azimuth = shading_surface.additionalProperties.getFeatureAsInteger("Azimuth").get
        azimuth_rad = UnitConversions.convert(azimuth, "deg", "rad")
        distance = shading_surface.additionalProperties.getFeatureAsDouble("Distance").get

        unless azimuth_lengths.keys.include? azimuth
          fail "A neighbor building has an azimuth (#{azimuth}) not equal to the azimuth of any wall."
        end

        # Push out horizontally
        distance += explode_distance
        transformation = get_surface_transformation(distance, Math::sin(azimuth_rad), Math::cos(azimuth_rad), 0)

        shading_surface.setVertices(transformation * shading_surface.vertices)
      end
    end

    # Explode walls, windows, doors, roofs, and skylights
    surfaces_moved = []

    surfaces.sort.each do |surface|
      next if surface.additionalProperties.getFeatureAsDouble("Tilt").get <= 0 # skip flat roofs

      if surface.adjacentSurface.is_initialized
        next if surfaces_moved.include? surface.adjacentSurface.get
      end

      azimuth = surface.additionalProperties.getFeatureAsInteger("Azimuth").get
      azimuth_rad = UnitConversions.convert(azimuth, "deg", "rad")

      # Push out horizontally
      distance = explode_distance

      if surface.surfaceType.downcase == "roofceiling"
        # Ensure pitched surfaces are positioned outward justified with walls, etc.
        tilt = surface.additionalProperties.getFeatureAsDouble("Tilt").get
        width = surface.additionalProperties.getFeatureAsDouble("Width").get
        distance -= 0.5 * Math.cos(Math.atan(tilt)) * width
      end
      transformation = get_surface_transformation(distance, Math::sin(azimuth_rad), Math::cos(azimuth_rad), 0)

      surface.setVertices(transformation * surface.vertices)
      if surface.adjacentSurface.is_initialized
        surface.adjacentSurface.get.setVertices(transformation * surface.adjacentSurface.get.vertices)
      end
      surface.subSurfaces.each do |subsurface|
        subsurface.setVertices(transformation * subsurface.vertices)
        next unless subsurface.subSurfaceType.downcase == "fixedwindow"

        subsurface.shadingSurfaceGroups.each do |overhang_group|
          overhang_group.shadingSurfaces.each do |overhang|
            overhang.setVertices(transformation * overhang.vertices)
          end
        end
      end

      # Shift at 90-degrees to previous transformation
      azimuth_side_shifts[azimuth] -= surface.additionalProperties.getFeatureAsDouble("Length").get / 2.0
      transformation_shift = get_surface_transformation(azimuth_side_shifts[azimuth], Math::sin(azimuth_rad + rad90), Math::cos(azimuth_rad + rad90), 0)

      surface.setVertices(transformation_shift * surface.vertices)
      if surface.adjacentSurface.is_initialized
        surface.adjacentSurface.get.setVertices(transformation_shift * surface.adjacentSurface.get.vertices)
      end
      surface.subSurfaces.each do |subsurface|
        subsurface.setVertices(transformation_shift * subsurface.vertices)
        next unless subsurface.subSurfaceType.downcase == "fixedwindow"

        subsurface.shadingSurfaceGroups.each do |overhang_group|
          overhang_group.shadingSurfaces.each do |overhang|
            overhang.setVertices(transformation_shift * overhang.vertices)
          end
        end
      end

      azimuth_side_shifts[azimuth] -= (surface.additionalProperties.getFeatureAsDouble("Length").get / 2.0 + gap_distance)

      surfaces_moved << surface
    end
  end

  def self.check_for_errors(runner, model)
    # Check every thermal zone has:
    # 1. At least one floor surface
    # 2. At least one roofceiling surface
    # 3. At least one wall surface (except for attics)
    # 4. At least one surface adjacent to outside/ground/adiabatic
    model.getThermalZones.each do |zone|
      n_floors = 0
      n_roofceilings = 0
      n_walls = 0
      n_exteriors = 0
      zone.spaces.each do |space|
        space.surfaces.each do |surface|
          if ["outdoors", "foundation", "adiabatic"].include? surface.outsideBoundaryCondition.downcase
            n_exteriors += 1
          end
          if surface.surfaceType.downcase == "floor"
            n_floors += 1
          end
          if surface.surfaceType.downcase == "wall"
            n_walls += 1
          end
          if surface.surfaceType.downcase == "roofceiling"
            n_roofceilings += 1
          end
        end
      end

      if n_floors == 0
        fail "'#{zone.name}' must have at least one floor surface."
      end
      if n_roofceilings == 0
        fail "'#{zone.name}' must have at least one roof/ceiling surface."
      end
      if n_walls == 0 and not [Constants.SpaceTypeUnventedAttic, Constants.SpaceTypeVentedAttic].include? zone.name.to_s
        fail "'#{zone.name}' must have at least one wall surface."
      end
      if n_exteriors == 0
        fail "'#{zone.name}' must have at least one surface adjacent to outside/ground."
      end
    end
  end

  def self.modify_cond_basement_surface_properties(runner, model)
    # modify conditioned basement surface properties
    # - zero out interior solar absorptance in conditioned basement
    @cond_bsmnt_surfaces.each do |cond_bsmnt_surface|
      const = cond_bsmnt_surface.construction.get
      layered_const = const.to_LayeredConstruction.get
      if layered_const.numLayers() == 1
        # split single layer into two to prevent influencing exterior solar radiation
        layer_mat = layered_const.layers[0].to_StandardOpaqueMaterial.get
        layer_mat.setThickness(layer_mat.thickness / 2)
        layered_const.insertLayer(1, layer_mat.clone.to_StandardOpaqueMaterial.get)
      end
      innermost_material = layered_const.layers[layered_const.numLayers() - 1].to_StandardOpaqueMaterial.get
      # check if target surface is sharing its interior material/construction object with other surfaces
      # if so, need to clone the material/construction and make changes there, then reassign it to target surface
      mat_share = (innermost_material.directUseCount != 1)
      const_share = (const.directUseCount != 1)
      if const_share
        # create new construction + new material for these surfaces
        new_const = const.clone.to_Construction.get
        cond_bsmnt_surface.setConstruction(new_const)
        innermost_material = innermost_material.clone.to_StandardOpaqueMaterial.get
        new_const.to_LayeredConstruction.get.setLayer(layered_const.numLayers() - 1, innermost_material)
      elsif mat_share
        # create new material for existing unique construction
        innermost_material = innermost_material.clone.to_StandardOpaqueMaterial.get
        const.to_LayeredConstruction.get.setLayer(layered_const.numLayers() - 1, innermost_material)
      end
      innermost_material.setSolarAbsorptance(0.0)
      innermost_material.setVisibleAbsorptance(0.0)
    end
  end

  def self.assign_view_factor(runner, model)
    # zero out view factors between conditioned basement surfaces and living zone surfaces
    all_surfaces = [] # all surfaces in single conditioned space
    lv_surfaces = []  # surfaces in living
    cond_base_surfaces = [] # surfaces in conditioned basement

    @living_space.surfaces.each do |surface|
      surface.subSurfaces.each do |sub_surface|
        all_surfaces << sub_surface
      end
      all_surfaces << surface
    end
    @living_space.internalMass.each do |im|
      all_surfaces << im
    end

    all_surfaces.each do |surface|
      if @cond_bsmnt_surfaces.include? surface or
         ((@cond_bsmnt_surfaces.include? surface.internalMassDefinition) if surface.is_a? OpenStudio::Model::InternalMass)
        cond_base_surfaces << surface
      else
        lv_surfaces << surface
      end
    end

    all_surfaces.sort!

    # calculate view factors separately for living and conditioned basement
    vf_map_lv = calc_approximate_view_factor(runner, model, lv_surfaces)
    vf_map_cb = calc_approximate_view_factor(runner, model, cond_base_surfaces)

    all_surfaces.each do |from_surface|
      all_surfaces.each do |to_surface|
        next if (vf_map_lv[from_surface].nil? or vf_map_lv[from_surface][to_surface].nil?) and
                (vf_map_cb[from_surface].nil? or vf_map_cb[from_surface][to_surface].nil?)

        if lv_surfaces.include? from_surface
          vf = vf_map_lv[from_surface][to_surface]
        else
          vf = vf_map_cb[from_surface][to_surface]
        end
        next if vf < 0.01

        os_vf = OpenStudio::Model::ViewFactor.new(from_surface, to_surface, vf.round(10))
        zone_prop = @living_zone.getZonePropertyUserViewFactorsBySurfaceName
        zone_prop.addViewFactor(os_vf)
      end
    end
  end

  def self.calc_approximate_view_factor(runner, model, all_surfaces)
    # calculate approximate view factor using E+ approach
    # used for recalculating single thermal zone view factor matrix
    s_azimuths = {}
    s_tilts = {}
    s_types = {}
    all_surfaces.each do |surface|
      if surface.is_a? OpenStudio::Model::InternalMass
        # Assumed values consistent with EnergyPlus source code
        s_azimuths[surface] = 0.0
        s_tilts[surface] = 90.0
      else
        s_azimuths[surface] = UnitConversions.convert(surface.azimuth, "rad", "deg")
        s_tilts[surface] = UnitConversions.convert(surface.tilt, "rad", "deg")
        if surface.is_a? OpenStudio::Model::SubSurface
          s_types[surface] = surface.surface.get.surfaceType.downcase
        else
          s_types[surface] = surface.surfaceType.downcase
        end
      end
    end

    same_ang_limit = 10.0
    vf_map = {}
    all_surfaces.each do |surface| # surface, subsurface, and internalmass
      surface_vf_map = {}

      # sum all the surface area that could be seen by surface1 up
      zone_seen_area = 0.0
      seen_surface = {}
      all_surfaces.each do |surface2|
        next if surface2 == surface
        next if surface2.is_a? OpenStudio::Model::SubSurface

        seen_surface[surface2] = false
        if surface2.is_a? OpenStudio::Model::InternalMass
          # all surfaces see internal mass
          zone_seen_area += surface2.surfaceArea.get
          seen_surface[surface2] = true
        else
          if (s_types[surface2] == "floor") or
             (s_types[surface] == "floor" and s_types[surface2] == "roofceiling") or
             (s_azimuths[surface] - s_azimuths[surface2]).abs > same_ang_limit or
             (s_tilts[surface] - s_tilts[surface2]).abs > same_ang_limit
            zone_seen_area += surface2.grossArea # include subsurface area
            seen_surface[surface2] = true
          end
        end
      end

      all_surfaces.each do |surface2|
        next if surface2 == surface
        next if surface2.is_a? OpenStudio::Model::SubSurface # handled together with its parent surface
        next unless seen_surface[surface2]

        if surface2.is_a? OpenStudio::Model::InternalMass
          surface_vf_map[surface2] = surface2.surfaceArea.get / zone_seen_area
        else # surfaces
          if surface2.subSurfaces.size > 0
            # calculate surface and its sub surfaces view factors
            if surface2.netArea > 0.01 # base surface of a sub surface: window/door etc.
              fail "Unexpected net area for surface '#{surface2.name}'."
            end

            surface2.subSurfaces.each do |sub_surface|
              surface_vf_map[sub_surface] = sub_surface.grossArea / zone_seen_area
            end
          else # no subsurface
            surface_vf_map[surface2] = surface2.grossArea / zone_seen_area
          end
        end
      end
      vf_map[surface] = surface_vf_map
    end
    return vf_map
  end

  def self.create_space_and_zone(model, spaces, space_type)
    if not spaces.keys.include? space_type
      thermal_zone = OpenStudio::Model::ThermalZone.new(model)
      thermal_zone.setName(space_type)

      space = OpenStudio::Model::Space.new(model)
      space.setName(space_type)

      st = OpenStudio::Model::SpaceType.new(model)
      st.setStandardsSpaceType(space_type)
      space.setSpaceType(st)

      space.setThermalZone(thermal_zone)
      spaces[space_type] = space
    end
  end

  def self.get_surface_transformation(offset, x, y, z)
    x = UnitConversions.convert(x, "ft", "m")
    y = UnitConversions.convert(y, "ft", "m")
    z = UnitConversions.convert(z, "ft", "m")

    m = OpenStudio::Matrix.new(4, 4, 0)
    m[0, 0] = 1
    m[1, 1] = 1
    m[2, 2] = 1
    m[3, 3] = 1
    m[0, 3] = x * offset
    m[1, 3] = y * offset
    m[2, 3] = z.abs * offset

    return OpenStudio::Transformation.new(m)
  end

  def self.add_floor_polygon(x, y, z)
    x = UnitConversions.convert(x, "ft", "m")
    y = UnitConversions.convert(y, "ft", "m")
    z = UnitConversions.convert(z, "ft", "m")

    vertices = OpenStudio::Point3dVector.new
    vertices << OpenStudio::Point3d.new(0 - x / 2, 0 - y / 2, z)
    vertices << OpenStudio::Point3d.new(0 - x / 2, y / 2, z)
    vertices << OpenStudio::Point3d.new(x / 2, y / 2, z)
    vertices << OpenStudio::Point3d.new(x / 2, 0 - y / 2, z)

    return vertices
  end

  def self.add_wall_polygon(x, y, z, azimuth = 0, offsets = [0] * 4, subsurface_area = 0)
    x = UnitConversions.convert(x, "ft", "m")
    y = UnitConversions.convert(y, "ft", "m")
    z = UnitConversions.convert(z, "ft", "m")

    vertices = OpenStudio::Point3dVector.new
    vertices << OpenStudio::Point3d.new(0 - (x / 2) - offsets[1], 0, z - offsets[0])
    vertices << OpenStudio::Point3d.new(0 - (x / 2) - offsets[1], 0, z + y + offsets[2])
    if subsurface_area > 0
      subsurface_area = UnitConversions.convert(subsurface_area, "ft^2", "m^2")
      sub_length = x / 10.0
      sub_height = subsurface_area / sub_length
      if sub_height >= y
        sub_height = y - 0.1
        sub_length = subsurface_area / sub_height
      end
      vertices << OpenStudio::Point3d.new(x - (x / 2) + offsets[3] - sub_length, 0, z + y + offsets[2])
      vertices << OpenStudio::Point3d.new(x - (x / 2) + offsets[3] - sub_length, 0, z + y + offsets[2] - sub_height)
      vertices << OpenStudio::Point3d.new(x - (x / 2) + offsets[3], 0, z + y + offsets[2] - sub_height)
    else
      vertices << OpenStudio::Point3d.new(x - (x / 2) + offsets[3], 0, z + y + offsets[2])
    end
    vertices << OpenStudio::Point3d.new(x - (x / 2) + offsets[3], 0, z - offsets[0])

    # Rotate about the z axis
    azimuth_rad = UnitConversions.convert(azimuth, "deg", "rad")
    m = OpenStudio::Matrix.new(4, 4, 0)
    m[0, 0] = Math::cos(-azimuth_rad)
    m[1, 1] = Math::cos(-azimuth_rad)
    m[0, 1] = -Math::sin(-azimuth_rad)
    m[1, 0] = Math::sin(-azimuth_rad)
    m[2, 2] = 1
    m[3, 3] = 1
    transformation = OpenStudio::Transformation.new(m)

    return transformation * vertices
  end

  def self.add_roof_polygon(x, y, z, azimuth = 0, tilt = 0.5)
    x = UnitConversions.convert(x, "ft", "m")
    y = UnitConversions.convert(y, "ft", "m")
    z = UnitConversions.convert(z, "ft", "m")

    vertices = OpenStudio::Point3dVector.new
    vertices << OpenStudio::Point3d.new(x / 2, -y / 2, 0)
    vertices << OpenStudio::Point3d.new(x / 2, y / 2, 0)
    vertices << OpenStudio::Point3d.new(-x / 2, y / 2, 0)
    vertices << OpenStudio::Point3d.new(-x / 2, -y / 2, 0)

    # Rotate about the x axis
    m = OpenStudio::Matrix.new(4, 4, 0)
    m[0, 0] = 1
    m[1, 1] = Math::cos(Math::atan(tilt))
    m[1, 2] = -Math::sin(Math::atan(tilt))
    m[2, 1] = Math::sin(Math::atan(tilt))
    m[2, 2] = Math::cos(Math::atan(tilt))
    m[3, 3] = 1
    transformation = OpenStudio::Transformation.new(m)
    vertices = transformation * vertices

    # Rotate about the z axis
    azimuth_rad = UnitConversions.convert(azimuth, "deg", "rad")
    rad180 = UnitConversions.convert(180, "deg", "rad")
    m = OpenStudio::Matrix.new(4, 4, 0)
    m[0, 0] = Math::cos(rad180 - azimuth_rad)
    m[1, 1] = Math::cos(rad180 - azimuth_rad)
    m[0, 1] = -Math::sin(rad180 - azimuth_rad)
    m[1, 0] = Math::sin(rad180 - azimuth_rad)
    m[2, 2] = 1
    m[3, 3] = 1
    transformation = OpenStudio::Transformation.new(m)
    vertices = transformation * vertices

    # Shift up by z
    new_vertices = OpenStudio::Point3dVector.new
    vertices.each do |vertex|
      new_vertices << OpenStudio::Point3d.new(vertex.x, vertex.y, vertex.z + z)
    end

    return new_vertices
  end

  def self.add_ceiling_polygon(x, y, z)
    return OpenStudio::reverse(add_floor_polygon(x, y, z))
  end

  def self.net_surface_area(surface, gross_area, surface_id)
    net_area = gross_area
    if not @subsurface_areas_by_surface[surface_id].nil?
      net_area -= @subsurface_areas_by_surface[surface_id]
    end

    if net_area < 0
      fail "Calculated a negative net surface area for surface '#{surface_id}'."
    end

    HPXML.add_extension(parent: surface, extensions: { "net_area": net_area })

    return net_area
  end

  def self.add_num_occupants(model, building, runner)
    building_occupancy_values = HPXML.get_building_occupancy_values(building_occupancy: building.elements["BuildingDetails/BuildingSummary/BuildingOccupancy"],
                                                                    select: [:number_of_residents])

    # Occupants
    num_occ = Geometry.get_occupancy_default_num(@nbeds)
    unless building_occupancy_values.nil?
      unless building_occupancy_values[:number_of_residents].nil?
        num_occ = building_occupancy_values[:number_of_residents]
      end
    end
    if num_occ > 0
      occ_gain, hrs_per_day, sens_frac, lat_frac = Geometry.get_occupancy_default_values()
      weekday_sch = "1.00000, 1.00000, 1.00000, 1.00000, 1.00000, 1.00000, 1.00000, 0.88310, 0.40861, 0.24189, 0.24189, 0.24189, 0.24189, 0.24189, 0.24189, 0.24189, 0.29498, 0.55310, 0.89693, 0.89693, 0.89693, 1.00000, 1.00000, 1.00000"
      weekday_sch_sum = weekday_sch.split(",").map(&:to_f).inject(0, :+)
      if (weekday_sch_sum - hrs_per_day).abs > 0.1
        fail "Occupancy schedule inconsistent with hrs_per_day."
      end

      weekend_sch = weekday_sch
      monthly_sch = "1.0, 1.0, 1.0, 1.0, 1.0, 1.0, 1.0, 1.0, 1.0, 1.0, 1.0, 1.0"
      Geometry.process_occupants(model, num_occ, occ_gain, sens_frac, lat_frac, weekday_sch, weekend_sch, monthly_sch, @cfa, @nbeds, @living_space)
    end
  end

  def self.calc_subsurface_areas_by_surface(building)
    # Returns a hash with the amount of subsurface (window/skylight/door)
    # area for each surface. Used to convert gross surface area to net surface
    # area for a given surface.
    subsurface_areas = {}

    # Windows
    building.elements.each("BuildingDetails/Enclosure/Windows/Window") do |window|
      window_values = HPXML.get_window_values(window: window,
                                              select: [:area, :wall_idref])
      wall_id = window_values[:wall_idref]
      subsurface_areas[wall_id] = 0 if subsurface_areas[wall_id].nil?
      subsurface_areas[wall_id] += window_values[:area]
    end

    # Skylights
    building.elements.each("BuildingDetails/Enclosure/Skylights/Skylight") do |skylight|
      skylight_values = HPXML.get_skylight_values(skylight: skylight,
                                                  select: [:area, :roof_idref])
      roof_id = skylight_values[:roof_idref]
      subsurface_areas[roof_id] = 0 if subsurface_areas[roof_id].nil?
      subsurface_areas[roof_id] += skylight_values[:area]
    end

    # Doors
    building.elements.each("BuildingDetails/Enclosure/Doors/Door") do |door|
      door_values = HPXML.get_door_values(door: door,
                                          select: [:area, :wall_idref])
      wall_id = door_values[:wall_idref]
      subsurface_areas[wall_id] = 0 if subsurface_areas[wall_id].nil?
      subsurface_areas[wall_id] += door_values[:area]
    end

    return subsurface_areas
  end

  def self.get_default_azimuths(building)
    azimuth_counts = {}
    building.elements.each("BuildingDetails/Enclosure/*/*/Azimuth") do |azimuth|
      az = Integer(azimuth.text)
      azimuth_counts[az] = 0 if azimuth_counts[az].nil?
      azimuth_counts[az] += 1
    end
    if azimuth_counts.empty?
      default_azimuth = 0
    else
      default_azimuth = azimuth_counts.max_by { |k, v| v }[0]
    end
    return [default_azimuth,
            sanitize_azimuth(default_azimuth + 90),
            sanitize_azimuth(default_azimuth + 180),
            sanitize_azimuth(default_azimuth + 270)]
  end

  def self.sanitize_azimuth(azimuth)
    # Ensure 0 <= orientation < 360
    while azimuth < 0
      azimuth += 360
    end
    while azimuth >= 360
      azimuth -= 360
    end
    return azimuth
  end

  def self.create_or_get_space(model, spaces, spacetype)
    if spaces[spacetype].nil?
      create_space_and_zone(model, spaces, spacetype)
    end
    return spaces[spacetype]
  end

  def self.add_roofs(runner, model, building, spaces)
    building.elements.each("BuildingDetails/Enclosure/Roofs/Roof") do |roof|
      roof_values = HPXML.get_roof_values(roof: roof)

      if roof_values[:azimuth].nil?
        if roof_values[:pitch] > 0
          azimuths = @default_azimuths # Model as four directions for average exterior incident solar
        else
          azimuths = [90] # Arbitrary azimuth for flat roof
        end
      else
        azimuths = [roof_values[:azimuth]]
      end

      net_area = net_surface_area(roof, roof_values[:area], roof_values[:id])
      next if net_area < 0.1

      surfaces = []

      azimuths.each do |azimuth|
        width = Math::sqrt(net_area)
        length = (net_area / width) / azimuths.size
        tilt = roof_values[:pitch] / 12.0
        z_origin = @walls_top + 0.5 * Math.sin(Math.atan(tilt)) * width

        surface = OpenStudio::Model::Surface.new(add_roof_polygon(length, width, z_origin, azimuth, tilt), model)
        surfaces << surface
        surface.additionalProperties.setFeature("Length", length)
        surface.additionalProperties.setFeature("Width", width)
        surface.additionalProperties.setFeature("Azimuth", azimuth)
        surface.additionalProperties.setFeature("Tilt", tilt)
        surface.additionalProperties.setFeature("SurfaceType", "Roof")
        if azimuths.size > 1
          surface.setName("#{roof_values[:id]}:#{azimuth}")
        else
          surface.setName(roof_values[:id])
        end
        surface.setSurfaceType("RoofCeiling")
        surface.setOutsideBoundaryCondition("Outdoors")
        set_surface_interior(model, spaces, surface, roof_values[:id], roof_values[:interior_adjacent_to])
      end

      next if surfaces.empty?

      # Apply construction
      if is_thermal_boundary(roof_values)
        drywall_thick_in = 0.5
      else
        drywall_thick_in = 0.0
      end
      solar_abs = roof_values[:solar_absorptance]
      emitt = roof_values[:emittance]
      has_radiant_barrier = roof_values[:radiant_barrier]
      if has_radiant_barrier
        film_r = Material.AirFilmOutside.rvalue + Material.AirFilmRoofRadiantBarrier(roof_values[:pitch]).rvalue
      else
        film_r = Material.AirFilmOutside.rvalue + Material.AirFilmRoof(roof_values[:pitch]).rvalue
      end
      if solar_abs >= 0.875
        mat_roofing = Material.RoofingAsphaltShinglesDark(emitt, solar_abs)
      elsif solar_abs >= 0.75
        mat_roofing = Material.RoofingAsphaltShinglesMed(emitt, solar_abs)
      elsif solar_abs >= 0.6
        mat_roofing = Material.RoofingAsphaltShinglesLight(emitt, solar_abs)
      else
        mat_roofing = Material.RoofingAsphaltShinglesWhiteCool(emitt, solar_abs)
      end

      assembly_r = roof_values[:insulation_assembly_r_value]
      constr_sets = [
        WoodStudConstructionSet.new(Material.Stud2x(8.0), 0.07, 10.0, 0.75, drywall_thick_in, mat_roofing), # 2x8, 24" o.c. + R10
        WoodStudConstructionSet.new(Material.Stud2x(8.0), 0.07, 5.0, 0.75, drywall_thick_in, mat_roofing),  # 2x8, 24" o.c. + R5
        WoodStudConstructionSet.new(Material.Stud2x(8.0), 0.07, 0.0, 0.75, drywall_thick_in, mat_roofing),  # 2x8, 24" o.c.
        WoodStudConstructionSet.new(Material.Stud2x6, 0.07, 0.0, 0.75, drywall_thick_in, mat_roofing),      # 2x6, 24" o.c.
        WoodStudConstructionSet.new(Material.Stud2x4, 0.07, 0.0, 0.5, drywall_thick_in, mat_roofing),       # 2x4, 16" o.c.
        WoodStudConstructionSet.new(Material.Stud2x4, 0.01, 0.0, 0.0, 0.0, mat_roofing),                    # Fallback
      ]
      match, constr_set, cavity_r = pick_wood_stud_construction_set(assembly_r, constr_sets, film_r, roof_values[:id])

      install_grade = 1

      Constructions.apply_closed_cavity_roof(model, surfaces, "#{roof_values[:id]} construction", roof,
                                             cavity_r, install_grade,
                                             constr_set.stud.thick_in,
                                             true, constr_set.framing_factor,
                                             constr_set.drywall_thick_in,
                                             constr_set.osb_thick_in, constr_set.rigid_r, roof_values[:pitch],
                                             constr_set.exterior_material, has_radiant_barrier)
      check_surface_assembly_rvalue(runner, surfaces, film_r, assembly_r, match)
    end
  end

  def self.add_walls(runner, model, building, spaces)
    building.elements.each("BuildingDetails/Enclosure/Walls/Wall") do |wall|
      wall_values = HPXML.get_wall_values(wall: wall)

      if wall_values[:azimuth].nil?
        if wall_values[:exterior_adjacent_to] == "outside"
          azimuths = @default_azimuths # Model as four directions for average exterior incident solar
        else
          azimuths = [@default_azimuths[0]] # Arbitrary direction, doesn't receive exterior incident solar
        end
      else
        azimuths = [wall_values[:azimuth]]
      end

      net_area = net_surface_area(wall, wall_values[:area], wall_values[:id])
      next if net_area < 0.1

      surfaces = []

      azimuths.each do |azimuth|
        height = 8.0 * @ncfl_ag
        length = (net_area / height) / azimuths.size
        z_origin = @foundation_top

        surface = OpenStudio::Model::Surface.new(add_wall_polygon(length, height, z_origin, azimuth), model)
        surfaces << surface
        surface.additionalProperties.setFeature("Length", length)
        surface.additionalProperties.setFeature("Azimuth", azimuth)
        surface.additionalProperties.setFeature("Tilt", 90.0)
        surface.additionalProperties.setFeature("SurfaceType", "Wall")
        if azimuths.size > 1
          surface.setName("#{wall_values[:id]}:#{azimuth}")
        else
          surface.setName(wall_values[:id])
        end
        surface.setSurfaceType("Wall")
        set_surface_interior(model, spaces, surface, wall_values[:id], wall_values[:interior_adjacent_to])
        set_surface_exterior(model, spaces, surface, wall_values[:id], wall_values[:exterior_adjacent_to])
        if wall_values[:exterior_adjacent_to] != "outside"
          surface.setSunExposure("NoSun")
          surface.setWindExposure("NoWind")
        end
      end

      next if surfaces.empty?

      # Apply construction
      # The code below constructs a reasonable wall construction based on the
      # wall type while ensuring the correct assembly R-value.

      if is_thermal_boundary(wall_values)
        drywall_thick_in = 0.5
      else
        drywall_thick_in = 0.0
      end
      if wall_values[:exterior_adjacent_to] == "outside"
        film_r = Material.AirFilmVertical.rvalue + Material.AirFilmOutside.rvalue
        mat_ext_finish = Material.ExtFinishWoodLight
        mat_ext_finish.tAbs = wall_values[:emittance]
        mat_ext_finish.sAbs = wall_values[:solar_absorptance]
        mat_ext_finish.vAbs = wall_values[:solar_absorptance]
      else
        film_r = 2.0 * Material.AirFilmVertical.rvalue
        mat_ext_finish = nil
      end

      apply_wall_construction(runner, model, surfaces, wall, wall_values[:id], wall_values[:wall_type], wall_values[:insulation_assembly_r_value],
                              drywall_thick_in, film_r, mat_ext_finish)
    end
  end

  def self.add_rim_joists(runner, model, building, spaces)
    building.elements.each("BuildingDetails/Enclosure/RimJoists/RimJoist") do |rim_joist|
      rim_joist_values = HPXML.get_rim_joist_values(rim_joist: rim_joist)

      if rim_joist_values[:azimuth].nil?
        if rim_joist_values[:exterior_adjacent_to] == "outside"
          azimuths = @default_azimuths # Model as four directions for average exterior incident solar
        else
          azimuths = [@default_azimuths[0]] # Arbitrary direction, doesn't receive exterior incident solar
        end
      else
        azimuths = [rim_joist_values[:azimuth]]
      end

      surfaces = []

      azimuths.each do |azimuth|
        height = 1.0
        length = (rim_joist_values[:area] / height) / azimuths.size
        z_origin = @foundation_top

        surface = OpenStudio::Model::Surface.new(add_wall_polygon(length, height, z_origin, azimuth), model)
        surfaces << surface
        surface.additionalProperties.setFeature("Length", length)
        surface.additionalProperties.setFeature("Azimuth", azimuth)
        surface.additionalProperties.setFeature("Tilt", 90.0)
        surface.additionalProperties.setFeature("SurfaceType", "RimJoist")
        if azimuths.size > 1
          surface.setName("#{rim_joist_values[:id]}:#{azimuth}")
        else
          surface.setName(rim_joist_values[:id])
        end
        surface.setSurfaceType("Wall")
        set_surface_interior(model, spaces, surface, rim_joist_values[:id], rim_joist_values[:interior_adjacent_to])
        set_surface_exterior(model, spaces, surface, rim_joist_values[:id], rim_joist_values[:exterior_adjacent_to])
        if rim_joist_values[:exterior_adjacent_to] != "outside"
          surface.setSunExposure("NoSun")
          surface.setWindExposure("NoWind")
        end
      end

      # Apply construction

      if is_thermal_boundary(rim_joist_values)
        drywall_thick_in = 0.5
      else
        drywall_thick_in = 0.0
      end
      if rim_joist_values[:exterior_adjacent_to] == "outside"
        film_r = Material.AirFilmVertical.rvalue + Material.AirFilmOutside.rvalue
        mat_ext_finish = Material.ExtFinishWoodLight
        mat_ext_finish.tAbs = rim_joist_values[:emittance]
        mat_ext_finish.sAbs = rim_joist_values[:solar_absorptance]
        mat_ext_finish.vAbs = rim_joist_values[:solar_absorptance]
      else
        film_r = 2.0 * Material.AirFilmVertical.rvalue
        mat_ext_finish = nil
      end

      assembly_r = rim_joist_values[:insulation_assembly_r_value]

      constr_sets = [
        WoodStudConstructionSet.new(Material.Stud2x(2.0), 0.17, 10.0, 2.0, drywall_thick_in, mat_ext_finish),  # 2x4 + R10
        WoodStudConstructionSet.new(Material.Stud2x(2.0), 0.17, 5.0, 2.0, drywall_thick_in, mat_ext_finish),   # 2x4 + R5
        WoodStudConstructionSet.new(Material.Stud2x(2.0), 0.17, 0.0, 2.0, drywall_thick_in, mat_ext_finish),   # 2x4
        WoodStudConstructionSet.new(Material.Stud2x(2.0), 0.01, 0.0, 0.0, 0.0, mat_ext_finish),                # Fallback
      ]
      match, constr_set, cavity_r = pick_wood_stud_construction_set(assembly_r, constr_sets, film_r, rim_joist_values[:id])
      install_grade = 1

      Constructions.apply_rim_joist(model, surfaces, "#{rim_joist_values[:id]} construction",
                                    cavity_r, install_grade, constr_set.framing_factor,
                                    constr_set.drywall_thick_in, constr_set.osb_thick_in,
                                    constr_set.rigid_r, constr_set.exterior_material)
      check_surface_assembly_rvalue(runner, surfaces, film_r, assembly_r, match)
    end
  end

  def self.add_framefloors(runner, model, building, spaces)
    building.elements.each("BuildingDetails/Enclosure/FrameFloors/FrameFloor") do |framefloor|
      framefloor_values = HPXML.get_framefloor_values(framefloor: framefloor)

      area = framefloor_values[:area]
      width = Math::sqrt(area)
      length = area / width
      if framefloor_values[:interior_adjacent_to].include? "attic" or framefloor_values[:exterior_adjacent_to].include? "attic"
        z_origin = @walls_top
      else
        z_origin = @foundation_top
      end

      if hpxml_framefloor_is_ceiling(framefloor_values[:interior_adjacent_to], framefloor_values[:exterior_adjacent_to])
        surface = OpenStudio::Model::Surface.new(add_ceiling_polygon(length, width, z_origin), model)
        surface.additionalProperties.setFeature("SurfaceType", "Ceiling")
      else
        surface = OpenStudio::Model::Surface.new(add_floor_polygon(length, width, z_origin), model)
        surface.additionalProperties.setFeature("SurfaceType", "Floor")
      end
      set_surface_interior(model, spaces, surface, framefloor_values[:id], framefloor_values[:interior_adjacent_to])
      set_surface_exterior(model, spaces, surface, framefloor_values[:id], framefloor_values[:exterior_adjacent_to])
      surface.setName(framefloor_values[:id])
      surface.setSunExposure("NoSun")
      surface.setWindExposure("NoWind")

      # Apply construction

      film_r = 2.0 * Material.AirFilmFloorReduced.rvalue
      assembly_r = framefloor_values[:insulation_assembly_r_value]

      constr_sets = [
        WoodStudConstructionSet.new(Material.Stud2x6, 0.10, 10.0, 0.75, 0.0, Material.CoveringBare), # 2x6, 24" o.c. + R10
        WoodStudConstructionSet.new(Material.Stud2x6, 0.10, 0.0, 0.75, 0.0, Material.CoveringBare),  # 2x6, 24" o.c.
        WoodStudConstructionSet.new(Material.Stud2x4, 0.13, 0.0, 0.5, 0.0, Material.CoveringBare),   # 2x4, 16" o.c.
        WoodStudConstructionSet.new(Material.Stud2x4, 0.01, 0.0, 0.0, 0.0, nil),                     # Fallback
      ]
      match, constr_set, cavity_r = pick_wood_stud_construction_set(assembly_r, constr_sets, film_r, framefloor_values[:id])

      mat_floor_covering = nil
      install_grade = 1

      # Floor
      Constructions.apply_floor(model, [surface], "#{framefloor_values[:id]} construction",
                                cavity_r, install_grade,
                                constr_set.framing_factor, constr_set.stud.thick_in,
                                constr_set.osb_thick_in, constr_set.rigid_r,
                                mat_floor_covering, constr_set.exterior_material)
      check_surface_assembly_rvalue(runner, [surface], film_r, assembly_r, match)
    end
  end

  def self.add_foundation_walls_slabs(runner, model, building, spaces)
    # Get foundation types
    foundation_types = []
    building.elements.each("BuildingDetails/Enclosure/Slabs/Slab/InteriorAdjacentTo") do |int_adjacent_to|
      next if foundation_types.include? int_adjacent_to.text

      foundation_types << int_adjacent_to.text
    end

    foundation_types.each do |foundation_type|
      # Get attached foundation walls/slabs
      fnd_walls = []
      slabs = []
      building.elements.each("BuildingDetails/Enclosure/FoundationWalls/FoundationWall[InteriorAdjacentTo='#{foundation_type}']") do |fnd_wall|
        fnd_walls << fnd_wall
      end
      building.elements.each("BuildingDetails/Enclosure/Slabs/Slab[InteriorAdjacentTo='#{foundation_type}']") do |slab|
        slabs << slab
      end

      # Calculate combinations of slabs/walls for each Kiva instance
      kiva_instances = get_kiva_instances(fnd_walls, slabs)

      # Obtain some wall/slab information
      fnd_wall_lengths = {}
      fnd_walls.each_with_index do |fnd_wall, fnd_wall_idx|
        fnd_wall_values = HPXML.get_foundation_wall_values(foundation_wall: fnd_wall,
                                                           select: [:exterior_adjacent_to, :area, :height])
        next unless fnd_wall_values[:exterior_adjacent_to] == "ground"

        fnd_wall_lengths[fnd_wall] = fnd_wall_values[:area] / fnd_wall_values[:height]
      end
      slab_exp_perims = {}
      slab_areas = {}
      slabs.each_with_index do |slab, slab_idx|
        slab_values = HPXML.get_slab_values(slab: slab,
                                            select: [:exposed_perimeter, :area])
        slab_exp_perims[slab] = slab_values[:exposed_perimeter]
        slab_areas[slab] = slab_values[:area]
      end
      total_slab_exp_perim = slab_exp_perims.values.inject(0, :+)
      total_slab_area = slab_areas.values.inject(0, :+)
      total_fnd_wall_length = fnd_wall_lengths.values.inject(0, :+)

      no_wall_slab_exp_perim = {}

      # Cache values
      fnd_walls_values = {}
      slabs_values = {}
      fnd_walls.each do |fnd_wall|
        fnd_walls_values[fnd_wall] = HPXML.get_foundation_wall_values(foundation_wall: fnd_wall)
      end
      slabs.each do |slab|
        slabs_values[slab] = HPXML.get_slab_values(slab: slab)
      end

      kiva_instances.each do |fnd_wall, slab|
        # Apportion referenced walls/slabs for this Kiva instance
        slab_frac = slab_exp_perims[slab] / total_slab_exp_perim
        if total_fnd_wall_length > 0
          fnd_wall_frac = fnd_wall_lengths[fnd_wall] / total_fnd_wall_length
        else
          fnd_wall_frac = 1.0 # Handle slab foundation type
        end

        kiva_foundation = nil
        if not fnd_wall.nil?
          # Add exterior foundation wall surface
          fnd_wall_values = fnd_walls_values[fnd_wall]
          kiva_foundation = add_foundation_wall(runner, model, spaces, fnd_wall, fnd_wall_values, slab_frac,
                                                total_fnd_wall_length, total_slab_exp_perim)
        end

        # Add single combined foundation slab surface (for similar surfaces)
        slab_values = slabs_values[slab]
        slab_exp_perim = slab_exp_perims[slab] * fnd_wall_frac
        slab_area = slab_areas[slab] * fnd_wall_frac
        no_wall_slab_exp_perim[slab] = 0.0 if no_wall_slab_exp_perim[slab].nil?
        if not fnd_wall.nil? and slab_exp_perim > fnd_wall_lengths[fnd_wall] * slab_frac
          # Keep track of no-wall slab exposed perimeter
          no_wall_slab_exp_perim[slab] += (slab_exp_perim - fnd_wall_lengths[fnd_wall] * slab_frac)

          # Reduce this slab's exposed perimeter so that EnergyPlus does not automatically
          # create a second no-wall Kiva instance for each of our Kiva instances.
          # Instead, we will later create our own Kiva instance to account for it.
          # This reduces the number of Kiva instances we end up with.
          exp_perim_frac = (fnd_wall_lengths[fnd_wall] * slab_frac) / slab_exp_perim
          slab_exp_perim *= exp_perim_frac
          slab_area *= exp_perim_frac
        end
        if not fnd_wall.nil?
          z_origin = -1 * fnd_wall_values[:depth_below_grade] # Position based on adjacent foundation walls
        else
          z_origin = -1 * slab_values[:depth_below_grade]
        end
        kiva_foundation = add_foundation_slab(runner, model, spaces, slab_values, slab_exp_perim,
                                              slab_area, z_origin, kiva_foundation)
      end

      # For each slab, create a no-wall Kiva slab instance if needed.
      slabs.each do |slab|
        next unless no_wall_slab_exp_perim[slab] > 0.1

        slab_values = slabs_values[slab]
        z_origin = 0
        slab_area = total_slab_area * no_wall_slab_exp_perim[slab] / total_slab_exp_perim
        kiva_foundation = add_foundation_slab(runner, model, spaces, slab_values, no_wall_slab_exp_perim[slab],
                                              slab_area, z_origin, nil)
      end

      # Interzonal foundation wall surfaces
      # The above-grade portion of these walls are modeled as EnergyPlus surfaces with standard adjacency.
      # The below-grade portion of these walls (in contact with ground) are not modeled, as Kiva does not
      # calculate heat flow between two zones through the ground.
      fnd_walls.each do |fnd_wall|
        fnd_wall_values = fnd_walls_values[fnd_wall]
        next unless fnd_wall_values[:exterior_adjacent_to] != "ground"

        ag_height = fnd_wall_values[:height] - fnd_wall_values[:depth_below_grade]
        ag_net_area = net_surface_area(fnd_wall, fnd_wall_values[:area], fnd_wall_values[:id]) * ag_height / fnd_wall_values[:height]
        next if ag_net_area < 0.1

        length = ag_net_area / ag_height
        z_origin = -1 * ag_height
        if fnd_wall_values[:azimuth].nil?
          azimuth = @default_azimuths[0] # Arbitrary direction, doesn't receive exterior incident solar
        else
          azimuth = fnd_wall_values[:azimuth]
        end

        surface = OpenStudio::Model::Surface.new(add_wall_polygon(length, ag_height, z_origin, azimuth), model)
        surface.additionalProperties.setFeature("Length", length)
        surface.additionalProperties.setFeature("Azimuth", azimuth)
        surface.additionalProperties.setFeature("Tilt", 90.0)
        surface.additionalProperties.setFeature("SurfaceType", "FoundationWall")
        surface.setName(fnd_wall_values[:id])
        surface.setSurfaceType("Wall")
        set_surface_interior(model, spaces, surface, fnd_wall_values[:id], fnd_wall_values[:interior_adjacent_to])
        set_surface_exterior(model, spaces, surface, fnd_wall_values[:id], fnd_wall_values[:exterior_adjacent_to])
        surface.setSunExposure("NoSun")
        surface.setWindExposure("NoWind")

        # Apply construction

        wall_type = "SolidConcrete"
        if is_thermal_boundary(fnd_wall_values)
          drywall_thick_in = 0.5
        else
          drywall_thick_in = 0.0
        end
        film_r = 2.0 * Material.AirFilmVertical.rvalue
        assembly_r = fnd_wall_values[:insulation_assembly_r_value]
        if assembly_r.nil?
          concrete_thick_in = fnd_wall_values[:thickness]
          int_r = fnd_wall_values[:insulation_interior_r_value]
          ext_r = fnd_wall_values[:insulation_exterior_r_value]
          assembly_r = int_r + ext_r + Material.Concrete(concrete_thick_in).rvalue + Material.GypsumWall(drywall_thick_in).rvalue + film_r
        end
        mat_ext_finish = nil

        apply_wall_construction(runner, model, [surface], fnd_wall, fnd_wall_values[:id], wall_type, assembly_r,
                                drywall_thick_in, film_r, mat_ext_finish)
      end
    end
  end

  def self.add_foundation_wall(runner, model, spaces, fnd_wall, fnd_wall_values, slab_frac,
                               total_fnd_wall_length, total_slab_exp_perim)

    net_area = net_surface_area(fnd_wall, fnd_wall_values[:area], fnd_wall_values[:id]) * slab_frac
    gross_area = fnd_wall_values[:area] * slab_frac
    height = fnd_wall_values[:height]
    height_ag = height - fnd_wall_values[:depth_below_grade]
    z_origin = -1 * fnd_wall_values[:depth_below_grade]
    length = gross_area / height
    if fnd_wall_values[:azimuth].nil?
      azimuth = @default_azimuths[0] # Arbitrary; solar incidence in Kiva is applied as an orientation average (to the above grade portion of the wall)
    else
      azimuth = fnd_wall_values[:azimuth]
    end

    if total_fnd_wall_length > total_slab_exp_perim
      # Calculate exposed section of wall based on slab's total exposed perimeter.
      length *= total_slab_exp_perim / total_fnd_wall_length
    end

    if gross_area > net_area
      # Create a "notch" in the wall to account for the subsurfaces. This ensures that
      # we preserve the appropriate wall height, length, and area for Kiva.
      subsurface_area = gross_area - net_area
    else
      subsurface_area = 0
    end

    surface = OpenStudio::Model::Surface.new(add_wall_polygon(length, height, z_origin, azimuth, [0] * 4, subsurface_area), model)
    surface.additionalProperties.setFeature("Length", length)
    surface.additionalProperties.setFeature("Azimuth", azimuth)
    surface.additionalProperties.setFeature("Tilt", 90.0)
    surface.additionalProperties.setFeature("SurfaceType", "FoundationWall")
    surface.setName(fnd_wall_values[:id])
    surface.setSurfaceType("Wall")
    set_surface_interior(model, spaces, surface, fnd_wall_values[:id], fnd_wall_values[:interior_adjacent_to])
    set_surface_exterior(model, spaces, surface, fnd_wall_values[:id], fnd_wall_values[:exterior_adjacent_to])

    if is_thermal_boundary(fnd_wall_values)
      drywall_thick_in = 0.5
    else
      drywall_thick_in = 0.0
    end
    concrete_thick_in = fnd_wall_values[:thickness]
    assembly_r = fnd_wall_values[:insulation_assembly_r_value]
    if not assembly_r.nil?
      ext_rigid_height = height
      ext_rigid_offset = 0.0
      film_r = Material.AirFilmVertical.rvalue
      ext_rigid_r = assembly_r - Material.Concrete(concrete_thick_in).rvalue - Material.GypsumWall(drywall_thick_in).rvalue - film_r
      int_rigid_r = 0.0
      if ext_rigid_r < 0 # Try without drywall
        drywall_thick_in = 0.0
        ext_rigid_r = assembly_r - Material.Concrete(concrete_thick_in).rvalue - Material.GypsumWall(drywall_thick_in).rvalue - film_r
      end
      if ext_rigid_r > 0 and ext_rigid_r < 0.1
        ext_rigid_r = 0.0 # Prevent tiny strip of insulation
      end
      if ext_rigid_r < 0
        ext_rigid_r = 0.0
        match = false
      else
        match = true
      end
    else
      ext_rigid_offset = fnd_wall_values[:insulation_exterior_distance_to_top]
      ext_rigid_height = fnd_wall_values[:insulation_exterior_distance_to_bottom] - ext_rigid_offset
      ext_rigid_r = fnd_wall_values[:insulation_exterior_r_value]
      int_rigid_offset = fnd_wall_values[:insulation_interior_distance_to_top]
      int_rigid_height = fnd_wall_values[:insulation_interior_distance_to_bottom] - int_rigid_offset
      int_rigid_r = fnd_wall_values[:insulation_interior_r_value]
    end

    Constructions.apply_foundation_wall(model, [surface], "#{fnd_wall_values[:id]} construction",
                                        ext_rigid_offset, int_rigid_offset, ext_rigid_height, int_rigid_height,
                                        ext_rigid_r, int_rigid_r, drywall_thick_in, concrete_thick_in, height_ag)

    if not assembly_r.nil?
      check_surface_assembly_rvalue(runner, [surface], film_r, assembly_r, match)
    end

    return surface.adjacentFoundation.get
  end

  def self.add_foundation_slab(runner, model, spaces, slab_values, slab_exp_perim,
                               slab_area, z_origin, kiva_foundation)

    slab_tot_perim = slab_exp_perim
    if slab_tot_perim**2 - 16.0 * slab_area <= 0
      # Cannot construct rectangle with this perimeter/area. Some of the
      # perimeter is presumably not exposed, so bump up perimeter value.
      slab_tot_perim = Math.sqrt(16.0 * slab_area)
    end
    sqrt_term = [slab_tot_perim**2 - 16.0 * slab_area, 0.0].max
    slab_length = slab_tot_perim / 4.0 + Math.sqrt(sqrt_term) / 4.0
    slab_width = slab_tot_perim / 4.0 - Math.sqrt(sqrt_term) / 4.0

    surface = OpenStudio::Model::Surface.new(add_floor_polygon(slab_length, slab_width, z_origin), model)
    surface.setName(slab_values[:id])
    surface.setSurfaceType("Floor")
    surface.setOutsideBoundaryCondition("Foundation")
    surface.additionalProperties.setFeature("SurfaceType", "Slab")
    set_surface_interior(model, spaces, surface, slab_values[:id], slab_values[:interior_adjacent_to])
    surface.setSunExposure("NoSun")
    surface.setWindExposure("NoWind")

    slab_perim_r = slab_values[:perimeter_insulation_r_value]
    slab_perim_depth = slab_values[:perimeter_insulation_depth]
    if slab_perim_r == 0 or slab_perim_depth == 0
      slab_perim_r = 0
      slab_perim_depth = 0
    end

    if slab_values[:under_slab_insulation_spans_entire_slab]
      slab_whole_r = slab_values[:under_slab_insulation_r_value]
      slab_under_r = 0
      slab_under_width = 0
    else
      slab_under_r = slab_values[:under_slab_insulation_r_value]
      slab_under_width = slab_values[:under_slab_insulation_width]
      if slab_under_r == 0 or slab_under_width == 0
        slab_under_r = 0
        slab_under_width = 0
      end
      slab_whole_r = 0
    end
    slab_gap_r = slab_under_r

    mat_carpet = nil
    if slab_values[:carpet_fraction] > 0 and slab_values[:carpet_r_value] > 0
      mat_carpet = Material.CoveringBare(slab_values[:carpet_fraction],
                                         slab_values[:carpet_r_value])
    end

    Constructions.apply_foundation_slab(model, surface, "#{slab_values[:id]} construction",
                                        slab_under_r, slab_under_width, slab_gap_r, slab_perim_r,
                                        slab_perim_depth, slab_whole_r, slab_values[:thickness],
                                        slab_exp_perim, mat_carpet, kiva_foundation)

    return surface.adjacentFoundation.get
  end

  def self.add_conditioned_floor_area(runner, model, building, spaces)
    # TODO: Use HPXML values not Model values
    cfa = @cfa.round(1)

    # Check if we need to add floors between conditioned spaces (e.g., 2-story buildings).
    # This ensures that the E+ reported Conditioned Floor Area is correct.

    # Calculate cfa already added to model
    model_cfa = 0.0
    model.getSpaces.each do |space|
      next unless Geometry.get_space_type(space) == Constants.SpaceTypeLiving

      space.surfaces.each do |surface|
        next unless surface.surfaceType.downcase.to_s == "floor"

        model_cfa += UnitConversions.convert(surface.grossArea, "m^2", "ft^2").round(2)
      end
    end

    addtl_cfa = cfa - model_cfa
    return unless addtl_cfa > 0

    conditioned_floor_width = Math::sqrt(addtl_cfa)
    conditioned_floor_length = addtl_cfa / conditioned_floor_width
    z_origin = @foundation_top + 8.0 * (@ncfl_ag - 1)

    floor_surface = OpenStudio::Model::Surface.new(add_floor_polygon(-conditioned_floor_width, -conditioned_floor_length, z_origin), model)

    floor_surface.setSunExposure("NoSun")
    floor_surface.setWindExposure("NoWind")
    floor_surface.setName("inferred conditioned floor")
    floor_surface.setSurfaceType("Floor")
    floor_surface.setSpace(create_or_get_space(model, spaces, Constants.SpaceTypeLiving))
    floor_surface.setOutsideBoundaryCondition("Adiabatic")
    floor_surface.additionalProperties.setFeature("SurfaceType", "InferredFloor")

    # add ceiling surfaces accordingly
    ceiling_surface = OpenStudio::Model::Surface.new(add_ceiling_polygon(-conditioned_floor_width, -conditioned_floor_length, z_origin), model)

    ceiling_surface.setSunExposure("NoSun")
    ceiling_surface.setWindExposure("NoWind")
    ceiling_surface.setName("inferred conditioned ceiling")
    ceiling_surface.setSurfaceType("RoofCeiling")
    ceiling_surface.setSpace(create_or_get_space(model, spaces, Constants.SpaceTypeLiving))
    ceiling_surface.setOutsideBoundaryCondition("Adiabatic")
    ceiling_surface.additionalProperties.setFeature("SurfaceType", "InferredCeiling")

    if not @cond_bsmnt_surfaces.empty?
      # assuming added ceiling is in conditioned basement
      @cond_bsmnt_surfaces << ceiling_surface
    end

    # Apply Construction
    apply_adiabatic_construction(runner, model, [floor_surface, ceiling_surface], "floor")
  end

  def self.add_thermal_mass(runner, model, building)
    drywall_thick_in = 0.5
    partition_frac_of_cfa = 1.0 # Ratio of partition wall area to conditioned floor area
    basement_frac_of_cfa = (@cfa - @cfa_ag) / @cfa
    Constructions.apply_partition_walls(model, "PartitionWallConstruction", drywall_thick_in, partition_frac_of_cfa,
                                        basement_frac_of_cfa, @cond_bsmnt_surfaces, @living_space)

    mass_lb_per_sqft = 8.0
    density_lb_per_cuft = 40.0
    mat = BaseMaterial.Wood
    Constructions.apply_furniture(model, mass_lb_per_sqft, density_lb_per_cuft, mat,
                                  basement_frac_of_cfa, @cond_bsmnt_surfaces, @living_space)
  end

  def self.add_neighbors(runner, model, building, length)
    # Get the max z-value of any model surface
    default_height = -9e99
    model.getSpaces.each do |space|
      z_origin = space.zOrigin
      space.surfaces.each do |surface|
        surface.vertices.each do |vertex|
          surface_z = vertex.z + z_origin
          next if surface_z < default_height

          default_height = surface_z
        end
      end
    end
    default_height = UnitConversions.convert(default_height, "m", "ft")
    z_origin = 0 # shading surface always starts at grade

    shading_surfaces = []
    building.elements.each("BuildingDetails/BuildingSummary/Site/extension/Neighbors/NeighborBuilding") do |neighbor_building|
      neighbor_building_values = HPXML.get_neighbor_building_values(neighbor_building: neighbor_building)
      azimuth = neighbor_building_values[:azimuth]
      distance = neighbor_building_values[:distance]
      height = neighbor_building_values[:height].nil? ? default_height : neighbor_building_values[:height]

      shading_surface = OpenStudio::Model::ShadingSurface.new(add_wall_polygon(length, height, z_origin, azimuth), model)
      shading_surface.additionalProperties.setFeature("Azimuth", azimuth)
      shading_surface.additionalProperties.setFeature("Distance", distance)
      shading_surface.setName("Neighbor azimuth #{azimuth} distance #{distance}")

      shading_surfaces << shading_surface
    end

    unless shading_surfaces.empty?
      shading_surface_group = OpenStudio::Model::ShadingSurfaceGroup.new(model)
      shading_surface_group.setName(Constants.ObjectNameNeighbors)
      shading_surfaces.each do |shading_surface|
        shading_surface.setShadingSurfaceGroup(shading_surface_group)
      end
    end
  end

  def self.add_interior_shading_schedule(runner, model, weather)
    heating_season, cooling_season = HVAC.calc_heating_and_cooling_seasons(model, weather)
    sch = MonthWeekdayWeekendSchedule.new(model, "interior shading schedule", Array.new(24, 1), Array.new(24, 1), cooling_season, mult_weekday = 1.0, mult_weekend = 1.0, normalize_values = true, create_sch_object = true, schedule_type_limits_name = Constants.ScheduleTypeLimitsFraction)
    return sch
  end

  def self.add_windows(runner, model, building, spaces, weather, is_sch)
    surfaces = []
    building.elements.each("BuildingDetails/Enclosure/Windows/Window") do |window|
      window_values = HPXML.get_window_values(window: window)

      window_id = window_values[:id]

      window_height = 4.0 # ft, default
      overhang_depth = nil
      if not window.elements["Overhangs"].nil?
        overhang_depth = window_values[:overhangs_depth]
        overhang_distance_to_top = window_values[:overhangs_distance_to_top_of_window]
        overhang_distance_to_bottom = window_values[:overhangs_distance_to_bottom_of_window]
        window_height = overhang_distance_to_bottom - overhang_distance_to_top
      end

      window_area = window_values[:area]
      window_width = window_area / window_height
      z_origin = @foundation_top
      window_azimuth = window_values[:azimuth]

      # Create parent surface slightly bigger than window
      surface = OpenStudio::Model::Surface.new(add_wall_polygon(window_width, window_height, z_origin,
                                                                window_azimuth, [0, 0.0001, 0.0001, 0.0001]), model)

      surface.additionalProperties.setFeature("Length", window_width)
      surface.additionalProperties.setFeature("Azimuth", window_azimuth)
      surface.additionalProperties.setFeature("Tilt", 90.0)
      surface.additionalProperties.setFeature("SurfaceType", "Window")
      surface.setName("surface #{window_id}")
      surface.setSurfaceType("Wall")
      assign_space_to_subsurface(surface, window_id, window_values[:wall_idref], building, spaces, model, "window")
      surface.setOutsideBoundaryCondition("Outdoors") # cannot be adiabatic because subsurfaces won't be created
      surfaces << surface

      sub_surface = OpenStudio::Model::SubSurface.new(add_wall_polygon(window_width, window_height, z_origin,
                                                                       window_azimuth, [-0.0001, 0, 0.0001, 0]), model)
      sub_surface.setName(window_id)
      sub_surface.setSurface(surface)
      sub_surface.setSubSurfaceType("FixedWindow")

      if not overhang_depth.nil?
        overhang = sub_surface.addOverhang(UnitConversions.convert(overhang_depth, "ft", "m"), UnitConversions.convert(overhang_distance_to_top, "ft", "m"))
        overhang.get.setName("#{sub_surface.name} - #{Constants.ObjectNameOverhangs}")
      end

      # Apply construction
      ufactor = window_values[:ufactor]
      shgc = window_values[:shgc]
      default_shade_summer, default_shade_winter = Constructions.get_default_interior_shading_factors()
      cool_shade_mult = default_shade_summer
      if not window_values[:interior_shading_factor_summer].nil?
        cool_shade_mult = window_values[:interior_shading_factor_summer]
      end
      heat_shade_mult = default_shade_winter
      if not window_values[:interior_shading_factor_winter].nil?
        heat_shade_mult = window_values[:interior_shading_factor_winter]
      end
<<<<<<< HEAD
=======
      if cool_shade_mult > heat_shade_mult
        fail "SummerShadingCoefficient (#{cool_shade_mult}) must be less than or equal to WinterShadingCoefficient (#{heat_shade_mult}) for window '#{window_values[:id]}'."
      end
>>>>>>> d8380500

      Constructions.apply_window(model, [sub_surface],
                                 "WindowConstruction", window,
                                 weather, is_sch, ufactor, shgc,
                                 heat_shade_mult, cool_shade_mult)
    end

    apply_adiabatic_construction(runner, model, surfaces, "wall")
  end

  def self.add_skylights(runner, model, building, spaces, weather, is_sch)
    surfaces = []
    building.elements.each("BuildingDetails/Enclosure/Skylights/Skylight") do |skylight|
      skylight_values = HPXML.get_skylight_values(skylight: skylight)

      skylight_id = skylight_values[:id]

      # Obtain skylight tilt from attached roof
      skylight_tilt = nil
      building.elements.each("BuildingDetails/Enclosure/Roofs/Roof") do |roof|
        roof_values = HPXML.get_roof_values(roof: roof,
                                            select: [:id, :pitch])
        next unless roof_values[:id] == skylight_values[:roof_idref]

        skylight_tilt = roof_values[:pitch] / 12.0
      end
      if skylight_tilt.nil?
        fail "Attached roof '#{skylight_values[:roof_idref]}' not found for skylight '#{skylight_id}'."
      end

      skylight_area = skylight_values[:area]
      skylight_height = Math::sqrt(skylight_area)
      skylight_width = skylight_area / skylight_height
      z_origin = @walls_top + 0.5 * Math.sin(Math.atan(skylight_tilt)) * skylight_height
      skylight_azimuth = skylight_values[:azimuth]

      # Create parent surface slightly bigger than skylight
      surface = OpenStudio::Model::Surface.new(add_roof_polygon(skylight_width + 0.0001, skylight_height + 0.0001, z_origin,
                                                                skylight_azimuth, skylight_tilt), model)

      surface.additionalProperties.setFeature("Length", skylight_width)
      surface.additionalProperties.setFeature("Width", skylight_height)
      surface.additionalProperties.setFeature("Azimuth", skylight_azimuth)
      surface.additionalProperties.setFeature("Tilt", skylight_tilt)
      surface.additionalProperties.setFeature("SurfaceType", "Skylight")
      surface.setName("surface #{skylight_id}")
      surface.setSurfaceType("RoofCeiling")
      surface.setSpace(create_or_get_space(model, spaces, Constants.SpaceTypeLiving)) # Ensures it is included in Manual J sizing
      surface.setOutsideBoundaryCondition("Outdoors") # cannot be adiabatic because subsurfaces won't be created
      surfaces << surface

      sub_surface = OpenStudio::Model::SubSurface.new(add_roof_polygon(skylight_width, skylight_height, z_origin,
                                                                       skylight_azimuth, skylight_tilt), model)
      sub_surface.setName(skylight_id)
      sub_surface.setSurface(surface)
      sub_surface.setSubSurfaceType("Skylight")

      # Apply construction
      ufactor = skylight_values[:ufactor]
      shgc = skylight_values[:shgc]
      cool_shade_mult = 1.0
      heat_shade_mult = 1.0

      Constructions.apply_skylight(model, [sub_surface],
                                   "SkylightConstruction", skylight,
                                   weather, is_sch, ufactor, shgc,
                                   heat_shade_mult, cool_shade_mult)
    end

    apply_adiabatic_construction(runner, model, surfaces, "roof")
  end

  def self.add_doors(runner, model, building, spaces)
    surfaces = []
    building.elements.each("BuildingDetails/Enclosure/Doors/Door") do |door|
      door_values = HPXML.get_door_values(door: door)
      door_id = door_values[:id]

      door_area = door_values[:area]
      door_azimuth = door_values[:azimuth]

      door_height = 6.67 # ft
      door_width = door_area / door_height
      z_origin = @foundation_top

      # Create parent surface slightly bigger than door
      surface = OpenStudio::Model::Surface.new(add_wall_polygon(door_width, door_height, z_origin,
                                                                door_azimuth, [0, 0.0001, 0.0001, 0.0001]), model)

      surface.additionalProperties.setFeature("Length", door_width)
      surface.additionalProperties.setFeature("Azimuth", door_azimuth)
      surface.additionalProperties.setFeature("Tilt", 90.0)
      surface.additionalProperties.setFeature("SurfaceType", "Door")
      surface.setName("surface #{door_id}")
      surface.setSurfaceType("Wall")
      assign_space_to_subsurface(surface, door_id, door_values[:wall_idref], building, spaces, model, "door")
      surface.setOutsideBoundaryCondition("Outdoors") # cannot be adiabatic because subsurfaces won't be created
      surfaces << surface

      sub_surface = OpenStudio::Model::SubSurface.new(add_wall_polygon(door_width, door_height, z_origin,
                                                                       door_azimuth, [0, 0, 0, 0]), model)
      sub_surface.setName(door_id)
      sub_surface.setSurface(surface)
      sub_surface.setSubSurfaceType("Door")

      # Apply construction
      ufactor = 1.0 / door_values[:r_value]

      Constructions.apply_door(model, [sub_surface], "Door", ufactor)
    end

    apply_adiabatic_construction(runner, model, surfaces, "wall")
  end

  def self.apply_adiabatic_construction(runner, model, surfaces, type)
    # Arbitrary construction for heat capacitance.
    # Only applies to surfaces where outside boundary conditioned is
    # adiabatic or surface net area is near zero.

    if type == "wall"
      Constructions.apply_wood_stud_wall(model, surfaces, "AdiabaticWallConstruction", nil,
                                         0, 1, 3.5, true, 0.1, 0.5, 0, 999,
                                         Material.ExtFinishStuccoMedDark)
    elsif type == "floor"
      Constructions.apply_floor(model, surfaces, "AdiabaticFloorConstruction",
                                0, 1, 0.07, 5.5, 0.75, 999,
                                Material.FloorWood, Material.CoveringBare)
    elsif type == "roof"
      Constructions.apply_open_cavity_roof(model, surfaces, "AdiabaticRoofConstruction", nil,
                                           0, 1, 7.25, 0.07, 7.25, 0.75, 999, 5.0,
                                           Material.RoofingAsphaltShinglesMed, false)
    end
  end

  def self.add_hot_water_and_appliances(runner, model, building, weather, spaces)
    related_hvac_list = [] # list of hvac systems refered in water heating system "RelatedHvac" element
    # Clothes Washer
    clothes_washer_values = HPXML.get_clothes_washer_values(clothes_washer: building.elements["BuildingDetails/Appliances/ClothesWasher"])
    if not clothes_washer_values.nil?
      cw_space = get_space_from_location(clothes_washer_values[:location], "ClothesWasher", model, spaces)
      cw_ler = clothes_washer_values[:rated_annual_kwh]
      cw_elec_rate = clothes_washer_values[:label_electric_rate]
      cw_gas_rate = clothes_washer_values[:label_gas_rate]
      cw_agc = clothes_washer_values[:label_annual_gas_cost]
      cw_cap = clothes_washer_values[:capacity]
      cw_mef = clothes_washer_values[:modified_energy_factor]
      if cw_mef.nil?
        cw_mef = HotWaterAndAppliances.calc_clothes_washer_mef_from_imef(clothes_washer_values[:integrated_modified_energy_factor])
      end
    else
      cw_mef = cw_ler = cw_elec_rate = cw_gas_rate = cw_agc = cw_cap = cw_space = nil
    end

    # Clothes Dryer
    clothes_dryer_values = HPXML.get_clothes_dryer_values(clothes_dryer: building.elements["BuildingDetails/Appliances/ClothesDryer"])
    if not clothes_dryer_values.nil?
      cd_space = get_space_from_location(clothes_dryer_values[:location], "ClothesDryer", model, spaces)
      cd_fuel = to_beopt_fuel(clothes_dryer_values[:fuel_type])
      cd_control = clothes_dryer_values[:control_type]
      cd_ef = clothes_dryer_values[:energy_factor]
      if cd_ef.nil?
        cd_ef = HotWaterAndAppliances.calc_clothes_dryer_ef_from_cef(clothes_dryer_values[:combined_energy_factor])
      end
    else
      cd_ef = cd_control = cd_fuel = cd_space = nil
    end

    # Dishwasher
    dishwasher_values = HPXML.get_dishwasher_values(dishwasher: building.elements["BuildingDetails/Appliances/Dishwasher"])
    if not dishwasher_values.nil?
      dw_cap = dishwasher_values[:place_setting_capacity]
      dw_ef = dishwasher_values[:energy_factor]
      if dw_ef.nil?
        dw_ef = HotWaterAndAppliances.calc_dishwasher_ef_from_annual_kwh(dishwasher_values[:rated_annual_kwh])
      end
    else
      dw_ef = dw_cap = nil
    end

    # Refrigerator
    refrigerator_values = HPXML.get_refrigerator_values(refrigerator: building.elements["BuildingDetails/Appliances/Refrigerator"])
    if not refrigerator_values.nil?
      fridge_space = get_space_from_location(refrigerator_values[:location], "Refrigerator", model, spaces)
      fridge_annual_kwh = refrigerator_values[:adjusted_annual_kwh]
      if fridge_annual_kwh.nil?
        fridge_annual_kwh = refrigerator_values[:rated_annual_kwh]
      end
    else
      fridge_annual_kwh = fridge_space = nil
    end

    # Cooking Range/Oven
    cooking_range_values = HPXML.get_cooking_range_values(cooking_range: building.elements["BuildingDetails/Appliances/CookingRange"])
    oven_values = HPXML.get_oven_values(oven: building.elements["BuildingDetails/Appliances/Oven"])
    if not cooking_range_values.nil? and not oven_values.nil?
      cook_fuel_type = to_beopt_fuel(cooking_range_values[:fuel_type])
      cook_is_induction = cooking_range_values[:is_induction]
      oven_is_convection = oven_values[:is_convection]
    else
      cook_fuel_type = cook_is_induction = oven_is_convection = nil
    end

    wh = building.elements["BuildingDetails/Systems/WaterHeating"]
    sts = building.elements["BuildingDetails/Systems/SolarThermal/SolarThermalSystem"]

    # Fixtures
    has_low_flow_fixtures = false
    if not wh.nil?
      low_flow_fixtures_list = []
      wh.elements.each("WaterFixture[WaterFixtureType='shower head' or WaterFixtureType='faucet']") do |wf|
        water_fixture_values = HPXML.get_water_fixture_values(water_fixture: wf,
                                                              select: [:low_flow])
        low_flow_fixtures_list << water_fixture_values[:low_flow]
      end
      low_flow_fixtures_list.uniq!
      if low_flow_fixtures_list.size == 1 and low_flow_fixtures_list[0]
        has_low_flow_fixtures = true
      end
    end

    # Distribution
    if not wh.nil?
      dist = wh.elements["HotWaterDistribution"]
      hot_water_distribution_values = HPXML.get_hot_water_distribution_values(hot_water_distribution: wh.elements["HotWaterDistribution"])
      dist_type = hot_water_distribution_values[:system_type].downcase
      if dist_type == "standard"
        std_pipe_length = hot_water_distribution_values[:standard_piping_length]
        recirc_loop_length = nil
        recirc_branch_length = nil
        recirc_control_type = nil
        recirc_pump_power = nil
      elsif dist_type == "recirculation"
        recirc_loop_length = hot_water_distribution_values[:recirculation_piping_length]
        recirc_branch_length = hot_water_distribution_values[:recirculation_branch_piping_length]
        recirc_control_type = hot_water_distribution_values[:recirculation_control_type]
        recirc_pump_power = hot_water_distribution_values[:recirculation_pump_power]
        std_pipe_length = nil
      end
      pipe_r = hot_water_distribution_values[:pipe_r_value]
    end

    # Drain Water Heat Recovery
    dwhr_present = false
    dwhr_facilities_connected = nil
    dwhr_is_equal_flow = nil
    dwhr_efficiency = nil
    if not wh.nil?
      if XMLHelper.has_element(dist, "DrainWaterHeatRecovery")
        dwhr_present = true
        dwhr_facilities_connected = hot_water_distribution_values[:dwhr_facilities_connected]
        dwhr_is_equal_flow = hot_water_distribution_values[:dwhr_equal_flow]
        dwhr_efficiency = hot_water_distribution_values[:dwhr_efficiency]
      end
    end

    # Water Heater
    related_hvac_list = [] # list of heating systems referred in water heating system "RelatedHVACSystem" element
    dhw_loop_fracs = {}
    water_heater_spaces = {}
    combi_sys_id_list = []
    if not wh.nil?
      wh.elements.each("WaterHeatingSystem") do |dhw|
        water_heating_system_values = HPXML.get_water_heating_system_values(water_heating_system: dhw)

        sys_id = water_heating_system_values[:id]
        @dhw_map[sys_id] = []

        space = get_space_from_location(water_heating_system_values[:location], "WaterHeatingSystem", model, spaces)
        water_heater_spaces[sys_id] = space
        setpoint_temp = Waterheater.get_default_hot_water_temperature(@eri_version)
        wh_type = water_heating_system_values[:water_heater_type]
        fuel = water_heating_system_values[:fuel_type]
        jacket_r = water_heating_system_values[:jacket_r_value]

        uses_desuperheater = water_heating_system_values[:uses_desuperheater]
        relatedhvac = water_heating_system_values[:related_hvac]

        if uses_desuperheater
          if not related_hvac_list.include? relatedhvac
            related_hvac_list << relatedhvac
            desuperheater_clg_coil = get_desuperheatercoil(@hvac_map, relatedhvac, sys_id)
          else
            fail "RelatedHVACSystem '#{relatedhvac}' for water heating system '#{sys_id}' is already attached to another water heating system."
          end
        end

        ef = water_heating_system_values[:energy_factor]
        if ef.nil?
          uef = water_heating_system_values[:uniform_energy_factor]
          # allow systems not requiring EF and not specifying fuel type, e.g., indirect water heater
          if not uef.nil?
            ef = Waterheater.calc_ef_from_uef(uef, to_beopt_wh_type(wh_type), to_beopt_fuel(fuel))
          end
        end

        # Check if simple solar water heater (defined by Solar Fraction) attached.
        # Solar fraction is used to adjust water heater's tank losses and hot water use, because it is
        # the portion of the total conventional hot water heating load (delivered energy + tank losses).
        solar_fraction = nil
        solar_thermal_values = HPXML.get_solar_thermal_system_values(solar_thermal_system: sts,
                                                                     select: [:solar_fraction, :water_heating_system_idref])
        if not solar_thermal_values.nil? and solar_thermal_values[:water_heating_system_idref] == sys_id
          solar_fraction = solar_thermal_values[:solar_fraction]
        end
        solar_fraction = 0.0 if solar_fraction.nil?

        ec_adj = HotWaterAndAppliances.get_dist_energy_consumption_adjustment(@has_uncond_bsmnt, @cfa, @ncfl,
                                                                              dist_type, recirc_control_type,
                                                                              pipe_r, std_pipe_length, recirc_loop_length)

        runner.registerInfo("EC_adj=#{ec_adj}") # Pass value to tests

        dhw_load_frac = water_heating_system_values[:fraction_dhw_load_served] * (1.0 - solar_fraction)

        @dhw_map[sys_id] = []

        if wh_type == "storage water heater"

          tank_vol = water_heating_system_values[:tank_volume]
          re = water_heating_system_values[:recovery_efficiency]
          capacity_kbtuh = water_heating_system_values[:heating_capacity] / 1000.0

          Waterheater.apply_tank(model, space, to_beopt_fuel(fuel), capacity_kbtuh, tank_vol,
                                 ef, re, setpoint_temp, ec_adj, @nbeds, @dhw_map,
                                 sys_id, desuperheater_clg_coil, jacket_r, solar_fraction)

        elsif wh_type == "instantaneous water heater"

          cycling_derate = water_heating_system_values[:performance_adjustment]

          Waterheater.apply_tankless(model, space, to_beopt_fuel(fuel), ef, cycling_derate,
                                     setpoint_temp, ec_adj, @nbeds, @dhw_map,
                                     sys_id, desuperheater_clg_coil, solar_fraction)

        elsif wh_type == "heat pump water heater"

          tank_vol = water_heating_system_values[:tank_volume]

          Waterheater.apply_heatpump(model, runner, space, weather, setpoint_temp, tank_vol, ef, ec_adj,
                                     @nbeds, @dhw_map, sys_id, jacket_r, solar_fraction)

        elsif wh_type == "space-heating boiler with storage tank" or wh_type == "space-heating boiler with tankless coil"

          combi_sys_id_list << sys_id
          heating_source_id = water_heating_system_values[:related_hvac]
          standby_loss = water_heating_system_values[:standby_loss]
          vol = water_heating_system_values[:tank_volume]
          if not related_hvac_list.include? heating_source_id
            related_hvac_list << heating_source_id
            boiler_sys = get_boiler_and_plant_loop(@hvac_map, heating_source_id, sys_id)
            boiler_fuel_type = to_beopt_fuel(Waterheater.get_combi_system_fuel(heating_source_id, building.elements["BuildingDetails"]))
          else
            fail "RelatedHVACSystem '#{heating_source_id}' for water heating system '#{sys_id}' is already attached to another water heating system."
          end
          @dhw_map[sys_id] << boiler_sys['boiler']

          Waterheater.apply_indirect(model, runner, space, vol, setpoint_temp, ec_adj, @nbeds,
                                     boiler_sys['boiler'], boiler_sys['plant_loop'], boiler_fuel_type,
                                     @dhw_map, sys_id, wh_type, jacket_r, standby_loss)

        else

          fail "Unhandled water heater (#{wh_type})."

        end

        dhw_loop_fracs[sys_id] = dhw_load_frac
      end
    end

    wh_setpoint = Waterheater.get_default_hot_water_temperature(@eri_version)
    HotWaterAndAppliances.apply(model, weather, @living_space,
                                @cfa, @nbeds, @ncfl, @has_uncond_bsmnt, wh_setpoint,
                                cw_mef, cw_ler, cw_elec_rate, cw_gas_rate,
                                cw_agc, cw_cap, cw_space, cd_fuel, cd_ef, cd_control,
                                cd_space, dw_ef, dw_cap, fridge_annual_kwh, fridge_space,
                                cook_fuel_type, cook_is_induction, oven_is_convection,
                                has_low_flow_fixtures, dist_type, pipe_r,
                                std_pipe_length, recirc_loop_length,
                                recirc_branch_length, recirc_control_type,
                                recirc_pump_power, dwhr_present,
                                dwhr_facilities_connected, dwhr_is_equal_flow,
                                dwhr_efficiency, dhw_loop_fracs, @eri_version,
                                @dhw_map, @hpxml_path)

    solar_thermal_values = HPXML.get_solar_thermal_system_values(solar_thermal_system: sts)
    if not solar_thermal_values.nil?
      collector_area = solar_thermal_values[:collector_area]
      dhw_system_idref = solar_thermal_values[:water_heating_system_idref]

      wh.elements.each("WaterHeatingSystem") do |dhw|
        water_heating_system_values = HPXML.get_water_heating_system_values(water_heating_system: dhw,
                                                                            select: [:id, :water_heater_type, :uses_desuperheater])
        next unless water_heating_system_values[:id] == dhw_system_idref

        if ['space-heating boiler with storage tank', 'space-heating boiler with tankless coil'].include? water_heating_system_values[:water_heater_type]
          fail "Water heating system '#{dhw_system_idref}' connected to solar thermal system '#{solar_thermal_values[:id]}' cannot be a space-heating boiler."
        end

        if water_heating_system_values[:uses_desuperheater]
          fail "Water heating system '#{dhw_system_idref}' connected to solar thermal system '#{solar_thermal_values[:id]}' cannot be attached to a desuperheater."
        end
      end

      if not collector_area.nil? # Detailed solar water heater
        frta = solar_thermal_values[:collector_frta]
        frul = solar_thermal_values[:collector_frul]
        storage_vol = solar_thermal_values[:storage_volume]
        loop_type = solar_thermal_values[:collector_loop_type]
        azimuth = Float(solar_thermal_values[:collector_azimuth])
        tilt = solar_thermal_values[:collector_tilt]
        collector_type = solar_thermal_values[:collector_type]
        space = water_heater_spaces[dhw_system_idref]

        dhw_loop = nil
        if @dhw_map.keys.include? dhw_system_idref
          @dhw_map[dhw_system_idref].each do |dhw_object|
            next unless dhw_object.is_a? OpenStudio::Model::PlantLoop

            dhw_loop = dhw_object
          end
        else
          fail "Attached water heating system '#{dhw_system_idref}' not found for solar thermal system '#{solar_thermal_values[:id]}'."
        end

        Waterheater.apply_solar_thermal(model, space, collector_area, frta, frul, storage_vol,
                                        azimuth, tilt, collector_type, loop_type, dhw_loop, @dhw_map,
                                        dhw_system_idref)
      end
    end

    # Add combi-system EMS program with water use equipment information
    @dhw_map.keys.each do |sys_id|
      next unless combi_sys_id_list.include? sys_id

      Waterheater.apply_combi_system_EMS(model, sys_id, @dhw_map)
    end
  end

  def self.get_desuperheatercoil(hvac_map, relatedhvac, wh_id)
    # search for the related cooling coil object for desuperheater

    # Supported cooling coil options
    clg_coil_supported = [OpenStudio::Model::CoilCoolingDXSingleSpeed, OpenStudio::Model::CoilCoolingDXMultiSpeed, OpenStudio::Model::CoilCoolingWaterToAirHeatPumpEquationFit]
    if hvac_map.keys.include? relatedhvac
      hvac_map[relatedhvac].each do |comp|
        clg_coil_supported.each do |coiltype|
          if comp.is_a? coiltype
            return comp
          end
        end
      end
      fail "RelatedHVACSystem '#{relatedhvac}' for water heating system '#{wh_id}' is not currently supported for desuperheaters."
    else
      fail "RelatedHVACSystem '#{relatedhvac}' not found for water heating system '#{wh_id}'."
    end
  end

  def self.add_cooling_system(runner, model, building)
    return if @use_only_ideal_air

    building.elements.each("BuildingDetails/Systems/HVAC/HVACPlant/CoolingSystem") do |clgsys|
      cooling_system_values = HPXML.get_cooling_system_values(cooling_system: clgsys)

      clg_type = cooling_system_values[:cooling_system_type]

      cool_capacity_btuh = cooling_system_values[:cooling_capacity]
      if not cool_capacity_btuh.nil?
        if cool_capacity_btuh < 0
          cool_capacity_btuh = Constants.SizingAuto
        end
      end

      load_frac = cooling_system_values[:fraction_cool_load_served]
      if @total_frac_remaining_cool_load_served > 0
        sequential_load_frac = load_frac / @total_frac_remaining_cool_load_served # Fraction of remaining load served by this system
      else
        sequential_load_frac = 0.0
      end
      @total_frac_remaining_cool_load_served -= load_frac

      check_distribution_system(building, cooling_system_values)

      sys_id = cooling_system_values[:id]
      @hvac_map[sys_id] = []

      if clg_type == "central air conditioner"

        seer = cooling_system_values[:cooling_efficiency_seer]
        num_speeds = get_ac_num_speeds(seer)
        crankcase_kw = 0.05 # From RESNET Publication No. 002-2017
        crankcase_temp = 50.0 # From RESNET Publication No. 002-2017

        if num_speeds == "1-Speed"

          if cooling_system_values[:cooling_shr].nil?
            shrs = [0.73]
          else
            shrs = [cooling_system_values[:cooling_shr]]
          end
          fan_power_installed = get_fan_power_installed(seer)
          airflow_rate = cooling_system_values[:cooling_cfm] # Hidden feature; used only for HERS DSE test
          HVAC.apply_central_ac_1speed(model, runner, seer, shrs,
                                       fan_power_installed, crankcase_kw, crankcase_temp,
                                       cool_capacity_btuh, airflow_rate, load_frac,
                                       sequential_load_frac, @living_zone,
                                       @hvac_map, sys_id, clgsys)
        elsif num_speeds == "2-Speed"

          if cooling_system_values[:cooling_shr].nil?
            shrs = [0.71, 0.73]
          else
            # TODO: is the following assumption correct (revisit Dylan's data?)? OR should value from HPXML be used for both stages
            shrs = [cooling_system_values[:cooling_shr] - 0.02, cooling_system_values[:cooling_shr]]
          end
          fan_power_installed = get_fan_power_installed(seer)
          HVAC.apply_central_ac_2speed(model, runner, seer, shrs,
                                       fan_power_installed, crankcase_kw, crankcase_temp,
                                       cool_capacity_btuh, load_frac,
                                       sequential_load_frac, @living_zone,
                                       @hvac_map, sys_id, clgsys)
        elsif num_speeds == "Variable-Speed"

          if cooling_system_values[:cooling_shr].nil?
            shrs = [0.87, 0.80, 0.79, 0.78]
          else
            var_sp_shr_mult = [1.115, 1.026, 1.013, 1.0]
            shrs = var_sp_shr_mult.map { |m| cooling_system_values[:cooling_shr] * m }
          end
          fan_power_installed = get_fan_power_installed(seer)
          HVAC.apply_central_ac_4speed(model, runner, seer, shrs,
                                       fan_power_installed, crankcase_kw, crankcase_temp,
                                       cool_capacity_btuh, load_frac,
                                       sequential_load_frac, @living_zone,
                                       @hvac_map, sys_id, clgsys)
        else

          fail "Unexpected number of speeds (#{num_speeds}) for cooling system."

        end

      elsif clg_type == "room air conditioner"

        eer = cooling_system_values[:cooling_efficiency_eer]
        if cooling_system_values[:cooling_shr].nil?
          shr = 0.65
        else
          shr = cooling_system_values[:cooling_shr]
        end

        airflow_rate = 350.0
        HVAC.apply_room_ac(model, runner, eer, shr,
                           airflow_rate, cool_capacity_btuh, load_frac,
                           sequential_load_frac, @living_zone,
                           @hvac_map, sys_id, clgsys)
      elsif clg_type == "evaporative cooler"

        HVAC.apply_evaporative_cooler(model, runner, load_frac,
                                      sequential_load_frac, @living_zone,
                                      @hvac_map, sys_id, clgsys)
      end
    end
  end

  def self.add_heating_system(runner, model, building)
    return if @use_only_ideal_air

    # We need to process furnaces attached to ACs before any other heating system
    # such that the sequential load heating fraction is properly applied.

    [true, false].each do |only_furnaces_attached_to_cooling|
      building.elements.each("BuildingDetails/Systems/HVAC/HVACPlant/HeatingSystem") do |htgsys|
        heating_system_values = HPXML.get_heating_system_values(heating_system: htgsys)

        htg_type = heating_system_values[:heating_system_type]

        check_distribution_system(building, heating_system_values)

        attached_clg_system = get_attached_clg_system(heating_system_values, building)

        if only_furnaces_attached_to_cooling
          next unless htg_type == "Furnace" and not attached_clg_system.nil?
        else
          next if htg_type == "Furnace" and not attached_clg_system.nil?
        end

        fuel = to_beopt_fuel(heating_system_values[:heating_system_fuel])

        heat_capacity_btuh = heating_system_values[:heating_capacity]
        if heat_capacity_btuh < 0
          heat_capacity_btuh = Constants.SizingAuto
        end

        load_frac = heating_system_values[:fraction_heat_load_served]
        if @total_frac_remaining_heat_load_served > 0
          sequential_load_frac = load_frac / @total_frac_remaining_heat_load_served # Fraction of remaining load served by this system
        else
          sequential_load_frac = 0.0
        end
        @total_frac_remaining_heat_load_served -= load_frac

        sys_id = heating_system_values[:id]
        @hvac_map[sys_id] = []

        if htg_type == "Furnace"

          afue = heating_system_values[:heating_efficiency_afue]
          fan_power = 0.5 # For fuel furnaces, will be overridden by EAE later
          airflow_rate = heating_system_values[:heating_cfm] # Hidden feature; used only for HERS DSE test
          HVAC.apply_furnace(model, runner, fuel, afue,
                             heat_capacity_btuh, airflow_rate, fan_power,
                             load_frac, sequential_load_frac,
                             attached_clg_system, @living_zone,
                             @hvac_map, sys_id, htgsys)
        elsif htg_type == "WallFurnace"

          afue = heating_system_values[:heating_efficiency_afue]
          fan_power = 0.0
          airflow_rate = 0.0
          HVAC.apply_unit_heater(model, runner, fuel,
                                 afue, heat_capacity_btuh, fan_power,
                                 airflow_rate, load_frac,
                                 sequential_load_frac, @living_zone,
                                 @hvac_map, sys_id, htgsys)
        elsif htg_type == "Boiler"

          system_type = Constants.BoilerTypeForcedDraft
          afue = heating_system_values[:heating_efficiency_afue]
          oat_reset_enabled = false
          oat_high = nil
          oat_low = nil
          oat_hwst_high = nil
          oat_hwst_low = nil
          design_temp = 180.0
          HVAC.apply_boiler(model, runner, fuel, system_type, afue,
                            oat_reset_enabled, oat_high, oat_low, oat_hwst_high, oat_hwst_low,
                            heat_capacity_btuh, design_temp, load_frac,
                            sequential_load_frac, @living_zone,
                            @hvac_map, sys_id, htgsys)
        elsif htg_type == "ElectricResistance"

          efficiency = heating_system_values[:heating_efficiency_percent]
          HVAC.apply_electric_baseboard(model, runner, efficiency,
                                        heat_capacity_btuh, load_frac,
                                        sequential_load_frac, @living_zone,
                                        @hvac_map, sys_id, htgsys)
        elsif htg_type == "Stove" or htg_type == "PortableHeater"

          efficiency = heating_system_values[:heating_efficiency_percent]
          airflow_rate = 125.0 # cfm/ton; doesn't affect energy consumption
          fan_power = 0.5 # For fuel equipment, will be overridden by EAE later
          HVAC.apply_unit_heater(model, runner, fuel,
                                 efficiency, heat_capacity_btuh, fan_power,
                                 airflow_rate, load_frac,
                                 sequential_load_frac, @living_zone,
                                 @hvac_map, sys_id, htgsys)
        end
      end
    end
  end

  def self.add_heat_pump(runner, model, building, weather)
    return if @use_only_ideal_air

    building.elements.each("BuildingDetails/Systems/HVAC/HVACPlant/HeatPump") do |hp|
      heat_pump_values = HPXML.get_heat_pump_values(heat_pump: hp)

      check_distribution_system(building, heat_pump_values)

      hp_type = heat_pump_values[:heat_pump_type]

      cool_capacity_btuh = heat_pump_values[:cooling_capacity]
      if cool_capacity_btuh < 0
        cool_capacity_btuh = Constants.SizingAuto
      end

      heat_capacity_btuh = heat_pump_values[:heating_capacity]
      if heat_capacity_btuh < 0
        heat_capacity_btuh = Constants.SizingAuto
      end

      # Heating and cooling capacity must either both be Autosized or Fixed
      if (cool_capacity_btuh == Constants.SizingAuto) ^ (heat_capacity_btuh == Constants.SizingAuto)
        fail "HeatPump '#{heat_pump_values[:id]}' CoolingCapacity and HeatingCapacity must either both be auto-sized or fixed-sized."
      end

      heat_capacity_btuh_17F = heat_pump_values[:heating_capacity_17F]
      if heat_capacity_btuh == Constants.SizingAuto and not heat_capacity_btuh_17F.nil?
        fail "HeatPump '#{heat_pump_values[:id]}' has HeatingCapacity17F provided but heating capacity is auto-sized."
      end

      load_frac_heat = heat_pump_values[:fraction_heat_load_served]
      if @total_frac_remaining_heat_load_served > 0
        sequential_load_frac_heat = load_frac_heat / @total_frac_remaining_heat_load_served # Fraction of remaining load served by this system
      else
        sequential_load_frac_heat = 0.0
      end
      @total_frac_remaining_heat_load_served -= load_frac_heat

      load_frac_cool = heat_pump_values[:fraction_cool_load_served]
      if @total_frac_remaining_cool_load_served > 0
        sequential_load_frac_cool = load_frac_cool / @total_frac_remaining_cool_load_served # Fraction of remaining load served by this system
      else
        sequential_load_frac_cool = 0.0
      end
      @total_frac_remaining_cool_load_served -= load_frac_cool

      backup_heat_fuel_xml = heat_pump_values[:backup_heating_fuel]
      if not backup_heat_fuel_xml.nil?

        backup_heat_fuel = to_beopt_fuel(backup_heat_fuel_xml)

        backup_heat_capacity_btuh = heat_pump_values[:backup_heating_capacity]
        if backup_heat_capacity_btuh < 0
          backup_heat_capacity_btuh = Constants.SizingAuto
        end

        # Heating and backup heating capacity must either both be Autosized or Fixed
        if (backup_heat_capacity_btuh == Constants.SizingAuto) ^ (heat_capacity_btuh == Constants.SizingAuto)
          fail "HeatPump '#{heat_pump_values[:id]}' BackupHeatingCapacity and HeatingCapacity must either both be auto-sized or fixed-sized."
        end

        if not heat_pump_values[:backup_heating_efficiency_percent].nil?
          backup_heat_efficiency = heat_pump_values[:backup_heating_efficiency_percent]
        else
          backup_heat_efficiency = heat_pump_values[:backup_heating_efficiency_afue]
        end

        backup_switchover_temp = heat_pump_values[:backup_heating_switchover_temp]

      else
        backup_heat_fuel = Constants.FuelTypeElectric
        backup_heat_capacity_btuh = 0.0
        backup_heat_efficiency = 1.0
        backup_switchover_temp = nil
      end

      sys_id = heat_pump_values[:id]
      @hvac_map[sys_id] = []

      if not backup_switchover_temp.nil?
        hp_compressor_min_temp = backup_switchover_temp
        supp_htg_max_outdoor_temp = backup_switchover_temp
      else
        supp_htg_max_outdoor_temp = 40.0
        # Minimum temperature for Heat Pump operation:
        if hp_type == "mini-split"
          hp_compressor_min_temp = -30.0 # deg-F
        else
          hp_compressor_min_temp = 0.0 # deg-F
        end
      end

      if hp_type == "air-to-air"

        seer = heat_pump_values[:cooling_efficiency_seer]
        hspf = heat_pump_values[:heating_efficiency_hspf]

        num_speeds = get_ashp_num_speeds_by_seer(seer)

        crankcase_kw = 0.05 # From RESNET Publication No. 002-2017
        crankcase_temp = 50.0 # From RESNET Publication No. 002-2017

        if num_speeds == "1-Speed"

          if heat_pump_values[:cooling_shr].nil?
            shrs = [0.73]
          else
            shrs = [heat_pump_values[:cooling_shr]]
          end

          fan_power_installed = get_fan_power_installed(seer)
          HVAC.apply_central_ashp_1speed(model, runner, seer, hspf, shrs,
                                         fan_power_installed, hp_compressor_min_temp, crankcase_kw, crankcase_temp,
                                         cool_capacity_btuh, heat_capacity_btuh, heat_capacity_btuh_17F,
                                         backup_heat_fuel, backup_heat_efficiency, backup_heat_capacity_btuh, supp_htg_max_outdoor_temp,
                                         load_frac_heat, load_frac_cool,
                                         sequential_load_frac_heat, sequential_load_frac_cool,
                                         @living_zone, @hvac_map, sys_id, hp)
        elsif num_speeds == "2-Speed"

          if heat_pump_values[:cooling_shr].nil?
            shrs = [0.71, 0.724]
          else
            # TODO: is the following assumption correct (revisit Dylan's data?)? OR should value from HPXML be used for both stages?
            shrs = [heat_pump_values[:cooling_shr] - 0.014, heat_pump_values[:cooling_shr]]
          end
          fan_power_installed = get_fan_power_installed(seer)
          HVAC.apply_central_ashp_2speed(model, runner, seer, hspf, shrs,
                                         fan_power_installed, hp_compressor_min_temp, crankcase_kw, crankcase_temp,
                                         cool_capacity_btuh, heat_capacity_btuh, heat_capacity_btuh_17F,
                                         backup_heat_fuel, backup_heat_efficiency, backup_heat_capacity_btuh, supp_htg_max_outdoor_temp,
                                         load_frac_heat, load_frac_cool,
                                         sequential_load_frac_heat, sequential_load_frac_cool,
                                         @living_zone, @hvac_map, sys_id, hp)
        elsif num_speeds == "Variable-Speed"

          if heat_pump_values[:cooling_shr].nil?
            shrs = [0.87, 0.80, 0.79, 0.78]
          else
            var_sp_shr_mult = [1.115, 1.026, 1.013, 1.0]
            shrs = var_sp_shr_mult.map { |m| heat_pump_values[:cooling_shr] * m }
          end
          fan_power_installed = get_fan_power_installed(seer)
          HVAC.apply_central_ashp_4speed(model, runner, seer, hspf, shrs,
                                         fan_power_installed, hp_compressor_min_temp, crankcase_kw, crankcase_temp,
                                         cool_capacity_btuh, heat_capacity_btuh, heat_capacity_btuh_17F,
                                         backup_heat_fuel, backup_heat_efficiency, backup_heat_capacity_btuh, supp_htg_max_outdoor_temp,
                                         load_frac_heat, load_frac_cool,
                                         sequential_load_frac_heat, sequential_load_frac_cool,
                                         @living_zone, @hvac_map, sys_id, hp)
        else

          fail "Unexpected number of speeds (#{num_speeds}) for heat pump system."

        end

      elsif hp_type == "mini-split"

        seer = heat_pump_values[:cooling_efficiency_seer]
        hspf = heat_pump_values[:heating_efficiency_hspf]

        if heat_pump_values[:cooling_shr].nil?
          shr = 0.73
        else
          shr = heat_pump_values[:cooling_shr]
        end

        min_cooling_capacity = 0.4
        max_cooling_capacity = 1.2
        min_cooling_airflow_rate = 200.0
        max_cooling_airflow_rate = 425.0
        min_heating_capacity = 0.3
        max_heating_capacity = 1.2
        min_heating_airflow_rate = 200.0
        max_heating_airflow_rate = 400.0
        if heat_capacity_btuh == Constants.SizingAuto
          heating_capacity_offset = 2300.0
        else
          heating_capacity_offset = heat_capacity_btuh - cool_capacity_btuh
        end

        if heat_capacity_btuh_17F.nil?
          cap_retention_frac = 0.25
          cap_retention_temp = -5.0
        else
          cap_retention_frac = heat_capacity_btuh_17F / heat_capacity_btuh
          cap_retention_temp = 17.0
        end

        pan_heater_power = 0.0
        fan_power = 0.07
        HVAC.apply_mshp(model, runner, seer, hspf, shr,
                        min_cooling_capacity, max_cooling_capacity,
                        min_cooling_airflow_rate, max_cooling_airflow_rate,
                        min_heating_capacity, max_heating_capacity,
                        min_heating_airflow_rate, max_heating_airflow_rate,
                        heating_capacity_offset, cap_retention_frac,
                        cap_retention_temp, pan_heater_power, fan_power,
                        cool_capacity_btuh, hp_compressor_min_temp,
                        backup_heat_fuel, backup_heat_efficiency, backup_heat_capacity_btuh,
                        supp_htg_max_outdoor_temp, load_frac_heat, load_frac_cool,
                        sequential_load_frac_heat, sequential_load_frac_cool,
                        @living_zone, @hvac_map, sys_id, hp)
      elsif hp_type == "ground-to-air"

        eer = heat_pump_values[:cooling_efficiency_eer]
        cop = heat_pump_values[:heating_efficiency_cop]
        if heat_pump_values[:cooling_shr].nil?
          shr = 0.732
        else
          shr = heat_pump_values[:cooling_shr]
        end
        ground_conductivity = 0.6
        grout_conductivity = 0.4
        bore_config = Constants.SizingAuto
        bore_holes = Constants.SizingAuto
        bore_depth = Constants.SizingAuto
        bore_spacing = 20.0
        bore_diameter = 5.0
        pipe_size = 0.75
        ground_diffusivity = 0.0208
        fluid_type = Constants.FluidPropyleneGlycol
        frac_glycol = 0.3
        design_delta_t = 10.0
        pump_head = 50.0
        u_tube_leg_spacing = 0.9661
        u_tube_spacing_type = "b"
        fan_power = 0.5
        HVAC.apply_gshp(model, runner, weather, cop, eer, shr,
                        ground_conductivity, grout_conductivity,
                        bore_config, bore_holes, bore_depth,
                        bore_spacing, bore_diameter, pipe_size,
                        ground_diffusivity, fluid_type, frac_glycol,
                        design_delta_t, pump_head,
                        u_tube_leg_spacing, u_tube_spacing_type,
                        fan_power, cool_capacity_btuh, heat_capacity_btuh,
                        backup_heat_efficiency, backup_heat_capacity_btuh,
                        load_frac_heat, load_frac_cool,
                        sequential_load_frac_heat, sequential_load_frac_cool,
                        @living_zone, @hvac_map, sys_id, hp)
      end
    end
  end

  def self.add_residual_hvac(runner, model, building)
    if @use_only_ideal_air
      HVAC.apply_ideal_air_loads(model, runner, 1, 1, @living_zone)
      return
    end

    # Adds an ideal air system to meet either:
    # 1. Any expected unmet load (i.e., because the sum of fractions load served is less than 1), or
    # 2. Any unexpected load (i.e., because the HVAC systems are undersized to meet the load)
    #
    # Addressing #2 ensures we can correctly calculate heating/cooling loads without having to run
    # an additional EnergyPlus simulation solely for that purpose, as well as allows us to report
    # the unmet load (i.e., the energy delivered by the ideal air system).
    if @total_frac_remaining_cool_load_served < 1
      sequential_cool_load_frac = 1
    else
      sequential_cool_load_frac = 0 # no cooling system, don't add ideal air for cooling either
    end

    if @total_frac_remaining_heat_load_served < 1
      sequential_heat_load_frac = 1
    else
      sequential_heat_load_frac = 0 # no heating system, don't add ideal air for heating either
    end
    if sequential_heat_load_frac > 0 or sequential_cool_load_frac > 0
      HVAC.apply_ideal_air_loads(model, runner, sequential_cool_load_frac, sequential_heat_load_frac,
                                 @living_zone)
    end
  end

  def self.add_setpoints(runner, model, building, weather)
    hvac_control_values = HPXML.get_hvac_control_values(hvac_control: building.elements["BuildingDetails/Systems/HVAC/HVACControl"])
    return if hvac_control_values.nil?

    # Base heating setpoint
    htg_setpoint = hvac_control_values[:heating_setpoint_temp]
    @htg_weekday_setpoints = [[htg_setpoint] * 24] * 12

    # Apply heating setback?
    htg_setback = hvac_control_values[:heating_setback_temp]
    if not htg_setback.nil?
      htg_setback_hrs_per_week = hvac_control_values[:heating_setback_hours_per_week]
      htg_setback_start_hr = hvac_control_values[:heating_setback_start_hour]
      for m in 1..12
        for hr in htg_setback_start_hr..htg_setback_start_hr + Integer(htg_setback_hrs_per_week / 7.0) - 1
          @htg_weekday_setpoints[m - 1][hr % 24] = htg_setback
        end
      end
    end
    @htg_weekend_setpoints = @htg_weekday_setpoints

    # Base cooling setpoint
    clg_setpoint = hvac_control_values[:cooling_setpoint_temp]
    @clg_weekday_setpoints = [[clg_setpoint] * 24] * 12

    # Apply cooling setup?
    clg_setup = hvac_control_values[:cooling_setup_temp]
    if not clg_setup.nil?
      clg_setup_hrs_per_week = hvac_control_values[:cooling_setup_hours_per_week]
      clg_setup_start_hr = hvac_control_values[:cooling_setup_start_hour]
      for m in 1..12
        for hr in clg_setup_start_hr..clg_setup_start_hr + Integer(clg_setup_hrs_per_week / 7.0) - 1
          @clg_weekday_setpoints[m - 1][hr % 24] = clg_setup
        end
      end
    end

    # Apply cooling setpoint offset due to ceiling fan?
    clg_ceiling_fan_offset = hvac_control_values[:ceiling_fan_cooling_setpoint_temp_offset]
    if not clg_ceiling_fan_offset.nil?
      HVAC.get_ceiling_fan_operation_months(weather).each_with_index do |operation, m|
        next unless operation == 1

        @clg_weekday_setpoints[m] = [@clg_weekday_setpoints[m], Array.new(24, clg_ceiling_fan_offset)].transpose.map { |i| i.reduce(:+) }
      end
    end
    @clg_weekend_setpoints = @clg_weekday_setpoints

    HVAC.apply_setpoints(model, runner, weather, @living_zone,
                         @htg_weekday_setpoints, @htg_weekend_setpoints, 1, 12,
                         @clg_weekday_setpoints, @clg_weekend_setpoints, 1, 12)
  end

  def self.add_ceiling_fans(runner, model, building, weather)
    ceiling_fan_values = HPXML.get_ceiling_fan_values(ceiling_fan: building.elements["BuildingDetails/Lighting/CeilingFan"])
    return if ceiling_fan_values.nil?

    monthly_sch = HVAC.get_ceiling_fan_operation_months(weather)
    medium_cfm = 3000.0
    weekday_sch = [0.0, 0.0, 0.0, 0.0, 0.0, 0.0, 0.0, 0.0, 0.0, 0.5, 1.0, 1.0, 1.0, 1.0, 1.0, 1.0, 1.0, 1.0, 1.0, 1.0, 0.0, 0.0, 0.0, 0.0]
    weekend_sch = weekday_sch
    hrs_per_day = weekday_sch.inject(0, :+)

    cfm_per_w = ceiling_fan_values[:efficiency]
    if cfm_per_w.nil?
      fan_power_w = HVAC.get_default_ceiling_fan_power()
      cfm_per_w = medium_cfm / fan_power_w
    end
    quantity = ceiling_fan_values[:quantity]
    if quantity.nil?
      quantity = HVAC.get_default_ceiling_fan_quantity(@nbeds)
    end
    annual_kwh = UnitConversions.convert(quantity * medium_cfm / cfm_per_w * hrs_per_day * 365.0, "Wh", "kWh")
    annual_kwh *= monthly_sch.inject(:+) / 12.0

    HVAC.apply_ceiling_fans(model, runner, annual_kwh, weekday_sch, weekend_sch, monthly_sch,
                            @cfa, @living_space)
  end

  def self.check_distribution_system(building, system_values)
    dist_id = system_values[:distribution_system_idref]
    return if dist_id.nil?

    # Get attached distribution system
    found_attached_dist = false
    building.elements.each("BuildingDetails/Systems/HVAC/HVACDistribution") do |dist|
      hvac_distribution_values = HPXML.get_hvac_distribution_values(hvac_distribution: dist,
                                                                    select: [:id])
      next if dist_id != hvac_distribution_values[:id]

      found_attached_dist = true
    end

    if not found_attached_dist
      fail "Attached HVAC distribution system '#{dist_id}' cannot be found for HVAC system '#{system_values[:id]}'."
    end
  end

  def self.get_boiler_and_plant_loop(loop_hvacs, heating_source_id, sys_id)
    # Search for the right boiler OS object
    related_boiler_sys = {}
    if loop_hvacs.keys.include? heating_source_id
      loop_hvacs[heating_source_id].each do |comp|
        if comp.is_a? OpenStudio::Model::PlantLoop
          related_boiler_sys['plant_loop'] = comp
        elsif comp.is_a? OpenStudio::Model::BoilerHotWater
          related_boiler_sys['boiler'] = comp
        end
      end
      return related_boiler_sys
    else
      fail "RelatedHVACSystem '#{heating_source_id}' not found for water heating system '#{sys_id}'."
    end
  end

  def self.add_mels(runner, model, building, spaces)
    # Misc
    plug_load_values = HPXML.get_plug_load_values(plug_load: building.elements["BuildingDetails/MiscLoads/PlugLoad[PlugLoadType='other']"])
    if not plug_load_values.nil?
      misc_annual_kwh = plug_load_values[:kWh_per_year]
      if misc_annual_kwh.nil?
        misc_annual_kwh = MiscLoads.get_residual_mels_values(@cfa)[0]
      end

      misc_sens_frac = plug_load_values[:frac_sensible]
      if misc_sens_frac.nil?
        misc_sens_frac = MiscLoads.get_residual_mels_values(@cfa)[1]
      end

      misc_lat_frac = plug_load_values[:frac_latent]
      if misc_lat_frac.nil?
        misc_lat_frac = MiscLoads.get_residual_mels_values(@cfa)[2]
      end

      misc_loads_schedule_values = HPXML.get_misc_loads_schedule_values(misc_loads: building.elements["BuildingDetails/MiscLoads"])
      misc_weekday_sch = misc_loads_schedule_values[:weekday_fractions]
      if misc_weekday_sch.nil?
        misc_weekday_sch = "0.04, 0.037, 0.037, 0.036, 0.033, 0.036, 0.043, 0.047, 0.034, 0.023, 0.024, 0.025, 0.024, 0.028, 0.031, 0.032, 0.039, 0.053, 0.063, 0.067, 0.071, 0.069, 0.059, 0.05"
      end

      misc_weekend_sch = misc_loads_schedule_values[:weekend_fractions]
      if misc_weekend_sch.nil?
        misc_weekend_sch = "0.04, 0.037, 0.037, 0.036, 0.033, 0.036, 0.043, 0.047, 0.034, 0.023, 0.024, 0.025, 0.024, 0.028, 0.031, 0.032, 0.039, 0.053, 0.063, 0.067, 0.071, 0.069, 0.059, 0.05"
      end

      misc_monthly_sch = misc_loads_schedule_values[:monthly_multipliers]
      if misc_monthly_sch.nil?
        misc_monthly_sch = "1.248, 1.257, 0.993, 0.989, 0.993, 0.827, 0.821, 0.821, 0.827, 0.99, 0.987, 1.248"
      end
    else
      misc_annual_kwh = 0
    end

    # Television
    plug_load_values = HPXML.get_plug_load_values(plug_load: building.elements["BuildingDetails/MiscLoads/PlugLoad[PlugLoadType='TV other']"],
                                                  select: [:kWh_per_year])
    if not plug_load_values.nil?
      tv_annual_kwh = plug_load_values[:kWh_per_year]
      if tv_annual_kwh.nil?
        tv_annual_kwh, tv_sens_frac, tv_lat_frac = MiscLoads.get_televisions_values(@cfa, @nbeds)
      end
    else
      tv_annual_kwh = 0
    end

    MiscLoads.apply_plug(model, misc_annual_kwh, misc_sens_frac, misc_lat_frac,
                         misc_weekday_sch, misc_weekend_sch, misc_monthly_sch, tv_annual_kwh,
                         @cfa, @living_space)
  end

  def self.add_lighting(runner, model, building, weather, spaces)
    lighting = building.elements["BuildingDetails/Lighting"]
    return if lighting.nil?

    lighting_values = HPXML.get_lighting_values(lighting: lighting)

    if lighting_values[:fraction_tier_i_interior] + lighting_values[:fraction_tier_ii_interior] > 1
      fail "Fraction of qualifying interior lighting fixtures #{lighting_values[:fraction_tier_i_interior] + lighting_values[:fraction_tier_ii_interior]} is greater than 1."
    end
    if lighting_values[:fraction_tier_i_exterior] + lighting_values[:fraction_tier_ii_exterior] > 1
      fail "Fraction of qualifying exterior lighting fixtures #{lighting_values[:fraction_tier_i_exterior] + lighting_values[:fraction_tier_ii_exterior]} is greater than 1."
    end
    if lighting_values[:fraction_tier_i_garage] + lighting_values[:fraction_tier_ii_garage] > 1
      fail "Fraction of qualifying garage lighting fixtures #{lighting_values[:fraction_tier_i_garage] + lighting_values[:fraction_tier_ii_garage]} is greater than 1."
    end

    int_kwh, ext_kwh, grg_kwh = Lighting.calc_lighting_energy(@eri_version, @cfa, @gfa,
                                                              lighting_values[:fraction_tier_i_interior],
                                                              lighting_values[:fraction_tier_i_exterior],
                                                              lighting_values[:fraction_tier_i_garage],
                                                              lighting_values[:fraction_tier_ii_interior],
                                                              lighting_values[:fraction_tier_ii_exterior],
                                                              lighting_values[:fraction_tier_ii_garage])

    garage_space = get_space_of_type(spaces, Constants.SpaceTypeGarage)
    Lighting.apply(model, weather, int_kwh, grg_kwh, ext_kwh, @cfa, @gfa,
                   @living_space, garage_space)
  end

  def self.add_airflow(runner, model, building, weather, spaces)
    systems = building.elements["BuildingDetails/Systems"]
    site_values = HPXML.get_site_values(site: building.elements["BuildingDetails/BuildingSummary/Site"],
                                        select: [:shelter_coefficient, :disable_natural_ventilation])
    shelter_coef = site_values[:shelter_coefficient]
    disable_nat_vent = site_values[:disable_natural_ventilation]

    # Infiltration
    infil_ach50 = nil
    infil_const_ach = nil
    infil_measurement = nil
    building.elements.each("BuildingDetails/Enclosure/AirInfiltration/AirInfiltrationMeasurement") do |air_infiltration_measurement|
      air_infiltration_measurement_values = HPXML.get_air_infiltration_measurement_values(air_infiltration_measurement: air_infiltration_measurement)
      if air_infiltration_measurement_values[:house_pressure] == 50 and air_infiltration_measurement_values[:unit_of_measure] == "ACH"
        infil_ach50 = air_infiltration_measurement_values[:air_leakage]
        infil_measurement = air_infiltration_measurement
      elsif air_infiltration_measurement_values[:house_pressure] == 50 and air_infiltration_measurement_values[:unit_of_measure] == "CFM"
        infil_ach50 = air_infiltration_measurement_values[:air_leakage] * 60.0 / @infilvolume # Convert CFM50 to ACH50
        infil_measurement = air_infiltration_measurement
      else
        infil_const_ach = air_infiltration_measurement_values[:constant_ach_natural]
        infil_measurement = air_infiltration_measurement
      end
    end

    vented_attic_sla = nil
    vented_attic_const_ach = nil
    if @has_vented_attic
      building.elements.each("BuildingDetails/Enclosure/Attics/Attic[AtticType/Attic[Vented='true']]") do |vented_attic|
        vented_attic_values = HPXML.get_attic_values(attic: vented_attic,
                                                     select: [:vented_attic_sla, :vented_attic_constant_ach])
        vented_attic_sla = vented_attic_values[:vented_attic_sla]
        vented_attic_const_ach = vented_attic_values[:vented_attic_constant_ach]
      end
      if vented_attic_sla.nil? and vented_attic_const_ach.nil?
        vented_attic_sla = Airflow.get_default_vented_attic_sla()
      end
    else
      vented_attic_sla = 0.0
    end

    vented_crawl_sla = nil
    if @has_vented_crawl
      building.elements.each("BuildingDetails/Enclosure/Foundations/Foundation[FoundationType/Crawlspace[Vented='true']]") do |vented_crawl|
        vented_crawl_values = HPXML.get_foundation_values(foundation: vented_crawl,
                                                          select: [:vented_crawlspace_sla])
        vented_crawl_sla = vented_crawl_values[:vented_crawlspace_sla]
      end
      if vented_crawl_sla.nil?
        vented_crawl_sla = Airflow.get_default_vented_crawl_sla()
      end
    else
      vented_crawl_sla = 0.0
    end

    living_ach50 = infil_ach50
    living_constant_ach = infil_const_ach
    garage_ach50 = infil_ach50
    unconditioned_basement_ach = 0.1
    unvented_crawl_sla = 0
    unvented_attic_sla = 0
    if shelter_coef.nil?
      shelter_coef = Airflow.get_default_shelter_coefficient()
    end
    has_flue_chimney = false
    terrain = Constants.TerrainSuburban
    infil = Infiltration.new(living_ach50, living_constant_ach, shelter_coef, garage_ach50, vented_crawl_sla,
                             unvented_crawl_sla, vented_attic_sla, unvented_attic_sla, vented_attic_const_ach,
                             unconditioned_basement_ach, has_flue_chimney, terrain, infil_measurement)

    # Natural Ventilation
    if not disable_nat_vent.nil? and disable_nat_vent
      nat_vent_htg_offset = 0
      nat_vent_clg_offset = 0
      nat_vent_ovlp_offset = 0
      nat_vent_htg_season = false
      nat_vent_clg_season = false
      nat_vent_ovlp_season = false
      nat_vent_num_weekdays = 0
      nat_vent_num_weekends = 0
      nat_vent_frac_windows_open = 0
      nat_vent_frac_window_area_openable = 0
      nat_vent_max_oa_hr = 0.0115
      nat_vent_max_oa_rh = 0.7
    else
      nat_vent_htg_offset = 1.0
      nat_vent_clg_offset = 1.0
      nat_vent_ovlp_offset = 1.0
      nat_vent_htg_season = true
      nat_vent_clg_season = true
      nat_vent_ovlp_season = true
      nat_vent_num_weekdays = 5
      nat_vent_num_weekends = 2
      # According to 2010 BA Benchmark, 33% of the windows will be open
      # at any given time and can only be opened to 20% of their area.
      nat_vent_frac_windows_open = 0.33
      nat_vent_frac_window_area_openable = 0.2
      nat_vent_max_oa_hr = 0.0115
      nat_vent_max_oa_rh = 0.7
    end
    nat_vent = NaturalVentilation.new(nat_vent_htg_offset, nat_vent_clg_offset, nat_vent_ovlp_offset, nat_vent_htg_season,
                                      nat_vent_clg_season, nat_vent_ovlp_season, nat_vent_num_weekdays,
                                      nat_vent_num_weekends, nat_vent_frac_windows_open, nat_vent_frac_window_area_openable,
                                      nat_vent_max_oa_hr, nat_vent_max_oa_rh, @htg_weekday_setpoints, @htg_weekend_setpoints,
                                      @clg_weekday_setpoints, @clg_weekend_setpoints)

    # Ducts
    duct_systems = {}
    systems.elements.each("HVAC/HVACDistribution") do |hvac_distribution|
      hvac_distribution_values = HPXML.get_hvac_distribution_values(hvac_distribution: hvac_distribution,
                                                                    select: [:id])

      # Check for errors
      dist_id = hvac_distribution_values[:id]
      num_attached = 0
      num_heating_attached = 0
      num_cooling_attached = 0
      ['HeatingSystem', 'CoolingSystem', 'HeatPump'].each do |hpxml_sys|
        systems.elements.each("HVAC/HVACPlant/#{hpxml_sys}") do |sys|
          next if sys.elements["DistributionSystem"].nil? or dist_id != sys.elements["DistributionSystem"].attributes["idref"]

          num_attached += 1
          num_heating_attached += 1 if ['HeatingSystem', 'HeatPump'].include? hpxml_sys and Float(XMLHelper.get_value(sys, "FractionHeatLoadServed")) > 0
          num_cooling_attached += 1 if ['CoolingSystem', 'HeatPump'].include? hpxml_sys and Float(XMLHelper.get_value(sys, "FractionCoolLoadServed")) > 0
        end
      end

      fail "Multiple cooling systems found attached to distribution system '#{dist_id}'." if num_cooling_attached > 1
      fail "Multiple heating systems found attached to distribution system '#{dist_id}'." if num_heating_attached > 1
      fail "Distribution system '#{dist_id}' found but no HVAC system attached to it." if num_attached == 0

      air_distribution = hvac_distribution.elements["DistributionSystemType/AirDistribution"]
      next if air_distribution.nil?

      air_ducts = self.create_ducts(air_distribution, model, spaces, dist_id)

      # Connect AirLoopHVACs to ducts
      ['HeatingSystem', 'CoolingSystem', 'HeatPump'].each do |hpxml_sys|
        systems.elements.each("HVAC/HVACPlant/#{hpxml_sys}") do |sys|
          next if sys.elements["DistributionSystem"].nil? or dist_id != sys.elements["DistributionSystem"].attributes["idref"]

          sys_id = sys.elements["SystemIdentifier"].attributes["id"]
          @hvac_map[sys_id].each do |loop|
            next unless loop.is_a? OpenStudio::Model::AirLoopHVAC

            if duct_systems[air_ducts].nil?
              duct_systems[air_ducts] = loop
            elsif duct_systems[air_ducts] != loop
              # Multiple air loops associated with this duct system, treat
              # as separate duct systems.
              air_ducts2 = self.create_ducts(air_distribution, model, spaces, dist_id)
              duct_systems[air_ducts2] = loop
            end
          end
        end
      end
    end

    # Mechanical Ventilation
    mech_vent_fan = systems.elements["MechanicalVentilation/VentilationFans/VentilationFan[UsedForWholeBuildingVentilation='true']"]
    mech_vent_fan_values = HPXML.get_ventilation_fan_values(ventilation_fan: mech_vent_fan)
    mech_vent_type = Constants.VentTypeNone
    mech_vent_total_eff = 0.0
    mech_vent_sens_eff = 0.0
    mech_vent_fan_w = 0.0
    mech_vent_cfm = 0.0
    cfis_open_time = 0.0
    if not mech_vent_fan_values.nil?
      fan_type = mech_vent_fan_values[:fan_type]
      if fan_type == "supply only"
        mech_vent_type = Constants.VentTypeSupply
        num_fans = 1.0
      elsif fan_type == "exhaust only"
        mech_vent_type = Constants.VentTypeExhaust
        num_fans = 1.0
      elsif fan_type == "central fan integrated supply"
        mech_vent_type = Constants.VentTypeCFIS
        num_fans = 1.0
      elsif ["balanced", "energy recovery ventilator", "heat recovery ventilator"].include? fan_type
        mech_vent_type = Constants.VentTypeBalanced
        num_fans = 2.0
      end
      mech_vent_total_eff = 0.0
      mech_vent_total_eff_adj = 0.0
      mech_vent_sens_eff = 0.0
      mech_vent_sens_eff_adj = 0.0
      if fan_type == "energy recovery ventilator" or fan_type == "heat recovery ventilator"
        if mech_vent_fan_values[:sensible_recovery_efficiency_adjusted].nil?
          mech_vent_sens_eff = mech_vent_fan_values[:sensible_recovery_efficiency]
        else
          mech_vent_sens_eff_adj = mech_vent_fan_values[:sensible_recovery_efficiency_adjusted]
        end
      end
      if fan_type == "energy recovery ventilator"
        if mech_vent_fan_values[:total_recovery_efficiency_adjusted].nil?
          mech_vent_total_eff = mech_vent_fan_values[:total_recovery_efficiency]
        else
          mech_vent_total_eff_adj = mech_vent_fan_values[:total_recovery_efficiency_adjusted]
        end
      end
      mech_vent_cfm = mech_vent_fan_values[:tested_flow_rate]
      if mech_vent_cfm.nil?
        mech_vent_cfm = mech_vent_fan_values[:rated_flow_rate]
      end
      mech_vent_fan_w = mech_vent_fan_values[:fan_power]
      if mech_vent_type == Constants.VentTypeCFIS
        # CFIS: Specify minimum open time in minutes
        cfis_open_time = [mech_vent_fan_values[:hours_in_operation] / 24.0 * 60.0, 59.999].min
      else
        # Other: Adjust constant CFM/power based on hours per day of operation
        mech_vent_cfm *= (mech_vent_fan_values[:hours_in_operation] / 24.0)
        mech_vent_fan_w *= (mech_vent_fan_values[:hours_in_operation] / 24.0)
      end
    end
    cfis_airflow_frac = 1.0
    clothes_dryer_exhaust = 0.0
    range_exhaust = 0.0
    range_exhaust_hour = 16
    bathroom_exhaust = 0.0
    bathroom_exhaust_hour = 5

    # Get AirLoop associated with CFIS
    cfis_airloop = nil
    if mech_vent_type == Constants.VentTypeCFIS
      # Get HVAC distribution system CFIS is attached to
      cfis_hvac_dist = nil
      systems.elements.each("HVAC/HVACDistribution") do |hvac_dist|
        next unless hvac_dist.elements["SystemIdentifier"].attributes["id"] == mech_vent_fan.elements["AttachedToHVACDistributionSystem"].attributes["idref"]

        cfis_hvac_dist = hvac_dist
      end
      if cfis_hvac_dist.nil?
        fail "Attached HVAC distribution system '#{mech_vent_fan.elements['AttachedToHVACDistributionSystem'].attributes['idref']}' not found for mechanical ventilation '#{mech_vent_fan.elements["SystemIdentifier"].attributes["id"]}'."
      end

      cfis_hvac_dist_values = HPXML.get_hvac_distribution_values(hvac_distribution: cfis_hvac_dist,
                                                                 select: [:distribution_system_type])
      if cfis_hvac_dist_values[:distribution_system_type] == 'HydronicDistribution'
        fail "Attached HVAC distribution system '#{mech_vent_fan.elements['AttachedToHVACDistributionSystem'].attributes['idref']}' cannot be hydronic for mechanical ventilation '#{mech_vent_fan.elements["SystemIdentifier"].attributes["id"]}'."
      end

      # Get HVAC systems attached to this distribution system
      cfis_sys_ids = []
      hvac_plant = systems.elements["HVAC/HVACPlant"]
      hvac_plant.elements.each("HeatingSystem | CoolingSystem | HeatPump") do |hvac|
        next unless XMLHelper.has_element(hvac, "DistributionSystem")
        next unless cfis_hvac_dist.elements["SystemIdentifier"].attributes["id"] == hvac.elements["DistributionSystem"].attributes["idref"]

        cfis_sys_ids << hvac.elements["SystemIdentifier"].attributes["id"]
      end

      # Get AirLoopHVACs associated with these HVAC systems
      @hvac_map.each do |sys_id, hvacs|
        next unless cfis_sys_ids.include? sys_id

        hvacs.each do |loop|
          next unless loop.is_a? OpenStudio::Model::AirLoopHVAC
          next if cfis_airloop == loop # already assigned

          fail "Two airloops found for CFIS. Aborting..." unless cfis_airloop.nil?

          cfis_airloop = loop
        end
      end
    end

    mech_vent = MechanicalVentilation.new(mech_vent_type, mech_vent_total_eff, mech_vent_total_eff_adj, mech_vent_cfm,
                                          mech_vent_fan_w, mech_vent_sens_eff, mech_vent_sens_eff_adj,
                                          clothes_dryer_exhaust, range_exhaust,
                                          range_exhaust_hour, bathroom_exhaust, bathroom_exhaust_hour,
                                          cfis_open_time, cfis_airflow_frac, cfis_airloop, mech_vent_fan)

    window_area = 0.0
    building.elements.each("BuildingDetails/Enclosure/Windows/Window") do |window|
      window_values = HPXML.get_window_values(window: window,
                                              select: [:area])
      window_area += window_values[:area]
    end

    Airflow.apply(model, runner, weather, infil, mech_vent, nat_vent, duct_systems,
                  @cfa, @infilvolume, @nbeds, @nbaths, @ncfl, @ncfl_ag, window_area,
                  @min_neighbor_distance)
  end

  def self.create_ducts(air_distribution, model, spaces, dist_id)
    air_ducts = []

    side_map = { 'supply' => Constants.DuctSideSupply,
                 'return' => Constants.DuctSideReturn }

    # Duct leakage (supply/return => [value, units])
    leakage_to_outside = { Constants.DuctSideSupply => [0.0, nil],
                           Constants.DuctSideReturn => [0.0, nil] }
    air_distribution.elements.each("DuctLeakageMeasurement") do |duct_leakage_measurement|
      duct_leakage_values = HPXML.get_duct_leakage_measurement_values(duct_leakage_measurement: duct_leakage_measurement)
      next unless ['CFM25', 'Percent'].include? duct_leakage_values[:duct_leakage_units] and duct_leakage_values[:duct_leakage_total_or_to_outside] == "to outside"

      duct_side = side_map[duct_leakage_values[:duct_type]]
      next if duct_side.nil?

      leakage_to_outside[duct_side] = [duct_leakage_values[:duct_leakage_value], duct_leakage_values[:duct_leakage_units]]
    end

    # Duct location, R-value, Area
    total_unconditioned_duct_area = { Constants.DuctSideSupply => 0.0,
                                      Constants.DuctSideReturn => 0.0 }
    air_distribution.elements.each("Ducts") do |ducts|
      ducts_values = HPXML.get_ducts_values(ducts: ducts)
      next if ['living space', 'basement - conditioned'].include? ducts_values[:duct_location]

      # Calculate total duct area in unconditioned spaces
      duct_side = side_map[ducts_values[:duct_type]]
      next if duct_side.nil?

      total_unconditioned_duct_area[duct_side] += ducts_values[:duct_surface_area]
    end

    # Create duct objects
    air_distribution.elements.each("Ducts") do |ducts|
      ducts_values = HPXML.get_ducts_values(ducts: ducts)
      next if ['living space', 'basement - conditioned'].include? ducts_values[:duct_location]

      duct_side = side_map[ducts_values[:duct_type]]
      next if duct_side.nil?

      duct_area = ducts_values[:duct_surface_area]
      duct_location = ducts_values[:duct_location]
      duct_space = get_space_from_location(duct_location, "Duct", model, spaces)
      # Apportion leakage to individual ducts by surface area
      duct_leakage_value = leakage_to_outside[duct_side][0] * duct_area / total_unconditioned_duct_area[duct_side]
      duct_leakage_units = leakage_to_outside[duct_side][1]

      duct_leakage_cfm = nil
      duct_leakage_frac = nil
      if duct_leakage_units == 'CFM25'
        duct_leakage_cfm = duct_leakage_value
      elsif duct_leakage_units == 'Percent'
        duct_leakage_frac = duct_leakage_value
      else
        fail "#{duct_side.capitalize} ducts exist but leakage was not specified for distribution system '#{dist_id}'."
      end

      air_ducts << Duct.new(duct_side, duct_space, duct_location, duct_leakage_frac, duct_leakage_cfm, duct_area, ducts_values[:duct_insulation_r_value], air_distribution)
    end

    # If all ducts are in conditioned space, model leakage as going to outside
    [Constants.DuctSideSupply, Constants.DuctSideReturn].each do |duct_side|
      next unless leakage_to_outside[duct_side][0] > 0 and total_unconditioned_duct_area[duct_side] == 0

      duct_area = 0.0
      duct_rvalue = 0.0
      duct_location = "outside"
      duct_space = nil # outside
      duct_leakage_value = leakage_to_outside[duct_side][0]
      duct_leakage_units = leakage_to_outside[duct_side][1]

      duct_leakage_cfm = nil
      duct_leakage_frac = nil
      if duct_leakage_units == 'CFM25'
        duct_leakage_cfm = duct_leakage_value
      elsif duct_leakage_units == 'Percent'
        duct_leakage_frac = duct_leakage_value
      else
        fail "#{duct_side.capitalize} ducts exist but leakage was not specified for distribution system '#{dist_id}'."
      end

      air_ducts << Duct.new(duct_side, duct_space, duct_location, duct_leakage_frac, duct_leakage_cfm, duct_area, duct_rvalue, air_distribution)
    end

    return air_ducts
  end

  def self.add_hvac_sizing(runner, model, building, weather)
    HVACSizing.apply(runner: runner, building: building, weather: weather, cfa: @cfa, nbeds: @nbeds,
                     min_neighbor_distance: @min_neighbor_distance, ncfl_ag: @ncfl_ag,
                     infilvolume: @infilvolume, hvac_map: @hvac_map)
  end

  def self.add_fuel_heating_eae(runner, model, building)
    # Needs to come after HVAC sizing (needs heating capacity and airflow rate)
    # FUTURE: Could remove this method and simplify everything if we could autosize via the HPXML file

    building.elements.each("BuildingDetails/Systems/HVAC/HVACPlant/HeatingSystem[FractionHeatLoadServed > 0]") do |htgsys|
      heating_system_values = HPXML.get_heating_system_values(heating_system: htgsys)
      htg_type = heating_system_values[:heating_system_type]
      next unless ["Furnace", "WallFurnace", "Stove", "Boiler"].include? htg_type

      fuel = to_beopt_fuel(heating_system_values[:heating_system_fuel])
      next if fuel == Constants.FuelTypeElectric

      fuel_eae = heating_system_values[:electric_auxiliary_energy]
      load_frac = heating_system_values[:fraction_heat_load_served]
      sys_id = heating_system_values[:id]

      HVAC.apply_eae_to_heating_fan(runner, @hvac_map[sys_id], fuel_eae, fuel, load_frac, htg_type)
    end
  end

  def self.add_photovoltaics(runner, model, building)
    modules_map = { "standard" => Constants.PVModuleTypeStandard,
                    "premium" => Constants.PVModuleTypePremium,
                    "thin film" => Constants.PVModuleTypeThinFilm }

    building.elements.each("BuildingDetails/Systems/Photovoltaics/PVSystem") do |pvsys|
      pv_system_values = HPXML.get_pv_system_values(pv_system: pvsys)
      pv_id = pv_system_values[:id]
      module_type = modules_map[pv_system_values[:module_type]]
      if pv_system_values[:tracking] == 'fixed' and pv_system_values[:location] == 'roof'
        array_type = Constants.PVArrayTypeFixedRoofMount
      elsif pv_system_values[:tracking] == 'fixed' and pv_system_values[:location] == 'ground'
        array_type = Constants.PVArrayTypeFixedOpenRack
      elsif pv_system_values[:tracking] == '1-axis'
        array_type = Constants.PVArrayTypeFixed1Axis
      elsif pv_system_values[:tracking] == '1-axis backtracked'
        array_type = Constants.PVArrayTypeFixed1AxisBacktracked
      elsif pv_system_values[:tracking] == '2-axis'
        array_type = Constants.PVArrayTypeFixed2Axis
      end
      az = pv_system_values[:array_azimuth]
      tilt = pv_system_values[:array_tilt]
      power_w = pv_system_values[:max_power_output]
      inv_eff = pv_system_values[:inverter_efficiency]
      system_losses = pv_system_values[:system_losses_fraction]

      PV.apply(model, pv_id, power_w, module_type,
               system_losses, inv_eff, tilt, az, array_type)
    end
  end

  def self.add_outputs(runner, model, map_tsv_dir)
    add_output_variables(runner, model, map_tsv_dir)
    add_output_meters(runner, model)
    add_component_loads_output(runner, model)
  end

  def self.add_output_variables(runner, model, map_tsv_dir)
    hvac_output_vars = [OutputVars.SpaceHeatingElectricity,
                        OutputVars.SpaceHeatingNaturalGas,
                        OutputVars.SpaceHeatingFuelOil,
                        OutputVars.SpaceHeatingPropane,
                        OutputVars.SpaceHeatingDFHPPrimaryLoad,
                        OutputVars.SpaceHeatingDFHPBackupLoad,
                        OutputVars.SpaceCoolingElectricity]

    dhw_output_vars = [OutputVars.WaterHeatingElectricity,
                       OutputVars.WaterHeatingElectricityRecircPump,
                       OutputVars.WaterHeatingElectricitySolarThermalPump,
                       OutputVars.WaterHeatingCombiBoilerHeatExchanger, # Needed to disaggregate hot water energy from heating energy
                       OutputVars.WaterHeatingCombiBoiler,              # Needed to disaggregate hot water energy from heating energy
                       OutputVars.WaterHeatingNaturalGas,
                       OutputVars.WaterHeatingFuelOil,
                       OutputVars.WaterHeatingPropane,
                       OutputVars.WaterHeatingLoad,
                       OutputVars.WaterHeatingLoadTankLosses,
                       OutputVars.WaterHeaterLoadDesuperheater,
                       OutputVars.WaterHeaterLoadSolarThermal]

    # Remove objects that are not referenced by output vars and are not
    # EMS output vars.
    { @hvac_map => hvac_output_vars,
      @dhw_map => dhw_output_vars }.each do |map, vars|
      all_vars = vars.reduce({}, :merge)
      map.each do |sys_id, objects|
        objects_to_delete = []
        objects.each do |object|
          next if object.is_a? OpenStudio::Model::EnergyManagementSystemOutputVariable
          next unless all_vars[object.class.to_s].nil? # Referenced?

          objects_to_delete << object
        end
        objects_to_delete.uniq.each do |object|
          map[sys_id].delete object
        end
      end
    end

    # Add output variables to model
    ems_objects = []
    @hvac_map.each do |sys_id, hvac_objects|
      hvac_objects.each do |hvac_object|
        if hvac_object.is_a? OpenStudio::Model::EnergyManagementSystemOutputVariable
          ems_objects << hvac_object
        else
          hvac_output_vars.each do |hvac_output_var|
            add_output_variable(model, hvac_output_var, hvac_object)
          end
        end
      end
    end
    @dhw_map.each do |sys_id, dhw_objects|
      dhw_objects.each do |dhw_object|
        if dhw_object.is_a? OpenStudio::Model::EnergyManagementSystemOutputVariable
          ems_objects << dhw_object
        else
          dhw_output_vars.each do |dhw_output_var|
            add_output_variable(model, dhw_output_var, dhw_object)
          end
        end
      end
    end

    # Add EMS output variables to model
    ems_objects.uniq.each do |ems_object|
      add_output_variable(model, nil, ems_object)
    end

    if map_tsv_dir.is_initialized
      # Write maps to file
      map_tsv_dir = map_tsv_dir.get
      write_mapping(@hvac_map, File.join(map_tsv_dir, "map_hvac.tsv"))
      write_mapping(@dhw_map, File.join(map_tsv_dir, "map_water_heating.tsv"))
    end
  end

  def self.add_output_variable(model, vars, object)
    if object.is_a? OpenStudio::Model::EnergyManagementSystemOutputVariable
      outputVariable = OpenStudio::Model::OutputVariable.new(object.name.to_s, model)
      outputVariable.setReportingFrequency('runperiod')
      outputVariable.setKeyValue('*')
    else
      return if vars[object.class.to_s].nil?

      vars[object.class.to_s].each do |object_var|
        outputVariable = OpenStudio::Model::OutputVariable.new(object_var, model)
        outputVariable.setReportingFrequency('runperiod')
        outputVariable.setKeyValue(object.name.to_s)
      end
    end
  end

  def self.write_mapping(map, map_tsv_path)
    # Write simple mapping TSV file for use by ERI calculation. Mapping file correlates
    # EnergyPlus object name to a HPXML object name.

    CSV.open(map_tsv_path, 'w', col_sep: "\t") do |tsv|
      # Header
      tsv << ["HPXML Name", "E+ Name(s)"]

      map.each do |sys_id, objects|
        out_data = [sys_id]
        objects.uniq.each do |object|
          out_data << object.name.to_s
        end
        tsv << out_data if out_data.size > 1
      end
    end
  end

  def self.add_output_meters(runner, model)
    # Add annual output meters to increase precision of outputs relative to, e.g., ABUPS report
    meter_names = ["Electricity:Facility",
                   "Gas:Facility",
                   "FuelOil#1:Facility",
                   "Propane:Facility",
                   "Heating:EnergyTransfer",
                   "Cooling:EnergyTransfer",
                   "Heating:DistrictHeating",
                   "Cooling:DistrictCooling",
                   "#{Constants.ObjectNameInteriorLighting}:InteriorLights:Electricity",
                   "#{Constants.ObjectNameGarageLighting}:InteriorLights:Electricity",
                   "ExteriorLights:Electricity",
                   "InteriorEquipment:Electricity",
                   "InteriorEquipment:Gas",
                   "InteriorEquipment:FuelOil#1",
                   "InteriorEquipment:Propane",
                   "#{Constants.ObjectNameRefrigerator}:InteriorEquipment:Electricity",
                   "#{Constants.ObjectNameDishwasher}:InteriorEquipment:Electricity",
                   "#{Constants.ObjectNameClothesWasher}:InteriorEquipment:Electricity",
                   "#{Constants.ObjectNameClothesDryer}:InteriorEquipment:Electricity",
                   "#{Constants.ObjectNameClothesDryer}:InteriorEquipment:Gas",
                   "#{Constants.ObjectNameClothesDryer}:InteriorEquipment:FuelOil#1",
                   "#{Constants.ObjectNameClothesDryer}:InteriorEquipment:Propane",
                   "#{Constants.ObjectNameMiscPlugLoads}:InteriorEquipment:Electricity",
                   "#{Constants.ObjectNameMiscTelevision}:InteriorEquipment:Electricity",
                   "#{Constants.ObjectNameCookingRange}:InteriorEquipment:Electricity",
                   "#{Constants.ObjectNameCookingRange}:InteriorEquipment:Gas",
                   "#{Constants.ObjectNameCookingRange}:InteriorEquipment:FuelOil#1",
                   "#{Constants.ObjectNameCookingRange}:InteriorEquipment:Propane",
                   "#{Constants.ObjectNameCeilingFan}:InteriorEquipment:Electricity",
                   "#{Constants.ObjectNameMechanicalVentilation} house fan:InteriorEquipment:Electricity",
                   "ElectricityProduced:Facility"]

    meter_names.each do |meter_name|
      output_meter = OpenStudio::Model::OutputMeter.new(model)
      output_meter.setName(meter_name)
      output_meter.setReportingFrequency('runperiod')
    end
  end

  def self.add_component_loads_output(runner, model)
    # Prevent certain objects (e.g., OtherEquipment) from being counted towards both, e.g., ducts and internal gains
    objects_already_processed = []

    # EMS Sensors: Global

    liv_load_sensors = {}

    liv_load_sensors[:htg] = OpenStudio::Model::EnergyManagementSystemSensor.new(model, "Heating:EnergyTransfer:Zone:#{@living_zone.name.to_s.upcase}")
    liv_load_sensors[:htg].setName("htg_load_liv")

    liv_load_sensors[:clg] = OpenStudio::Model::EnergyManagementSystemSensor.new(model, "Cooling:EnergyTransfer:Zone:#{@living_zone.name.to_s.upcase}")
    liv_load_sensors[:clg].setName("clg_load_liv")

    setpoint_sensors = {}

    setpoint_sensors[:htg] = OpenStudio::Model::EnergyManagementSystemSensor.new(model, "Zone Thermostat Heating Setpoint Temperature")
    setpoint_sensors[:htg].setName("htg_setpoint_temp")
    setpoint_sensors[:htg].setKeyName(@living_zone.name.to_s)

    setpoint_sensors[:clg] = OpenStudio::Model::EnergyManagementSystemSensor.new(model, "Zone Thermostat Cooling Setpoint Temperature")
    setpoint_sensors[:clg].setName("clg_setpoint_temp")
    setpoint_sensors[:clg].setKeyName(@living_zone.name.to_s)

    prev_hr_load_vars = {}

    prev_hr_load_vars[:htg] = OpenStudio::Model::EnergyManagementSystemGlobalVariable.new(model, "prev_hr_htg_load_liv")
    prev_hr_load_vars[:clg] = OpenStudio::Model::EnergyManagementSystemGlobalVariable.new(model, "prev_hr_clg_load_liv")

    prev_hr_setpoint_vars = {}

    prev_hr_setpoint_vars[:htg] = OpenStudio::Model::EnergyManagementSystemGlobalVariable.new(model, "prev_hr_htg_setpoint")
    prev_hr_setpoint_vars[:clg] = OpenStudio::Model::EnergyManagementSystemGlobalVariable.new(model, "prev_hr_clg_setpoint")

    # EMS Sensors: Surfaces, SubSurfaces, InternalMass

    surfaces_sensors = { :walls => [],
                         :rim_joists => [],
                         :foundation_walls => [],
                         :floors => [],
                         :slabs => [],
                         :ceilings => [],
                         :roofs => [],
                         :windows => [],
                         :doors => [],
                         :skylights => [],
                         :internal_mass => [] }

    model.getSurfaces.sort.each_with_index do |s, idx|
      next unless s.space.get.thermalZone.get.name.to_s == @living_zone.name.to_s

      surface_type = s.additionalProperties.getFeatureAsString("SurfaceType")
      if not surface_type.is_initialized
        fail "Could not identify surface type for surface: '#{s.name}'."
      end

      surface_type = surface_type.get

      s.subSurfaces.each do |ss|
        key = { "Window" => :windows,
                "Door" => :doors,
                "Skylight" => :skylights }[surface_type]
        fail "Unexpected subsurface for component loads: '#{ss.name}'." if key.nil?

        vars = { "Surface Inside Face Convection Heat Gain Energy" => "ss_conv",
                 "Surface Inside Face Internal Gains Radiation Heat Gain Energy" => "ss_ig",
                 "Surface Inside Face Net Surface Thermal Radiation Heat Gain Energy" => "ss_surf" }

        if surface_type == "Window" or surface_type == "Skylight"
          vars["Surface Window Transmitted Solar Radiation Energy"] = "ss_sol"
        end

        surfaces_sensors[key] << []
        vars.each do |var, name|
          sensor = OpenStudio::Model::EnergyManagementSystemSensor.new(model, var)
          sensor.setName(name)
          sensor.setKeyName(ss.name.to_s)
          surfaces_sensors[key][-1] << sensor
        end
      end

      next if s.netArea < 0.01 # Skip parent surfaces (of subsurfaces) that have near zero net area

      key = { "FoundationWall" => :foundation_walls,
              "RimJoist" => :rim_joists,
              "Wall" => :walls,
              "Slab" => :slabs,
              "Floor" => :floors,
              "Ceiling" => :ceilings,
              "Roof" => :roofs,
              "InferredCeiling" => :internal_mass,
              "InferredFloor" => :internal_mass }[surface_type]
      fail "Unexpected surface for component loads: '#{s.name}'." if key.nil?

      surfaces_sensors[key] << []
      { "Surface Inside Face Convection Heat Gain Energy" => "s_conv",
        "Surface Inside Face Internal Gains Radiation Heat Gain Energy" => "s_ig",
        "Surface Inside Face Solar Radiation Heat Gain Energy" => "s_sol",
        "Surface Inside Face Lights Radiation Heat Gain Energy" => "s_lgt",
        "Surface Inside Face Net Surface Thermal Radiation Heat Gain Energy" => "s_surf" }.each do |var, name|
        sensor = OpenStudio::Model::EnergyManagementSystemSensor.new(model, var)
        sensor.setName(name)
        sensor.setKeyName(s.name.to_s)
        surfaces_sensors[key][-1] << sensor
      end
    end

    model.getInternalMasss.sort.each do |m|
      next unless m.space.get.thermalZone.get.name.to_s == @living_zone.name.to_s

      surfaces_sensors[:internal_mass] << []
      { "Surface Inside Face Convection Heat Gain Energy" => "im_conv",
        "Surface Inside Face Internal Gains Radiation Heat Gain Energy" => "im_ig",
        "Surface Inside Face Solar Radiation Heat Gain Energy" => "im_sol",
        "Surface Inside Face Lights Radiation Heat Gain Energy" => "im_lgt",
        "Surface Inside Face Net Surface Thermal Radiation Heat Gain Energy" => "im_surf" }.each do |var, name|
        sensor = OpenStudio::Model::EnergyManagementSystemSensor.new(model, var)
        sensor.setName(name)
        sensor.setKeyName(m.name.to_s)
        surfaces_sensors[:internal_mass][-1] << sensor
      end
    end

    # EMS Sensors: Infiltration, Mechanical Ventilation, Natural Ventilation

    air_gain_sensor = OpenStudio::Model::EnergyManagementSystemSensor.new(model, "Zone Infiltration Sensible Heat Gain Energy")
    air_gain_sensor.setName("airflow_gain")
    air_gain_sensor.setKeyName(@living_zone.name.to_s)

    air_loss_sensor = OpenStudio::Model::EnergyManagementSystemSensor.new(model, "Zone Infiltration Sensible Heat Loss Energy")
    air_loss_sensor.setName("airflow_loss")
    air_loss_sensor.setKeyName(@living_zone.name.to_s)

    mechvent_sensors = []
    model.getElectricEquipments.sort.each do |o|
      next unless o.name.to_s.start_with? Constants.ObjectNameMechanicalVentilation

      { "Electric Equipment Convective Heating Energy" => "mv_conv",
        "Electric Equipment Radiant Heating Energy" => "mv_rad" }.each do |var, name|
        mechvent_sensor = OpenStudio::Model::EnergyManagementSystemSensor.new(model, var)
        mechvent_sensor.setName(name)
        mechvent_sensor.setKeyName(o.name.to_s)
        mechvent_sensors << mechvent_sensor
        objects_already_processed << o
      end
    end
    model.getOtherEquipments.sort.each do |o|
      next unless o.name.to_s.start_with? Constants.ObjectNameERVHRV

      { "Other Equipment Convective Heating Energy" => "mv_conv",
        "Other Equipment Radiant Heating Energy" => "mv_rad" }.each do |var, name|
        mechvent_sensor = OpenStudio::Model::EnergyManagementSystemSensor.new(model, var)
        mechvent_sensor.setName(name)
        mechvent_sensor.setKeyName(o.name.to_s)
        mechvent_sensors << mechvent_sensor
        objects_already_processed << o
      end
    end

    infil_flow_actuators = []
    natvent_flow_actuators = []
    imbal_mechvent_flow_actuators = []

    model.getEnergyManagementSystemActuators.each do |actuator|
      next unless actuator.actuatedComponentType == "Zone Infiltration" and actuator.actuatedComponentControlType == "Air Exchange Flow Rate"

      if actuator.name.to_s.start_with? Constants.ObjectNameInfiltration.gsub(" ", "_")
        infil_flow_actuators << actuator
      elsif actuator.name.to_s.start_with? Constants.ObjectNameNaturalVentilation.gsub(" ", "_")
        natvent_flow_actuators << actuator
      elsif actuator.name.to_s.start_with? Constants.ObjectNameMechanicalVentilation.gsub(" ", "_")
        imbal_mechvent_flow_actuators << actuator
      end
    end
    if infil_flow_actuators.size != 1 or natvent_flow_actuators.size != 1 or imbal_mechvent_flow_actuators.size != 1
      fail "Could not find actuator for component loads."
    end

    infil_flow_actuator = infil_flow_actuators[0]
    natvent_flow_actuator = natvent_flow_actuators[0]
    imbal_mechvent_flow_actuator = imbal_mechvent_flow_actuators[0]

    # EMS Sensors: Ducts

    plenum_zones = []
    model.getThermalZones.each do |zone|
      next unless zone.isPlenum

      plenum_zones << zone
    end

    ducts_sensors = []
    ducts_mix_gain_sensor = nil
    ducts_mix_loss_sensor = nil

    if not plenum_zones.empty?

      if @living_zone.zoneMixing.size > 0
        ducts_mix_gain_sensor = OpenStudio::Model::EnergyManagementSystemSensor.new(model, "Zone Mixing Sensible Heat Gain Energy")
        ducts_mix_gain_sensor.setName("duct_mix_gain")
        ducts_mix_gain_sensor.setKeyName(@living_zone.name.to_s)

        ducts_mix_loss_sensor = OpenStudio::Model::EnergyManagementSystemSensor.new(model, "Zone Mixing Sensible Heat Loss Energy")
        ducts_mix_loss_sensor.setName("duct_mix_loss")
        ducts_mix_loss_sensor.setKeyName(@living_zone.name.to_s)
      end

      # Return duct losses
      plenum_zones.each do |plenum_zone|
        model.getOtherEquipments.sort.each do |o|
          next unless o.space.get.thermalZone.get.name.to_s == plenum_zone.name.to_s

          ducts_sensors << []
          { "Other Equipment Convective Heating Energy" => "ducts_conv",
            "Other Equipment Radiant Heating Energy" => "ducts_rad" }.each do |var, name|
            ducts_sensor = OpenStudio::Model::EnergyManagementSystemSensor.new(model, var)
            ducts_sensor.setName(name)
            ducts_sensor.setKeyName(o.name.to_s)
            ducts_sensors[-1] << ducts_sensor
            objects_already_processed << o
          end
        end
      end

      # Supply duct losses
      @living_zone.airLoopHVACs.sort.each do |airloop|
        model.getOtherEquipments.sort.each do |o|
          next unless o.space.get.thermalZone.get.name.to_s == @living_zone.name.to_s
          next unless o.name.to_s.start_with? airloop.name.to_s.gsub(" ", "_")

          ducts_sensors << []
          { "Other Equipment Convective Heating Energy" => "ducts_conv",
            "Other Equipment Radiant Heating Energy" => "ducts_rad" }.each do |var, name|
            ducts_sensor = OpenStudio::Model::EnergyManagementSystemSensor.new(model, var)
            ducts_sensor.setName(name)
            ducts_sensor.setKeyName(o.name.to_s)
            ducts_sensors[-1] << ducts_sensor
            objects_already_processed << o
          end
        end
      end
    end

    # EMS Sensors: Internal Gains

    intgains_sensors = []

    model.getElectricEquipments.sort.each do |o|
      next unless o.space.get.thermalZone.get.name.to_s == @living_zone.name.to_s
      next if objects_already_processed.include? o

      intgains_sensors << []
      { "Electric Equipment Convective Heating Energy" => "ig_ee_conv",
        "Electric Equipment Radiant Heating Energy" => "ig_ee_rad" }.each do |var, name|
        intgains_elec_equip_sensor = OpenStudio::Model::EnergyManagementSystemSensor.new(model, var)
        intgains_elec_equip_sensor.setName(name)
        intgains_elec_equip_sensor.setKeyName(o.name.to_s)
        intgains_sensors[-1] << intgains_elec_equip_sensor
      end
    end

    model.getGasEquipments.sort.each do |o|
      next unless o.space.get.thermalZone.get.name.to_s == @living_zone.name.to_s
      next if objects_already_processed.include? o

      intgains_sensors << []
      { "Gas Equipment Convective Heating Energy" => "ig_ge_conv",
        "Gas Equipment Radiant Heating Energy" => "ig_ge_rad" }.each do |var, name|
        intgains_gas_equip_sensor = OpenStudio::Model::EnergyManagementSystemSensor.new(model, var)
        intgains_gas_equip_sensor.setName(name)
        intgains_gas_equip_sensor.setKeyName(o.name.to_s)
        intgains_sensors[-1] << intgains_gas_equip_sensor
      end
    end

    model.getOtherEquipments.sort.each do |o|
      next unless o.space.get.thermalZone.get.name.to_s == @living_zone.name.to_s
      next if objects_already_processed.include? o

      intgains_sensors << []
      { "Other Equipment Convective Heating Energy" => "ig_oe_conv",
        "Other Equipment Radiant Heating Energy" => "ig_oe_rad" }.each do |var, name|
        intgains_other_equip_sensor = OpenStudio::Model::EnergyManagementSystemSensor.new(model, var)
        intgains_other_equip_sensor.setName(name)
        intgains_other_equip_sensor.setKeyName(o.name.to_s)
        intgains_sensors[-1] << intgains_other_equip_sensor
      end
    end

    model.getLightss.sort.each do |e|
      next unless e.space.get.thermalZone.get.name.to_s == @living_zone.name.to_s

      intgains_sensors << []
      { "Lights Convective Heating Energy" => "ig_lgt_conv",
        "Lights Radiant Heating Energy" => "ig_lgt_rad",
        "Lights Visible Radiation Heating Energy" => "ig_lgt_vis" }.each do |var, name|
        intgains_lights_sensor = OpenStudio::Model::EnergyManagementSystemSensor.new(model, var)
        intgains_lights_sensor.setName(name)
        intgains_lights_sensor.setKeyName(e.name.to_s)
        intgains_sensors[-1] << intgains_lights_sensor
      end
    end

    model.getPeoples.sort.each do |e|
      next unless e.space.get.thermalZone.get.name.to_s == @living_zone.name.to_s

      intgains_sensors << []
      { "People Convective Heating Energy" => "ig_ppl_conv",
        "People Radiant Heating Energy" => "ig_ppl_rad" }.each do |var, name|
        intgains_people = OpenStudio::Model::EnergyManagementSystemSensor.new(model, var)
        intgains_people.setName(name)
        intgains_people.setKeyName(e.name.to_s)
        intgains_sensors[-1] << intgains_people
      end
    end

    intgains_dhw_sensors = {}

    (model.getWaterHeaterMixeds + model.getWaterHeaterStratifieds).sort.each do |wh|
      next unless wh.ambientTemperatureThermalZone.is_initialized
      next unless wh.ambientTemperatureThermalZone.get.name.to_s == @living_zone.name.to_s

      dhw_sensor = OpenStudio::Model::EnergyManagementSystemSensor.new(model, "Water Heater Heat Loss Energy")
      dhw_sensor.setName("dhw_loss")
      dhw_sensor.setKeyName(wh.name.to_s)

      if wh.is_a? OpenStudio::Model::WaterHeaterMixed
        oncycle_loss = wh.onCycleLossFractiontoThermalZone
        offcycle_loss = wh.offCycleLossFractiontoThermalZone
      else
        oncycle_loss = wh.skinLossFractiontoZone
        offcycle_loss = wh.offCycleFlueLossFractiontoZone
      end

      dhw_rtf_sensor = OpenStudio::Model::EnergyManagementSystemSensor.new(model, "Water Heater Runtime Fraction")
      dhw_rtf_sensor.setName("dhw_rtf")
      dhw_rtf_sensor.setKeyName(wh.name.to_s)

      intgains_dhw_sensors[dhw_sensor] = [offcycle_loss, oncycle_loss, dhw_rtf_sensor]
    end

    nonsurf_names = ["intgains", "infil", "mechvent", "natvent", "ducts"]

    # EMS program
    program = OpenStudio::Model::EnergyManagementSystemProgram.new(model)
    program.setName("component loads program")

    # EMS program: Surfaces
    surfaces_sensors.each do |k, surface_sensors|
      program.addLine("Set hr_#{k.to_s} = 0")
      surface_sensors.each do |sensors|
        s = "Set hr_#{k.to_s} = hr_#{k.to_s}"
        sensors.each do |sensor|
          if sensor.name.to_s.start_with? "ss_sol"
            s += " - #{sensor.name}"
          else
            s += " + #{sensor.name}"
          end
        end
        program.addLine(s) if sensors.size > 0
      end
    end

    # EMS program: Internal gains
    program.addLine("Set hr_intgains = 0")
    intgains_sensors.each do |intgain_sensors|
      s = "Set hr_intgains = hr_intgains"
      intgain_sensors.each do |sensor|
        s += " - #{sensor.name}"
      end
      program.addLine(s) if intgain_sensors.size > 0
    end
    intgains_dhw_sensors.each do |sensor, vals|
      off_loss, on_loss, rtf_sensor = vals
      program.addLine("Set hr_intgains = hr_intgains + #{sensor.name} * (#{off_loss}*(1-#{rtf_sensor.name}) + #{on_loss}*#{rtf_sensor.name})") # Water heater tank losses to zone
    end

    # EMS program: Infiltration, Natural Ventilation, Mechanical Ventilation
    program.addLine("Set hr_airflow_rate = #{infil_flow_actuator.name} + #{imbal_mechvent_flow_actuator.name} + #{natvent_flow_actuator.name}")
    program.addLine("Set hr_infil = (#{air_loss_sensor.name} - #{air_gain_sensor.name}) * #{infil_flow_actuator.name} / hr_airflow_rate") # Airflow heat attributed to infiltration
    if not natvent_flow_actuator.nil?
      program.addLine("Set hr_natvent = (#{air_loss_sensor.name} - #{air_gain_sensor.name}) * #{natvent_flow_actuator.name} / hr_airflow_rate") # Airflow heat attributed to natural ventilation
    else
      program.addLine("Set hr_natvent = 0")
    end
    program.addLine("Set hr_mechvent = 0")
    if not imbal_mechvent_flow_actuator.nil?
      program.addLine("Set hr_mechvent = hr_mechvent + ((#{air_loss_sensor.name} - #{air_gain_sensor.name}) * #{imbal_mechvent_flow_actuator.name} / hr_airflow_rate)") # Airflow heat attributed to imbalanced mech vent
    end
    s = "Set hr_mechvent = hr_mechvent"
    mechvent_sensors.each do |sensor|
      s += " - #{sensor.name}" # Balanced mech vent load + imbalanced mech vent fan heat
    end
    program.addLine(s) if mechvent_sensors.size > 0

    # EMS program: Ducts
    program.addLine("Set hr_ducts = 0")
    ducts_sensors.each do |duct_sensors|
      s = "Set hr_ducts = hr_ducts"
      duct_sensors.each do |sensor|
        s += " - #{sensor.name}"
      end
      program.addLine(s) if duct_sensors.size > 0
    end
    if not ducts_mix_loss_sensor.nil?
      program.addLine("Set hr_ducts = hr_ducts + (#{ducts_mix_loss_sensor.name} - #{ducts_mix_gain_sensor.name})")
    end

    # EMS program: Heating vs Cooling logic
    [:htg, :clg].each do |mode|
      if mode == :htg
        sign = ""
      else
        sign = "-"
      end
      program.addLine("Set #{mode}_mode = 0")
      program.addLine("If #{liv_load_sensors[mode].name} > 0")
      program.addLine("  Set #{mode}_mode = 1")
      program.addLine("EndIf")
      surfaces_sensors.keys.each do |k|
        program.addLine("Set #{mode}_#{k.to_s} = #{sign}hr_#{k.to_s} * #{mode}_mode")
      end
      nonsurf_names.each do |nonsurf_name|
        program.addLine("Set #{mode}_#{nonsurf_name} = #{sign}hr_#{nonsurf_name} * #{mode}_mode")
      end

      # If setpoint change or partial load hour, ratio the loads to equal the total for this hour.
      program.addLine("Set #{mode}_ratio = 0")
      program.addLine("If (#{setpoint_sensors[mode].name} <> #{prev_hr_setpoint_vars[mode].name}) && (#{mode}_mode > 0)")
      program.addLine("  Set #{mode}_ratio = 1")
      program.addLine("ElseIf (#{liv_load_sensors[mode].name} * #{prev_hr_load_vars[mode].name} == 0) && (#{mode}_mode > 0)")
      program.addLine("  Set #{mode}_ratio = 1")
      program.addLine("EndIf")
      program.addLine("If #{mode}_ratio > 0")
      program.addLine("  Set #{mode}_sum = 0")
      surfaces_sensors.keys.each do |k|
        program.addLine("  Set #{mode}_sum = #{mode}_sum + #{mode}_#{k.to_s}")
      end
      nonsurf_names.each do |nonsurf_name|
        program.addLine("  Set #{mode}_sum = #{mode}_sum + #{mode}_#{nonsurf_name}")
      end
      program.addLine("  If #{mode}_sum <> 0")
      program.addLine("    Set #{mode}_load_ratio = #{liv_load_sensors[mode].name} / #{mode}_sum")
      program.addLine("Else")
      program.addLine("    Set #{mode}_load_ratio = 1")
      program.addLine("EndIf")
      surfaces_sensors.keys.each do |k|
        program.addLine("  Set #{mode}_#{k.to_s} = #{mode}_#{k.to_s} * #{mode}_load_ratio")
      end
      nonsurf_names.each do |nonsurf_name|
        program.addLine("  Set #{mode}_#{nonsurf_name} = #{mode}_#{nonsurf_name} * #{mode}_load_ratio")
      end
      program.addLine("EndIf")

      program.addLine("Set #{prev_hr_load_vars[mode].name} = #{liv_load_sensors[mode].name}")
      program.addLine("Set #{prev_hr_setpoint_vars[mode].name} = #{setpoint_sensors[mode].name}")
    end

    # EMS output variables
    [:htg, :clg].each do |mode|
      surfaces_sensors.keys.each do |k|
        ems_output_var = OpenStudio::Model::EnergyManagementSystemOutputVariable.new(model, "#{mode}_#{k.to_s}")
        ems_output_var.setName("#{mode}_#{k.to_s}_outvar")
        ems_output_var.setTypeOfDataInVariable("Summed")
        ems_output_var.setUpdateFrequency("ZoneTimestep")
        ems_output_var.setEMSProgramOrSubroutineName(program)
        ems_output_var.setUnits("J")

        output_var = OpenStudio::Model::OutputVariable.new(ems_output_var.name.to_s, model)
        output_var.setReportingFrequency('runperiod')
        output_var.setKeyValue('*')
      end

      nonsurf_names.each do |k|
        ems_output_var = OpenStudio::Model::EnergyManagementSystemOutputVariable.new(model, "#{mode}_#{k}")
        ems_output_var.setName("#{mode}_#{k}_outvar")
        ems_output_var.setTypeOfDataInVariable("Summed")
        ems_output_var.setUpdateFrequency("ZoneTimestep")
        ems_output_var.setEMSProgramOrSubroutineName(program)
        ems_output_var.setUnits("J")

        output_var = OpenStudio::Model::OutputVariable.new(ems_output_var.name.to_s, model)
        output_var.setReportingFrequency('runperiod')
        output_var.setKeyValue('*')
      end
    end

    # EMS calling manager
    program_calling_manager = OpenStudio::Model::EnergyManagementSystemProgramCallingManager.new(model)
    program_calling_manager.setName("component loads program calling manager")
    program_calling_manager.setCallingPoint("EndOfZoneTimestepAfterZoneReporting")
    program_calling_manager.addProgram(program)
  end

  def self.calc_non_cavity_r(film_r, constr_set)
    # Calculate R-value for all non-cavity layers
    non_cavity_r = film_r
    if not constr_set.exterior_material.nil?
      non_cavity_r += constr_set.exterior_material.rvalue
    end
    if not constr_set.rigid_r.nil?
      non_cavity_r += constr_set.rigid_r
    end
    if not constr_set.osb_thick_in.nil?
      non_cavity_r += Material.Plywood(constr_set.osb_thick_in).rvalue
    end
    if not constr_set.drywall_thick_in.nil?
      non_cavity_r += Material.GypsumWall(constr_set.drywall_thick_in).rvalue
    end
    return non_cavity_r
  end

  def self.apply_wall_construction(runner, model, surfaces, wall, wall_id, wall_type, assembly_r,
                                   drywall_thick_in, film_r, mat_ext_finish)

    if mat_ext_finish.nil?
      fallback_mat_ext_finish = nil
    else
      fallback_mat_ext_finish = Material.ExtFinishWoodLight(0.1)
      fallback_mat_ext_finish.tAbs = mat_ext_finish.tAbs
      fallback_mat_ext_finish.vAbs = mat_ext_finish.vAbs
      fallback_mat_ext_finish.sAbs = mat_ext_finish.sAbs
    end

    if wall_type == "WoodStud"
      install_grade = 1
      cavity_filled = true

      constr_sets = [
        WoodStudConstructionSet.new(Material.Stud2x6, 0.20, 10.0, 0.5, drywall_thick_in, mat_ext_finish), # 2x6, 24" o.c. + R10
        WoodStudConstructionSet.new(Material.Stud2x6, 0.20, 5.0, 0.5, drywall_thick_in, mat_ext_finish),  # 2x6, 24" o.c. + R5
        WoodStudConstructionSet.new(Material.Stud2x6, 0.20, 0.0, 0.5, drywall_thick_in, mat_ext_finish),  # 2x6, 24" o.c.
        WoodStudConstructionSet.new(Material.Stud2x4, 0.23, 0.0, 0.5, drywall_thick_in, mat_ext_finish),  # 2x4, 16" o.c.
        WoodStudConstructionSet.new(Material.Stud2x4, 0.01, 0.0, 0.0, 0.0, fallback_mat_ext_finish),      # Fallback
      ]
      match, constr_set, cavity_r = pick_wood_stud_construction_set(assembly_r, constr_sets, film_r, wall_id)

      Constructions.apply_wood_stud_wall(model, surfaces, "#{wall_id} construction", wall,
                                         cavity_r, install_grade, constr_set.stud.thick_in,
                                         cavity_filled, constr_set.framing_factor,
                                         constr_set.drywall_thick_in, constr_set.osb_thick_in,
                                         constr_set.rigid_r, constr_set.exterior_material)
    elsif wall_type == "SteelFrame"
      install_grade = 1
      cavity_filled = true
      corr_factor = 0.45

      constr_sets = [
        SteelStudConstructionSet.new(5.5, corr_factor, 0.20, 10.0, 0.5, drywall_thick_in, mat_ext_finish), # 2x6, 24" o.c. + R10
        SteelStudConstructionSet.new(5.5, corr_factor, 0.20, 5.0, 0.5, drywall_thick_in, mat_ext_finish),  # 2x6, 24" o.c. + R5
        SteelStudConstructionSet.new(5.5, corr_factor, 0.20, 0.0, 0.5, drywall_thick_in, mat_ext_finish),  # 2x6, 24" o.c.
        SteelStudConstructionSet.new(3.5, corr_factor, 0.23, 0.0, 0.5, drywall_thick_in, mat_ext_finish),  # 2x4, 16" o.c.
        SteelStudConstructionSet.new(3.5, 1.0, 0.01, 0.0, 0.0, 0.0, fallback_mat_ext_finish),              # Fallback
      ]
      match, constr_set, cavity_r = pick_steel_stud_construction_set(assembly_r, constr_sets, film_r, "wall #{wall_id}")

      Constructions.apply_steel_stud_wall(model, surfaces, "#{wall_id} construction", wall,
                                          cavity_r, install_grade, constr_set.cavity_thick_in,
                                          cavity_filled, constr_set.framing_factor,
                                          constr_set.corr_factor, constr_set.drywall_thick_in,
                                          constr_set.osb_thick_in, constr_set.rigid_r,
                                          constr_set.exterior_material)
    elsif wall_type == "DoubleWoodStud"
      install_grade = 1
      is_staggered = false

      constr_sets = [
        DoubleStudConstructionSet.new(Material.Stud2x4, 0.23, 24.0, 0.0, 0.5, drywall_thick_in, mat_ext_finish),  # 2x4, 24" o.c.
        DoubleStudConstructionSet.new(Material.Stud2x4, 0.01, 16.0, 0.0, 0.0, 0.0, fallback_mat_ext_finish),      # Fallback
      ]
      match, constr_set, cavity_r = pick_double_stud_construction_set(assembly_r, constr_sets, film_r, "wall #{wall_id}")

      Constructions.apply_double_stud_wall(model, surfaces, "#{wall_id} construction", wall,
                                           cavity_r, install_grade, constr_set.stud.thick_in,
                                           constr_set.stud.thick_in, constr_set.framing_factor,
                                           constr_set.framing_spacing, is_staggered,
                                           constr_set.drywall_thick_in, constr_set.osb_thick_in,
                                           constr_set.rigid_r, constr_set.exterior_material)
    elsif wall_type == "ConcreteMasonryUnit"
      density = 119.0 # lb/ft^3
      furring_r = 0
      furring_cavity_depth_in = 0 # in
      furring_spacing = 0

      constr_sets = [
        CMUConstructionSet.new(8.0, 1.4, 0.08, 0.5, drywall_thick_in, mat_ext_finish),  # 8" perlite-filled CMU
        CMUConstructionSet.new(6.0, 5.29, 0.01, 0.0, 0.0, fallback_mat_ext_finish),     # Fallback (6" hollow CMU)
      ]
      match, constr_set, rigid_r = pick_cmu_construction_set(assembly_r, constr_sets, film_r, "wall #{wall_id}")

      Constructions.apply_cmu_wall(model, surfaces, "#{wall_id} construction", wall,
                                   constr_set.thick_in, constr_set.cond_in, density,
                                   constr_set.framing_factor, furring_r,
                                   furring_cavity_depth_in, furring_spacing,
                                   constr_set.drywall_thick_in, constr_set.osb_thick_in,
                                   rigid_r, constr_set.exterior_material)
    elsif wall_type == "StructurallyInsulatedPanel"
      sheathing_thick_in = 0.44
      sheathing_type = Constants.MaterialOSB

      constr_sets = [
        SIPConstructionSet.new(10.0, 0.16, 0.0, sheathing_thick_in, 0.5, drywall_thick_in, mat_ext_finish), # 10" SIP core
        SIPConstructionSet.new(5.0, 0.16, 0.0, sheathing_thick_in, 0.5, drywall_thick_in, mat_ext_finish),  # 5" SIP core
        SIPConstructionSet.new(1.0, 0.01, 0.0, sheathing_thick_in, 0.0, 0.0, fallback_mat_ext_finish),      # Fallback
      ]
      match, constr_set, cavity_r = pick_sip_construction_set(assembly_r, constr_sets, film_r, "wall #{wall_id}")

      Constructions.apply_sip_wall(model, surfaces, "#{wall_id} construction", wall,
                                   cavity_r, constr_set.thick_in, constr_set.framing_factor,
                                   sheathing_type, constr_set.sheath_thick_in,
                                   constr_set.drywall_thick_in, constr_set.osb_thick_in,
                                   constr_set.rigid_r, constr_set.exterior_material)
    elsif wall_type == "InsulatedConcreteForms"
      constr_sets = [
        ICFConstructionSet.new(2.0, 4.0, 0.08, 0.0, 0.5, drywall_thick_in, mat_ext_finish), # ICF w/4" concrete and 2" rigid ins layers
        ICFConstructionSet.new(1.0, 1.0, 0.01, 0.0, 0.0, 0.0, fallback_mat_ext_finish),     # Fallback
      ]
      match, constr_set, icf_r = pick_icf_construction_set(assembly_r, constr_sets, film_r, "wall #{wall_id}")

      Constructions.apply_icf_wall(model, surfaces, "#{wall_id} construction", wall,
                                   icf_r, constr_set.ins_thick_in,
                                   constr_set.concrete_thick_in, constr_set.framing_factor,
                                   constr_set.drywall_thick_in, constr_set.osb_thick_in,
                                   constr_set.rigid_r, constr_set.exterior_material)
    elsif ["SolidConcrete", "StructuralBrick", "StrawBale", "Stone", "LogWall"].include? wall_type
      constr_sets = [
        GenericConstructionSet.new(10.0, 0.5, drywall_thick_in, mat_ext_finish), # w/R-10 rigid
        GenericConstructionSet.new(0.0, 0.5, drywall_thick_in, mat_ext_finish),  # Standard
        GenericConstructionSet.new(0.0, 0.0, 0.0, fallback_mat_ext_finish),      # Fallback
      ]
      match, constr_set, layer_r = pick_generic_construction_set(assembly_r, constr_sets, film_r, "wall #{wall_id}")

      if wall_type == "SolidConcrete"
        thick_in = 6.0
        base_mat = BaseMaterial.Concrete
      elsif wall_type == "StructuralBrick"
        thick_in = 8.0
        base_mat = BaseMaterial.Brick
      elsif wall_type == "StrawBale"
        thick_in = 23.0
        base_mat = BaseMaterial.StrawBale
      elsif wall_type == "Stone"
        thick_in = 6.0
        base_mat = BaseMaterial.Stone
      elsif wall_type == "LogWall"
        thick_in = 6.0
        base_mat = BaseMaterial.Wood
      end
      thick_ins = [thick_in]
      if layer_r == 0
        conds = [999]
      else
        conds = [thick_in / layer_r]
      end
      denss = [base_mat.rho]
      specheats = [base_mat.cp]

      Constructions.apply_generic_layered_wall(model, surfaces, "#{wall_id} construction", wall,
                                               thick_ins, conds, denss, specheats,
                                               constr_set.drywall_thick_in, constr_set.osb_thick_in,
                                               constr_set.rigid_r, constr_set.exterior_material)
    else
      fail "Unexpected wall type '#{wall_type}'."
    end

    check_surface_assembly_rvalue(runner, surfaces, film_r, assembly_r, match)
  end

  def self.pick_wood_stud_construction_set(assembly_r, constr_sets, film_r, surface_name)
    # Picks a construction set from supplied constr_sets for which a positive R-value
    # can be calculated for the unknown insulation to achieve the assembly R-value.

    constr_sets.each do |constr_set|
      fail "Unexpected object." unless constr_set.is_a? WoodStudConstructionSet

      non_cavity_r = calc_non_cavity_r(film_r, constr_set)

      # Calculate effective cavity R-value
      # Assumes installation quality 1
      cavity_frac = 1.0 - constr_set.framing_factor
      cavity_r = cavity_frac / (1.0 / assembly_r - constr_set.framing_factor / (constr_set.stud.rvalue + non_cavity_r)) - non_cavity_r
      if cavity_r > 0 # Choose this construction set
        return true, constr_set, cavity_r
      end
    end

    return false, constr_sets[-1], 0.0 # Pick fallback construction with minimum R-value
  end

  def self.pick_steel_stud_construction_set(assembly_r, constr_sets, film_r, surface_name)
    # Picks a construction set from supplied constr_sets for which a positive R-value
    # can be calculated for the unknown insulation to achieve the assembly R-value.

    constr_sets.each do |constr_set|
      fail "Unexpected object." unless constr_set.is_a? SteelStudConstructionSet

      non_cavity_r = calc_non_cavity_r(film_r, constr_set)

      # Calculate effective cavity R-value
      # Assumes installation quality 1
      cavity_r = (assembly_r - non_cavity_r) / constr_set.corr_factor
      if cavity_r > 0 # Choose this construction set
        return true, constr_set, cavity_r
      end
    end

    return false, constr_sets[-1], 0.0 # Pick fallback construction with minimum R-value
  end

  def self.pick_double_stud_construction_set(assembly_r, constr_sets, film_r, surface_name)
    # Picks a construction set from supplied constr_sets for which a positive R-value
    # can be calculated for the unknown insulation to achieve the assembly R-value.

    constr_sets.each do |constr_set|
      fail "Unexpected object." unless constr_set.is_a? DoubleStudConstructionSet

      non_cavity_r = calc_non_cavity_r(film_r, constr_set)

      # Calculate effective cavity R-value
      # Assumes installation quality 1, not staggered, gap depth == stud depth
      # Solved in Wolfram Alpha: https://www.wolframalpha.com/input/?i=1%2FA+%3D+B%2F(2*C%2Bx%2BD)+%2B+E%2F(3*C%2BD)+%2B+(1-B-E)%2F(3*x%2BD)
      stud_frac = 1.5 / constr_set.framing_spacing
      misc_framing_factor = constr_set.framing_factor - stud_frac
      cavity_frac = 1.0 - (2 * stud_frac + misc_framing_factor)
      a = assembly_r
      b = stud_frac
      c = constr_set.stud.rvalue
      d = non_cavity_r
      e = misc_framing_factor
      cavity_r = ((3 * c + d) * Math.sqrt(4 * a**2 * b**2 + 12 * a**2 * b * e + 4 * a**2 * b + 9 * a**2 * e**2 - 6 * a**2 * e + a**2 - 48 * a * b * c - 16 * a * b * d - 36 * a * c * e + 12 * a * c - 12 * a * d * e + 4 * a * d + 36 * c**2 + 24 * c * d + 4 * d**2) + 6 * a * b * c + 2 * a * b * d + 3 * a * c * e + 3 * a * c + 3 * a * d * e + a * d - 18 * c**2 - 18 * c * d - 4 * d**2) / (2 * (-3 * a * e + 9 * c + 3 * d))
      cavity_r = 3 * cavity_r
      if cavity_r > 0 # Choose this construction set
        return true, constr_set, cavity_r
      end
    end

    return false, constr_sets[-1], 0.0 # Pick fallback construction with minimum R-value
  end

  def self.pick_sip_construction_set(assembly_r, constr_sets, film_r, surface_name)
    # Picks a construction set from supplied constr_sets for which a positive R-value
    # can be calculated for the unknown insulation to achieve the assembly R-value.

    constr_sets.each do |constr_set|
      fail "Unexpected object." unless constr_set.is_a? SIPConstructionSet

      non_cavity_r = calc_non_cavity_r(film_r, constr_set)
      non_cavity_r += Material.new(nil, constr_set.sheath_thick_in, BaseMaterial.Wood).rvalue

      # Calculate effective SIP core R-value
      # Solved in Wolfram Alpha: https://www.wolframalpha.com/input/?i=1%2FA+%3D+B%2F(C%2BD)+%2B+E%2F(2*F%2BG%2FH*x%2BD)+%2B+(1-B-E)%2F(x%2BD)
      spline_thick_in = 0.5 # in
      ins_thick_in = constr_set.thick_in - (2.0 * spline_thick_in) # in
      framing_r = Material.new(nil, constr_set.thick_in, BaseMaterial.Wood).rvalue
      spline_r = Material.new(nil, spline_thick_in, BaseMaterial.Wood).rvalue
      spline_frac = 4.0 / 48.0 # One 4" spline for every 48" wide panel
      cavity_frac = 1.0 - (spline_frac + constr_set.framing_factor)
      a = assembly_r
      b = constr_set.framing_factor
      c = framing_r
      d = non_cavity_r
      e = spline_frac
      f = spline_r
      g = ins_thick_in
      h = constr_set.thick_in
      cavity_r = (Math.sqrt((a * b * c * g - a * b * d * h - 2 * a * b * f * h + a * c * e * g - a * c * e * h - a * c * g + a * d * e * g - a * d * e * h - a * d * g + c * d * g + c * d * h + 2 * c * f * h + d**2 * g + d**2 * h + 2 * d * f * h)**2 - 4 * (-a * b * g + c * g + d * g) * (a * b * c * d * h + 2 * a * b * c * f * h - a * c * d * h + 2 * a * c * e * f * h - 2 * a * c * f * h - a * d**2 * h + 2 * a * d * e * f * h - 2 * a * d * f * h + c * d**2 * h + 2 * c * d * f * h + d**3 * h + 2 * d**2 * f * h)) - a * b * c * g + a * b * d * h + 2 * a * b * f * h - a * c * e * g + a * c * e * h + a * c * g - a * d * e * g + a * d * e * h + a * d * g - c * d * g - c * d * h - 2 * c * f * h - g * d**2 - d**2 * h - 2 * d * f * h) / (2 * (-a * b * g + c * g + d * g))
      if cavity_r > 0 # Choose this construction set
        return true, constr_set, cavity_r
      end
    end

    return false, constr_sets[-1], 0.0 # Pick fallback construction with minimum R-value
  end

  def self.pick_cmu_construction_set(assembly_r, constr_sets, film_r, surface_name)
    # Picks a construction set from supplied constr_sets for which a positive R-value
    # can be calculated for the unknown insulation to achieve the assembly R-value.

    constr_sets.each do |constr_set|
      fail "Unexpected object." unless constr_set.is_a? CMUConstructionSet

      non_cavity_r = calc_non_cavity_r(film_r, constr_set)

      # Calculate effective other CMU R-value
      # Assumes no furring strips
      # Solved in Wolfram Alpha: https://www.wolframalpha.com/input/?i=1%2FA+%3D+B%2F(C%2BE%2Bx)+%2B+(1-B)%2F(D%2BE%2Bx)
      a = assembly_r
      b = constr_set.framing_factor
      c = Material.new(nil, constr_set.thick_in, BaseMaterial.Wood).rvalue # Framing
      d = Material.new(nil, constr_set.thick_in, BaseMaterial.Concrete, constr_set.cond_in).rvalue # Concrete
      e = non_cavity_r
      rigid_r = 0.5 * (Math.sqrt(a**2 - 4 * a * b * c + 4 * a * b * d + 2 * a * c - 2 * a * d + c**2 - 2 * c * d + d**2) + a - c - d - 2 * e)
      if rigid_r > 0 # Choose this construction set
        return true, constr_set, rigid_r
      end
    end

    return false, constr_sets[-1], 0.0 # Pick fallback construction with minimum R-value
  end

  def self.pick_icf_construction_set(assembly_r, constr_sets, film_r, surface_name)
    # Picks a construction set from supplied constr_sets for which a positive R-value
    # can be calculated for the unknown insulation to achieve the assembly R-value.

    constr_sets.each do |constr_set|
      fail "Unexpected object." unless constr_set.is_a? ICFConstructionSet

      non_cavity_r = calc_non_cavity_r(film_r, constr_set)

      # Calculate effective ICF rigid ins R-value
      # Solved in Wolfram Alpha: https://www.wolframalpha.com/input/?i=1%2FA+%3D+B%2F(C%2BE)+%2B+(1-B)%2F(D%2BE%2B2*x)
      a = assembly_r
      b = constr_set.framing_factor
      c = Material.new(nil, 2 * constr_set.ins_thick_in + constr_set.concrete_thick_in, BaseMaterial.Wood).rvalue # Framing
      d = Material.new(nil, constr_set.concrete_thick_in, BaseMaterial.Concrete).rvalue # Concrete
      e = non_cavity_r
      icf_r = (a * b * c - a * b * d - a * c - a * e + c * d + c * e + d * e + e**2) / (2 * (a * b - c - e))
      if icf_r > 0 # Choose this construction set
        return true, constr_set, icf_r
      end
    end

    return false, constr_sets[-1], 0.0 # Pick fallback construction with minimum R-value
  end

  def self.pick_generic_construction_set(assembly_r, constr_sets, film_r, surface_name)
    # Picks a construction set from supplied constr_sets for which a positive R-value
    # can be calculated for the unknown insulation to achieve the assembly R-value.

    constr_sets.each do |constr_set|
      fail "Unexpected object." unless constr_set.is_a? GenericConstructionSet

      non_cavity_r = calc_non_cavity_r(film_r, constr_set)

      # Calculate effective ins layer R-value
      layer_r = assembly_r - non_cavity_r
      if layer_r > 0 # Choose this construction set
        return true, constr_set, layer_r
      end
    end

    return false, constr_sets[-1], 0.0 # Pick fallback construction with minimum R-value
  end

  def self.check_surface_assembly_rvalue(runner, surfaces, film_r, assembly_r, match)
    # Verify that the actual OpenStudio construction R-value matches our target assembly R-value

    surfaces.each do |surface|
      constr_r = UnitConversions.convert(1.0 / surface.construction.get.uFactor(0.0).get, 'm^2*k/w', 'hr*ft^2*f/btu') + film_r

      if surface.adjacentFoundation.is_initialized
        foundation = surface.adjacentFoundation.get
        foundation.customBlocks.each do |custom_block|
          ins_mat = custom_block.material.to_StandardOpaqueMaterial.get
          constr_r += UnitConversions.convert(ins_mat.thickness, "m", "ft") / UnitConversions.convert(ins_mat.thermalConductivity, "W/(m*K)", "Btu/(hr*ft*R)")
        end
      end

      if (assembly_r - constr_r).abs > 0.1
        if match
          fail "Construction R-value (#{constr_r}) does not match Assembly R-value (#{assembly_r}) for '#{surface.name.to_s}'."
        else
          runner.registerWarning("Assembly R-value (#{assembly_r}) for '#{surface.name.to_s}' below minimum expected value. Construction R-value increased to #{constr_r.round(2)}.")
        end
      end
    end
  end

  def self.get_attached_clg_system(system_values, building)
    return nil if system_values[:distribution_system_idref].nil?

    # Finds the OpenStudio object of the cooling system attached (i.e., on the same
    # distribution system) to the current heating system.
    hvac_objects = []
    building.elements.each("BuildingDetails/Systems/HVAC/HVACPlant/CoolingSystem") do |clg_sys|
      attached_system_values = HPXML.get_cooling_system_values(cooling_system: clg_sys,
                                                               select: [:id, :distribution_system_idref])
      next unless system_values[:distribution_system_idref] == attached_system_values[:distribution_system_idref]

      @hvac_map[attached_system_values[:id]].each do |hvac_object|
        next unless hvac_object.is_a? OpenStudio::Model::AirLoopHVACUnitarySystem

        hvac_objects << hvac_object
      end
    end

    if hvac_objects.size == 1
      return hvac_objects[0]
    end

    return nil
  end

  def self.set_surface_interior(model, spaces, surface, surface_id, interior_adjacent_to)
    if ["living space"].include? interior_adjacent_to
      surface.setSpace(create_or_get_space(model, spaces, Constants.SpaceTypeLiving))
    elsif ["garage"].include? interior_adjacent_to
      surface.setSpace(create_or_get_space(model, spaces, Constants.SpaceTypeGarage))
    elsif ["basement - unconditioned"].include? interior_adjacent_to
      surface.setSpace(create_or_get_space(model, spaces, Constants.SpaceTypeUnconditionedBasement))
    elsif ["basement - conditioned"].include? interior_adjacent_to
      surface.setSpace(create_or_get_space(model, spaces, Constants.SpaceTypeLiving))
      @cond_bsmnt_surfaces << surface
    elsif ["crawlspace - vented"].include? interior_adjacent_to
      surface.setSpace(create_or_get_space(model, spaces, Constants.SpaceTypeVentedCrawl))
    elsif ["crawlspace - unvented"].include? interior_adjacent_to
      surface.setSpace(create_or_get_space(model, spaces, Constants.SpaceTypeUnventedCrawl))
    elsif ["attic - vented"].include? interior_adjacent_to
      surface.setSpace(create_or_get_space(model, spaces, Constants.SpaceTypeVentedAttic))
    elsif ["attic - unvented"].include? interior_adjacent_to
      surface.setSpace(create_or_get_space(model, spaces, Constants.SpaceTypeUnventedAttic))
    else
      fail "Unhandled AdjacentTo value (#{interior_adjacent_to}) for surface '#{surface_id}'."
    end
  end

  def self.set_surface_exterior(model, spaces, surface, surface_id, exterior_adjacent_to)
    if ["outside"].include? exterior_adjacent_to
      surface.setOutsideBoundaryCondition("Outdoors")
    elsif ["ground"].include? exterior_adjacent_to
      surface.setOutsideBoundaryCondition("Foundation")
    elsif ["other housing unit", "other housing unit above", "other housing unit below"].include? exterior_adjacent_to
      surface.setOutsideBoundaryCondition("Adiabatic")
    elsif ["living space"].include? exterior_adjacent_to
      surface.createAdjacentSurface(create_or_get_space(model, spaces, Constants.SpaceTypeLiving))
    elsif ["garage"].include? exterior_adjacent_to
      surface.createAdjacentSurface(create_or_get_space(model, spaces, Constants.SpaceTypeGarage))
    elsif ["basement - unconditioned"].include? exterior_adjacent_to
      surface.createAdjacentSurface(create_or_get_space(model, spaces, Constants.SpaceTypeUnconditionedBasement))
    elsif ["basement - conditioned"].include? exterior_adjacent_to
      surface.createAdjacentSurface(create_or_get_space(model, spaces, Constants.SpaceTypeLiving))
      @cond_bsmnt_surfaces << surface
    elsif ["crawlspace - vented"].include? exterior_adjacent_to
      surface.createAdjacentSurface(create_or_get_space(model, spaces, Constants.SpaceTypeVentedCrawl))
    elsif ["crawlspace - unvented"].include? exterior_adjacent_to
      surface.createAdjacentSurface(create_or_get_space(model, spaces, Constants.SpaceTypeUnventedCrawl))
    elsif ["attic - vented"].include? exterior_adjacent_to
      surface.createAdjacentSurface(create_or_get_space(model, spaces, Constants.SpaceTypeVentedAttic))
    elsif ["attic - unvented"].include? exterior_adjacent_to
      surface.createAdjacentSurface(create_or_get_space(model, spaces, Constants.SpaceTypeUnventedAttic))
    else
      fail "Unhandled AdjacentTo value (#{exterior_adjacent_to}) for surface '#{surface_id}'."
    end
  end

  # Returns an OS:Space, or nil if the location is outside the building
  def self.get_space_from_location(location, object_name, model, spaces)
    if location == 'other exterior' or location == 'outside'
      return nil
    end

    num_orig_spaces = spaces.size

    space = nil
    if location == 'living space'
      space = create_or_get_space(model, spaces, Constants.SpaceTypeLiving)
    elsif location == 'basement - conditioned'
      space = create_or_get_space(model, spaces, Constants.SpaceTypeLiving)
    elsif location == 'basement - unconditioned'
      space = create_or_get_space(model, spaces, Constants.SpaceTypeUnconditionedBasement)
    elsif location == 'garage'
      space = create_or_get_space(model, spaces, Constants.SpaceTypeGarage)
    elsif location == 'attic - vented'
      space = create_or_get_space(model, spaces, Constants.SpaceTypeVentedAttic)
    elsif location == 'attic - unvented'
      space = create_or_get_space(model, spaces, Constants.SpaceTypeUnventedAttic)
    elsif location == 'crawlspace - vented'
      space = create_or_get_space(model, spaces, Constants.SpaceTypeVentedCrawl)
    elsif location == 'crawlspace - unvented'
      space = create_or_get_space(model, spaces, Constants.SpaceTypeUnventedCrawl)
    end

    if space.nil?
      fail "Unhandled #{object_name} location: #{location}."
    end

    if spaces.size != num_orig_spaces
      fail "#{object_name} location is '#{location}' but building does not have this location specified."
    end

    return space
  end

  def self.get_spaces_of_type(spaces, space_types_list)
    spaces_of_type = []
    space_types_list.each do |space_type|
      spaces_of_type << spaces[space_type] unless spaces[space_type].nil?
    end
    return spaces_of_type
  end

  def self.get_space_of_type(spaces, space_type)
    spaces_of_type = self.get_spaces_of_type(spaces, [space_type])
    if spaces_of_type.size > 1
      fail "Unexpected number of spaces."
    elsif spaces_of_type.size == 1
      return spaces_of_type[0]
    end

    return nil
  end

  def self.assign_space_to_subsurface(surface, subsurface_id, wall_idref, building, spaces, model, subsurface_type)
    # Check walls
    building.elements.each("BuildingDetails/Enclosure/Walls/Wall") do |wall|
      wall_values = HPXML.get_wall_values(wall: wall,
                                          select: [:id, :interior_adjacent_to])
      next unless wall_values[:id] == wall_idref

      set_surface_interior(model, spaces, surface, subsurface_id, wall_values[:interior_adjacent_to])
      return
    end

    # Check foundation walls
    building.elements.each("BuildingDetails/Enclosure/FoundationWalls/FoundationWall") do |fnd_wall|
      fnd_wall_values = HPXML.get_foundation_wall_values(foundation_wall: fnd_wall,
                                                         select: [:id, :interior_adjacent_to])
      next unless fnd_wall_values[:id] == wall_idref

      set_surface_interior(model, spaces, surface, subsurface_id, fnd_wall_values[:interior_adjacent_to])
      return
    end

    if not surface.space.is_initialized
      fail "Attached wall '#{wall_idref}' not found for #{subsurface_type} '#{subsurface_id}'."
    end
  end

  def self.get_infiltration_volume(building)
    infilvolume = nil
    building.elements.each("BuildingDetails/Enclosure/AirInfiltration/AirInfiltrationMeasurement") do |air_infiltration_measurement|
      air_infiltration_measurement_values = HPXML.get_air_infiltration_measurement_values(air_infiltration_measurement: air_infiltration_measurement,
                                                                                          select: [:infiltration_volume])
      infilvolume = air_infiltration_measurement_values[:infiltration_volume] unless air_infiltration_measurement_values[:infiltration_volume].nil?
    end
    if infilvolume.nil?
      infilvolume = @cvolume
    end
    return infilvolume
  end

  def self.get_min_neighbor_distance(building)
    min_neighbor_distance = nil
    building.elements.each("BuildingDetails/BuildingSummary/Site/extension/Neighbors/NeighborBuilding") do |neighbor_building|
      neighbor_building_values = HPXML.get_neighbor_building_values(neighbor_building: neighbor_building,
                                                                    select: [:distance])
      if min_neighbor_distance.nil?
        min_neighbor_distance = 9e99
      end
      if neighbor_building_values[:distance] < min_neighbor_distance
        min_neighbor_distance = neighbor_building_values[:distance]
      end
    end
    return min_neighbor_distance
  end

  def self.get_kiva_instances(fnd_walls, slabs)
    # Identify unique Kiva foundations that are required.
    kiva_fnd_walls = []
    fnd_walls.each_with_index do |fnd_wall, fnd_wall_idx|
      fnd_wall_values = HPXML.get_foundation_wall_values(foundation_wall: fnd_wall,
                                                         select: [:exterior_adjacent_to])
      next unless fnd_wall_values[:exterior_adjacent_to] == "ground"

      kiva_fnd_walls << fnd_wall
    end
    if kiva_fnd_walls.empty? # Handle slab foundation type
      kiva_fnd_walls << nil
    end

    kiva_slabs = []
    slabs.each_with_index do |slab, slab_idx|
      kiva_slabs << slab
    end
    return kiva_fnd_walls.product(kiva_slabs)
  end
end

class WoodStudConstructionSet
  def initialize(stud, framing_factor, rigid_r, osb_thick_in, drywall_thick_in, exterior_material)
    @stud = stud
    @framing_factor = framing_factor
    @rigid_r = rigid_r
    @osb_thick_in = osb_thick_in
    @drywall_thick_in = drywall_thick_in
    @exterior_material = exterior_material
  end
  attr_accessor(:stud, :framing_factor, :rigid_r, :osb_thick_in, :drywall_thick_in, :exterior_material)
end

class SteelStudConstructionSet
  def initialize(cavity_thick_in, corr_factor, framing_factor, rigid_r, osb_thick_in, drywall_thick_in, exterior_material)
    @cavity_thick_in = cavity_thick_in
    @corr_factor = corr_factor
    @framing_factor = framing_factor
    @rigid_r = rigid_r
    @osb_thick_in = osb_thick_in
    @drywall_thick_in = drywall_thick_in
    @exterior_material = exterior_material
  end
  attr_accessor(:cavity_thick_in, :corr_factor, :framing_factor, :rigid_r, :osb_thick_in, :drywall_thick_in, :exterior_material)
end

class DoubleStudConstructionSet
  def initialize(stud, framing_factor, framing_spacing, rigid_r, osb_thick_in, drywall_thick_in, exterior_material)
    @stud = stud
    @framing_factor = framing_factor
    @framing_spacing = framing_spacing
    @rigid_r = rigid_r
    @osb_thick_in = osb_thick_in
    @drywall_thick_in = drywall_thick_in
    @exterior_material = exterior_material
  end
  attr_accessor(:stud, :framing_factor, :framing_spacing, :rigid_r, :osb_thick_in, :drywall_thick_in, :exterior_material)
end

class SIPConstructionSet
  def initialize(thick_in, framing_factor, rigid_r, sheath_thick_in, osb_thick_in, drywall_thick_in, exterior_material)
    @thick_in = thick_in
    @framing_factor = framing_factor
    @rigid_r = rigid_r
    @sheath_thick_in = sheath_thick_in
    @osb_thick_in = osb_thick_in
    @drywall_thick_in = drywall_thick_in
    @exterior_material = exterior_material
  end
  attr_accessor(:thick_in, :framing_factor, :rigid_r, :sheath_thick_in, :osb_thick_in, :drywall_thick_in, :exterior_material)
end

class CMUConstructionSet
  def initialize(thick_in, cond_in, framing_factor, osb_thick_in, drywall_thick_in, exterior_material)
    @thick_in = thick_in
    @cond_in = cond_in
    @framing_factor = framing_factor
    @osb_thick_in = osb_thick_in
    @drywall_thick_in = drywall_thick_in
    @exterior_material = exterior_material
    @rigid_r = nil # solved for
  end
  attr_accessor(:thick_in, :cond_in, :framing_factor, :rigid_r, :osb_thick_in, :drywall_thick_in, :exterior_material)
end

class ICFConstructionSet
  def initialize(ins_thick_in, concrete_thick_in, framing_factor, rigid_r, osb_thick_in, drywall_thick_in, exterior_material)
    @ins_thick_in = ins_thick_in
    @concrete_thick_in = concrete_thick_in
    @framing_factor = framing_factor
    @rigid_r = rigid_r
    @osb_thick_in = osb_thick_in
    @drywall_thick_in = drywall_thick_in
    @exterior_material = exterior_material
  end
  attr_accessor(:ins_thick_in, :concrete_thick_in, :framing_factor, :rigid_r, :osb_thick_in, :drywall_thick_in, :exterior_material)
end

class GenericConstructionSet
  def initialize(rigid_r, osb_thick_in, drywall_thick_in, exterior_material)
    @rigid_r = rigid_r
    @osb_thick_in = osb_thick_in
    @drywall_thick_in = drywall_thick_in
    @exterior_material = exterior_material
  end
  attr_accessor(:rigid_r, :osb_thick_in, :drywall_thick_in, :exterior_material)
end

def to_beopt_fuel(fuel)
  return { "natural gas" => Constants.FuelTypeGas,
           "fuel oil" => Constants.FuelTypeOil,
           "propane" => Constants.FuelTypePropane,
           "electricity" => Constants.FuelTypeElectric,
           "wood" => Constants.FuelTypeWood,
           "wood pellets" => Constants.FuelTypeWoodPellets }[fuel]
end

def to_beopt_wh_type(type)
  return { 'storage water heater' => Constants.WaterHeaterTypeTank,
           'instantaneous water heater' => Constants.WaterHeaterTypeTankless,
           'heat pump water heater' => Constants.WaterHeaterTypeHeatPump }[type]
end

def is_thermal_boundary(surface_values)
  if ["other housing unit", "other housing unit above", "other housing unit below"].include? surface_values[:exterior_adjacent_to]
    return false # adiabatic
  end

  interior_conditioned = is_adjacent_to_conditioned(surface_values[:interior_adjacent_to])
  exterior_conditioned = is_adjacent_to_conditioned(surface_values[:exterior_adjacent_to])
  return (interior_conditioned != exterior_conditioned)
end

def is_adjacent_to_conditioned(adjacent_to)
  if ["living space", "basement - conditioned"].include? adjacent_to
    return true
  end

  return false
end

def hpxml_framefloor_is_ceiling(floor_interior_adjacent_to, floor_exterior_adjacent_to)
  if ["attic - vented", "attic - unvented"].include? floor_interior_adjacent_to
    return true
  elsif ["attic - vented", "attic - unvented", "other housing unit above"].include? floor_exterior_adjacent_to
    return true
  end

  return false
end

def get_foundation_and_walls_top(building)
  foundation_top = 0
  building.elements.each("BuildingDetails/Enclosure/FoundationWalls/FoundationWall") do |fnd_wall|
    fnd_wall_values = HPXML.get_foundation_wall_values(foundation_wall: fnd_wall,
                                                       select: [:depth_below_grade, :height])
    top = -1 * fnd_wall_values[:depth_below_grade] + fnd_wall_values[:height]
    foundation_top = top if top > foundation_top
  end
  walls_top = foundation_top + 8.0 * @ncfl_ag
  return foundation_top, walls_top
end

def get_ac_num_speeds(seer)
  if seer <= 15
    return "1-Speed"
  elsif seer <= 21
    return "2-Speed"
  elsif seer > 21
    return "Variable-Speed"
  end
end

def get_ashp_num_speeds_by_seer(seer)
  if seer <= 15
    return "1-Speed"
  elsif seer <= 21
    return "2-Speed"
  elsif seer > 21
    return "Variable-Speed"
  end
end

def get_fan_power_installed(seer)
  if seer <= 15
    return 0.365 # W/cfm
  else
    return 0.14 # W/cfm
  end
end

class OutputVars
  def self.SpaceHeatingElectricity
    return { 'OpenStudio::Model::CoilHeatingDXSingleSpeed' => ['Heating Coil Electric Energy', 'Heating Coil Crankcase Heater Electric Energy', 'Heating Coil Defrost Electric Energy'],
             'OpenStudio::Model::CoilHeatingDXMultiSpeed' => ['Heating Coil Electric Energy', 'Heating Coil Crankcase Heater Electric Energy', 'Heating Coil Defrost Electric Energy'],
             'OpenStudio::Model::CoilHeatingElectric' => ['Heating Coil Electric Energy', 'Heating Coil Crankcase Heater Electric Energy', 'Heating Coil Defrost Electric Energy'],
             'OpenStudio::Model::CoilHeatingWaterToAirHeatPumpEquationFit' => ['Heating Coil Electric Energy', 'Heating Coil Crankcase Heater Electric Energy', 'Heating Coil Defrost Electric Energy'],
             'OpenStudio::Model::ZoneHVACBaseboardConvectiveElectric' => ['Baseboard Electric Energy'],
             'OpenStudio::Model::BoilerHotWater' => ['Boiler Electric Energy'] }
  end

  def self.SpaceHeatingNaturalGas
    return { 'OpenStudio::Model::CoilHeatingGas' => ['Heating Coil Gas Energy'],
             'OpenStudio::Model::ZoneHVACBaseboardConvectiveElectric' => ['Baseboard Gas Energy'],
             'OpenStudio::Model::BoilerHotWater' => ['Boiler Gas Energy'] }
  end

  def self.SpaceHeatingFuelOil
    return { 'OpenStudio::Model::CoilHeatingGas' => ['Heating Coil FuelOil#1 Energy'],
             'OpenStudio::Model::ZoneHVACBaseboardConvectiveElectric' => ['Baseboard FuelOil#1 Energy'],
             'OpenStudio::Model::BoilerHotWater' => ['Boiler FuelOil#1 Energy'] }
  end

  def self.SpaceHeatingPropane
    return { 'OpenStudio::Model::CoilHeatingGas' => ['Heating Coil Propane Energy'],
             'OpenStudio::Model::ZoneHVACBaseboardConvectiveElectric' => ['Baseboard Propane Energy'],
             'OpenStudio::Model::BoilerHotWater' => ['Boiler Propane Energy'] }
  end

  def self.SpaceHeatingDFHPPrimaryLoad
    return { 'OpenStudio::Model::CoilHeatingDXSingleSpeed' => ['Heating Coil Heating Energy'],
             'OpenStudio::Model::CoilHeatingDXMultiSpeed' => ['Heating Coil Heating Energy'] }
  end

  def self.SpaceHeatingDFHPBackupLoad
    return { 'OpenStudio::Model::CoilHeatingElectric' => ['Heating Coil Heating Energy'],
             'OpenStudio::Model::CoilHeatingGas' => ['Heating Coil Heating Energy'] }
  end

  def self.SpaceCoolingElectricity
    return { 'OpenStudio::Model::CoilCoolingDXSingleSpeed' => ['Cooling Coil Electric Energy', 'Cooling Coil Crankcase Heater Electric Energy'],
             'OpenStudio::Model::CoilCoolingDXMultiSpeed' => ['Cooling Coil Electric Energy', 'Cooling Coil Crankcase Heater Electric Energy'],
             'OpenStudio::Model::CoilCoolingWaterToAirHeatPumpEquationFit' => ['Cooling Coil Electric Energy', 'Cooling Coil Crankcase Heater Electric Energy'],
             'OpenStudio::Model::EvaporativeCoolerDirectResearchSpecial' => ['Evaporative Cooler Electric Energy'] }
  end

  def self.WaterHeatingElectricity
    return { 'OpenStudio::Model::WaterHeaterMixed' => ['Water Heater Electric Energy', 'Water Heater Off Cycle Parasitic Electric Energy', 'Water Heater On Cycle Parasitic Electric Energy'],
             'OpenStudio::Model::WaterHeaterStratified' => ['Water Heater Electric Energy', 'Water Heater Off Cycle Parasitic Electric Energy', 'Water Heater On Cycle Parasitic Electric Energy'],
             'OpenStudio::Model::CoilWaterHeatingAirToWaterHeatPumpWrapped' => ['Cooling Coil Water Heating Electric Energy'] }
  end

  def self.WaterHeatingElectricitySolarThermalPump
    return { 'OpenStudio::Model::PumpConstantSpeed' => ['Pump Electric Energy'] }
  end

  def self.WaterHeatingElectricityRecircPump
    return { 'OpenStudio::Model::ElectricEquipment' => ['Electric Equipment Electric Energy'] }
  end

  def self.WaterHeatingCombiBoilerHeatExchanger
    return { 'OpenStudio::Model::HeatExchangerFluidToFluid' => ['Fluid Heat Exchanger Heat Transfer Energy'] }
  end

  def self.WaterHeatingCombiBoiler
    return { 'OpenStudio::Model::BoilerHotWater' => ['Boiler Heating Energy'] }
  end

  def self.WaterHeatingNaturalGas
    return { 'OpenStudio::Model::WaterHeaterMixed' => ['Water Heater Gas Energy'],
             'OpenStudio::Model::WaterHeaterStratified' => ['Water Heater Gas Energy'] }
  end

  def self.WaterHeatingFuelOil
    return { 'OpenStudio::Model::WaterHeaterMixed' => ['Water Heater FuelOil#1 Energy'],
             'OpenStudio::Model::WaterHeaterStratified' => ['Water Heater FuelOil#1 Energy'] }
  end

  def self.WaterHeatingPropane
    return { 'OpenStudio::Model::WaterHeaterMixed' => ['Water Heater Propane Energy'],
             'OpenStudio::Model::WaterHeaterStratified' => ['Water Heater Propane Energy'] }
  end

  def self.WaterHeatingLoad
    return { 'OpenStudio::Model::WaterUseConnections' => ['Water Use Connections Plant Hot Water Energy'] }
  end

  def self.WaterHeatingLoadTankLosses
    return { 'OpenStudio::Model::WaterHeaterMixed' => ['Water Heater Heat Loss Energy'],
             'OpenStudio::Model::WaterHeaterStratified' => ['Water Heater Heat Loss Energy'] }
  end

  def self.WaterHeaterLoadDesuperheater
    return { 'OpenStudio::Model::CoilWaterHeatingDesuperheater' => ['Water Heater Heating Energy'] }
  end

  def self.WaterHeaterLoadSolarThermal
    return { 'OpenStudio::Model::WaterHeaterStratified' => ['Water Heater Use Side Heat Transfer Energy'] }
  end
end

# register the measure to be used by the application
HPXMLTranslator.new.registerWithApplication<|MERGE_RESOLUTION|>--- conflicted
+++ resolved
@@ -1819,12 +1819,9 @@
       if not window_values[:interior_shading_factor_winter].nil?
         heat_shade_mult = window_values[:interior_shading_factor_winter]
       end
-<<<<<<< HEAD
-=======
       if cool_shade_mult > heat_shade_mult
         fail "SummerShadingCoefficient (#{cool_shade_mult}) must be less than or equal to WinterShadingCoefficient (#{heat_shade_mult}) for window '#{window_values[:id]}'."
       end
->>>>>>> d8380500
 
       Constructions.apply_window(model, [sub_surface],
                                  "WindowConstruction", window,
