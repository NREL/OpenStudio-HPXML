--- conflicted
+++ resolved
@@ -424,11 +424,7 @@
 
         zone_floor_area = Geometry.get_thermal_zone_floor_area(building: building, thermal_zone: thermal_zone)
 
-<<<<<<< HEAD
-        zone_volume = Geometry.get_height_of_thermal_zone(building: building, thermal_zone: thermal_zone) * zone_floor_area
-=======
         zone_volume = Geometry.get_height_of_thermal_zone(building: building, thermal_zone: thermal_zone, number_of_conditioned_floors_above_grade: @ncfl_ag) * zone_floor_area
->>>>>>> eeb6724d
         if zone_volume <= 0
           fail "Calculated volume for #{thermal_zone.name} zone (#{zone_volume}) is not greater than zero."
         end
@@ -436,11 +432,7 @@
         if thermal_zone == "basement - conditioned"
           living_volume = @cvolume - zone_volume
         end
-<<<<<<< HEAD
-
-=======
-        
->>>>>>> eeb6724d
+
         model_zone = Geometry.get_model_thermal_zone(model: model, thermal_zone: thermal_zone)
         model_zone.setVolume(UnitConversions.convert(zone_volume, "ft^3", "m^3"))
       end
@@ -449,7 +441,6 @@
     # Conditioned living
     thermal_zones.each do |thermal_zone|
       next if thermal_zone != "living space"
-<<<<<<< HEAD
 
       zones_updated += 1
 
@@ -457,15 +448,6 @@
         fail "Calculated volume for living zone (#{living_volume}) is not greater than zero."
       end
 
-=======
-        
-      zones_updated += 1
-
-      if living_volume <= 0
-        fail "Calculated volume for living zone (#{living_volume}) is not greater than zero."
-      end
-      
->>>>>>> eeb6724d
       model_zone = Geometry.get_model_thermal_zone(model: model, thermal_zone: thermal_zone)
       model_zone.setVolume(UnitConversions.convert(living_volume, "ft^3", "m^3"))
     end
@@ -479,19 +461,11 @@
       zone_floor_area = Geometry.get_thermal_zone_floor_area(building: building, thermal_zone: thermal_zone)
 
       # Assume square hip roof for volume calculations; energy results are very insensitive to actual volume
-<<<<<<< HEAD
       zone_length = zone_floor_area**0.5
       roof_pitch = Geometry.get_thermal_zone_roof_pitch(building: building, thermal_zone: thermal_zone)
       zone_height = roof_pitch * (zone_length / 2.0) / 12.0
       zone_volume = [zone_floor_area * zone_height / 3.0, 0.01].max
 
-=======
-      zone_length = zone_floor_area ** 0.5
-      roof_pitch = Geometry.get_thermal_zone_roof_pitch(building: building, thermal_zone: thermal_zone)
-      zone_height = roof_pitch * (zone_length / 2.0) / 12.0
-      zone_volume = [zone_floor_area * zone_height / 3.0, 0.01].max
-      
->>>>>>> eeb6724d
       model_zone = Geometry.get_model_thermal_zone(model: model, thermal_zone: thermal_zone)
       model_zone.setVolume(UnitConversions.convert(zone_volume, "ft^3", "m^3"))
     end
