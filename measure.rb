--- conflicted
+++ resolved
@@ -2009,14 +2009,8 @@
           shrs = [0.73]
           fan_power_installed = get_fan_power_installed(seer)
           eer_capacity_derates = [1.0, 1.0, 1.0, 1.0, 1.0]
-<<<<<<< HEAD
           success = HVAC.apply_central_ac_1speed(model, runner, seer, eers, shrs,
-                                                 fan_power_rated, fan_power_installed,
-                                                 crankcase_kw, crankcase_temp,
-=======
-          success = HVAC.apply_central_ac_1speed(model, unit, runner, seer, eers, shrs,
                                                  fan_power_installed, crankcase_kw, crankcase_temp,
->>>>>>> a3ebe824
                                                  eer_capacity_derates, cool_capacity_btuh,
                                                  dse_cool, load_frac)
           return false if not success
@@ -2216,14 +2210,8 @@
           eer_capacity_derates = [1.0, 1.0, 1.0, 1.0, 1.0]
           cop_capacity_derates = [1.0, 1.0, 1.0, 1.0, 1.0]
           supplemental_efficiency = 1.0
-<<<<<<< HEAD
           success = HVAC.apply_central_ashp_1speed(model, runner, seer, hspf, eers, cops, shrs,
-                                                   fan_power_rated, fan_power_installed, min_temp,
-                                                   crankcase_kw, crankcase_temp,
-=======
-          success = HVAC.apply_central_ashp_1speed(model, unit, runner, seer, hspf, eers, cops, shrs,
                                                    fan_power_installed, min_temp, crankcase_kw, crankcase_temp,
->>>>>>> a3ebe824
                                                    eer_capacity_derates, cop_capacity_derates,
                                                    cool_capacity_btuh, supplemental_efficiency,
                                                    backup_heat_capacity_btuh, dse_heat,
@@ -2243,17 +2231,9 @@
           eer_capacity_derates = [1.0, 1.0, 1.0, 1.0, 1.0]
           cop_capacity_derates = [1.0, 1.0, 1.0, 1.0, 1.0]
           supplemental_efficiency = 1.0
-<<<<<<< HEAD
           success = HVAC.apply_central_ashp_2speed(model, runner, seer, hspf, eers, cops, shrs,
-                                                   capacity_ratios, fan_speed_ratios_cooling,
-                                                   fan_speed_ratios_heating,
-                                                   fan_power_rated, fan_power_installed, min_temp,
-                                                   crankcase_kw, crankcase_temp,
-=======
-          success = HVAC.apply_central_ashp_2speed(model, unit, runner, seer, hspf, eers, cops, shrs,
                                                    capacity_ratios, fan_speed_ratios_cooling, fan_speed_ratios_heating,
                                                    fan_power_installed, min_temp, crankcase_kw, crankcase_temp,
->>>>>>> a3ebe824
                                                    eer_capacity_derates, cop_capacity_derates,
                                                    cool_capacity_btuh, supplemental_efficiency,
                                                    backup_heat_capacity_btuh, dse_heat,
@@ -2273,17 +2253,9 @@
           eer_capacity_derates = [1.0, 1.0, 1.0, 1.0, 1.0]
           cop_capacity_derates = [1.0, 1.0, 1.0, 1.0, 1.0]
           supplemental_efficiency = 1.0
-<<<<<<< HEAD
           success = HVAC.apply_central_ashp_4speed(model, runner, seer, hspf, eers, cops, shrs,
-                                                   capacity_ratios, fan_speed_ratios_cooling,
-                                                   fan_speed_ratios_heating,
-                                                   fan_power_rated, fan_power_installed, min_temp,
-                                                   crankcase_kw, crankcase_temp,
-=======
-          success = HVAC.apply_central_ashp_4speed(model, unit, runner, seer, hspf, eers, cops, shrs,
                                                    capacity_ratios, fan_speed_ratios_cooling, fan_speed_ratios_heating,
                                                    fan_power_installed, min_temp, crankcase_kw, crankcase_temp,
->>>>>>> a3ebe824
                                                    eer_capacity_derates, cop_capacity_derates,
                                                    cool_capacity_btuh, supplemental_efficiency,
                                                    backup_heat_capacity_btuh, dse_heat,
