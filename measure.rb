--- conflicted
+++ resolved
@@ -2215,11 +2215,8 @@
     # Water Heater
     related_hvac_list = [] # list of heating systems referred in water heating system "RelatedHVACSystem" element
     dhw_loop_fracs = {}
-<<<<<<< HEAD
     water_heater_spaces = {}
-=======
     combi_sys_id_list = []
->>>>>>> 57f9f232
     if not wh.nil?
       wh.elements.each("WaterHeatingSystem") do |dhw|
         water_heating_system_values = HPXML.get_water_heating_system_values(water_heating_system: dhw)
@@ -2358,8 +2355,8 @@
                                           recirc_branch_length, recirc_control_type,
                                           recirc_pump_power, dwhr_present,
                                           dwhr_facilities_connected, dwhr_is_equal_flow,
-<<<<<<< HEAD
-                                          dwhr_efficiency, dhw_loop_fracs, @eri_version, @dhw_map)
+                                          dwhr_efficiency, dhw_loop_fracs, @eri_version,
+                                          @dhw_map, @hpxml_path)
     return false if not success
 
     solar_thermal_values = HPXML.get_solar_thermal_system_values(solar_thermal_system: sts)
@@ -2369,13 +2366,13 @@
         frta = solar_thermal_values[:collector_frta]
         frul = solar_thermal_values[:collector_frul]
         if solar_thermal_values[:collector_type] == Constants.SolarThermalCollectorTypeEvacuatedTube
-          iam_coeff2 = 0.3023 #IAM coeff1=1 by definition, values based on a system listed by SRCC with values close to the average
+          iam_coeff2 = 0.3023 # IAM coeff1=1 by definition, values based on a system listed by SRCC with values close to the average
           iam_coeff3 = -0.3057
         elsif solar_thermal_values[:collector_type] == Constants.SolarThermalCollectorTypeGlazedFlatPlate
           iam_coeff2 = 0.1
           iam_coeff3 = 0
-        else #ICS
-          iam_coeff2 = 0.1 #TODO: do flat plate values represent ICS well?
+        else # ICS
+          iam_coeff2 = 0.1 # TODO: do flat plate values represent ICS well?
           iam_coeff3 = 0
         end
         storage_vol = solar_thermal_values[:storage_volume]
@@ -2385,7 +2382,7 @@
         if solar_thermal_values[:collector_loop_type] == Constants.SolarThermalLoopTypeIndirect
           fluid_type = Constants.FluidPropyleneGlycol
           heat_ex_eff = 0.7 # TODO: Review
-        else #Only allowed other options are 'liquid direct' and 'passive thermosyphon'
+        else # Only allowed other options are 'liquid direct' and 'passive thermosyphon'
           fluid_type = Constants.FluidWater
           heat_ex_eff = 1.0 # TODO: Review
         end
@@ -2414,21 +2411,17 @@
         success = Waterheater.apply_solar_thermal(model, runner, space, collector_area, frta,
                                                   frul, iam_coeff2, iam_coeff3, storage_vol,
                                                   tank_r, fluid_type, heat_ex_eff, pump_power,
-                                                  azimuth, tilt, coll_type, dhw_loop, @dhw_map, 
+                                                  azimuth, tilt, coll_type, dhw_loop, @dhw_map,
                                                   dhw_system_idref)
         return false if not success
       end
-=======
-                                          dwhr_efficiency, dhw_loop_fracs, @eri_version,
-                                          @dhw_map, @hpxml_path)
-    return false if not success
+    end
 
     # Add combi-system EMS program with water use equipment information
     @dhw_map.keys.each do |sys_id|
       next unless combi_sys_id_list.include? sys_id
 
       Waterheater.apply_combi_system_EMS(model, runner, sys_id, @dhw_map)
->>>>>>> 57f9f232
     end
 
     return true
