--- conflicted
+++ resolved
@@ -736,26 +736,6 @@
 
         frac_inside += orig_duct['fraction'].to_f
       end
-<<<<<<< HEAD
-      sealed = orig_dist.duct_system_sealed
-
-      cfm25 = nil
-      orig_dist.duct_leakage_measurements.each do |m|
-        next unless m.duct_leakage_total_or_to_outside == HPXML::DuctLeakageToOutside
-        next unless m.duct_leakage_units == HPXML::UnitsCFM25
-
-        if not cfm25.nil?
-          fail 'Multiple duct leakage values provided.'
-        end
-
-        cfm25 = m.duct_leakage_value
-      end
-      if (not cfm25.nil?) && (not sealed.nil?)
-        fail 'Both DuctLeakageMeasurements and DuctSystemSealed were provided.'
-      end
-
-      lto_units, lto_s, lto_r, uncond_area_s, uncond_area_r = calc_duct_values(@ncfl_ag, @cfa, sealed, frac_inside, cfm25)
-=======
 
       next unless tot_frac > 0
 
@@ -768,17 +748,16 @@
 
       sealed = sealed.all? { |d| d == true }
       lto_s, lto_r, uncond_area_s, uncond_area_r = calc_duct_values(@ncfl_ag, @cfa, sealed, frac_inside)
->>>>>>> 083edd0f
 
       # Supply duct leakage to the outside
       new_hpxml.hvac_distributions[-1].duct_leakage_measurements.add(duct_type: HPXML::DuctTypeSupply,
-                                                                     duct_leakage_units: lto_units,
+                                                                     duct_leakage_units: HPXML::UnitsPercent,
                                                                      duct_leakage_value: lto_s,
                                                                      duct_leakage_total_or_to_outside: HPXML::DuctLeakageToOutside)
 
       # Return duct leakage to the outside
       new_hpxml.hvac_distributions[-1].duct_leakage_measurements.add(duct_type: HPXML::DuctTypeReturn,
-                                                                     duct_leakage_units: lto_units,
+                                                                     duct_leakage_units: HPXML::UnitsPercent,
                                                                      duct_leakage_value: lto_r,
                                                                      duct_leakage_total_or_to_outside: HPXML::DuctLeakageToOutside)
 
@@ -1294,7 +1273,14 @@
   fail "Could not get roof absorptance for color '#{roof_color}'"
 end
 
-def calc_duct_values(ncfl_ag, cfa, is_sealed, frac_inside, cfm25 = nil)
+def calc_duct_values(ncfl_ag, cfa, is_sealed, frac_inside)
+  # Total leakage fraction of air handler flow
+  if is_sealed
+    total_leakage_frac = 0.10
+  else
+    total_leakage_frac = 0.25
+  end
+
   # Fraction of ducts that are outside conditioned space
   if frac_inside > 0
     f_out_s = 1.0 - frac_inside
@@ -1312,27 +1298,15 @@
     f_out_r = 1.0
   end
 
+  # Duct leakages to the outside (assume total leakage equally split between supply/return)
+  lto_s = total_leakage_frac / 2.0 * f_out_s
+  lto_r = total_leakage_frac / 2.0 * f_out_r
+
   # Duct surface areas that are outside conditioned space
   uncond_area_s = 0.27 * f_out_s * cfa
   uncond_area_r = 0.05 * ncfl_ag * f_out_r * cfa
 
-  if not cfm25.nil? # Duct blaster measurements provided
-    cfm25_s = cfm25 / 2.0
-    cfm25_r = cfm25 / 2.0
-    return HPXML::UnitsCFM25, cfm25_s.round(2), cfm25_r.round(2), uncond_area_s.round(2), uncond_area_r.round(2)
-  else
-    # Total leakage fraction of air handler flow
-    if is_sealed
-      total_leakage_frac = 0.10
-    else
-      total_leakage_frac = 0.25
-    end
-
-    # Duct leakages to the outside (assume total leakage equally split between supply/return)
-    percent_s = total_leakage_frac / 2.0 * f_out_s
-    percent_r = total_leakage_frac / 2.0 * f_out_r
-    return HPXML::UnitsPercent, percent_s.round(5), percent_r.round(5), uncond_area_s.round(2), uncond_area_r.round(2)
-  end
+  return lto_s.round(5), lto_r.round(5), uncond_area_s.round(2), uncond_area_r.round(2)
 end
 
 def calc_ach50(ncfl_ag, cfa, ceil_height, cvolume, desc, year_built, iecc_cz, fnd_types, ducts)
