# frozen_string_literal: true

class HEScoreRuleset
  def self.apply_ruleset(json, weather, zipcode_row)
    # Create new HPXML object
    new_hpxml = HPXML.new
    new_hpxml.header.xml_type = nil
    new_hpxml.header.xml_generated_by = 'OpenStudio-HEScore'
    new_hpxml.header.transaction = 'create'
    new_hpxml.header.building_id = 'bldg'
    new_hpxml.header.event_type = 'construction-period testing/daily test out'

    # BuildingSummary
    set_summary(json, new_hpxml)

    # ClimateAndRiskZones
    set_climate(json, new_hpxml, zipcode_row)

    # Enclosure
    set_enclosure_air_infiltration(json, new_hpxml)
    set_enclosure_roofs(json, new_hpxml)
    set_enclosure_knee_walls(json, new_hpxml)
    set_enclosure_rim_joists(json, new_hpxml)
    set_enclosure_walls(json, new_hpxml)
    set_enclosure_foundation_walls(json, new_hpxml)
    set_enclosure_framefloors(json, new_hpxml)
    set_enclosure_slabs(json, new_hpxml)
    set_enclosure_windows(json, new_hpxml)
    set_enclosure_skylights(json, new_hpxml)
    set_enclosure_doors(json, new_hpxml)

    # Systems
    set_systems_hvac(json, new_hpxml)
    set_systems_mechanical_ventilation(json, new_hpxml)
    set_systems_water_heater(json, new_hpxml)
    set_systems_water_heating_use(json, new_hpxml)
    set_systems_photovoltaics(json, new_hpxml)

    # Appliances
    set_appliances_clothes_washer(json, new_hpxml)
    set_appliances_clothes_dryer(json, new_hpxml)
    set_appliances_dishwasher(json, new_hpxml)
    set_appliances_refrigerator(json, new_hpxml)
    set_appliances_cooking_range_oven(json, new_hpxml)

    # Lighting
    set_lighting(json, new_hpxml)
    set_ceiling_fans(json, new_hpxml)

    # MiscLoads
    set_misc_plug_loads(json, new_hpxml)
    set_misc_television(json, new_hpxml)

    # Prevent downstream errors in OS-HPXML
    adjust_floor_areas(new_hpxml)

    HPXMLDefaults.apply(new_hpxml, Constants.ERIVersions[-1], weather)

    return new_hpxml
  end

  def self.set_summary(json, new_hpxml)
    # Get JSON values
    if json['building']['about']['town_house_walls']
      @bldg_type = HPXML::ResidentialTypeSFA
    else
      @bldg_type = HPXML::ResidentialTypeSFD
    end
    @bldg_orient = json['building']['about']['orientation']
    @bldg_azimuth = orientation_to_azimuth(@bldg_orient)

    @year_built = Integer(json['building']['about']['year_built'])
    @nbeds = Float(json['building']['about']['number_bedrooms'])
    @cfa = json['building']['about']['conditioned_floor_area'].to_f # ft^2
    @is_townhouse = (@bldg_type == HPXML::ResidentialTypeSFA)
    @fnd_areas = get_foundation_areas(json)
    @ducts = get_ducts_details(json)
    @cfa_basement = @fnd_areas['cond_basement']
    @cfa_basement = 0 if @cfa_basement.nil?
    @ncfl_ag = json['building']['about']['num_floor_above_grade'].to_f
    @ceil_height = json['building']['about']['floor_to_ceiling_height'].to_f # ft
    @has_same_wall_const = json['building']['zone']['wall_construction_same']
    @has_same_window_const = json['building']['zone']['window_construction_same']

    # Calculate geometry
    @has_cond_bsmnt = @fnd_areas.key?('cond_basement')
    @has_uncond_bsmnt = @fnd_areas.key?('uncond_basement')
    @ncfl = @ncfl_ag + (@has_cond_bsmnt ? 1 : 0)
    @nfl = @ncfl + (@has_uncond_bsmnt ? 1 : 0)
    @bldg_footprint = (@cfa - @cfa_basement) / @ncfl_ag # ft^2
    @bldg_length_side = (3.0 * @bldg_footprint / 5.0)**0.5 # ft
    @bldg_length_front = (5.0 / 3.0) * @bldg_length_side # ft
    if @is_townhouse
      @bldg_length_front, @bldg_length_side = @bldg_length_side, @bldg_length_front
    end
    @bldg_perimeter = 2.0 * @bldg_length_front + 2.0 * @bldg_length_side # ft
    @roof_angle = 30.0 # deg
    @roof_angle_rad = UnitConversions.convert(@roof_angle, 'deg', 'rad') # radians
    @cvolume = calc_conditioned_volume(json)

    # Neighboring buildings to left/right, 12ft offset, same height as building.
    new_hpxml.neighbor_buildings.add(azimuth: sanitize_azimuth(@bldg_azimuth + 90.0),
                                     distance: 20.0,
                                     height: 12.0)
    new_hpxml.neighbor_buildings.add(azimuth: sanitize_azimuth(@bldg_azimuth - 90.0),
                                     distance: 20.0,
                                     height: 12.0)

    new_hpxml.building_construction.residential_facility_type = @bldg_type
    new_hpxml.building_construction.number_of_conditioned_floors = @ncfl
    new_hpxml.building_construction.number_of_conditioned_floors_above_grade = @ncfl_ag
    new_hpxml.building_construction.number_of_bedrooms = @nbeds
    new_hpxml.building_construction.conditioned_floor_area = @cfa
    new_hpxml.building_construction.conditioned_building_volume = @cvolume
    new_hpxml.building_construction.has_flue_or_chimney = false
  end

  def self.set_climate(json, new_hpxml, zipcode_row)
    zipcode_city = zipcode_row['city'].gsub(/\s/, '_')
    zipcode_state = zipcode_row['state_zipcode']
    station_name = zipcode_row['name']
    station_wmo = zipcode_row['nearest_weather_station']
    epw_filename = zipcode_row['weather_filename']

    new_hpxml.climate_and_risk_zones.weather_station_id = "#{zipcode_city}_#{zipcode_state}"
    new_hpxml.climate_and_risk_zones.weather_station_name = station_name
    new_hpxml.climate_and_risk_zones.weather_station_wmo = station_wmo
    new_hpxml.climate_and_risk_zones.weather_station_epw_filepath = epw_filename

    iecc_zone = zipcode_row['iecc_cz']
    if iecc_zone.include? '7'
      iecc_zone = '7'
    elsif iecc_zone.include? '8'
      iecc_zone = '8'
    end

    @iecc_zone = iecc_zone
  end

  def self.set_enclosure_air_infiltration(json, new_hpxml)
    if not json['building']['about']['blower_door_test'].nil?
      cfm50 = json['building']['about']['envelope_leakage']
      if json['building']['about']['air_sealing_present'] == true
        desc = HPXML::LeakinessTight
      else
        desc = HPXML::LeakinessAverage
      end

      # Convert to ACH50
      if not cfm50.nil?
        ach50 = cfm50 * 60.0 / @cvolume
      else
        ach50 = calc_ach50(@ncfl_ag, @cfa, @ceil_height, @cvolume, desc, @year_built, @iecc_zone, @fnd_areas, @ducts)
      end

      new_hpxml.air_infiltration_measurements.add(id: 'hescore_blower_door_test',
                                                  house_pressure: 50,
                                                  unit_of_measure: HPXML::UnitsACH,
                                                  air_leakage: ach50)
    end
  end

  def self.set_enclosure_roofs(json, new_hpxml)
    json['building']['zone']['zone_roof'].each do |orig_roof|
      attic_location = { 'vented_attic' => HPXML::LocationAtticVented,
                         'cath_ceiling' => HPXML::LocationLivingSpace }[orig_roof['roof_type']]
      # Roof: Two surfaces per HES zone_roof
      if orig_roof['roof_type'] == 'vented_attic'
        roof_area = orig_roof['ceiling_area'] / Math.cos(@roof_angle_rad)
      else
        roof_area = orig_roof['roof_area']
      end
      if orig_roof['roof_color'] == 'cool_color'
        roof_solar_abs = orig_roof['roof_absorptance']
      else
        roof_solar_abs = get_roof_solar_absorptance($roof_color_map[orig_roof['roof_color']])
      end
      roof_r = get_roof_effective_r_from_doe2code(orig_roof['roof_assembly_code'])
      if @is_townhouse
        roof_azimuths = [@bldg_azimuth + 90, @bldg_azimuth + 270]
      else
        roof_azimuths = [@bldg_azimuth, @bldg_azimuth + 180]
      end
      has_radiant_barrier = false
      if orig_roof['roof_assembly_code'][2, 2] == 'rb'
        has_radiant_barrier = true
        radiant_barrier_grade = 1
      end
      roof_azimuths.each_with_index do |roof_azimuth, i|
        new_hpxml.roofs.add(id: "#{orig_roof['roof_name']}_#{i}",
                            interior_adjacent_to: attic_location,
                            area: roof_area / 2.0,
                            azimuth: sanitize_azimuth(roof_azimuth),
                            solar_absorptance: roof_solar_abs,
                            emittance: 0.9,
                            pitch: Math.tan(@roof_angle_rad) * 12,
                            radiant_barrier: has_radiant_barrier,
                            radiant_barrier_grade: radiant_barrier_grade,
                            insulation_assembly_r_value: roof_r)
      end
    end
  end

  def self.set_enclosure_knee_walls(json, new_hpxml)
    json['building']['zone']['zone_roof'].each do |orig_roof|
      next unless orig_roof.key?('knee_wall')

      orig_knee_wall = orig_roof['knee_wall']
      assembly_r_value = get_knee_wall_effective_r_from_doe2code(orig_knee_wall['assembly_code'])

      new_hpxml.walls.add(
        id: "#{orig_roof['roof_name']}_knee_wall",
        exterior_adjacent_to: HPXML::LocationAtticVented,
        interior_adjacent_to: HPXML::LocationLivingSpace,
        wall_type: HPXML::WallTypeWoodStud,
        area: orig_knee_wall['area'],
        insulation_assembly_r_value: assembly_r_value
      )
    end
  end

  def self.set_enclosure_rim_joists(json, new_hpxml)
    # No rim joists
  end

  def self.set_enclosure_walls(json, new_hpxml)
    # Above-grade walls
    json['building']['zone']['zone_wall'].each do |orig_wall|
      wall_area = nil
      if ['front', 'back'].include? orig_wall['side']
        wall_area = @ceil_height * @bldg_length_front * @ncfl_ag
      else
        wall_area = @ceil_height * @bldg_length_side * @ncfl_ag
      end
      wall_assembly_code = nil
      if @has_same_wall_const
        front_wall = json['building']['zone']['zone_wall'].find { |wall| wall['side'] == 'front' }
        wall_assembly_code = front_wall['wall_assembly_code']
      else
        wall_assembly_code = orig_wall['wall_assembly_code']
      end
      wall_r = get_wall_effective_r_from_doe2code(wall_assembly_code)
      new_hpxml.walls.add(id: "#{orig_wall['side']}_wall",
                          exterior_adjacent_to: HPXML::LocationOutside,
                          interior_adjacent_to: HPXML::LocationLivingSpace,
                          wall_type: $wall_type_map[wall_assembly_code[2, 2]],
                          area: wall_area,
                          azimuth: sanitize_azimuth(wall_orientation_to_azimuth(orig_wall['side'])),
                          solar_absorptance: 0.75,
                          emittance: 0.9,
                          insulation_assembly_r_value: wall_r)
    end
  end

  def self.set_enclosure_foundation_walls(json, new_hpxml)
    json['building']['zone']['zone_floor'].each do |orig_foundation|
      fnd_location = { 'uncond_basement' => HPXML::LocationBasementUnconditioned,
                       'cond_basement' => HPXML::LocationBasementConditioned,
                       'vented_crawl' => HPXML::LocationCrawlspaceVented,
                       'unvented_crawl' => HPXML::LocationCrawlspaceUnvented,
                       'slab_on_grade' => HPXML::LocationLivingSpace }[orig_foundation['foundation_type']]
      next unless [HPXML::LocationBasementUnconditioned, HPXML::LocationBasementConditioned, HPXML::LocationCrawlspaceVented, HPXML::LocationCrawlspaceUnvented].include? fnd_location

      if [HPXML::LocationBasementUnconditioned, HPXML::LocationBasementConditioned].include? fnd_location
        fndwall_height = 8.0
      else
        fndwall_height = 2.5
      end

      new_hpxml.foundation_walls.add(id: "#{orig_foundation['floor_name']}_foundation_wall",
                                     exterior_adjacent_to: HPXML::LocationGround,
                                     interior_adjacent_to: fnd_location,
                                     height: fndwall_height,
                                     area: fndwall_height * get_foundation_perimeter(json, orig_foundation),
                                     thickness: 10,
                                     depth_below_grade: fndwall_height - 1.0,
                                     insulation_interior_r_value: 0,
                                     insulation_interior_distance_to_top: 0,
                                     insulation_interior_distance_to_bottom: 0,
                                     insulation_exterior_r_value: Float(orig_foundation['foundation_insulation_level']),
                                     insulation_exterior_distance_to_top: 0,
                                     insulation_exterior_distance_to_bottom: fndwall_height)
    end
  end

  def self.set_enclosure_framefloors(json, new_hpxml)
    # Floors above foundation
    json['building']['zone']['zone_floor'].each_with_index do |orig_foundation, i|
      fnd_location = { 'uncond_basement' => HPXML::LocationBasementUnconditioned,
                       'cond_basement' => HPXML::LocationBasementConditioned,
                       'vented_crawl' => HPXML::LocationCrawlspaceVented,
                       'unvented_crawl' => HPXML::LocationCrawlspaceUnvented,
                       'slab_on_grade' => HPXML::LocationLivingSpace }[orig_foundation['foundation_type']]
      next unless [HPXML::LocationBasementUnconditioned, HPXML::LocationCrawlspaceVented, HPXML::LocationCrawlspaceUnvented].include? fnd_location

      framefloor_r = get_floor_effective_r_from_doe2code(orig_foundation['floor_assembly_code'])

      new_hpxml.frame_floors.add(id: "#{orig_foundation['floor_name']}_floor_#{i}",
                                 exterior_adjacent_to: fnd_location,
                                 interior_adjacent_to: HPXML::LocationLivingSpace,
                                 area: orig_foundation['floor_area'],
                                 insulation_assembly_r_value: framefloor_r)
    end

    # Floors below attic
    json['building']['zone']['zone_roof'].each_with_index do |orig_attic, i|
      attic_location = { 'vented_attic' => HPXML::LocationAtticVented,
                         'cath_ceiling' => HPXML::LocationLivingSpace }[orig_attic['roof_type']]
      next unless attic_location == HPXML::LocationAtticVented

      framefloor_r = get_ceiling_effective_r_from_doe2code(orig_attic['ceiling_assembly_code'])
      framefloor_area = orig_attic['ceiling_area']

      new_hpxml.frame_floors.add(id: "#{orig_attic['roof_name']}_floor_#{i}",
                                 exterior_adjacent_to: attic_location,
                                 interior_adjacent_to: HPXML::LocationLivingSpace,
                                 area: framefloor_area,
                                 insulation_assembly_r_value: framefloor_r)
    end
  end

  def self.set_enclosure_slabs(json, new_hpxml)
    json['building']['zone']['zone_floor'].each_with_index do |orig_foundation, i|
      fnd_location = { 'uncond_basement' => HPXML::LocationBasementUnconditioned,
                       'cond_basement' => HPXML::LocationBasementConditioned,
                       'vented_crawl' => HPXML::LocationCrawlspaceVented,
                       'unvented_crawl' => HPXML::LocationCrawlspaceUnvented,
                       'slab_on_grade' => HPXML::LocationLivingSpace }[orig_foundation['foundation_type']]
      fnd_type = orig_foundation['foundation_type']

      # Slab
      slab_id = nil
      slab_area = nil
      slab_thickness = nil
      slab_depth_below_grade = nil
      slab_perimeter_insulation_r_value = nil
      if fnd_type == 'slab_on_grade'
        slab_id = "#{orig_foundation['floor_name']}_slab_#{i}"
        slab_area = orig_foundation['floor_area']
        slab_perimeter_insulation_r_value = orig_foundation['foundation_insulation_level']
        slab_depth_below_grade = 0
        slab_thickness = 4
      elsif ['uncond_basement', 'cond_basement', 'vented_crawl', 'unvented_crawl'].include? fnd_type
        slab_id = "#{orig_foundation['floor_name']}_slab_#{i}"
        slab_area = orig_foundation['floor_area']
        slab_perimeter_insulation_r_value = 0
        if ['uncond_basement', 'cond_basement'].include? fnd_type
          slab_thickness = 4
        else
          slab_thickness = 0
        end
      else
        fail "Unexpected foundation type: #{fnd_type}"
      end

      new_hpxml.slabs.add(id: slab_id,
                          interior_adjacent_to: fnd_location,
                          area: slab_area,
                          thickness: slab_thickness,
                          exposed_perimeter: get_foundation_perimeter(json, orig_foundation),
                          perimeter_insulation_depth: 2,
                          under_slab_insulation_width: 0,
                          depth_below_grade: slab_depth_below_grade,
                          carpet_fraction: 1.0,
                          carpet_r_value: 2.1,
                          perimeter_insulation_r_value: slab_perimeter_insulation_r_value,
                          under_slab_insulation_r_value: 0)
    end
  end

  def self.set_enclosure_windows(json, new_hpxml)
    json['building']['zone']['zone_wall'].each do |orig_wall|
      next unless orig_wall.key?('zone_window')
      next if orig_wall['zone_window']['window_area'] == 0

      orig_window = orig_wall['zone_window']
      if @has_same_window_const
        front_wall = json['building']['zone']['zone_wall'].find { |wall| wall['side'] == 'front' }
        front_window = front_wall['zone_window']
        if front_window['window_method'] == 'code'
          window_code = front_window['window_code']
        elsif front_window['window_method'] == 'custom'
          ufactor = front_window['window_u_value']
          shgc = front_window['window_shgc']
        end
      else
        if orig_window['window_method'] == 'code'
          window_code = orig_window['window_code']
        elsif orig_window['window_method'] == 'custom'
          ufactor = orig_window['window_u_value']
          shgc = orig_window['window_shgc']
        end
      end
      if ufactor.nil?
        ufactor, shgc = get_window_ufactor_shgc_from_doe2code(window_code)
      end
      interior_shading_factor_summer, interior_shading_factor_winter = Constructions.get_default_interior_shading_factors()
      exterior_shading_factor_summer = 1.0
      exterior_shading_factor_winter = 1.0
      if orig_window['solar_screen'] == true
        # Summer only, total shading factor reduced to 0.29
        exterior_shading_factor_summer = 0.29 / interior_shading_factor_summer # Overall shading factor is interior multiplied by exterior
      end
      if not orig_window['storm_type'].nil?
        ufactor, shgc = get_ufactor_shgc_adjusted_by_storms(orig_window['storm_type'], ufactor, shgc)
      end

      # Add one HPXML window per side of the house with only the overhangs from the roof.
      new_hpxml.windows.add(id: "#{orig_wall['side']}_window",
                            area: orig_window['window_area'],
                            azimuth: sanitize_azimuth(wall_orientation_to_azimuth(orig_wall['side'])),
                            ufactor: ufactor,
                            shgc: shgc,
                            overhangs_depth: 1.0,
                            overhangs_distance_to_top_of_window: 0.0,
                            overhangs_distance_to_bottom_of_window: @ceil_height * @ncfl_ag,
                            wall_idref: "#{orig_wall['side']}_wall",
                            interior_shading_factor_summer: interior_shading_factor_summer,
                            interior_shading_factor_winter: interior_shading_factor_winter,
                            exterior_shading_factor_summer: exterior_shading_factor_summer,
                            exterior_shading_factor_winter: exterior_shading_factor_winter)
    end
  end

  def self.set_enclosure_skylights(json, new_hpxml)
    json['building']['zone']['zone_roof'].each do |orig_roof|
      next unless orig_roof.key?('zone_skylight')
      next unless orig_roof['zone_skylight']['skylight_area'] > 0

      orig_skylight = orig_roof['zone_skylight']
      ufactor = orig_skylight['skylight_u_value']
      shgc = orig_skylight['skylight_shgc']
      if ufactor.nil?
        ufactor, shgc = get_skylight_ufactor_shgc_from_doe2code(orig_skylight['skylight_code'])
      end

      interior_shading_factor_summer = 1.0
      interior_shading_factor_winter = 1.0
      exterior_shading_factor_summer = 1.0
      exterior_shading_factor_winter = 1.0
      if orig_skylight['solar_screen'] == true
        # Year-round, total shading factor reduced to 0.29
        exterior_shading_factor_summer = 0.29
        exterior_shading_factor_winter = 0.29
      end
      if not orig_skylight['storm_type'].nil?
        ufactor, shgc = get_ufactor_shgc_adjusted_by_storms(orig_skylight['storm_type'], ufactor, shgc)
      end

      if @is_townhouse
        roof_azimuths = [@bldg_azimuth + 90, @bldg_azimuth + 270]
      else
        roof_azimuths = [@bldg_azimuth, @bldg_azimuth + 180]
      end
      roof_azimuths.each_with_index do |roof_azimuth, i|
        skylight_area = orig_skylight['skylight_area'] / 2.0
        new_hpxml.skylights.add(id: "#{orig_roof['roof_name']}_#{i}_skylight",
                                area: skylight_area,
                                azimuth: sanitize_azimuth(roof_azimuth),
                                ufactor: ufactor,
                                shgc: shgc,
                                roof_idref: "#{orig_roof['roof_name']}_#{i}",
                                interior_shading_factor_summer: interior_shading_factor_summer,
                                interior_shading_factor_winter: interior_shading_factor_winter,
                                exterior_shading_factor_summer: exterior_shading_factor_summer,
                                exterior_shading_factor_winter: exterior_shading_factor_winter)
      end
    end
  end

  def self.set_enclosure_doors(json, new_hpxml)
    front_wall = nil
    json['building']['zone']['zone_wall'].each do |orig_wall|
      next if orig_wall['side'] != 'front'

      front_wall = orig_wall
    end
    fail 'Could not find front wall.' if front_wall.nil?

    new_hpxml.doors.add(id: 'Door',
                        wall_idref: "#{front_wall['side']}_wall",
                        area: 40,
                        azimuth: orientation_to_azimuth(@bldg_orient),
                        r_value: 1.0 / 0.51)
  end

  def self.set_systems_hvac(json, new_hpxml)
    additional_hydronic_ids = []

    json['building']['systems']['hvac'].each do |orig_hvac|
      orig_heating = orig_hvac['heating']
      orig_cooling = orig_hvac['cooling']
      hp_types = ['heat_pump', 'gchp', 'mini_split']
      has_heating_system = true
      if orig_heating.nil? || (orig_heating['type'] == 'none')
        has_heating_system = false
      end
      has_cooling_system = true
      if orig_cooling.nil? || (orig_cooling['type'] == 'none')
        has_cooling_system = false
      end

      # HeatingSystem
      if has_heating_system && (not hp_types.include? orig_heating['type'])
        heating_system_type = hescore_to_hpxml_hvac_type(orig_heating['type'])
        heating_system_fuel = hescore_to_hpxml_fuel(orig_heating['fuel_primary'])
        distribution_system_idref = nil
        if [HPXML::HVACTypeFurnace, HPXML::HVACTypeWallFurnace, HPXML::HVACTypeBoiler].include? heating_system_type
          heating_efficiency_afue = orig_heating['efficiency']
        elsif heating_system_type == HPXML::HVACTypeStove
          heating_efficiency_percent = orig_heating['efficiency']
        end
        if is_ducted_heating_system(orig_hvac)
          distribution_system_idref = "#{orig_hvac['hvac_name']}_air_dist"
        elsif heating_system_type == HPXML::HVACTypeBoiler
          distribution_system_idref = "#{orig_hvac['hvac_name']}_hydronic_dist"
          additional_hydronic_ids << distribution_system_idref
        end
        year_installed = orig_heating['year']
        efficiency_level = orig_heating['efficiency_level']
        fraction_heat_load_served = orig_hvac['hvac_fraction']

        if [HPXML::HVACTypeFurnace, HPXML::HVACTypeWallFurnace].include? heating_system_type
          if not heating_efficiency_afue.nil?
            # Do nothing, we already have the AFUE
          elsif heating_system_fuel == HPXML::FuelTypeElectricity
            heating_efficiency_afue = 0.98
          elsif (not efficiency_level.nil?) && (heating_system_type == HPXML::HVACTypeFurnace)
            heating_efficiency_afue = lookup_hvac_efficiency(year_installed,
                                                             heating_system_type,
                                                             heating_system_fuel,
                                                             'AFUE',
                                                             efficiency_level,
                                                             json['building_address']['state'])
          elsif not year_installed.nil?
            heating_efficiency_afue = lookup_hvac_efficiency(year_installed,
                                                             heating_system_type,
                                                             heating_system_fuel,
                                                             'AFUE')
          end
        elsif heating_system_type == HPXML::HVACTypeBoiler
          if not heating_efficiency_afue.nil?
            # Do nothing, we already have the AFUE
          elsif heating_system_fuel == HPXML::FuelTypeElectricity
            heating_efficiency_afue = 0.98
          elsif not efficiency_level.nil?
            heating_efficiency_afue = lookup_hvac_efficiency(year_installed,
                                                             heating_system_type,
                                                             heating_system_fuel,
                                                             'AFUE',
                                                             efficiency_level)
          elsif not year_installed.nil?
            heating_efficiency_afue = lookup_hvac_efficiency(year_installed,
                                                             heating_system_type,
                                                             heating_system_fuel,
                                                             'AFUE')
          end
        elsif heating_system_type == HPXML::HVACTypeElectricResistance
          if heating_efficiency_percent.nil?
            heating_efficiency_percent = 0.98
          end
        elsif heating_system_type == HPXML::HVACTypeStove
          if not heating_efficiency_percent.nil?
            # Do nothing, we already have the heating efficiency percent
          elsif heating_system_fuel == HPXML::FuelTypeWoodCord
            heating_efficiency_percent = 0.60
          elsif heating_system_fuel == HPXML::FuelTypeWoodPellets
            heating_efficiency_percent = 0.78
          end
        end

        new_hpxml.heating_systems.add(id: "#{orig_hvac['hvac_name']}_heat",
                                      distribution_system_idref: distribution_system_idref,
                                      heating_system_type: heating_system_type,
                                      heating_system_fuel: heating_system_fuel,
                                      heating_efficiency_afue: heating_efficiency_afue,
                                      heating_efficiency_percent: heating_efficiency_percent,
                                      fraction_heat_load_served: fraction_heat_load_served)
      end

      # CoolingSystem
      if has_cooling_system && (not hp_types.include? orig_cooling['type'])
        cooling_system_type = hescore_to_hpxml_hvac_type(orig_cooling['type'])
        cooling_system_fuel = HPXML::FuelTypeElectricity
        distribution_system_idref = nil
        if cooling_system_type == HPXML::HVACTypeCentralAirConditioner
          cooling_efficiency_seer = orig_cooling['efficiency']
        elsif cooling_system_type == HPXML::HVACTypeRoomAirConditioner
          cooling_efficiency_eer = orig_cooling['efficiency']
        end
        if is_ducted_cooling_system(orig_hvac)
          distribution_system_idref = "#{orig_hvac['hvac_name']}_air_dist"
        end
        year_installed = orig_cooling['year']
        efficiency_level = orig_cooling['efficiency_level']
        fraction_cool_load_served = orig_hvac['hvac_fraction']

        if cooling_system_type == HPXML::HVACTypeCentralAirConditioner
          if not cooling_efficiency_seer.nil?
            # Do nothing, we already have the SEER
          elsif not efficiency_level.nil?
            cooling_efficiency_seer = lookup_hvac_efficiency(year_installed,
                                                             cooling_system_type,
                                                             cooling_system_fuel,
                                                             'SEER',
                                                             efficiency_level)
          elsif not year_installed.nil?
            cooling_efficiency_seer = lookup_hvac_efficiency(year_installed,
                                                             cooling_system_type,
                                                             cooling_system_fuel,
                                                             'SEER')
          end
        elsif cooling_system_type == HPXML::HVACTypeRoomAirConditioner
          if not cooling_efficiency_eer.nil?
            # Do nothing, we already have the EER
          elsif not efficiency_level.nil?
            cooling_efficiency_eer = lookup_hvac_efficiency(year_installed,
                                                            cooling_system_type,
                                                            cooling_system_fuel,
                                                            'EER',
                                                            efficiency_level)
          elsif not year_installed.nil?
            cooling_efficiency_eer = lookup_hvac_efficiency(year_installed,
                                                            cooling_system_type,
                                                            cooling_system_fuel,
                                                            'EER')
          end
        end

        new_hpxml.cooling_systems.add(id: "#{orig_hvac['hvac_name']}_cool",
                                      distribution_system_idref: distribution_system_idref,
                                      cooling_system_type: cooling_system_type,
                                      cooling_system_fuel: cooling_system_fuel,
                                      fraction_cool_load_served: fraction_cool_load_served,
                                      cooling_efficiency_seer: cooling_efficiency_seer,
                                      cooling_efficiency_eer: cooling_efficiency_eer)
      end

      # HeatPump
      heatpump_fraction_cool_load_served = 0
      heatpump_fraction_heat_load_served = 0
      if (has_heating_system && (hp_types.include? orig_heating['type'])) ||
         (has_cooling_system && (hp_types.include? orig_cooling['type']))
        heat_pump_fuel = HPXML::FuelTypeElectricity
        backup_type = HPXML::HeatPumpBackupTypeIntegrated
        backup_heating_fuel = HPXML::FuelTypeElectricity
        backup_heating_efficiency_percent = 1.0
        distribution_system_idref = nil
        if has_cooling_system && (hp_types.include? orig_cooling['type'])
          heat_pump_type = hescore_to_hpxml_hvac_type(orig_cooling['type'])
          if ['heat_pump', 'mini_split'].include? orig_cooling['type']
            cooling_efficiency_seer = orig_cooling['efficiency']
          elsif orig_cooling['type'] == 'gchp'
            cooling_efficiency_eer = orig_cooling['efficiency']
          end
          if is_ducted_cooling_system(orig_hvac)
            distribution_system_idref = "#{orig_hvac['hvac_name']}_air_dist"
          end
          cooling_year_installed = orig_cooling['year']
          cooling_efficiency_level = orig_cooling['efficiency_level']
          heatpump_fraction_cool_load_served = orig_hvac['hvac_fraction']
        end
        if has_heating_system && (hp_types.include? orig_heating['type'])
          heat_pump_type = hescore_to_hpxml_hvac_type(orig_heating['type'])
          if ['heat_pump', 'mini_split'].include? orig_heating['type']
            heating_efficiency_hspf = orig_heating['efficiency']
          elsif orig_heating['type'] == 'gchp'
            heating_efficiency_cop = orig_heating['efficiency']
          end
          if is_ducted_heating_system(orig_hvac)
            distribution_system_idref = "#{orig_hvac['hvac_name']}_air_dist"
          end
          heating_year_installed = orig_heating['year']
          heating_efficiency_level = orig_heating['efficiency_level']
          heatpump_fraction_heat_load_served = orig_hvac['hvac_fraction']
        end

        if [HPXML::HVACTypeHeatPumpAirToAir, HPXML::HVACTypeHeatPumpMiniSplit].include? heat_pump_type
          if not cooling_efficiency_seer.nil?
            # Do nothing, we have the SEER
          elsif not cooling_efficiency_level.nil?
            cooling_efficiency_seer = lookup_hvac_efficiency(cooling_year_installed,
                                                             heat_pump_type,
                                                             heat_pump_fuel,
                                                             'SEER',
                                                             cooling_efficiency_level,
                                                             nil,
                                                             @iecc_zone)
          elsif not cooling_year_installed.nil?
            cooling_efficiency_seer = lookup_hvac_efficiency(cooling_year_installed,
                                                             heat_pump_type,
                                                             heat_pump_fuel,
                                                             'SEER')
          end
          if not heating_efficiency_hspf.nil?
            # Do nothing, we have the HSPF
          elsif not heating_efficiency_level.nil?
            heating_efficiency_hspf = lookup_hvac_efficiency(heating_year_installed,
                                                             heat_pump_type,
                                                             heat_pump_fuel,
                                                             'HSPF',
                                                             heating_efficiency_level,
                                                             nil,
                                                             @iecc_zone)
          elsif not heating_year_installed.nil?
            heating_efficiency_hspf = lookup_hvac_efficiency(heating_year_installed,
                                                             heat_pump_type,
                                                             heat_pump_fuel,
                                                             'HSPF')
          end
        end

        # If heat pump has no cooling/heating load served, assign arbitrary value for cooling/heating efficiency value
        if (heatpump_fraction_cool_load_served == 0) && cooling_efficiency_seer.nil? && cooling_efficiency_eer.nil?
          if heat_pump_type == HPXML::HVACTypeHeatPumpGroundToAir
            cooling_efficiency_eer = 16.6
          else
            cooling_efficiency_seer = 13.0
          end
        end
        if (heatpump_fraction_heat_load_served == 0) && heating_efficiency_hspf.nil? && heating_efficiency_cop.nil?
          if heat_pump_type == HPXML::HVACTypeHeatPumpGroundToAir
            heating_efficiency_cop = 3.6
          else
            heating_efficiency_hspf = 7.7
          end
        end

        new_hpxml.heat_pumps.add(id: "#{orig_hvac['hvac_name']}_heatpump",
                                 distribution_system_idref: distribution_system_idref,
                                 heat_pump_type: heat_pump_type,
                                 heat_pump_fuel: heat_pump_fuel,
                                 backup_type: backup_type,
                                 backup_heating_fuel: backup_heating_fuel,
                                 backup_heating_efficiency_percent: backup_heating_efficiency_percent,
                                 fraction_heat_load_served: heatpump_fraction_heat_load_served,
                                 fraction_cool_load_served: heatpump_fraction_cool_load_served,
                                 cooling_efficiency_seer: cooling_efficiency_seer,
                                 cooling_efficiency_eer: cooling_efficiency_eer,
                                 heating_efficiency_hspf: heating_efficiency_hspf,
                                 heating_efficiency_cop: heating_efficiency_cop)
      end

      # HVACDistribution
      next unless is_ducted_heating_system(orig_hvac) || is_ducted_cooling_system(orig_hvac)

      if orig_hvac['hvac_distribution']['leakage_method'] == 'quantitative'
        cfm25 = orig_hvac['hvac_distribution']['leakage_to_outside']
      elsif orig_hvac['hvac_distribution']['leakage_method'] == 'qualitative'
        sealed = orig_hvac['hvac_distribution']['sealed']
      else
        fail 'Unexpected leakage_method.'
      end

      tot_frac = 0.0
      frac_inside = 0.0
      orig_hvac['hvac_distribution']['duct'].each do |orig_duct|
        next if orig_duct['fraction'] == 0

        tot_frac += orig_duct['fraction'].to_f

        duct_location = $duct_location_map[orig_duct['location']]

        next unless duct_location == HPXML::LocationLivingSpace

        frac_inside += orig_duct['fraction'].to_f
      end

      next unless tot_frac > 0

      new_hpxml.hvac_distributions.add(id: "#{orig_hvac['hvac_name']}_air_dist",
                                       distribution_system_type: HPXML::HVACDistributionTypeAir,
                                       air_type: HPXML::AirTypeRegularVelocity)

      hvac_fraction = orig_hvac['hvac_fraction']
      new_hpxml.hvac_distributions[-1].conditioned_floor_area_served = hvac_fraction * @cfa

      lto_units, lto_s, lto_r, uncond_area_s, uncond_area_r = calc_duct_values(@ncfl_ag, @cfa, sealed, frac_inside, cfm25)

      # Supply duct leakage to the outside
      new_hpxml.hvac_distributions[-1].duct_leakage_measurements.add(duct_type: HPXML::DuctTypeSupply,
                                                                     duct_leakage_units: lto_units,
                                                                     duct_leakage_value: lto_s,
                                                                     duct_leakage_total_or_to_outside: HPXML::DuctLeakageToOutside)

      # Return duct leakage to the outside
      new_hpxml.hvac_distributions[-1].duct_leakage_measurements.add(duct_type: HPXML::DuctTypeReturn,
                                                                     duct_leakage_units: lto_units,
                                                                     duct_leakage_value: lto_r,
                                                                     duct_leakage_total_or_to_outside: HPXML::DuctLeakageToOutside)

      orig_hvac['hvac_distribution']['duct'].each do |orig_duct|
        next if orig_duct['fraction'] == 0

        duct_location = $duct_location_map[orig_duct['location']]

        next if duct_location == HPXML::LocationLivingSpace

        if orig_duct['insulated'] == true
          duct_rvalue = 6
        else
          duct_rvalue = 0
        end

        supply_duct_surface_area = uncond_area_s * orig_duct['fraction'].to_f / (1.0 - frac_inside)
        return_duct_surface_area = uncond_area_r * orig_duct['fraction'].to_f / (1.0 - frac_inside)

        # Supply duct
        new_hpxml.hvac_distributions[-1].ducts.add(duct_type: HPXML::DuctTypeSupply,
                                                   duct_insulation_r_value: duct_rvalue,
                                                   duct_location: duct_location,
                                                   duct_surface_area: supply_duct_surface_area)

        # Return duct
        new_hpxml.hvac_distributions[-1].ducts.add(duct_type: HPXML::DuctTypeReturn,
                                                   duct_insulation_r_value: duct_rvalue,
                                                   duct_location: duct_location,
                                                   duct_surface_area: return_duct_surface_area)
      end
    end

    # HVACControl
    control_type = HPXML::HVACControlTypeManual
    htg_sp, htg_setback_sp, htg_setback_hrs_per_week, htg_setback_start_hr = HVAC.get_default_heating_setpoint(control_type)
    clg_sp, clg_setup_sp, clg_setup_hrs_per_week, clg_setup_start_hr = HVAC.get_default_cooling_setpoint(control_type)
    new_hpxml.hvac_controls.add(id: 'hvac_control',
                                control_type: control_type,
                                heating_setpoint_temp: htg_sp,
                                cooling_setpoint_temp: clg_sp)

    # Add hydronic distribution system
    additional_hydronic_ids.each do |hydronic_id|
      new_hpxml.hvac_distributions.add(id: hydronic_id,
                                       distribution_system_type: HPXML::HVACDistributionTypeHydronic,
                                       hydronic_type: HPXML::HydronicTypeBaseboard)
    end
  end

  def self.set_systems_mechanical_ventilation(json, new_hpxml)
    # No mechanical ventilation
  end

  def self.set_systems_water_heater(json, new_hpxml)
    return unless json['building']['systems'].key? ('domestic_hot_water')

    orig_water_heater = json['building']['systems']['domestic_hot_water']
    fuel_type = hescore_to_hpxml_fuel(orig_water_heater['fuel_primary'])
    water_heater_type = { 'storage' => HPXML::WaterHeaterTypeStorage,
                          'indirect' => HPXML::WaterHeaterTypeCombiStorage,
                          'tankless' => HPXML::WaterHeaterTypeTankless,
                          'tankless_coil' => HPXML::WaterHeaterTypeCombiTankless,
                          'heat_pump' => HPXML::WaterHeaterTypeHeatPump }[orig_water_heater['type']]
    year_installed = orig_water_heater['year']
    energy_star = (orig_water_heater['efficiency_level'] == 'energy_star')

    if orig_water_heater['efficiency_method'] == 'user'
      energy_factor = orig_water_heater['energy_factor']
    elsif orig_water_heater['efficiency_method'] == 'uef'
      uniform_energy_factor = orig_water_heater['energy_factor']
      first_hour_rating = 60.0 # Maps to "medium" bin
    elsif orig_water_heater['efficiency_method'] == 'shipment_weighted'
      energy_factor = lookup_water_heater_efficiency(year_installed,
                                                     fuel_type)
    elsif energy_star
      energy_factor = lookup_water_heater_efficiency(year_installed,
                                                     fuel_type,
                                                     'energy_star')
    end

    fail 'Water Heater Type must be provided' if water_heater_type.nil?

    fail 'Electric water heaters must be heat pump water heaters to be Energy Star qualified' if energy_star && (fuel_type == HPXML::FuelTypeElectricity) && (water_heater_type != HPXML::WaterHeaterTypeHeatPump)

    heating_capacity = nil
    if water_heater_type == HPXML::WaterHeaterTypeStorage
      heating_capacity = get_default_water_heater_capacity(fuel_type)
    end
    tank_volume = nil
    if water_heater_type == HPXML::WaterHeaterTypeCombiStorage
      tank_volume = get_default_water_heater_volume(HPXML::FuelTypeElectricity)
    elsif (water_heater_type != HPXML::WaterHeaterTypeTankless) && (water_heater_type != HPXML::WaterHeaterTypeCombiTankless)
      tank_volume = get_default_water_heater_volume(fuel_type)
    end

    related_hvac_idref = nil
    if [HPXML::WaterHeaterTypeCombiStorage, HPXML::WaterHeaterTypeCombiTankless].include? water_heater_type
      json['building']['systems']['hvac'].each do |hvac|
        if hvac['heating']['type'] == 'boiler'
          related_hvac_idref = "#{hvac['hvac_name']}_heat"
          break
        end
      end
    end

    # Water heater location
    if @has_cond_bsmnt
      water_heater_location = HPXML::LocationBasementConditioned
    elsif @has_uncond_bsmnt
      water_heater_location = HPXML::LocationBasementUnconditioned
    else
      water_heater_location = HPXML::LocationLivingSpace
    end

    new_hpxml.water_heating_systems.add(id: 'WaterHeater',
                                        fuel_type: fuel_type,
                                        water_heater_type: water_heater_type,
                                        location: water_heater_location,
                                        tank_volume: tank_volume,
                                        fraction_dhw_load_served: 1.0,
                                        heating_capacity: heating_capacity,
                                        energy_factor: energy_factor,
                                        uniform_energy_factor: uniform_energy_factor,
                                        first_hour_rating: first_hour_rating,
                                        related_hvac_idref: related_hvac_idref)
  end

  def self.set_systems_water_heating_use(json, new_hpxml)
    new_hpxml.hot_water_distributions.add(id: 'HotWaterDistribution',
                                          system_type: HPXML::DHWDistTypeStandard,
                                          pipe_r_value: 0)

    new_hpxml.water_fixtures.add(id: 'ShowerHead',
                                 water_fixture_type: HPXML::WaterFixtureTypeShowerhead,
                                 low_flow: false)
  end

  def self.set_systems_photovoltaics(json, new_hpxml)
    return unless json['building']['systems'].key?('generation')
    return unless json['building']['systems']['generation'].key?('solar_electric')

    orig_pv_system = json['building']['systems']['generation']['solar_electric']

    if orig_pv_system.key?('system_capacity')
      max_power_output = orig_pv_system['system_capacity'].to_f * 1000 # DC Watts
    else
      # Estimate from year and # modules
      module_power = PV.calc_module_power_from_year(orig_pv_system['year']) # W/panel
      max_power_output = orig_pv_system['num_panels'] * module_power
    end

    if orig_pv_system['array_tilt'] == 'flat'
      array_tilt = 0.0
    elsif orig_pv_system['array_tilt'] == 'low_slope'
      array_tilt = 15.0 # 3:12, approximately
    elsif orig_pv_system['array_tilt'] == 'medium_slope'
      array_tilt = 30.0 # 7:12, approximately
    elsif orig_pv_system['array_tilt'] == 'steep_slope'
      array_tilt = 45.0 # 12:12
    else
      fail "Unexpected array_tilt: #{orig_pv_system['array_tilt']}."
    end

    new_hpxml.pv_systems.add(id: 'PVSystem',
                             location: HPXML::LocationRoof,
                             module_type: HPXML::PVModuleTypeStandard,
                             tracking: HPXML::PVTrackingTypeFixed,
                             array_azimuth: orientation_to_azimuth(orig_pv_system['array_azimuth']),
                             array_tilt: array_tilt,
                             max_power_output: max_power_output,
                             year_modules_manufactured: orig_pv_system['year'])
  end

  def self.set_appliances_clothes_washer(json, new_hpxml)
    new_hpxml.clothes_washers.add(id: 'ClothesWasher')
  end

  def self.set_appliances_clothes_dryer(json, new_hpxml)
    new_hpxml.clothes_dryers.add(id: 'ClothesDryer',
                                 fuel_type: HPXML::FuelTypeElectricity,
                                 is_vented: true,
                                 vented_flow_rate: 0.0)
  end

  def self.set_appliances_dishwasher(json, new_hpxml)
    new_hpxml.dishwashers.add(id: 'Dishwasher')
  end

  def self.set_appliances_refrigerator(json, new_hpxml)
    new_hpxml.refrigerators.add(id: 'Refrigerator')
  end

  def self.set_appliances_cooking_range_oven(json, new_hpxml)
    new_hpxml.cooking_ranges.add(id: 'CookingRange',
                                 fuel_type: HPXML::FuelTypeElectricity)

    new_hpxml.ovens.add(id: 'Oven')
  end

  def self.set_lighting(json, new_hpxml)
    ltg_fracs = Lighting.get_default_fractions()
    ltg_fracs.each_with_index do |(key, fraction), i|
      location, lighting_type = key
      new_hpxml.lighting_groups.add(id: "LightingGroup#{i + 1}",
                                    location: location,
                                    fraction_of_units_in_location: fraction,
                                    lighting_type: lighting_type)
    end
  end

  def self.set_ceiling_fans(json, new_hpxml)
    # No ceiling fans
  end

  def self.set_misc_plug_loads(json, new_hpxml)
    new_hpxml.plug_loads.add(id: 'PlugLoadOther',
                             plug_load_type: HPXML::PlugLoadTypeOther)
  end

  def self.set_misc_television(json, new_hpxml)
    new_hpxml.plug_loads.add(id: 'PlugLoadTV',
                             plug_load_type: HPXML::PlugLoadTypeTelevision)
  end

  def self.adjust_floor_areas(new_hpxml)
    # Gather floors/slabs adjacent to conditioned space
    conditioned_floors = []
    new_hpxml.frame_floors.each do |frame_floor|
      next unless frame_floor.is_floor
      next unless [HPXML::LocationLivingSpace, HPXML::LocationBasementConditioned].include?(frame_floor.interior_adjacent_to) ||
                  [HPXML::LocationLivingSpace, HPXML::LocationBasementConditioned].include?(frame_floor.exterior_adjacent_to)

      conditioned_floors << frame_floor
    end
    new_hpxml.slabs.each do |slab|
      next unless [HPXML::LocationLivingSpace, HPXML::LocationBasementConditioned].include? slab.interior_adjacent_to

      conditioned_floors << slab
    end

    # Check if the sum of conditioned floors' area is greater than CFA.
    # If so, reduce floor areas. Note that the HES API already restricts
    # these two areas to being close, so any adjustments will be small.
    sum_cfa = conditioned_floors.map { |f| f.area }.sum
    if sum_cfa > @cfa
      conditioned_floors.each do |floor|
        floor.area *= @cfa / sum_cfa
      end
    end
  end

  def self.get_foundation_perimeter(json, foundation)
    n_foundations = json['building']['zone']['zone_floor'].size
    if n_foundations == 1
      return @bldg_perimeter
    elsif n_foundations == 2
      fnd_area = foundation['floor_area'].to_f
      long_side = [@bldg_length_front, @bldg_length_side].max
      short_side = [@bldg_length_front, @bldg_length_side].min
      total_foundation_area = 0
      json['building']['zone']['zone_floor'].each do |a_foundation|
        total_foundation_area += a_foundation['floor_area']
      end
      fnd_frac = fnd_area / total_foundation_area
      return short_side + 2 * long_side * fnd_frac
    else
      fail 'Only one or two foundations is allowed.'
    end
  end
end

def lookup_hvac_efficiency(year, hvac_type, fuel_type, units, performance_id = 'shipment_weighted', state_code = nil, iecc_cz = nil)
  year = 0 if year.nil?

  type_id = { HPXML::HVACTypeCentralAirConditioner => 'split_dx',
              HPXML::HVACTypeRoomAirConditioner => 'packaged_dx',
              HPXML::HVACTypeHeatPumpAirToAir => 'heat_pump',
              HPXML::HVACTypeHeatPumpMiniSplit => 'mini_split',
              HPXML::HVACTypeFurnace => 'central_furnace',
              HPXML::HVACTypeWallFurnace => 'wall_furnace',
              HPXML::HVACTypeBoiler => 'boiler' }[hvac_type]
  fail "Unexpected hvac_type #{hvac_type}." if type_id.nil?

  fuel_primary_id = hpxml_to_hescore_fuel(fuel_type)
  fail "Unexpected fuel_type #{fuel_type}." if fuel_primary_id.nil?

  metric_id = units.downcase

  fail "Invalid performance_id for HVAC lookup #{performance_id}." if not ['shipment_weighted', 'energy_star', 'cee_tier1', 'cee_tier2', 'cee_tier3'].include?(performance_id)

  region_id = nil
  if (['cee_tier1', 'cee_tier2', 'cee_tier3'].include? performance_id) && (type_id == 'heat_pump')
    region_id = { '1A' => 'south_southwest',
                  '2A' => 'south_southwest',
                  '2B' => 'south_southwest',
                  '3A' => 'south_southwest',
                  '3B' => 'south_southwest',
                  '3C' => 'south_southwest',
                  '4A' => 'south_southwest',
                  '4B' => 'south_southwest',
                  '4C' => 'south_southwest',
                  '5A' => 'north',
                  '5B' => 'north',
                  '6A' => 'north',
                  '6B' => 'north',
                  '7' => 'north',
                  '8' => 'north' }[iecc_cz]
    fail "Could not lookup CEE region for IECC climate zone #{iecc_cz}." if region_id.nil?
  end
  if (performance_id == 'energy_star') && (type_id == 'central_furnace') && ['lpg', 'natural_gas'].include?(fuel_primary_id)
    fail 'state_code required for Energy Star central furnaces' if state_code.nil?

    CSV.foreach(File.join(File.dirname(__FILE__), 'lu_es_furnace_region.csv'), headers: true) do |row|
      next unless row['state_code'] == state_code

      region_id = row['furnace_region']
      break
    end
    fail "Could not lookup Energy Star furnace region for state #{state_code}." if region_id.nil?
  end

  value = nil
  lookup_year = 0
  CSV.foreach(File.join(File.dirname(__FILE__), 'lu_hvac_equipment_efficiency.csv'), headers: true) do |row|
    next unless row['performance_id'] == performance_id
    next unless row['type_id'] == type_id
    next unless row['fuel_primary_id'] == fuel_primary_id
    next unless row['metric_id'] == metric_id
    next unless row['region_id'] == region_id

    row_year = Integer(row['year'])
    if (row_year - year).abs <= (lookup_year - year).abs
      lookup_year = row_year
      value = Float(row['value'])
    end
  end
  fail 'Could not lookup default HVAC efficiency.' if value.nil?

  return value
end

def lookup_water_heater_efficiency(year, fuel_type, performance_id = 'shipment_weighted')
  year = 0 if year.nil?

  fuel_primary_id = hpxml_to_hescore_fuel(fuel_type)
  fail "Unexpected fuel_type #{fuel_type}." if fuel_primary_id.nil?

  fail "Invalid performance_id for water heater lookup #{performance_id}." if not ['shipment_weighted', 'energy_star'].include?(performance_id)

  value = nil
  lookup_year = 0
  CSV.foreach(File.join(File.dirname(__FILE__), 'lu_water_heater_efficiency.csv'), headers: true) do |row|
    next unless row['performance_id'] == performance_id
    next unless row['fuel_primary_id'] == fuel_primary_id

    row_year = Integer(row['year'])
    if (row_year - year).abs <= (lookup_year - year).abs
      lookup_year = row_year
      value = Float(row['value'])
    end
  end
  fail 'Could not lookup default water heating efficiency.' if value.nil?

  return value
end

def get_default_water_heater_volume(fuel)
  # Water Heater Tank Volume by fuel
  val = { HPXML::FuelTypeElectricity => 50,
          HPXML::FuelTypeNaturalGas => 40,
          HPXML::FuelTypePropane => 40,
          HPXML::FuelTypeOil => 32 }[fuel]
  return val if not val.nil?

  fail "Could not get default water heater volume for fuel '#{fuel}'"
end

def get_default_water_heater_capacity(fuel)
  # Water Heater Rated Input Capacity by fuel
  val = { HPXML::FuelTypeElectricity => 15400,
          HPXML::FuelTypeNaturalGas => 38000,
          HPXML::FuelTypePropane => 38000,
          HPXML::FuelTypeOil => 90000 }[fuel]
  return val if not val.nil?

  fail "Could not get default water heater capacity for fuel '#{fuel}'"
end

def get_effective_r_value_from_lu_tbl(doe2code, lu_tablename)
  val = nil
<<<<<<< HEAD
  CSV.foreach(File.join(File.dirname(__FILE__), "#{lu_tablename}.csv"), headers: true) do |row|
=======
  CSV.foreach(File.join($path_to_const_code_lookups, 'lu_wall_eff_rvalue.csv'), headers: true) do |row|
>>>>>>> 9e4b2087
    next unless row['doe2code'] == doe2code

    val = Float(row['Eff-R-value'])
    break
  end
  return val
end

<<<<<<< HEAD
def get_wall_effective_r_from_doe2code(doe2code)
  return get_effective_r_value_from_lu_tbl(doe2code, 'lu_wall_eff_rvalue')
end
=======
$path_to_const_code_lookups = File.join(File.dirname(__FILE__), '..', '..', '..', 'hescore-hpxml', 'hescorehpxml', 'lookups')
>>>>>>> 9e4b2087

$roof_color_map = {
  'white' => HPXML::ColorReflective,
  'light' => HPXML::ColorLight,
  'medium' => HPXML::ColorMedium,
  'medium_dark' => HPXML::ColorMediumDark,
  'dark' => HPXML::ColorDark,
  'cool_color' => HPXML::ColorReflective
}

$fuel_type_map = {
  'electric' => HPXML::FuelTypeElectricity,
  'natural_gas' => HPXML::FuelTypeNaturalGas,
  'lpg' => HPXML::FuelTypePropane,
  'fuel_oil' => HPXML::FuelTypeOil,
  'cord_wood' => HPXML::FuelTypeWoodCord,
  'pellet_wood' => HPXML::FuelTypeWoodPellets
}

$wall_type_map = {
  'wf' => HPXML::WallTypeWoodStud,
  'ps' => HPXML::WallTypeWoodStud,
  'ov' => HPXML::WallTypeWoodStud,
  'br' => HPXML::WallTypeBrick,
  'cb' => HPXML::WallTypeCMU,
  'sb' => HPXML::WallTypeStrawBale
}

$hvac_system_type_map = {
  'split_dx' => HPXML::HVACTypeCentralAirConditioner,
  'packaged_dx' => HPXML::HVACTypeRoomAirConditioner,
  'dec' => HPXML::HVACTypeEvaporativeCooler,
  'heat_pump' => HPXML::HVACTypeHeatPumpAirToAir,
  'mini_split' => HPXML::HVACTypeHeatPumpMiniSplit,
  'central_furnace' => HPXML::HVACTypeFurnace,
  'wall_furnace' => HPXML::HVACTypeWallFurnace,
  'boiler' => HPXML::HVACTypeBoiler,
  'wood_stove' => HPXML::HVACTypeStove,
  'gchp' => HPXML::HVACTypeHeatPumpGroundToAir,
  'baseboard' => HPXML::HVACTypeElectricResistance
}

$duct_location_map = {
  'cond_space' => HPXML::LocationLivingSpace,
  'uncond_basement' => HPXML::LocationBasementUnconditioned,
  'unvented_crawl' => HPXML::LocationCrawlspaceUnvented,
  'vented_crawl' => HPXML::LocationCrawlspaceVented,
  'uncond_attic' => HPXML::LocationAtticVented,
  'under_slab' => HPXML::LocationUnderSlab,
  'exterior_wall' => HPXML::LocationExteriorWall,
  'outside' => HPXML::LocationOutside
}

def get_knee_wall_effective_r_from_doe2code(doe2code)
  return get_effective_r_value_from_lu_tbl(doe2code, 'lu_knee_wall_eff_rvalue')
end

def get_roof_effective_r_from_doe2code(doe2code)
  # For wood frame with radiant barrier roof, use wood frame roof effective R-value. Radiant barrier will be handled by the actual radiant barrier model in OS.
  if doe2code[2, 2] == 'rb'
    doe2code = doe2code.gsub('rb', 'wf')
  end
<<<<<<< HEAD
  return get_effective_r_value_from_lu_tbl(doe2code, 'lu_roof_eff_rvalue')
end

def get_ceiling_effective_r_from_doe2code(doe2code)
  return get_effective_r_value_from_lu_tbl(doe2code, 'lu_ceiling_eff_rvalue')
end

def get_floor_effective_r_from_doe2code(doe2code)
  return get_effective_r_value_from_lu_tbl(doe2code, 'lu_floor_eff_rvalue')
=======
  val = nil
  CSV.foreach(File.join($path_to_const_code_lookups, 'lu_roof_eff_rvalue.csv'), headers: true) do |row|
    next unless row['doe2code'] == doe2code

    val = Float(row['Eff-R-value'])
    break
  end
  return val
end

def get_ceiling_effective_r_from_doe2code(doe2code)
  val = nil
  CSV.foreach(File.join($path_to_const_code_lookups, 'lu_ceiling_eff_rvalue.csv'), headers: true) do |row|
    next unless row['doe2code'] == doe2code

    val = Float(row['Eff-R-value'])
    break
  end
  return val
end

def get_floor_effective_r_from_doe2code(doe2code)
  val = nil
  CSV.foreach(File.join($path_to_const_code_lookups, 'lu_floor_eff_rvalue.csv'), headers: true) do |row|
    next unless row['doe2code'] == doe2code

    val = Float(row['Eff-R-value'])
    break
  end
  return val
>>>>>>> 9e4b2087
end

def get_window_ufactor_shgc_from_doe2code(doe2code)
  window_ufactor_shgc = {
    'scna' => [1.27, 0.75],
    'scnw' => [0.89, 0.64],
    'stna' => [1.27, 0.64],
    'stnw' => [0.89, 0.54],
    'dcaa' => [0.81, 0.67],
    'dcab' => [0.60, 0.67],
    'dcaw' => [0.51, 0.56],
    'dtaa' => [0.81, 0.55],
    'dtab' => [0.60, 0.55],
    'dtaw' => [0.51, 0.46],
    'dpeaw' => [0.42, 0.52],
    'dpeaab' => [0.47, 0.62],
    'dpeaaw' => [0.39, 0.52],
    'dseaa' => [0.67, 0.37],
    'dseab' => [0.47, 0.37],
    'dseaw' => [0.39, 0.31],
    'dseaaw' => [0.36, 0.31],
    'thmabw' => [0.27, 0.31]
  }[doe2code]
  return window_ufactor_shgc if not window_ufactor_shgc.nil?

  fail "Could not get default window U/SHGC for window code '#{doe2code}'"
end

def get_skylight_ufactor_shgc_from_doe2code(doe2code)
  skylight_ufactor_shgc = {
    'scna' => [1.98, 0.75],
    'scnw' => [1.47, 0.64],
    'stna' => [1.98, 0.64],
    'stnw' => [1.47, 0.54],
    'dcaa' => [1.30, 0.67],
    'dcab' => [1.10, 0.67],
    'dcaw' => [0.84, 0.56],
    'dtaa' => [1.30, 0.55],
    'dtab' => [1.10, 0.55],
    'dtaw' => [0.84, 0.46],
    'dpeaw' => [0.74, 0.52],
    'dpeaab' => [0.95, 0.62],
    'dpeaaw' => [0.68, 0.52],
    'dseaa' => [1.17, 0.37],
    'dseab' => [0.98, 0.37],
    'dseaw' => [0.71, 0.31],
    'dseaaw' => [0.65, 0.31],
    'thmabw' => [0.47, 0.31]
  }[doe2code]
  return skylight_ufactor_shgc if not skylight_ufactor_shgc.nil?

  fail "Could not get default skylight U/SHGC for skylight code '#{doe2code}'"
end

def get_ufactor_shgc_adjusted_by_storms(storm_type, base_ufactor, base_shgc)
  # Ref: https://labhomes.pnnl.gov/documents/PNNL_24444_Thermal_and_Optical_Properties_Low-E_Storm_Windows_Panels.pdf
  # U-factor and SHGC adjustment based on the data obtained from the above reference
  if base_ufactor < 0.45
    fail "Invalid base window U-Factor for storm windows upgrade '#{base_ufactor}'"
  end

  if storm_type == 'clear'
    ufactor_abs_reduction = 0.6435 * base_ufactor - 0.1533
    shgc_corr = 0.9
  elsif storm_type == 'low-e'
    ufactor_abs_reduction = 0.766 * base_ufactor - 0.1532
    shgc_corr = 0.8
  else
    fail "Could not find adjustment factors for storm type '#{storm_type}'"
  end

  ufactor = base_ufactor - ufactor_abs_reduction
  shgc = base_shgc * shgc_corr

  return ufactor, shgc
end

def get_roof_solar_absorptance(roof_color)
  val = { HPXML::ColorReflective => 0.35,
          HPXML::ColorLight => 0.55,
          HPXML::ColorMedium => 0.7,
          HPXML::ColorMediumDark => 0.8,
          HPXML::ColorDark => 0.9 }[roof_color]
  return val if not val.nil?

  fail "Could not get roof absorptance for color '#{roof_color}'"
end

def calc_duct_values(ncfl_ag, cfa, sealed, frac_inside, cfm25 = nil)
  # Fraction of ducts that are outside conditioned space
  if frac_inside > 0
    f_out_s = 1.0 - frac_inside
  else
    # Make assumption
    if ncfl_ag == 1
      f_out_s = 1.0
    else
      f_out_s = 0.65
    end
  end
  if frac_inside == 1
    f_out_r = 0.0
  else
    f_out_r = 1.0
  end

  # Duct surface areas that are outside conditioned space
  uncond_area_s = 0.27 * f_out_s * cfa
  uncond_area_r = 0.05 * ncfl_ag * f_out_r * cfa

  if not cfm25.nil? # Duct blaster measurements provided
    cfm25_s = cfm25 / 2.0
    cfm25_r = cfm25 / 2.0

    return HPXML::UnitsCFM25, cfm25_s.round(2), cfm25_r.round(2), uncond_area_s.round(2), uncond_area_r.round(2)
  else
    # Total leakage fraction of air handler flow
    if sealed
      total_leakage_frac = 0.10
    else
      total_leakage_frac = 0.25
    end

    # Duct leakages to the outside (assume total leakage equally split between supply/return)
    percent_s = total_leakage_frac / 2.0 * f_out_s
    percent_r = total_leakage_frac / 2.0 * f_out_r

    return HPXML::UnitsPercent, percent_s.round(5), percent_r.round(5), uncond_area_s.round(2), uncond_area_r.round(2)
  end
end

def calc_ach50(ncfl_ag, cfa, ceil_height, cvolume, desc, year_built, iecc_cz, fnd_types, ducts)
  # Constants
  c_floor_area = -0.002078
  c_height = 0.06375

  # Vintage
  c_vintage = nil
  if year_built < 1960
    c_vintage = -0.2498
  elsif year_built <= 1969
    c_vintage = -0.4327
  elsif year_built <= 1979
    c_vintage = -0.4521
  elsif year_built <= 1989
    c_vintage = -0.6536
  elsif year_built <= 1999
    c_vintage = -0.9152
  elsif year_built >= 2000
    c_vintage = -1.058
  else
    fail "Unexpected vintage: #{year_built}"
  end

  # Climate zone
  c_iecc = nil
  if (iecc_cz == '1A') || (iecc_cz == '2A')
    c_iecc = 0.4727
  elsif iecc_cz == '3A'
    c_iecc = 0.2529
  elsif iecc_cz == '4A'
    c_iecc = 0.3261
  elsif iecc_cz == '5A'
    c_iecc = 0.1118
  elsif (iecc_cz == '6A') || (iecc_cz == '7')
    c_iecc = 0.0
  elsif (iecc_cz == '2B') || (iecc_cz == '3B')
    c_iecc = -0.03755
  elsif (iecc_cz == '4B') || (iecc_cz == '5B')
    c_iecc = -0.008774
  elsif iecc_cz == '6B'
    c_iecc = 0.01944
  elsif iecc_cz == '3C'
    c_iecc = 0.04827
  elsif iecc_cz == '4C'
    c_iecc = 0.2584
  elsif iecc_cz == '8'
    c_iecc = -0.5119
  else
    fail "Unexpected IECC climate zone: #{c_iecc}"
  end

  # Foundation type (weight by area)
  c_foundation = 0.0
  sum_fnd_area = 0.0
  fnd_types.each do |fnd_type, area|
    sum_fnd_area += area
    if fnd_type == 'slab_on_grade'
      c_foundation += -0.036992 * area
    elsif (fnd_type == 'cond_basement') || (fnd_type == 'unvented_crawl')
      c_foundation += 0.108713 * area
    elsif (fnd_type == 'uncond_basement') || (fnd_type == 'vented_crawl')
      c_foundation += 0.180352 * area
    else
      fail "Unexpected foundation type: #{fnd_type}"
    end
  end
  c_foundation /= sum_fnd_area

  # Ducts (weighted by duct fraction and hvac fraction)
  sum_duct_hvac_frac = 0.0
  ducts.each do |hvac_frac, duct_frac, duct_location|
    sum_duct_hvac_frac += (duct_frac * hvac_frac)
  end
  if sum_duct_hvac_frac > 1.0001 # Using 1.0001 to allow small tolerance on sum
    fail "Unexpected sum of duct fractions: #{sum_duct_hvac_frac}."
  elsif sum_duct_hvac_frac < 1.0 # i.e., there is at least one ductless system
    # Add 1.0 - sum_duct_hvac_frac as ducts in conditioned space.
    # This will ensure ductless systems have same result as ducts in conditioned space.
    # See https://github.com/NREL/OpenStudio-HEScore/issues/211
    ducts << [1.0 - sum_duct_hvac_frac, 1.0, 'cond_space']
  end

  c_duct = 0.0
  ducts.each do |hvac_frac, duct_frac, duct_location|
    if ['cond_space', 'under_slab', 'exterior_wall', 'outside'].include? duct_location
      c_duct += -0.12381 * duct_frac * hvac_frac
    elsif ['uncond_attic', 'uncond_basement'].include? duct_location
      c_duct += 0.07126 * duct_frac * hvac_frac
    elsif ['vented_crawl'].include? duct_location
      c_duct += 0.18072 * duct_frac * hvac_frac
    elsif ['unvented_crawl'].include? duct_location
      c_duct += 0.07126 * duct_frac * hvac_frac
    else
      fail "Unexpected duct location: #{duct_location}"
    end
  end

  c_sealed = nil
  if desc == HPXML::LeakinessTight
    c_sealed = -0.288
  elsif desc == HPXML::LeakinessAverage
    c_sealed = 0.0
  else
    fail "Unexpected air leakage description: #{desc}"
  end

  floor_area_m2 = UnitConversions.convert(cfa, 'ft^2', 'm^2')
  height_m = UnitConversions.convert(ncfl_ag * ceil_height, 'ft', 'm') + 0.5

  # Normalized leakage
  nl = Math.exp(floor_area_m2 * c_floor_area +
                height_m * c_height +
                c_sealed + c_vintage + c_iecc + c_foundation + c_duct)

  # Specific Leakage Area
  sla = nl / (1000.0 * ncfl_ag**0.3)

  ach50 = Airflow.get_infiltration_ACH50_from_SLA(sla, 0.65, cfa, cvolume)

  return ach50
end

def orientation_to_azimuth(orientation)
  return { 'north_east' => 45,
           'east' => 90,
           'south_east' => 135,
           'south' => 180,
           'south_west' => 225,
           'west' => 270,
           'north_west' => 315,
           'north' => 0 }[orientation]
end

def wall_orientation_to_azimuth(orientation)
  return { 'front' => @bldg_azimuth,
           'left' => @bldg_azimuth + 90,
           'back' => @bldg_azimuth + 180,
           'right' => @bldg_azimuth + 270 }[orientation]
end

def reverse_orientation(orientation)
  # Converts, e.g., "northwest" to "southeast"
  reverse = orientation
  if reverse.include? HPXML::OrientationNorth
    reverse = reverse.gsub(HPXML::OrientationNorth, HPXML::OrientationSouth)
  else
    reverse = reverse.gsub(HPXML::OrientationSouth, HPXML::OrientationNorth)
  end
  if reverse.include? HPXML::OrientationEast
    reverse = reverse.gsub(HPXML::OrientationEast, HPXML::OrientationWest)
  else
    reverse = reverse.gsub(HPXML::OrientationWest, HPXML::OrientationEast)
  end
  return reverse
end

def sanitize_azimuth(azimuth)
  # Ensure 0 <= orientation < 360
  while azimuth < 0
    azimuth += 360
  end
  while azimuth >= 360
    azimuth -= 360
  end
  return azimuth
end

def hescore_to_hpxml_fuel(fuel_type)
  return $fuel_type_map[fuel_type]
end

def hescore_to_hpxml_hvac_type(hvac_type)
  return $hvac_system_type_map[hvac_type]
end

def hpxml_to_hescore_fuel(fuel_type)
  return $fuel_type_map.invert[fuel_type]
end

def get_foundation_areas(json)
  # Returns a hash of foundation location => area
  fnd_types = {}
  json['building']['zone']['zone_floor'].each do |orig_foundation|
    fnd_types[orig_foundation['foundation_type']] = orig_foundation['floor_area']
  end
  return fnd_types
end

def get_ducts_details(json)
  # Returns a list of [hvac_frac, duct_frac, duct_location]
  ducts = []
  json['building']['systems']['hvac'].each do |orig_hvac|
    next unless orig_hvac.key?('hvac_distribution')
    next unless is_ducted_heating_system(orig_hvac) || is_ducted_cooling_system(orig_hvac)

    hvac_frac = orig_hvac['hvac_fraction']

    orig_hvac['hvac_distribution']['duct'].each do |orig_duct|
      next if orig_duct['fraction'].to_f == 0

      ducts << [hvac_frac, orig_duct['fraction'].to_f, orig_duct['location']]
    end
  end
  return ducts
end

def is_ducted_heating_system(hvac)
  # Reference: https://docs.google.com/spreadsheets/d/1FQdZx33M-Rvdy0aL3HVJkOWaokw_GMdT7B2ACcGN7To/edit#gid=503341331
  if hvac.key?('heating') && (['central_furnace', 'heat_pump', 'gchp'].include? hvac['heating']['type'])
    return true
  else
    return false
  end
end

def is_ducted_cooling_system(hvac)
  # Reference: https://docs.google.com/spreadsheets/d/1FQdZx33M-Rvdy0aL3HVJkOWaokw_GMdT7B2ACcGN7To/edit#gid=503341331
  if hvac.key?('cooling') && (['split_dx', 'heat_pump', 'gchp'].include? hvac['cooling']['type'])
    return true
  else
    return false
  end
end

def calc_conditioned_volume(json)
  cvolume = @cfa * @ceil_height
  json['building']['zone']['zone_roof'].each do |orig_roof|
    is_cathedral_ceiling = (orig_roof['roof_type'] == 'cath_ceiling')
    next unless is_cathedral_ceiling

    # Half of the length of short side of the house
    a = 0.5 * [@bldg_length_front, @bldg_length_side].min
    # Ridge height
    b = a * Math.tan(@roof_angle_rad)
    # The hypotenuse
    c = a / Math.cos(@roof_angle_rad)
    # The depth this attic area goes back on the non-gable side
    d = 0.5 * orig_roof['roof_area'] / c

    # Add the volume under the roof and above the "ceiling"
    cvolume += d * a * b
  end
  return cvolume
end<|MERGE_RESOLUTION|>--- conflicted
+++ resolved
@@ -1177,11 +1177,7 @@
 
 def get_effective_r_value_from_lu_tbl(doe2code, lu_tablename)
   val = nil
-<<<<<<< HEAD
-  CSV.foreach(File.join(File.dirname(__FILE__), "#{lu_tablename}.csv"), headers: true) do |row|
-=======
-  CSV.foreach(File.join($path_to_const_code_lookups, 'lu_wall_eff_rvalue.csv'), headers: true) do |row|
->>>>>>> 9e4b2087
+  CSV.foreach(File.join($path_to_const_code_lookups, "#{lu_tablename}.csv"), headers: true) do |row|
     next unless row['doe2code'] == doe2code
 
     val = Float(row['Eff-R-value'])
@@ -1190,13 +1186,11 @@
   return val
 end
 
-<<<<<<< HEAD
 def get_wall_effective_r_from_doe2code(doe2code)
   return get_effective_r_value_from_lu_tbl(doe2code, 'lu_wall_eff_rvalue')
 end
-=======
+
 $path_to_const_code_lookups = File.join(File.dirname(__FILE__), '..', '..', '..', 'hescore-hpxml', 'hescorehpxml', 'lookups')
->>>>>>> 9e4b2087
 
 $roof_color_map = {
   'white' => HPXML::ColorReflective,
@@ -1259,7 +1253,6 @@
   if doe2code[2, 2] == 'rb'
     doe2code = doe2code.gsub('rb', 'wf')
   end
-<<<<<<< HEAD
   return get_effective_r_value_from_lu_tbl(doe2code, 'lu_roof_eff_rvalue')
 end
 
@@ -1269,38 +1262,6 @@
 
 def get_floor_effective_r_from_doe2code(doe2code)
   return get_effective_r_value_from_lu_tbl(doe2code, 'lu_floor_eff_rvalue')
-=======
-  val = nil
-  CSV.foreach(File.join($path_to_const_code_lookups, 'lu_roof_eff_rvalue.csv'), headers: true) do |row|
-    next unless row['doe2code'] == doe2code
-
-    val = Float(row['Eff-R-value'])
-    break
-  end
-  return val
-end
-
-def get_ceiling_effective_r_from_doe2code(doe2code)
-  val = nil
-  CSV.foreach(File.join($path_to_const_code_lookups, 'lu_ceiling_eff_rvalue.csv'), headers: true) do |row|
-    next unless row['doe2code'] == doe2code
-
-    val = Float(row['Eff-R-value'])
-    break
-  end
-  return val
-end
-
-def get_floor_effective_r_from_doe2code(doe2code)
-  val = nil
-  CSV.foreach(File.join($path_to_const_code_lookups, 'lu_floor_eff_rvalue.csv'), headers: true) do |row|
-    next unless row['doe2code'] == doe2code
-
-    val = Float(row['Eff-R-value'])
-    break
-  end
-  return val
->>>>>>> 9e4b2087
 end
 
 def get_window_ufactor_shgc_from_doe2code(doe2code)
