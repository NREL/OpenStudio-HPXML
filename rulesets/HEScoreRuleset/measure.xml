--- conflicted
+++ resolved
@@ -3,13 +3,8 @@
   <schema_version>3.0</schema_version>
   <name>he_score_measure</name>
   <uid>013ca589-73ab-451f-afae-dbeb5304dea8</uid>
-<<<<<<< HEAD
-  <version_id>be9d427c-19b6-4d19-8605-27e62d42e4a5</version_id>
-  <version_modified>20201210T174943Z</version_modified>
-=======
-  <version_id>45df11d7-71bd-4e3a-bf8f-54de48e8616b</version_id>
-  <version_modified>20201214T215046Z</version_modified>
->>>>>>> 32d72cc1
+  <version_id>fa34c69a-0f2b-4159-8068-87e3ac28caed</version_id>
+  <version_modified>20201215T154710Z</version_modified>
   <xml_checksum>2AF3A68E</xml_checksum>
   <class_name>HEScoreMeasure</class_name>
   <display_name>Apply Home Energy Score Ruleset</display_name>
@@ -86,12 +81,6 @@
       <checksum>8711ABD8</checksum>
     </file>
     <file>
-      <filename>test_hescore_ruleset.rb</filename>
-      <filetype>rb</filetype>
-      <usage_type>test</usage_type>
-      <checksum>3EB8BAD2</checksum>
-    </file>
-    <file>
       <version>
         <software_program>OpenStudio</software_program>
         <identifier>2.7.0</identifier>
@@ -109,14 +98,16 @@
       <checksum>DB516BAF</checksum>
     </file>
     <file>
+      <filename>test_hescore_ruleset.rb</filename>
+      <filetype>rb</filetype>
+      <usage_type>test</usage_type>
+      <checksum>A8AA875E</checksum>
+    </file>
+    <file>
       <filename>HESruleset.rb</filename>
       <filetype>rb</filetype>
       <usage_type>resource</usage_type>
-<<<<<<< HEAD
-      <checksum>86801199</checksum>
-=======
-      <checksum>F52B977A</checksum>
->>>>>>> 32d72cc1
+      <checksum>8EEF8A68</checksum>
     </file>
   </files>
 </measure>