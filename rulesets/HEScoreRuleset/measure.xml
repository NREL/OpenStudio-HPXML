--- conflicted
+++ resolved
@@ -3,13 +3,8 @@
   <schema_version>3.0</schema_version>
   <name>he_score_measure</name>
   <uid>013ca589-73ab-451f-afae-dbeb5304dea8</uid>
-<<<<<<< HEAD
-  <version_id>022f4326-29ef-4bd5-a7a4-50861e890e4a</version_id>
-  <version_modified>20211001T200656Z</version_modified>
-=======
-  <version_id>de2c8ee5-ad97-4654-9e66-7ae1d2c32d97</version_id>
-  <version_modified>20211108T184321Z</version_modified>
->>>>>>> 6f427190
+  <version_id>6b6a17fa-4d26-46c9-8f43-e77dfb76bd58</version_id>
+  <version_modified>20211202T165809Z</version_modified>
   <xml_checksum>2AF3A68E</xml_checksum>
   <class_name>HEScoreMeasure</class_name>
   <display_name>Apply Home Energy Score Ruleset</display_name>
@@ -104,27 +99,12 @@
       <checksum>1154F211</checksum>
     </file>
     <file>
-<<<<<<< HEAD
-=======
-      <filename>test_hescore_ruleset.rb</filename>
-      <filetype>rb</filetype>
-      <usage_type>test</usage_type>
-      <checksum>28846C8F</checksum>
-    </file>
-    <file>
       <filename>lu_hvac_equipment_efficiency.csv</filename>
       <filetype>csv</filetype>
       <usage_type>resource</usage_type>
       <checksum>C1A6A85C</checksum>
     </file>
     <file>
-      <filename>HESruleset.rb</filename>
-      <filetype>rb</filetype>
-      <usage_type>resource</usage_type>
-      <checksum>6664BEF8</checksum>
-    </file>
-    <file>
->>>>>>> 6f427190
       <version>
         <software_program>OpenStudio</software_program>
         <identifier>2.7.0</identifier>
@@ -133,8 +113,7 @@
       <filename>measure.rb</filename>
       <filetype>rb</filetype>
       <usage_type>script</usage_type>
-<<<<<<< HEAD
-      <checksum>802D1599</checksum>
+      <checksum>43B5C359</checksum>
     </file>
     <file>
       <filename>test_hescore_ruleset.rb</filename>
@@ -146,10 +125,7 @@
       <filename>HESruleset.rb</filename>
       <filetype>rb</filetype>
       <usage_type>resource</usage_type>
-      <checksum>943DC197</checksum>
-=======
-      <checksum>43B5C359</checksum>
->>>>>>> 6f427190
+      <checksum>670CB5D1</checksum>
     </file>
   </files>
 </measure>