<?xml version="1.0"?>
<measure>
  <schema_version>3.0</schema_version>
  <name>he_score_measure</name>
  <uid>013ca589-73ab-451f-afae-dbeb5304dea8</uid>
<<<<<<< HEAD
  <version_id>b0967d93-fb16-49db-869d-0bd081008e9f</version_id>
  <version_modified>20210624T150216Z</version_modified>
=======
  <version_id>6c57a42c-a6a0-49f5-bcc8-3a1055907905</version_id>
  <version_modified>20210714T215535Z</version_modified>
>>>>>>> 2f5911e5
  <xml_checksum>2AF3A68E</xml_checksum>
  <class_name>HEScoreMeasure</class_name>
  <display_name>Apply Home Energy Score Ruleset</display_name>
  <description>TODO</description>
  <modeler_description>TODO</modeler_description>
  <arguments>
    <argument>
      <name>hpxml_path</name>
      <display_name>HPXML File Path</display_name>
      <description>Absolute (or relative) path of the HPXML file.</description>
      <type>String</type>
      <units></units>
      <required>true</required>
      <model_dependent>false</model_dependent>
      <default_value></default_value>
      <min_value></min_value>
      <max_value></max_value>
    </argument>
    <argument>
      <name>hpxml_output_path</name>
      <display_name>HPXML Output File Path</display_name>
      <description>Absolute (or relative) path of the output HPXML file.</description>
      <type>String</type>
      <units></units>
      <required>false</required>
      <model_dependent>false</model_dependent>
      <default_value></default_value>
      <min_value></min_value>
      <max_value></max_value>
    </argument>
  </arguments>
  <outputs />
  <provenances />
  <tags>
    <tag>Envelope.Form</tag>
  </tags>
  <attributes>
    <attribute>
      <name>Measure Type</name>
      <value>ModelMeasure</value>
      <datatype>string</datatype>
    </attribute>
    <attribute>
      <name>Intended Software Tool</name>
      <value>Apply Measure Now</value>
      <datatype>string</datatype>
    </attribute>
    <attribute>
      <name>Intended Software Tool</name>
      <value>OpenStudio Application</value>
      <datatype>string</datatype>
    </attribute>
    <attribute>
      <name>Intended Software Tool</name>
      <value>Parametric Analysis Tool</value>
      <datatype>string</datatype>
    </attribute>
  </attributes>
  <files>
    <file>
      <filename>lu_es_furnace_region.csv</filename>
      <filetype>csv</filetype>
      <usage_type>resource</usage_type>
      <checksum>F98E711A</checksum>
    </file>
    <file>
      <filename>lu_wall_eff_rvalue.csv</filename>
      <filetype>csv</filetype>
      <usage_type>resource</usage_type>
      <checksum>A662085D</checksum>
    </file>
    <file>
      <filename>lu_water_heater_efficiency.csv</filename>
      <filetype>csv</filetype>
      <usage_type>resource</usage_type>
      <checksum>FBD37897</checksum>
    </file>
    <file>
      <filename>lu_hvac_equipment_efficiency.csv</filename>
      <filetype>csv</filetype>
      <usage_type>resource</usage_type>
      <checksum>8711ABD8</checksum>
    </file>
    <file>
      <filename>lu_roof_eff_rvalue.csv</filename>
      <filetype>csv</filetype>
      <usage_type>resource</usage_type>
      <checksum>DB516BAF</checksum>
    </file>
    <file>
      <filename>test_hescore_ruleset.rb</filename>
      <filetype>rb</filetype>
      <usage_type>test</usage_type>
      <checksum>ADA93431</checksum>
    </file>
    <file>
      <version>
        <software_program>OpenStudio</software_program>
        <identifier>2.7.0</identifier>
        <min_compatible>2.7.0</min_compatible>
      </version>
      <filename>measure.rb</filename>
      <filetype>rb</filetype>
      <usage_type>script</usage_type>
<<<<<<< HEAD
      <checksum>0865700F</checksum>
    </file>
    <file>
      <filename>test_hescore_ruleset.rb</filename>
      <filetype>rb</filetype>
      <usage_type>test</usage_type>
      <checksum>9523F125</checksum>
=======
      <checksum>339156C3</checksum>
>>>>>>> 2f5911e5
    </file>
    <file>
      <filename>HESruleset.rb</filename>
      <filetype>rb</filetype>
      <usage_type>resource</usage_type>
<<<<<<< HEAD
      <checksum>39609DB7</checksum>
=======
      <checksum>8B3AFE42</checksum>
>>>>>>> 2f5911e5
    </file>
  </files>
</measure><|MERGE_RESOLUTION|>--- conflicted
+++ resolved
@@ -3,13 +3,8 @@
   <schema_version>3.0</schema_version>
   <name>he_score_measure</name>
   <uid>013ca589-73ab-451f-afae-dbeb5304dea8</uid>
-<<<<<<< HEAD
-  <version_id>b0967d93-fb16-49db-869d-0bd081008e9f</version_id>
-  <version_modified>20210624T150216Z</version_modified>
-=======
-  <version_id>6c57a42c-a6a0-49f5-bcc8-3a1055907905</version_id>
-  <version_modified>20210714T215535Z</version_modified>
->>>>>>> 2f5911e5
+  <version_id>37b5ce37-2de7-4d0a-a360-f5335a521919</version_id>
+  <version_modified>20210721T181947Z</version_modified>
   <xml_checksum>2AF3A68E</xml_checksum>
   <class_name>HEScoreMeasure</class_name>
   <display_name>Apply Home Energy Score Ruleset</display_name>
@@ -100,12 +95,6 @@
       <checksum>DB516BAF</checksum>
     </file>
     <file>
-      <filename>test_hescore_ruleset.rb</filename>
-      <filetype>rb</filetype>
-      <usage_type>test</usage_type>
-      <checksum>ADA93431</checksum>
-    </file>
-    <file>
       <version>
         <software_program>OpenStudio</software_program>
         <identifier>2.7.0</identifier>
@@ -114,27 +103,19 @@
       <filename>measure.rb</filename>
       <filetype>rb</filetype>
       <usage_type>script</usage_type>
-<<<<<<< HEAD
-      <checksum>0865700F</checksum>
+      <checksum>339156C3</checksum>
     </file>
     <file>
       <filename>test_hescore_ruleset.rb</filename>
       <filetype>rb</filetype>
       <usage_type>test</usage_type>
-      <checksum>9523F125</checksum>
-=======
-      <checksum>339156C3</checksum>
->>>>>>> 2f5911e5
+      <checksum>91F5195C</checksum>
     </file>
     <file>
       <filename>HESruleset.rb</filename>
       <filetype>rb</filetype>
       <usage_type>resource</usage_type>
-<<<<<<< HEAD
-      <checksum>39609DB7</checksum>
-=======
-      <checksum>8B3AFE42</checksum>
->>>>>>> 2f5911e5
+      <checksum>5A88E005</checksum>
     </file>
   </files>
 </measure>