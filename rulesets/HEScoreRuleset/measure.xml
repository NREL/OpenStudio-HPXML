<?xml version="1.0"?>
<measure>
  <schema_version>3.0</schema_version>
  <name>he_score_measure</name>
  <uid>013ca589-73ab-451f-afae-dbeb5304dea8</uid>
<<<<<<< HEAD
  <version_id>dffc9200-668e-4da9-9e1e-5b9a67991853</version_id>
  <version_modified>20210721T181715Z</version_modified>
=======
  <version_id>1fd35358-2c50-4b52-b72f-3d1957117b4e</version_id>
  <version_modified>20210928T031344Z</version_modified>
>>>>>>> 1e7e2658
  <xml_checksum>2AF3A68E</xml_checksum>
  <class_name>HEScoreMeasure</class_name>
  <display_name>Apply Home Energy Score Ruleset</display_name>
  <description>TODO</description>
  <modeler_description>TODO</modeler_description>
  <arguments>
    <argument>
      <name>json_path</name>
      <display_name>JSON File Path</display_name>
      <description>Absolute (or relative) path of the JSON file.</description>
      <type>String</type>
      <units></units>
      <required>true</required>
      <model_dependent>false</model_dependent>
      <default_value></default_value>
      <min_value></min_value>
      <max_value></max_value>
    </argument>
    <argument>
      <name>hpxml_output_path</name>
      <display_name>HPXML Output File Path</display_name>
      <description>Absolute (or relative) path of the output HPXML file.</description>
      <type>String</type>
      <units></units>
      <required>false</required>
      <model_dependent>false</model_dependent>
      <default_value></default_value>
      <min_value></min_value>
      <max_value></max_value>
    </argument>
  </arguments>
  <outputs />
  <provenances />
  <tags>
    <tag>Envelope.Form</tag>
  </tags>
  <attributes>
    <attribute>
      <name>Measure Type</name>
      <value>ModelMeasure</value>
      <datatype>string</datatype>
    </attribute>
    <attribute>
      <name>Intended Software Tool</name>
      <value>Apply Measure Now</value>
      <datatype>string</datatype>
    </attribute>
    <attribute>
      <name>Intended Software Tool</name>
      <value>OpenStudio Application</value>
      <datatype>string</datatype>
    </attribute>
    <attribute>
      <name>Intended Software Tool</name>
      <value>Parametric Analysis Tool</value>
      <datatype>string</datatype>
    </attribute>
  </attributes>
  <files>
    <file>
      <filename>lu_es_furnace_region.csv</filename>
      <filetype>csv</filetype>
      <usage_type>resource</usage_type>
      <checksum>F98E711A</checksum>
    </file>
    <file>
      <filename>lu_wall_eff_rvalue.csv</filename>
      <filetype>csv</filetype>
      <usage_type>resource</usage_type>
      <checksum>A662085D</checksum>
    </file>
    <file>
      <filename>lu_water_heater_efficiency.csv</filename>
      <filetype>csv</filetype>
      <usage_type>resource</usage_type>
      <checksum>FBD37897</checksum>
    </file>
    <file>
      <filename>lu_hvac_equipment_efficiency.csv</filename>
      <filetype>csv</filetype>
      <usage_type>resource</usage_type>
      <checksum>8711ABD8</checksum>
    </file>
    <file>
      <filename>lu_roof_eff_rvalue.csv</filename>
      <filetype>csv</filetype>
      <usage_type>resource</usage_type>
      <checksum>DB516BAF</checksum>
    </file>
    <file>
      <filename>lu_ceiling_eff_rvalue.csv</filename>
      <filetype>csv</filetype>
      <usage_type>resource</usage_type>
      <checksum>49109C7F</checksum>
    </file>
    <file>
      <filename>lu_floor_eff_rvalue.csv</filename>
      <filetype>csv</filetype>
      <usage_type>resource</usage_type>
      <checksum>686AC884</checksum>
    </file>
    <file>
      <filename>zipcodes_wx.csv</filename>
      <filetype>csv</filetype>
      <usage_type>resource</usage_type>
      <checksum>1154F211</checksum>
    </file>
    <file>
      <filename>test_hescore_ruleset.rb</filename>
      <filetype>rb</filetype>
      <usage_type>test</usage_type>
      <checksum>28846C8F</checksum>
    </file>
    <file>
      <filename>HESruleset.rb</filename>
      <filetype>rb</filetype>
      <usage_type>resource</usage_type>
      <checksum>D0A6875D</checksum>
    </file>
    <file>
      <version>
        <software_program>OpenStudio</software_program>
        <identifier>2.7.0</identifier>
        <min_compatible>2.7.0</min_compatible>
      </version>
      <filename>measure.rb</filename>
      <filetype>rb</filetype>
      <usage_type>script</usage_type>
<<<<<<< HEAD
      <checksum>339156C3</checksum>
    </file>
    <file>
      <filename>HESruleset.rb</filename>
      <filetype>rb</filetype>
      <usage_type>resource</usage_type>
      <checksum>B215E7E6</checksum>
=======
      <checksum>802D1599</checksum>
>>>>>>> 1e7e2658
    </file>
  </files>
</measure><|MERGE_RESOLUTION|>--- conflicted
+++ resolved
@@ -3,13 +3,8 @@
   <schema_version>3.0</schema_version>
   <name>he_score_measure</name>
   <uid>013ca589-73ab-451f-afae-dbeb5304dea8</uid>
-<<<<<<< HEAD
-  <version_id>dffc9200-668e-4da9-9e1e-5b9a67991853</version_id>
-  <version_modified>20210721T181715Z</version_modified>
-=======
-  <version_id>1fd35358-2c50-4b52-b72f-3d1957117b4e</version_id>
-  <version_modified>20210928T031344Z</version_modified>
->>>>>>> 1e7e2658
+  <version_id>97fd1e33-8f35-4111-bac8-b688f035ca72</version_id>
+  <version_modified>20210928T035455Z</version_modified>
   <xml_checksum>2AF3A68E</xml_checksum>
   <class_name>HEScoreMeasure</class_name>
   <display_name>Apply Home Energy Score Ruleset</display_name>
@@ -124,12 +119,6 @@
       <checksum>28846C8F</checksum>
     </file>
     <file>
-      <filename>HESruleset.rb</filename>
-      <filetype>rb</filetype>
-      <usage_type>resource</usage_type>
-      <checksum>D0A6875D</checksum>
-    </file>
-    <file>
       <version>
         <software_program>OpenStudio</software_program>
         <identifier>2.7.0</identifier>
@@ -138,17 +127,13 @@
       <filename>measure.rb</filename>
       <filetype>rb</filetype>
       <usage_type>script</usage_type>
-<<<<<<< HEAD
-      <checksum>339156C3</checksum>
+      <checksum>802D1599</checksum>
     </file>
     <file>
       <filename>HESruleset.rb</filename>
       <filetype>rb</filetype>
       <usage_type>resource</usage_type>
-      <checksum>B215E7E6</checksum>
-=======
-      <checksum>802D1599</checksum>
->>>>>>> 1e7e2658
+      <checksum>A21DB396</checksum>
     </file>
   </files>
 </measure>