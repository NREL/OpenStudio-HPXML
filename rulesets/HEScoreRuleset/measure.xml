--- conflicted
+++ resolved
@@ -3,13 +3,8 @@
   <schema_version>3.0</schema_version>
   <name>he_score_measure</name>
   <uid>013ca589-73ab-451f-afae-dbeb5304dea8</uid>
-<<<<<<< HEAD
-  <version_id>5473ca84-726b-4205-9e0d-450eb32c501a</version_id>
-  <version_modified>20200629T183801Z</version_modified>
-=======
-  <version_id>4fc4b008-5e80-4147-abf7-6336edd3628b</version_id>
-  <version_modified>20200629T215648Z</version_modified>
->>>>>>> ca120a6d
+  <version_id>b9aaf7b8-6663-48b8-b6ea-4749d1c46189</version_id>
+  <version_modified>20200721T225341Z</version_modified>
   <xml_checksum>2AF3A68E</xml_checksum>
   <class_name>HEScoreMeasure</class_name>
   <display_name>Apply Home Energy Score Ruleset</display_name>
@@ -103,20 +98,16 @@
       <checksum>8711ABD8</checksum>
     </file>
     <file>
-      <filename>HESruleset.rb</filename>
-      <filetype>rb</filetype>
-      <usage_type>resource</usage_type>
-<<<<<<< HEAD
-      <checksum>8CD786E0</checksum>
-=======
-      <checksum>D02363C9</checksum>
-    </file>
-    <file>
       <filename>test_hescore_ruleset.rb</filename>
       <filetype>rb</filetype>
       <usage_type>test</usage_type>
       <checksum>1F5C1946</checksum>
->>>>>>> ca120a6d
+    </file>
+    <file>
+      <filename>HESruleset.rb</filename>
+      <filetype>rb</filetype>
+      <usage_type>resource</usage_type>
+      <checksum>4E754D82</checksum>
     </file>
   </files>
 </measure>