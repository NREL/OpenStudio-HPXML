<?xml version="1.0"?>
<measure>
  <schema_version>3.0</schema_version>
  <name>he_score_measure</name>
  <uid>013ca589-73ab-451f-afae-dbeb5304dea8</uid>
<<<<<<< HEAD
  <version_id>4a38a670-3215-46ef-995a-885523be0a6b</version_id>
  <version_modified>20201102T201801Z</version_modified>
=======
  <version_id>ddb07823-970f-4671-ae9e-775533671b94</version_id>
  <version_modified>20201109T202635Z</version_modified>
>>>>>>> 848253b0
  <xml_checksum>2AF3A68E</xml_checksum>
  <class_name>HEScoreMeasure</class_name>
  <display_name>Apply Home Energy Score Ruleset</display_name>
  <description>TODO</description>
  <modeler_description>TODO</modeler_description>
  <arguments>
    <argument>
      <name>hpxml_path</name>
      <display_name>HPXML File Path</display_name>
      <description>Absolute (or relative) path of the HPXML file.</description>
      <type>String</type>
      <required>true</required>
      <model_dependent>false</model_dependent>
    </argument>
    <argument>
      <name>hpxml_output_path</name>
      <display_name>HPXML Output File Path</display_name>
      <description>Absolute (or relative) path of the output HPXML file.</description>
      <type>String</type>
      <required>false</required>
      <model_dependent>false</model_dependent>
    </argument>
  </arguments>
  <outputs />
  <provenances />
  <tags>
    <tag>Envelope.Form</tag>
  </tags>
  <attributes>
    <attribute>
      <name>Measure Type</name>
      <value>ModelMeasure</value>
      <datatype>string</datatype>
    </attribute>
    <attribute>
      <name>Intended Software Tool</name>
      <value>Apply Measure Now</value>
      <datatype>string</datatype>
    </attribute>
    <attribute>
      <name>Intended Software Tool</name>
      <value>OpenStudio Application</value>
      <datatype>string</datatype>
    </attribute>
    <attribute>
      <name>Intended Software Tool</name>
      <value>Parametric Analysis Tool</value>
      <datatype>string</datatype>
    </attribute>
  </attributes>
  <files>
    <file>
      <filename>lu_es_furnace_region.csv</filename>
      <filetype>csv</filetype>
      <usage_type>resource</usage_type>
      <checksum>F98E711A</checksum>
    </file>
    <file>
      <filename>lu_wall_eff_rvalue.csv</filename>
      <filetype>csv</filetype>
      <usage_type>resource</usage_type>
      <checksum>A662085D</checksum>
    </file>
    <file>
      <filename>lu_water_heater_efficiency.csv</filename>
      <filetype>csv</filetype>
      <usage_type>resource</usage_type>
      <checksum>FBD37897</checksum>
    </file>
    <file>
      <filename>lu_hvac_equipment_efficiency.csv</filename>
      <filetype>csv</filetype>
      <usage_type>resource</usage_type>
      <checksum>8711ABD8</checksum>
    </file>
    <file>
      <filename>test_hescore_ruleset.rb</filename>
      <filetype>rb</filetype>
      <usage_type>test</usage_type>
      <checksum>3EB8BAD2</checksum>
    </file>
    <file>
      <version>
        <software_program>OpenStudio</software_program>
        <identifier>2.7.0</identifier>
        <min_compatible>2.7.0</min_compatible>
      </version>
      <filename>measure.rb</filename>
      <filetype>rb</filetype>
      <usage_type>script</usage_type>
      <checksum>D412936F</checksum>
    </file>
    <file>
      <filename>lu_roof_eff_rvalue.csv</filename>
      <filetype>csv</filetype>
      <usage_type>resource</usage_type>
      <checksum>DB516BAF</checksum>
    </file>
    <file>
      <filename>HESruleset.rb</filename>
      <filetype>rb</filetype>
      <usage_type>resource</usage_type>
<<<<<<< HEAD
      <checksum>4EE0BA38</checksum>
=======
      <checksum>DF8ABE63</checksum>
>>>>>>> 848253b0
    </file>
  </files>
</measure><|MERGE_RESOLUTION|>--- conflicted
+++ resolved
@@ -3,13 +3,8 @@
   <schema_version>3.0</schema_version>
   <name>he_score_measure</name>
   <uid>013ca589-73ab-451f-afae-dbeb5304dea8</uid>
-<<<<<<< HEAD
-  <version_id>4a38a670-3215-46ef-995a-885523be0a6b</version_id>
-  <version_modified>20201102T201801Z</version_modified>
-=======
-  <version_id>ddb07823-970f-4671-ae9e-775533671b94</version_id>
-  <version_modified>20201109T202635Z</version_modified>
->>>>>>> 848253b0
+  <version_id>ac2b3a6b-b3e3-4a79-8ad3-48270f70e092</version_id>
+  <version_modified>20201109T231503Z</version_modified>
   <xml_checksum>2AF3A68E</xml_checksum>
   <class_name>HEScoreMeasure</class_name>
   <display_name>Apply Home Energy Score Ruleset</display_name>
@@ -112,11 +107,7 @@
       <filename>HESruleset.rb</filename>
       <filetype>rb</filetype>
       <usage_type>resource</usage_type>
-<<<<<<< HEAD
-      <checksum>4EE0BA38</checksum>
-=======
-      <checksum>DF8ABE63</checksum>
->>>>>>> 848253b0
+      <checksum>C1780B45</checksum>
     </file>
   </files>
 </measure>