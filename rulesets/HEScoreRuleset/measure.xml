<?xml version="1.0"?>
<measure>
  <schema_version>3.0</schema_version>
  <name>he_score_measure</name>
  <uid>013ca589-73ab-451f-afae-dbeb5304dea8</uid>
<<<<<<< HEAD
  <version_id>04af378d-e8d8-4357-ac15-d5e38651fedd</version_id>
  <version_modified>20220106T235651Z</version_modified>
=======
  <version_id>da5e987c-fcc7-45a1-9e26-0ffb1acc077c</version_id>
  <version_modified>20211229T001033Z</version_modified>
>>>>>>> 2c42fcbe
  <xml_checksum>2AF3A68E</xml_checksum>
  <class_name>HEScoreMeasure</class_name>
  <display_name>Apply Home Energy Score Ruleset</display_name>
  <description>TODO</description>
  <modeler_description>TODO</modeler_description>
  <arguments>
    <argument>
      <name>json_path</name>
      <display_name>JSON File Path</display_name>
      <description>Absolute (or relative) path of the JSON file.</description>
      <type>String</type>
      <required>true</required>
      <model_dependent>false</model_dependent>
    </argument>
    <argument>
      <name>hpxml_output_path</name>
      <display_name>HPXML Output File Path</display_name>
      <description>Absolute (or relative) path of the output HPXML file.</description>
      <type>String</type>
      <required>false</required>
      <model_dependent>false</model_dependent>
    </argument>
  </arguments>
  <outputs />
  <provenances />
  <tags>
    <tag>Envelope.Form</tag>
  </tags>
  <attributes>
    <attribute>
      <name>Measure Type</name>
      <value>ModelMeasure</value>
      <datatype>string</datatype>
    </attribute>
    <attribute>
      <name>Intended Software Tool</name>
      <value>Apply Measure Now</value>
      <datatype>string</datatype>
    </attribute>
    <attribute>
      <name>Intended Software Tool</name>
      <value>OpenStudio Application</value>
      <datatype>string</datatype>
    </attribute>
    <attribute>
      <name>Intended Software Tool</name>
      <value>Parametric Analysis Tool</value>
      <datatype>string</datatype>
    </attribute>
  </attributes>
  <files>
    <file>
      <filename>lu_es_furnace_region.csv</filename>
      <filetype>csv</filetype>
      <usage_type>resource</usage_type>
      <checksum>F98E711A</checksum>
    </file>
    <file>
      <filename>lu_wall_eff_rvalue.csv</filename>
      <filetype>csv</filetype>
      <usage_type>resource</usage_type>
      <checksum>A662085D</checksum>
    </file>
    <file>
      <filename>lu_water_heater_efficiency.csv</filename>
      <filetype>csv</filetype>
      <usage_type>resource</usage_type>
      <checksum>FBD37897</checksum>
    </file>
    <file>
      <filename>lu_roof_eff_rvalue.csv</filename>
      <filetype>csv</filetype>
      <usage_type>resource</usage_type>
      <checksum>DB516BAF</checksum>
    </file>
    <file>
      <filename>lu_ceiling_eff_rvalue.csv</filename>
      <filetype>csv</filetype>
      <usage_type>resource</usage_type>
      <checksum>49109C7F</checksum>
    </file>
    <file>
      <filename>lu_floor_eff_rvalue.csv</filename>
      <filetype>csv</filetype>
      <usage_type>resource</usage_type>
      <checksum>686AC884</checksum>
    </file>
    <file>
      <filename>zipcodes_wx.csv</filename>
      <filetype>csv</filetype>
      <usage_type>resource</usage_type>
      <checksum>1154F211</checksum>
    </file>
    <file>
      <filename>lu_hvac_equipment_efficiency.csv</filename>
      <filetype>csv</filetype>
      <usage_type>resource</usage_type>
      <checksum>C1A6A85C</checksum>
    </file>
    <file>
      <version>
        <software_program>OpenStudio</software_program>
        <identifier>2.7.0</identifier>
        <min_compatible>2.7.0</min_compatible>
      </version>
      <filename>measure.rb</filename>
      <filetype>rb</filetype>
      <usage_type>script</usage_type>
      <checksum>43B5C359</checksum>
    </file>
    <file>
      <filename>test_hescore_ruleset.rb</filename>
      <filetype>rb</filetype>
      <usage_type>test</usage_type>
      <checksum>51367226</checksum>
    </file>
    <file>
      <filename>HESruleset.rb</filename>
      <filetype>rb</filetype>
      <usage_type>resource</usage_type>
<<<<<<< HEAD
      <checksum>49E2C80A</checksum>
    </file>
    <file>
      <filename>lu_storm_eff_rvalue.csv</filename>
      <filetype>csv</filetype>
      <usage_type>resource</usage_type>
      <checksum>628B1BE6</checksum>
=======
      <checksum>841976F8</checksum>
>>>>>>> 2c42fcbe
    </file>
  </files>
</measure><|MERGE_RESOLUTION|>--- conflicted
+++ resolved
@@ -3,13 +3,8 @@
   <schema_version>3.0</schema_version>
   <name>he_score_measure</name>
   <uid>013ca589-73ab-451f-afae-dbeb5304dea8</uid>
-<<<<<<< HEAD
-  <version_id>04af378d-e8d8-4357-ac15-d5e38651fedd</version_id>
-  <version_modified>20220106T235651Z</version_modified>
-=======
   <version_id>da5e987c-fcc7-45a1-9e26-0ffb1acc077c</version_id>
   <version_modified>20211229T001033Z</version_modified>
->>>>>>> 2c42fcbe
   <xml_checksum>2AF3A68E</xml_checksum>
   <class_name>HEScoreMeasure</class_name>
   <display_name>Apply Home Energy Score Ruleset</display_name>
@@ -130,17 +125,7 @@
       <filename>HESruleset.rb</filename>
       <filetype>rb</filetype>
       <usage_type>resource</usage_type>
-<<<<<<< HEAD
-      <checksum>49E2C80A</checksum>
-    </file>
-    <file>
-      <filename>lu_storm_eff_rvalue.csv</filename>
-      <filetype>csv</filetype>
-      <usage_type>resource</usage_type>
-      <checksum>628B1BE6</checksum>
-=======
       <checksum>841976F8</checksum>
->>>>>>> 2c42fcbe
     </file>
   </files>
 </measure>