<?xml version="1.0"?>
<measure>
  <schema_version>3.0</schema_version>
  <name>he_score_measure</name>
  <uid>013ca589-73ab-451f-afae-dbeb5304dea8</uid>
<<<<<<< HEAD
  <version_id>f0c1a67d-f224-4f7b-90e1-592188843075</version_id>
  <version_modified>20210624T134608Z</version_modified>
=======
  <version_id>6c57a42c-a6a0-49f5-bcc8-3a1055907905</version_id>
  <version_modified>20210714T215535Z</version_modified>
>>>>>>> 2f5911e5
  <xml_checksum>2AF3A68E</xml_checksum>
  <class_name>HEScoreMeasure</class_name>
  <display_name>Apply Home Energy Score Ruleset</display_name>
  <description>TODO</description>
  <modeler_description>TODO</modeler_description>
  <arguments>
    <argument>
      <name>hpxml_path</name>
      <display_name>HPXML File Path</display_name>
      <description>Absolute (or relative) path of the HPXML file.</description>
      <type>String</type>
      <units></units>
      <required>true</required>
      <model_dependent>false</model_dependent>
      <default_value></default_value>
      <min_value></min_value>
      <max_value></max_value>
    </argument>
    <argument>
      <name>hpxml_output_path</name>
      <display_name>HPXML Output File Path</display_name>
      <description>Absolute (or relative) path of the output HPXML file.</description>
      <type>String</type>
      <units></units>
      <required>false</required>
      <model_dependent>false</model_dependent>
      <default_value></default_value>
      <min_value></min_value>
      <max_value></max_value>
    </argument>
  </arguments>
  <outputs />
  <provenances />
  <tags>
    <tag>Envelope.Form</tag>
  </tags>
  <attributes>
    <attribute>
      <name>Measure Type</name>
      <value>ModelMeasure</value>
      <datatype>string</datatype>
    </attribute>
    <attribute>
      <name>Intended Software Tool</name>
      <value>Apply Measure Now</value>
      <datatype>string</datatype>
    </attribute>
    <attribute>
      <name>Intended Software Tool</name>
      <value>OpenStudio Application</value>
      <datatype>string</datatype>
    </attribute>
    <attribute>
      <name>Intended Software Tool</name>
      <value>Parametric Analysis Tool</value>
      <datatype>string</datatype>
    </attribute>
  </attributes>
  <files>
    <file>
      <filename>lu_es_furnace_region.csv</filename>
      <filetype>csv</filetype>
      <usage_type>resource</usage_type>
      <checksum>F98E711A</checksum>
    </file>
    <file>
      <filename>lu_wall_eff_rvalue.csv</filename>
      <filetype>csv</filetype>
      <usage_type>resource</usage_type>
      <checksum>A662085D</checksum>
    </file>
    <file>
      <filename>lu_water_heater_efficiency.csv</filename>
      <filetype>csv</filetype>
      <usage_type>resource</usage_type>
      <checksum>FBD37897</checksum>
    </file>
    <file>
      <filename>lu_hvac_equipment_efficiency.csv</filename>
      <filetype>csv</filetype>
      <usage_type>resource</usage_type>
      <checksum>8711ABD8</checksum>
    </file>
    <file>
      <filename>lu_roof_eff_rvalue.csv</filename>
      <filetype>csv</filetype>
      <usage_type>resource</usage_type>
      <checksum>DB516BAF</checksum>
    </file>
    <file>
      <filename>test_hescore_ruleset.rb</filename>
      <filetype>rb</filetype>
      <usage_type>test</usage_type>
      <checksum>ADA93431</checksum>
    </file>
    <file>
      <version>
        <software_program>OpenStudio</software_program>
        <identifier>2.7.0</identifier>
        <min_compatible>2.7.0</min_compatible>
      </version>
      <filename>measure.rb</filename>
      <filetype>rb</filetype>
      <usage_type>script</usage_type>
      <checksum>339156C3</checksum>
    </file>
    <file>
      <filename>HESruleset.rb</filename>
      <filetype>rb</filetype>
      <usage_type>resource</usage_type>
<<<<<<< HEAD
      <checksum>D1885A1A</checksum>
=======
      <checksum>8B3AFE42</checksum>
>>>>>>> 2f5911e5
    </file>
  </files>
</measure><|MERGE_RESOLUTION|>--- conflicted
+++ resolved
@@ -3,13 +3,8 @@
   <schema_version>3.0</schema_version>
   <name>he_score_measure</name>
   <uid>013ca589-73ab-451f-afae-dbeb5304dea8</uid>
-<<<<<<< HEAD
-  <version_id>f0c1a67d-f224-4f7b-90e1-592188843075</version_id>
-  <version_modified>20210624T134608Z</version_modified>
-=======
-  <version_id>6c57a42c-a6a0-49f5-bcc8-3a1055907905</version_id>
-  <version_modified>20210714T215535Z</version_modified>
->>>>>>> 2f5911e5
+  <version_id>dffc9200-668e-4da9-9e1e-5b9a67991853</version_id>
+  <version_modified>20210721T181715Z</version_modified>
   <xml_checksum>2AF3A68E</xml_checksum>
   <class_name>HEScoreMeasure</class_name>
   <display_name>Apply Home Energy Score Ruleset</display_name>
@@ -120,11 +115,7 @@
       <filename>HESruleset.rb</filename>
       <filetype>rb</filetype>
       <usage_type>resource</usage_type>
-<<<<<<< HEAD
-      <checksum>D1885A1A</checksum>
-=======
-      <checksum>8B3AFE42</checksum>
->>>>>>> 2f5911e5
+      <checksum>B215E7E6</checksum>
     </file>
   </files>
 </measure>