--- conflicted
+++ resolved
@@ -3,13 +3,8 @@
   <schema_version>3.0</schema_version>
   <name>he_score_measure</name>
   <uid>013ca589-73ab-451f-afae-dbeb5304dea8</uid>
-<<<<<<< HEAD
-  <version_id>9025f010-da60-4e7a-8440-35c12d930b47</version_id>
-  <version_modified>20201209T172213Z</version_modified>
-=======
-  <version_id>8f0f1a33-4826-4673-86e2-0ff1370b12e9</version_id>
-  <version_modified>20210114T005107Z</version_modified>
->>>>>>> f4e78a52
+  <version_id>154c9a88-71c6-4def-b2ef-802476c9213b</version_id>
+  <version_modified>20210114T161145Z</version_modified>
   <xml_checksum>2AF3A68E</xml_checksum>
   <class_name>HEScoreMeasure</class_name>
   <display_name>Apply Home Energy Score Ruleset</display_name>
@@ -86,21 +81,12 @@
       <checksum>8711ABD8</checksum>
     </file>
     <file>
-<<<<<<< HEAD
-=======
       <filename>lu_roof_eff_rvalue.csv</filename>
       <filetype>csv</filetype>
       <usage_type>resource</usage_type>
       <checksum>DB516BAF</checksum>
     </file>
     <file>
-      <filename>test_hescore_ruleset.rb</filename>
-      <filetype>rb</filetype>
-      <usage_type>test</usage_type>
-      <checksum>A8AA875E</checksum>
-    </file>
-    <file>
->>>>>>> f4e78a52
       <version>
         <software_program>OpenStudio</software_program>
         <identifier>2.7.0</identifier>
@@ -115,17 +101,13 @@
       <filename>test_hescore_ruleset.rb</filename>
       <filetype>rb</filetype>
       <usage_type>test</usage_type>
-      <checksum>CB0E5F44</checksum>
+      <checksum>9E282259</checksum>
     </file>
     <file>
       <filename>HESruleset.rb</filename>
       <filetype>rb</filetype>
       <usage_type>resource</usage_type>
-<<<<<<< HEAD
-      <checksum>887B702E</checksum>
-=======
-      <checksum>0EDE9727</checksum>
->>>>>>> f4e78a52
+      <checksum>5675819B</checksum>
     </file>
   </files>
 </measure>