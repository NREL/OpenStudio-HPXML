--- conflicted
+++ resolved
@@ -87,7 +87,16 @@
 
     # Look up EPW path from WMO
     epw_path = nil
-    weather_wmo = '690150'  # FIXME: map json['building_address']['zip_code'] to wmo
+    zipcode = json['building_address']['zip_code']
+    weather_wmo = nil
+    CSV.foreach(File.join(File.dirname(__FILE__), 'resources', 'zipcodes_wx.csv'), headers: true) do |row|
+      next unless row['postal_code'] == zipcode[0..6]
+
+      weather_wmo = row['nearest_weather_station']
+    end
+    if weather_wmo.nil?
+      fail "Weather station WMO #{weather_wmo} could not be found in #{File.join(File.dirname(__FILE__), 'resources', 'zipcodes_wx.csv')}"
+    end
     weather_dir = File.join(File.dirname(__FILE__), '..', '..', 'weather')
     CSV.foreach(File.join(weather_dir, 'data.csv'), headers: true) do |row|
       next if row['wmo'] != weather_wmo
@@ -102,11 +111,6 @@
     if epw_path.nil?
       fail "Weather station WMO '#{weather_wmo}' could not be found in #{File.join(weather_dir, 'data.csv')}."
     end
-<<<<<<< HEAD
-=======
-
-    hpxml.climate_and_risk_zones.weather_station_epw_filepath = epw_path
->>>>>>> 8d496fd8
 
     cache_path = epw_path.gsub('.epw', '-cache.csv')
     if not File.exist?(cache_path)
