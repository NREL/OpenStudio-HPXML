<?xml version="1.0"?>
<measure>
  <schema_version>3.0</schema_version>
  <name>report_hpxml_output</name>
  <uid>9561a0d7-60ad-48c5-8337-2461df044d80</uid>
<<<<<<< HEAD
  <version_id>3ac2ae09-ea0f-4216-84dc-b34008aa5b08</version_id>
  <version_modified>20220930T150435Z</version_modified>
=======
  <version_id>dd4bbb3f-32d5-469c-bf72-3547f7196db4</version_id>
  <version_modified>20220930T213343Z</version_modified>
>>>>>>> b4fbf967
  <xml_checksum>9BF1E6AC</xml_checksum>
  <class_name>ReportHPXMLOutput</class_name>
  <display_name>HPXML Output Report</display_name>
  <description>Reports HPXML outputs for residential HPXML-based models.</description>
  <modeler_description>Parses the HPXML file and reports pre-defined outputs.</modeler_description>
  <arguments>
    <argument>
      <name>output_format</name>
      <display_name>Output Format</display_name>
      <description>The file format of the annual (and timeseries, if requested) outputs.</description>
      <type>Choice</type>
      <required>false</required>
      <model_dependent>false</model_dependent>
      <default_value>csv</default_value>
      <choices>
        <choice>
          <value>csv</value>
          <display_name>csv</display_name>
        </choice>
        <choice>
          <value>json</value>
          <display_name>json</display_name>
        </choice>
        <choice>
          <value>msgpack</value>
          <display_name>msgpack</display_name>
        </choice>
      </choices>
    </argument>
  </arguments>
  <outputs />
  <provenances />
  <tags>
    <tag>Reporting.QAQC</tag>
  </tags>
  <attributes>
    <attribute>
      <name>Measure Type</name>
      <value>ReportingMeasure</value>
      <datatype>string</datatype>
    </attribute>
    <attribute>
      <name>Intended Software Tool</name>
      <value>OpenStudio Application</value>
      <datatype>string</datatype>
    </attribute>
    <attribute>
      <name>Intended Software Tool</name>
      <value>Parametric Analysis Tool</value>
      <datatype>string</datatype>
    </attribute>
  </attributes>
  <files>
    <file>
      <filename>constants.rb</filename>
      <filetype>rb</filetype>
      <usage_type>resource</usage_type>
      <checksum>B0567483</checksum>
    </file>
    <file>
      <filename>hpxml_output_report_test.rb</filename>
      <filetype>rb</filetype>
      <usage_type>test</usage_type>
      <checksum>82E65BDD</checksum>
    </file>
    <file>
      <version>
        <software_program>OpenStudio</software_program>
        <identifier>3.2.0</identifier>
        <min_compatible>3.2.0</min_compatible>
      </version>
      <filename>measure.rb</filename>
      <filetype>rb</filetype>
      <usage_type>script</usage_type>
<<<<<<< HEAD
      <checksum>7B07CD35</checksum>
=======
      <checksum>70B9BAD8</checksum>
>>>>>>> b4fbf967
    </file>
  </files>
</measure><|MERGE_RESOLUTION|>--- conflicted
+++ resolved
@@ -3,13 +3,8 @@
   <schema_version>3.0</schema_version>
   <name>report_hpxml_output</name>
   <uid>9561a0d7-60ad-48c5-8337-2461df044d80</uid>
-<<<<<<< HEAD
-  <version_id>3ac2ae09-ea0f-4216-84dc-b34008aa5b08</version_id>
-  <version_modified>20220930T150435Z</version_modified>
-=======
-  <version_id>dd4bbb3f-32d5-469c-bf72-3547f7196db4</version_id>
-  <version_modified>20220930T213343Z</version_modified>
->>>>>>> b4fbf967
+  <version_id>07518600-e138-40c5-9e39-0e7cea601588</version_id>
+  <version_modified>20221004T144244Z</version_modified>
   <xml_checksum>9BF1E6AC</xml_checksum>
   <class_name>ReportHPXMLOutput</class_name>
   <display_name>HPXML Output Report</display_name>
@@ -84,11 +79,7 @@
       <filename>measure.rb</filename>
       <filetype>rb</filetype>
       <usage_type>script</usage_type>
-<<<<<<< HEAD
-      <checksum>7B07CD35</checksum>
-=======
-      <checksum>70B9BAD8</checksum>
->>>>>>> b4fbf967
+      <checksum>FB56C807</checksum>
     </file>
   </files>
 </measure>