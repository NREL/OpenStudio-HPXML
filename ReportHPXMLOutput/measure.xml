<?xml version="1.0"?>
<measure>
  <schema_version>3.0</schema_version>
  <name>report_hpxml_output</name>
  <uid>9561a0d7-60ad-48c5-8337-2461df044d80</uid>
<<<<<<< HEAD
  <version_id>b9a91a28-9004-4b1f-98de-ecc4a894ce4b</version_id>
  <version_modified>20220912T203033Z</version_modified>
=======
  <version_id>7bb635bd-994a-4f18-a40a-8cd4bdf44a2a</version_id>
  <version_modified>20220912T215712Z</version_modified>
>>>>>>> c9808059
  <xml_checksum>9BF1E6AC</xml_checksum>
  <class_name>ReportHPXMLOutput</class_name>
  <display_name>HPXML Output Report</display_name>
  <description>Reports HPXML outputs for residential HPXML-based models.</description>
  <modeler_description>Parses the HPXML file and reports pre-defined outputs.</modeler_description>
  <arguments>
    <argument>
      <name>output_format</name>
      <display_name>Output Format</display_name>
      <description>The file format of the annual (and timeseries, if requested) outputs.</description>
      <type>Choice</type>
      <required>false</required>
      <model_dependent>false</model_dependent>
      <default_value>csv</default_value>
      <choices>
        <choice>
          <value>csv</value>
          <display_name>csv</display_name>
        </choice>
        <choice>
          <value>json</value>
          <display_name>json</display_name>
        </choice>
        <choice>
          <value>msgpack</value>
          <display_name>msgpack</display_name>
        </choice>
      </choices>
    </argument>
  </arguments>
  <outputs />
  <provenances />
  <tags>
    <tag>Reporting.QAQC</tag>
  </tags>
  <attributes>
    <attribute>
      <name>Measure Type</name>
      <value>ReportingMeasure</value>
      <datatype>string</datatype>
    </attribute>
    <attribute>
      <name>Intended Software Tool</name>
      <value>OpenStudio Application</value>
      <datatype>string</datatype>
    </attribute>
    <attribute>
      <name>Intended Software Tool</name>
      <value>Parametric Analysis Tool</value>
      <datatype>string</datatype>
    </attribute>
  </attributes>
  <files>
    <file>
      <filename>constants.rb</filename>
      <filetype>rb</filetype>
      <usage_type>resource</usage_type>
      <checksum>084AB878</checksum>
    </file>
    <file>
      <filename>hpxml_output_report_test.rb</filename>
      <filetype>rb</filetype>
      <usage_type>test</usage_type>
      <checksum>C0E4766D</checksum>
    </file>
    <file>
      <version>
        <software_program>OpenStudio</software_program>
        <identifier>3.2.0</identifier>
        <min_compatible>3.2.0</min_compatible>
      </version>
      <filename>measure.rb</filename>
      <filetype>rb</filetype>
      <usage_type>script</usage_type>
<<<<<<< HEAD
      <checksum>7458D9A8</checksum>
=======
      <checksum>642666E6</checksum>
>>>>>>> c9808059
    </file>
  </files>
</measure><|MERGE_RESOLUTION|>--- conflicted
+++ resolved
@@ -3,13 +3,8 @@
   <schema_version>3.0</schema_version>
   <name>report_hpxml_output</name>
   <uid>9561a0d7-60ad-48c5-8337-2461df044d80</uid>
-<<<<<<< HEAD
-  <version_id>b9a91a28-9004-4b1f-98de-ecc4a894ce4b</version_id>
-  <version_modified>20220912T203033Z</version_modified>
-=======
-  <version_id>7bb635bd-994a-4f18-a40a-8cd4bdf44a2a</version_id>
-  <version_modified>20220912T215712Z</version_modified>
->>>>>>> c9808059
+  <version_id>3ac2ae09-ea0f-4216-84dc-b34008aa5b08</version_id>
+  <version_modified>20220930T150435Z</version_modified>
   <xml_checksum>9BF1E6AC</xml_checksum>
   <class_name>ReportHPXMLOutput</class_name>
   <display_name>HPXML Output Report</display_name>
@@ -84,11 +79,7 @@
       <filename>measure.rb</filename>
       <filetype>rb</filetype>
       <usage_type>script</usage_type>
-<<<<<<< HEAD
-      <checksum>7458D9A8</checksum>
-=======
-      <checksum>642666E6</checksum>
->>>>>>> c9808059
+      <checksum>7B07CD35</checksum>
     </file>
   </files>
 </measure>