<?xml version="1.0"?>
<measure>
  <schema_version>3.0</schema_version>
  <name>report_hpxml_output</name>
  <uid>9561a0d7-60ad-48c5-8337-2461df044d80</uid>
<<<<<<< HEAD
  <version_id>67544a12-5989-4680-b78f-27a2783320a7</version_id>
  <version_modified>20220421T182710Z</version_modified>
=======
  <version_id>35cfb744-aaa5-4c4a-8937-0e53bc256dee</version_id>
  <version_modified>20220428T153450Z</version_modified>
>>>>>>> 224d32ad
  <xml_checksum>9BF1E6AC</xml_checksum>
  <class_name>ReportHPXMLOutput</class_name>
  <display_name>HPXML Output Report</display_name>
  <description>Reports HPXML outputs for residential HPXML-based models.</description>
  <modeler_description>Parses the HPXML file and reports pre-defined outputs.</modeler_description>
  <arguments>
    <argument>
      <name>output_format</name>
      <display_name>Output Format</display_name>
      <description>The file format of the annual (and timeseries, if requested) outputs.</description>
      <type>Choice</type>
      <required>false</required>
      <model_dependent>false</model_dependent>
      <default_value>csv</default_value>
      <choices>
        <choice>
          <value>csv</value>
          <display_name>csv</display_name>
        </choice>
        <choice>
          <value>json</value>
          <display_name>json</display_name>
        </choice>
        <choice>
          <value>msgpack</value>
          <display_name>msgpack</display_name>
        </choice>
      </choices>
    </argument>
  </arguments>
  <outputs />
  <provenances />
  <tags>
    <tag>Reporting.QAQC</tag>
  </tags>
  <attributes>
    <attribute>
      <name>Measure Type</name>
      <value>ReportingMeasure</value>
      <datatype>string</datatype>
    </attribute>
    <attribute>
      <name>Intended Software Tool</name>
      <value>OpenStudio Application</value>
      <datatype>string</datatype>
    </attribute>
    <attribute>
      <name>Intended Software Tool</name>
      <value>Parametric Analysis Tool</value>
      <datatype>string</datatype>
    </attribute>
  </attributes>
  <files>
    <file>
      <filename>constants.rb</filename>
      <filetype>rb</filetype>
      <usage_type>resource</usage_type>
      <checksum>66ADF65A</checksum>
    </file>
    <file>
      <filename>hpxml_output_report_test.rb</filename>
      <filetype>rb</filetype>
      <usage_type>test</usage_type>
      <checksum>A9840AC1</checksum>
    </file>
    <file>
      <version>
        <software_program>OpenStudio</software_program>
        <identifier>3.2.0</identifier>
        <min_compatible>3.2.0</min_compatible>
      </version>
      <filename>measure.rb</filename>
      <filetype>rb</filetype>
      <usage_type>script</usage_type>
<<<<<<< HEAD
      <checksum>9C16EB5A</checksum>
=======
      <checksum>3D232235</checksum>
>>>>>>> 224d32ad
    </file>
  </files>
</measure><|MERGE_RESOLUTION|>--- conflicted
+++ resolved
@@ -3,13 +3,8 @@
   <schema_version>3.0</schema_version>
   <name>report_hpxml_output</name>
   <uid>9561a0d7-60ad-48c5-8337-2461df044d80</uid>
-<<<<<<< HEAD
-  <version_id>67544a12-5989-4680-b78f-27a2783320a7</version_id>
-  <version_modified>20220421T182710Z</version_modified>
-=======
   <version_id>35cfb744-aaa5-4c4a-8937-0e53bc256dee</version_id>
   <version_modified>20220428T153450Z</version_modified>
->>>>>>> 224d32ad
   <xml_checksum>9BF1E6AC</xml_checksum>
   <class_name>ReportHPXMLOutput</class_name>
   <display_name>HPXML Output Report</display_name>
@@ -84,11 +79,7 @@
       <filename>measure.rb</filename>
       <filetype>rb</filetype>
       <usage_type>script</usage_type>
-<<<<<<< HEAD
-      <checksum>9C16EB5A</checksum>
-=======
       <checksum>3D232235</checksum>
->>>>>>> 224d32ad
     </file>
   </files>
 </measure>