--- conflicted
+++ resolved
@@ -1,53 +1,26 @@
 !- NOTE: Auto-generated from /test/osw_files/Denver.osw
 
 OS:Version,
-<<<<<<< HEAD
-  {1e03cec1-528f-4613-8c3e-6c56cd4e9a79}, !- Handle
-  2.9.0;                                  !- Version Identifier
-
-OS:SimulationControl,
-  {c08b23cc-5df9-4acb-a30f-d2a9f74fa788}, !- Handle
-=======
   {2d4f7bf8-aeca-4695-8fc4-8637c16519ce}, !- Handle
   2.9.0;                                  !- Version Identifier
 
 OS:SimulationControl,
   {70665ee4-8946-40a3-a5b4-c95c41b3322b}, !- Handle
->>>>>>> fe5e5cb8
   ,                                       !- Do Zone Sizing Calculation
   ,                                       !- Do System Sizing Calculation
   ,                                       !- Do Plant Sizing Calculation
   No;                                     !- Run Simulation for Sizing Periods
 
 OS:Timestep,
-<<<<<<< HEAD
-  {0275c32a-4d3d-4f05-98a8-6d128010a82d}, !- Handle
-  6;                                      !- Number of Timesteps per Hour
-
-OS:ShadowCalculation,
-  {48afb8f4-0918-4528-b93e-df1d5cb6e4a9}, !- Handle
-=======
   {6b79ae2d-c504-42f4-9386-1657be0ebbfa}, !- Handle
   6;                                      !- Number of Timesteps per Hour
 
 OS:ShadowCalculation,
   {15a8342a-9c2a-4ee0-9c08-b8271a8a95a3}, !- Handle
->>>>>>> fe5e5cb8
   20,                                     !- Calculation Frequency
   200;                                    !- Maximum Figures in Shadow Overlap Calculations
 
 OS:SurfaceConvectionAlgorithm:Outside,
-<<<<<<< HEAD
-  {5d08885f-3c3d-4ed5-bdc9-b57a7062a432}, !- Handle
-  DOE-2;                                  !- Algorithm
-
-OS:SurfaceConvectionAlgorithm:Inside,
-  {7baed2de-e94a-469e-ac14-1a76f9131f3a}, !- Handle
-  TARP;                                   !- Algorithm
-
-OS:ZoneCapacitanceMultiplier:ResearchSpecial,
-  {8b3298b8-8757-4762-b0a9-defe5fc00a9a}, !- Handle
-=======
   {e4593c6e-3487-4e57-b0bb-5affb92bcafd}, !- Handle
   DOE-2;                                  !- Algorithm
 
@@ -57,17 +30,12 @@
 
 OS:ZoneCapacitanceMultiplier:ResearchSpecial,
   {f28d364a-5360-413f-be8a-186ca509d2a5}, !- Handle
->>>>>>> fe5e5cb8
   ,                                       !- Temperature Capacity Multiplier
   15,                                     !- Humidity Capacity Multiplier
   ;                                       !- Carbon Dioxide Capacity Multiplier
 
 OS:RunPeriod,
-<<<<<<< HEAD
-  {8de30cb6-68b6-4e23-b000-47400d7e86ff}, !- Handle
-=======
   {a5e68faa-cfc3-4a2b-80ce-44d8650f2179}, !- Handle
->>>>>>> fe5e5cb8
   Run Period 1,                           !- Name
   1,                                      !- Begin Month
   1,                                      !- Begin Day of Month
@@ -81,21 +49,13 @@
   ;                                       !- Number of Times Runperiod to be Repeated
 
 OS:YearDescription,
-<<<<<<< HEAD
-  {eae7eb9f-0a9f-417d-bc60-3bfb62f46b18}, !- Handle
-=======
   {1f1f3387-a34b-43ce-9d47-01d7093bed42}, !- Handle
->>>>>>> fe5e5cb8
   2007,                                   !- Calendar Year
   ,                                       !- Day of Week for Start Day
   ;                                       !- Is Leap Year
 
 OS:WeatherFile,
-<<<<<<< HEAD
-  {8b685c52-4b42-4984-814d-ba8186ab12b6}, !- Handle
-=======
   {d077f91d-b0a6-4b8c-99a5-9a0912fcca89}, !- Handle
->>>>>>> fe5e5cb8
   Denver Intl Ap,                         !- City
   CO,                                     !- State Province Region
   USA,                                    !- Country
@@ -109,13 +69,8 @@
   E23378AA;                               !- Checksum
 
 OS:AdditionalProperties,
-<<<<<<< HEAD
-  {ff7216ad-1d4f-44c3-a2b9-e5ebdb118cef}, !- Handle
-  {8b685c52-4b42-4984-814d-ba8186ab12b6}, !- Object Name
-=======
   {96fa32ff-a8dc-4b16-829d-5417c869dcdb}, !- Handle
   {d077f91d-b0a6-4b8c-99a5-9a0912fcca89}, !- Object Name
->>>>>>> fe5e5cb8
   EPWHeaderCity,                          !- Feature Name 1
   String,                                 !- Feature Data Type 1
   Denver Intl Ap,                         !- Feature Value 1
@@ -223,11 +178,7 @@
   84;                                     !- Feature Value 35
 
 OS:Site,
-<<<<<<< HEAD
-  {55e82453-8031-48e8-a87d-4a355b83205f}, !- Handle
-=======
   {6080f19e-65e1-4b98-8ce1-545280ed043d}, !- Handle
->>>>>>> fe5e5cb8
   Denver Intl Ap_CO_USA,                  !- Name
   39.83,                                  !- Latitude {deg}
   -104.65,                                !- Longitude {deg}
@@ -236,11 +187,7 @@
   ;                                       !- Terrain
 
 OS:ClimateZones,
-<<<<<<< HEAD
-  {8c152d4c-1c5d-4d2d-b033-a15c777f54f6}, !- Handle
-=======
   {6d82c51c-03fa-4078-bb7f-31aabfaa3a2f}, !- Handle
->>>>>>> fe5e5cb8
   ,                                       !- Active Institution
   ,                                       !- Active Year
   ,                                       !- Climate Zone Institution Name 1
@@ -253,31 +200,19 @@
   Cold;                                   !- Climate Zone Value 2
 
 OS:Site:WaterMainsTemperature,
-<<<<<<< HEAD
-  {729ecace-58d5-4b9a-8925-30b563d9821a}, !- Handle
-=======
   {7a10e3c8-d5e1-4850-bdba-7340062ad841}, !- Handle
->>>>>>> fe5e5cb8
   Correlation,                            !- Calculation Method
   ,                                       !- Temperature Schedule Name
   10.8753424657535,                       !- Annual Average Outdoor Air Temperature {C}
   23.1524007936508;                       !- Maximum Difference In Monthly Average Outdoor Air Temperatures {deltaC}
 
 OS:RunPeriodControl:DaylightSavingTime,
-<<<<<<< HEAD
-  {e8e9aac3-41b5-43db-b932-4eb6b524e4f1}, !- Handle
-=======
   {79551e4b-04fb-4592-b7ad-1c4bc10a106b}, !- Handle
->>>>>>> fe5e5cb8
   4/7,                                    !- Start Date
   10/26;                                  !- End Date
 
 OS:Site:GroundTemperature:Deep,
-<<<<<<< HEAD
-  {6d74b93b-daa8-4c9a-9e50-936d27071a13}, !- Handle
-=======
   {37235ee0-2630-4ec5-b7de-0d234b3cffe0}, !- Handle
->>>>>>> fe5e5cb8
   10.8753424657535,                       !- January Deep Ground Temperature {C}
   10.8753424657535,                       !- February Deep Ground Temperature {C}
   10.8753424657535,                       !- March Deep Ground Temperature {C}
