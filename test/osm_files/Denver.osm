!- NOTE: Auto-generated from /test/osw_files/Denver.osw

OS:Version,
<<<<<<< HEAD
  {57c79ff8-ee98-4407-a3a6-70c586073e04}, !- Handle
  2.9.0;                                  !- Version Identifier

OS:SimulationControl,
  {eb8ad135-ce79-4440-9e24-5434a7f634b0}, !- Handle
=======
  {20fac570-eb79-49c8-9618-6fce53de90f2}, !- Handle
  2.9.0;                                  !- Version Identifier

OS:SimulationControl,
  {a6cf0a39-6f51-4084-889a-ea18116ac60e}, !- Handle
>>>>>>> 039e157a
  ,                                       !- Do Zone Sizing Calculation
  ,                                       !- Do System Sizing Calculation
  ,                                       !- Do Plant Sizing Calculation
  No;                                     !- Run Simulation for Sizing Periods

OS:Timestep,
<<<<<<< HEAD
  {48219532-e435-4496-933b-9177baa080c1}, !- Handle
  6;                                      !- Number of Timesteps per Hour

OS:ShadowCalculation,
  {3f083a8a-c328-48de-bffb-c2e078c84401}, !- Handle
=======
  {c13a1615-296d-408a-b961-5027d7d3dd22}, !- Handle
  6;                                      !- Number of Timesteps per Hour

OS:ShadowCalculation,
  {42720e97-0b3c-4cac-8818-80a348661b2e}, !- Handle
>>>>>>> 039e157a
  20,                                     !- Calculation Frequency
  200;                                    !- Maximum Figures in Shadow Overlap Calculations

OS:SurfaceConvectionAlgorithm:Outside,
<<<<<<< HEAD
  {1f8757db-0b24-45b0-9a4c-babda5c8604e}, !- Handle
  DOE-2;                                  !- Algorithm

OS:SurfaceConvectionAlgorithm:Inside,
  {b4e7769c-7a93-4512-a0b3-89368980dd39}, !- Handle
  TARP;                                   !- Algorithm

OS:ZoneCapacitanceMultiplier:ResearchSpecial,
  {55d0a552-1eb2-4dd6-8d05-cb8b5825d799}, !- Handle
=======
  {3431088c-3a3b-4626-840e-0226fc970918}, !- Handle
  DOE-2;                                  !- Algorithm

OS:SurfaceConvectionAlgorithm:Inside,
  {fb533d65-37f5-4990-9a80-f6b7db045ce4}, !- Handle
  TARP;                                   !- Algorithm

OS:ZoneCapacitanceMultiplier:ResearchSpecial,
  {cee87a58-73f9-469f-a81c-2e223e1b55aa}, !- Handle
>>>>>>> 039e157a
  ,                                       !- Temperature Capacity Multiplier
  15,                                     !- Humidity Capacity Multiplier
  ;                                       !- Carbon Dioxide Capacity Multiplier

OS:RunPeriod,
<<<<<<< HEAD
  {1b344cf3-a5f9-4a7f-a0df-ce5801f8601b}, !- Handle
=======
  {9f89f386-014d-489a-804d-cd19d83339f2}, !- Handle
>>>>>>> 039e157a
  Run Period 1,                           !- Name
  1,                                      !- Begin Month
  1,                                      !- Begin Day of Month
  12,                                     !- End Month
  31,                                     !- End Day of Month
  ,                                       !- Use Weather File Holidays and Special Days
  ,                                       !- Use Weather File Daylight Saving Period
  ,                                       !- Apply Weekend Holiday Rule
  ,                                       !- Use Weather File Rain Indicators
  ,                                       !- Use Weather File Snow Indicators
  ;                                       !- Number of Times Runperiod to be Repeated

OS:YearDescription,
<<<<<<< HEAD
  {a0daa1a7-b7e7-4473-b77e-8f63b073b0a8}, !- Handle
=======
  {3c6764ec-129f-4b96-aedd-afb16672d0cc}, !- Handle
>>>>>>> 039e157a
  2007,                                   !- Calendar Year
  ,                                       !- Day of Week for Start Day
  ;                                       !- Is Leap Year

OS:WeatherFile,
<<<<<<< HEAD
  {15cb69da-cdda-42d7-ade2-c9f59a7a8049}, !- Handle
=======
  {4df56151-e543-49e6-b081-c189308b2a5b}, !- Handle
>>>>>>> 039e157a
  Denver Intl Ap,                         !- City
  CO,                                     !- State Province Region
  USA,                                    !- Country
  TMY3,                                   !- Data Source
  725650,                                 !- WMO Number
  39.83,                                  !- Latitude {deg}
  -104.65,                                !- Longitude {deg}
  -7,                                     !- Time Zone {hr}
  1650,                                   !- Elevation {m}
  file:../weather/USA_CO_Denver.Intl.AP.725650_TMY3.epw, !- Url
  E23378AA;                               !- Checksum

OS:AdditionalProperties,
<<<<<<< HEAD
  {2d5f3395-207d-42a9-a1f9-ddbff321b054}, !- Handle
  {15cb69da-cdda-42d7-ade2-c9f59a7a8049}, !- Object Name
=======
  {fb4006c5-f5a8-484a-8d30-be99857b070f}, !- Handle
  {4df56151-e543-49e6-b081-c189308b2a5b}, !- Object Name
>>>>>>> 039e157a
  EPWHeaderCity,                          !- Feature Name 1
  String,                                 !- Feature Data Type 1
  Denver Intl Ap,                         !- Feature Value 1
  EPWHeaderState,                         !- Feature Name 2
  String,                                 !- Feature Data Type 2
  CO,                                     !- Feature Value 2
  EPWHeaderCountry,                       !- Feature Name 3
  String,                                 !- Feature Data Type 3
  USA,                                    !- Feature Value 3
  EPWHeaderDataSource,                    !- Feature Name 4
  String,                                 !- Feature Data Type 4
  TMY3,                                   !- Feature Value 4
  EPWHeaderStation,                       !- Feature Name 5
  String,                                 !- Feature Data Type 5
  725650,                                 !- Feature Value 5
  EPWHeaderLatitude,                      !- Feature Name 6
  Double,                                 !- Feature Data Type 6
  39.829999999999998,                     !- Feature Value 6
  EPWHeaderLongitude,                     !- Feature Name 7
  Double,                                 !- Feature Data Type 7
  -104.65000000000001,                    !- Feature Value 7
  EPWHeaderTimezone,                      !- Feature Name 8
  Double,                                 !- Feature Data Type 8
  -7,                                     !- Feature Value 8
  EPWHeaderAltitude,                      !- Feature Name 9
  Double,                                 !- Feature Data Type 9
  5413.3858267716532,                     !- Feature Value 9
  EPWHeaderLocalPressure,                 !- Feature Name 10
  Double,                                 !- Feature Data Type 10
  0.81937567683596546,                    !- Feature Value 10
  EPWHeaderRecordsPerHour,                !- Feature Name 11
  Double,                                 !- Feature Data Type 11
  0,                                      !- Feature Value 11
  EPWDataAnnualAvgDrybulb,                !- Feature Name 12
  Double,                                 !- Feature Data Type 12
  51.575616438356228,                     !- Feature Value 12
  EPWDataAnnualMinDrybulb,                !- Feature Name 13
  Double,                                 !- Feature Data Type 13
  -2.9200000000000017,                    !- Feature Value 13
  EPWDataAnnualMaxDrybulb,                !- Feature Name 14
  Double,                                 !- Feature Data Type 14
  104,                                    !- Feature Value 14
  EPWDataCDD50F,                          !- Feature Name 15
  Double,                                 !- Feature Data Type 15
  3072.2925000000005,                     !- Feature Value 15
  EPWDataCDD65F,                          !- Feature Name 16
  Double,                                 !- Feature Data Type 16
  883.62000000000035,                     !- Feature Value 16
  EPWDataHDD50F,                          !- Feature Name 17
  Double,                                 !- Feature Data Type 17
  2497.1925000000001,                     !- Feature Value 17
  EPWDataHDD65F,                          !- Feature Name 18
  Double,                                 !- Feature Data Type 18
  5783.5200000000013,                     !- Feature Value 18
  EPWDataAnnualAvgWindspeed,              !- Feature Name 19
  Double,                                 !- Feature Data Type 19
  3.9165296803649667,                     !- Feature Value 19
  EPWDataMonthlyAvgDrybulbs,              !- Feature Name 20
  String,                                 !- Feature Data Type 20
  33.4191935483871&#4431.90142857142857&#4443.02620967741937&#4442.48624999999999&#4459.877741935483854&#4473.57574999999997&#4472.07975806451608&#4472.70008064516134&#4466.49200000000006&#4450.079112903225806&#4437.218250000000005&#4434.582177419354835, !- Feature Value 20
  EPWDataGroundMonthlyTemps,              !- Feature Name 21
  String,                                 !- Feature Data Type 21
  44.08306285945173&#4440.89570904991865&#4440.64045432632048&#4442.153016571250646&#4448.225111118704206&#4454.268919273837525&#4459.508577937551024&#4462.82777283423508&#4463.10975667174995&#4460.41014950381947&#4455.304105212311526&#4449.445696474514364, !- Feature Value 21
  EPWDataWSF,                             !- Feature Name 22
  Double,                                 !- Feature Data Type 22
  0.58999999999999997,                    !- Feature Value 22
  EPWDataMonthlyAvgDailyHighDrybulbs,     !- Feature Name 23
  String,                                 !- Feature Data Type 23
  47.41032258064516&#4446.58642857142857&#4455.15032258064517&#4453.708&#4472.80193548387098&#4488.67600000000002&#4486.1858064516129&#4485.87225806451613&#4482.082&#4463.18064516129033&#4448.73400000000001&#4448.87935483870968, !- Feature Value 23
  EPWDataMonthlyAvgDailyLowDrybulbs,      !- Feature Name 24
  String,                                 !- Feature Data Type 24
  19.347741935483874&#4419.856428571428573&#4430.316129032258065&#4431.112&#4447.41612903225806&#4457.901999999999994&#4459.063870967741934&#4460.956774193548384&#4452.352000000000004&#4438.41612903225806&#4427.002000000000002&#4423.02903225806451, !- Feature Value 24
  EPWDesignHeatingDrybulb,                !- Feature Name 25
  Double,                                 !- Feature Data Type 25
  12.02,                                  !- Feature Value 25
  EPWDesignHeatingWindspeed,              !- Feature Name 26
  Double,                                 !- Feature Data Type 26
  2.8062500000000004,                     !- Feature Value 26
  EPWDesignCoolingDrybulb,                !- Feature Name 27
  Double,                                 !- Feature Data Type 27
  91.939999999999998,                     !- Feature Value 27
  EPWDesignCoolingWetbulb,                !- Feature Name 28
  Double,                                 !- Feature Data Type 28
  59.95131430195849,                      !- Feature Value 28
  EPWDesignCoolingHumidityRatio,          !- Feature Name 29
  Double,                                 !- Feature Data Type 29
  0.0059161086834698092,                  !- Feature Value 29
  EPWDesignCoolingWindspeed,              !- Feature Name 30
  Double,                                 !- Feature Data Type 30
  3.7999999999999989,                     !- Feature Value 30
  EPWDesignDailyTemperatureRange,         !- Feature Name 31
  Double,                                 !- Feature Data Type 31
  24.915483870967748,                     !- Feature Value 31
  EPWDesignDehumidDrybulb,                !- Feature Name 32
  Double,                                 !- Feature Data Type 32
  67.996785714285721,                     !- Feature Value 32
  EPWDesignDehumidHumidityRatio,          !- Feature Name 33
  Double,                                 !- Feature Data Type 33
  0.012133744170488724,                   !- Feature Value 33
  EPWDesignCoolingDirectNormal,           !- Feature Name 34
  Double,                                 !- Feature Data Type 34
  985,                                    !- Feature Value 34
  EPWDesignCoolingDiffuseHorizontal,      !- Feature Name 35
  Double,                                 !- Feature Data Type 35
  84;                                     !- Feature Value 35

OS:Site,
<<<<<<< HEAD
  {4d55e828-03f7-444e-9b6c-c6fdc9f7259c}, !- Handle
=======
  {bb38ee4c-3d02-4c6b-b2f0-b1fbb2765916}, !- Handle
>>>>>>> 039e157a
  Denver Intl Ap_CO_USA,                  !- Name
  39.83,                                  !- Latitude {deg}
  -104.65,                                !- Longitude {deg}
  -7,                                     !- Time Zone {hr}
  1650,                                   !- Elevation {m}
  ;                                       !- Terrain

OS:ClimateZones,
<<<<<<< HEAD
  {45ffe362-8e61-495f-b4e6-853cae6f1fe4}, !- Handle
=======
  {702d05fa-35d9-4085-9fa6-5c765099a8b8}, !- Handle
>>>>>>> 039e157a
  ,                                       !- Active Institution
  ,                                       !- Active Year
  ,                                       !- Climate Zone Institution Name 1
  ,                                       !- Climate Zone Document Name 1
  ,                                       !- Climate Zone Document Year 1
  ,                                       !- Climate Zone Value 1
  Building America,                       !- Climate Zone Institution Name 2
  ,                                       !- Climate Zone Document Name 2
  0,                                      !- Climate Zone Document Year 2
  Cold;                                   !- Climate Zone Value 2

OS:Site:WaterMainsTemperature,
<<<<<<< HEAD
  {8d45c9a3-1fd3-4eca-ae10-52c80a636dbf}, !- Handle
=======
  {a9ac5c93-2b4c-48c3-be3c-f3770a98f8c5}, !- Handle
>>>>>>> 039e157a
  Correlation,                            !- Calculation Method
  ,                                       !- Temperature Schedule Name
  10.8753424657535,                       !- Annual Average Outdoor Air Temperature {C}
  23.1524007936508;                       !- Maximum Difference In Monthly Average Outdoor Air Temperatures {deltaC}

OS:RunPeriodControl:DaylightSavingTime,
<<<<<<< HEAD
  {a083104a-612a-4a47-99dc-131d43f11f90}, !- Handle
=======
  {bea07d93-816f-4654-9380-6890b9264508}, !- Handle
>>>>>>> 039e157a
  4/7,                                    !- Start Date
  10/26;                                  !- End Date

OS:Site:GroundTemperature:Deep,
<<<<<<< HEAD
  {108a4415-ecff-4fff-b797-19a5a5213cd9}, !- Handle
=======
  {5096dc16-30db-45f3-925c-39de5b4a392c}, !- Handle
>>>>>>> 039e157a
  10.8753424657535,                       !- January Deep Ground Temperature {C}
  10.8753424657535,                       !- February Deep Ground Temperature {C}
  10.8753424657535,                       !- March Deep Ground Temperature {C}
  10.8753424657535,                       !- April Deep Ground Temperature {C}
  10.8753424657535,                       !- May Deep Ground Temperature {C}
  10.8753424657535,                       !- June Deep Ground Temperature {C}
  10.8753424657535,                       !- July Deep Ground Temperature {C}
  10.8753424657535,                       !- August Deep Ground Temperature {C}
  10.8753424657535,                       !- September Deep Ground Temperature {C}
  10.8753424657535,                       !- October Deep Ground Temperature {C}
  10.8753424657535,                       !- November Deep Ground Temperature {C}
  10.8753424657535;                       !- December Deep Ground Temperature {C}
<|MERGE_RESOLUTION|>--- conflicted
+++ resolved
@@ -1,73 +1,41 @@
 !- NOTE: Auto-generated from /test/osw_files/Denver.osw
 
 OS:Version,
-<<<<<<< HEAD
-  {57c79ff8-ee98-4407-a3a6-70c586073e04}, !- Handle
+  {5e9a592f-25ba-441f-a02b-ef0d75c2a184}, !- Handle
   2.9.0;                                  !- Version Identifier
 
 OS:SimulationControl,
-  {eb8ad135-ce79-4440-9e24-5434a7f634b0}, !- Handle
-=======
-  {20fac570-eb79-49c8-9618-6fce53de90f2}, !- Handle
-  2.9.0;                                  !- Version Identifier
-
-OS:SimulationControl,
-  {a6cf0a39-6f51-4084-889a-ea18116ac60e}, !- Handle
->>>>>>> 039e157a
+  {e85eb5e7-3c0a-42b4-a652-3e18505900b2}, !- Handle
   ,                                       !- Do Zone Sizing Calculation
   ,                                       !- Do System Sizing Calculation
   ,                                       !- Do Plant Sizing Calculation
   No;                                     !- Run Simulation for Sizing Periods
 
 OS:Timestep,
-<<<<<<< HEAD
-  {48219532-e435-4496-933b-9177baa080c1}, !- Handle
+  {01f6bcee-ad55-43e7-9bd9-6321a159f8e4}, !- Handle
   6;                                      !- Number of Timesteps per Hour
 
 OS:ShadowCalculation,
-  {3f083a8a-c328-48de-bffb-c2e078c84401}, !- Handle
-=======
-  {c13a1615-296d-408a-b961-5027d7d3dd22}, !- Handle
-  6;                                      !- Number of Timesteps per Hour
-
-OS:ShadowCalculation,
-  {42720e97-0b3c-4cac-8818-80a348661b2e}, !- Handle
->>>>>>> 039e157a
+  {5627ecce-d086-4c66-84fa-8d16709911c8}, !- Handle
   20,                                     !- Calculation Frequency
   200;                                    !- Maximum Figures in Shadow Overlap Calculations
 
 OS:SurfaceConvectionAlgorithm:Outside,
-<<<<<<< HEAD
-  {1f8757db-0b24-45b0-9a4c-babda5c8604e}, !- Handle
+  {5373e3af-1b6f-446e-a8ea-2a2f779c6774}, !- Handle
   DOE-2;                                  !- Algorithm
 
 OS:SurfaceConvectionAlgorithm:Inside,
-  {b4e7769c-7a93-4512-a0b3-89368980dd39}, !- Handle
+  {a5e9f667-8786-4298-a5ff-ff815dee7a8a}, !- Handle
   TARP;                                   !- Algorithm
 
 OS:ZoneCapacitanceMultiplier:ResearchSpecial,
-  {55d0a552-1eb2-4dd6-8d05-cb8b5825d799}, !- Handle
-=======
-  {3431088c-3a3b-4626-840e-0226fc970918}, !- Handle
-  DOE-2;                                  !- Algorithm
-
-OS:SurfaceConvectionAlgorithm:Inside,
-  {fb533d65-37f5-4990-9a80-f6b7db045ce4}, !- Handle
-  TARP;                                   !- Algorithm
-
-OS:ZoneCapacitanceMultiplier:ResearchSpecial,
-  {cee87a58-73f9-469f-a81c-2e223e1b55aa}, !- Handle
->>>>>>> 039e157a
+  {b33589ad-375f-4e37-97c9-7cbf0f744aee}, !- Handle
   ,                                       !- Temperature Capacity Multiplier
   15,                                     !- Humidity Capacity Multiplier
   ;                                       !- Carbon Dioxide Capacity Multiplier
 
 OS:RunPeriod,
-<<<<<<< HEAD
-  {1b344cf3-a5f9-4a7f-a0df-ce5801f8601b}, !- Handle
-=======
-  {9f89f386-014d-489a-804d-cd19d83339f2}, !- Handle
->>>>>>> 039e157a
+  {e71400b5-369d-4a07-8bf9-bfca2380e724}, !- Handle
   Run Period 1,                           !- Name
   1,                                      !- Begin Month
   1,                                      !- Begin Day of Month
@@ -81,21 +49,13 @@
   ;                                       !- Number of Times Runperiod to be Repeated
 
 OS:YearDescription,
-<<<<<<< HEAD
-  {a0daa1a7-b7e7-4473-b77e-8f63b073b0a8}, !- Handle
-=======
-  {3c6764ec-129f-4b96-aedd-afb16672d0cc}, !- Handle
->>>>>>> 039e157a
+  {54192222-1f33-4ea3-91e1-31e291ed2767}, !- Handle
   2007,                                   !- Calendar Year
   ,                                       !- Day of Week for Start Day
   ;                                       !- Is Leap Year
 
 OS:WeatherFile,
-<<<<<<< HEAD
-  {15cb69da-cdda-42d7-ade2-c9f59a7a8049}, !- Handle
-=======
-  {4df56151-e543-49e6-b081-c189308b2a5b}, !- Handle
->>>>>>> 039e157a
+  {ba1f0042-b5ff-4500-aee5-2fecd068a30e}, !- Handle
   Denver Intl Ap,                         !- City
   CO,                                     !- State Province Region
   USA,                                    !- Country
@@ -109,13 +69,8 @@
   E23378AA;                               !- Checksum
 
 OS:AdditionalProperties,
-<<<<<<< HEAD
-  {2d5f3395-207d-42a9-a1f9-ddbff321b054}, !- Handle
-  {15cb69da-cdda-42d7-ade2-c9f59a7a8049}, !- Object Name
-=======
-  {fb4006c5-f5a8-484a-8d30-be99857b070f}, !- Handle
-  {4df56151-e543-49e6-b081-c189308b2a5b}, !- Object Name
->>>>>>> 039e157a
+  {395135e5-ebf3-4b89-abf8-08252aee1125}, !- Handle
+  {ba1f0042-b5ff-4500-aee5-2fecd068a30e}, !- Object Name
   EPWHeaderCity,                          !- Feature Name 1
   String,                                 !- Feature Data Type 1
   Denver Intl Ap,                         !- Feature Value 1
@@ -223,11 +178,7 @@
   84;                                     !- Feature Value 35
 
 OS:Site,
-<<<<<<< HEAD
-  {4d55e828-03f7-444e-9b6c-c6fdc9f7259c}, !- Handle
-=======
-  {bb38ee4c-3d02-4c6b-b2f0-b1fbb2765916}, !- Handle
->>>>>>> 039e157a
+  {9b2db3f2-08f2-4995-8ae3-63ce5fc8938f}, !- Handle
   Denver Intl Ap_CO_USA,                  !- Name
   39.83,                                  !- Latitude {deg}
   -104.65,                                !- Longitude {deg}
@@ -236,11 +187,7 @@
   ;                                       !- Terrain
 
 OS:ClimateZones,
-<<<<<<< HEAD
-  {45ffe362-8e61-495f-b4e6-853cae6f1fe4}, !- Handle
-=======
-  {702d05fa-35d9-4085-9fa6-5c765099a8b8}, !- Handle
->>>>>>> 039e157a
+  {c9a18fb8-8b51-440f-8654-3cd8c8acadb2}, !- Handle
   ,                                       !- Active Institution
   ,                                       !- Active Year
   ,                                       !- Climate Zone Institution Name 1
@@ -253,31 +200,19 @@
   Cold;                                   !- Climate Zone Value 2
 
 OS:Site:WaterMainsTemperature,
-<<<<<<< HEAD
-  {8d45c9a3-1fd3-4eca-ae10-52c80a636dbf}, !- Handle
-=======
-  {a9ac5c93-2b4c-48c3-be3c-f3770a98f8c5}, !- Handle
->>>>>>> 039e157a
+  {e77a0bf7-6c00-4f4e-8797-9d717edd13c7}, !- Handle
   Correlation,                            !- Calculation Method
   ,                                       !- Temperature Schedule Name
   10.8753424657535,                       !- Annual Average Outdoor Air Temperature {C}
   23.1524007936508;                       !- Maximum Difference In Monthly Average Outdoor Air Temperatures {deltaC}
 
 OS:RunPeriodControl:DaylightSavingTime,
-<<<<<<< HEAD
-  {a083104a-612a-4a47-99dc-131d43f11f90}, !- Handle
-=======
-  {bea07d93-816f-4654-9380-6890b9264508}, !- Handle
->>>>>>> 039e157a
+  {920a61b6-41cc-442c-b5e4-5b7f1792dba7}, !- Handle
   4/7,                                    !- Start Date
   10/26;                                  !- End Date
 
 OS:Site:GroundTemperature:Deep,
-<<<<<<< HEAD
-  {108a4415-ecff-4fff-b797-19a5a5213cd9}, !- Handle
-=======
-  {5096dc16-30db-45f3-925c-39de5b4a392c}, !- Handle
->>>>>>> 039e157a
+  {af72ad62-9a92-4d55-92f9-6d50b82f687e}, !- Handle
   10.8753424657535,                       !- January Deep Ground Temperature {C}
   10.8753424657535,                       !- February Deep Ground Temperature {C}
   10.8753424657535,                       !- March Deep Ground Temperature {C}
