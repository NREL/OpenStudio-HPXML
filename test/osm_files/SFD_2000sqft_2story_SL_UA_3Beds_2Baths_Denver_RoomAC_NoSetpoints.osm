!- NOTE: Auto-generated from /test/osw_files/SFD_2000sqft_2story_SL_UA_3Beds_2Baths_Denver_RoomAC_NoSetpoints.osw

OS:Version,
<<<<<<< HEAD
  {150002fc-0eb8-4d35-889c-752019d2e5a8}, !- Handle
  3.0.1;                                  !- Version Identifier

OS:SimulationControl,
  {2ba48c57-2296-49fd-ab36-ca93186966bb}, !- Handle
=======
  {e1bc4ea2-8a0d-4795-ab2b-32747afe8b8b}, !- Handle
  2.9.0;                                  !- Version Identifier

OS:SimulationControl,
  {dbeed1d3-d45a-4e3a-9b62-2dcb5b3decb5}, !- Handle
>>>>>>> fcfe5a62
  ,                                       !- Do Zone Sizing Calculation
  ,                                       !- Do System Sizing Calculation
  ,                                       !- Do Plant Sizing Calculation
  No;                                     !- Run Simulation for Sizing Periods

OS:Timestep,
<<<<<<< HEAD
  {02b8ac43-2efc-4691-ad1f-d6d72dcefbea}, !- Handle
  6;                                      !- Number of Timesteps per Hour

OS:ShadowCalculation,
  {d5c48020-3dd0-4f19-8432-4a2a7cd4e5c2}, !- Handle
  PolygonClipping,                        !- Shading Calculation Method
  ,                                       !- Shading Calculation Update Frequency Method
  20,                                     !- Shading Calculation Update Frequency
  15000,                                  !- Maximum Figures in Shadow Overlap Calculations
  ,                                       !- Polygon Clipping Algorithm
  512,                                    !- Pixel Counting Resolution
  ,                                       !- Sky Diffuse Modeling Algorithm
  No,                                     !- Output External Shading Calculation Results
  No,                                     !- Disable Self-Shading Within Shading Zone Groups
  No;                                     !- Disable Self-Shading From Shading Zone Groups to Other Zones

OS:WeatherFile,
  {a5d04a93-9e91-44e7-962c-053db771977b}, !- Handle
=======
  {bcf95b94-7cf9-4597-94ad-c697ffd312b7}, !- Handle
  6;                                      !- Number of Timesteps per Hour

OS:ShadowCalculation,
  {93982b21-c451-4dc2-8d00-507d8f4bebf4}, !- Handle
  20,                                     !- Calculation Frequency
  200;                                    !- Maximum Figures in Shadow Overlap Calculations

OS:SurfaceConvectionAlgorithm:Outside,
  {2347a1b1-5464-4353-adec-9d3bd43d56b0}, !- Handle
  DOE-2;                                  !- Algorithm

OS:SurfaceConvectionAlgorithm:Inside,
  {811aaad2-66b1-4946-ad63-9f126e15d0d2}, !- Handle
  TARP;                                   !- Algorithm

OS:ZoneCapacitanceMultiplier:ResearchSpecial,
  {411db202-9f5d-4aa8-b3b1-74ea669281e9}, !- Handle
  3.6,                                    !- Temperature Capacity Multiplier
  15,                                     !- Humidity Capacity Multiplier
  ;                                       !- Carbon Dioxide Capacity Multiplier

OS:RunPeriod,
  {bc2b8436-53f9-4283-a8f2-30ad017cdf7e}, !- Handle
  Run Period 1,                           !- Name
  1,                                      !- Begin Month
  1,                                      !- Begin Day of Month
  12,                                     !- End Month
  31,                                     !- End Day of Month
  ,                                       !- Use Weather File Holidays and Special Days
  ,                                       !- Use Weather File Daylight Saving Period
  ,                                       !- Apply Weekend Holiday Rule
  ,                                       !- Use Weather File Rain Indicators
  ,                                       !- Use Weather File Snow Indicators
  ;                                       !- Number of Times Runperiod to be Repeated

OS:YearDescription,
  {9b99fa4a-11ba-4534-b644-a214a8257a17}, !- Handle
  2007,                                   !- Calendar Year
  ,                                       !- Day of Week for Start Day
  ;                                       !- Is Leap Year

OS:WeatherFile,
  {6fd7f59f-75f2-4a33-999e-189ead8ba650}, !- Handle
>>>>>>> fcfe5a62
  Denver Intl Ap,                         !- City
  CO,                                     !- State Province Region
  USA,                                    !- Country
  TMY3,                                   !- Data Source
  725650,                                 !- WMO Number
  39.83,                                  !- Latitude {deg}
  -104.65,                                !- Longitude {deg}
  -7,                                     !- Time Zone {hr}
  1650,                                   !- Elevation {m}
  C:/OpenStudio/OpenStudio-BuildStock/resources/measures/HPXMLtoOpenStudio/weather/USA_CO_Denver.Intl.AP.725650_TMY3.epw, !- Url
  E23378AA;                               !- Checksum

OS:AdditionalProperties,
<<<<<<< HEAD
  {25438ced-e738-476b-905e-1f93595f8d50}, !- Handle
  {a5d04a93-9e91-44e7-962c-053db771977b}, !- Object Name
=======
  {d8e4c609-6c72-4b68-8d1e-33ee521c3af6}, !- Handle
  {6fd7f59f-75f2-4a33-999e-189ead8ba650}, !- Object Name
>>>>>>> fcfe5a62
  EPWHeaderCity,                          !- Feature Name 1
  String,                                 !- Feature Data Type 1
  Denver Intl Ap,                         !- Feature Value 1
  EPWHeaderState,                         !- Feature Name 2
  String,                                 !- Feature Data Type 2
  CO,                                     !- Feature Value 2
  EPWHeaderCountry,                       !- Feature Name 3
  String,                                 !- Feature Data Type 3
  USA,                                    !- Feature Value 3
  EPWHeaderDataSource,                    !- Feature Name 4
  String,                                 !- Feature Data Type 4
  TMY3,                                   !- Feature Value 4
  EPWHeaderStation,                       !- Feature Name 5
  String,                                 !- Feature Data Type 5
  725650,                                 !- Feature Value 5
  EPWHeaderLatitude,                      !- Feature Name 6
  Double,                                 !- Feature Data Type 6
  39.829999999999998,                     !- Feature Value 6
  EPWHeaderLongitude,                     !- Feature Name 7
  Double,                                 !- Feature Data Type 7
  -104.65000000000001,                    !- Feature Value 7
  EPWHeaderTimezone,                      !- Feature Name 8
  Double,                                 !- Feature Data Type 8
  -7,                                     !- Feature Value 8
  EPWHeaderAltitude,                      !- Feature Name 9
  Double,                                 !- Feature Data Type 9
  5413.3858267716532,                     !- Feature Value 9
  EPWHeaderLocalPressure,                 !- Feature Name 10
  Double,                                 !- Feature Data Type 10
  0.81937567683596546,                    !- Feature Value 10
  EPWHeaderRecordsPerHour,                !- Feature Name 11
  Double,                                 !- Feature Data Type 11
  0,                                      !- Feature Value 11
  EPWDataAnnualAvgDrybulb,                !- Feature Name 12
  Double,                                 !- Feature Data Type 12
  51.575616438356228,                     !- Feature Value 12
  EPWDataAnnualMinDrybulb,                !- Feature Name 13
  Double,                                 !- Feature Data Type 13
  -2.9200000000000017,                    !- Feature Value 13
  EPWDataAnnualMaxDrybulb,                !- Feature Name 14
  Double,                                 !- Feature Data Type 14
  104,                                    !- Feature Value 14
  EPWDataCDD50F,                          !- Feature Name 15
  Double,                                 !- Feature Data Type 15
  3072.2925000000005,                     !- Feature Value 15
  EPWDataCDD65F,                          !- Feature Name 16
  Double,                                 !- Feature Data Type 16
  883.62000000000035,                     !- Feature Value 16
  EPWDataHDD50F,                          !- Feature Name 17
  Double,                                 !- Feature Data Type 17
  2497.1925000000001,                     !- Feature Value 17
  EPWDataHDD65F,                          !- Feature Name 18
  Double,                                 !- Feature Data Type 18
  5783.5200000000013,                     !- Feature Value 18
  EPWDataAnnualAvgWindspeed,              !- Feature Name 19
  Double,                                 !- Feature Data Type 19
  3.9165296803649667,                     !- Feature Value 19
  EPWDataMonthlyAvgDrybulbs,              !- Feature Name 20
  String,                                 !- Feature Data Type 20
  33.4191935483871&#4431.90142857142857&#4443.02620967741937&#4442.48624999999999&#4459.877741935483854&#4473.57574999999997&#4472.07975806451608&#4472.70008064516134&#4466.49200000000006&#4450.079112903225806&#4437.218250000000005&#4434.582177419354835, !- Feature Value 20
  EPWDataGroundMonthlyTemps,              !- Feature Name 21
  String,                                 !- Feature Data Type 21
  44.08306285945173&#4440.89570904991865&#4440.64045432632048&#4442.153016571250646&#4448.225111118704206&#4454.268919273837525&#4459.508577937551024&#4462.82777283423508&#4463.10975667174995&#4460.41014950381947&#4455.304105212311526&#4449.445696474514364, !- Feature Value 21
  EPWDataWSF,                             !- Feature Name 22
  Double,                                 !- Feature Data Type 22
  0.58999999999999997,                    !- Feature Value 22
  EPWDataMonthlyAvgDailyHighDrybulbs,     !- Feature Name 23
  String,                                 !- Feature Data Type 23
  47.41032258064516&#4446.58642857142857&#4455.15032258064517&#4453.708&#4472.80193548387098&#4488.67600000000002&#4486.1858064516129&#4485.87225806451613&#4482.082&#4463.18064516129033&#4448.73400000000001&#4448.87935483870968, !- Feature Value 23
  EPWDataMonthlyAvgDailyLowDrybulbs,      !- Feature Name 24
  String,                                 !- Feature Data Type 24
  19.347741935483874&#4419.856428571428573&#4430.316129032258065&#4431.112&#4447.41612903225806&#4457.901999999999994&#4459.063870967741934&#4460.956774193548384&#4452.352000000000004&#4438.41612903225806&#4427.002000000000002&#4423.02903225806451, !- Feature Value 24
  EPWDesignHeatingDrybulb,                !- Feature Name 25
  Double,                                 !- Feature Data Type 25
  12.02,                                  !- Feature Value 25
  EPWDesignHeatingWindspeed,              !- Feature Name 26
  Double,                                 !- Feature Data Type 26
  2.8062500000000004,                     !- Feature Value 26
  EPWDesignCoolingDrybulb,                !- Feature Name 27
  Double,                                 !- Feature Data Type 27
  91.939999999999998,                     !- Feature Value 27
  EPWDesignCoolingWetbulb,                !- Feature Name 28
  Double,                                 !- Feature Data Type 28
  59.95131430195849,                      !- Feature Value 28
  EPWDesignCoolingHumidityRatio,          !- Feature Name 29
  Double,                                 !- Feature Data Type 29
  0.0059161086834698092,                  !- Feature Value 29
  EPWDesignCoolingWindspeed,              !- Feature Name 30
  Double,                                 !- Feature Data Type 30
  3.7999999999999989,                     !- Feature Value 30
  EPWDesignDailyTemperatureRange,         !- Feature Name 31
  Double,                                 !- Feature Data Type 31
  24.915483870967748,                     !- Feature Value 31
  EPWDesignDehumidDrybulb,                !- Feature Name 32
  Double,                                 !- Feature Data Type 32
  67.996785714285721,                     !- Feature Value 32
  EPWDesignDehumidHumidityRatio,          !- Feature Name 33
  Double,                                 !- Feature Data Type 33
  0.012133744170488724,                   !- Feature Value 33
  EPWDesignCoolingDirectNormal,           !- Feature Name 34
  Double,                                 !- Feature Data Type 34
  985,                                    !- Feature Value 34
  EPWDesignCoolingDiffuseHorizontal,      !- Feature Name 35
  Double,                                 !- Feature Data Type 35
  84;                                     !- Feature Value 35

OS:YearDescription,
  {ac99264e-91a0-4175-aefa-07ec68a7b05a}; !- Handle

OS:Site,
<<<<<<< HEAD
  {c4406247-04de-4212-b003-55b79815978c}, !- Handle
=======
  {16f802ee-d69e-4bff-9d57-5f9ece43cad5}, !- Handle
>>>>>>> fcfe5a62
  Denver Intl Ap_CO_USA,                  !- Name
  39.83,                                  !- Latitude {deg}
  -104.65,                                !- Longitude {deg}
  -7,                                     !- Time Zone {hr}
  1650,                                   !- Elevation {m}
  ;                                       !- Terrain

OS:ClimateZones,
<<<<<<< HEAD
  {fa7b5544-27ac-4e90-a462-6131cd834dc7}, !- Handle
  Building America,                       !- Climate Zone Institution Name 1
=======
  {d904c36f-20aa-413b-8103-a13b233f32fe}, !- Handle
  ,                                       !- Active Institution
  ,                                       !- Active Year
  ,                                       !- Climate Zone Institution Name 1
>>>>>>> fcfe5a62
  ,                                       !- Climate Zone Document Name 1
  0,                                      !- Climate Zone Document Year 1
  Cold;                                   !- Climate Zone Value 1

OS:Site:WaterMainsTemperature,
<<<<<<< HEAD
  {7200a72d-a1a6-461d-b5e0-128621cdb4e6}, !- Handle
=======
  {200f96bc-1584-4f5b-bc59-37b38c4ae191}, !- Handle
>>>>>>> fcfe5a62
  Correlation,                            !- Calculation Method
  ,                                       !- Temperature Schedule Name
  10.8753424657535,                       !- Annual Average Outdoor Air Temperature {C}
  23.1524007936508;                       !- Maximum Difference In Monthly Average Outdoor Air Temperatures {deltaC}

OS:RunPeriodControl:DaylightSavingTime,
<<<<<<< HEAD
  {271344d7-0ae1-43c0-92e3-cf6616379d1e}, !- Handle
=======
  {f12eec5f-af54-4d1f-b6d4-d0d644f42e58}, !- Handle
>>>>>>> fcfe5a62
  4/7,                                    !- Start Date
  10/26;                                  !- End Date

OS:Site:GroundTemperature:Deep,
<<<<<<< HEAD
  {d8a0db24-d6ce-4a54-b3fc-d64bc7c2243b}, !- Handle
=======
  {cfe2f10a-2b01-45dc-b576-d7ee768e4dd6}, !- Handle
>>>>>>> fcfe5a62
  10.8753424657535,                       !- January Deep Ground Temperature {C}
  10.8753424657535,                       !- February Deep Ground Temperature {C}
  10.8753424657535,                       !- March Deep Ground Temperature {C}
  10.8753424657535,                       !- April Deep Ground Temperature {C}
  10.8753424657535,                       !- May Deep Ground Temperature {C}
  10.8753424657535,                       !- June Deep Ground Temperature {C}
  10.8753424657535,                       !- July Deep Ground Temperature {C}
  10.8753424657535,                       !- August Deep Ground Temperature {C}
  10.8753424657535,                       !- September Deep Ground Temperature {C}
  10.8753424657535,                       !- October Deep Ground Temperature {C}
  10.8753424657535,                       !- November Deep Ground Temperature {C}
  10.8753424657535;                       !- December Deep Ground Temperature {C}

OS:Building,
<<<<<<< HEAD
  {ef28073a-c6a3-4a6b-a3cb-00f7bf239442}, !- Handle
=======
  {f5cafc59-d94f-408e-a120-011d52f2a51f}, !- Handle
>>>>>>> fcfe5a62
  Building 1,                             !- Name
  ,                                       !- Building Sector Type
  ,                                       !- North Axis {deg}
  ,                                       !- Nominal Floor to Floor Height {m}
  ,                                       !- Space Type Name
  ,                                       !- Default Construction Set Name
  ,                                       !- Default Schedule Set Name
  2,                                      !- Standards Number of Stories
  2,                                      !- Standards Number of Above Ground Stories
  ,                                       !- Standards Template
  singlefamilydetached,                   !- Standards Building Type
  1;                                      !- Standards Number of Living Units

OS:AdditionalProperties,
<<<<<<< HEAD
  {9e120a45-d474-4bfc-8fb6-b45e0a3f9295}, !- Handle
  {ef28073a-c6a3-4a6b-a3cb-00f7bf239442}, !- Object Name
=======
  {25bb5db5-0e3a-4c99-a66d-10bedfc2cc03}, !- Handle
  {f5cafc59-d94f-408e-a120-011d52f2a51f}, !- Object Name
>>>>>>> fcfe5a62
  Total Units Represented,                !- Feature Name 1
  Integer,                                !- Feature Data Type 1
  1,                                      !- Feature Value 1
  Total Units Modeled,                    !- Feature Name 2
  Integer,                                !- Feature Data Type 2
  1;                                      !- Feature Value 2

OS:ThermalZone,
<<<<<<< HEAD
  {b1144de4-81b3-453f-aa85-1ae011cacfd8}, !- Handle
=======
  {46e76457-6905-4fee-8a39-7be0497118cc}, !- Handle
>>>>>>> fcfe5a62
  living zone,                            !- Name
  ,                                       !- Multiplier
  ,                                       !- Ceiling Height {m}
  ,                                       !- Volume {m3}
  ,                                       !- Floor Area {m2}
  ,                                       !- Zone Inside Convection Algorithm
  ,                                       !- Zone Outside Convection Algorithm
  ,                                       !- Zone Conditioning Equipment List Name
<<<<<<< HEAD
  {facf27ad-d7b4-4590-8318-460d84951805}, !- Zone Air Inlet Port List
  {d1c59542-da25-48af-850d-0ecfe7407b79}, !- Zone Air Exhaust Port List
  {a5883aae-114f-41e9-98ad-fc1d82164b9e}, !- Zone Air Node Name
  {a94fc343-f800-453c-aa74-8eafdc5c6db1}, !- Zone Return Air Port List
=======
  {19786188-8a43-4e6c-8c47-4b2b075afe9b}, !- Zone Air Inlet Port List
  {c973acee-9cd1-499f-b807-59a9edd10d88}, !- Zone Air Exhaust Port List
  {53659cb8-0d21-4ead-a5b0-290b02caa6c4}, !- Zone Air Node Name
  {b54208fa-da3f-4e54-8fb1-c9ae3a07e608}, !- Zone Return Air Port List
>>>>>>> fcfe5a62
  ,                                       !- Primary Daylighting Control Name
  ,                                       !- Fraction of Zone Controlled by Primary Daylighting Control
  ,                                       !- Secondary Daylighting Control Name
  ,                                       !- Fraction of Zone Controlled by Secondary Daylighting Control
  ,                                       !- Illuminance Map Name
  ,                                       !- Group Rendering Name
  ,                                       !- Thermostat Name
  No;                                     !- Use Ideal Air Loads

OS:Node,
<<<<<<< HEAD
  {2ad1912d-1ba0-4423-be18-34247a07641e}, !- Handle
  Node 1,                                 !- Name
  {a5883aae-114f-41e9-98ad-fc1d82164b9e}, !- Inlet Port
  ;                                       !- Outlet Port

OS:Connection,
  {a5883aae-114f-41e9-98ad-fc1d82164b9e}, !- Handle
  {6625c403-4215-440f-aeff-4921627c19fe}, !- Name
  {b1144de4-81b3-453f-aa85-1ae011cacfd8}, !- Source Object
  11,                                     !- Outlet Port
  {2ad1912d-1ba0-4423-be18-34247a07641e}, !- Target Object
  2;                                      !- Inlet Port

OS:PortList,
  {facf27ad-d7b4-4590-8318-460d84951805}, !- Handle
  {c512b426-5371-4b9c-9b0e-9decbdddff20}, !- Name
  {b1144de4-81b3-453f-aa85-1ae011cacfd8}, !- HVAC Component
  {ecae60ef-9b1b-4116-baf2-77349bdbae71}; !- Port 1

OS:PortList,
  {d1c59542-da25-48af-850d-0ecfe7407b79}, !- Handle
  {9f4aa64c-bbd3-445a-8a81-b86145a62098}, !- Name
  {b1144de4-81b3-453f-aa85-1ae011cacfd8}, !- HVAC Component
  {912abb9a-3f06-4ca8-82c6-5500cefb9777}; !- Port 1

OS:PortList,
  {a94fc343-f800-453c-aa74-8eafdc5c6db1}, !- Handle
  {bc5cdaa1-2cc1-4636-9fd1-e38db9fcee4b}, !- Name
  {b1144de4-81b3-453f-aa85-1ae011cacfd8}; !- HVAC Component

OS:Sizing:Zone,
  {01470ce9-9b06-4410-8bf3-b12fc9fbde08}, !- Handle
  {b1144de4-81b3-453f-aa85-1ae011cacfd8}, !- Zone or ZoneList Name
=======
  {92bd3043-c60d-4208-937b-abf8752d308d}, !- Handle
  Node 1,                                 !- Name
  {53659cb8-0d21-4ead-a5b0-290b02caa6c4}, !- Inlet Port
  ;                                       !- Outlet Port

OS:Connection,
  {53659cb8-0d21-4ead-a5b0-290b02caa6c4}, !- Handle
  {5a5dfd5c-aeac-4129-94b3-f92d5e6609f9}, !- Name
  {46e76457-6905-4fee-8a39-7be0497118cc}, !- Source Object
  11,                                     !- Outlet Port
  {92bd3043-c60d-4208-937b-abf8752d308d}, !- Target Object
  2;                                      !- Inlet Port

OS:PortList,
  {19786188-8a43-4e6c-8c47-4b2b075afe9b}, !- Handle
  {edd9689a-4941-47a0-9794-4f7d973f66a5}, !- Name
  {46e76457-6905-4fee-8a39-7be0497118cc}; !- HVAC Component

OS:PortList,
  {c973acee-9cd1-499f-b807-59a9edd10d88}, !- Handle
  {a9600576-c1b3-400b-8eaf-5a0def0976db}, !- Name
  {46e76457-6905-4fee-8a39-7be0497118cc}; !- HVAC Component

OS:PortList,
  {b54208fa-da3f-4e54-8fb1-c9ae3a07e608}, !- Handle
  {3219ae32-6b56-4693-bba5-81b811bf1642}, !- Name
  {46e76457-6905-4fee-8a39-7be0497118cc}; !- HVAC Component

OS:Sizing:Zone,
  {a736f949-1418-42bc-985c-1a8caec5114e}, !- Handle
  {46e76457-6905-4fee-8a39-7be0497118cc}, !- Zone or ZoneList Name
>>>>>>> fcfe5a62
  SupplyAirTemperature,                   !- Zone Cooling Design Supply Air Temperature Input Method
  14,                                     !- Zone Cooling Design Supply Air Temperature {C}
  11.11,                                  !- Zone Cooling Design Supply Air Temperature Difference {deltaC}
  SupplyAirTemperature,                   !- Zone Heating Design Supply Air Temperature Input Method
  40,                                     !- Zone Heating Design Supply Air Temperature {C}
  11.11,                                  !- Zone Heating Design Supply Air Temperature Difference {deltaC}
  0.0085,                                 !- Zone Cooling Design Supply Air Humidity Ratio {kg-H2O/kg-air}
  0.008,                                  !- Zone Heating Design Supply Air Humidity Ratio {kg-H2O/kg-air}
  ,                                       !- Zone Heating Sizing Factor
  ,                                       !- Zone Cooling Sizing Factor
  DesignDay,                              !- Cooling Design Air Flow Method
  ,                                       !- Cooling Design Air Flow Rate {m3/s}
  ,                                       !- Cooling Minimum Air Flow per Zone Floor Area {m3/s-m2}
  ,                                       !- Cooling Minimum Air Flow {m3/s}
  ,                                       !- Cooling Minimum Air Flow Fraction
  DesignDay,                              !- Heating Design Air Flow Method
  ,                                       !- Heating Design Air Flow Rate {m3/s}
  ,                                       !- Heating Maximum Air Flow per Zone Floor Area {m3/s-m2}
  ,                                       !- Heating Maximum Air Flow {m3/s}
  ,                                       !- Heating Maximum Air Flow Fraction
  No,                                     !- Account for Dedicated Outdoor Air System
  NeutralSupplyAir,                       !- Dedicated Outdoor Air System Control Strategy
  autosize,                               !- Dedicated Outdoor Air Low Setpoint Temperature for Design {C}
  autosize;                               !- Dedicated Outdoor Air High Setpoint Temperature for Design {C}

OS:ZoneHVAC:EquipmentList,
<<<<<<< HEAD
  {a1b6c220-49b4-4ae2-b71f-286b49db2668}, !- Handle
  Zone HVAC Equipment List 1,             !- Name
  {b1144de4-81b3-453f-aa85-1ae011cacfd8}, !- Thermal Zone
  SequentialLoad,                         !- Load Distribution Scheme
  {d791c2b6-b710-4db9-aa5a-b6a1fea2c465}, !- Zone Equipment 1
  1,                                      !- Zone Equipment Cooling Sequence 1
  1,                                      !- Zone Equipment Heating or No-Load Sequence 1
  ,                                       !- Zone Equipment Sequential Cooling Fraction Schedule Name 1
  ;                                       !- Zone Equipment Sequential Heating Fraction Schedule Name 1

OS:Space,
  {6728503c-6a7a-4dea-9cac-d6372cc4d8f9}, !- Handle
  living space,                           !- Name
  {6fb10a09-0f9d-4295-a2f1-baa7744db8dd}, !- Space Type Name
=======
  {be46cff4-eabf-41cd-a170-1c7d8b3e7f28}, !- Handle
  Zone HVAC Equipment List 1,             !- Name
  {46e76457-6905-4fee-8a39-7be0497118cc}; !- Thermal Zone

OS:Space,
  {0dad10eb-eb16-4fbd-a0af-3d6836fd5948}, !- Handle
  living space,                           !- Name
  {cacb683a-e71e-4269-93ec-b25ef2d806a3}, !- Space Type Name
>>>>>>> fcfe5a62
  ,                                       !- Default Construction Set Name
  ,                                       !- Default Schedule Set Name
  -0,                                     !- Direction of Relative North {deg}
  0,                                      !- X Origin {m}
  0,                                      !- Y Origin {m}
  0,                                      !- Z Origin {m}
  ,                                       !- Building Story Name
<<<<<<< HEAD
  {b1144de4-81b3-453f-aa85-1ae011cacfd8}, !- Thermal Zone Name
  ,                                       !- Part of Total Floor Area
  ,                                       !- Design Specification Outdoor Air Object Name
  {6bdad37a-8353-4068-a54d-d8e4163a7605}; !- Building Unit Name

OS:Surface,
  {431252d0-c518-4a17-92e7-301713044655}, !- Handle
  Surface 1,                              !- Name
  Floor,                                  !- Surface Type
  ,                                       !- Construction Name
  {6728503c-6a7a-4dea-9cac-d6372cc4d8f9}, !- Space Name
=======
  {46e76457-6905-4fee-8a39-7be0497118cc}, !- Thermal Zone Name
  ,                                       !- Part of Total Floor Area
  ,                                       !- Design Specification Outdoor Air Object Name
  {8ff0e0c0-ccbf-4054-8640-0f304f439840}; !- Building Unit Name

OS:Surface,
  {b362e093-c597-4483-8b1b-df1fbd21d0f8}, !- Handle
  Surface 1,                              !- Name
  Floor,                                  !- Surface Type
  ,                                       !- Construction Name
  {0dad10eb-eb16-4fbd-a0af-3d6836fd5948}, !- Space Name
>>>>>>> fcfe5a62
  Foundation,                             !- Outside Boundary Condition
  ,                                       !- Outside Boundary Condition Object
  NoSun,                                  !- Sun Exposure
  NoWind,                                 !- Wind Exposure
  ,                                       !- View Factor to Ground
  ,                                       !- Number of Vertices
  0, 0, 0,                                !- X,Y,Z Vertex 1 {m}
  0, 6.81553519541936, 0,                 !- X,Y,Z Vertex 2 {m}
  13.6310703908387, 6.81553519541936, 0,  !- X,Y,Z Vertex 3 {m}
  13.6310703908387, 0, 0;                 !- X,Y,Z Vertex 4 {m}

OS:Surface,
<<<<<<< HEAD
  {fe6c4054-634b-45cc-a09f-ef2c1ad90862}, !- Handle
  Surface 2,                              !- Name
  Wall,                                   !- Surface Type
  ,                                       !- Construction Name
  {6728503c-6a7a-4dea-9cac-d6372cc4d8f9}, !- Space Name
=======
  {a8131879-bc8d-400d-b6cb-bdb0ed3d7113}, !- Handle
  Surface 2,                              !- Name
  Wall,                                   !- Surface Type
  ,                                       !- Construction Name
  {0dad10eb-eb16-4fbd-a0af-3d6836fd5948}, !- Space Name
>>>>>>> fcfe5a62
  Outdoors,                               !- Outside Boundary Condition
  ,                                       !- Outside Boundary Condition Object
  SunExposed,                             !- Sun Exposure
  WindExposed,                            !- Wind Exposure
  ,                                       !- View Factor to Ground
  ,                                       !- Number of Vertices
  0, 6.81553519541936, 2.4384,            !- X,Y,Z Vertex 1 {m}
  0, 6.81553519541936, 0,                 !- X,Y,Z Vertex 2 {m}
  0, 0, 0,                                !- X,Y,Z Vertex 3 {m}
  0, 0, 2.4384;                           !- X,Y,Z Vertex 4 {m}

OS:Surface,
<<<<<<< HEAD
  {0f41683a-f6a8-4c2d-aeba-cf57965e7467}, !- Handle
  Surface 3,                              !- Name
  Wall,                                   !- Surface Type
  ,                                       !- Construction Name
  {6728503c-6a7a-4dea-9cac-d6372cc4d8f9}, !- Space Name
=======
  {15e550c0-03a9-41b3-9084-ee99561d94f6}, !- Handle
  Surface 3,                              !- Name
  Wall,                                   !- Surface Type
  ,                                       !- Construction Name
  {0dad10eb-eb16-4fbd-a0af-3d6836fd5948}, !- Space Name
>>>>>>> fcfe5a62
  Outdoors,                               !- Outside Boundary Condition
  ,                                       !- Outside Boundary Condition Object
  SunExposed,                             !- Sun Exposure
  WindExposed,                            !- Wind Exposure
  ,                                       !- View Factor to Ground
  ,                                       !- Number of Vertices
  13.6310703908387, 6.81553519541936, 2.4384, !- X,Y,Z Vertex 1 {m}
  13.6310703908387, 6.81553519541936, 0,  !- X,Y,Z Vertex 2 {m}
  0, 6.81553519541936, 0,                 !- X,Y,Z Vertex 3 {m}
  0, 6.81553519541936, 2.4384;            !- X,Y,Z Vertex 4 {m}

OS:Surface,
<<<<<<< HEAD
  {5e89292c-47e0-4b46-8e5a-52929f31ec4e}, !- Handle
  Surface 4,                              !- Name
  Wall,                                   !- Surface Type
  ,                                       !- Construction Name
  {6728503c-6a7a-4dea-9cac-d6372cc4d8f9}, !- Space Name
=======
  {daf63bc0-cf6e-4d11-8db5-a44101c5b82e}, !- Handle
  Surface 4,                              !- Name
  Wall,                                   !- Surface Type
  ,                                       !- Construction Name
  {0dad10eb-eb16-4fbd-a0af-3d6836fd5948}, !- Space Name
>>>>>>> fcfe5a62
  Outdoors,                               !- Outside Boundary Condition
  ,                                       !- Outside Boundary Condition Object
  SunExposed,                             !- Sun Exposure
  WindExposed,                            !- Wind Exposure
  ,                                       !- View Factor to Ground
  ,                                       !- Number of Vertices
  13.6310703908387, 0, 2.4384,            !- X,Y,Z Vertex 1 {m}
  13.6310703908387, 0, 0,                 !- X,Y,Z Vertex 2 {m}
  13.6310703908387, 6.81553519541936, 0,  !- X,Y,Z Vertex 3 {m}
  13.6310703908387, 6.81553519541936, 2.4384; !- X,Y,Z Vertex 4 {m}

OS:Surface,
<<<<<<< HEAD
  {2d53d251-4095-48c1-a3bf-b3d1ad236a43}, !- Handle
  Surface 5,                              !- Name
  Wall,                                   !- Surface Type
  ,                                       !- Construction Name
  {6728503c-6a7a-4dea-9cac-d6372cc4d8f9}, !- Space Name
=======
  {2fe96b43-e708-4e54-a00c-57d11ea218c6}, !- Handle
  Surface 5,                              !- Name
  Wall,                                   !- Surface Type
  ,                                       !- Construction Name
  {0dad10eb-eb16-4fbd-a0af-3d6836fd5948}, !- Space Name
>>>>>>> fcfe5a62
  Outdoors,                               !- Outside Boundary Condition
  ,                                       !- Outside Boundary Condition Object
  SunExposed,                             !- Sun Exposure
  WindExposed,                            !- Wind Exposure
  ,                                       !- View Factor to Ground
  ,                                       !- Number of Vertices
  0, 0, 2.4384,                           !- X,Y,Z Vertex 1 {m}
  0, 0, 0,                                !- X,Y,Z Vertex 2 {m}
  13.6310703908387, 0, 0,                 !- X,Y,Z Vertex 3 {m}
  13.6310703908387, 0, 2.4384;            !- X,Y,Z Vertex 4 {m}

OS:Surface,
<<<<<<< HEAD
  {4cbecfb6-2dbb-4204-a8ab-399e4db5156f}, !- Handle
  Surface 6,                              !- Name
  RoofCeiling,                            !- Surface Type
  ,                                       !- Construction Name
  {6728503c-6a7a-4dea-9cac-d6372cc4d8f9}, !- Space Name
  Surface,                                !- Outside Boundary Condition
  {835e713e-bad7-45bd-bdbd-5b319ac86d1b}, !- Outside Boundary Condition Object
=======
  {b4b11f1c-8549-4332-bca8-947f054d7a77}, !- Handle
  Surface 6,                              !- Name
  RoofCeiling,                            !- Surface Type
  ,                                       !- Construction Name
  {0dad10eb-eb16-4fbd-a0af-3d6836fd5948}, !- Space Name
  Surface,                                !- Outside Boundary Condition
  {2c6dd9e4-d8c2-41a1-87a3-16c3cc337f91}, !- Outside Boundary Condition Object
>>>>>>> fcfe5a62
  NoSun,                                  !- Sun Exposure
  NoWind,                                 !- Wind Exposure
  ,                                       !- View Factor to Ground
  ,                                       !- Number of Vertices
  13.6310703908387, 0, 2.4384,            !- X,Y,Z Vertex 1 {m}
  13.6310703908387, 6.81553519541936, 2.4384, !- X,Y,Z Vertex 2 {m}
  0, 6.81553519541936, 2.4384,            !- X,Y,Z Vertex 3 {m}
  0, 0, 2.4384;                           !- X,Y,Z Vertex 4 {m}

OS:SpaceType,
<<<<<<< HEAD
  {6fb10a09-0f9d-4295-a2f1-baa7744db8dd}, !- Handle
=======
  {cacb683a-e71e-4269-93ec-b25ef2d806a3}, !- Handle
>>>>>>> fcfe5a62
  Space Type 1,                           !- Name
  ,                                       !- Default Construction Set Name
  ,                                       !- Default Schedule Set Name
  ,                                       !- Group Rendering Name
  ,                                       !- Design Specification Outdoor Air Object Name
  ,                                       !- Standards Template
  ,                                       !- Standards Building Type
  living;                                 !- Standards Space Type

OS:Space,
<<<<<<< HEAD
  {f8fdd5fa-ddaa-4f0b-8b98-bdc811232a3a}, !- Handle
  living space|story 2,                   !- Name
  {6fb10a09-0f9d-4295-a2f1-baa7744db8dd}, !- Space Type Name
=======
  {fbfd2eff-3cab-44c9-b6b6-3cc8b6750105}, !- Handle
  living space|story 2,                   !- Name
  {cacb683a-e71e-4269-93ec-b25ef2d806a3}, !- Space Type Name
>>>>>>> fcfe5a62
  ,                                       !- Default Construction Set Name
  ,                                       !- Default Schedule Set Name
  -0,                                     !- Direction of Relative North {deg}
  0,                                      !- X Origin {m}
  0,                                      !- Y Origin {m}
  2.4384,                                 !- Z Origin {m}
  ,                                       !- Building Story Name
<<<<<<< HEAD
  {b1144de4-81b3-453f-aa85-1ae011cacfd8}, !- Thermal Zone Name
  ,                                       !- Part of Total Floor Area
  ,                                       !- Design Specification Outdoor Air Object Name
  {6bdad37a-8353-4068-a54d-d8e4163a7605}; !- Building Unit Name

OS:Surface,
  {835e713e-bad7-45bd-bdbd-5b319ac86d1b}, !- Handle
  Surface 7,                              !- Name
  Floor,                                  !- Surface Type
  ,                                       !- Construction Name
  {f8fdd5fa-ddaa-4f0b-8b98-bdc811232a3a}, !- Space Name
  Surface,                                !- Outside Boundary Condition
  {4cbecfb6-2dbb-4204-a8ab-399e4db5156f}, !- Outside Boundary Condition Object
=======
  {46e76457-6905-4fee-8a39-7be0497118cc}, !- Thermal Zone Name
  ,                                       !- Part of Total Floor Area
  ,                                       !- Design Specification Outdoor Air Object Name
  {8ff0e0c0-ccbf-4054-8640-0f304f439840}; !- Building Unit Name

OS:Surface,
  {2c6dd9e4-d8c2-41a1-87a3-16c3cc337f91}, !- Handle
  Surface 7,                              !- Name
  Floor,                                  !- Surface Type
  ,                                       !- Construction Name
  {fbfd2eff-3cab-44c9-b6b6-3cc8b6750105}, !- Space Name
  Surface,                                !- Outside Boundary Condition
  {b4b11f1c-8549-4332-bca8-947f054d7a77}, !- Outside Boundary Condition Object
>>>>>>> fcfe5a62
  NoSun,                                  !- Sun Exposure
  NoWind,                                 !- Wind Exposure
  ,                                       !- View Factor to Ground
  ,                                       !- Number of Vertices
  0, 0, 0,                                !- X,Y,Z Vertex 1 {m}
  0, 6.81553519541936, 0,                 !- X,Y,Z Vertex 2 {m}
  13.6310703908387, 6.81553519541936, 0,  !- X,Y,Z Vertex 3 {m}
  13.6310703908387, 0, 0;                 !- X,Y,Z Vertex 4 {m}

OS:Surface,
<<<<<<< HEAD
  {5b8301fd-8a91-46d9-b277-59c0a35297a9}, !- Handle
  Surface 8,                              !- Name
  Wall,                                   !- Surface Type
  ,                                       !- Construction Name
  {f8fdd5fa-ddaa-4f0b-8b98-bdc811232a3a}, !- Space Name
=======
  {68a5ede9-192e-42fb-96af-859cac65dfe5}, !- Handle
  Surface 8,                              !- Name
  Wall,                                   !- Surface Type
  ,                                       !- Construction Name
  {fbfd2eff-3cab-44c9-b6b6-3cc8b6750105}, !- Space Name
>>>>>>> fcfe5a62
  Outdoors,                               !- Outside Boundary Condition
  ,                                       !- Outside Boundary Condition Object
  SunExposed,                             !- Sun Exposure
  WindExposed,                            !- Wind Exposure
  ,                                       !- View Factor to Ground
  ,                                       !- Number of Vertices
  0, 6.81553519541936, 2.4384,            !- X,Y,Z Vertex 1 {m}
  0, 6.81553519541936, 0,                 !- X,Y,Z Vertex 2 {m}
  0, 0, 0,                                !- X,Y,Z Vertex 3 {m}
  0, 0, 2.4384;                           !- X,Y,Z Vertex 4 {m}

OS:Surface,
<<<<<<< HEAD
  {e8fb68f2-017b-42b5-9997-bc1748b9e69f}, !- Handle
  Surface 9,                              !- Name
  Wall,                                   !- Surface Type
  ,                                       !- Construction Name
  {f8fdd5fa-ddaa-4f0b-8b98-bdc811232a3a}, !- Space Name
=======
  {2e3aee1d-4f52-4e4e-b0f6-cb7c02edf92c}, !- Handle
  Surface 9,                              !- Name
  Wall,                                   !- Surface Type
  ,                                       !- Construction Name
  {fbfd2eff-3cab-44c9-b6b6-3cc8b6750105}, !- Space Name
>>>>>>> fcfe5a62
  Outdoors,                               !- Outside Boundary Condition
  ,                                       !- Outside Boundary Condition Object
  SunExposed,                             !- Sun Exposure
  WindExposed,                            !- Wind Exposure
  ,                                       !- View Factor to Ground
  ,                                       !- Number of Vertices
  13.6310703908387, 6.81553519541936, 2.4384, !- X,Y,Z Vertex 1 {m}
  13.6310703908387, 6.81553519541936, 0,  !- X,Y,Z Vertex 2 {m}
  0, 6.81553519541936, 0,                 !- X,Y,Z Vertex 3 {m}
  0, 6.81553519541936, 2.4384;            !- X,Y,Z Vertex 4 {m}

OS:Surface,
<<<<<<< HEAD
  {0afc7fb6-1e3a-4301-add5-bf0343d3951d}, !- Handle
  Surface 10,                             !- Name
  Wall,                                   !- Surface Type
  ,                                       !- Construction Name
  {f8fdd5fa-ddaa-4f0b-8b98-bdc811232a3a}, !- Space Name
=======
  {fdc49193-9f6d-4ec7-a720-35d34c65294b}, !- Handle
  Surface 10,                             !- Name
  Wall,                                   !- Surface Type
  ,                                       !- Construction Name
  {fbfd2eff-3cab-44c9-b6b6-3cc8b6750105}, !- Space Name
>>>>>>> fcfe5a62
  Outdoors,                               !- Outside Boundary Condition
  ,                                       !- Outside Boundary Condition Object
  SunExposed,                             !- Sun Exposure
  WindExposed,                            !- Wind Exposure
  ,                                       !- View Factor to Ground
  ,                                       !- Number of Vertices
  13.6310703908387, 0, 2.4384,            !- X,Y,Z Vertex 1 {m}
  13.6310703908387, 0, 0,                 !- X,Y,Z Vertex 2 {m}
  13.6310703908387, 6.81553519541936, 0,  !- X,Y,Z Vertex 3 {m}
  13.6310703908387, 6.81553519541936, 2.4384; !- X,Y,Z Vertex 4 {m}

OS:Surface,
<<<<<<< HEAD
  {75182acc-8bae-4822-83a8-fa290c0fdd50}, !- Handle
  Surface 11,                             !- Name
  Wall,                                   !- Surface Type
  ,                                       !- Construction Name
  {f8fdd5fa-ddaa-4f0b-8b98-bdc811232a3a}, !- Space Name
=======
  {589b905f-0224-415a-aa3a-3e94438d5133}, !- Handle
  Surface 11,                             !- Name
  Wall,                                   !- Surface Type
  ,                                       !- Construction Name
  {fbfd2eff-3cab-44c9-b6b6-3cc8b6750105}, !- Space Name
>>>>>>> fcfe5a62
  Outdoors,                               !- Outside Boundary Condition
  ,                                       !- Outside Boundary Condition Object
  SunExposed,                             !- Sun Exposure
  WindExposed,                            !- Wind Exposure
  ,                                       !- View Factor to Ground
  ,                                       !- Number of Vertices
  0, 0, 2.4384,                           !- X,Y,Z Vertex 1 {m}
  0, 0, 0,                                !- X,Y,Z Vertex 2 {m}
  13.6310703908387, 0, 0,                 !- X,Y,Z Vertex 3 {m}
  13.6310703908387, 0, 2.4384;            !- X,Y,Z Vertex 4 {m}

OS:Surface,
<<<<<<< HEAD
  {be4de4cb-6362-41b4-82dc-6206f99d95d2}, !- Handle
  Surface 12,                             !- Name
  RoofCeiling,                            !- Surface Type
  ,                                       !- Construction Name
  {f8fdd5fa-ddaa-4f0b-8b98-bdc811232a3a}, !- Space Name
  Surface,                                !- Outside Boundary Condition
  {b31b5bcf-b261-4985-b84e-6afcb86570f0}, !- Outside Boundary Condition Object
=======
  {edf208d0-6b8b-43df-bd7d-f7e57e311e11}, !- Handle
  Surface 12,                             !- Name
  RoofCeiling,                            !- Surface Type
  ,                                       !- Construction Name
  {fbfd2eff-3cab-44c9-b6b6-3cc8b6750105}, !- Space Name
  Surface,                                !- Outside Boundary Condition
  {569115d5-ee19-462a-ba82-bcbe9561bd19}, !- Outside Boundary Condition Object
>>>>>>> fcfe5a62
  NoSun,                                  !- Sun Exposure
  NoWind,                                 !- Wind Exposure
  ,                                       !- View Factor to Ground
  ,                                       !- Number of Vertices
  13.6310703908387, 0, 2.4384,            !- X,Y,Z Vertex 1 {m}
  13.6310703908387, 6.81553519541936, 2.4384, !- X,Y,Z Vertex 2 {m}
  0, 6.81553519541936, 2.4384,            !- X,Y,Z Vertex 3 {m}
  0, 0, 2.4384;                           !- X,Y,Z Vertex 4 {m}

OS:Surface,
<<<<<<< HEAD
  {b31b5bcf-b261-4985-b84e-6afcb86570f0}, !- Handle
  Surface 13,                             !- Name
  Floor,                                  !- Surface Type
  ,                                       !- Construction Name
  {6771c8aa-268d-4eb4-95e0-a467467a210d}, !- Space Name
  Surface,                                !- Outside Boundary Condition
  {be4de4cb-6362-41b4-82dc-6206f99d95d2}, !- Outside Boundary Condition Object
=======
  {569115d5-ee19-462a-ba82-bcbe9561bd19}, !- Handle
  Surface 13,                             !- Name
  Floor,                                  !- Surface Type
  ,                                       !- Construction Name
  {bab5b0a7-3fe0-4168-bed2-3e5bc403bc6b}, !- Space Name
  Surface,                                !- Outside Boundary Condition
  {edf208d0-6b8b-43df-bd7d-f7e57e311e11}, !- Outside Boundary Condition Object
>>>>>>> fcfe5a62
  NoSun,                                  !- Sun Exposure
  NoWind,                                 !- Wind Exposure
  ,                                       !- View Factor to Ground
  ,                                       !- Number of Vertices
  0, 6.81553519541936, 0,                 !- X,Y,Z Vertex 1 {m}
  13.6310703908387, 6.81553519541936, 0,  !- X,Y,Z Vertex 2 {m}
  13.6310703908387, 0, 0,                 !- X,Y,Z Vertex 3 {m}
  0, 0, 0;                                !- X,Y,Z Vertex 4 {m}

OS:Surface,
<<<<<<< HEAD
  {6512b0d4-51b7-445a-9777-9e91a7245a4f}, !- Handle
  Surface 14,                             !- Name
  RoofCeiling,                            !- Surface Type
  ,                                       !- Construction Name
  {6771c8aa-268d-4eb4-95e0-a467467a210d}, !- Space Name
=======
  {85d532aa-8e2f-433e-92d3-48c4a0c6a320}, !- Handle
  Surface 14,                             !- Name
  RoofCeiling,                            !- Surface Type
  ,                                       !- Construction Name
  {bab5b0a7-3fe0-4168-bed2-3e5bc403bc6b}, !- Space Name
>>>>>>> fcfe5a62
  Outdoors,                               !- Outside Boundary Condition
  ,                                       !- Outside Boundary Condition Object
  SunExposed,                             !- Sun Exposure
  WindExposed,                            !- Wind Exposure
  ,                                       !- View Factor to Ground
  ,                                       !- Number of Vertices
  13.6310703908387, 3.40776759770968, 1.70388379885484, !- X,Y,Z Vertex 1 {m}
  0, 3.40776759770968, 1.70388379885484,  !- X,Y,Z Vertex 2 {m}
  0, 0, 0,                                !- X,Y,Z Vertex 3 {m}
  13.6310703908387, 0, 0;                 !- X,Y,Z Vertex 4 {m}

OS:Surface,
<<<<<<< HEAD
  {827c2ae7-b2a6-40b9-8ca5-a9c6c7b4e67c}, !- Handle
  Surface 15,                             !- Name
  RoofCeiling,                            !- Surface Type
  ,                                       !- Construction Name
  {6771c8aa-268d-4eb4-95e0-a467467a210d}, !- Space Name
=======
  {ad4becf2-247b-4907-bc43-90da65a7c6ca}, !- Handle
  Surface 15,                             !- Name
  RoofCeiling,                            !- Surface Type
  ,                                       !- Construction Name
  {bab5b0a7-3fe0-4168-bed2-3e5bc403bc6b}, !- Space Name
>>>>>>> fcfe5a62
  Outdoors,                               !- Outside Boundary Condition
  ,                                       !- Outside Boundary Condition Object
  SunExposed,                             !- Sun Exposure
  WindExposed,                            !- Wind Exposure
  ,                                       !- View Factor to Ground
  ,                                       !- Number of Vertices
  0, 3.40776759770968, 1.70388379885484,  !- X,Y,Z Vertex 1 {m}
  13.6310703908387, 3.40776759770968, 1.70388379885484, !- X,Y,Z Vertex 2 {m}
  13.6310703908387, 6.81553519541936, 0,  !- X,Y,Z Vertex 3 {m}
  0, 6.81553519541936, 0;                 !- X,Y,Z Vertex 4 {m}

OS:Surface,
<<<<<<< HEAD
  {29882696-8cd2-4f67-aaab-1c95f930e5ab}, !- Handle
  Surface 16,                             !- Name
  Wall,                                   !- Surface Type
  ,                                       !- Construction Name
  {6771c8aa-268d-4eb4-95e0-a467467a210d}, !- Space Name
=======
  {57359331-4a41-402a-a7c2-03e7684a8e49}, !- Handle
  Surface 16,                             !- Name
  Wall,                                   !- Surface Type
  ,                                       !- Construction Name
  {bab5b0a7-3fe0-4168-bed2-3e5bc403bc6b}, !- Space Name
>>>>>>> fcfe5a62
  Outdoors,                               !- Outside Boundary Condition
  ,                                       !- Outside Boundary Condition Object
  SunExposed,                             !- Sun Exposure
  WindExposed,                            !- Wind Exposure
  ,                                       !- View Factor to Ground
  ,                                       !- Number of Vertices
  0, 3.40776759770968, 1.70388379885484,  !- X,Y,Z Vertex 1 {m}
  0, 6.81553519541936, 0,                 !- X,Y,Z Vertex 2 {m}
  0, 0, 0;                                !- X,Y,Z Vertex 3 {m}

OS:Surface,
<<<<<<< HEAD
  {c69d24ad-a1eb-42ec-aea5-82dd6d4bcbde}, !- Handle
  Surface 17,                             !- Name
  Wall,                                   !- Surface Type
  ,                                       !- Construction Name
  {6771c8aa-268d-4eb4-95e0-a467467a210d}, !- Space Name
=======
  {42ec94b9-3408-406d-9930-cddcad7890af}, !- Handle
  Surface 17,                             !- Name
  Wall,                                   !- Surface Type
  ,                                       !- Construction Name
  {bab5b0a7-3fe0-4168-bed2-3e5bc403bc6b}, !- Space Name
>>>>>>> fcfe5a62
  Outdoors,                               !- Outside Boundary Condition
  ,                                       !- Outside Boundary Condition Object
  SunExposed,                             !- Sun Exposure
  WindExposed,                            !- Wind Exposure
  ,                                       !- View Factor to Ground
  ,                                       !- Number of Vertices
  13.6310703908387, 3.40776759770968, 1.70388379885484, !- X,Y,Z Vertex 1 {m}
  13.6310703908387, 0, 0,                 !- X,Y,Z Vertex 2 {m}
  13.6310703908387, 6.81553519541936, 0;  !- X,Y,Z Vertex 3 {m}

OS:Space,
<<<<<<< HEAD
  {6771c8aa-268d-4eb4-95e0-a467467a210d}, !- Handle
  unfinished attic space,                 !- Name
  {a396ba59-cd34-4be0-afaa-124f89ae6f35}, !- Space Type Name
=======
  {bab5b0a7-3fe0-4168-bed2-3e5bc403bc6b}, !- Handle
  unfinished attic space,                 !- Name
  {193fa2de-85f4-48ac-b0ec-68f1c4caaf13}, !- Space Type Name
>>>>>>> fcfe5a62
  ,                                       !- Default Construction Set Name
  ,                                       !- Default Schedule Set Name
  -0,                                     !- Direction of Relative North {deg}
  0,                                      !- X Origin {m}
  0,                                      !- Y Origin {m}
  4.8768,                                 !- Z Origin {m}
  ,                                       !- Building Story Name
<<<<<<< HEAD
  {3cdf50a0-fc3c-4215-94a5-0b20d7db8d8f}; !- Thermal Zone Name

OS:ThermalZone,
  {3cdf50a0-fc3c-4215-94a5-0b20d7db8d8f}, !- Handle
=======
  {a80f2b1b-7838-4c20-bf5d-da4a3efdc751}; !- Thermal Zone Name

OS:ThermalZone,
  {a80f2b1b-7838-4c20-bf5d-da4a3efdc751}, !- Handle
>>>>>>> fcfe5a62
  unfinished attic zone,                  !- Name
  ,                                       !- Multiplier
  ,                                       !- Ceiling Height {m}
  ,                                       !- Volume {m3}
  ,                                       !- Floor Area {m2}
  ,                                       !- Zone Inside Convection Algorithm
  ,                                       !- Zone Outside Convection Algorithm
  ,                                       !- Zone Conditioning Equipment List Name
<<<<<<< HEAD
  {a4d6bf95-7a6e-451a-a81a-c44c31732955}, !- Zone Air Inlet Port List
  {79ce04c3-c4d7-4ab8-920c-018561c018e5}, !- Zone Air Exhaust Port List
  {ba7e3f40-e3a9-4c0a-8563-b13a6f6e83a9}, !- Zone Air Node Name
  {b7551266-7a22-460d-aa1a-d0480bcecbde}, !- Zone Return Air Port List
=======
  {ede5e19f-1aa7-4e6b-ae23-e3e7d4a3e571}, !- Zone Air Inlet Port List
  {0a8540e6-6901-4cad-bce8-29ce39720ed6}, !- Zone Air Exhaust Port List
  {083b3c3b-78f6-4c40-9c7a-de4e29f2a3e8}, !- Zone Air Node Name
  {dca4b4ce-f3b0-4c00-8ff3-3df3e399cb74}, !- Zone Return Air Port List
>>>>>>> fcfe5a62
  ,                                       !- Primary Daylighting Control Name
  ,                                       !- Fraction of Zone Controlled by Primary Daylighting Control
  ,                                       !- Secondary Daylighting Control Name
  ,                                       !- Fraction of Zone Controlled by Secondary Daylighting Control
  ,                                       !- Illuminance Map Name
  ,                                       !- Group Rendering Name
  ,                                       !- Thermostat Name
  No;                                     !- Use Ideal Air Loads

OS:Node,
<<<<<<< HEAD
  {68db0f33-9efd-4d5d-bc94-591efd2a7bdc}, !- Handle
  Node 2,                                 !- Name
  {ba7e3f40-e3a9-4c0a-8563-b13a6f6e83a9}, !- Inlet Port
  ;                                       !- Outlet Port

OS:Connection,
  {ba7e3f40-e3a9-4c0a-8563-b13a6f6e83a9}, !- Handle
  {44ec6a54-b3a5-4d7a-91eb-bf3212850453}, !- Name
  {3cdf50a0-fc3c-4215-94a5-0b20d7db8d8f}, !- Source Object
  11,                                     !- Outlet Port
  {68db0f33-9efd-4d5d-bc94-591efd2a7bdc}, !- Target Object
  2;                                      !- Inlet Port

OS:PortList,
  {a4d6bf95-7a6e-451a-a81a-c44c31732955}, !- Handle
  {976415da-6e29-4440-9dd1-fd2720f6521a}, !- Name
  {3cdf50a0-fc3c-4215-94a5-0b20d7db8d8f}; !- HVAC Component

OS:PortList,
  {79ce04c3-c4d7-4ab8-920c-018561c018e5}, !- Handle
  {d58c1a05-1bb2-40b2-a790-9018cd1eead3}, !- Name
  {3cdf50a0-fc3c-4215-94a5-0b20d7db8d8f}; !- HVAC Component

OS:PortList,
  {b7551266-7a22-460d-aa1a-d0480bcecbde}, !- Handle
  {1708ba73-b44a-4ab0-84bb-1f93e811c170}, !- Name
  {3cdf50a0-fc3c-4215-94a5-0b20d7db8d8f}; !- HVAC Component

OS:Sizing:Zone,
  {2dc86dcd-f6b1-440a-b144-ee8a917a705b}, !- Handle
  {3cdf50a0-fc3c-4215-94a5-0b20d7db8d8f}, !- Zone or ZoneList Name
=======
  {e4cb1937-11b0-4f67-90e8-a2c30b037023}, !- Handle
  Node 2,                                 !- Name
  {083b3c3b-78f6-4c40-9c7a-de4e29f2a3e8}, !- Inlet Port
  ;                                       !- Outlet Port

OS:Connection,
  {083b3c3b-78f6-4c40-9c7a-de4e29f2a3e8}, !- Handle
  {ea79d08e-9fa2-44e2-a152-b6d003c1bc99}, !- Name
  {a80f2b1b-7838-4c20-bf5d-da4a3efdc751}, !- Source Object
  11,                                     !- Outlet Port
  {e4cb1937-11b0-4f67-90e8-a2c30b037023}, !- Target Object
  2;                                      !- Inlet Port

OS:PortList,
  {ede5e19f-1aa7-4e6b-ae23-e3e7d4a3e571}, !- Handle
  {fe61253f-90c0-4a47-ae50-52ffd1a20c56}, !- Name
  {a80f2b1b-7838-4c20-bf5d-da4a3efdc751}; !- HVAC Component

OS:PortList,
  {0a8540e6-6901-4cad-bce8-29ce39720ed6}, !- Handle
  {88396daa-d23f-47d4-b756-d136e3707391}, !- Name
  {a80f2b1b-7838-4c20-bf5d-da4a3efdc751}; !- HVAC Component

OS:PortList,
  {dca4b4ce-f3b0-4c00-8ff3-3df3e399cb74}, !- Handle
  {6b5d65d6-5901-479a-96b7-1d1528264352}, !- Name
  {a80f2b1b-7838-4c20-bf5d-da4a3efdc751}; !- HVAC Component

OS:Sizing:Zone,
  {471ef495-21fe-4d39-bdd2-3df674fa59e2}, !- Handle
  {a80f2b1b-7838-4c20-bf5d-da4a3efdc751}, !- Zone or ZoneList Name
>>>>>>> fcfe5a62
  SupplyAirTemperature,                   !- Zone Cooling Design Supply Air Temperature Input Method
  14,                                     !- Zone Cooling Design Supply Air Temperature {C}
  11.11,                                  !- Zone Cooling Design Supply Air Temperature Difference {deltaC}
  SupplyAirTemperature,                   !- Zone Heating Design Supply Air Temperature Input Method
  40,                                     !- Zone Heating Design Supply Air Temperature {C}
  11.11,                                  !- Zone Heating Design Supply Air Temperature Difference {deltaC}
  0.0085,                                 !- Zone Cooling Design Supply Air Humidity Ratio {kg-H2O/kg-air}
  0.008,                                  !- Zone Heating Design Supply Air Humidity Ratio {kg-H2O/kg-air}
  ,                                       !- Zone Heating Sizing Factor
  ,                                       !- Zone Cooling Sizing Factor
  DesignDay,                              !- Cooling Design Air Flow Method
  ,                                       !- Cooling Design Air Flow Rate {m3/s}
  ,                                       !- Cooling Minimum Air Flow per Zone Floor Area {m3/s-m2}
  ,                                       !- Cooling Minimum Air Flow {m3/s}
  ,                                       !- Cooling Minimum Air Flow Fraction
  DesignDay,                              !- Heating Design Air Flow Method
  ,                                       !- Heating Design Air Flow Rate {m3/s}
  ,                                       !- Heating Maximum Air Flow per Zone Floor Area {m3/s-m2}
  ,                                       !- Heating Maximum Air Flow {m3/s}
  ,                                       !- Heating Maximum Air Flow Fraction
  No,                                     !- Account for Dedicated Outdoor Air System
  NeutralSupplyAir,                       !- Dedicated Outdoor Air System Control Strategy
  autosize,                               !- Dedicated Outdoor Air Low Setpoint Temperature for Design {C}
  autosize;                               !- Dedicated Outdoor Air High Setpoint Temperature for Design {C}

OS:ZoneHVAC:EquipmentList,
<<<<<<< HEAD
  {80a88fda-16d2-4f3f-9172-b0ac738beb68}, !- Handle
  Zone HVAC Equipment List 2,             !- Name
  {3cdf50a0-fc3c-4215-94a5-0b20d7db8d8f}; !- Thermal Zone

OS:SpaceType,
  {a396ba59-cd34-4be0-afaa-124f89ae6f35}, !- Handle
=======
  {24426616-5221-483d-925e-4ab5943ffd7a}, !- Handle
  Zone HVAC Equipment List 2,             !- Name
  {a80f2b1b-7838-4c20-bf5d-da4a3efdc751}; !- Thermal Zone

OS:SpaceType,
  {193fa2de-85f4-48ac-b0ec-68f1c4caaf13}, !- Handle
>>>>>>> fcfe5a62
  Space Type 2,                           !- Name
  ,                                       !- Default Construction Set Name
  ,                                       !- Default Schedule Set Name
  ,                                       !- Group Rendering Name
  ,                                       !- Design Specification Outdoor Air Object Name
  ,                                       !- Standards Template
  ,                                       !- Standards Building Type
  unfinished attic;                       !- Standards Space Type

OS:BuildingUnit,
<<<<<<< HEAD
  {6bdad37a-8353-4068-a54d-d8e4163a7605}, !- Handle
=======
  {8ff0e0c0-ccbf-4054-8640-0f304f439840}, !- Handle
>>>>>>> fcfe5a62
  unit 1,                                 !- Name
  ,                                       !- Rendering Color
  Residential;                            !- Building Unit Type

OS:AdditionalProperties,
<<<<<<< HEAD
  {e57cfd8e-d5e4-4417-b117-d82f5517d92a}, !- Handle
  {6bdad37a-8353-4068-a54d-d8e4163a7605}, !- Object Name
=======
  {5de9f671-3a3b-4f6f-af37-5f6f8d3f1db8}, !- Handle
  {8ff0e0c0-ccbf-4054-8640-0f304f439840}, !- Object Name
>>>>>>> fcfe5a62
  NumberOfBedrooms,                       !- Feature Name 1
  Integer,                                !- Feature Data Type 1
  3,                                      !- Feature Value 1
  NumberOfBathrooms,                      !- Feature Name 2
  Double,                                 !- Feature Data Type 2
  2,                                      !- Feature Value 2
  NumberOfOccupants,                      !- Feature Name 3
  Double,                                 !- Feature Data Type 3
  2.6400000000000001;                     !- Feature Value 3

<<<<<<< HEAD
OS:External:File,
  {5937685d-e5a5-45b8-9fbe-0e997cb191f6}, !- Handle
  8760.csv,                               !- Name
  8760.csv;                               !- File Name

OS:Schedule:Day,
  {64d5f18b-5e03-4416-b85f-20827cc46cbb}, !- Handle
=======
OS:Schedule:Day,
  {cce9327e-93f2-46c7-8bb8-2a863e0d7c40}, !- Handle
>>>>>>> fcfe5a62
  Schedule Day 1,                         !- Name
  ,                                       !- Schedule Type Limits Name
  ,                                       !- Interpolate to Timestep
  24,                                     !- Hour 1
  0,                                      !- Minute 1
  0;                                      !- Value Until Time 1

OS:Schedule:Day,
<<<<<<< HEAD
  {db55daef-1ca0-425a-be22-c061276686d2}, !- Handle
=======
  {563ce622-f4f2-405c-b35e-e4751d3a1c31}, !- Handle
>>>>>>> fcfe5a62
  Schedule Day 2,                         !- Name
  ,                                       !- Schedule Type Limits Name
  ,                                       !- Interpolate to Timestep
  24,                                     !- Hour 1
  0,                                      !- Minute 1
  1;                                      !- Value Until Time 1
<<<<<<< HEAD

OS:Schedule:File,
  {787be044-1b03-44ea-aace-fc91ba0b54dd}, !- Handle
  occupants,                              !- Name
  {c3f25e40-c23a-48a2-bf18-6cf4c7e4ad23}, !- Schedule Type Limits Name
  {5937685d-e5a5-45b8-9fbe-0e997cb191f6}, !- External File Name
  1,                                      !- Column Number
  1,                                      !- Rows to Skip at Top
  8760,                                   !- Number of Hours of Data
  ,                                       !- Column Separator
  ,                                       !- Interpolate to Timestep
  60;                                     !- Minutes per Item

OS:Schedule:Ruleset,
  {4889413f-70a1-4aa3-acf7-f903af91c863}, !- Handle
  Schedule Ruleset 1,                     !- Name
  {386c269b-e491-49ee-a77d-6c7875312eee}, !- Schedule Type Limits Name
  {ec4aad44-5857-47d5-93b6-b8c580023a37}; !- Default Day Schedule Name

OS:Schedule:Day,
  {ec4aad44-5857-47d5-93b6-b8c580023a37}, !- Handle
  Schedule Day 3,                         !- Name
  {386c269b-e491-49ee-a77d-6c7875312eee}, !- Schedule Type Limits Name
  ,                                       !- Interpolate to Timestep
  24,                                     !- Hour 1
  0,                                      !- Minute 1
  112.539290946133;                       !- Value Until Time 1

OS:People:Definition,
  {ce945b1e-1434-47f2-a889-fdd7f29bd88f}, !- Handle
  res occupants|living space,             !- Name
  People,                                 !- Number of People Calculation Method
  1.32,                                   !- Number of People {people}
  ,                                       !- People per Space Floor Area {person/m2}
  ,                                       !- Space Floor Area per Person {m2/person}
  0.319734,                               !- Fraction Radiant
  0.573,                                  !- Sensible Heat Fraction
  0,                                      !- Carbon Dioxide Generation Rate {m3/s-W}
  No,                                     !- Enable ASHRAE 55 Comfort Warnings
  ZoneAveraged;                           !- Mean Radiant Temperature Calculation Type

OS:People,
  {c22c589c-27fe-410a-bad9-36c2785aea16}, !- Handle
  res occupants|living space,             !- Name
  {ce945b1e-1434-47f2-a889-fdd7f29bd88f}, !- People Definition Name
  {6728503c-6a7a-4dea-9cac-d6372cc4d8f9}, !- Space or SpaceType Name
  {787be044-1b03-44ea-aace-fc91ba0b54dd}, !- Number of People Schedule Name
  {4889413f-70a1-4aa3-acf7-f903af91c863}, !- Activity Level Schedule Name
  ,                                       !- Surface Name/Angle Factor List Name
  ,                                       !- Work Efficiency Schedule Name
  ,                                       !- Clothing Insulation Schedule Name
  ,                                       !- Air Velocity Schedule Name
  1;                                      !- Multiplier

OS:ScheduleTypeLimits,
  {386c269b-e491-49ee-a77d-6c7875312eee}, !- Handle
  ActivityLevel,                          !- Name
  0,                                      !- Lower Limit Value
  ,                                       !- Upper Limit Value
  Continuous,                             !- Numeric Type
  ActivityLevel;                          !- Unit Type

OS:ScheduleTypeLimits,
  {c3f25e40-c23a-48a2-bf18-6cf4c7e4ad23}, !- Handle
  Fractional,                             !- Name
  0,                                      !- Lower Limit Value
  1,                                      !- Upper Limit Value
  Continuous;                             !- Numeric Type

OS:People:Definition,
  {b3d2e6ae-7fbe-4b08-bad8-0ffd5af992c0}, !- Handle
  res occupants|living space|story 2,     !- Name
  People,                                 !- Number of People Calculation Method
  1.32,                                   !- Number of People {people}
  ,                                       !- People per Space Floor Area {person/m2}
  ,                                       !- Space Floor Area per Person {m2/person}
  0.319734,                               !- Fraction Radiant
  0.573,                                  !- Sensible Heat Fraction
  0,                                      !- Carbon Dioxide Generation Rate {m3/s-W}
  No,                                     !- Enable ASHRAE 55 Comfort Warnings
  ZoneAveraged;                           !- Mean Radiant Temperature Calculation Type

OS:People,
  {dcc2d954-27fe-4406-a8a4-81a089cbe7b9}, !- Handle
  res occupants|living space|story 2,     !- Name
  {b3d2e6ae-7fbe-4b08-bad8-0ffd5af992c0}, !- People Definition Name
  {f8fdd5fa-ddaa-4f0b-8b98-bdc811232a3a}, !- Space or SpaceType Name
  {787be044-1b03-44ea-aace-fc91ba0b54dd}, !- Number of People Schedule Name
  {4889413f-70a1-4aa3-acf7-f903af91c863}, !- Activity Level Schedule Name
  ,                                       !- Surface Name/Angle Factor List Name
  ,                                       !- Work Efficiency Schedule Name
  ,                                       !- Clothing Insulation Schedule Name
  ,                                       !- Air Velocity Schedule Name
  1;                                      !- Multiplier

OS:ShadingSurfaceGroup,
  {486d7cbf-bf19-4a39-a04d-02701d5419dd}, !- Handle
  res eaves,                              !- Name
  Building;                               !- Shading Surface Type

OS:ShadingSurface,
  {50b42f46-ea1a-41f4-8103-02bb82c5ab74}, !- Handle
  Surface 14 - res eaves,                 !- Name
  ,                                       !- Construction Name
  {486d7cbf-bf19-4a39-a04d-02701d5419dd}, !- Shading Surface Group Name
  ,                                       !- Transmittance Schedule Name
  ,                                       !- Number of Vertices
  14.2406703908387, 0, 5.1816,            !- X,Y,Z Vertex 1 {m}
  14.2406703908387, 3.40776759770968, 6.88548379885484, !- X,Y,Z Vertex 2 {m}
  13.6310703908387, 3.40776759770968, 6.88548379885484, !- X,Y,Z Vertex 3 {m}
  13.6310703908387, 0, 5.1816;            !- X,Y,Z Vertex 4 {m}

OS:ShadingSurface,
  {73698d4c-4375-4250-88b7-f76fe46f6def}, !- Handle
  Surface 14 - res eaves 1,               !- Name
  ,                                       !- Construction Name
  {486d7cbf-bf19-4a39-a04d-02701d5419dd}, !- Shading Surface Group Name
  ,                                       !- Transmittance Schedule Name
  ,                                       !- Number of Vertices
  -0.6096, 3.40776759770968, 6.88548379885484, !- X,Y,Z Vertex 1 {m}
  -0.6096, 0, 5.1816,                     !- X,Y,Z Vertex 2 {m}
  0, 0, 5.1816,                           !- X,Y,Z Vertex 3 {m}
  0, 3.40776759770968, 6.88548379885484;  !- X,Y,Z Vertex 4 {m}

OS:ShadingSurface,
  {2d87b79b-1151-4e10-ab7c-9c83c0ef2225}, !- Handle
  Surface 14 - res eaves 2,               !- Name
  ,                                       !- Construction Name
  {486d7cbf-bf19-4a39-a04d-02701d5419dd}, !- Shading Surface Group Name
  ,                                       !- Transmittance Schedule Name
  ,                                       !- Number of Vertices
  0, -0.6096, 4.8768,                     !- X,Y,Z Vertex 1 {m}
  13.6310703908387, -0.6096, 4.8768,      !- X,Y,Z Vertex 2 {m}
  13.6310703908387, 0, 5.1816,            !- X,Y,Z Vertex 3 {m}
  0, 0, 5.1816;                           !- X,Y,Z Vertex 4 {m}

OS:ShadingSurface,
  {d1786d6d-8a21-48c7-a238-bff5bc9924f4}, !- Handle
  Surface 15 - res eaves,                 !- Name
  ,                                       !- Construction Name
  {486d7cbf-bf19-4a39-a04d-02701d5419dd}, !- Shading Surface Group Name
  ,                                       !- Transmittance Schedule Name
  ,                                       !- Number of Vertices
  -0.6096, 6.81553519541936, 5.1816,      !- X,Y,Z Vertex 1 {m}
  -0.6096, 3.40776759770968, 6.88548379885484, !- X,Y,Z Vertex 2 {m}
  0, 3.40776759770968, 6.88548379885484,  !- X,Y,Z Vertex 3 {m}
  0, 6.81553519541936, 5.1816;            !- X,Y,Z Vertex 4 {m}

OS:ShadingSurface,
  {8f2a745e-6560-4689-84ef-88126b440c94}, !- Handle
  Surface 15 - res eaves 1,               !- Name
  ,                                       !- Construction Name
  {486d7cbf-bf19-4a39-a04d-02701d5419dd}, !- Shading Surface Group Name
  ,                                       !- Transmittance Schedule Name
  ,                                       !- Number of Vertices
  14.2406703908387, 3.40776759770968, 6.88548379885484, !- X,Y,Z Vertex 1 {m}
  14.2406703908387, 6.81553519541936, 5.1816, !- X,Y,Z Vertex 2 {m}
  13.6310703908387, 6.81553519541936, 5.1816, !- X,Y,Z Vertex 3 {m}
  13.6310703908387, 3.40776759770968, 6.88548379885484; !- X,Y,Z Vertex 4 {m}

OS:ShadingSurface,
  {e8691a00-081e-44e1-877f-3f43e3065971}, !- Handle
  Surface 15 - res eaves 2,               !- Name
  ,                                       !- Construction Name
  {486d7cbf-bf19-4a39-a04d-02701d5419dd}, !- Shading Surface Group Name
  ,                                       !- Transmittance Schedule Name
  ,                                       !- Number of Vertices
  13.6310703908387, 7.42513519541936, 4.8768, !- X,Y,Z Vertex 1 {m}
  0, 7.42513519541936, 4.8768,            !- X,Y,Z Vertex 2 {m}
  0, 6.81553519541936, 5.1816,            !- X,Y,Z Vertex 3 {m}
  13.6310703908387, 6.81553519541936, 5.1816; !- X,Y,Z Vertex 4 {m}

OS:ShadingSurfaceGroup,
  {98e738ac-dd41-4940-b291-37ef79f2ea19}, !- Handle
  res neighbors,                          !- Name
  Building;                               !- Shading Surface Type

OS:ShadingSurface,
  {25580a90-6db8-464e-bb02-72c951322685}, !- Handle
  res neighbors left,                     !- Name
  ,                                       !- Construction Name
  {98e738ac-dd41-4940-b291-37ef79f2ea19}, !- Shading Surface Group Name
  ,                                       !- Transmittance Schedule Name
  ,                                       !- Number of Vertices
  -3.048, 0, 0,                           !- X,Y,Z Vertex 1 {m}
  -3.048, 0, 6.58068379885484,            !- X,Y,Z Vertex 2 {m}
  -3.048, 6.81553519541936, 6.58068379885484, !- X,Y,Z Vertex 3 {m}
  -3.048, 6.81553519541936, 0;            !- X,Y,Z Vertex 4 {m}

OS:ShadingSurface,
  {dd74df7f-bbb4-4aa3-9323-1c4f617a0b43}, !- Handle
  res neighbors right,                    !- Name
  ,                                       !- Construction Name
  {98e738ac-dd41-4940-b291-37ef79f2ea19}, !- Shading Surface Group Name
  ,                                       !- Transmittance Schedule Name
  ,                                       !- Number of Vertices
  16.6790703908387, 6.81553519541936, 0,  !- X,Y,Z Vertex 1 {m}
  16.6790703908387, 6.81553519541936, 6.58068379885484, !- X,Y,Z Vertex 2 {m}
  16.6790703908387, 0, 6.58068379885484,  !- X,Y,Z Vertex 3 {m}
  16.6790703908387, 0, 0;                 !- X,Y,Z Vertex 4 {m}

OS:Curve:Biquadratic,
  {baece914-edb4-426a-b148-8767dde51d36}, !- Handle
  RoomAC-Cap-fT,                          !- Name
  0.6405,                                 !- Coefficient1 Constant
  0.01568,                                !- Coefficient2 x
  0.0004531,                              !- Coefficient3 x**2
  0.001615,                               !- Coefficient4 y
  -0.0001825,                             !- Coefficient5 y**2
  6.614e-05,                              !- Coefficient6 x*y
  0,                                      !- Minimum Value of x
  100,                                    !- Maximum Value of x
  0,                                      !- Minimum Value of y
  100;                                    !- Maximum Value of y

OS:Curve:Quadratic,
  {6feca7fb-7d4e-4da0-bd32-eaa7a23aacf0}, !- Handle
  RoomAC-Cap-fFF,                         !- Name
  0.887,                                  !- Coefficient1 Constant
  0.1128,                                 !- Coefficient2 x
  0,                                      !- Coefficient3 x**2
  0,                                      !- Minimum Value of x
  2,                                      !- Maximum Value of x
  0,                                      !- Minimum Curve Output
  2;                                      !- Maximum Curve Output

OS:Curve:Biquadratic,
  {5ca9fbef-0759-4e48-827d-2fc21a251160}, !- Handle
  RoomAC-EIR-fT,                          !- Name
  2.287,                                  !- Coefficient1 Constant
  -0.1732,                                !- Coefficient2 x
  0.004745,                               !- Coefficient3 x**2
  0.01662,                                !- Coefficient4 y
  0.000484,                               !- Coefficient5 y**2
  -0.001306,                              !- Coefficient6 x*y
  0,                                      !- Minimum Value of x
  100,                                    !- Maximum Value of x
  0,                                      !- Minimum Value of y
  100;                                    !- Maximum Value of y

OS:Curve:Quadratic,
  {e427b5d6-fdec-448d-aa05-20d16ca7199e}, !- Handle
  RoomAC-EIR-fFF,                         !- Name
  1.763,                                  !- Coefficient1 Constant
  -0.6081,                                !- Coefficient2 x
  0,                                      !- Coefficient3 x**2
  0,                                      !- Minimum Value of x
  2,                                      !- Maximum Value of x
  0,                                      !- Minimum Curve Output
  2;                                      !- Maximum Curve Output

OS:Curve:Quadratic,
  {7a20741e-aec1-411d-86c2-2d8be88135ab}, !- Handle
  RoomAC-PLF-fPLR,                        !- Name
  0.78,                                   !- Coefficient1 Constant
  0.22,                                   !- Coefficient2 x
  0,                                      !- Coefficient3 x**2
  0,                                      !- Minimum Value of x
  1,                                      !- Maximum Value of x
  0,                                      !- Minimum Curve Output
  1;                                      !- Maximum Curve Output

OS:Schedule:Constant,
  {b3a66406-9fb4-4812-879e-6904b508c2dd}, !- Handle
  Always On Discrete,                     !- Name
  {f1223600-b6a4-4d6a-af5e-b75aa89df8a2}, !- Schedule Type Limits Name
  1;                                      !- Value

OS:ScheduleTypeLimits,
  {f1223600-b6a4-4d6a-af5e-b75aa89df8a2}, !- Handle
  OnOff,                                  !- Name
  0,                                      !- Lower Limit Value
  1,                                      !- Upper Limit Value
  Discrete,                               !- Numeric Type
  Availability;                           !- Unit Type

OS:Coil:Cooling:DX:SingleSpeed,
  {247e9b67-275b-4388-b497-2dc21cef820c}, !- Handle
  res room ac cooling coil,               !- Name
  {b3a66406-9fb4-4812-879e-6904b508c2dd}, !- Availability Schedule Name
  autosize,                               !- Rated Total Cooling Capacity {W}
  0.65,                                   !- Rated Sensible Heat Ratio
  2.49110409646389,                       !- Rated COP {W/W}
  autosize,                               !- Rated Air Flow Rate {m3/s}
  773.3,                                  !- Rated Evaporator Fan Power Per Volume Flow Rate {W/(m3/s)}
  ,                                       !- Air Inlet Node Name
  ,                                       !- Air Outlet Node Name
  {baece914-edb4-426a-b148-8767dde51d36}, !- Total Cooling Capacity Function of Temperature Curve Name
  {6feca7fb-7d4e-4da0-bd32-eaa7a23aacf0}, !- Total Cooling Capacity Function of Flow Fraction Curve Name
  {5ca9fbef-0759-4e48-827d-2fc21a251160}, !- Energy Input Ratio Function of Temperature Curve Name
  {e427b5d6-fdec-448d-aa05-20d16ca7199e}, !- Energy Input Ratio Function of Flow Fraction Curve Name
  {7a20741e-aec1-411d-86c2-2d8be88135ab}, !- Part Load Fraction Correlation Curve Name
  -25,                                    !- Minimum Outdoor Dry-Bulb Temperature for Compressor Operation {C}
  ,                                       !- Nominal Time for Condensate Removal to Begin {s}
  ,                                       !- Ratio of Initial Moisture Evaporation Rate and Steady State Latent Capacity {dimensionless}
  ,                                       !- Maximum Cycling Rate {cycles/hr}
  ,                                       !- Latent Capacity Time Constant {s}
  ,                                       !- Condenser Air Inlet Node Name
  AirCooled,                              !- Condenser Type
  0.9,                                    !- Evaporative Condenser Effectiveness {dimensionless}
  Autosize,                               !- Evaporative Condenser Air Flow Rate {m3/s}
  Autosize,                               !- Evaporative Condenser Pump Rated Power Consumption {W}
  0,                                      !- Crankcase Heater Capacity {W}
  10,                                     !- Maximum Outdoor Dry-Bulb Temperature for Crankcase Heater Operation {C}
  ,                                       !- Supply Water Storage Tank Name
  ,                                       !- Condensate Collection Water Storage Tank Name
  0,                                      !- Basin Heater Capacity {W/K}
  2,                                      !- Basin Heater Setpoint Temperature {C}
  ;                                       !- Basin Heater Operating Schedule Name

OS:Fan:OnOff,
  {fe8eeef7-4405-4fda-933f-a7215823886d}, !- Handle
  res room ac living zone clg supply fan, !- Name
  {b3a66406-9fb4-4812-879e-6904b508c2dd}, !- Availability Schedule Name
  1,                                      !- Fan Total Efficiency
  0,                                      !- Pressure Rise {Pa}
  autosize,                               !- Maximum Flow Rate {m3/s}
  1,                                      !- Motor Efficiency
  0,                                      !- Motor In Airstream Fraction
  ,                                       !- Air Inlet Node Name
  ,                                       !- Air Outlet Node Name
  {9115b515-c25b-43ee-b76f-a6704f8236a0}, !- Fan Power Ratio Function of Speed Ratio Curve Name
  {8094ce99-a614-4dc4-9083-3c40a139cddb}, !- Fan Efficiency Ratio Function of Speed Ratio Curve Name
  res room ac clg supply fan;             !- End-Use Subcategory

OS:Curve:Exponent,
  {9115b515-c25b-43ee-b76f-a6704f8236a0}, !- Handle
  Fan On Off Power Curve,                 !- Name
  1,                                      !- Coefficient1 Constant
  0,                                      !- Coefficient2 Constant
  0,                                      !- Coefficient3 Constant
  0,                                      !- Minimum Value of x
  1,                                      !- Maximum Value of x
  ,                                       !- Minimum Curve Output
  ,                                       !- Maximum Curve Output
  ,                                       !- Input Unit Type for X
  ;                                       !- Output Unit Type

OS:Curve:Cubic,
  {8094ce99-a614-4dc4-9083-3c40a139cddb}, !- Handle
  Fan On Off Efficiency Curve,            !- Name
  1,                                      !- Coefficient1 Constant
  0,                                      !- Coefficient2 x
  0,                                      !- Coefficient3 x**2
  0,                                      !- Coefficient4 x**3
  0,                                      !- Minimum Value of x
  1;                                      !- Maximum Value of x

OS:Schedule:Constant,
  {64e0a309-ec4f-4ccf-84c8-962a77a6ba92}, !- Handle
  Always Off Discrete,                    !- Name
  {939412b5-abb1-4c4e-b545-e0f2210d6946}, !- Schedule Type Limits Name
  0;                                      !- Value

OS:ScheduleTypeLimits,
  {939412b5-abb1-4c4e-b545-e0f2210d6946}, !- Handle
  OnOff 1,                                !- Name
  0,                                      !- Lower Limit Value
  1,                                      !- Upper Limit Value
  Discrete,                               !- Numeric Type
  Availability;                           !- Unit Type

OS:Coil:Heating:Electric,
  {49aa820b-ef0b-4ee7-bcce-6bc4798a93c2}, !- Handle
  res room ac always off heating coil,    !- Name
  {64e0a309-ec4f-4ccf-84c8-962a77a6ba92}, !- Availability Schedule Name
  ,                                       !- Efficiency
  ,                                       !- Nominal Capacity {W}
  ,                                       !- Air Inlet Node Name
  ;                                       !- Air Outlet Node Name

OS:ZoneHVAC:PackagedTerminalAirConditioner,
  {d791c2b6-b710-4db9-aa5a-b6a1fea2c465}, !- Handle
  res room ac zone ptac,                  !- Name
  {b3a66406-9fb4-4812-879e-6904b508c2dd}, !- Availability Schedule Name
  {68d49bd3-ce71-4c45-942a-7515f8230a66}, !- Air Inlet Node Name
  {9aef0118-5328-421b-b34d-4326e10be3bd}, !- Air Outlet Node Name
  OutdoorAir:Mixer,                       !- Outdoor Air Mixer Object Type
  ,                                       !- Outdoor Air Mixer Name
  Autosize,                               !- Supply Air Flow Rate During Cooling Operation {m3/s}
  Autosize,                               !- Supply Air Flow Rate During Heating Operation {m3/s}
  Autosize,                               !- Supply Air Flow Rate When No Cooling or Heating is Needed {m3/s}
  Autosize,                               !- Outdoor Air Flow Rate During Cooling Operation {m3/s}
  Autosize,                               !- Outdoor Air Flow Rate During Heating Operation {m3/s}
  Autosize,                               !- Outdoor Air Flow Rate When No Cooling or Heating is Needed {m3/s}
  {fe8eeef7-4405-4fda-933f-a7215823886d}, !- Supply Air Fan Name
  {49aa820b-ef0b-4ee7-bcce-6bc4798a93c2}, !- Heating Coil Name
  {247e9b67-275b-4388-b497-2dc21cef820c}, !- Cooling Coil Name
  DrawThrough,                            !- Fan Placement
  {64e0a309-ec4f-4ccf-84c8-962a77a6ba92}; !- Supply Air Fan Operating Mode Schedule Name

OS:Node,
  {df2ffcdb-1c49-4fe5-9a9f-b35a51fb9064}, !- Handle
  Node 3,                                 !- Name
  {912abb9a-3f06-4ca8-82c6-5500cefb9777}, !- Inlet Port
  {68d49bd3-ce71-4c45-942a-7515f8230a66}; !- Outlet Port

OS:Connection,
  {912abb9a-3f06-4ca8-82c6-5500cefb9777}, !- Handle
  {e035adcf-535e-4899-9c61-a80b4e4ebfa1}, !- Name
  {d1c59542-da25-48af-850d-0ecfe7407b79}, !- Source Object
  3,                                      !- Outlet Port
  {df2ffcdb-1c49-4fe5-9a9f-b35a51fb9064}, !- Target Object
  2;                                      !- Inlet Port

OS:Connection,
  {68d49bd3-ce71-4c45-942a-7515f8230a66}, !- Handle
  {064e2978-f0ee-4b86-b18a-4fe04b99891b}, !- Name
  {df2ffcdb-1c49-4fe5-9a9f-b35a51fb9064}, !- Source Object
  3,                                      !- Outlet Port
  {d791c2b6-b710-4db9-aa5a-b6a1fea2c465}, !- Target Object
  3;                                      !- Inlet Port

OS:Node,
  {52399f4b-57b5-49c5-8930-8db072d65624}, !- Handle
  Node 4,                                 !- Name
  {9aef0118-5328-421b-b34d-4326e10be3bd}, !- Inlet Port
  {ecae60ef-9b1b-4116-baf2-77349bdbae71}; !- Outlet Port

OS:Connection,
  {ecae60ef-9b1b-4116-baf2-77349bdbae71}, !- Handle
  {07c50907-3daa-4f65-abe2-11fe5c0ea5a8}, !- Name
  {52399f4b-57b5-49c5-8930-8db072d65624}, !- Source Object
  3,                                      !- Outlet Port
  {facf27ad-d7b4-4590-8318-460d84951805}, !- Target Object
  3;                                      !- Inlet Port

OS:Connection,
  {9aef0118-5328-421b-b34d-4326e10be3bd}, !- Handle
  {fa539593-4cc1-4eb5-9659-12e77fd90838}, !- Name
  {d791c2b6-b710-4db9-aa5a-b6a1fea2c465}, !- Source Object
  4,                                      !- Outlet Port
  {52399f4b-57b5-49c5-8930-8db072d65624}, !- Target Object
  2;                                      !- Inlet Port

OS:AdditionalProperties,
  {629345a7-b162-40a3-b7d0-e933be1fea97}, !- Handle
  {d791c2b6-b710-4db9-aa5a-b6a1fea2c465}, !- Object Name
  SizingInfoHVACCoolingCFMs,              !- Feature Name 1
  String,                                 !- Feature Data Type 1
  350.0,                                  !- Feature Value 1
  SizingInfoHVACRatedCFMperTonCooling,    !- Feature Name 2
  String,                                 !- Feature Data Type 2
  312,                                    !- Feature Value 2
  SizingInfoHVACFracCoolLoadServed,       !- Feature Name 3
  Double,                                 !- Feature Data Type 3
  1;                                      !- Feature Value 3
=======
>>>>>>> fcfe5a62
<|MERGE_RESOLUTION|>--- conflicted
+++ resolved
@@ -1,69 +1,41 @@
 !- NOTE: Auto-generated from /test/osw_files/SFD_2000sqft_2story_SL_UA_3Beds_2Baths_Denver_RoomAC_NoSetpoints.osw
 
 OS:Version,
-<<<<<<< HEAD
-  {150002fc-0eb8-4d35-889c-752019d2e5a8}, !- Handle
-  3.0.1;                                  !- Version Identifier
+  {62497491-adac-449b-abdd-8d7232bf4cb6}, !- Handle
+  2.9.0;                                  !- Version Identifier
 
 OS:SimulationControl,
-  {2ba48c57-2296-49fd-ab36-ca93186966bb}, !- Handle
-=======
-  {e1bc4ea2-8a0d-4795-ab2b-32747afe8b8b}, !- Handle
-  2.9.0;                                  !- Version Identifier
-
-OS:SimulationControl,
-  {dbeed1d3-d45a-4e3a-9b62-2dcb5b3decb5}, !- Handle
->>>>>>> fcfe5a62
+  {1848c893-61f7-4073-a767-92cb614965e3}, !- Handle
   ,                                       !- Do Zone Sizing Calculation
   ,                                       !- Do System Sizing Calculation
   ,                                       !- Do Plant Sizing Calculation
   No;                                     !- Run Simulation for Sizing Periods
 
 OS:Timestep,
-<<<<<<< HEAD
-  {02b8ac43-2efc-4691-ad1f-d6d72dcefbea}, !- Handle
+  {4363a497-2fa6-49e0-9977-ba349e668ea5}, !- Handle
   6;                                      !- Number of Timesteps per Hour
 
 OS:ShadowCalculation,
-  {d5c48020-3dd0-4f19-8432-4a2a7cd4e5c2}, !- Handle
-  PolygonClipping,                        !- Shading Calculation Method
-  ,                                       !- Shading Calculation Update Frequency Method
-  20,                                     !- Shading Calculation Update Frequency
-  15000,                                  !- Maximum Figures in Shadow Overlap Calculations
-  ,                                       !- Polygon Clipping Algorithm
-  512,                                    !- Pixel Counting Resolution
-  ,                                       !- Sky Diffuse Modeling Algorithm
-  No,                                     !- Output External Shading Calculation Results
-  No,                                     !- Disable Self-Shading Within Shading Zone Groups
-  No;                                     !- Disable Self-Shading From Shading Zone Groups to Other Zones
-
-OS:WeatherFile,
-  {a5d04a93-9e91-44e7-962c-053db771977b}, !- Handle
-=======
-  {bcf95b94-7cf9-4597-94ad-c697ffd312b7}, !- Handle
-  6;                                      !- Number of Timesteps per Hour
-
-OS:ShadowCalculation,
-  {93982b21-c451-4dc2-8d00-507d8f4bebf4}, !- Handle
+  {ee25c090-3e50-420a-b2a5-bdb45c277836}, !- Handle
   20,                                     !- Calculation Frequency
   200;                                    !- Maximum Figures in Shadow Overlap Calculations
 
 OS:SurfaceConvectionAlgorithm:Outside,
-  {2347a1b1-5464-4353-adec-9d3bd43d56b0}, !- Handle
+  {64f9fff9-414c-46bd-8bec-034ce6dc2a18}, !- Handle
   DOE-2;                                  !- Algorithm
 
 OS:SurfaceConvectionAlgorithm:Inside,
-  {811aaad2-66b1-4946-ad63-9f126e15d0d2}, !- Handle
+  {8b333477-8a94-4550-83b4-9b4668433928}, !- Handle
   TARP;                                   !- Algorithm
 
 OS:ZoneCapacitanceMultiplier:ResearchSpecial,
-  {411db202-9f5d-4aa8-b3b1-74ea669281e9}, !- Handle
+  {9fa60974-4704-414c-856a-833f05f1f9cc}, !- Handle
   3.6,                                    !- Temperature Capacity Multiplier
   15,                                     !- Humidity Capacity Multiplier
   ;                                       !- Carbon Dioxide Capacity Multiplier
 
 OS:RunPeriod,
-  {bc2b8436-53f9-4283-a8f2-30ad017cdf7e}, !- Handle
+  {760a3497-49b3-4c35-8d34-1d4c2d479e8e}, !- Handle
   Run Period 1,                           !- Name
   1,                                      !- Begin Month
   1,                                      !- Begin Day of Month
@@ -77,14 +49,13 @@
   ;                                       !- Number of Times Runperiod to be Repeated
 
 OS:YearDescription,
-  {9b99fa4a-11ba-4534-b644-a214a8257a17}, !- Handle
+  {e8519661-968e-4d13-970b-7f3b5083ce61}, !- Handle
   2007,                                   !- Calendar Year
   ,                                       !- Day of Week for Start Day
   ;                                       !- Is Leap Year
 
 OS:WeatherFile,
-  {6fd7f59f-75f2-4a33-999e-189ead8ba650}, !- Handle
->>>>>>> fcfe5a62
+  {72c98573-8152-4077-a80c-c6fe5e8c89e7}, !- Handle
   Denver Intl Ap,                         !- City
   CO,                                     !- State Province Region
   USA,                                    !- Country
@@ -94,17 +65,12 @@
   -104.65,                                !- Longitude {deg}
   -7,                                     !- Time Zone {hr}
   1650,                                   !- Elevation {m}
-  C:/OpenStudio/OpenStudio-BuildStock/resources/measures/HPXMLtoOpenStudio/weather/USA_CO_Denver.Intl.AP.725650_TMY3.epw, !- Url
+  file:../weather/USA_CO_Denver.Intl.AP.725650_TMY3.epw, !- Url
   E23378AA;                               !- Checksum
 
 OS:AdditionalProperties,
-<<<<<<< HEAD
-  {25438ced-e738-476b-905e-1f93595f8d50}, !- Handle
-  {a5d04a93-9e91-44e7-962c-053db771977b}, !- Object Name
-=======
-  {d8e4c609-6c72-4b68-8d1e-33ee521c3af6}, !- Handle
-  {6fd7f59f-75f2-4a33-999e-189ead8ba650}, !- Object Name
->>>>>>> fcfe5a62
+  {cef51f81-430b-4830-9189-1dc5411358d8}, !- Handle
+  {72c98573-8152-4077-a80c-c6fe5e8c89e7}, !- Object Name
   EPWHeaderCity,                          !- Feature Name 1
   String,                                 !- Feature Data Type 1
   Denver Intl Ap,                         !- Feature Value 1
@@ -211,15 +177,8 @@
   Double,                                 !- Feature Data Type 35
   84;                                     !- Feature Value 35
 
-OS:YearDescription,
-  {ac99264e-91a0-4175-aefa-07ec68a7b05a}; !- Handle
-
 OS:Site,
-<<<<<<< HEAD
-  {c4406247-04de-4212-b003-55b79815978c}, !- Handle
-=======
-  {16f802ee-d69e-4bff-9d57-5f9ece43cad5}, !- Handle
->>>>>>> fcfe5a62
+  {41a87ad8-aba8-41f0-833b-51834bdc1eae}, !- Handle
   Denver Intl Ap_CO_USA,                  !- Name
   39.83,                                  !- Latitude {deg}
   -104.65,                                !- Longitude {deg}
@@ -228,45 +187,32 @@
   ;                                       !- Terrain
 
 OS:ClimateZones,
-<<<<<<< HEAD
-  {fa7b5544-27ac-4e90-a462-6131cd834dc7}, !- Handle
-  Building America,                       !- Climate Zone Institution Name 1
-=======
-  {d904c36f-20aa-413b-8103-a13b233f32fe}, !- Handle
+  {759f8f6c-3137-43cd-84ef-d4f02ee56d7f}, !- Handle
   ,                                       !- Active Institution
   ,                                       !- Active Year
   ,                                       !- Climate Zone Institution Name 1
->>>>>>> fcfe5a62
   ,                                       !- Climate Zone Document Name 1
-  0,                                      !- Climate Zone Document Year 1
-  Cold;                                   !- Climate Zone Value 1
+  ,                                       !- Climate Zone Document Year 1
+  ,                                       !- Climate Zone Value 1
+  Building America,                       !- Climate Zone Institution Name 2
+  ,                                       !- Climate Zone Document Name 2
+  0,                                      !- Climate Zone Document Year 2
+  Cold;                                   !- Climate Zone Value 2
 
 OS:Site:WaterMainsTemperature,
-<<<<<<< HEAD
-  {7200a72d-a1a6-461d-b5e0-128621cdb4e6}, !- Handle
-=======
-  {200f96bc-1584-4f5b-bc59-37b38c4ae191}, !- Handle
->>>>>>> fcfe5a62
+  {7a787c61-d727-4a86-9e9f-f6a677e89222}, !- Handle
   Correlation,                            !- Calculation Method
   ,                                       !- Temperature Schedule Name
   10.8753424657535,                       !- Annual Average Outdoor Air Temperature {C}
   23.1524007936508;                       !- Maximum Difference In Monthly Average Outdoor Air Temperatures {deltaC}
 
 OS:RunPeriodControl:DaylightSavingTime,
-<<<<<<< HEAD
-  {271344d7-0ae1-43c0-92e3-cf6616379d1e}, !- Handle
-=======
-  {f12eec5f-af54-4d1f-b6d4-d0d644f42e58}, !- Handle
->>>>>>> fcfe5a62
+  {7eac57f9-a34f-458f-a038-ab0c5ac3c063}, !- Handle
   4/7,                                    !- Start Date
   10/26;                                  !- End Date
 
 OS:Site:GroundTemperature:Deep,
-<<<<<<< HEAD
-  {d8a0db24-d6ce-4a54-b3fc-d64bc7c2243b}, !- Handle
-=======
-  {cfe2f10a-2b01-45dc-b576-d7ee768e4dd6}, !- Handle
->>>>>>> fcfe5a62
+  {0300d7f4-db34-40b0-b426-9fb93b836126}, !- Handle
   10.8753424657535,                       !- January Deep Ground Temperature {C}
   10.8753424657535,                       !- February Deep Ground Temperature {C}
   10.8753424657535,                       !- March Deep Ground Temperature {C}
@@ -281,11 +227,7 @@
   10.8753424657535;                       !- December Deep Ground Temperature {C}
 
 OS:Building,
-<<<<<<< HEAD
-  {ef28073a-c6a3-4a6b-a3cb-00f7bf239442}, !- Handle
-=======
-  {f5cafc59-d94f-408e-a120-011d52f2a51f}, !- Handle
->>>>>>> fcfe5a62
+  {b259ee5d-d50c-4d16-ad44-d2fa699254f1}, !- Handle
   Building 1,                             !- Name
   ,                                       !- Building Sector Type
   ,                                       !- North Axis {deg}
@@ -300,13 +242,8 @@
   1;                                      !- Standards Number of Living Units
 
 OS:AdditionalProperties,
-<<<<<<< HEAD
-  {9e120a45-d474-4bfc-8fb6-b45e0a3f9295}, !- Handle
-  {ef28073a-c6a3-4a6b-a3cb-00f7bf239442}, !- Object Name
-=======
-  {25bb5db5-0e3a-4c99-a66d-10bedfc2cc03}, !- Handle
-  {f5cafc59-d94f-408e-a120-011d52f2a51f}, !- Object Name
->>>>>>> fcfe5a62
+  {0db2b488-8b1a-4fd7-85a6-bb4e5c051eca}, !- Handle
+  {b259ee5d-d50c-4d16-ad44-d2fa699254f1}, !- Object Name
   Total Units Represented,                !- Feature Name 1
   Integer,                                !- Feature Data Type 1
   1,                                      !- Feature Value 1
@@ -315,11 +252,7 @@
   1;                                      !- Feature Value 2
 
 OS:ThermalZone,
-<<<<<<< HEAD
-  {b1144de4-81b3-453f-aa85-1ae011cacfd8}, !- Handle
-=======
-  {46e76457-6905-4fee-8a39-7be0497118cc}, !- Handle
->>>>>>> fcfe5a62
+  {d9dfbdc3-9190-4ddf-a2e9-8726d006dcfb}, !- Handle
   living zone,                            !- Name
   ,                                       !- Multiplier
   ,                                       !- Ceiling Height {m}
@@ -328,17 +261,10 @@
   ,                                       !- Zone Inside Convection Algorithm
   ,                                       !- Zone Outside Convection Algorithm
   ,                                       !- Zone Conditioning Equipment List Name
-<<<<<<< HEAD
-  {facf27ad-d7b4-4590-8318-460d84951805}, !- Zone Air Inlet Port List
-  {d1c59542-da25-48af-850d-0ecfe7407b79}, !- Zone Air Exhaust Port List
-  {a5883aae-114f-41e9-98ad-fc1d82164b9e}, !- Zone Air Node Name
-  {a94fc343-f800-453c-aa74-8eafdc5c6db1}, !- Zone Return Air Port List
-=======
-  {19786188-8a43-4e6c-8c47-4b2b075afe9b}, !- Zone Air Inlet Port List
-  {c973acee-9cd1-499f-b807-59a9edd10d88}, !- Zone Air Exhaust Port List
-  {53659cb8-0d21-4ead-a5b0-290b02caa6c4}, !- Zone Air Node Name
-  {b54208fa-da3f-4e54-8fb1-c9ae3a07e608}, !- Zone Return Air Port List
->>>>>>> fcfe5a62
+  {283daf3d-7901-44f4-96bf-e94b625d55ba}, !- Zone Air Inlet Port List
+  {cc73ff8a-2a17-4c31-a31c-c52a6c8b3376}, !- Zone Air Exhaust Port List
+  {274c9b2f-6a03-4795-b7f6-06537e60a4cb}, !- Zone Air Node Name
+  {2cb851db-7225-4991-b58c-588f77eb367b}, !- Zone Return Air Port List
   ,                                       !- Primary Daylighting Control Name
   ,                                       !- Fraction of Zone Controlled by Primary Daylighting Control
   ,                                       !- Secondary Daylighting Control Name
@@ -349,73 +275,37 @@
   No;                                     !- Use Ideal Air Loads
 
 OS:Node,
-<<<<<<< HEAD
-  {2ad1912d-1ba0-4423-be18-34247a07641e}, !- Handle
+  {f58ec0fc-6444-487c-b7f5-67af2dc809de}, !- Handle
   Node 1,                                 !- Name
-  {a5883aae-114f-41e9-98ad-fc1d82164b9e}, !- Inlet Port
+  {274c9b2f-6a03-4795-b7f6-06537e60a4cb}, !- Inlet Port
   ;                                       !- Outlet Port
 
 OS:Connection,
-  {a5883aae-114f-41e9-98ad-fc1d82164b9e}, !- Handle
-  {6625c403-4215-440f-aeff-4921627c19fe}, !- Name
-  {b1144de4-81b3-453f-aa85-1ae011cacfd8}, !- Source Object
+  {274c9b2f-6a03-4795-b7f6-06537e60a4cb}, !- Handle
+  {ec9ae076-2351-4827-b0ba-c0c687ae8272}, !- Name
+  {d9dfbdc3-9190-4ddf-a2e9-8726d006dcfb}, !- Source Object
   11,                                     !- Outlet Port
-  {2ad1912d-1ba0-4423-be18-34247a07641e}, !- Target Object
+  {f58ec0fc-6444-487c-b7f5-67af2dc809de}, !- Target Object
   2;                                      !- Inlet Port
 
 OS:PortList,
-  {facf27ad-d7b4-4590-8318-460d84951805}, !- Handle
-  {c512b426-5371-4b9c-9b0e-9decbdddff20}, !- Name
-  {b1144de4-81b3-453f-aa85-1ae011cacfd8}, !- HVAC Component
-  {ecae60ef-9b1b-4116-baf2-77349bdbae71}; !- Port 1
+  {283daf3d-7901-44f4-96bf-e94b625d55ba}, !- Handle
+  {959ee285-7d8d-4601-b0ff-eee0f6815580}, !- Name
+  {d9dfbdc3-9190-4ddf-a2e9-8726d006dcfb}; !- HVAC Component
 
 OS:PortList,
-  {d1c59542-da25-48af-850d-0ecfe7407b79}, !- Handle
-  {9f4aa64c-bbd3-445a-8a81-b86145a62098}, !- Name
-  {b1144de4-81b3-453f-aa85-1ae011cacfd8}, !- HVAC Component
-  {912abb9a-3f06-4ca8-82c6-5500cefb9777}; !- Port 1
+  {cc73ff8a-2a17-4c31-a31c-c52a6c8b3376}, !- Handle
+  {77295b04-24fe-4042-a90e-5f1422a44e0a}, !- Name
+  {d9dfbdc3-9190-4ddf-a2e9-8726d006dcfb}; !- HVAC Component
 
 OS:PortList,
-  {a94fc343-f800-453c-aa74-8eafdc5c6db1}, !- Handle
-  {bc5cdaa1-2cc1-4636-9fd1-e38db9fcee4b}, !- Name
-  {b1144de4-81b3-453f-aa85-1ae011cacfd8}; !- HVAC Component
+  {2cb851db-7225-4991-b58c-588f77eb367b}, !- Handle
+  {eee1ce53-35ab-40e3-9b64-fd36ef330ac6}, !- Name
+  {d9dfbdc3-9190-4ddf-a2e9-8726d006dcfb}; !- HVAC Component
 
 OS:Sizing:Zone,
-  {01470ce9-9b06-4410-8bf3-b12fc9fbde08}, !- Handle
-  {b1144de4-81b3-453f-aa85-1ae011cacfd8}, !- Zone or ZoneList Name
-=======
-  {92bd3043-c60d-4208-937b-abf8752d308d}, !- Handle
-  Node 1,                                 !- Name
-  {53659cb8-0d21-4ead-a5b0-290b02caa6c4}, !- Inlet Port
-  ;                                       !- Outlet Port
-
-OS:Connection,
-  {53659cb8-0d21-4ead-a5b0-290b02caa6c4}, !- Handle
-  {5a5dfd5c-aeac-4129-94b3-f92d5e6609f9}, !- Name
-  {46e76457-6905-4fee-8a39-7be0497118cc}, !- Source Object
-  11,                                     !- Outlet Port
-  {92bd3043-c60d-4208-937b-abf8752d308d}, !- Target Object
-  2;                                      !- Inlet Port
-
-OS:PortList,
-  {19786188-8a43-4e6c-8c47-4b2b075afe9b}, !- Handle
-  {edd9689a-4941-47a0-9794-4f7d973f66a5}, !- Name
-  {46e76457-6905-4fee-8a39-7be0497118cc}; !- HVAC Component
-
-OS:PortList,
-  {c973acee-9cd1-499f-b807-59a9edd10d88}, !- Handle
-  {a9600576-c1b3-400b-8eaf-5a0def0976db}, !- Name
-  {46e76457-6905-4fee-8a39-7be0497118cc}; !- HVAC Component
-
-OS:PortList,
-  {b54208fa-da3f-4e54-8fb1-c9ae3a07e608}, !- Handle
-  {3219ae32-6b56-4693-bba5-81b811bf1642}, !- Name
-  {46e76457-6905-4fee-8a39-7be0497118cc}; !- HVAC Component
-
-OS:Sizing:Zone,
-  {a736f949-1418-42bc-985c-1a8caec5114e}, !- Handle
-  {46e76457-6905-4fee-8a39-7be0497118cc}, !- Zone or ZoneList Name
->>>>>>> fcfe5a62
+  {001682b9-7c7f-4c3d-bf70-ed650fe3e281}, !- Handle
+  {d9dfbdc3-9190-4ddf-a2e9-8726d006dcfb}, !- Zone or ZoneList Name
   SupplyAirTemperature,                   !- Zone Cooling Design Supply Air Temperature Input Method
   14,                                     !- Zone Cooling Design Supply Air Temperature {C}
   11.11,                                  !- Zone Cooling Design Supply Air Temperature Difference {deltaC}
@@ -436,37 +326,22 @@
   ,                                       !- Heating Maximum Air Flow per Zone Floor Area {m3/s-m2}
   ,                                       !- Heating Maximum Air Flow {m3/s}
   ,                                       !- Heating Maximum Air Flow Fraction
+  ,                                       !- Design Zone Air Distribution Effectiveness in Cooling Mode
+  ,                                       !- Design Zone Air Distribution Effectiveness in Heating Mode
   No,                                     !- Account for Dedicated Outdoor Air System
   NeutralSupplyAir,                       !- Dedicated Outdoor Air System Control Strategy
   autosize,                               !- Dedicated Outdoor Air Low Setpoint Temperature for Design {C}
   autosize;                               !- Dedicated Outdoor Air High Setpoint Temperature for Design {C}
 
 OS:ZoneHVAC:EquipmentList,
-<<<<<<< HEAD
-  {a1b6c220-49b4-4ae2-b71f-286b49db2668}, !- Handle
+  {4520f961-f96a-40d8-b381-380a97705311}, !- Handle
   Zone HVAC Equipment List 1,             !- Name
-  {b1144de4-81b3-453f-aa85-1ae011cacfd8}, !- Thermal Zone
-  SequentialLoad,                         !- Load Distribution Scheme
-  {d791c2b6-b710-4db9-aa5a-b6a1fea2c465}, !- Zone Equipment 1
-  1,                                      !- Zone Equipment Cooling Sequence 1
-  1,                                      !- Zone Equipment Heating or No-Load Sequence 1
-  ,                                       !- Zone Equipment Sequential Cooling Fraction Schedule Name 1
-  ;                                       !- Zone Equipment Sequential Heating Fraction Schedule Name 1
+  {d9dfbdc3-9190-4ddf-a2e9-8726d006dcfb}; !- Thermal Zone
 
 OS:Space,
-  {6728503c-6a7a-4dea-9cac-d6372cc4d8f9}, !- Handle
+  {8dca8020-9c77-46c0-9500-d359d0c8dcea}, !- Handle
   living space,                           !- Name
-  {6fb10a09-0f9d-4295-a2f1-baa7744db8dd}, !- Space Type Name
-=======
-  {be46cff4-eabf-41cd-a170-1c7d8b3e7f28}, !- Handle
-  Zone HVAC Equipment List 1,             !- Name
-  {46e76457-6905-4fee-8a39-7be0497118cc}; !- Thermal Zone
-
-OS:Space,
-  {0dad10eb-eb16-4fbd-a0af-3d6836fd5948}, !- Handle
-  living space,                           !- Name
-  {cacb683a-e71e-4269-93ec-b25ef2d806a3}, !- Space Type Name
->>>>>>> fcfe5a62
+  {22349667-7371-494f-8a47-c5e76178a029}, !- Space Type Name
   ,                                       !- Default Construction Set Name
   ,                                       !- Default Schedule Set Name
   -0,                                     !- Direction of Relative North {deg}
@@ -474,31 +349,17 @@
   0,                                      !- Y Origin {m}
   0,                                      !- Z Origin {m}
   ,                                       !- Building Story Name
-<<<<<<< HEAD
-  {b1144de4-81b3-453f-aa85-1ae011cacfd8}, !- Thermal Zone Name
+  {d9dfbdc3-9190-4ddf-a2e9-8726d006dcfb}, !- Thermal Zone Name
   ,                                       !- Part of Total Floor Area
   ,                                       !- Design Specification Outdoor Air Object Name
-  {6bdad37a-8353-4068-a54d-d8e4163a7605}; !- Building Unit Name
-
-OS:Surface,
-  {431252d0-c518-4a17-92e7-301713044655}, !- Handle
+  {19e98240-0eef-4c40-8236-158f6cd1c9b7}; !- Building Unit Name
+
+OS:Surface,
+  {e0e29819-7753-444f-a1ea-974767c055db}, !- Handle
   Surface 1,                              !- Name
   Floor,                                  !- Surface Type
   ,                                       !- Construction Name
-  {6728503c-6a7a-4dea-9cac-d6372cc4d8f9}, !- Space Name
-=======
-  {46e76457-6905-4fee-8a39-7be0497118cc}, !- Thermal Zone Name
-  ,                                       !- Part of Total Floor Area
-  ,                                       !- Design Specification Outdoor Air Object Name
-  {8ff0e0c0-ccbf-4054-8640-0f304f439840}; !- Building Unit Name
-
-OS:Surface,
-  {b362e093-c597-4483-8b1b-df1fbd21d0f8}, !- Handle
-  Surface 1,                              !- Name
-  Floor,                                  !- Surface Type
-  ,                                       !- Construction Name
-  {0dad10eb-eb16-4fbd-a0af-3d6836fd5948}, !- Space Name
->>>>>>> fcfe5a62
+  {8dca8020-9c77-46c0-9500-d359d0c8dcea}, !- Space Name
   Foundation,                             !- Outside Boundary Condition
   ,                                       !- Outside Boundary Condition Object
   NoSun,                                  !- Sun Exposure
@@ -511,19 +372,11 @@
   13.6310703908387, 0, 0;                 !- X,Y,Z Vertex 4 {m}
 
 OS:Surface,
-<<<<<<< HEAD
-  {fe6c4054-634b-45cc-a09f-ef2c1ad90862}, !- Handle
+  {5e093310-8a7b-4042-b455-82be2744b5e3}, !- Handle
   Surface 2,                              !- Name
   Wall,                                   !- Surface Type
   ,                                       !- Construction Name
-  {6728503c-6a7a-4dea-9cac-d6372cc4d8f9}, !- Space Name
-=======
-  {a8131879-bc8d-400d-b6cb-bdb0ed3d7113}, !- Handle
-  Surface 2,                              !- Name
-  Wall,                                   !- Surface Type
-  ,                                       !- Construction Name
-  {0dad10eb-eb16-4fbd-a0af-3d6836fd5948}, !- Space Name
->>>>>>> fcfe5a62
+  {8dca8020-9c77-46c0-9500-d359d0c8dcea}, !- Space Name
   Outdoors,                               !- Outside Boundary Condition
   ,                                       !- Outside Boundary Condition Object
   SunExposed,                             !- Sun Exposure
@@ -536,19 +389,11 @@
   0, 0, 2.4384;                           !- X,Y,Z Vertex 4 {m}
 
 OS:Surface,
-<<<<<<< HEAD
-  {0f41683a-f6a8-4c2d-aeba-cf57965e7467}, !- Handle
+  {6f220fc6-2602-4d1e-a081-f711bdbaabfa}, !- Handle
   Surface 3,                              !- Name
   Wall,                                   !- Surface Type
   ,                                       !- Construction Name
-  {6728503c-6a7a-4dea-9cac-d6372cc4d8f9}, !- Space Name
-=======
-  {15e550c0-03a9-41b3-9084-ee99561d94f6}, !- Handle
-  Surface 3,                              !- Name
-  Wall,                                   !- Surface Type
-  ,                                       !- Construction Name
-  {0dad10eb-eb16-4fbd-a0af-3d6836fd5948}, !- Space Name
->>>>>>> fcfe5a62
+  {8dca8020-9c77-46c0-9500-d359d0c8dcea}, !- Space Name
   Outdoors,                               !- Outside Boundary Condition
   ,                                       !- Outside Boundary Condition Object
   SunExposed,                             !- Sun Exposure
@@ -561,19 +406,11 @@
   0, 6.81553519541936, 2.4384;            !- X,Y,Z Vertex 4 {m}
 
 OS:Surface,
-<<<<<<< HEAD
-  {5e89292c-47e0-4b46-8e5a-52929f31ec4e}, !- Handle
+  {5246b43a-816f-4545-94d9-7cab99c1e0ea}, !- Handle
   Surface 4,                              !- Name
   Wall,                                   !- Surface Type
   ,                                       !- Construction Name
-  {6728503c-6a7a-4dea-9cac-d6372cc4d8f9}, !- Space Name
-=======
-  {daf63bc0-cf6e-4d11-8db5-a44101c5b82e}, !- Handle
-  Surface 4,                              !- Name
-  Wall,                                   !- Surface Type
-  ,                                       !- Construction Name
-  {0dad10eb-eb16-4fbd-a0af-3d6836fd5948}, !- Space Name
->>>>>>> fcfe5a62
+  {8dca8020-9c77-46c0-9500-d359d0c8dcea}, !- Space Name
   Outdoors,                               !- Outside Boundary Condition
   ,                                       !- Outside Boundary Condition Object
   SunExposed,                             !- Sun Exposure
@@ -586,19 +423,11 @@
   13.6310703908387, 6.81553519541936, 2.4384; !- X,Y,Z Vertex 4 {m}
 
 OS:Surface,
-<<<<<<< HEAD
-  {2d53d251-4095-48c1-a3bf-b3d1ad236a43}, !- Handle
+  {10d6a3ea-2fc8-498a-99ef-feae98d52362}, !- Handle
   Surface 5,                              !- Name
   Wall,                                   !- Surface Type
   ,                                       !- Construction Name
-  {6728503c-6a7a-4dea-9cac-d6372cc4d8f9}, !- Space Name
-=======
-  {2fe96b43-e708-4e54-a00c-57d11ea218c6}, !- Handle
-  Surface 5,                              !- Name
-  Wall,                                   !- Surface Type
-  ,                                       !- Construction Name
-  {0dad10eb-eb16-4fbd-a0af-3d6836fd5948}, !- Space Name
->>>>>>> fcfe5a62
+  {8dca8020-9c77-46c0-9500-d359d0c8dcea}, !- Space Name
   Outdoors,                               !- Outside Boundary Condition
   ,                                       !- Outside Boundary Condition Object
   SunExposed,                             !- Sun Exposure
@@ -611,23 +440,13 @@
   13.6310703908387, 0, 2.4384;            !- X,Y,Z Vertex 4 {m}
 
 OS:Surface,
-<<<<<<< HEAD
-  {4cbecfb6-2dbb-4204-a8ab-399e4db5156f}, !- Handle
+  {fa819206-686c-484e-a83c-cbb1ce902afd}, !- Handle
   Surface 6,                              !- Name
   RoofCeiling,                            !- Surface Type
   ,                                       !- Construction Name
-  {6728503c-6a7a-4dea-9cac-d6372cc4d8f9}, !- Space Name
+  {8dca8020-9c77-46c0-9500-d359d0c8dcea}, !- Space Name
   Surface,                                !- Outside Boundary Condition
-  {835e713e-bad7-45bd-bdbd-5b319ac86d1b}, !- Outside Boundary Condition Object
-=======
-  {b4b11f1c-8549-4332-bca8-947f054d7a77}, !- Handle
-  Surface 6,                              !- Name
-  RoofCeiling,                            !- Surface Type
-  ,                                       !- Construction Name
-  {0dad10eb-eb16-4fbd-a0af-3d6836fd5948}, !- Space Name
-  Surface,                                !- Outside Boundary Condition
-  {2c6dd9e4-d8c2-41a1-87a3-16c3cc337f91}, !- Outside Boundary Condition Object
->>>>>>> fcfe5a62
+  {d2cf7875-2240-4097-b837-47d3b26654b7}, !- Outside Boundary Condition Object
   NoSun,                                  !- Sun Exposure
   NoWind,                                 !- Wind Exposure
   ,                                       !- View Factor to Ground
@@ -638,11 +457,7 @@
   0, 0, 2.4384;                           !- X,Y,Z Vertex 4 {m}
 
 OS:SpaceType,
-<<<<<<< HEAD
-  {6fb10a09-0f9d-4295-a2f1-baa7744db8dd}, !- Handle
-=======
-  {cacb683a-e71e-4269-93ec-b25ef2d806a3}, !- Handle
->>>>>>> fcfe5a62
+  {22349667-7371-494f-8a47-c5e76178a029}, !- Handle
   Space Type 1,                           !- Name
   ,                                       !- Default Construction Set Name
   ,                                       !- Default Schedule Set Name
@@ -653,15 +468,9 @@
   living;                                 !- Standards Space Type
 
 OS:Space,
-<<<<<<< HEAD
-  {f8fdd5fa-ddaa-4f0b-8b98-bdc811232a3a}, !- Handle
+  {26ef1b96-9166-467c-a060-dbeda39d810b}, !- Handle
   living space|story 2,                   !- Name
-  {6fb10a09-0f9d-4295-a2f1-baa7744db8dd}, !- Space Type Name
-=======
-  {fbfd2eff-3cab-44c9-b6b6-3cc8b6750105}, !- Handle
-  living space|story 2,                   !- Name
-  {cacb683a-e71e-4269-93ec-b25ef2d806a3}, !- Space Type Name
->>>>>>> fcfe5a62
+  {22349667-7371-494f-8a47-c5e76178a029}, !- Space Type Name
   ,                                       !- Default Construction Set Name
   ,                                       !- Default Schedule Set Name
   -0,                                     !- Direction of Relative North {deg}
@@ -669,35 +478,19 @@
   0,                                      !- Y Origin {m}
   2.4384,                                 !- Z Origin {m}
   ,                                       !- Building Story Name
-<<<<<<< HEAD
-  {b1144de4-81b3-453f-aa85-1ae011cacfd8}, !- Thermal Zone Name
+  {d9dfbdc3-9190-4ddf-a2e9-8726d006dcfb}, !- Thermal Zone Name
   ,                                       !- Part of Total Floor Area
   ,                                       !- Design Specification Outdoor Air Object Name
-  {6bdad37a-8353-4068-a54d-d8e4163a7605}; !- Building Unit Name
-
-OS:Surface,
-  {835e713e-bad7-45bd-bdbd-5b319ac86d1b}, !- Handle
+  {19e98240-0eef-4c40-8236-158f6cd1c9b7}; !- Building Unit Name
+
+OS:Surface,
+  {d2cf7875-2240-4097-b837-47d3b26654b7}, !- Handle
   Surface 7,                              !- Name
   Floor,                                  !- Surface Type
   ,                                       !- Construction Name
-  {f8fdd5fa-ddaa-4f0b-8b98-bdc811232a3a}, !- Space Name
+  {26ef1b96-9166-467c-a060-dbeda39d810b}, !- Space Name
   Surface,                                !- Outside Boundary Condition
-  {4cbecfb6-2dbb-4204-a8ab-399e4db5156f}, !- Outside Boundary Condition Object
-=======
-  {46e76457-6905-4fee-8a39-7be0497118cc}, !- Thermal Zone Name
-  ,                                       !- Part of Total Floor Area
-  ,                                       !- Design Specification Outdoor Air Object Name
-  {8ff0e0c0-ccbf-4054-8640-0f304f439840}; !- Building Unit Name
-
-OS:Surface,
-  {2c6dd9e4-d8c2-41a1-87a3-16c3cc337f91}, !- Handle
-  Surface 7,                              !- Name
-  Floor,                                  !- Surface Type
-  ,                                       !- Construction Name
-  {fbfd2eff-3cab-44c9-b6b6-3cc8b6750105}, !- Space Name
-  Surface,                                !- Outside Boundary Condition
-  {b4b11f1c-8549-4332-bca8-947f054d7a77}, !- Outside Boundary Condition Object
->>>>>>> fcfe5a62
+  {fa819206-686c-484e-a83c-cbb1ce902afd}, !- Outside Boundary Condition Object
   NoSun,                                  !- Sun Exposure
   NoWind,                                 !- Wind Exposure
   ,                                       !- View Factor to Ground
@@ -708,19 +501,11 @@
   13.6310703908387, 0, 0;                 !- X,Y,Z Vertex 4 {m}
 
 OS:Surface,
-<<<<<<< HEAD
-  {5b8301fd-8a91-46d9-b277-59c0a35297a9}, !- Handle
+  {781f3312-0faa-4859-9fce-ac1353dca893}, !- Handle
   Surface 8,                              !- Name
   Wall,                                   !- Surface Type
   ,                                       !- Construction Name
-  {f8fdd5fa-ddaa-4f0b-8b98-bdc811232a3a}, !- Space Name
-=======
-  {68a5ede9-192e-42fb-96af-859cac65dfe5}, !- Handle
-  Surface 8,                              !- Name
-  Wall,                                   !- Surface Type
-  ,                                       !- Construction Name
-  {fbfd2eff-3cab-44c9-b6b6-3cc8b6750105}, !- Space Name
->>>>>>> fcfe5a62
+  {26ef1b96-9166-467c-a060-dbeda39d810b}, !- Space Name
   Outdoors,                               !- Outside Boundary Condition
   ,                                       !- Outside Boundary Condition Object
   SunExposed,                             !- Sun Exposure
@@ -733,19 +518,11 @@
   0, 0, 2.4384;                           !- X,Y,Z Vertex 4 {m}
 
 OS:Surface,
-<<<<<<< HEAD
-  {e8fb68f2-017b-42b5-9997-bc1748b9e69f}, !- Handle
+  {6c956044-9f56-49cb-b18c-95d7fc6de358}, !- Handle
   Surface 9,                              !- Name
   Wall,                                   !- Surface Type
   ,                                       !- Construction Name
-  {f8fdd5fa-ddaa-4f0b-8b98-bdc811232a3a}, !- Space Name
-=======
-  {2e3aee1d-4f52-4e4e-b0f6-cb7c02edf92c}, !- Handle
-  Surface 9,                              !- Name
-  Wall,                                   !- Surface Type
-  ,                                       !- Construction Name
-  {fbfd2eff-3cab-44c9-b6b6-3cc8b6750105}, !- Space Name
->>>>>>> fcfe5a62
+  {26ef1b96-9166-467c-a060-dbeda39d810b}, !- Space Name
   Outdoors,                               !- Outside Boundary Condition
   ,                                       !- Outside Boundary Condition Object
   SunExposed,                             !- Sun Exposure
@@ -758,19 +535,11 @@
   0, 6.81553519541936, 2.4384;            !- X,Y,Z Vertex 4 {m}
 
 OS:Surface,
-<<<<<<< HEAD
-  {0afc7fb6-1e3a-4301-add5-bf0343d3951d}, !- Handle
+  {38cf809a-a2bc-452b-9f8f-72099ce89615}, !- Handle
   Surface 10,                             !- Name
   Wall,                                   !- Surface Type
   ,                                       !- Construction Name
-  {f8fdd5fa-ddaa-4f0b-8b98-bdc811232a3a}, !- Space Name
-=======
-  {fdc49193-9f6d-4ec7-a720-35d34c65294b}, !- Handle
-  Surface 10,                             !- Name
-  Wall,                                   !- Surface Type
-  ,                                       !- Construction Name
-  {fbfd2eff-3cab-44c9-b6b6-3cc8b6750105}, !- Space Name
->>>>>>> fcfe5a62
+  {26ef1b96-9166-467c-a060-dbeda39d810b}, !- Space Name
   Outdoors,                               !- Outside Boundary Condition
   ,                                       !- Outside Boundary Condition Object
   SunExposed,                             !- Sun Exposure
@@ -783,19 +552,11 @@
   13.6310703908387, 6.81553519541936, 2.4384; !- X,Y,Z Vertex 4 {m}
 
 OS:Surface,
-<<<<<<< HEAD
-  {75182acc-8bae-4822-83a8-fa290c0fdd50}, !- Handle
+  {72258a66-b4b7-40e7-9db8-bc5da4b3a358}, !- Handle
   Surface 11,                             !- Name
   Wall,                                   !- Surface Type
   ,                                       !- Construction Name
-  {f8fdd5fa-ddaa-4f0b-8b98-bdc811232a3a}, !- Space Name
-=======
-  {589b905f-0224-415a-aa3a-3e94438d5133}, !- Handle
-  Surface 11,                             !- Name
-  Wall,                                   !- Surface Type
-  ,                                       !- Construction Name
-  {fbfd2eff-3cab-44c9-b6b6-3cc8b6750105}, !- Space Name
->>>>>>> fcfe5a62
+  {26ef1b96-9166-467c-a060-dbeda39d810b}, !- Space Name
   Outdoors,                               !- Outside Boundary Condition
   ,                                       !- Outside Boundary Condition Object
   SunExposed,                             !- Sun Exposure
@@ -808,23 +569,13 @@
   13.6310703908387, 0, 2.4384;            !- X,Y,Z Vertex 4 {m}
 
 OS:Surface,
-<<<<<<< HEAD
-  {be4de4cb-6362-41b4-82dc-6206f99d95d2}, !- Handle
+  {2f6d774f-ffc0-4f77-8147-c29b2c515f05}, !- Handle
   Surface 12,                             !- Name
   RoofCeiling,                            !- Surface Type
   ,                                       !- Construction Name
-  {f8fdd5fa-ddaa-4f0b-8b98-bdc811232a3a}, !- Space Name
+  {26ef1b96-9166-467c-a060-dbeda39d810b}, !- Space Name
   Surface,                                !- Outside Boundary Condition
-  {b31b5bcf-b261-4985-b84e-6afcb86570f0}, !- Outside Boundary Condition Object
-=======
-  {edf208d0-6b8b-43df-bd7d-f7e57e311e11}, !- Handle
-  Surface 12,                             !- Name
-  RoofCeiling,                            !- Surface Type
-  ,                                       !- Construction Name
-  {fbfd2eff-3cab-44c9-b6b6-3cc8b6750105}, !- Space Name
-  Surface,                                !- Outside Boundary Condition
-  {569115d5-ee19-462a-ba82-bcbe9561bd19}, !- Outside Boundary Condition Object
->>>>>>> fcfe5a62
+  {c5ee3115-dc00-45a8-b227-681911961cb7}, !- Outside Boundary Condition Object
   NoSun,                                  !- Sun Exposure
   NoWind,                                 !- Wind Exposure
   ,                                       !- View Factor to Ground
@@ -835,23 +586,13 @@
   0, 0, 2.4384;                           !- X,Y,Z Vertex 4 {m}
 
 OS:Surface,
-<<<<<<< HEAD
-  {b31b5bcf-b261-4985-b84e-6afcb86570f0}, !- Handle
+  {c5ee3115-dc00-45a8-b227-681911961cb7}, !- Handle
   Surface 13,                             !- Name
   Floor,                                  !- Surface Type
   ,                                       !- Construction Name
-  {6771c8aa-268d-4eb4-95e0-a467467a210d}, !- Space Name
+  {64cbf6ff-bd6e-4d72-993a-dd43c4729ef9}, !- Space Name
   Surface,                                !- Outside Boundary Condition
-  {be4de4cb-6362-41b4-82dc-6206f99d95d2}, !- Outside Boundary Condition Object
-=======
-  {569115d5-ee19-462a-ba82-bcbe9561bd19}, !- Handle
-  Surface 13,                             !- Name
-  Floor,                                  !- Surface Type
-  ,                                       !- Construction Name
-  {bab5b0a7-3fe0-4168-bed2-3e5bc403bc6b}, !- Space Name
-  Surface,                                !- Outside Boundary Condition
-  {edf208d0-6b8b-43df-bd7d-f7e57e311e11}, !- Outside Boundary Condition Object
->>>>>>> fcfe5a62
+  {2f6d774f-ffc0-4f77-8147-c29b2c515f05}, !- Outside Boundary Condition Object
   NoSun,                                  !- Sun Exposure
   NoWind,                                 !- Wind Exposure
   ,                                       !- View Factor to Ground
@@ -862,19 +603,11 @@
   0, 0, 0;                                !- X,Y,Z Vertex 4 {m}
 
 OS:Surface,
-<<<<<<< HEAD
-  {6512b0d4-51b7-445a-9777-9e91a7245a4f}, !- Handle
+  {cd4f5fda-d2fb-456e-ac0f-650b740514eb}, !- Handle
   Surface 14,                             !- Name
   RoofCeiling,                            !- Surface Type
   ,                                       !- Construction Name
-  {6771c8aa-268d-4eb4-95e0-a467467a210d}, !- Space Name
-=======
-  {85d532aa-8e2f-433e-92d3-48c4a0c6a320}, !- Handle
-  Surface 14,                             !- Name
-  RoofCeiling,                            !- Surface Type
-  ,                                       !- Construction Name
-  {bab5b0a7-3fe0-4168-bed2-3e5bc403bc6b}, !- Space Name
->>>>>>> fcfe5a62
+  {64cbf6ff-bd6e-4d72-993a-dd43c4729ef9}, !- Space Name
   Outdoors,                               !- Outside Boundary Condition
   ,                                       !- Outside Boundary Condition Object
   SunExposed,                             !- Sun Exposure
@@ -887,19 +620,11 @@
   13.6310703908387, 0, 0;                 !- X,Y,Z Vertex 4 {m}
 
 OS:Surface,
-<<<<<<< HEAD
-  {827c2ae7-b2a6-40b9-8ca5-a9c6c7b4e67c}, !- Handle
+  {ef7661f8-5a62-459c-9794-9fa1b493f722}, !- Handle
   Surface 15,                             !- Name
   RoofCeiling,                            !- Surface Type
   ,                                       !- Construction Name
-  {6771c8aa-268d-4eb4-95e0-a467467a210d}, !- Space Name
-=======
-  {ad4becf2-247b-4907-bc43-90da65a7c6ca}, !- Handle
-  Surface 15,                             !- Name
-  RoofCeiling,                            !- Surface Type
-  ,                                       !- Construction Name
-  {bab5b0a7-3fe0-4168-bed2-3e5bc403bc6b}, !- Space Name
->>>>>>> fcfe5a62
+  {64cbf6ff-bd6e-4d72-993a-dd43c4729ef9}, !- Space Name
   Outdoors,                               !- Outside Boundary Condition
   ,                                       !- Outside Boundary Condition Object
   SunExposed,                             !- Sun Exposure
@@ -912,19 +637,11 @@
   0, 6.81553519541936, 0;                 !- X,Y,Z Vertex 4 {m}
 
 OS:Surface,
-<<<<<<< HEAD
-  {29882696-8cd2-4f67-aaab-1c95f930e5ab}, !- Handle
+  {532925a8-b9b5-4839-bf9c-a6e62fcf65a6}, !- Handle
   Surface 16,                             !- Name
   Wall,                                   !- Surface Type
   ,                                       !- Construction Name
-  {6771c8aa-268d-4eb4-95e0-a467467a210d}, !- Space Name
-=======
-  {57359331-4a41-402a-a7c2-03e7684a8e49}, !- Handle
-  Surface 16,                             !- Name
-  Wall,                                   !- Surface Type
-  ,                                       !- Construction Name
-  {bab5b0a7-3fe0-4168-bed2-3e5bc403bc6b}, !- Space Name
->>>>>>> fcfe5a62
+  {64cbf6ff-bd6e-4d72-993a-dd43c4729ef9}, !- Space Name
   Outdoors,                               !- Outside Boundary Condition
   ,                                       !- Outside Boundary Condition Object
   SunExposed,                             !- Sun Exposure
@@ -936,19 +653,11 @@
   0, 0, 0;                                !- X,Y,Z Vertex 3 {m}
 
 OS:Surface,
-<<<<<<< HEAD
-  {c69d24ad-a1eb-42ec-aea5-82dd6d4bcbde}, !- Handle
+  {b44ab763-8986-4cce-b4d7-8cd840ba7d8e}, !- Handle
   Surface 17,                             !- Name
   Wall,                                   !- Surface Type
   ,                                       !- Construction Name
-  {6771c8aa-268d-4eb4-95e0-a467467a210d}, !- Space Name
-=======
-  {42ec94b9-3408-406d-9930-cddcad7890af}, !- Handle
-  Surface 17,                             !- Name
-  Wall,                                   !- Surface Type
-  ,                                       !- Construction Name
-  {bab5b0a7-3fe0-4168-bed2-3e5bc403bc6b}, !- Space Name
->>>>>>> fcfe5a62
+  {64cbf6ff-bd6e-4d72-993a-dd43c4729ef9}, !- Space Name
   Outdoors,                               !- Outside Boundary Condition
   ,                                       !- Outside Boundary Condition Object
   SunExposed,                             !- Sun Exposure
@@ -960,15 +669,9 @@
   13.6310703908387, 6.81553519541936, 0;  !- X,Y,Z Vertex 3 {m}
 
 OS:Space,
-<<<<<<< HEAD
-  {6771c8aa-268d-4eb4-95e0-a467467a210d}, !- Handle
+  {64cbf6ff-bd6e-4d72-993a-dd43c4729ef9}, !- Handle
   unfinished attic space,                 !- Name
-  {a396ba59-cd34-4be0-afaa-124f89ae6f35}, !- Space Type Name
-=======
-  {bab5b0a7-3fe0-4168-bed2-3e5bc403bc6b}, !- Handle
-  unfinished attic space,                 !- Name
-  {193fa2de-85f4-48ac-b0ec-68f1c4caaf13}, !- Space Type Name
->>>>>>> fcfe5a62
+  {b47edabf-75f9-434b-b0dd-d10236f2ed7f}, !- Space Type Name
   ,                                       !- Default Construction Set Name
   ,                                       !- Default Schedule Set Name
   -0,                                     !- Direction of Relative North {deg}
@@ -976,17 +679,10 @@
   0,                                      !- Y Origin {m}
   4.8768,                                 !- Z Origin {m}
   ,                                       !- Building Story Name
-<<<<<<< HEAD
-  {3cdf50a0-fc3c-4215-94a5-0b20d7db8d8f}; !- Thermal Zone Name
+  {1cd639f1-740f-4cda-87b1-011ecfbe04bf}; !- Thermal Zone Name
 
 OS:ThermalZone,
-  {3cdf50a0-fc3c-4215-94a5-0b20d7db8d8f}, !- Handle
-=======
-  {a80f2b1b-7838-4c20-bf5d-da4a3efdc751}; !- Thermal Zone Name
-
-OS:ThermalZone,
-  {a80f2b1b-7838-4c20-bf5d-da4a3efdc751}, !- Handle
->>>>>>> fcfe5a62
+  {1cd639f1-740f-4cda-87b1-011ecfbe04bf}, !- Handle
   unfinished attic zone,                  !- Name
   ,                                       !- Multiplier
   ,                                       !- Ceiling Height {m}
@@ -995,17 +691,10 @@
   ,                                       !- Zone Inside Convection Algorithm
   ,                                       !- Zone Outside Convection Algorithm
   ,                                       !- Zone Conditioning Equipment List Name
-<<<<<<< HEAD
-  {a4d6bf95-7a6e-451a-a81a-c44c31732955}, !- Zone Air Inlet Port List
-  {79ce04c3-c4d7-4ab8-920c-018561c018e5}, !- Zone Air Exhaust Port List
-  {ba7e3f40-e3a9-4c0a-8563-b13a6f6e83a9}, !- Zone Air Node Name
-  {b7551266-7a22-460d-aa1a-d0480bcecbde}, !- Zone Return Air Port List
-=======
-  {ede5e19f-1aa7-4e6b-ae23-e3e7d4a3e571}, !- Zone Air Inlet Port List
-  {0a8540e6-6901-4cad-bce8-29ce39720ed6}, !- Zone Air Exhaust Port List
-  {083b3c3b-78f6-4c40-9c7a-de4e29f2a3e8}, !- Zone Air Node Name
-  {dca4b4ce-f3b0-4c00-8ff3-3df3e399cb74}, !- Zone Return Air Port List
->>>>>>> fcfe5a62
+  {e275eba6-a873-49a1-a1de-326269398a27}, !- Zone Air Inlet Port List
+  {17058316-4557-4c16-9b7b-0fa38c50c966}, !- Zone Air Exhaust Port List
+  {1bcef8bd-b6bb-4449-a6cf-654ef23a81f4}, !- Zone Air Node Name
+  {99c5ae1b-b944-47d0-b9c5-ee09338cce43}, !- Zone Return Air Port List
   ,                                       !- Primary Daylighting Control Name
   ,                                       !- Fraction of Zone Controlled by Primary Daylighting Control
   ,                                       !- Secondary Daylighting Control Name
@@ -1016,71 +705,37 @@
   No;                                     !- Use Ideal Air Loads
 
 OS:Node,
-<<<<<<< HEAD
-  {68db0f33-9efd-4d5d-bc94-591efd2a7bdc}, !- Handle
+  {ddd3b98e-94c8-4e7d-9933-5186d96593d2}, !- Handle
   Node 2,                                 !- Name
-  {ba7e3f40-e3a9-4c0a-8563-b13a6f6e83a9}, !- Inlet Port
+  {1bcef8bd-b6bb-4449-a6cf-654ef23a81f4}, !- Inlet Port
   ;                                       !- Outlet Port
 
 OS:Connection,
-  {ba7e3f40-e3a9-4c0a-8563-b13a6f6e83a9}, !- Handle
-  {44ec6a54-b3a5-4d7a-91eb-bf3212850453}, !- Name
-  {3cdf50a0-fc3c-4215-94a5-0b20d7db8d8f}, !- Source Object
+  {1bcef8bd-b6bb-4449-a6cf-654ef23a81f4}, !- Handle
+  {4ba43f5f-65a0-450b-829c-06319e1bd64d}, !- Name
+  {1cd639f1-740f-4cda-87b1-011ecfbe04bf}, !- Source Object
   11,                                     !- Outlet Port
-  {68db0f33-9efd-4d5d-bc94-591efd2a7bdc}, !- Target Object
+  {ddd3b98e-94c8-4e7d-9933-5186d96593d2}, !- Target Object
   2;                                      !- Inlet Port
 
 OS:PortList,
-  {a4d6bf95-7a6e-451a-a81a-c44c31732955}, !- Handle
-  {976415da-6e29-4440-9dd1-fd2720f6521a}, !- Name
-  {3cdf50a0-fc3c-4215-94a5-0b20d7db8d8f}; !- HVAC Component
+  {e275eba6-a873-49a1-a1de-326269398a27}, !- Handle
+  {6e366d72-e6a9-4e19-bd8f-5ed25e1c9e3f}, !- Name
+  {1cd639f1-740f-4cda-87b1-011ecfbe04bf}; !- HVAC Component
 
 OS:PortList,
-  {79ce04c3-c4d7-4ab8-920c-018561c018e5}, !- Handle
-  {d58c1a05-1bb2-40b2-a790-9018cd1eead3}, !- Name
-  {3cdf50a0-fc3c-4215-94a5-0b20d7db8d8f}; !- HVAC Component
+  {17058316-4557-4c16-9b7b-0fa38c50c966}, !- Handle
+  {278c6dca-597d-471f-83e3-36d801e9cc26}, !- Name
+  {1cd639f1-740f-4cda-87b1-011ecfbe04bf}; !- HVAC Component
 
 OS:PortList,
-  {b7551266-7a22-460d-aa1a-d0480bcecbde}, !- Handle
-  {1708ba73-b44a-4ab0-84bb-1f93e811c170}, !- Name
-  {3cdf50a0-fc3c-4215-94a5-0b20d7db8d8f}; !- HVAC Component
+  {99c5ae1b-b944-47d0-b9c5-ee09338cce43}, !- Handle
+  {1cccd05c-8692-4419-a9de-4e2cb105dda3}, !- Name
+  {1cd639f1-740f-4cda-87b1-011ecfbe04bf}; !- HVAC Component
 
 OS:Sizing:Zone,
-  {2dc86dcd-f6b1-440a-b144-ee8a917a705b}, !- Handle
-  {3cdf50a0-fc3c-4215-94a5-0b20d7db8d8f}, !- Zone or ZoneList Name
-=======
-  {e4cb1937-11b0-4f67-90e8-a2c30b037023}, !- Handle
-  Node 2,                                 !- Name
-  {083b3c3b-78f6-4c40-9c7a-de4e29f2a3e8}, !- Inlet Port
-  ;                                       !- Outlet Port
-
-OS:Connection,
-  {083b3c3b-78f6-4c40-9c7a-de4e29f2a3e8}, !- Handle
-  {ea79d08e-9fa2-44e2-a152-b6d003c1bc99}, !- Name
-  {a80f2b1b-7838-4c20-bf5d-da4a3efdc751}, !- Source Object
-  11,                                     !- Outlet Port
-  {e4cb1937-11b0-4f67-90e8-a2c30b037023}, !- Target Object
-  2;                                      !- Inlet Port
-
-OS:PortList,
-  {ede5e19f-1aa7-4e6b-ae23-e3e7d4a3e571}, !- Handle
-  {fe61253f-90c0-4a47-ae50-52ffd1a20c56}, !- Name
-  {a80f2b1b-7838-4c20-bf5d-da4a3efdc751}; !- HVAC Component
-
-OS:PortList,
-  {0a8540e6-6901-4cad-bce8-29ce39720ed6}, !- Handle
-  {88396daa-d23f-47d4-b756-d136e3707391}, !- Name
-  {a80f2b1b-7838-4c20-bf5d-da4a3efdc751}; !- HVAC Component
-
-OS:PortList,
-  {dca4b4ce-f3b0-4c00-8ff3-3df3e399cb74}, !- Handle
-  {6b5d65d6-5901-479a-96b7-1d1528264352}, !- Name
-  {a80f2b1b-7838-4c20-bf5d-da4a3efdc751}; !- HVAC Component
-
-OS:Sizing:Zone,
-  {471ef495-21fe-4d39-bdd2-3df674fa59e2}, !- Handle
-  {a80f2b1b-7838-4c20-bf5d-da4a3efdc751}, !- Zone or ZoneList Name
->>>>>>> fcfe5a62
+  {0f9daf0f-8c1d-4f5d-820d-2f1604b36bfd}, !- Handle
+  {1cd639f1-740f-4cda-87b1-011ecfbe04bf}, !- Zone or ZoneList Name
   SupplyAirTemperature,                   !- Zone Cooling Design Supply Air Temperature Input Method
   14,                                     !- Zone Cooling Design Supply Air Temperature {C}
   11.11,                                  !- Zone Cooling Design Supply Air Temperature Difference {deltaC}
@@ -1101,27 +756,20 @@
   ,                                       !- Heating Maximum Air Flow per Zone Floor Area {m3/s-m2}
   ,                                       !- Heating Maximum Air Flow {m3/s}
   ,                                       !- Heating Maximum Air Flow Fraction
+  ,                                       !- Design Zone Air Distribution Effectiveness in Cooling Mode
+  ,                                       !- Design Zone Air Distribution Effectiveness in Heating Mode
   No,                                     !- Account for Dedicated Outdoor Air System
   NeutralSupplyAir,                       !- Dedicated Outdoor Air System Control Strategy
   autosize,                               !- Dedicated Outdoor Air Low Setpoint Temperature for Design {C}
   autosize;                               !- Dedicated Outdoor Air High Setpoint Temperature for Design {C}
 
 OS:ZoneHVAC:EquipmentList,
-<<<<<<< HEAD
-  {80a88fda-16d2-4f3f-9172-b0ac738beb68}, !- Handle
+  {4a291d01-8bde-4627-96d6-a67c601569df}, !- Handle
   Zone HVAC Equipment List 2,             !- Name
-  {3cdf50a0-fc3c-4215-94a5-0b20d7db8d8f}; !- Thermal Zone
+  {1cd639f1-740f-4cda-87b1-011ecfbe04bf}; !- Thermal Zone
 
 OS:SpaceType,
-  {a396ba59-cd34-4be0-afaa-124f89ae6f35}, !- Handle
-=======
-  {24426616-5221-483d-925e-4ab5943ffd7a}, !- Handle
-  Zone HVAC Equipment List 2,             !- Name
-  {a80f2b1b-7838-4c20-bf5d-da4a3efdc751}; !- Thermal Zone
-
-OS:SpaceType,
-  {193fa2de-85f4-48ac-b0ec-68f1c4caaf13}, !- Handle
->>>>>>> fcfe5a62
+  {b47edabf-75f9-434b-b0dd-d10236f2ed7f}, !- Handle
   Space Type 2,                           !- Name
   ,                                       !- Default Construction Set Name
   ,                                       !- Default Schedule Set Name
@@ -1132,23 +780,14 @@
   unfinished attic;                       !- Standards Space Type
 
 OS:BuildingUnit,
-<<<<<<< HEAD
-  {6bdad37a-8353-4068-a54d-d8e4163a7605}, !- Handle
-=======
-  {8ff0e0c0-ccbf-4054-8640-0f304f439840}, !- Handle
->>>>>>> fcfe5a62
+  {19e98240-0eef-4c40-8236-158f6cd1c9b7}, !- Handle
   unit 1,                                 !- Name
   ,                                       !- Rendering Color
   Residential;                            !- Building Unit Type
 
 OS:AdditionalProperties,
-<<<<<<< HEAD
-  {e57cfd8e-d5e4-4417-b117-d82f5517d92a}, !- Handle
-  {6bdad37a-8353-4068-a54d-d8e4163a7605}, !- Object Name
-=======
-  {5de9f671-3a3b-4f6f-af37-5f6f8d3f1db8}, !- Handle
-  {8ff0e0c0-ccbf-4054-8640-0f304f439840}, !- Object Name
->>>>>>> fcfe5a62
+  {96e3cc18-ed8e-4442-962a-e2a8b40ec70f}, !- Handle
+  {19e98240-0eef-4c40-8236-158f6cd1c9b7}, !- Object Name
   NumberOfBedrooms,                       !- Feature Name 1
   Integer,                                !- Feature Data Type 1
   3,                                      !- Feature Value 1
@@ -1159,18 +798,8 @@
   Double,                                 !- Feature Data Type 3
   2.6400000000000001;                     !- Feature Value 3
 
-<<<<<<< HEAD
-OS:External:File,
-  {5937685d-e5a5-45b8-9fbe-0e997cb191f6}, !- Handle
-  8760.csv,                               !- Name
-  8760.csv;                               !- File Name
-
 OS:Schedule:Day,
-  {64d5f18b-5e03-4416-b85f-20827cc46cbb}, !- Handle
-=======
-OS:Schedule:Day,
-  {cce9327e-93f2-46c7-8bb8-2a863e0d7c40}, !- Handle
->>>>>>> fcfe5a62
+  {ce0c68e0-634c-4639-82c3-2b207e5f7c74}, !- Handle
   Schedule Day 1,                         !- Name
   ,                                       !- Schedule Type Limits Name
   ,                                       !- Interpolate to Timestep
@@ -1179,464 +808,10 @@
   0;                                      !- Value Until Time 1
 
 OS:Schedule:Day,
-<<<<<<< HEAD
-  {db55daef-1ca0-425a-be22-c061276686d2}, !- Handle
-=======
-  {563ce622-f4f2-405c-b35e-e4751d3a1c31}, !- Handle
->>>>>>> fcfe5a62
+  {7e2a62aa-79c8-4599-aee4-bc822d23fe0a}, !- Handle
   Schedule Day 2,                         !- Name
   ,                                       !- Schedule Type Limits Name
   ,                                       !- Interpolate to Timestep
   24,                                     !- Hour 1
   0,                                      !- Minute 1
   1;                                      !- Value Until Time 1
-<<<<<<< HEAD
-
-OS:Schedule:File,
-  {787be044-1b03-44ea-aace-fc91ba0b54dd}, !- Handle
-  occupants,                              !- Name
-  {c3f25e40-c23a-48a2-bf18-6cf4c7e4ad23}, !- Schedule Type Limits Name
-  {5937685d-e5a5-45b8-9fbe-0e997cb191f6}, !- External File Name
-  1,                                      !- Column Number
-  1,                                      !- Rows to Skip at Top
-  8760,                                   !- Number of Hours of Data
-  ,                                       !- Column Separator
-  ,                                       !- Interpolate to Timestep
-  60;                                     !- Minutes per Item
-
-OS:Schedule:Ruleset,
-  {4889413f-70a1-4aa3-acf7-f903af91c863}, !- Handle
-  Schedule Ruleset 1,                     !- Name
-  {386c269b-e491-49ee-a77d-6c7875312eee}, !- Schedule Type Limits Name
-  {ec4aad44-5857-47d5-93b6-b8c580023a37}; !- Default Day Schedule Name
-
-OS:Schedule:Day,
-  {ec4aad44-5857-47d5-93b6-b8c580023a37}, !- Handle
-  Schedule Day 3,                         !- Name
-  {386c269b-e491-49ee-a77d-6c7875312eee}, !- Schedule Type Limits Name
-  ,                                       !- Interpolate to Timestep
-  24,                                     !- Hour 1
-  0,                                      !- Minute 1
-  112.539290946133;                       !- Value Until Time 1
-
-OS:People:Definition,
-  {ce945b1e-1434-47f2-a889-fdd7f29bd88f}, !- Handle
-  res occupants|living space,             !- Name
-  People,                                 !- Number of People Calculation Method
-  1.32,                                   !- Number of People {people}
-  ,                                       !- People per Space Floor Area {person/m2}
-  ,                                       !- Space Floor Area per Person {m2/person}
-  0.319734,                               !- Fraction Radiant
-  0.573,                                  !- Sensible Heat Fraction
-  0,                                      !- Carbon Dioxide Generation Rate {m3/s-W}
-  No,                                     !- Enable ASHRAE 55 Comfort Warnings
-  ZoneAveraged;                           !- Mean Radiant Temperature Calculation Type
-
-OS:People,
-  {c22c589c-27fe-410a-bad9-36c2785aea16}, !- Handle
-  res occupants|living space,             !- Name
-  {ce945b1e-1434-47f2-a889-fdd7f29bd88f}, !- People Definition Name
-  {6728503c-6a7a-4dea-9cac-d6372cc4d8f9}, !- Space or SpaceType Name
-  {787be044-1b03-44ea-aace-fc91ba0b54dd}, !- Number of People Schedule Name
-  {4889413f-70a1-4aa3-acf7-f903af91c863}, !- Activity Level Schedule Name
-  ,                                       !- Surface Name/Angle Factor List Name
-  ,                                       !- Work Efficiency Schedule Name
-  ,                                       !- Clothing Insulation Schedule Name
-  ,                                       !- Air Velocity Schedule Name
-  1;                                      !- Multiplier
-
-OS:ScheduleTypeLimits,
-  {386c269b-e491-49ee-a77d-6c7875312eee}, !- Handle
-  ActivityLevel,                          !- Name
-  0,                                      !- Lower Limit Value
-  ,                                       !- Upper Limit Value
-  Continuous,                             !- Numeric Type
-  ActivityLevel;                          !- Unit Type
-
-OS:ScheduleTypeLimits,
-  {c3f25e40-c23a-48a2-bf18-6cf4c7e4ad23}, !- Handle
-  Fractional,                             !- Name
-  0,                                      !- Lower Limit Value
-  1,                                      !- Upper Limit Value
-  Continuous;                             !- Numeric Type
-
-OS:People:Definition,
-  {b3d2e6ae-7fbe-4b08-bad8-0ffd5af992c0}, !- Handle
-  res occupants|living space|story 2,     !- Name
-  People,                                 !- Number of People Calculation Method
-  1.32,                                   !- Number of People {people}
-  ,                                       !- People per Space Floor Area {person/m2}
-  ,                                       !- Space Floor Area per Person {m2/person}
-  0.319734,                               !- Fraction Radiant
-  0.573,                                  !- Sensible Heat Fraction
-  0,                                      !- Carbon Dioxide Generation Rate {m3/s-W}
-  No,                                     !- Enable ASHRAE 55 Comfort Warnings
-  ZoneAveraged;                           !- Mean Radiant Temperature Calculation Type
-
-OS:People,
-  {dcc2d954-27fe-4406-a8a4-81a089cbe7b9}, !- Handle
-  res occupants|living space|story 2,     !- Name
-  {b3d2e6ae-7fbe-4b08-bad8-0ffd5af992c0}, !- People Definition Name
-  {f8fdd5fa-ddaa-4f0b-8b98-bdc811232a3a}, !- Space or SpaceType Name
-  {787be044-1b03-44ea-aace-fc91ba0b54dd}, !- Number of People Schedule Name
-  {4889413f-70a1-4aa3-acf7-f903af91c863}, !- Activity Level Schedule Name
-  ,                                       !- Surface Name/Angle Factor List Name
-  ,                                       !- Work Efficiency Schedule Name
-  ,                                       !- Clothing Insulation Schedule Name
-  ,                                       !- Air Velocity Schedule Name
-  1;                                      !- Multiplier
-
-OS:ShadingSurfaceGroup,
-  {486d7cbf-bf19-4a39-a04d-02701d5419dd}, !- Handle
-  res eaves,                              !- Name
-  Building;                               !- Shading Surface Type
-
-OS:ShadingSurface,
-  {50b42f46-ea1a-41f4-8103-02bb82c5ab74}, !- Handle
-  Surface 14 - res eaves,                 !- Name
-  ,                                       !- Construction Name
-  {486d7cbf-bf19-4a39-a04d-02701d5419dd}, !- Shading Surface Group Name
-  ,                                       !- Transmittance Schedule Name
-  ,                                       !- Number of Vertices
-  14.2406703908387, 0, 5.1816,            !- X,Y,Z Vertex 1 {m}
-  14.2406703908387, 3.40776759770968, 6.88548379885484, !- X,Y,Z Vertex 2 {m}
-  13.6310703908387, 3.40776759770968, 6.88548379885484, !- X,Y,Z Vertex 3 {m}
-  13.6310703908387, 0, 5.1816;            !- X,Y,Z Vertex 4 {m}
-
-OS:ShadingSurface,
-  {73698d4c-4375-4250-88b7-f76fe46f6def}, !- Handle
-  Surface 14 - res eaves 1,               !- Name
-  ,                                       !- Construction Name
-  {486d7cbf-bf19-4a39-a04d-02701d5419dd}, !- Shading Surface Group Name
-  ,                                       !- Transmittance Schedule Name
-  ,                                       !- Number of Vertices
-  -0.6096, 3.40776759770968, 6.88548379885484, !- X,Y,Z Vertex 1 {m}
-  -0.6096, 0, 5.1816,                     !- X,Y,Z Vertex 2 {m}
-  0, 0, 5.1816,                           !- X,Y,Z Vertex 3 {m}
-  0, 3.40776759770968, 6.88548379885484;  !- X,Y,Z Vertex 4 {m}
-
-OS:ShadingSurface,
-  {2d87b79b-1151-4e10-ab7c-9c83c0ef2225}, !- Handle
-  Surface 14 - res eaves 2,               !- Name
-  ,                                       !- Construction Name
-  {486d7cbf-bf19-4a39-a04d-02701d5419dd}, !- Shading Surface Group Name
-  ,                                       !- Transmittance Schedule Name
-  ,                                       !- Number of Vertices
-  0, -0.6096, 4.8768,                     !- X,Y,Z Vertex 1 {m}
-  13.6310703908387, -0.6096, 4.8768,      !- X,Y,Z Vertex 2 {m}
-  13.6310703908387, 0, 5.1816,            !- X,Y,Z Vertex 3 {m}
-  0, 0, 5.1816;                           !- X,Y,Z Vertex 4 {m}
-
-OS:ShadingSurface,
-  {d1786d6d-8a21-48c7-a238-bff5bc9924f4}, !- Handle
-  Surface 15 - res eaves,                 !- Name
-  ,                                       !- Construction Name
-  {486d7cbf-bf19-4a39-a04d-02701d5419dd}, !- Shading Surface Group Name
-  ,                                       !- Transmittance Schedule Name
-  ,                                       !- Number of Vertices
-  -0.6096, 6.81553519541936, 5.1816,      !- X,Y,Z Vertex 1 {m}
-  -0.6096, 3.40776759770968, 6.88548379885484, !- X,Y,Z Vertex 2 {m}
-  0, 3.40776759770968, 6.88548379885484,  !- X,Y,Z Vertex 3 {m}
-  0, 6.81553519541936, 5.1816;            !- X,Y,Z Vertex 4 {m}
-
-OS:ShadingSurface,
-  {8f2a745e-6560-4689-84ef-88126b440c94}, !- Handle
-  Surface 15 - res eaves 1,               !- Name
-  ,                                       !- Construction Name
-  {486d7cbf-bf19-4a39-a04d-02701d5419dd}, !- Shading Surface Group Name
-  ,                                       !- Transmittance Schedule Name
-  ,                                       !- Number of Vertices
-  14.2406703908387, 3.40776759770968, 6.88548379885484, !- X,Y,Z Vertex 1 {m}
-  14.2406703908387, 6.81553519541936, 5.1816, !- X,Y,Z Vertex 2 {m}
-  13.6310703908387, 6.81553519541936, 5.1816, !- X,Y,Z Vertex 3 {m}
-  13.6310703908387, 3.40776759770968, 6.88548379885484; !- X,Y,Z Vertex 4 {m}
-
-OS:ShadingSurface,
-  {e8691a00-081e-44e1-877f-3f43e3065971}, !- Handle
-  Surface 15 - res eaves 2,               !- Name
-  ,                                       !- Construction Name
-  {486d7cbf-bf19-4a39-a04d-02701d5419dd}, !- Shading Surface Group Name
-  ,                                       !- Transmittance Schedule Name
-  ,                                       !- Number of Vertices
-  13.6310703908387, 7.42513519541936, 4.8768, !- X,Y,Z Vertex 1 {m}
-  0, 7.42513519541936, 4.8768,            !- X,Y,Z Vertex 2 {m}
-  0, 6.81553519541936, 5.1816,            !- X,Y,Z Vertex 3 {m}
-  13.6310703908387, 6.81553519541936, 5.1816; !- X,Y,Z Vertex 4 {m}
-
-OS:ShadingSurfaceGroup,
-  {98e738ac-dd41-4940-b291-37ef79f2ea19}, !- Handle
-  res neighbors,                          !- Name
-  Building;                               !- Shading Surface Type
-
-OS:ShadingSurface,
-  {25580a90-6db8-464e-bb02-72c951322685}, !- Handle
-  res neighbors left,                     !- Name
-  ,                                       !- Construction Name
-  {98e738ac-dd41-4940-b291-37ef79f2ea19}, !- Shading Surface Group Name
-  ,                                       !- Transmittance Schedule Name
-  ,                                       !- Number of Vertices
-  -3.048, 0, 0,                           !- X,Y,Z Vertex 1 {m}
-  -3.048, 0, 6.58068379885484,            !- X,Y,Z Vertex 2 {m}
-  -3.048, 6.81553519541936, 6.58068379885484, !- X,Y,Z Vertex 3 {m}
-  -3.048, 6.81553519541936, 0;            !- X,Y,Z Vertex 4 {m}
-
-OS:ShadingSurface,
-  {dd74df7f-bbb4-4aa3-9323-1c4f617a0b43}, !- Handle
-  res neighbors right,                    !- Name
-  ,                                       !- Construction Name
-  {98e738ac-dd41-4940-b291-37ef79f2ea19}, !- Shading Surface Group Name
-  ,                                       !- Transmittance Schedule Name
-  ,                                       !- Number of Vertices
-  16.6790703908387, 6.81553519541936, 0,  !- X,Y,Z Vertex 1 {m}
-  16.6790703908387, 6.81553519541936, 6.58068379885484, !- X,Y,Z Vertex 2 {m}
-  16.6790703908387, 0, 6.58068379885484,  !- X,Y,Z Vertex 3 {m}
-  16.6790703908387, 0, 0;                 !- X,Y,Z Vertex 4 {m}
-
-OS:Curve:Biquadratic,
-  {baece914-edb4-426a-b148-8767dde51d36}, !- Handle
-  RoomAC-Cap-fT,                          !- Name
-  0.6405,                                 !- Coefficient1 Constant
-  0.01568,                                !- Coefficient2 x
-  0.0004531,                              !- Coefficient3 x**2
-  0.001615,                               !- Coefficient4 y
-  -0.0001825,                             !- Coefficient5 y**2
-  6.614e-05,                              !- Coefficient6 x*y
-  0,                                      !- Minimum Value of x
-  100,                                    !- Maximum Value of x
-  0,                                      !- Minimum Value of y
-  100;                                    !- Maximum Value of y
-
-OS:Curve:Quadratic,
-  {6feca7fb-7d4e-4da0-bd32-eaa7a23aacf0}, !- Handle
-  RoomAC-Cap-fFF,                         !- Name
-  0.887,                                  !- Coefficient1 Constant
-  0.1128,                                 !- Coefficient2 x
-  0,                                      !- Coefficient3 x**2
-  0,                                      !- Minimum Value of x
-  2,                                      !- Maximum Value of x
-  0,                                      !- Minimum Curve Output
-  2;                                      !- Maximum Curve Output
-
-OS:Curve:Biquadratic,
-  {5ca9fbef-0759-4e48-827d-2fc21a251160}, !- Handle
-  RoomAC-EIR-fT,                          !- Name
-  2.287,                                  !- Coefficient1 Constant
-  -0.1732,                                !- Coefficient2 x
-  0.004745,                               !- Coefficient3 x**2
-  0.01662,                                !- Coefficient4 y
-  0.000484,                               !- Coefficient5 y**2
-  -0.001306,                              !- Coefficient6 x*y
-  0,                                      !- Minimum Value of x
-  100,                                    !- Maximum Value of x
-  0,                                      !- Minimum Value of y
-  100;                                    !- Maximum Value of y
-
-OS:Curve:Quadratic,
-  {e427b5d6-fdec-448d-aa05-20d16ca7199e}, !- Handle
-  RoomAC-EIR-fFF,                         !- Name
-  1.763,                                  !- Coefficient1 Constant
-  -0.6081,                                !- Coefficient2 x
-  0,                                      !- Coefficient3 x**2
-  0,                                      !- Minimum Value of x
-  2,                                      !- Maximum Value of x
-  0,                                      !- Minimum Curve Output
-  2;                                      !- Maximum Curve Output
-
-OS:Curve:Quadratic,
-  {7a20741e-aec1-411d-86c2-2d8be88135ab}, !- Handle
-  RoomAC-PLF-fPLR,                        !- Name
-  0.78,                                   !- Coefficient1 Constant
-  0.22,                                   !- Coefficient2 x
-  0,                                      !- Coefficient3 x**2
-  0,                                      !- Minimum Value of x
-  1,                                      !- Maximum Value of x
-  0,                                      !- Minimum Curve Output
-  1;                                      !- Maximum Curve Output
-
-OS:Schedule:Constant,
-  {b3a66406-9fb4-4812-879e-6904b508c2dd}, !- Handle
-  Always On Discrete,                     !- Name
-  {f1223600-b6a4-4d6a-af5e-b75aa89df8a2}, !- Schedule Type Limits Name
-  1;                                      !- Value
-
-OS:ScheduleTypeLimits,
-  {f1223600-b6a4-4d6a-af5e-b75aa89df8a2}, !- Handle
-  OnOff,                                  !- Name
-  0,                                      !- Lower Limit Value
-  1,                                      !- Upper Limit Value
-  Discrete,                               !- Numeric Type
-  Availability;                           !- Unit Type
-
-OS:Coil:Cooling:DX:SingleSpeed,
-  {247e9b67-275b-4388-b497-2dc21cef820c}, !- Handle
-  res room ac cooling coil,               !- Name
-  {b3a66406-9fb4-4812-879e-6904b508c2dd}, !- Availability Schedule Name
-  autosize,                               !- Rated Total Cooling Capacity {W}
-  0.65,                                   !- Rated Sensible Heat Ratio
-  2.49110409646389,                       !- Rated COP {W/W}
-  autosize,                               !- Rated Air Flow Rate {m3/s}
-  773.3,                                  !- Rated Evaporator Fan Power Per Volume Flow Rate {W/(m3/s)}
-  ,                                       !- Air Inlet Node Name
-  ,                                       !- Air Outlet Node Name
-  {baece914-edb4-426a-b148-8767dde51d36}, !- Total Cooling Capacity Function of Temperature Curve Name
-  {6feca7fb-7d4e-4da0-bd32-eaa7a23aacf0}, !- Total Cooling Capacity Function of Flow Fraction Curve Name
-  {5ca9fbef-0759-4e48-827d-2fc21a251160}, !- Energy Input Ratio Function of Temperature Curve Name
-  {e427b5d6-fdec-448d-aa05-20d16ca7199e}, !- Energy Input Ratio Function of Flow Fraction Curve Name
-  {7a20741e-aec1-411d-86c2-2d8be88135ab}, !- Part Load Fraction Correlation Curve Name
-  -25,                                    !- Minimum Outdoor Dry-Bulb Temperature for Compressor Operation {C}
-  ,                                       !- Nominal Time for Condensate Removal to Begin {s}
-  ,                                       !- Ratio of Initial Moisture Evaporation Rate and Steady State Latent Capacity {dimensionless}
-  ,                                       !- Maximum Cycling Rate {cycles/hr}
-  ,                                       !- Latent Capacity Time Constant {s}
-  ,                                       !- Condenser Air Inlet Node Name
-  AirCooled,                              !- Condenser Type
-  0.9,                                    !- Evaporative Condenser Effectiveness {dimensionless}
-  Autosize,                               !- Evaporative Condenser Air Flow Rate {m3/s}
-  Autosize,                               !- Evaporative Condenser Pump Rated Power Consumption {W}
-  0,                                      !- Crankcase Heater Capacity {W}
-  10,                                     !- Maximum Outdoor Dry-Bulb Temperature for Crankcase Heater Operation {C}
-  ,                                       !- Supply Water Storage Tank Name
-  ,                                       !- Condensate Collection Water Storage Tank Name
-  0,                                      !- Basin Heater Capacity {W/K}
-  2,                                      !- Basin Heater Setpoint Temperature {C}
-  ;                                       !- Basin Heater Operating Schedule Name
-
-OS:Fan:OnOff,
-  {fe8eeef7-4405-4fda-933f-a7215823886d}, !- Handle
-  res room ac living zone clg supply fan, !- Name
-  {b3a66406-9fb4-4812-879e-6904b508c2dd}, !- Availability Schedule Name
-  1,                                      !- Fan Total Efficiency
-  0,                                      !- Pressure Rise {Pa}
-  autosize,                               !- Maximum Flow Rate {m3/s}
-  1,                                      !- Motor Efficiency
-  0,                                      !- Motor In Airstream Fraction
-  ,                                       !- Air Inlet Node Name
-  ,                                       !- Air Outlet Node Name
-  {9115b515-c25b-43ee-b76f-a6704f8236a0}, !- Fan Power Ratio Function of Speed Ratio Curve Name
-  {8094ce99-a614-4dc4-9083-3c40a139cddb}, !- Fan Efficiency Ratio Function of Speed Ratio Curve Name
-  res room ac clg supply fan;             !- End-Use Subcategory
-
-OS:Curve:Exponent,
-  {9115b515-c25b-43ee-b76f-a6704f8236a0}, !- Handle
-  Fan On Off Power Curve,                 !- Name
-  1,                                      !- Coefficient1 Constant
-  0,                                      !- Coefficient2 Constant
-  0,                                      !- Coefficient3 Constant
-  0,                                      !- Minimum Value of x
-  1,                                      !- Maximum Value of x
-  ,                                       !- Minimum Curve Output
-  ,                                       !- Maximum Curve Output
-  ,                                       !- Input Unit Type for X
-  ;                                       !- Output Unit Type
-
-OS:Curve:Cubic,
-  {8094ce99-a614-4dc4-9083-3c40a139cddb}, !- Handle
-  Fan On Off Efficiency Curve,            !- Name
-  1,                                      !- Coefficient1 Constant
-  0,                                      !- Coefficient2 x
-  0,                                      !- Coefficient3 x**2
-  0,                                      !- Coefficient4 x**3
-  0,                                      !- Minimum Value of x
-  1;                                      !- Maximum Value of x
-
-OS:Schedule:Constant,
-  {64e0a309-ec4f-4ccf-84c8-962a77a6ba92}, !- Handle
-  Always Off Discrete,                    !- Name
-  {939412b5-abb1-4c4e-b545-e0f2210d6946}, !- Schedule Type Limits Name
-  0;                                      !- Value
-
-OS:ScheduleTypeLimits,
-  {939412b5-abb1-4c4e-b545-e0f2210d6946}, !- Handle
-  OnOff 1,                                !- Name
-  0,                                      !- Lower Limit Value
-  1,                                      !- Upper Limit Value
-  Discrete,                               !- Numeric Type
-  Availability;                           !- Unit Type
-
-OS:Coil:Heating:Electric,
-  {49aa820b-ef0b-4ee7-bcce-6bc4798a93c2}, !- Handle
-  res room ac always off heating coil,    !- Name
-  {64e0a309-ec4f-4ccf-84c8-962a77a6ba92}, !- Availability Schedule Name
-  ,                                       !- Efficiency
-  ,                                       !- Nominal Capacity {W}
-  ,                                       !- Air Inlet Node Name
-  ;                                       !- Air Outlet Node Name
-
-OS:ZoneHVAC:PackagedTerminalAirConditioner,
-  {d791c2b6-b710-4db9-aa5a-b6a1fea2c465}, !- Handle
-  res room ac zone ptac,                  !- Name
-  {b3a66406-9fb4-4812-879e-6904b508c2dd}, !- Availability Schedule Name
-  {68d49bd3-ce71-4c45-942a-7515f8230a66}, !- Air Inlet Node Name
-  {9aef0118-5328-421b-b34d-4326e10be3bd}, !- Air Outlet Node Name
-  OutdoorAir:Mixer,                       !- Outdoor Air Mixer Object Type
-  ,                                       !- Outdoor Air Mixer Name
-  Autosize,                               !- Supply Air Flow Rate During Cooling Operation {m3/s}
-  Autosize,                               !- Supply Air Flow Rate During Heating Operation {m3/s}
-  Autosize,                               !- Supply Air Flow Rate When No Cooling or Heating is Needed {m3/s}
-  Autosize,                               !- Outdoor Air Flow Rate During Cooling Operation {m3/s}
-  Autosize,                               !- Outdoor Air Flow Rate During Heating Operation {m3/s}
-  Autosize,                               !- Outdoor Air Flow Rate When No Cooling or Heating is Needed {m3/s}
-  {fe8eeef7-4405-4fda-933f-a7215823886d}, !- Supply Air Fan Name
-  {49aa820b-ef0b-4ee7-bcce-6bc4798a93c2}, !- Heating Coil Name
-  {247e9b67-275b-4388-b497-2dc21cef820c}, !- Cooling Coil Name
-  DrawThrough,                            !- Fan Placement
-  {64e0a309-ec4f-4ccf-84c8-962a77a6ba92}; !- Supply Air Fan Operating Mode Schedule Name
-
-OS:Node,
-  {df2ffcdb-1c49-4fe5-9a9f-b35a51fb9064}, !- Handle
-  Node 3,                                 !- Name
-  {912abb9a-3f06-4ca8-82c6-5500cefb9777}, !- Inlet Port
-  {68d49bd3-ce71-4c45-942a-7515f8230a66}; !- Outlet Port
-
-OS:Connection,
-  {912abb9a-3f06-4ca8-82c6-5500cefb9777}, !- Handle
-  {e035adcf-535e-4899-9c61-a80b4e4ebfa1}, !- Name
-  {d1c59542-da25-48af-850d-0ecfe7407b79}, !- Source Object
-  3,                                      !- Outlet Port
-  {df2ffcdb-1c49-4fe5-9a9f-b35a51fb9064}, !- Target Object
-  2;                                      !- Inlet Port
-
-OS:Connection,
-  {68d49bd3-ce71-4c45-942a-7515f8230a66}, !- Handle
-  {064e2978-f0ee-4b86-b18a-4fe04b99891b}, !- Name
-  {df2ffcdb-1c49-4fe5-9a9f-b35a51fb9064}, !- Source Object
-  3,                                      !- Outlet Port
-  {d791c2b6-b710-4db9-aa5a-b6a1fea2c465}, !- Target Object
-  3;                                      !- Inlet Port
-
-OS:Node,
-  {52399f4b-57b5-49c5-8930-8db072d65624}, !- Handle
-  Node 4,                                 !- Name
-  {9aef0118-5328-421b-b34d-4326e10be3bd}, !- Inlet Port
-  {ecae60ef-9b1b-4116-baf2-77349bdbae71}; !- Outlet Port
-
-OS:Connection,
-  {ecae60ef-9b1b-4116-baf2-77349bdbae71}, !- Handle
-  {07c50907-3daa-4f65-abe2-11fe5c0ea5a8}, !- Name
-  {52399f4b-57b5-49c5-8930-8db072d65624}, !- Source Object
-  3,                                      !- Outlet Port
-  {facf27ad-d7b4-4590-8318-460d84951805}, !- Target Object
-  3;                                      !- Inlet Port
-
-OS:Connection,
-  {9aef0118-5328-421b-b34d-4326e10be3bd}, !- Handle
-  {fa539593-4cc1-4eb5-9659-12e77fd90838}, !- Name
-  {d791c2b6-b710-4db9-aa5a-b6a1fea2c465}, !- Source Object
-  4,                                      !- Outlet Port
-  {52399f4b-57b5-49c5-8930-8db072d65624}, !- Target Object
-  2;                                      !- Inlet Port
-
-OS:AdditionalProperties,
-  {629345a7-b162-40a3-b7d0-e933be1fea97}, !- Handle
-  {d791c2b6-b710-4db9-aa5a-b6a1fea2c465}, !- Object Name
-  SizingInfoHVACCoolingCFMs,              !- Feature Name 1
-  String,                                 !- Feature Data Type 1
-  350.0,                                  !- Feature Value 1
-  SizingInfoHVACRatedCFMperTonCooling,    !- Feature Name 2
-  String,                                 !- Feature Data Type 2
-  312,                                    !- Feature Value 2
-  SizingInfoHVACFracCoolLoadServed,       !- Feature Name 3
-  Double,                                 !- Feature Data Type 3
-  1;                                      !- Feature Value 3
-=======
->>>>>>> fcfe5a62
