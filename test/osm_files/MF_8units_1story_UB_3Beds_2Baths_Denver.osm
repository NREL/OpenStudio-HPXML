--- conflicted
+++ resolved
@@ -1,73 +1,41 @@
 !- NOTE: Auto-generated from /test/osw_files/MF_8units_1story_UB_3Beds_2Baths_Denver.osw
 
 OS:Version,
-<<<<<<< HEAD
-  {f8071478-25e4-4741-b0d1-ecaabf71324a}, !- Handle
+  {edfb10f2-f372-449c-9988-2f7f81e2665e}, !- Handle
   2.9.0;                                  !- Version Identifier
 
 OS:SimulationControl,
-  {887af594-48a3-45b4-a593-dbab86f340d0}, !- Handle
-=======
-  {4f6a028d-04a3-4e92-83dd-5489a7be322a}, !- Handle
-  2.9.0;                                  !- Version Identifier
-
-OS:SimulationControl,
-  {3e56658d-449e-4b23-a6b4-de3d6b4f5173}, !- Handle
->>>>>>> f9199dcb
+  {0a370ea2-d3e5-4898-9708-3409c71e140f}, !- Handle
   ,                                       !- Do Zone Sizing Calculation
   ,                                       !- Do System Sizing Calculation
   ,                                       !- Do Plant Sizing Calculation
   No;                                     !- Run Simulation for Sizing Periods
 
 OS:Timestep,
-<<<<<<< HEAD
-  {382eaef2-411f-4868-b7c4-80a4ad05810d}, !- Handle
+  {793e5ca7-792d-4604-81ab-e9b2f9b3ecf5}, !- Handle
   6;                                      !- Number of Timesteps per Hour
 
 OS:ShadowCalculation,
-  {b8445951-0d98-4ccb-b62e-c83b4a544a56}, !- Handle
-=======
-  {72f06bab-9955-40d6-9db3-cf5096fe3116}, !- Handle
-  6;                                      !- Number of Timesteps per Hour
-
-OS:ShadowCalculation,
-  {0b5d6262-78d0-4026-a79a-59b3d76fd899}, !- Handle
->>>>>>> f9199dcb
+  {cd5b1071-b711-4f77-a8e6-fb0aa44eb357}, !- Handle
   20,                                     !- Calculation Frequency
   200;                                    !- Maximum Figures in Shadow Overlap Calculations
 
 OS:SurfaceConvectionAlgorithm:Outside,
-<<<<<<< HEAD
-  {1f17e928-2ddd-46f3-ad61-ddc31cc44295}, !- Handle
+  {8ce3e9fc-4ce7-4849-b769-e08cc3742d62}, !- Handle
   DOE-2;                                  !- Algorithm
 
 OS:SurfaceConvectionAlgorithm:Inside,
-  {4dcdc94a-81e9-42b1-ab37-5f7177a39ac3}, !- Handle
+  {60125871-c4f8-43c9-9615-099a5b2f407e}, !- Handle
   TARP;                                   !- Algorithm
 
 OS:ZoneCapacitanceMultiplier:ResearchSpecial,
-  {71261e8c-fabc-4595-af20-70da0cf60d8f}, !- Handle
-=======
-  {eefa92ec-490e-4065-9659-8e07ebb0793d}, !- Handle
-  DOE-2;                                  !- Algorithm
-
-OS:SurfaceConvectionAlgorithm:Inside,
-  {255755f2-9733-4a31-ae7a-bfb24d72e4c5}, !- Handle
-  TARP;                                   !- Algorithm
-
-OS:ZoneCapacitanceMultiplier:ResearchSpecial,
-  {2ec362db-0b82-4222-ae60-833a3841c076}, !- Handle
->>>>>>> f9199dcb
+  {d28f5b0a-5333-43f4-882c-43fcf6f05683}, !- Handle
   ,                                       !- Temperature Capacity Multiplier
   15,                                     !- Humidity Capacity Multiplier
   ;                                       !- Carbon Dioxide Capacity Multiplier
 
 OS:RunPeriod,
-<<<<<<< HEAD
-  {2e000e88-0810-4fa9-92c9-54e1cf479937}, !- Handle
-=======
-  {e20c86dd-7785-4b2e-8479-ff4ff2b161d2}, !- Handle
->>>>>>> f9199dcb
+  {5f1e5002-a0f3-4f1d-8d23-f42fa42bf8b5}, !- Handle
   Run Period 1,                           !- Name
   1,                                      !- Begin Month
   1,                                      !- Begin Day of Month
@@ -81,4031 +49,7 @@
   ;                                       !- Number of Times Runperiod to be Repeated
 
 OS:YearDescription,
-<<<<<<< HEAD
-  {46dc8e1f-4920-4d5a-9b32-98824b94ccaa}, !- Handle
+  {c3dc10b3-24e9-4e82-b024-494e4c40576d}, !- Handle
   2007,                                   !- Calendar Year
   ,                                       !- Day of Week for Start Day
   ;                                       !- Is Leap Year
-=======
-  {f4f316ba-f1dd-497d-a400-dd434dd96254}, !- Handle
-  2007,                                   !- Calendar Year
-  ,                                       !- Day of Week for Start Day
-  ;                                       !- Is Leap Year
-
-OS:ThermalZone,
-  {f60c690e-6110-40ef-9d37-af75898bcb2d}, !- Handle
-  living zone,                            !- Name
-  ,                                       !- Multiplier
-  ,                                       !- Ceiling Height {m}
-  ,                                       !- Volume {m3}
-  ,                                       !- Floor Area {m2}
-  ,                                       !- Zone Inside Convection Algorithm
-  ,                                       !- Zone Outside Convection Algorithm
-  ,                                       !- Zone Conditioning Equipment List Name
-  {54f4843a-b1ed-4174-aea6-7e5287b46af4}, !- Zone Air Inlet Port List
-  {9a16bc75-ec9c-43a5-bd24-a68f66ee587d}, !- Zone Air Exhaust Port List
-  {af841413-6680-4e2e-8e15-20d2babc73cd}, !- Zone Air Node Name
-  {96a868e6-d668-45ae-a031-17fdaed55bd8}, !- Zone Return Air Port List
-  ,                                       !- Primary Daylighting Control Name
-  ,                                       !- Fraction of Zone Controlled by Primary Daylighting Control
-  ,                                       !- Secondary Daylighting Control Name
-  ,                                       !- Fraction of Zone Controlled by Secondary Daylighting Control
-  ,                                       !- Illuminance Map Name
-  ,                                       !- Group Rendering Name
-  ,                                       !- Thermostat Name
-  No;                                     !- Use Ideal Air Loads
-
-OS:Node,
-  {a4a58d10-acb5-4298-9a87-44e1e767bcf1}, !- Handle
-  Node 1,                                 !- Name
-  {af841413-6680-4e2e-8e15-20d2babc73cd}, !- Inlet Port
-  ;                                       !- Outlet Port
-
-OS:Connection,
-  {af841413-6680-4e2e-8e15-20d2babc73cd}, !- Handle
-  {36098c2e-0855-4f0b-81ad-5587df127a53}, !- Name
-  {f60c690e-6110-40ef-9d37-af75898bcb2d}, !- Source Object
-  11,                                     !- Outlet Port
-  {a4a58d10-acb5-4298-9a87-44e1e767bcf1}, !- Target Object
-  2;                                      !- Inlet Port
-
-OS:PortList,
-  {54f4843a-b1ed-4174-aea6-7e5287b46af4}, !- Handle
-  {92818ee5-5371-4c66-9cb5-e2bc31a27765}, !- Name
-  {f60c690e-6110-40ef-9d37-af75898bcb2d}; !- HVAC Component
-
-OS:PortList,
-  {9a16bc75-ec9c-43a5-bd24-a68f66ee587d}, !- Handle
-  {45537241-d819-4877-a9d8-b857e7507b2e}, !- Name
-  {f60c690e-6110-40ef-9d37-af75898bcb2d}; !- HVAC Component
-
-OS:PortList,
-  {96a868e6-d668-45ae-a031-17fdaed55bd8}, !- Handle
-  {6c213918-9b09-4b9a-87fd-504c344e3cd7}, !- Name
-  {f60c690e-6110-40ef-9d37-af75898bcb2d}; !- HVAC Component
-
-OS:Sizing:Zone,
-  {9ed1bd73-2320-415c-b9e7-bb8a2eaa30f3}, !- Handle
-  {f60c690e-6110-40ef-9d37-af75898bcb2d}, !- Zone or ZoneList Name
-  SupplyAirTemperature,                   !- Zone Cooling Design Supply Air Temperature Input Method
-  14,                                     !- Zone Cooling Design Supply Air Temperature {C}
-  11.11,                                  !- Zone Cooling Design Supply Air Temperature Difference {deltaC}
-  SupplyAirTemperature,                   !- Zone Heating Design Supply Air Temperature Input Method
-  40,                                     !- Zone Heating Design Supply Air Temperature {C}
-  11.11,                                  !- Zone Heating Design Supply Air Temperature Difference {deltaC}
-  0.0085,                                 !- Zone Cooling Design Supply Air Humidity Ratio {kg-H2O/kg-air}
-  0.008,                                  !- Zone Heating Design Supply Air Humidity Ratio {kg-H2O/kg-air}
-  ,                                       !- Zone Heating Sizing Factor
-  ,                                       !- Zone Cooling Sizing Factor
-  DesignDay,                              !- Cooling Design Air Flow Method
-  ,                                       !- Cooling Design Air Flow Rate {m3/s}
-  ,                                       !- Cooling Minimum Air Flow per Zone Floor Area {m3/s-m2}
-  ,                                       !- Cooling Minimum Air Flow {m3/s}
-  ,                                       !- Cooling Minimum Air Flow Fraction
-  DesignDay,                              !- Heating Design Air Flow Method
-  ,                                       !- Heating Design Air Flow Rate {m3/s}
-  ,                                       !- Heating Maximum Air Flow per Zone Floor Area {m3/s-m2}
-  ,                                       !- Heating Maximum Air Flow {m3/s}
-  ,                                       !- Heating Maximum Air Flow Fraction
-  ,                                       !- Design Zone Air Distribution Effectiveness in Cooling Mode
-  ,                                       !- Design Zone Air Distribution Effectiveness in Heating Mode
-  No,                                     !- Account for Dedicated Outdoor Air System
-  NeutralSupplyAir,                       !- Dedicated Outdoor Air System Control Strategy
-  autosize,                               !- Dedicated Outdoor Air Low Setpoint Temperature for Design {C}
-  autosize;                               !- Dedicated Outdoor Air High Setpoint Temperature for Design {C}
-
-OS:ZoneHVAC:EquipmentList,
-  {dfc14d66-ddc8-4925-9796-7ac39c085014}, !- Handle
-  Zone HVAC Equipment List 1,             !- Name
-  {f60c690e-6110-40ef-9d37-af75898bcb2d}; !- Thermal Zone
-
-OS:Space,
-  {538da0f1-9ba8-48a6-a257-691c9603ed1c}, !- Handle
-  living space,                           !- Name
-  {6cd7dcdb-52be-4687-ad28-a00a8d64d888}, !- Space Type Name
-  ,                                       !- Default Construction Set Name
-  ,                                       !- Default Schedule Set Name
-  ,                                       !- Direction of Relative North {deg}
-  ,                                       !- X Origin {m}
-  ,                                       !- Y Origin {m}
-  ,                                       !- Z Origin {m}
-  ,                                       !- Building Story Name
-  {f60c690e-6110-40ef-9d37-af75898bcb2d}, !- Thermal Zone Name
-  ,                                       !- Part of Total Floor Area
-  ,                                       !- Design Specification Outdoor Air Object Name
-  {3c4d88ad-a4e4-4981-bf1b-44370051550c}; !- Building Unit Name
-
-OS:Surface,
-  {a82f1884-0cd0-47b2-87d8-3a3d2daaae34}, !- Handle
-  Surface 1,                              !- Name
-  Floor,                                  !- Surface Type
-  ,                                       !- Construction Name
-  {538da0f1-9ba8-48a6-a257-691c9603ed1c}, !- Space Name
-  Surface,                                !- Outside Boundary Condition
-  {43fe5bd9-b923-491e-8375-327a85f524d9}, !- Outside Boundary Condition Object
-  NoSun,                                  !- Sun Exposure
-  NoWind,                                 !- Wind Exposure
-  ,                                       !- View Factor to Ground
-  ,                                       !- Number of Vertices
-  0, -12.9315688143396, 0,                !- X,Y,Z Vertex 1 {m}
-  0, 0, 0,                                !- X,Y,Z Vertex 2 {m}
-  6.46578440716979, 0, 0,                 !- X,Y,Z Vertex 3 {m}
-  6.46578440716979, -12.9315688143396, 0; !- X,Y,Z Vertex 4 {m}
-
-OS:Surface,
-  {889d699e-8023-4d76-bf7f-913673f94cf6}, !- Handle
-  Surface 2,                              !- Name
-  Wall,                                   !- Surface Type
-  ,                                       !- Construction Name
-  {538da0f1-9ba8-48a6-a257-691c9603ed1c}, !- Space Name
-  Outdoors,                               !- Outside Boundary Condition
-  ,                                       !- Outside Boundary Condition Object
-  SunExposed,                             !- Sun Exposure
-  WindExposed,                            !- Wind Exposure
-  ,                                       !- View Factor to Ground
-  ,                                       !- Number of Vertices
-  0, 0, 2.4384,                           !- X,Y,Z Vertex 1 {m}
-  0, 0, 0,                                !- X,Y,Z Vertex 2 {m}
-  0, -12.9315688143396, 0,                !- X,Y,Z Vertex 3 {m}
-  0, -12.9315688143396, 2.4384;           !- X,Y,Z Vertex 4 {m}
-
-OS:Surface,
-  {a1effbc8-5106-4957-89ff-6672972f1186}, !- Handle
-  Surface 3,                              !- Name
-  Wall,                                   !- Surface Type
-  ,                                       !- Construction Name
-  {538da0f1-9ba8-48a6-a257-691c9603ed1c}, !- Space Name
-  Adiabatic,                              !- Outside Boundary Condition
-  ,                                       !- Outside Boundary Condition Object
-  NoSun,                                  !- Sun Exposure
-  NoWind,                                 !- Wind Exposure
-  ,                                       !- View Factor to Ground
-  ,                                       !- Number of Vertices
-  6.46578440716979, 0, 2.4384,            !- X,Y,Z Vertex 1 {m}
-  6.46578440716979, 0, 0,                 !- X,Y,Z Vertex 2 {m}
-  0, 0, 0,                                !- X,Y,Z Vertex 3 {m}
-  0, 0, 2.4384;                           !- X,Y,Z Vertex 4 {m}
-
-OS:Surface,
-  {dde058a4-a048-481e-9927-3fde77031a6a}, !- Handle
-  Surface 4,                              !- Name
-  Wall,                                   !- Surface Type
-  ,                                       !- Construction Name
-  {538da0f1-9ba8-48a6-a257-691c9603ed1c}, !- Space Name
-  Surface,                                !- Outside Boundary Condition
-  {c805b532-79b2-414b-b92c-2f6b3cbd601e}, !- Outside Boundary Condition Object
-  NoSun,                                  !- Sun Exposure
-  NoWind,                                 !- Wind Exposure
-  ,                                       !- View Factor to Ground
-  ,                                       !- Number of Vertices
-  6.46578440716979, -12.9315688143396, 2.4384, !- X,Y,Z Vertex 1 {m}
-  6.46578440716979, -12.9315688143396, 0, !- X,Y,Z Vertex 2 {m}
-  6.46578440716979, 0, 0,                 !- X,Y,Z Vertex 3 {m}
-  6.46578440716979, 0, 2.4384;            !- X,Y,Z Vertex 4 {m}
-
-OS:Surface,
-  {d2729040-b742-4997-9a90-ac75e323244c}, !- Handle
-  Surface 5,                              !- Name
-  Wall,                                   !- Surface Type
-  ,                                       !- Construction Name
-  {538da0f1-9ba8-48a6-a257-691c9603ed1c}, !- Space Name
-  Outdoors,                               !- Outside Boundary Condition
-  ,                                       !- Outside Boundary Condition Object
-  SunExposed,                             !- Sun Exposure
-  WindExposed,                            !- Wind Exposure
-  ,                                       !- View Factor to Ground
-  ,                                       !- Number of Vertices
-  0, -12.9315688143396, 2.4384,           !- X,Y,Z Vertex 1 {m}
-  0, -12.9315688143396, 0,                !- X,Y,Z Vertex 2 {m}
-  6.46578440716979, -12.9315688143396, 0, !- X,Y,Z Vertex 3 {m}
-  6.46578440716979, -12.9315688143396, 2.4384; !- X,Y,Z Vertex 4 {m}
-
-OS:Surface,
-  {bd445834-ab96-4ed1-86ed-19cb4fa9fcbf}, !- Handle
-  Surface 6,                              !- Name
-  RoofCeiling,                            !- Surface Type
-  ,                                       !- Construction Name
-  {538da0f1-9ba8-48a6-a257-691c9603ed1c}, !- Space Name
-  Outdoors,                               !- Outside Boundary Condition
-  ,                                       !- Outside Boundary Condition Object
-  SunExposed,                             !- Sun Exposure
-  WindExposed,                            !- Wind Exposure
-  ,                                       !- View Factor to Ground
-  ,                                       !- Number of Vertices
-  6.46578440716979, -12.9315688143396, 2.4384, !- X,Y,Z Vertex 1 {m}
-  6.46578440716979, 0, 2.4384,            !- X,Y,Z Vertex 2 {m}
-  0, 0, 2.4384,                           !- X,Y,Z Vertex 3 {m}
-  0, -12.9315688143396, 2.4384;           !- X,Y,Z Vertex 4 {m}
-
-OS:SpaceType,
-  {6cd7dcdb-52be-4687-ad28-a00a8d64d888}, !- Handle
-  Space Type 1,                           !- Name
-  ,                                       !- Default Construction Set Name
-  ,                                       !- Default Schedule Set Name
-  ,                                       !- Group Rendering Name
-  ,                                       !- Design Specification Outdoor Air Object Name
-  ,                                       !- Standards Template
-  ,                                       !- Standards Building Type
-  living;                                 !- Standards Space Type
-
-OS:ThermalZone,
-  {c265f2df-0b17-4e01-94f5-4734094515b9}, !- Handle
-  living zone|unit 2,                     !- Name
-  ,                                       !- Multiplier
-  ,                                       !- Ceiling Height {m}
-  ,                                       !- Volume {m3}
-  ,                                       !- Floor Area {m2}
-  ,                                       !- Zone Inside Convection Algorithm
-  ,                                       !- Zone Outside Convection Algorithm
-  ,                                       !- Zone Conditioning Equipment List Name
-  {955c975d-5c8d-4714-8c97-e4c4b8681035}, !- Zone Air Inlet Port List
-  {2e3eeaa9-d47e-49ce-8123-dda27b83e07f}, !- Zone Air Exhaust Port List
-  {cf418849-c5b1-4a24-8ec5-66ddb9f3a011}, !- Zone Air Node Name
-  {ad91fd8d-22e4-4d36-aee6-c6dc4d30046f}, !- Zone Return Air Port List
-  ,                                       !- Primary Daylighting Control Name
-  ,                                       !- Fraction of Zone Controlled by Primary Daylighting Control
-  ,                                       !- Secondary Daylighting Control Name
-  ,                                       !- Fraction of Zone Controlled by Secondary Daylighting Control
-  ,                                       !- Illuminance Map Name
-  ,                                       !- Group Rendering Name
-  ,                                       !- Thermostat Name
-  No;                                     !- Use Ideal Air Loads
-
-OS:Node,
-  {be630498-14e0-4b1c-8fe4-16ff30b79378}, !- Handle
-  Node 2,                                 !- Name
-  {cf418849-c5b1-4a24-8ec5-66ddb9f3a011}, !- Inlet Port
-  ;                                       !- Outlet Port
-
-OS:Connection,
-  {cf418849-c5b1-4a24-8ec5-66ddb9f3a011}, !- Handle
-  {675a1b3a-f1ec-4ab1-a6ef-e7d9b5e1e505}, !- Name
-  {c265f2df-0b17-4e01-94f5-4734094515b9}, !- Source Object
-  11,                                     !- Outlet Port
-  {be630498-14e0-4b1c-8fe4-16ff30b79378}, !- Target Object
-  2;                                      !- Inlet Port
-
-OS:PortList,
-  {955c975d-5c8d-4714-8c97-e4c4b8681035}, !- Handle
-  {aefb09cc-fc54-467d-b90f-de709f2fdc01}, !- Name
-  {c265f2df-0b17-4e01-94f5-4734094515b9}; !- HVAC Component
-
-OS:PortList,
-  {2e3eeaa9-d47e-49ce-8123-dda27b83e07f}, !- Handle
-  {a202bf5c-a85d-4348-977f-6927af1fb3f9}, !- Name
-  {c265f2df-0b17-4e01-94f5-4734094515b9}; !- HVAC Component
-
-OS:PortList,
-  {ad91fd8d-22e4-4d36-aee6-c6dc4d30046f}, !- Handle
-  {c642a299-25d1-42c9-bb65-7a7b21abb1ed}, !- Name
-  {c265f2df-0b17-4e01-94f5-4734094515b9}; !- HVAC Component
-
-OS:Sizing:Zone,
-  {baabab1a-5764-4abb-a1e6-43cc3a65fbc4}, !- Handle
-  {c265f2df-0b17-4e01-94f5-4734094515b9}, !- Zone or ZoneList Name
-  SupplyAirTemperature,                   !- Zone Cooling Design Supply Air Temperature Input Method
-  14,                                     !- Zone Cooling Design Supply Air Temperature {C}
-  11.11,                                  !- Zone Cooling Design Supply Air Temperature Difference {deltaC}
-  SupplyAirTemperature,                   !- Zone Heating Design Supply Air Temperature Input Method
-  40,                                     !- Zone Heating Design Supply Air Temperature {C}
-  11.11,                                  !- Zone Heating Design Supply Air Temperature Difference {deltaC}
-  0.0085,                                 !- Zone Cooling Design Supply Air Humidity Ratio {kg-H2O/kg-air}
-  0.008,                                  !- Zone Heating Design Supply Air Humidity Ratio {kg-H2O/kg-air}
-  ,                                       !- Zone Heating Sizing Factor
-  ,                                       !- Zone Cooling Sizing Factor
-  DesignDay,                              !- Cooling Design Air Flow Method
-  ,                                       !- Cooling Design Air Flow Rate {m3/s}
-  ,                                       !- Cooling Minimum Air Flow per Zone Floor Area {m3/s-m2}
-  ,                                       !- Cooling Minimum Air Flow {m3/s}
-  ,                                       !- Cooling Minimum Air Flow Fraction
-  DesignDay,                              !- Heating Design Air Flow Method
-  ,                                       !- Heating Design Air Flow Rate {m3/s}
-  ,                                       !- Heating Maximum Air Flow per Zone Floor Area {m3/s-m2}
-  ,                                       !- Heating Maximum Air Flow {m3/s}
-  ,                                       !- Heating Maximum Air Flow Fraction
-  ,                                       !- Design Zone Air Distribution Effectiveness in Cooling Mode
-  ,                                       !- Design Zone Air Distribution Effectiveness in Heating Mode
-  No,                                     !- Account for Dedicated Outdoor Air System
-  NeutralSupplyAir,                       !- Dedicated Outdoor Air System Control Strategy
-  autosize,                               !- Dedicated Outdoor Air Low Setpoint Temperature for Design {C}
-  autosize;                               !- Dedicated Outdoor Air High Setpoint Temperature for Design {C}
-
-OS:ZoneHVAC:EquipmentList,
-  {12a30730-59fd-41cb-8506-fec3b726718a}, !- Handle
-  Zone HVAC Equipment List 2,             !- Name
-  {c265f2df-0b17-4e01-94f5-4734094515b9}; !- Thermal Zone
-
-OS:Space,
-  {27dd8a4e-8475-4a35-8443-7aec1374a5d0}, !- Handle
-  living space|unit 2,                    !- Name
-  {6cd7dcdb-52be-4687-ad28-a00a8d64d888}, !- Space Type Name
-  ,                                       !- Default Construction Set Name
-  ,                                       !- Default Schedule Set Name
-  ,                                       !- Direction of Relative North {deg}
-  ,                                       !- X Origin {m}
-  ,                                       !- Y Origin {m}
-  ,                                       !- Z Origin {m}
-  ,                                       !- Building Story Name
-  {c265f2df-0b17-4e01-94f5-4734094515b9}, !- Thermal Zone Name
-  ,                                       !- Part of Total Floor Area
-  ,                                       !- Design Specification Outdoor Air Object Name
-  {f1e83e11-edfe-49ae-a1f7-5e71ab59b213}; !- Building Unit Name
-
-OS:Surface,
-  {41491a4f-1fc6-4426-b157-d01d96dbe446}, !- Handle
-  Surface 7,                              !- Name
-  Floor,                                  !- Surface Type
-  ,                                       !- Construction Name
-  {27dd8a4e-8475-4a35-8443-7aec1374a5d0}, !- Space Name
-  Surface,                                !- Outside Boundary Condition
-  {5dfcc31a-895f-494a-bd02-5c638a5f4eee}, !- Outside Boundary Condition Object
-  NoSun,                                  !- Sun Exposure
-  NoWind,                                 !- Wind Exposure
-  ,                                       !- View Factor to Ground
-  ,                                       !- Number of Vertices
-  0, 3.048, 0,                            !- X,Y,Z Vertex 1 {m}
-  0, 15.9795688143396, 0,                 !- X,Y,Z Vertex 2 {m}
-  6.46578440716979, 15.9795688143396, 0,  !- X,Y,Z Vertex 3 {m}
-  6.46578440716979, 3.048, 0;             !- X,Y,Z Vertex 4 {m}
-
-OS:Surface,
-  {1bd3d1d3-86ef-4181-a4d7-e9ac44227082}, !- Handle
-  Surface 8,                              !- Name
-  Wall,                                   !- Surface Type
-  ,                                       !- Construction Name
-  {27dd8a4e-8475-4a35-8443-7aec1374a5d0}, !- Space Name
-  Outdoors,                               !- Outside Boundary Condition
-  ,                                       !- Outside Boundary Condition Object
-  SunExposed,                             !- Sun Exposure
-  WindExposed,                            !- Wind Exposure
-  ,                                       !- View Factor to Ground
-  ,                                       !- Number of Vertices
-  0, 15.9795688143396, 2.4384,            !- X,Y,Z Vertex 1 {m}
-  0, 15.9795688143396, 0,                 !- X,Y,Z Vertex 2 {m}
-  0, 3.048, 0,                            !- X,Y,Z Vertex 3 {m}
-  0, 3.048, 2.4384;                       !- X,Y,Z Vertex 4 {m}
-
-OS:Surface,
-  {ee307fbc-806c-46f0-938b-139d633c6be3}, !- Handle
-  Surface 9,                              !- Name
-  Wall,                                   !- Surface Type
-  ,                                       !- Construction Name
-  {27dd8a4e-8475-4a35-8443-7aec1374a5d0}, !- Space Name
-  Outdoors,                               !- Outside Boundary Condition
-  ,                                       !- Outside Boundary Condition Object
-  SunExposed,                             !- Sun Exposure
-  WindExposed,                            !- Wind Exposure
-  ,                                       !- View Factor to Ground
-  ,                                       !- Number of Vertices
-  6.46578440716979, 15.9795688143396, 2.4384, !- X,Y,Z Vertex 1 {m}
-  6.46578440716979, 15.9795688143396, 0,  !- X,Y,Z Vertex 2 {m}
-  0, 15.9795688143396, 0,                 !- X,Y,Z Vertex 3 {m}
-  0, 15.9795688143396, 2.4384;            !- X,Y,Z Vertex 4 {m}
-
-OS:Surface,
-  {33178e4e-c0d7-4e05-93f4-41fe96f4fcc9}, !- Handle
-  Surface 10,                             !- Name
-  Wall,                                   !- Surface Type
-  ,                                       !- Construction Name
-  {27dd8a4e-8475-4a35-8443-7aec1374a5d0}, !- Space Name
-  Surface,                                !- Outside Boundary Condition
-  {ea17ccef-58b7-4562-8f83-d29737478b4e}, !- Outside Boundary Condition Object
-  NoSun,                                  !- Sun Exposure
-  NoWind,                                 !- Wind Exposure
-  ,                                       !- View Factor to Ground
-  ,                                       !- Number of Vertices
-  6.46578440716979, 3.048, 2.4384,        !- X,Y,Z Vertex 1 {m}
-  6.46578440716979, 3.048, 0,             !- X,Y,Z Vertex 2 {m}
-  6.46578440716979, 15.9795688143396, 0,  !- X,Y,Z Vertex 3 {m}
-  6.46578440716979, 15.9795688143396, 2.4384; !- X,Y,Z Vertex 4 {m}
-
-OS:Surface,
-  {bfd77dd5-5883-47f1-9a14-827c941f0690}, !- Handle
-  Surface 11,                             !- Name
-  Wall,                                   !- Surface Type
-  ,                                       !- Construction Name
-  {27dd8a4e-8475-4a35-8443-7aec1374a5d0}, !- Space Name
-  Adiabatic,                              !- Outside Boundary Condition
-  ,                                       !- Outside Boundary Condition Object
-  NoSun,                                  !- Sun Exposure
-  NoWind,                                 !- Wind Exposure
-  ,                                       !- View Factor to Ground
-  ,                                       !- Number of Vertices
-  0, 3.048, 2.4384,                       !- X,Y,Z Vertex 1 {m}
-  0, 3.048, 0,                            !- X,Y,Z Vertex 2 {m}
-  6.46578440716979, 3.048, 0,             !- X,Y,Z Vertex 3 {m}
-  6.46578440716979, 3.048, 2.4384;        !- X,Y,Z Vertex 4 {m}
-
-OS:Surface,
-  {d2b5b2e1-7674-4850-b5e9-e480a08e7f6f}, !- Handle
-  Surface 12,                             !- Name
-  RoofCeiling,                            !- Surface Type
-  ,                                       !- Construction Name
-  {27dd8a4e-8475-4a35-8443-7aec1374a5d0}, !- Space Name
-  Outdoors,                               !- Outside Boundary Condition
-  ,                                       !- Outside Boundary Condition Object
-  SunExposed,                             !- Sun Exposure
-  WindExposed,                            !- Wind Exposure
-  ,                                       !- View Factor to Ground
-  ,                                       !- Number of Vertices
-  6.46578440716979, 3.048, 2.4384,        !- X,Y,Z Vertex 1 {m}
-  6.46578440716979, 15.9795688143396, 2.4384, !- X,Y,Z Vertex 2 {m}
-  0, 15.9795688143396, 2.4384,            !- X,Y,Z Vertex 3 {m}
-  0, 3.048, 2.4384;                       !- X,Y,Z Vertex 4 {m}
-
-OS:ThermalZone,
-  {4d6c5016-d1f4-4d38-9b30-fb45840ac197}, !- Handle
-  living zone|unit 3,                     !- Name
-  ,                                       !- Multiplier
-  ,                                       !- Ceiling Height {m}
-  ,                                       !- Volume {m3}
-  ,                                       !- Floor Area {m2}
-  ,                                       !- Zone Inside Convection Algorithm
-  ,                                       !- Zone Outside Convection Algorithm
-  ,                                       !- Zone Conditioning Equipment List Name
-  {e2309249-20cb-48ba-9527-90745cae1288}, !- Zone Air Inlet Port List
-  {a90ac23d-f151-431d-8a78-d4a420664098}, !- Zone Air Exhaust Port List
-  {84fe0836-b404-4408-aeb1-9afbe14e6b95}, !- Zone Air Node Name
-  {35b6c61e-9611-406b-acce-7c272b148579}, !- Zone Return Air Port List
-  ,                                       !- Primary Daylighting Control Name
-  ,                                       !- Fraction of Zone Controlled by Primary Daylighting Control
-  ,                                       !- Secondary Daylighting Control Name
-  ,                                       !- Fraction of Zone Controlled by Secondary Daylighting Control
-  ,                                       !- Illuminance Map Name
-  ,                                       !- Group Rendering Name
-  ,                                       !- Thermostat Name
-  No;                                     !- Use Ideal Air Loads
-
-OS:Node,
-  {ca63102a-3fee-4622-8c8c-ccfbdbfa95a9}, !- Handle
-  Node 3,                                 !- Name
-  {84fe0836-b404-4408-aeb1-9afbe14e6b95}, !- Inlet Port
-  ;                                       !- Outlet Port
-
-OS:Connection,
-  {84fe0836-b404-4408-aeb1-9afbe14e6b95}, !- Handle
-  {a4a57d33-507a-4cd7-b3c1-cbd14ee37a17}, !- Name
-  {4d6c5016-d1f4-4d38-9b30-fb45840ac197}, !- Source Object
-  11,                                     !- Outlet Port
-  {ca63102a-3fee-4622-8c8c-ccfbdbfa95a9}, !- Target Object
-  2;                                      !- Inlet Port
-
-OS:PortList,
-  {e2309249-20cb-48ba-9527-90745cae1288}, !- Handle
-  {969a5c3b-d690-4085-9434-a687293f4115}, !- Name
-  {4d6c5016-d1f4-4d38-9b30-fb45840ac197}; !- HVAC Component
-
-OS:PortList,
-  {a90ac23d-f151-431d-8a78-d4a420664098}, !- Handle
-  {6dc5ee8d-9173-41c8-ad69-e8925dcd9b48}, !- Name
-  {4d6c5016-d1f4-4d38-9b30-fb45840ac197}; !- HVAC Component
-
-OS:PortList,
-  {35b6c61e-9611-406b-acce-7c272b148579}, !- Handle
-  {c7239694-5944-4fd1-a6a7-613ce630f973}, !- Name
-  {4d6c5016-d1f4-4d38-9b30-fb45840ac197}; !- HVAC Component
-
-OS:Sizing:Zone,
-  {6e88eec5-d6c7-44ee-b253-c3f99c528095}, !- Handle
-  {4d6c5016-d1f4-4d38-9b30-fb45840ac197}, !- Zone or ZoneList Name
-  SupplyAirTemperature,                   !- Zone Cooling Design Supply Air Temperature Input Method
-  14,                                     !- Zone Cooling Design Supply Air Temperature {C}
-  11.11,                                  !- Zone Cooling Design Supply Air Temperature Difference {deltaC}
-  SupplyAirTemperature,                   !- Zone Heating Design Supply Air Temperature Input Method
-  40,                                     !- Zone Heating Design Supply Air Temperature {C}
-  11.11,                                  !- Zone Heating Design Supply Air Temperature Difference {deltaC}
-  0.0085,                                 !- Zone Cooling Design Supply Air Humidity Ratio {kg-H2O/kg-air}
-  0.008,                                  !- Zone Heating Design Supply Air Humidity Ratio {kg-H2O/kg-air}
-  ,                                       !- Zone Heating Sizing Factor
-  ,                                       !- Zone Cooling Sizing Factor
-  DesignDay,                              !- Cooling Design Air Flow Method
-  ,                                       !- Cooling Design Air Flow Rate {m3/s}
-  ,                                       !- Cooling Minimum Air Flow per Zone Floor Area {m3/s-m2}
-  ,                                       !- Cooling Minimum Air Flow {m3/s}
-  ,                                       !- Cooling Minimum Air Flow Fraction
-  DesignDay,                              !- Heating Design Air Flow Method
-  ,                                       !- Heating Design Air Flow Rate {m3/s}
-  ,                                       !- Heating Maximum Air Flow per Zone Floor Area {m3/s-m2}
-  ,                                       !- Heating Maximum Air Flow {m3/s}
-  ,                                       !- Heating Maximum Air Flow Fraction
-  ,                                       !- Design Zone Air Distribution Effectiveness in Cooling Mode
-  ,                                       !- Design Zone Air Distribution Effectiveness in Heating Mode
-  No,                                     !- Account for Dedicated Outdoor Air System
-  NeutralSupplyAir,                       !- Dedicated Outdoor Air System Control Strategy
-  autosize,                               !- Dedicated Outdoor Air Low Setpoint Temperature for Design {C}
-  autosize;                               !- Dedicated Outdoor Air High Setpoint Temperature for Design {C}
-
-OS:ZoneHVAC:EquipmentList,
-  {8481bd6e-7653-4a69-8acc-cb11d28fdd98}, !- Handle
-  Zone HVAC Equipment List 3,             !- Name
-  {4d6c5016-d1f4-4d38-9b30-fb45840ac197}; !- Thermal Zone
-
-OS:Space,
-  {e24bf374-9f61-4d34-a8a1-b555862f71ff}, !- Handle
-  living space|unit 3|story 1,            !- Name
-  {6cd7dcdb-52be-4687-ad28-a00a8d64d888}, !- Space Type Name
-  ,                                       !- Default Construction Set Name
-  ,                                       !- Default Schedule Set Name
-  -0,                                     !- Direction of Relative North {deg}
-  0,                                      !- X Origin {m}
-  0,                                      !- Y Origin {m}
-  0,                                      !- Z Origin {m}
-  ,                                       !- Building Story Name
-  {4d6c5016-d1f4-4d38-9b30-fb45840ac197}, !- Thermal Zone Name
-  ,                                       !- Part of Total Floor Area
-  ,                                       !- Design Specification Outdoor Air Object Name
-  {5ecf076b-e0a6-4003-9304-39e5c90e684d}; !- Building Unit Name
-
-OS:Surface,
-  {305e7c62-3249-4f04-8b5d-57fa6fe04393}, !- Handle
-  Surface 13,                             !- Name
-  Floor,                                  !- Surface Type
-  ,                                       !- Construction Name
-  {e24bf374-9f61-4d34-a8a1-b555862f71ff}, !- Space Name
-  Surface,                                !- Outside Boundary Condition
-  {15b36a31-b61d-4b73-9809-ebacac09223e}, !- Outside Boundary Condition Object
-  NoSun,                                  !- Sun Exposure
-  NoWind,                                 !- Wind Exposure
-  ,                                       !- View Factor to Ground
-  ,                                       !- Number of Vertices
-  6.46578440716979, -12.9315688143396, 0, !- X,Y,Z Vertex 1 {m}
-  6.46578440716979, 0, 0,                 !- X,Y,Z Vertex 2 {m}
-  12.9315688143396, 0, 0,                 !- X,Y,Z Vertex 3 {m}
-  12.9315688143396, -12.9315688143396, 0; !- X,Y,Z Vertex 4 {m}
-
-OS:Surface,
-  {e646b270-ae6e-45ef-94b9-283184a4289c}, !- Handle
-  Surface 14,                             !- Name
-  Wall,                                   !- Surface Type
-  ,                                       !- Construction Name
-  {e24bf374-9f61-4d34-a8a1-b555862f71ff}, !- Space Name
-  Adiabatic,                              !- Outside Boundary Condition
-  ,                                       !- Outside Boundary Condition Object
-  NoSun,                                  !- Sun Exposure
-  NoWind,                                 !- Wind Exposure
-  ,                                       !- View Factor to Ground
-  ,                                       !- Number of Vertices
-  12.9315688143396, 0, 2.4384,            !- X,Y,Z Vertex 1 {m}
-  12.9315688143396, 0, 0,                 !- X,Y,Z Vertex 2 {m}
-  6.46578440716979, 0, 0,                 !- X,Y,Z Vertex 3 {m}
-  6.46578440716979, 0, 2.4384;            !- X,Y,Z Vertex 4 {m}
-
-OS:Surface,
-  {c805b532-79b2-414b-b92c-2f6b3cbd601e}, !- Handle
-  Surface 15,                             !- Name
-  Wall,                                   !- Surface Type
-  ,                                       !- Construction Name
-  {e24bf374-9f61-4d34-a8a1-b555862f71ff}, !- Space Name
-  Surface,                                !- Outside Boundary Condition
-  {dde058a4-a048-481e-9927-3fde77031a6a}, !- Outside Boundary Condition Object
-  NoSun,                                  !- Sun Exposure
-  NoWind,                                 !- Wind Exposure
-  ,                                       !- View Factor to Ground
-  ,                                       !- Number of Vertices
-  6.46578440716979, 0, 2.4384,            !- X,Y,Z Vertex 1 {m}
-  6.46578440716979, 0, 0,                 !- X,Y,Z Vertex 2 {m}
-  6.46578440716979, -12.9315688143396, 0, !- X,Y,Z Vertex 3 {m}
-  6.46578440716979, -12.9315688143396, 2.4384; !- X,Y,Z Vertex 4 {m}
-
-OS:Surface,
-  {8a091826-c812-4888-9d9c-fddc95da2ad0}, !- Handle
-  Surface 16,                             !- Name
-  Wall,                                   !- Surface Type
-  ,                                       !- Construction Name
-  {e24bf374-9f61-4d34-a8a1-b555862f71ff}, !- Space Name
-  Surface,                                !- Outside Boundary Condition
-  {b0546b26-b2bb-414a-8f1d-eaf2a144815e}, !- Outside Boundary Condition Object
-  NoSun,                                  !- Sun Exposure
-  NoWind,                                 !- Wind Exposure
-  ,                                       !- View Factor to Ground
-  ,                                       !- Number of Vertices
-  12.9315688143396, -12.9315688143396, 2.4384, !- X,Y,Z Vertex 1 {m}
-  12.9315688143396, -12.9315688143396, 0, !- X,Y,Z Vertex 2 {m}
-  12.9315688143396, 0, 0,                 !- X,Y,Z Vertex 3 {m}
-  12.9315688143396, 0, 2.4384;            !- X,Y,Z Vertex 4 {m}
-
-OS:Surface,
-  {4e086130-cc23-404d-a26e-608545d498a9}, !- Handle
-  Surface 17,                             !- Name
-  RoofCeiling,                            !- Surface Type
-  ,                                       !- Construction Name
-  {e24bf374-9f61-4d34-a8a1-b555862f71ff}, !- Space Name
-  Outdoors,                               !- Outside Boundary Condition
-  ,                                       !- Outside Boundary Condition Object
-  SunExposed,                             !- Sun Exposure
-  WindExposed,                            !- Wind Exposure
-  ,                                       !- View Factor to Ground
-  ,                                       !- Number of Vertices
-  12.9315688143396, -12.9315688143396, 2.4384, !- X,Y,Z Vertex 1 {m}
-  12.9315688143396, 0, 2.4384,            !- X,Y,Z Vertex 2 {m}
-  6.46578440716979, 0, 2.4384,            !- X,Y,Z Vertex 3 {m}
-  6.46578440716979, -12.9315688143396, 2.4384; !- X,Y,Z Vertex 4 {m}
-
-OS:Surface,
-  {048ca63c-fc19-4b55-8828-1cfc09cc0ee9}, !- Handle
-  Surface 18,                             !- Name
-  Wall,                                   !- Surface Type
-  ,                                       !- Construction Name
-  {e24bf374-9f61-4d34-a8a1-b555862f71ff}, !- Space Name
-  Outdoors,                               !- Outside Boundary Condition
-  ,                                       !- Outside Boundary Condition Object
-  SunExposed,                             !- Sun Exposure
-  WindExposed,                            !- Wind Exposure
-  ,                                       !- View Factor to Ground
-  ,                                       !- Number of Vertices
-  6.46578440716979, -12.9315688143396, 2.4384, !- X,Y,Z Vertex 1 {m}
-  6.46578440716979, -12.9315688143396, 0, !- X,Y,Z Vertex 2 {m}
-  12.9315688143396, -12.9315688143396, 0, !- X,Y,Z Vertex 3 {m}
-  12.9315688143396, -12.9315688143396, 2.4384; !- X,Y,Z Vertex 4 {m}
-
-OS:ThermalZone,
-  {41f201d3-989e-4c77-86d4-49e1b1e047ad}, !- Handle
-  living zone|unit 4,                     !- Name
-  ,                                       !- Multiplier
-  ,                                       !- Ceiling Height {m}
-  ,                                       !- Volume {m3}
-  ,                                       !- Floor Area {m2}
-  ,                                       !- Zone Inside Convection Algorithm
-  ,                                       !- Zone Outside Convection Algorithm
-  ,                                       !- Zone Conditioning Equipment List Name
-  {5c11c81e-b138-4dcf-9f8a-608d4fa4f70a}, !- Zone Air Inlet Port List
-  {6f693645-fa82-4d56-9930-c8949d317287}, !- Zone Air Exhaust Port List
-  {85bc2e68-17c7-425e-8126-553c2b85ed8d}, !- Zone Air Node Name
-  {340ef610-e557-481c-9133-5e1666a745ba}, !- Zone Return Air Port List
-  ,                                       !- Primary Daylighting Control Name
-  ,                                       !- Fraction of Zone Controlled by Primary Daylighting Control
-  ,                                       !- Secondary Daylighting Control Name
-  ,                                       !- Fraction of Zone Controlled by Secondary Daylighting Control
-  ,                                       !- Illuminance Map Name
-  ,                                       !- Group Rendering Name
-  ,                                       !- Thermostat Name
-  No;                                     !- Use Ideal Air Loads
-
-OS:Node,
-  {ba32cb8b-9a44-4b89-aca5-b92e5c82f6eb}, !- Handle
-  Node 4,                                 !- Name
-  {85bc2e68-17c7-425e-8126-553c2b85ed8d}, !- Inlet Port
-  ;                                       !- Outlet Port
-
-OS:Connection,
-  {85bc2e68-17c7-425e-8126-553c2b85ed8d}, !- Handle
-  {e1608cbd-871a-487e-83a2-13315e705b3e}, !- Name
-  {41f201d3-989e-4c77-86d4-49e1b1e047ad}, !- Source Object
-  11,                                     !- Outlet Port
-  {ba32cb8b-9a44-4b89-aca5-b92e5c82f6eb}, !- Target Object
-  2;                                      !- Inlet Port
-
-OS:PortList,
-  {5c11c81e-b138-4dcf-9f8a-608d4fa4f70a}, !- Handle
-  {163c8044-4ad9-408a-963a-449665e20fc0}, !- Name
-  {41f201d3-989e-4c77-86d4-49e1b1e047ad}; !- HVAC Component
-
-OS:PortList,
-  {6f693645-fa82-4d56-9930-c8949d317287}, !- Handle
-  {3aff3277-9740-4ec4-b491-9f645f273eb1}, !- Name
-  {41f201d3-989e-4c77-86d4-49e1b1e047ad}; !- HVAC Component
-
-OS:PortList,
-  {340ef610-e557-481c-9133-5e1666a745ba}, !- Handle
-  {f1054302-822b-43b2-aaa7-40e0447c28c9}, !- Name
-  {41f201d3-989e-4c77-86d4-49e1b1e047ad}; !- HVAC Component
-
-OS:Sizing:Zone,
-  {5d885150-c19a-4c86-ac39-34e12d5a99b0}, !- Handle
-  {41f201d3-989e-4c77-86d4-49e1b1e047ad}, !- Zone or ZoneList Name
-  SupplyAirTemperature,                   !- Zone Cooling Design Supply Air Temperature Input Method
-  14,                                     !- Zone Cooling Design Supply Air Temperature {C}
-  11.11,                                  !- Zone Cooling Design Supply Air Temperature Difference {deltaC}
-  SupplyAirTemperature,                   !- Zone Heating Design Supply Air Temperature Input Method
-  40,                                     !- Zone Heating Design Supply Air Temperature {C}
-  11.11,                                  !- Zone Heating Design Supply Air Temperature Difference {deltaC}
-  0.0085,                                 !- Zone Cooling Design Supply Air Humidity Ratio {kg-H2O/kg-air}
-  0.008,                                  !- Zone Heating Design Supply Air Humidity Ratio {kg-H2O/kg-air}
-  ,                                       !- Zone Heating Sizing Factor
-  ,                                       !- Zone Cooling Sizing Factor
-  DesignDay,                              !- Cooling Design Air Flow Method
-  ,                                       !- Cooling Design Air Flow Rate {m3/s}
-  ,                                       !- Cooling Minimum Air Flow per Zone Floor Area {m3/s-m2}
-  ,                                       !- Cooling Minimum Air Flow {m3/s}
-  ,                                       !- Cooling Minimum Air Flow Fraction
-  DesignDay,                              !- Heating Design Air Flow Method
-  ,                                       !- Heating Design Air Flow Rate {m3/s}
-  ,                                       !- Heating Maximum Air Flow per Zone Floor Area {m3/s-m2}
-  ,                                       !- Heating Maximum Air Flow {m3/s}
-  ,                                       !- Heating Maximum Air Flow Fraction
-  ,                                       !- Design Zone Air Distribution Effectiveness in Cooling Mode
-  ,                                       !- Design Zone Air Distribution Effectiveness in Heating Mode
-  No,                                     !- Account for Dedicated Outdoor Air System
-  NeutralSupplyAir,                       !- Dedicated Outdoor Air System Control Strategy
-  autosize,                               !- Dedicated Outdoor Air Low Setpoint Temperature for Design {C}
-  autosize;                               !- Dedicated Outdoor Air High Setpoint Temperature for Design {C}
-
-OS:ZoneHVAC:EquipmentList,
-  {545f153b-653c-45b2-b340-f08d43b3a58f}, !- Handle
-  Zone HVAC Equipment List 4,             !- Name
-  {41f201d3-989e-4c77-86d4-49e1b1e047ad}; !- Thermal Zone
-
-OS:Space,
-  {d21b6457-f11c-4d89-a7f9-ac4c68b5fae6}, !- Handle
-  living space|unit 4|story 1,            !- Name
-  {6cd7dcdb-52be-4687-ad28-a00a8d64d888}, !- Space Type Name
-  ,                                       !- Default Construction Set Name
-  ,                                       !- Default Schedule Set Name
-  -0,                                     !- Direction of Relative North {deg}
-  0,                                      !- X Origin {m}
-  0,                                      !- Y Origin {m}
-  0,                                      !- Z Origin {m}
-  ,                                       !- Building Story Name
-  {41f201d3-989e-4c77-86d4-49e1b1e047ad}, !- Thermal Zone Name
-  ,                                       !- Part of Total Floor Area
-  ,                                       !- Design Specification Outdoor Air Object Name
-  {a8351a07-0fb4-46b2-9819-7cd5b71d2bc2}; !- Building Unit Name
-
-OS:Surface,
-  {ea17ccef-58b7-4562-8f83-d29737478b4e}, !- Handle
-  Surface 19,                             !- Name
-  Wall,                                   !- Surface Type
-  ,                                       !- Construction Name
-  {d21b6457-f11c-4d89-a7f9-ac4c68b5fae6}, !- Space Name
-  Surface,                                !- Outside Boundary Condition
-  {33178e4e-c0d7-4e05-93f4-41fe96f4fcc9}, !- Outside Boundary Condition Object
-  NoSun,                                  !- Sun Exposure
-  NoWind,                                 !- Wind Exposure
-  ,                                       !- View Factor to Ground
-  ,                                       !- Number of Vertices
-  6.46578440716979, 15.9795688143396, 2.4384, !- X,Y,Z Vertex 1 {m}
-  6.46578440716979, 15.9795688143396, 0,  !- X,Y,Z Vertex 2 {m}
-  6.46578440716979, 3.048, 0,             !- X,Y,Z Vertex 3 {m}
-  6.46578440716979, 3.048, 2.4384;        !- X,Y,Z Vertex 4 {m}
-
-OS:Surface,
-  {4c62b1a0-31a4-4113-9e51-8dfe0900845c}, !- Handle
-  Surface 20,                             !- Name
-  Floor,                                  !- Surface Type
-  ,                                       !- Construction Name
-  {d21b6457-f11c-4d89-a7f9-ac4c68b5fae6}, !- Space Name
-  Surface,                                !- Outside Boundary Condition
-  {5610b892-da72-4cde-b882-f44440d1159d}, !- Outside Boundary Condition Object
-  NoSun,                                  !- Sun Exposure
-  NoWind,                                 !- Wind Exposure
-  ,                                       !- View Factor to Ground
-  ,                                       !- Number of Vertices
-  6.46578440716979, 3.048, 0,             !- X,Y,Z Vertex 1 {m}
-  6.46578440716979, 15.9795688143396, 0,  !- X,Y,Z Vertex 2 {m}
-  12.9315688143396, 15.9795688143396, 0,  !- X,Y,Z Vertex 3 {m}
-  12.9315688143396, 3.048, 0;             !- X,Y,Z Vertex 4 {m}
-
-OS:Surface,
-  {3ccac29c-0611-4e54-9451-f50f2fa1ca35}, !- Handle
-  Surface 21,                             !- Name
-  Wall,                                   !- Surface Type
-  ,                                       !- Construction Name
-  {d21b6457-f11c-4d89-a7f9-ac4c68b5fae6}, !- Space Name
-  Adiabatic,                              !- Outside Boundary Condition
-  ,                                       !- Outside Boundary Condition Object
-  NoSun,                                  !- Sun Exposure
-  NoWind,                                 !- Wind Exposure
-  ,                                       !- View Factor to Ground
-  ,                                       !- Number of Vertices
-  6.46578440716979, 3.048, 2.4384,        !- X,Y,Z Vertex 1 {m}
-  6.46578440716979, 3.048, 0,             !- X,Y,Z Vertex 2 {m}
-  12.9315688143396, 3.048, 0,             !- X,Y,Z Vertex 3 {m}
-  12.9315688143396, 3.048, 2.4384;        !- X,Y,Z Vertex 4 {m}
-
-OS:Surface,
-  {70ff0237-4eea-47b5-bdf5-6729f6c953ec}, !- Handle
-  Surface 22,                             !- Name
-  Wall,                                   !- Surface Type
-  ,                                       !- Construction Name
-  {d21b6457-f11c-4d89-a7f9-ac4c68b5fae6}, !- Space Name
-  Outdoors,                               !- Outside Boundary Condition
-  ,                                       !- Outside Boundary Condition Object
-  SunExposed,                             !- Sun Exposure
-  WindExposed,                            !- Wind Exposure
-  ,                                       !- View Factor to Ground
-  ,                                       !- Number of Vertices
-  12.9315688143396, 15.9795688143396, 2.4384, !- X,Y,Z Vertex 1 {m}
-  12.9315688143396, 15.9795688143396, 0,  !- X,Y,Z Vertex 2 {m}
-  6.46578440716979, 15.9795688143396, 0,  !- X,Y,Z Vertex 3 {m}
-  6.46578440716979, 15.9795688143396, 2.4384; !- X,Y,Z Vertex 4 {m}
-
-OS:Surface,
-  {f22f05f2-4477-4d6e-ae2d-db45622e236d}, !- Handle
-  Surface 23,                             !- Name
-  RoofCeiling,                            !- Surface Type
-  ,                                       !- Construction Name
-  {d21b6457-f11c-4d89-a7f9-ac4c68b5fae6}, !- Space Name
-  Outdoors,                               !- Outside Boundary Condition
-  ,                                       !- Outside Boundary Condition Object
-  SunExposed,                             !- Sun Exposure
-  WindExposed,                            !- Wind Exposure
-  ,                                       !- View Factor to Ground
-  ,                                       !- Number of Vertices
-  12.9315688143396, 3.048, 2.4384,        !- X,Y,Z Vertex 1 {m}
-  12.9315688143396, 15.9795688143396, 2.4384, !- X,Y,Z Vertex 2 {m}
-  6.46578440716979, 15.9795688143396, 2.4384, !- X,Y,Z Vertex 3 {m}
-  6.46578440716979, 3.048, 2.4384;        !- X,Y,Z Vertex 4 {m}
-
-OS:Surface,
-  {a6112188-5fd7-4bd7-b0ba-5f737fa65f12}, !- Handle
-  Surface 24,                             !- Name
-  Wall,                                   !- Surface Type
-  ,                                       !- Construction Name
-  {d21b6457-f11c-4d89-a7f9-ac4c68b5fae6}, !- Space Name
-  Surface,                                !- Outside Boundary Condition
-  {2c80b912-ad8c-4a56-8ef4-b876efed9fcd}, !- Outside Boundary Condition Object
-  NoSun,                                  !- Sun Exposure
-  NoWind,                                 !- Wind Exposure
-  ,                                       !- View Factor to Ground
-  ,                                       !- Number of Vertices
-  12.9315688143396, 3.048, 2.4384,        !- X,Y,Z Vertex 1 {m}
-  12.9315688143396, 3.048, 0,             !- X,Y,Z Vertex 2 {m}
-  12.9315688143396, 15.9795688143396, 0,  !- X,Y,Z Vertex 3 {m}
-  12.9315688143396, 15.9795688143396, 2.4384; !- X,Y,Z Vertex 4 {m}
-
-OS:ThermalZone,
-  {adf3e79b-a027-4356-9520-4383c1044af3}, !- Handle
-  living zone|unit 5,                     !- Name
-  ,                                       !- Multiplier
-  ,                                       !- Ceiling Height {m}
-  ,                                       !- Volume {m3}
-  ,                                       !- Floor Area {m2}
-  ,                                       !- Zone Inside Convection Algorithm
-  ,                                       !- Zone Outside Convection Algorithm
-  ,                                       !- Zone Conditioning Equipment List Name
-  {83f85c85-c539-4b96-9cec-bec462db328b}, !- Zone Air Inlet Port List
-  {702a21f6-93e6-44a5-b0c9-d0d57f4b6613}, !- Zone Air Exhaust Port List
-  {27d35c41-28d0-4bbc-9a39-1d8eccc84313}, !- Zone Air Node Name
-  {3ddfce36-2f8a-412e-b972-d66d6503553b}, !- Zone Return Air Port List
-  ,                                       !- Primary Daylighting Control Name
-  ,                                       !- Fraction of Zone Controlled by Primary Daylighting Control
-  ,                                       !- Secondary Daylighting Control Name
-  ,                                       !- Fraction of Zone Controlled by Secondary Daylighting Control
-  ,                                       !- Illuminance Map Name
-  ,                                       !- Group Rendering Name
-  ,                                       !- Thermostat Name
-  No;                                     !- Use Ideal Air Loads
-
-OS:Node,
-  {a8a596ac-7606-452b-8aaf-665809a5e24e}, !- Handle
-  Node 5,                                 !- Name
-  {27d35c41-28d0-4bbc-9a39-1d8eccc84313}, !- Inlet Port
-  ;                                       !- Outlet Port
-
-OS:Connection,
-  {27d35c41-28d0-4bbc-9a39-1d8eccc84313}, !- Handle
-  {08bcb4e5-6617-47b8-87e6-9c47cabb0849}, !- Name
-  {adf3e79b-a027-4356-9520-4383c1044af3}, !- Source Object
-  11,                                     !- Outlet Port
-  {a8a596ac-7606-452b-8aaf-665809a5e24e}, !- Target Object
-  2;                                      !- Inlet Port
-
-OS:PortList,
-  {83f85c85-c539-4b96-9cec-bec462db328b}, !- Handle
-  {f7d79b9b-6ace-4c91-90bc-d7e70ce3acdc}, !- Name
-  {adf3e79b-a027-4356-9520-4383c1044af3}; !- HVAC Component
-
-OS:PortList,
-  {702a21f6-93e6-44a5-b0c9-d0d57f4b6613}, !- Handle
-  {d1cbb43d-1807-4bf5-a5d2-22b7c0fd5f59}, !- Name
-  {adf3e79b-a027-4356-9520-4383c1044af3}; !- HVAC Component
-
-OS:PortList,
-  {3ddfce36-2f8a-412e-b972-d66d6503553b}, !- Handle
-  {406b3405-37b9-4d76-9906-0945b46d548c}, !- Name
-  {adf3e79b-a027-4356-9520-4383c1044af3}; !- HVAC Component
-
-OS:Sizing:Zone,
-  {47a55c54-da2e-4c47-8a4c-d83eb40dc2bf}, !- Handle
-  {adf3e79b-a027-4356-9520-4383c1044af3}, !- Zone or ZoneList Name
-  SupplyAirTemperature,                   !- Zone Cooling Design Supply Air Temperature Input Method
-  14,                                     !- Zone Cooling Design Supply Air Temperature {C}
-  11.11,                                  !- Zone Cooling Design Supply Air Temperature Difference {deltaC}
-  SupplyAirTemperature,                   !- Zone Heating Design Supply Air Temperature Input Method
-  40,                                     !- Zone Heating Design Supply Air Temperature {C}
-  11.11,                                  !- Zone Heating Design Supply Air Temperature Difference {deltaC}
-  0.0085,                                 !- Zone Cooling Design Supply Air Humidity Ratio {kg-H2O/kg-air}
-  0.008,                                  !- Zone Heating Design Supply Air Humidity Ratio {kg-H2O/kg-air}
-  ,                                       !- Zone Heating Sizing Factor
-  ,                                       !- Zone Cooling Sizing Factor
-  DesignDay,                              !- Cooling Design Air Flow Method
-  ,                                       !- Cooling Design Air Flow Rate {m3/s}
-  ,                                       !- Cooling Minimum Air Flow per Zone Floor Area {m3/s-m2}
-  ,                                       !- Cooling Minimum Air Flow {m3/s}
-  ,                                       !- Cooling Minimum Air Flow Fraction
-  DesignDay,                              !- Heating Design Air Flow Method
-  ,                                       !- Heating Design Air Flow Rate {m3/s}
-  ,                                       !- Heating Maximum Air Flow per Zone Floor Area {m3/s-m2}
-  ,                                       !- Heating Maximum Air Flow {m3/s}
-  ,                                       !- Heating Maximum Air Flow Fraction
-  ,                                       !- Design Zone Air Distribution Effectiveness in Cooling Mode
-  ,                                       !- Design Zone Air Distribution Effectiveness in Heating Mode
-  No,                                     !- Account for Dedicated Outdoor Air System
-  NeutralSupplyAir,                       !- Dedicated Outdoor Air System Control Strategy
-  autosize,                               !- Dedicated Outdoor Air Low Setpoint Temperature for Design {C}
-  autosize;                               !- Dedicated Outdoor Air High Setpoint Temperature for Design {C}
-
-OS:ZoneHVAC:EquipmentList,
-  {96219605-0dbc-450e-981b-08410a23f3e2}, !- Handle
-  Zone HVAC Equipment List 5,             !- Name
-  {adf3e79b-a027-4356-9520-4383c1044af3}; !- Thermal Zone
-
-OS:Space,
-  {c9d06c2f-8e64-436b-8880-c73078489411}, !- Handle
-  living space|unit 5|story 1,            !- Name
-  {6cd7dcdb-52be-4687-ad28-a00a8d64d888}, !- Space Type Name
-  ,                                       !- Default Construction Set Name
-  ,                                       !- Default Schedule Set Name
-  -0,                                     !- Direction of Relative North {deg}
-  0,                                      !- X Origin {m}
-  0,                                      !- Y Origin {m}
-  0,                                      !- Z Origin {m}
-  ,                                       !- Building Story Name
-  {adf3e79b-a027-4356-9520-4383c1044af3}, !- Thermal Zone Name
-  ,                                       !- Part of Total Floor Area
-  ,                                       !- Design Specification Outdoor Air Object Name
-  {cdca0813-b8cc-4541-b727-d23e4dad4374}; !- Building Unit Name
-
-OS:Surface,
-  {64501eff-9fc9-4e0f-a49d-fcc6f2846495}, !- Handle
-  Surface 25,                             !- Name
-  Floor,                                  !- Surface Type
-  ,                                       !- Construction Name
-  {c9d06c2f-8e64-436b-8880-c73078489411}, !- Space Name
-  Surface,                                !- Outside Boundary Condition
-  {203c89b4-25d7-4dcb-92dc-d3557dd374e7}, !- Outside Boundary Condition Object
-  NoSun,                                  !- Sun Exposure
-  NoWind,                                 !- Wind Exposure
-  ,                                       !- View Factor to Ground
-  ,                                       !- Number of Vertices
-  12.9315688143396, -12.9315688143396, 0, !- X,Y,Z Vertex 1 {m}
-  12.9315688143396, 0, 0,                 !- X,Y,Z Vertex 2 {m}
-  19.3973532215094, 0, 0,                 !- X,Y,Z Vertex 3 {m}
-  19.3973532215094, -12.9315688143396, 0; !- X,Y,Z Vertex 4 {m}
-
-OS:Surface,
-  {f1d10b6f-8fa3-47a6-98ce-7e8ded9fd6b0}, !- Handle
-  Surface 26,                             !- Name
-  Wall,                                   !- Surface Type
-  ,                                       !- Construction Name
-  {c9d06c2f-8e64-436b-8880-c73078489411}, !- Space Name
-  Adiabatic,                              !- Outside Boundary Condition
-  ,                                       !- Outside Boundary Condition Object
-  NoSun,                                  !- Sun Exposure
-  NoWind,                                 !- Wind Exposure
-  ,                                       !- View Factor to Ground
-  ,                                       !- Number of Vertices
-  19.3973532215094, 0, 2.4384,            !- X,Y,Z Vertex 1 {m}
-  19.3973532215094, 0, 0,                 !- X,Y,Z Vertex 2 {m}
-  12.9315688143396, 0, 0,                 !- X,Y,Z Vertex 3 {m}
-  12.9315688143396, 0, 2.4384;            !- X,Y,Z Vertex 4 {m}
-
-OS:Surface,
-  {b0546b26-b2bb-414a-8f1d-eaf2a144815e}, !- Handle
-  Surface 27,                             !- Name
-  Wall,                                   !- Surface Type
-  ,                                       !- Construction Name
-  {c9d06c2f-8e64-436b-8880-c73078489411}, !- Space Name
-  Surface,                                !- Outside Boundary Condition
-  {8a091826-c812-4888-9d9c-fddc95da2ad0}, !- Outside Boundary Condition Object
-  NoSun,                                  !- Sun Exposure
-  NoWind,                                 !- Wind Exposure
-  ,                                       !- View Factor to Ground
-  ,                                       !- Number of Vertices
-  12.9315688143396, 0, 2.4384,            !- X,Y,Z Vertex 1 {m}
-  12.9315688143396, 0, 0,                 !- X,Y,Z Vertex 2 {m}
-  12.9315688143396, -12.9315688143396, 0, !- X,Y,Z Vertex 3 {m}
-  12.9315688143396, -12.9315688143396, 2.4384; !- X,Y,Z Vertex 4 {m}
-
-OS:Surface,
-  {ddfbe6c1-d68c-477a-89bc-0212802238c0}, !- Handle
-  Surface 28,                             !- Name
-  Wall,                                   !- Surface Type
-  ,                                       !- Construction Name
-  {c9d06c2f-8e64-436b-8880-c73078489411}, !- Space Name
-  Surface,                                !- Outside Boundary Condition
-  {df2ec7b3-b994-4e5c-90e6-ee0c8729658c}, !- Outside Boundary Condition Object
-  NoSun,                                  !- Sun Exposure
-  NoWind,                                 !- Wind Exposure
-  ,                                       !- View Factor to Ground
-  ,                                       !- Number of Vertices
-  19.3973532215094, -12.9315688143396, 2.4384, !- X,Y,Z Vertex 1 {m}
-  19.3973532215094, -12.9315688143396, 0, !- X,Y,Z Vertex 2 {m}
-  19.3973532215094, 0, 0,                 !- X,Y,Z Vertex 3 {m}
-  19.3973532215094, 0, 2.4384;            !- X,Y,Z Vertex 4 {m}
-
-OS:Surface,
-  {ac402750-cdd8-4ccf-93b2-79f228e45d0b}, !- Handle
-  Surface 29,                             !- Name
-  RoofCeiling,                            !- Surface Type
-  ,                                       !- Construction Name
-  {c9d06c2f-8e64-436b-8880-c73078489411}, !- Space Name
-  Outdoors,                               !- Outside Boundary Condition
-  ,                                       !- Outside Boundary Condition Object
-  SunExposed,                             !- Sun Exposure
-  WindExposed,                            !- Wind Exposure
-  ,                                       !- View Factor to Ground
-  ,                                       !- Number of Vertices
-  19.3973532215094, -12.9315688143396, 2.4384, !- X,Y,Z Vertex 1 {m}
-  19.3973532215094, 0, 2.4384,            !- X,Y,Z Vertex 2 {m}
-  12.9315688143396, 0, 2.4384,            !- X,Y,Z Vertex 3 {m}
-  12.9315688143396, -12.9315688143396, 2.4384; !- X,Y,Z Vertex 4 {m}
-
-OS:Surface,
-  {c0d68e79-789b-4b83-aa28-f2e398a6d6ca}, !- Handle
-  Surface 30,                             !- Name
-  Wall,                                   !- Surface Type
-  ,                                       !- Construction Name
-  {c9d06c2f-8e64-436b-8880-c73078489411}, !- Space Name
-  Outdoors,                               !- Outside Boundary Condition
-  ,                                       !- Outside Boundary Condition Object
-  SunExposed,                             !- Sun Exposure
-  WindExposed,                            !- Wind Exposure
-  ,                                       !- View Factor to Ground
-  ,                                       !- Number of Vertices
-  12.9315688143396, -12.9315688143396, 2.4384, !- X,Y,Z Vertex 1 {m}
-  12.9315688143396, -12.9315688143396, 0, !- X,Y,Z Vertex 2 {m}
-  19.3973532215094, -12.9315688143396, 0, !- X,Y,Z Vertex 3 {m}
-  19.3973532215094, -12.9315688143396, 2.4384; !- X,Y,Z Vertex 4 {m}
-
-OS:ThermalZone,
-  {841d79b4-c990-42d6-88b1-975c27324463}, !- Handle
-  living zone|unit 6,                     !- Name
-  ,                                       !- Multiplier
-  ,                                       !- Ceiling Height {m}
-  ,                                       !- Volume {m3}
-  ,                                       !- Floor Area {m2}
-  ,                                       !- Zone Inside Convection Algorithm
-  ,                                       !- Zone Outside Convection Algorithm
-  ,                                       !- Zone Conditioning Equipment List Name
-  {bbd5dc5c-824f-4f17-be74-03009cbacd0b}, !- Zone Air Inlet Port List
-  {26dec82f-853f-40a5-a0b4-d37c099862e5}, !- Zone Air Exhaust Port List
-  {416c3f02-7e94-4174-b265-7531d9f2ebc8}, !- Zone Air Node Name
-  {4b214f38-bd5d-4196-8029-0b90972fae61}, !- Zone Return Air Port List
-  ,                                       !- Primary Daylighting Control Name
-  ,                                       !- Fraction of Zone Controlled by Primary Daylighting Control
-  ,                                       !- Secondary Daylighting Control Name
-  ,                                       !- Fraction of Zone Controlled by Secondary Daylighting Control
-  ,                                       !- Illuminance Map Name
-  ,                                       !- Group Rendering Name
-  ,                                       !- Thermostat Name
-  No;                                     !- Use Ideal Air Loads
-
-OS:Node,
-  {b14daa28-7329-4181-a8fb-3eff19551c8b}, !- Handle
-  Node 6,                                 !- Name
-  {416c3f02-7e94-4174-b265-7531d9f2ebc8}, !- Inlet Port
-  ;                                       !- Outlet Port
-
-OS:Connection,
-  {416c3f02-7e94-4174-b265-7531d9f2ebc8}, !- Handle
-  {283b9078-5ffd-45d2-961a-f0b05fd6abf3}, !- Name
-  {841d79b4-c990-42d6-88b1-975c27324463}, !- Source Object
-  11,                                     !- Outlet Port
-  {b14daa28-7329-4181-a8fb-3eff19551c8b}, !- Target Object
-  2;                                      !- Inlet Port
-
-OS:PortList,
-  {bbd5dc5c-824f-4f17-be74-03009cbacd0b}, !- Handle
-  {9fccfb97-2e35-460a-9989-e9d4e4584752}, !- Name
-  {841d79b4-c990-42d6-88b1-975c27324463}; !- HVAC Component
-
-OS:PortList,
-  {26dec82f-853f-40a5-a0b4-d37c099862e5}, !- Handle
-  {d2d7ac0a-6230-4547-8a49-9a2379946a26}, !- Name
-  {841d79b4-c990-42d6-88b1-975c27324463}; !- HVAC Component
-
-OS:PortList,
-  {4b214f38-bd5d-4196-8029-0b90972fae61}, !- Handle
-  {be927c1b-1ab1-4a07-92b8-0431ba0a318a}, !- Name
-  {841d79b4-c990-42d6-88b1-975c27324463}; !- HVAC Component
-
-OS:Sizing:Zone,
-  {67559f1f-7d5e-4453-8809-76a5633d60fd}, !- Handle
-  {841d79b4-c990-42d6-88b1-975c27324463}, !- Zone or ZoneList Name
-  SupplyAirTemperature,                   !- Zone Cooling Design Supply Air Temperature Input Method
-  14,                                     !- Zone Cooling Design Supply Air Temperature {C}
-  11.11,                                  !- Zone Cooling Design Supply Air Temperature Difference {deltaC}
-  SupplyAirTemperature,                   !- Zone Heating Design Supply Air Temperature Input Method
-  40,                                     !- Zone Heating Design Supply Air Temperature {C}
-  11.11,                                  !- Zone Heating Design Supply Air Temperature Difference {deltaC}
-  0.0085,                                 !- Zone Cooling Design Supply Air Humidity Ratio {kg-H2O/kg-air}
-  0.008,                                  !- Zone Heating Design Supply Air Humidity Ratio {kg-H2O/kg-air}
-  ,                                       !- Zone Heating Sizing Factor
-  ,                                       !- Zone Cooling Sizing Factor
-  DesignDay,                              !- Cooling Design Air Flow Method
-  ,                                       !- Cooling Design Air Flow Rate {m3/s}
-  ,                                       !- Cooling Minimum Air Flow per Zone Floor Area {m3/s-m2}
-  ,                                       !- Cooling Minimum Air Flow {m3/s}
-  ,                                       !- Cooling Minimum Air Flow Fraction
-  DesignDay,                              !- Heating Design Air Flow Method
-  ,                                       !- Heating Design Air Flow Rate {m3/s}
-  ,                                       !- Heating Maximum Air Flow per Zone Floor Area {m3/s-m2}
-  ,                                       !- Heating Maximum Air Flow {m3/s}
-  ,                                       !- Heating Maximum Air Flow Fraction
-  ,                                       !- Design Zone Air Distribution Effectiveness in Cooling Mode
-  ,                                       !- Design Zone Air Distribution Effectiveness in Heating Mode
-  No,                                     !- Account for Dedicated Outdoor Air System
-  NeutralSupplyAir,                       !- Dedicated Outdoor Air System Control Strategy
-  autosize,                               !- Dedicated Outdoor Air Low Setpoint Temperature for Design {C}
-  autosize;                               !- Dedicated Outdoor Air High Setpoint Temperature for Design {C}
-
-OS:ZoneHVAC:EquipmentList,
-  {7c835a6c-c95b-4a73-b707-3c1b84cd2e78}, !- Handle
-  Zone HVAC Equipment List 6,             !- Name
-  {841d79b4-c990-42d6-88b1-975c27324463}; !- Thermal Zone
-
-OS:Space,
-  {84e81eae-e67c-416a-baab-22908ec02d2d}, !- Handle
-  living space|unit 6|story 1,            !- Name
-  {6cd7dcdb-52be-4687-ad28-a00a8d64d888}, !- Space Type Name
-  ,                                       !- Default Construction Set Name
-  ,                                       !- Default Schedule Set Name
-  -0,                                     !- Direction of Relative North {deg}
-  0,                                      !- X Origin {m}
-  0,                                      !- Y Origin {m}
-  0,                                      !- Z Origin {m}
-  ,                                       !- Building Story Name
-  {841d79b4-c990-42d6-88b1-975c27324463}, !- Thermal Zone Name
-  ,                                       !- Part of Total Floor Area
-  ,                                       !- Design Specification Outdoor Air Object Name
-  {b6570739-4439-4ea2-89e9-713e7052d75d}; !- Building Unit Name
-
-OS:Surface,
-  {2c80b912-ad8c-4a56-8ef4-b876efed9fcd}, !- Handle
-  Surface 31,                             !- Name
-  Wall,                                   !- Surface Type
-  ,                                       !- Construction Name
-  {84e81eae-e67c-416a-baab-22908ec02d2d}, !- Space Name
-  Surface,                                !- Outside Boundary Condition
-  {a6112188-5fd7-4bd7-b0ba-5f737fa65f12}, !- Outside Boundary Condition Object
-  NoSun,                                  !- Sun Exposure
-  NoWind,                                 !- Wind Exposure
-  ,                                       !- View Factor to Ground
-  ,                                       !- Number of Vertices
-  12.9315688143396, 15.9795688143396, 2.4384, !- X,Y,Z Vertex 1 {m}
-  12.9315688143396, 15.9795688143396, 0,  !- X,Y,Z Vertex 2 {m}
-  12.9315688143396, 3.048, 0,             !- X,Y,Z Vertex 3 {m}
-  12.9315688143396, 3.048, 2.4384;        !- X,Y,Z Vertex 4 {m}
-
-OS:Surface,
-  {66790ea2-2f19-48ec-99c8-1ec7e0f4628d}, !- Handle
-  Surface 32,                             !- Name
-  Floor,                                  !- Surface Type
-  ,                                       !- Construction Name
-  {84e81eae-e67c-416a-baab-22908ec02d2d}, !- Space Name
-  Surface,                                !- Outside Boundary Condition
-  {36e30058-0e20-4bea-a4e8-64d7723e4a28}, !- Outside Boundary Condition Object
-  NoSun,                                  !- Sun Exposure
-  NoWind,                                 !- Wind Exposure
-  ,                                       !- View Factor to Ground
-  ,                                       !- Number of Vertices
-  12.9315688143396, 3.048, 0,             !- X,Y,Z Vertex 1 {m}
-  12.9315688143396, 15.9795688143396, 0,  !- X,Y,Z Vertex 2 {m}
-  19.3973532215094, 15.9795688143396, 0,  !- X,Y,Z Vertex 3 {m}
-  19.3973532215094, 3.048, 0;             !- X,Y,Z Vertex 4 {m}
-
-OS:Surface,
-  {d09fddac-8827-49f8-bff6-8e430588f6c9}, !- Handle
-  Surface 33,                             !- Name
-  Wall,                                   !- Surface Type
-  ,                                       !- Construction Name
-  {84e81eae-e67c-416a-baab-22908ec02d2d}, !- Space Name
-  Adiabatic,                              !- Outside Boundary Condition
-  ,                                       !- Outside Boundary Condition Object
-  NoSun,                                  !- Sun Exposure
-  NoWind,                                 !- Wind Exposure
-  ,                                       !- View Factor to Ground
-  ,                                       !- Number of Vertices
-  12.9315688143396, 3.048, 2.4384,        !- X,Y,Z Vertex 1 {m}
-  12.9315688143396, 3.048, 0,             !- X,Y,Z Vertex 2 {m}
-  19.3973532215094, 3.048, 0,             !- X,Y,Z Vertex 3 {m}
-  19.3973532215094, 3.048, 2.4384;        !- X,Y,Z Vertex 4 {m}
-
-OS:Surface,
-  {0adf23c2-ce6c-4edd-a23c-0ac1f257bf4d}, !- Handle
-  Surface 34,                             !- Name
-  Wall,                                   !- Surface Type
-  ,                                       !- Construction Name
-  {84e81eae-e67c-416a-baab-22908ec02d2d}, !- Space Name
-  Outdoors,                               !- Outside Boundary Condition
-  ,                                       !- Outside Boundary Condition Object
-  SunExposed,                             !- Sun Exposure
-  WindExposed,                            !- Wind Exposure
-  ,                                       !- View Factor to Ground
-  ,                                       !- Number of Vertices
-  19.3973532215094, 15.9795688143396, 2.4384, !- X,Y,Z Vertex 1 {m}
-  19.3973532215094, 15.9795688143396, 0,  !- X,Y,Z Vertex 2 {m}
-  12.9315688143396, 15.9795688143396, 0,  !- X,Y,Z Vertex 3 {m}
-  12.9315688143396, 15.9795688143396, 2.4384; !- X,Y,Z Vertex 4 {m}
-
-OS:Surface,
-  {f3670a83-c9db-4941-8515-b5b7130e9c8a}, !- Handle
-  Surface 35,                             !- Name
-  RoofCeiling,                            !- Surface Type
-  ,                                       !- Construction Name
-  {84e81eae-e67c-416a-baab-22908ec02d2d}, !- Space Name
-  Outdoors,                               !- Outside Boundary Condition
-  ,                                       !- Outside Boundary Condition Object
-  SunExposed,                             !- Sun Exposure
-  WindExposed,                            !- Wind Exposure
-  ,                                       !- View Factor to Ground
-  ,                                       !- Number of Vertices
-  19.3973532215094, 3.048, 2.4384,        !- X,Y,Z Vertex 1 {m}
-  19.3973532215094, 15.9795688143396, 2.4384, !- X,Y,Z Vertex 2 {m}
-  12.9315688143396, 15.9795688143396, 2.4384, !- X,Y,Z Vertex 3 {m}
-  12.9315688143396, 3.048, 2.4384;        !- X,Y,Z Vertex 4 {m}
-
-OS:Surface,
-  {35cef1e6-0fc2-4f76-a700-c7c97fb9226c}, !- Handle
-  Surface 36,                             !- Name
-  Wall,                                   !- Surface Type
-  ,                                       !- Construction Name
-  {84e81eae-e67c-416a-baab-22908ec02d2d}, !- Space Name
-  Surface,                                !- Outside Boundary Condition
-  {d7c3af64-40e2-4ac9-a7b6-ad7533566c44}, !- Outside Boundary Condition Object
-  NoSun,                                  !- Sun Exposure
-  NoWind,                                 !- Wind Exposure
-  ,                                       !- View Factor to Ground
-  ,                                       !- Number of Vertices
-  19.3973532215094, 3.048, 2.4384,        !- X,Y,Z Vertex 1 {m}
-  19.3973532215094, 3.048, 0,             !- X,Y,Z Vertex 2 {m}
-  19.3973532215094, 15.9795688143396, 0,  !- X,Y,Z Vertex 3 {m}
-  19.3973532215094, 15.9795688143396, 2.4384; !- X,Y,Z Vertex 4 {m}
-
-OS:ThermalZone,
-  {6b3fdb6e-a378-483d-9ac9-42ef821527c4}, !- Handle
-  living zone|unit 7,                     !- Name
-  ,                                       !- Multiplier
-  ,                                       !- Ceiling Height {m}
-  ,                                       !- Volume {m3}
-  ,                                       !- Floor Area {m2}
-  ,                                       !- Zone Inside Convection Algorithm
-  ,                                       !- Zone Outside Convection Algorithm
-  ,                                       !- Zone Conditioning Equipment List Name
-  {d20fd947-a080-4ab0-a5f6-628adfdd1499}, !- Zone Air Inlet Port List
-  {2f9e32ff-d2e8-44e0-9a08-7c07b69b7abc}, !- Zone Air Exhaust Port List
-  {055e6c65-0ecc-468a-8e86-bb1b3fbb4480}, !- Zone Air Node Name
-  {04893611-ecf8-43bb-8a95-2725e0735cec}, !- Zone Return Air Port List
-  ,                                       !- Primary Daylighting Control Name
-  ,                                       !- Fraction of Zone Controlled by Primary Daylighting Control
-  ,                                       !- Secondary Daylighting Control Name
-  ,                                       !- Fraction of Zone Controlled by Secondary Daylighting Control
-  ,                                       !- Illuminance Map Name
-  ,                                       !- Group Rendering Name
-  ,                                       !- Thermostat Name
-  No;                                     !- Use Ideal Air Loads
-
-OS:Node,
-  {cee85864-de10-457f-9dbb-ac2e251697af}, !- Handle
-  Node 7,                                 !- Name
-  {055e6c65-0ecc-468a-8e86-bb1b3fbb4480}, !- Inlet Port
-  ;                                       !- Outlet Port
-
-OS:Connection,
-  {055e6c65-0ecc-468a-8e86-bb1b3fbb4480}, !- Handle
-  {ed131e85-22fd-49eb-88e3-fb8d738d2236}, !- Name
-  {6b3fdb6e-a378-483d-9ac9-42ef821527c4}, !- Source Object
-  11,                                     !- Outlet Port
-  {cee85864-de10-457f-9dbb-ac2e251697af}, !- Target Object
-  2;                                      !- Inlet Port
-
-OS:PortList,
-  {d20fd947-a080-4ab0-a5f6-628adfdd1499}, !- Handle
-  {a6097c44-9e5d-44db-b33c-d1dad97bbfbe}, !- Name
-  {6b3fdb6e-a378-483d-9ac9-42ef821527c4}; !- HVAC Component
-
-OS:PortList,
-  {2f9e32ff-d2e8-44e0-9a08-7c07b69b7abc}, !- Handle
-  {cb76f41e-45ab-4d2d-96bb-3653a462f46e}, !- Name
-  {6b3fdb6e-a378-483d-9ac9-42ef821527c4}; !- HVAC Component
-
-OS:PortList,
-  {04893611-ecf8-43bb-8a95-2725e0735cec}, !- Handle
-  {2fecb83e-34cf-446c-b6a4-35287a779455}, !- Name
-  {6b3fdb6e-a378-483d-9ac9-42ef821527c4}; !- HVAC Component
-
-OS:Sizing:Zone,
-  {a4d63d88-c3d8-4629-bf2d-37d23c27c745}, !- Handle
-  {6b3fdb6e-a378-483d-9ac9-42ef821527c4}, !- Zone or ZoneList Name
-  SupplyAirTemperature,                   !- Zone Cooling Design Supply Air Temperature Input Method
-  14,                                     !- Zone Cooling Design Supply Air Temperature {C}
-  11.11,                                  !- Zone Cooling Design Supply Air Temperature Difference {deltaC}
-  SupplyAirTemperature,                   !- Zone Heating Design Supply Air Temperature Input Method
-  40,                                     !- Zone Heating Design Supply Air Temperature {C}
-  11.11,                                  !- Zone Heating Design Supply Air Temperature Difference {deltaC}
-  0.0085,                                 !- Zone Cooling Design Supply Air Humidity Ratio {kg-H2O/kg-air}
-  0.008,                                  !- Zone Heating Design Supply Air Humidity Ratio {kg-H2O/kg-air}
-  ,                                       !- Zone Heating Sizing Factor
-  ,                                       !- Zone Cooling Sizing Factor
-  DesignDay,                              !- Cooling Design Air Flow Method
-  ,                                       !- Cooling Design Air Flow Rate {m3/s}
-  ,                                       !- Cooling Minimum Air Flow per Zone Floor Area {m3/s-m2}
-  ,                                       !- Cooling Minimum Air Flow {m3/s}
-  ,                                       !- Cooling Minimum Air Flow Fraction
-  DesignDay,                              !- Heating Design Air Flow Method
-  ,                                       !- Heating Design Air Flow Rate {m3/s}
-  ,                                       !- Heating Maximum Air Flow per Zone Floor Area {m3/s-m2}
-  ,                                       !- Heating Maximum Air Flow {m3/s}
-  ,                                       !- Heating Maximum Air Flow Fraction
-  ,                                       !- Design Zone Air Distribution Effectiveness in Cooling Mode
-  ,                                       !- Design Zone Air Distribution Effectiveness in Heating Mode
-  No,                                     !- Account for Dedicated Outdoor Air System
-  NeutralSupplyAir,                       !- Dedicated Outdoor Air System Control Strategy
-  autosize,                               !- Dedicated Outdoor Air Low Setpoint Temperature for Design {C}
-  autosize;                               !- Dedicated Outdoor Air High Setpoint Temperature for Design {C}
-
-OS:ZoneHVAC:EquipmentList,
-  {f8eaada1-897d-4deb-bdb6-05c20acad14b}, !- Handle
-  Zone HVAC Equipment List 7,             !- Name
-  {6b3fdb6e-a378-483d-9ac9-42ef821527c4}; !- Thermal Zone
-
-OS:Space,
-  {95015e4b-cd10-4dc6-b7f9-1248f62d9fb2}, !- Handle
-  living space|unit 7|story 1,            !- Name
-  {6cd7dcdb-52be-4687-ad28-a00a8d64d888}, !- Space Type Name
-  ,                                       !- Default Construction Set Name
-  ,                                       !- Default Schedule Set Name
-  -0,                                     !- Direction of Relative North {deg}
-  0,                                      !- X Origin {m}
-  0,                                      !- Y Origin {m}
-  0,                                      !- Z Origin {m}
-  ,                                       !- Building Story Name
-  {6b3fdb6e-a378-483d-9ac9-42ef821527c4}, !- Thermal Zone Name
-  ,                                       !- Part of Total Floor Area
-  ,                                       !- Design Specification Outdoor Air Object Name
-  {9a6eea31-592a-4436-83ad-47d5a0322174}; !- Building Unit Name
-
-OS:Surface,
-  {66c52b03-ac0a-4481-81f1-ccedf7628018}, !- Handle
-  Surface 37,                             !- Name
-  Floor,                                  !- Surface Type
-  ,                                       !- Construction Name
-  {95015e4b-cd10-4dc6-b7f9-1248f62d9fb2}, !- Space Name
-  Surface,                                !- Outside Boundary Condition
-  {1f88748e-d268-4ea7-a701-a4dd36d01fe7}, !- Outside Boundary Condition Object
-  NoSun,                                  !- Sun Exposure
-  NoWind,                                 !- Wind Exposure
-  ,                                       !- View Factor to Ground
-  ,                                       !- Number of Vertices
-  19.3973532215094, -12.9315688143396, 0, !- X,Y,Z Vertex 1 {m}
-  19.3973532215094, 0, 0,                 !- X,Y,Z Vertex 2 {m}
-  25.8631376286792, 0, 0,                 !- X,Y,Z Vertex 3 {m}
-  25.8631376286792, -12.9315688143396, 0; !- X,Y,Z Vertex 4 {m}
-
-OS:Surface,
-  {1b3d00b8-2c3e-44d5-8279-46ea5fb1ca51}, !- Handle
-  Surface 38,                             !- Name
-  Wall,                                   !- Surface Type
-  ,                                       !- Construction Name
-  {95015e4b-cd10-4dc6-b7f9-1248f62d9fb2}, !- Space Name
-  Adiabatic,                              !- Outside Boundary Condition
-  ,                                       !- Outside Boundary Condition Object
-  NoSun,                                  !- Sun Exposure
-  NoWind,                                 !- Wind Exposure
-  ,                                       !- View Factor to Ground
-  ,                                       !- Number of Vertices
-  25.8631376286792, 0, 2.4384,            !- X,Y,Z Vertex 1 {m}
-  25.8631376286792, 0, 0,                 !- X,Y,Z Vertex 2 {m}
-  19.3973532215094, 0, 0,                 !- X,Y,Z Vertex 3 {m}
-  19.3973532215094, 0, 2.4384;            !- X,Y,Z Vertex 4 {m}
-
-OS:Surface,
-  {df2ec7b3-b994-4e5c-90e6-ee0c8729658c}, !- Handle
-  Surface 39,                             !- Name
-  Wall,                                   !- Surface Type
-  ,                                       !- Construction Name
-  {95015e4b-cd10-4dc6-b7f9-1248f62d9fb2}, !- Space Name
-  Surface,                                !- Outside Boundary Condition
-  {ddfbe6c1-d68c-477a-89bc-0212802238c0}, !- Outside Boundary Condition Object
-  NoSun,                                  !- Sun Exposure
-  NoWind,                                 !- Wind Exposure
-  ,                                       !- View Factor to Ground
-  ,                                       !- Number of Vertices
-  19.3973532215094, 0, 2.4384,            !- X,Y,Z Vertex 1 {m}
-  19.3973532215094, 0, 0,                 !- X,Y,Z Vertex 2 {m}
-  19.3973532215094, -12.9315688143396, 0, !- X,Y,Z Vertex 3 {m}
-  19.3973532215094, -12.9315688143396, 2.4384; !- X,Y,Z Vertex 4 {m}
-
-OS:Surface,
-  {c141e067-f49e-4615-b9ba-6a70e1cf3000}, !- Handle
-  Surface 40,                             !- Name
-  Wall,                                   !- Surface Type
-  ,                                       !- Construction Name
-  {95015e4b-cd10-4dc6-b7f9-1248f62d9fb2}, !- Space Name
-  Outdoors,                               !- Outside Boundary Condition
-  ,                                       !- Outside Boundary Condition Object
-  SunExposed,                             !- Sun Exposure
-  WindExposed,                            !- Wind Exposure
-  ,                                       !- View Factor to Ground
-  ,                                       !- Number of Vertices
-  25.8631376286792, -12.9315688143396, 2.4384, !- X,Y,Z Vertex 1 {m}
-  25.8631376286792, -12.9315688143396, 0, !- X,Y,Z Vertex 2 {m}
-  25.8631376286792, 0, 0,                 !- X,Y,Z Vertex 3 {m}
-  25.8631376286792, 0, 2.4384;            !- X,Y,Z Vertex 4 {m}
-
-OS:Surface,
-  {7ea34064-8b00-4cd3-803f-db1292e0e38b}, !- Handle
-  Surface 41,                             !- Name
-  RoofCeiling,                            !- Surface Type
-  ,                                       !- Construction Name
-  {95015e4b-cd10-4dc6-b7f9-1248f62d9fb2}, !- Space Name
-  Outdoors,                               !- Outside Boundary Condition
-  ,                                       !- Outside Boundary Condition Object
-  SunExposed,                             !- Sun Exposure
-  WindExposed,                            !- Wind Exposure
-  ,                                       !- View Factor to Ground
-  ,                                       !- Number of Vertices
-  25.8631376286792, -12.9315688143396, 2.4384, !- X,Y,Z Vertex 1 {m}
-  25.8631376286792, 0, 2.4384,            !- X,Y,Z Vertex 2 {m}
-  19.3973532215094, 0, 2.4384,            !- X,Y,Z Vertex 3 {m}
-  19.3973532215094, -12.9315688143396, 2.4384; !- X,Y,Z Vertex 4 {m}
-
-OS:Surface,
-  {e3383fa5-ab39-49c0-8d68-118bbd993635}, !- Handle
-  Surface 42,                             !- Name
-  Wall,                                   !- Surface Type
-  ,                                       !- Construction Name
-  {95015e4b-cd10-4dc6-b7f9-1248f62d9fb2}, !- Space Name
-  Outdoors,                               !- Outside Boundary Condition
-  ,                                       !- Outside Boundary Condition Object
-  SunExposed,                             !- Sun Exposure
-  WindExposed,                            !- Wind Exposure
-  ,                                       !- View Factor to Ground
-  ,                                       !- Number of Vertices
-  19.3973532215094, -12.9315688143396, 2.4384, !- X,Y,Z Vertex 1 {m}
-  19.3973532215094, -12.9315688143396, 0, !- X,Y,Z Vertex 2 {m}
-  25.8631376286792, -12.9315688143396, 0, !- X,Y,Z Vertex 3 {m}
-  25.8631376286792, -12.9315688143396, 2.4384; !- X,Y,Z Vertex 4 {m}
-
-OS:ThermalZone,
-  {91cc0c41-1f05-4e93-8c06-f5197abcbf5d}, !- Handle
-  living zone|unit 8,                     !- Name
-  ,                                       !- Multiplier
-  ,                                       !- Ceiling Height {m}
-  ,                                       !- Volume {m3}
-  ,                                       !- Floor Area {m2}
-  ,                                       !- Zone Inside Convection Algorithm
-  ,                                       !- Zone Outside Convection Algorithm
-  ,                                       !- Zone Conditioning Equipment List Name
-  {898a3265-8008-4fff-b0e0-a55c91b70a76}, !- Zone Air Inlet Port List
-  {6e3f1199-1529-4bf3-94a2-ccd66cfd3447}, !- Zone Air Exhaust Port List
-  {ac74ba81-c21d-47ac-81cd-f45b916f075b}, !- Zone Air Node Name
-  {69fc0115-d13a-40b8-a2af-eaf186a4ab27}, !- Zone Return Air Port List
-  ,                                       !- Primary Daylighting Control Name
-  ,                                       !- Fraction of Zone Controlled by Primary Daylighting Control
-  ,                                       !- Secondary Daylighting Control Name
-  ,                                       !- Fraction of Zone Controlled by Secondary Daylighting Control
-  ,                                       !- Illuminance Map Name
-  ,                                       !- Group Rendering Name
-  ,                                       !- Thermostat Name
-  No;                                     !- Use Ideal Air Loads
-
-OS:Node,
-  {1fce3c72-c4bc-4557-964c-e67436670a09}, !- Handle
-  Node 8,                                 !- Name
-  {ac74ba81-c21d-47ac-81cd-f45b916f075b}, !- Inlet Port
-  ;                                       !- Outlet Port
-
-OS:Connection,
-  {ac74ba81-c21d-47ac-81cd-f45b916f075b}, !- Handle
-  {311a390a-e171-43aa-afc8-6df22293de3d}, !- Name
-  {91cc0c41-1f05-4e93-8c06-f5197abcbf5d}, !- Source Object
-  11,                                     !- Outlet Port
-  {1fce3c72-c4bc-4557-964c-e67436670a09}, !- Target Object
-  2;                                      !- Inlet Port
-
-OS:PortList,
-  {898a3265-8008-4fff-b0e0-a55c91b70a76}, !- Handle
-  {7f8363fa-269f-414d-af41-eb2ab734d8f4}, !- Name
-  {91cc0c41-1f05-4e93-8c06-f5197abcbf5d}; !- HVAC Component
-
-OS:PortList,
-  {6e3f1199-1529-4bf3-94a2-ccd66cfd3447}, !- Handle
-  {43b4f275-f478-4812-bc98-a94a3ae4ffd4}, !- Name
-  {91cc0c41-1f05-4e93-8c06-f5197abcbf5d}; !- HVAC Component
-
-OS:PortList,
-  {69fc0115-d13a-40b8-a2af-eaf186a4ab27}, !- Handle
-  {237896a4-7d97-4dfd-8b0e-da0db5d94cce}, !- Name
-  {91cc0c41-1f05-4e93-8c06-f5197abcbf5d}; !- HVAC Component
-
-OS:Sizing:Zone,
-  {241f5ffc-d3a6-4575-a560-b4e69c8a602b}, !- Handle
-  {91cc0c41-1f05-4e93-8c06-f5197abcbf5d}, !- Zone or ZoneList Name
-  SupplyAirTemperature,                   !- Zone Cooling Design Supply Air Temperature Input Method
-  14,                                     !- Zone Cooling Design Supply Air Temperature {C}
-  11.11,                                  !- Zone Cooling Design Supply Air Temperature Difference {deltaC}
-  SupplyAirTemperature,                   !- Zone Heating Design Supply Air Temperature Input Method
-  40,                                     !- Zone Heating Design Supply Air Temperature {C}
-  11.11,                                  !- Zone Heating Design Supply Air Temperature Difference {deltaC}
-  0.0085,                                 !- Zone Cooling Design Supply Air Humidity Ratio {kg-H2O/kg-air}
-  0.008,                                  !- Zone Heating Design Supply Air Humidity Ratio {kg-H2O/kg-air}
-  ,                                       !- Zone Heating Sizing Factor
-  ,                                       !- Zone Cooling Sizing Factor
-  DesignDay,                              !- Cooling Design Air Flow Method
-  ,                                       !- Cooling Design Air Flow Rate {m3/s}
-  ,                                       !- Cooling Minimum Air Flow per Zone Floor Area {m3/s-m2}
-  ,                                       !- Cooling Minimum Air Flow {m3/s}
-  ,                                       !- Cooling Minimum Air Flow Fraction
-  DesignDay,                              !- Heating Design Air Flow Method
-  ,                                       !- Heating Design Air Flow Rate {m3/s}
-  ,                                       !- Heating Maximum Air Flow per Zone Floor Area {m3/s-m2}
-  ,                                       !- Heating Maximum Air Flow {m3/s}
-  ,                                       !- Heating Maximum Air Flow Fraction
-  ,                                       !- Design Zone Air Distribution Effectiveness in Cooling Mode
-  ,                                       !- Design Zone Air Distribution Effectiveness in Heating Mode
-  No,                                     !- Account for Dedicated Outdoor Air System
-  NeutralSupplyAir,                       !- Dedicated Outdoor Air System Control Strategy
-  autosize,                               !- Dedicated Outdoor Air Low Setpoint Temperature for Design {C}
-  autosize;                               !- Dedicated Outdoor Air High Setpoint Temperature for Design {C}
-
-OS:ZoneHVAC:EquipmentList,
-  {2da1c9ef-4461-4038-aad3-32fadd1dc463}, !- Handle
-  Zone HVAC Equipment List 8,             !- Name
-  {91cc0c41-1f05-4e93-8c06-f5197abcbf5d}; !- Thermal Zone
-
-OS:Space,
-  {80d45be2-036a-4e8c-9293-5618cb85009b}, !- Handle
-  living space|unit 8|story 1,            !- Name
-  {6cd7dcdb-52be-4687-ad28-a00a8d64d888}, !- Space Type Name
-  ,                                       !- Default Construction Set Name
-  ,                                       !- Default Schedule Set Name
-  -0,                                     !- Direction of Relative North {deg}
-  0,                                      !- X Origin {m}
-  0,                                      !- Y Origin {m}
-  0,                                      !- Z Origin {m}
-  ,                                       !- Building Story Name
-  {91cc0c41-1f05-4e93-8c06-f5197abcbf5d}, !- Thermal Zone Name
-  ,                                       !- Part of Total Floor Area
-  ,                                       !- Design Specification Outdoor Air Object Name
-  {e3a6be84-e632-4332-a6e7-5c58fef2aca2}; !- Building Unit Name
-
-OS:Surface,
-  {d7c3af64-40e2-4ac9-a7b6-ad7533566c44}, !- Handle
-  Surface 43,                             !- Name
-  Wall,                                   !- Surface Type
-  ,                                       !- Construction Name
-  {80d45be2-036a-4e8c-9293-5618cb85009b}, !- Space Name
-  Surface,                                !- Outside Boundary Condition
-  {35cef1e6-0fc2-4f76-a700-c7c97fb9226c}, !- Outside Boundary Condition Object
-  NoSun,                                  !- Sun Exposure
-  NoWind,                                 !- Wind Exposure
-  ,                                       !- View Factor to Ground
-  ,                                       !- Number of Vertices
-  19.3973532215094, 15.9795688143396, 2.4384, !- X,Y,Z Vertex 1 {m}
-  19.3973532215094, 15.9795688143396, 0,  !- X,Y,Z Vertex 2 {m}
-  19.3973532215094, 3.048, 0,             !- X,Y,Z Vertex 3 {m}
-  19.3973532215094, 3.048, 2.4384;        !- X,Y,Z Vertex 4 {m}
-
-OS:Surface,
-  {be232d0a-3057-430c-a39d-2358d36bb00e}, !- Handle
-  Surface 44,                             !- Name
-  Floor,                                  !- Surface Type
-  ,                                       !- Construction Name
-  {80d45be2-036a-4e8c-9293-5618cb85009b}, !- Space Name
-  Surface,                                !- Outside Boundary Condition
-  {c46b52b9-6603-4467-88c9-a2dd460465bc}, !- Outside Boundary Condition Object
-  NoSun,                                  !- Sun Exposure
-  NoWind,                                 !- Wind Exposure
-  ,                                       !- View Factor to Ground
-  ,                                       !- Number of Vertices
-  19.3973532215094, 3.048, 0,             !- X,Y,Z Vertex 1 {m}
-  19.3973532215094, 15.9795688143396, 0,  !- X,Y,Z Vertex 2 {m}
-  25.8631376286792, 15.9795688143396, 0,  !- X,Y,Z Vertex 3 {m}
-  25.8631376286792, 3.048, 0;             !- X,Y,Z Vertex 4 {m}
-
-OS:Surface,
-  {002addea-2aa7-40af-bc91-f253a6fa26db}, !- Handle
-  Surface 45,                             !- Name
-  Wall,                                   !- Surface Type
-  ,                                       !- Construction Name
-  {80d45be2-036a-4e8c-9293-5618cb85009b}, !- Space Name
-  Adiabatic,                              !- Outside Boundary Condition
-  ,                                       !- Outside Boundary Condition Object
-  NoSun,                                  !- Sun Exposure
-  NoWind,                                 !- Wind Exposure
-  ,                                       !- View Factor to Ground
-  ,                                       !- Number of Vertices
-  19.3973532215094, 3.048, 2.4384,        !- X,Y,Z Vertex 1 {m}
-  19.3973532215094, 3.048, 0,             !- X,Y,Z Vertex 2 {m}
-  25.8631376286792, 3.048, 0,             !- X,Y,Z Vertex 3 {m}
-  25.8631376286792, 3.048, 2.4384;        !- X,Y,Z Vertex 4 {m}
-
-OS:Surface,
-  {d1b980d2-e66e-411b-947f-10349d8d9889}, !- Handle
-  Surface 46,                             !- Name
-  Wall,                                   !- Surface Type
-  ,                                       !- Construction Name
-  {80d45be2-036a-4e8c-9293-5618cb85009b}, !- Space Name
-  Outdoors,                               !- Outside Boundary Condition
-  ,                                       !- Outside Boundary Condition Object
-  SunExposed,                             !- Sun Exposure
-  WindExposed,                            !- Wind Exposure
-  ,                                       !- View Factor to Ground
-  ,                                       !- Number of Vertices
-  25.8631376286792, 15.9795688143396, 2.4384, !- X,Y,Z Vertex 1 {m}
-  25.8631376286792, 15.9795688143396, 0,  !- X,Y,Z Vertex 2 {m}
-  19.3973532215094, 15.9795688143396, 0,  !- X,Y,Z Vertex 3 {m}
-  19.3973532215094, 15.9795688143396, 2.4384; !- X,Y,Z Vertex 4 {m}
-
-OS:Surface,
-  {304009d0-d39d-4fa2-869b-3731d3ebbd29}, !- Handle
-  Surface 47,                             !- Name
-  RoofCeiling,                            !- Surface Type
-  ,                                       !- Construction Name
-  {80d45be2-036a-4e8c-9293-5618cb85009b}, !- Space Name
-  Outdoors,                               !- Outside Boundary Condition
-  ,                                       !- Outside Boundary Condition Object
-  SunExposed,                             !- Sun Exposure
-  WindExposed,                            !- Wind Exposure
-  ,                                       !- View Factor to Ground
-  ,                                       !- Number of Vertices
-  25.8631376286792, 3.048, 2.4384,        !- X,Y,Z Vertex 1 {m}
-  25.8631376286792, 15.9795688143396, 2.4384, !- X,Y,Z Vertex 2 {m}
-  19.3973532215094, 15.9795688143396, 2.4384, !- X,Y,Z Vertex 3 {m}
-  19.3973532215094, 3.048, 2.4384;        !- X,Y,Z Vertex 4 {m}
-
-OS:Surface,
-  {50b54368-f930-4164-a0d7-f00c49074360}, !- Handle
-  Surface 48,                             !- Name
-  Wall,                                   !- Surface Type
-  ,                                       !- Construction Name
-  {80d45be2-036a-4e8c-9293-5618cb85009b}, !- Space Name
-  Outdoors,                               !- Outside Boundary Condition
-  ,                                       !- Outside Boundary Condition Object
-  SunExposed,                             !- Sun Exposure
-  WindExposed,                            !- Wind Exposure
-  ,                                       !- View Factor to Ground
-  ,                                       !- Number of Vertices
-  25.8631376286792, 3.048, 2.4384,        !- X,Y,Z Vertex 1 {m}
-  25.8631376286792, 3.048, 0,             !- X,Y,Z Vertex 2 {m}
-  25.8631376286792, 15.9795688143396, 0,  !- X,Y,Z Vertex 3 {m}
-  25.8631376286792, 15.9795688143396, 2.4384; !- X,Y,Z Vertex 4 {m}
-
-OS:ThermalZone,
-  {618e0e15-05a0-4d70-bbb4-8de8bb0e9927}, !- Handle
-  corridor zone,                          !- Name
-  ,                                       !- Multiplier
-  ,                                       !- Ceiling Height {m}
-  ,                                       !- Volume {m3}
-  ,                                       !- Floor Area {m2}
-  ,                                       !- Zone Inside Convection Algorithm
-  ,                                       !- Zone Outside Convection Algorithm
-  ,                                       !- Zone Conditioning Equipment List Name
-  {153d5cb3-7801-4a81-bcb2-4a58f62bc688}, !- Zone Air Inlet Port List
-  {e0d3cc5c-1948-4912-b1ce-e862e1d6e180}, !- Zone Air Exhaust Port List
-  {5725007b-6250-412c-973b-231da052ae69}, !- Zone Air Node Name
-  {896ebba6-f0cb-4a91-8d1f-a2996a922788}, !- Zone Return Air Port List
-  ,                                       !- Primary Daylighting Control Name
-  ,                                       !- Fraction of Zone Controlled by Primary Daylighting Control
-  ,                                       !- Secondary Daylighting Control Name
-  ,                                       !- Fraction of Zone Controlled by Secondary Daylighting Control
-  ,                                       !- Illuminance Map Name
-  ,                                       !- Group Rendering Name
-  ,                                       !- Thermostat Name
-  No;                                     !- Use Ideal Air Loads
-
-OS:Node,
-  {fb26a9cf-bae3-48f6-b747-5af0b05254ef}, !- Handle
-  Node 9,                                 !- Name
-  {5725007b-6250-412c-973b-231da052ae69}, !- Inlet Port
-  ;                                       !- Outlet Port
-
-OS:Connection,
-  {5725007b-6250-412c-973b-231da052ae69}, !- Handle
-  {11cde7d1-fea3-4f68-91e1-92f987edb7c2}, !- Name
-  {618e0e15-05a0-4d70-bbb4-8de8bb0e9927}, !- Source Object
-  11,                                     !- Outlet Port
-  {fb26a9cf-bae3-48f6-b747-5af0b05254ef}, !- Target Object
-  2;                                      !- Inlet Port
-
-OS:PortList,
-  {153d5cb3-7801-4a81-bcb2-4a58f62bc688}, !- Handle
-  {0b256bde-9848-4bc5-9b09-8b0f4756c382}, !- Name
-  {618e0e15-05a0-4d70-bbb4-8de8bb0e9927}; !- HVAC Component
-
-OS:PortList,
-  {e0d3cc5c-1948-4912-b1ce-e862e1d6e180}, !- Handle
-  {bb9feb21-052c-49a1-afe5-2e900ac8bfd6}, !- Name
-  {618e0e15-05a0-4d70-bbb4-8de8bb0e9927}; !- HVAC Component
-
-OS:PortList,
-  {896ebba6-f0cb-4a91-8d1f-a2996a922788}, !- Handle
-  {a584bea1-8e31-49a5-b873-53ab587fa194}, !- Name
-  {618e0e15-05a0-4d70-bbb4-8de8bb0e9927}; !- HVAC Component
-
-OS:Sizing:Zone,
-  {6bee62e0-003f-46f1-9390-6b33a367d450}, !- Handle
-  {618e0e15-05a0-4d70-bbb4-8de8bb0e9927}, !- Zone or ZoneList Name
-  SupplyAirTemperature,                   !- Zone Cooling Design Supply Air Temperature Input Method
-  14,                                     !- Zone Cooling Design Supply Air Temperature {C}
-  11.11,                                  !- Zone Cooling Design Supply Air Temperature Difference {deltaC}
-  SupplyAirTemperature,                   !- Zone Heating Design Supply Air Temperature Input Method
-  40,                                     !- Zone Heating Design Supply Air Temperature {C}
-  11.11,                                  !- Zone Heating Design Supply Air Temperature Difference {deltaC}
-  0.0085,                                 !- Zone Cooling Design Supply Air Humidity Ratio {kg-H2O/kg-air}
-  0.008,                                  !- Zone Heating Design Supply Air Humidity Ratio {kg-H2O/kg-air}
-  ,                                       !- Zone Heating Sizing Factor
-  ,                                       !- Zone Cooling Sizing Factor
-  DesignDay,                              !- Cooling Design Air Flow Method
-  ,                                       !- Cooling Design Air Flow Rate {m3/s}
-  ,                                       !- Cooling Minimum Air Flow per Zone Floor Area {m3/s-m2}
-  ,                                       !- Cooling Minimum Air Flow {m3/s}
-  ,                                       !- Cooling Minimum Air Flow Fraction
-  DesignDay,                              !- Heating Design Air Flow Method
-  ,                                       !- Heating Design Air Flow Rate {m3/s}
-  ,                                       !- Heating Maximum Air Flow per Zone Floor Area {m3/s-m2}
-  ,                                       !- Heating Maximum Air Flow {m3/s}
-  ,                                       !- Heating Maximum Air Flow Fraction
-  ,                                       !- Design Zone Air Distribution Effectiveness in Cooling Mode
-  ,                                       !- Design Zone Air Distribution Effectiveness in Heating Mode
-  No,                                     !- Account for Dedicated Outdoor Air System
-  NeutralSupplyAir,                       !- Dedicated Outdoor Air System Control Strategy
-  autosize,                               !- Dedicated Outdoor Air Low Setpoint Temperature for Design {C}
-  autosize;                               !- Dedicated Outdoor Air High Setpoint Temperature for Design {C}
-
-OS:ZoneHVAC:EquipmentList,
-  {40b29466-db49-4dd1-9eef-00705fd0d6bb}, !- Handle
-  Zone HVAC Equipment List 9,             !- Name
-  {618e0e15-05a0-4d70-bbb4-8de8bb0e9927}; !- Thermal Zone
-
-OS:Space,
-  {f1d53a4a-21c7-40d5-8493-1f720215bcff}, !- Handle
-  corridor space,                         !- Name
-  {3c2cea22-d232-4f9f-95d2-c7e92c5b5df6}, !- Space Type Name
-  ,                                       !- Default Construction Set Name
-  ,                                       !- Default Schedule Set Name
-  ,                                       !- Direction of Relative North {deg}
-  ,                                       !- X Origin {m}
-  ,                                       !- Y Origin {m}
-  ,                                       !- Z Origin {m}
-  ,                                       !- Building Story Name
-  {618e0e15-05a0-4d70-bbb4-8de8bb0e9927}; !- Thermal Zone Name
-
-OS:Surface,
-  {334fbbee-672e-4825-87ca-22fb2babb29c}, !- Handle
-  Surface 49,                             !- Name
-  Floor,                                  !- Surface Type
-  ,                                       !- Construction Name
-  {f1d53a4a-21c7-40d5-8493-1f720215bcff}, !- Space Name
-  Adiabatic,                              !- Outside Boundary Condition
-  ,                                       !- Outside Boundary Condition Object
-  NoSun,                                  !- Sun Exposure
-  NoWind,                                 !- Wind Exposure
-  ,                                       !- View Factor to Ground
-  ,                                       !- Number of Vertices
-  0, 0, 0,                                !- X,Y,Z Vertex 1 {m}
-  0, 3.048, 0,                            !- X,Y,Z Vertex 2 {m}
-  25.8631376286792, 3.048, 0,             !- X,Y,Z Vertex 3 {m}
-  25.8631376286792, 0, 0;                 !- X,Y,Z Vertex 4 {m}
-
-OS:Surface,
-  {d8379d2b-f67e-4a5f-84d2-d61f393c50d8}, !- Handle
-  Surface 50,                             !- Name
-  Wall,                                   !- Surface Type
-  ,                                       !- Construction Name
-  {f1d53a4a-21c7-40d5-8493-1f720215bcff}, !- Space Name
-  Outdoors,                               !- Outside Boundary Condition
-  ,                                       !- Outside Boundary Condition Object
-  SunExposed,                             !- Sun Exposure
-  WindExposed,                            !- Wind Exposure
-  ,                                       !- View Factor to Ground
-  ,                                       !- Number of Vertices
-  0, 3.048, 2.4384,                       !- X,Y,Z Vertex 1 {m}
-  0, 3.048, 0,                            !- X,Y,Z Vertex 2 {m}
-  0, 0, 0,                                !- X,Y,Z Vertex 3 {m}
-  0, 0, 2.4384;                           !- X,Y,Z Vertex 4 {m}
-
-OS:Surface,
-  {20a49a47-6343-47ee-9bfd-75dc9ad74032}, !- Handle
-  Surface 51,                             !- Name
-  Wall,                                   !- Surface Type
-  ,                                       !- Construction Name
-  {f1d53a4a-21c7-40d5-8493-1f720215bcff}, !- Space Name
-  Adiabatic,                              !- Outside Boundary Condition
-  ,                                       !- Outside Boundary Condition Object
-  NoSun,                                  !- Sun Exposure
-  NoWind,                                 !- Wind Exposure
-  ,                                       !- View Factor to Ground
-  ,                                       !- Number of Vertices
-  6.46578440716979, 3.048, 2.4384,        !- X,Y,Z Vertex 1 {m}
-  6.46578440716979, 3.048, 0,             !- X,Y,Z Vertex 2 {m}
-  0, 3.048, 0,                            !- X,Y,Z Vertex 3 {m}
-  0, 3.048, 2.4384;                       !- X,Y,Z Vertex 4 {m}
-
-OS:Surface,
-  {f6116f06-03d3-415a-97b7-9efb32dc384c}, !- Handle
-  Surface 52,                             !- Name
-  Wall,                                   !- Surface Type
-  ,                                       !- Construction Name
-  {f1d53a4a-21c7-40d5-8493-1f720215bcff}, !- Space Name
-  Outdoors,                               !- Outside Boundary Condition
-  ,                                       !- Outside Boundary Condition Object
-  SunExposed,                             !- Sun Exposure
-  WindExposed,                            !- Wind Exposure
-  ,                                       !- View Factor to Ground
-  ,                                       !- Number of Vertices
-  25.8631376286792, 0, 2.4384,            !- X,Y,Z Vertex 1 {m}
-  25.8631376286792, 0, 0,                 !- X,Y,Z Vertex 2 {m}
-  25.8631376286792, 3.048, 0,             !- X,Y,Z Vertex 3 {m}
-  25.8631376286792, 3.048, 2.4384;        !- X,Y,Z Vertex 4 {m}
-
-OS:Surface,
-  {e397cf7f-3c6e-449b-977a-d105971cc521}, !- Handle
-  Surface 53,                             !- Name
-  Wall,                                   !- Surface Type
-  ,                                       !- Construction Name
-  {f1d53a4a-21c7-40d5-8493-1f720215bcff}, !- Space Name
-  Adiabatic,                              !- Outside Boundary Condition
-  ,                                       !- Outside Boundary Condition Object
-  NoSun,                                  !- Sun Exposure
-  NoWind,                                 !- Wind Exposure
-  ,                                       !- View Factor to Ground
-  ,                                       !- Number of Vertices
-  0, 0, 2.4384,                           !- X,Y,Z Vertex 1 {m}
-  0, 0, 0,                                !- X,Y,Z Vertex 2 {m}
-  6.46578440716979, 0, 0,                 !- X,Y,Z Vertex 3 {m}
-  6.46578440716979, 0, 2.4384;            !- X,Y,Z Vertex 4 {m}
-
-OS:Surface,
-  {41845108-451f-4a8d-ba3b-7dd193e0ddd6}, !- Handle
-  Surface 54,                             !- Name
-  RoofCeiling,                            !- Surface Type
-  ,                                       !- Construction Name
-  {f1d53a4a-21c7-40d5-8493-1f720215bcff}, !- Space Name
-  Outdoors,                               !- Outside Boundary Condition
-  ,                                       !- Outside Boundary Condition Object
-  SunExposed,                             !- Sun Exposure
-  WindExposed,                            !- Wind Exposure
-  ,                                       !- View Factor to Ground
-  ,                                       !- Number of Vertices
-  25.8631376286792, 0, 2.4384,            !- X,Y,Z Vertex 1 {m}
-  25.8631376286792, 3.048, 2.4384,        !- X,Y,Z Vertex 2 {m}
-  0, 3.048, 2.4384,                       !- X,Y,Z Vertex 3 {m}
-  0, 0, 2.4384;                           !- X,Y,Z Vertex 4 {m}
-
-OS:SpaceType,
-  {3c2cea22-d232-4f9f-95d2-c7e92c5b5df6}, !- Handle
-  Space Type 2,                           !- Name
-  ,                                       !- Default Construction Set Name
-  ,                                       !- Default Schedule Set Name
-  ,                                       !- Group Rendering Name
-  ,                                       !- Design Specification Outdoor Air Object Name
-  ,                                       !- Standards Template
-  ,                                       !- Standards Building Type
-  corridor;                               !- Standards Space Type
-
-OS:Surface,
-  {a7fc3027-0bf2-431e-83a4-e52a3f8714b0}, !- Handle
-  Surface 55,                             !- Name
-  Floor,                                  !- Surface Type
-  ,                                       !- Construction Name
-  {0fc87a33-044d-4846-88f2-e0cd5052d568}, !- Space Name
-  Foundation,                             !- Outside Boundary Condition
-  ,                                       !- Outside Boundary Condition Object
-  NoSun,                                  !- Sun Exposure
-  NoWind,                                 !- Wind Exposure
-  ,                                       !- View Factor to Ground
-  ,                                       !- Number of Vertices
-  0, 0, -2.4384,                          !- X,Y,Z Vertex 1 {m}
-  0, 3.048, -2.4384,                      !- X,Y,Z Vertex 2 {m}
-  25.8631376286792, 3.048, -2.4384,       !- X,Y,Z Vertex 3 {m}
-  25.8631376286792, 0, -2.4384;           !- X,Y,Z Vertex 4 {m}
-
-OS:Surface,
-  {04c7a27d-663a-4677-bf7f-9bb8994d83bf}, !- Handle
-  Surface 56,                             !- Name
-  Wall,                                   !- Surface Type
-  ,                                       !- Construction Name
-  {0fc87a33-044d-4846-88f2-e0cd5052d568}, !- Space Name
-  Foundation,                             !- Outside Boundary Condition
-  ,                                       !- Outside Boundary Condition Object
-  NoSun,                                  !- Sun Exposure
-  NoWind,                                 !- Wind Exposure
-  ,                                       !- View Factor to Ground
-  ,                                       !- Number of Vertices
-  0, 3.048, 0,                            !- X,Y,Z Vertex 1 {m}
-  0, 3.048, -2.4384,                      !- X,Y,Z Vertex 2 {m}
-  0, 0, -2.4384,                          !- X,Y,Z Vertex 3 {m}
-  0, 0, 0;                                !- X,Y,Z Vertex 4 {m}
-
-OS:Surface,
-  {6a286bd5-c628-4f80-9d8d-b3294bce14f8}, !- Handle
-  Surface 58,                             !- Name
-  Wall,                                   !- Surface Type
-  ,                                       !- Construction Name
-  {0fc87a33-044d-4846-88f2-e0cd5052d568}, !- Space Name
-  Foundation,                             !- Outside Boundary Condition
-  ,                                       !- Outside Boundary Condition Object
-  NoSun,                                  !- Sun Exposure
-  NoWind,                                 !- Wind Exposure
-  ,                                       !- View Factor to Ground
-  ,                                       !- Number of Vertices
-  25.8631376286792, 0, 0,                 !- X,Y,Z Vertex 1 {m}
-  25.8631376286792, 0, -2.4384,           !- X,Y,Z Vertex 2 {m}
-  25.8631376286792, 3.048, -2.4384,       !- X,Y,Z Vertex 3 {m}
-  25.8631376286792, 3.048, 0;             !- X,Y,Z Vertex 4 {m}
-
-OS:Surface,
-  {c075379f-62c5-4dd3-b2d7-2a150c6346cd}, !- Handle
-  Surface 60,                             !- Name
-  RoofCeiling,                            !- Surface Type
-  ,                                       !- Construction Name
-  {0fc87a33-044d-4846-88f2-e0cd5052d568}, !- Space Name
-  Adiabatic,                              !- Outside Boundary Condition
-  ,                                       !- Outside Boundary Condition Object
-  NoSun,                                  !- Sun Exposure
-  NoWind,                                 !- Wind Exposure
-  ,                                       !- View Factor to Ground
-  ,                                       !- Number of Vertices
-  25.8631376286792, 0, 0,                 !- X,Y,Z Vertex 1 {m}
-  25.8631376286792, 3.048, 0,             !- X,Y,Z Vertex 2 {m}
-  0, 3.048, 0,                            !- X,Y,Z Vertex 3 {m}
-  0, 0, 0;                                !- X,Y,Z Vertex 4 {m}
-
-OS:Surface,
-  {7616e606-2e73-47aa-be9b-a76f817ba9a8}, !- Handle
-  Surface 61,                             !- Name
-  Floor,                                  !- Surface Type
-  ,                                       !- Construction Name
-  {0fc87a33-044d-4846-88f2-e0cd5052d568}, !- Space Name
-  Foundation,                             !- Outside Boundary Condition
-  ,                                       !- Outside Boundary Condition Object
-  NoSun,                                  !- Sun Exposure
-  NoWind,                                 !- Wind Exposure
-  ,                                       !- View Factor to Ground
-  ,                                       !- Number of Vertices
-  0, -12.9315688143396, -2.4384,          !- X,Y,Z Vertex 1 {m}
-  0, 0, -2.4384,                          !- X,Y,Z Vertex 2 {m}
-  6.46578440716979, 0, -2.4384,           !- X,Y,Z Vertex 3 {m}
-  6.46578440716979, -12.9315688143396, -2.4384; !- X,Y,Z Vertex 4 {m}
-
-OS:Surface,
-  {fed6b7d9-da9f-4add-b984-d04dbcaad0c9}, !- Handle
-  Surface 62,                             !- Name
-  Wall,                                   !- Surface Type
-  ,                                       !- Construction Name
-  {0fc87a33-044d-4846-88f2-e0cd5052d568}, !- Space Name
-  Foundation,                             !- Outside Boundary Condition
-  ,                                       !- Outside Boundary Condition Object
-  NoSun,                                  !- Sun Exposure
-  NoWind,                                 !- Wind Exposure
-  ,                                       !- View Factor to Ground
-  ,                                       !- Number of Vertices
-  0, 0, 0,                                !- X,Y,Z Vertex 1 {m}
-  0, 0, -2.4384,                          !- X,Y,Z Vertex 2 {m}
-  0, -12.9315688143396, -2.4384,          !- X,Y,Z Vertex 3 {m}
-  0, -12.9315688143396, 0;                !- X,Y,Z Vertex 4 {m}
-
-OS:Surface,
-  {7c222143-5275-419f-8c4b-4fa407e0573e}, !- Handle
-  Surface 65,                             !- Name
-  Wall,                                   !- Surface Type
-  ,                                       !- Construction Name
-  {0fc87a33-044d-4846-88f2-e0cd5052d568}, !- Space Name
-  Foundation,                             !- Outside Boundary Condition
-  ,                                       !- Outside Boundary Condition Object
-  NoSun,                                  !- Sun Exposure
-  NoWind,                                 !- Wind Exposure
-  ,                                       !- View Factor to Ground
-  ,                                       !- Number of Vertices
-  0, -12.9315688143396, 0,                !- X,Y,Z Vertex 1 {m}
-  0, -12.9315688143396, -2.4384,          !- X,Y,Z Vertex 2 {m}
-  6.46578440716979, -12.9315688143396, -2.4384, !- X,Y,Z Vertex 3 {m}
-  6.46578440716979, -12.9315688143396, 0; !- X,Y,Z Vertex 4 {m}
-
-OS:Surface,
-  {43fe5bd9-b923-491e-8375-327a85f524d9}, !- Handle
-  Surface 66,                             !- Name
-  RoofCeiling,                            !- Surface Type
-  ,                                       !- Construction Name
-  {0fc87a33-044d-4846-88f2-e0cd5052d568}, !- Space Name
-  Surface,                                !- Outside Boundary Condition
-  {a82f1884-0cd0-47b2-87d8-3a3d2daaae34}, !- Outside Boundary Condition Object
-  NoSun,                                  !- Sun Exposure
-  NoWind,                                 !- Wind Exposure
-  ,                                       !- View Factor to Ground
-  ,                                       !- Number of Vertices
-  6.46578440716979, -12.9315688143396, 0, !- X,Y,Z Vertex 1 {m}
-  6.46578440716979, 0, 0,                 !- X,Y,Z Vertex 2 {m}
-  0, 0, 0,                                !- X,Y,Z Vertex 3 {m}
-  0, -12.9315688143396, 0;                !- X,Y,Z Vertex 4 {m}
-
-OS:Surface,
-  {c36a0fa4-4a28-47ac-9649-060e4f177d68}, !- Handle
-  Surface 67,                             !- Name
-  Floor,                                  !- Surface Type
-  ,                                       !- Construction Name
-  {0fc87a33-044d-4846-88f2-e0cd5052d568}, !- Space Name
-  Foundation,                             !- Outside Boundary Condition
-  ,                                       !- Outside Boundary Condition Object
-  NoSun,                                  !- Sun Exposure
-  NoWind,                                 !- Wind Exposure
-  ,                                       !- View Factor to Ground
-  ,                                       !- Number of Vertices
-  0, 3.048, -2.4384,                      !- X,Y,Z Vertex 1 {m}
-  0, 15.9795688143396, -2.4384,           !- X,Y,Z Vertex 2 {m}
-  6.46578440716979, 15.9795688143396, -2.4384, !- X,Y,Z Vertex 3 {m}
-  6.46578440716979, 3.048, -2.4384;       !- X,Y,Z Vertex 4 {m}
-
-OS:Surface,
-  {3b5c7526-c869-42c6-ac28-755be8b0ea2b}, !- Handle
-  Surface 68,                             !- Name
-  Wall,                                   !- Surface Type
-  ,                                       !- Construction Name
-  {0fc87a33-044d-4846-88f2-e0cd5052d568}, !- Space Name
-  Foundation,                             !- Outside Boundary Condition
-  ,                                       !- Outside Boundary Condition Object
-  NoSun,                                  !- Sun Exposure
-  NoWind,                                 !- Wind Exposure
-  ,                                       !- View Factor to Ground
-  ,                                       !- Number of Vertices
-  0, 15.9795688143396, 0,                 !- X,Y,Z Vertex 1 {m}
-  0, 15.9795688143396, -2.4384,           !- X,Y,Z Vertex 2 {m}
-  0, 3.048, -2.4384,                      !- X,Y,Z Vertex 3 {m}
-  0, 3.048, 0;                            !- X,Y,Z Vertex 4 {m}
-
-OS:Surface,
-  {447b47d4-d6d7-458a-b6f4-d25c2b7ef8c4}, !- Handle
-  Surface 69,                             !- Name
-  Wall,                                   !- Surface Type
-  ,                                       !- Construction Name
-  {0fc87a33-044d-4846-88f2-e0cd5052d568}, !- Space Name
-  Foundation,                             !- Outside Boundary Condition
-  ,                                       !- Outside Boundary Condition Object
-  NoSun,                                  !- Sun Exposure
-  NoWind,                                 !- Wind Exposure
-  ,                                       !- View Factor to Ground
-  ,                                       !- Number of Vertices
-  6.46578440716979, 15.9795688143396, 0,  !- X,Y,Z Vertex 1 {m}
-  6.46578440716979, 15.9795688143396, -2.4384, !- X,Y,Z Vertex 2 {m}
-  0, 15.9795688143396, -2.4384,           !- X,Y,Z Vertex 3 {m}
-  0, 15.9795688143396, 0;                 !- X,Y,Z Vertex 4 {m}
-
-OS:Surface,
-  {5dfcc31a-895f-494a-bd02-5c638a5f4eee}, !- Handle
-  Surface 72,                             !- Name
-  RoofCeiling,                            !- Surface Type
-  ,                                       !- Construction Name
-  {0fc87a33-044d-4846-88f2-e0cd5052d568}, !- Space Name
-  Surface,                                !- Outside Boundary Condition
-  {41491a4f-1fc6-4426-b157-d01d96dbe446}, !- Outside Boundary Condition Object
-  NoSun,                                  !- Sun Exposure
-  NoWind,                                 !- Wind Exposure
-  ,                                       !- View Factor to Ground
-  ,                                       !- Number of Vertices
-  6.46578440716979, 3.048, 0,             !- X,Y,Z Vertex 1 {m}
-  6.46578440716979, 15.9795688143396, 0,  !- X,Y,Z Vertex 2 {m}
-  0, 15.9795688143396, 0,                 !- X,Y,Z Vertex 3 {m}
-  0, 3.048, 0;                            !- X,Y,Z Vertex 4 {m}
-
-OS:Surface,
-  {fc4cd583-1a27-470d-b37e-8bbad7d851a2}, !- Handle
-  Surface 76,                             !- Name
-  Wall,                                   !- Surface Type
-  ,                                       !- Construction Name
-  {0fc87a33-044d-4846-88f2-e0cd5052d568}, !- Space Name
-  Foundation,                             !- Outside Boundary Condition
-  ,                                       !- Outside Boundary Condition Object
-  NoSun,                                  !- Sun Exposure
-  NoWind,                                 !- Wind Exposure
-  ,                                       !- View Factor to Ground
-  ,                                       !- Number of Vertices
-  6.46578440716979, -12.9315688143396, 0, !- X,Y,Z Vertex 1 {m}
-  6.46578440716979, -12.9315688143396, -2.4384, !- X,Y,Z Vertex 2 {m}
-  12.9315688143396, -12.9315688143396, -2.4384, !- X,Y,Z Vertex 3 {m}
-  12.9315688143396, -12.9315688143396, 0; !- X,Y,Z Vertex 4 {m}
-
-OS:Surface,
-  {15b36a31-b61d-4b73-9809-ebacac09223e}, !- Handle
-  Surface 77,                             !- Name
-  RoofCeiling,                            !- Surface Type
-  ,                                       !- Construction Name
-  {0fc87a33-044d-4846-88f2-e0cd5052d568}, !- Space Name
-  Surface,                                !- Outside Boundary Condition
-  {305e7c62-3249-4f04-8b5d-57fa6fe04393}, !- Outside Boundary Condition Object
-  NoSun,                                  !- Sun Exposure
-  NoWind,                                 !- Wind Exposure
-  ,                                       !- View Factor to Ground
-  ,                                       !- Number of Vertices
-  12.9315688143396, -12.9315688143396, 0, !- X,Y,Z Vertex 1 {m}
-  12.9315688143396, 0, 0,                 !- X,Y,Z Vertex 2 {m}
-  6.46578440716979, 0, 0,                 !- X,Y,Z Vertex 3 {m}
-  6.46578440716979, -12.9315688143396, 0; !- X,Y,Z Vertex 4 {m}
-
-OS:Surface,
-  {7933ca77-820a-4bc8-bd79-bef149fb4421}, !- Handle
-  Surface 78,                             !- Name
-  Floor,                                  !- Surface Type
-  ,                                       !- Construction Name
-  {0fc87a33-044d-4846-88f2-e0cd5052d568}, !- Space Name
-  Foundation,                             !- Outside Boundary Condition
-  ,                                       !- Outside Boundary Condition Object
-  NoSun,                                  !- Sun Exposure
-  NoWind,                                 !- Wind Exposure
-  ,                                       !- View Factor to Ground
-  ,                                       !- Number of Vertices
-  6.46578440716979, -12.9315688143396, -2.4384, !- X,Y,Z Vertex 1 {m}
-  6.46578440716979, 0, -2.4384,           !- X,Y,Z Vertex 2 {m}
-  12.9315688143396, 0, -2.4384,           !- X,Y,Z Vertex 3 {m}
-  12.9315688143396, -12.9315688143396, -2.4384; !- X,Y,Z Vertex 4 {m}
-
-OS:Surface,
-  {50f0e2f0-4f4d-4ccf-8ad0-82d9a7e535e7}, !- Handle
-  Surface 80,                             !- Name
-  Wall,                                   !- Surface Type
-  ,                                       !- Construction Name
-  {0fc87a33-044d-4846-88f2-e0cd5052d568}, !- Space Name
-  Foundation,                             !- Outside Boundary Condition
-  ,                                       !- Outside Boundary Condition Object
-  NoSun,                                  !- Sun Exposure
-  NoWind,                                 !- Wind Exposure
-  ,                                       !- View Factor to Ground
-  ,                                       !- Number of Vertices
-  12.9315688143396, 15.9795688143396, 0,  !- X,Y,Z Vertex 1 {m}
-  12.9315688143396, 15.9795688143396, -2.4384, !- X,Y,Z Vertex 2 {m}
-  6.46578440716979, 15.9795688143396, -2.4384, !- X,Y,Z Vertex 3 {m}
-  6.46578440716979, 15.9795688143396, 0;  !- X,Y,Z Vertex 4 {m}
-
-OS:Surface,
-  {5610b892-da72-4cde-b882-f44440d1159d}, !- Handle
-  Surface 82,                             !- Name
-  RoofCeiling,                            !- Surface Type
-  ,                                       !- Construction Name
-  {0fc87a33-044d-4846-88f2-e0cd5052d568}, !- Space Name
-  Surface,                                !- Outside Boundary Condition
-  {4c62b1a0-31a4-4113-9e51-8dfe0900845c}, !- Outside Boundary Condition Object
-  NoSun,                                  !- Sun Exposure
-  NoWind,                                 !- Wind Exposure
-  ,                                       !- View Factor to Ground
-  ,                                       !- Number of Vertices
-  12.9315688143396, 3.048, 0,             !- X,Y,Z Vertex 1 {m}
-  12.9315688143396, 15.9795688143396, 0,  !- X,Y,Z Vertex 2 {m}
-  6.46578440716979, 15.9795688143396, 0,  !- X,Y,Z Vertex 3 {m}
-  6.46578440716979, 3.048, 0;             !- X,Y,Z Vertex 4 {m}
-
-OS:Surface,
-  {13a38dcc-1a6c-49dd-b7ce-076b411cf16f}, !- Handle
-  Surface 84,                             !- Name
-  Floor,                                  !- Surface Type
-  ,                                       !- Construction Name
-  {0fc87a33-044d-4846-88f2-e0cd5052d568}, !- Space Name
-  Foundation,                             !- Outside Boundary Condition
-  ,                                       !- Outside Boundary Condition Object
-  NoSun,                                  !- Sun Exposure
-  NoWind,                                 !- Wind Exposure
-  ,                                       !- View Factor to Ground
-  ,                                       !- Number of Vertices
-  6.46578440716979, 3.048, -2.4384,       !- X,Y,Z Vertex 1 {m}
-  6.46578440716979, 15.9795688143396, -2.4384, !- X,Y,Z Vertex 2 {m}
-  12.9315688143396, 15.9795688143396, -2.4384, !- X,Y,Z Vertex 3 {m}
-  12.9315688143396, 3.048, -2.4384;       !- X,Y,Z Vertex 4 {m}
-
-OS:Surface,
-  {1b1ca64e-21bc-4620-8789-b19ec9dee28b}, !- Handle
-  Surface 88,                             !- Name
-  Wall,                                   !- Surface Type
-  ,                                       !- Construction Name
-  {0fc87a33-044d-4846-88f2-e0cd5052d568}, !- Space Name
-  Foundation,                             !- Outside Boundary Condition
-  ,                                       !- Outside Boundary Condition Object
-  NoSun,                                  !- Sun Exposure
-  NoWind,                                 !- Wind Exposure
-  ,                                       !- View Factor to Ground
-  ,                                       !- Number of Vertices
-  12.9315688143396, -12.9315688143396, 0, !- X,Y,Z Vertex 1 {m}
-  12.9315688143396, -12.9315688143396, -2.4384, !- X,Y,Z Vertex 2 {m}
-  19.3973532215094, -12.9315688143396, -2.4384, !- X,Y,Z Vertex 3 {m}
-  19.3973532215094, -12.9315688143396, 0; !- X,Y,Z Vertex 4 {m}
-
-OS:Surface,
-  {203c89b4-25d7-4dcb-92dc-d3557dd374e7}, !- Handle
-  Surface 89,                             !- Name
-  RoofCeiling,                            !- Surface Type
-  ,                                       !- Construction Name
-  {0fc87a33-044d-4846-88f2-e0cd5052d568}, !- Space Name
-  Surface,                                !- Outside Boundary Condition
-  {64501eff-9fc9-4e0f-a49d-fcc6f2846495}, !- Outside Boundary Condition Object
-  NoSun,                                  !- Sun Exposure
-  NoWind,                                 !- Wind Exposure
-  ,                                       !- View Factor to Ground
-  ,                                       !- Number of Vertices
-  19.3973532215094, -12.9315688143396, 0, !- X,Y,Z Vertex 1 {m}
-  19.3973532215094, 0, 0,                 !- X,Y,Z Vertex 2 {m}
-  12.9315688143396, 0, 0,                 !- X,Y,Z Vertex 3 {m}
-  12.9315688143396, -12.9315688143396, 0; !- X,Y,Z Vertex 4 {m}
-
-OS:Surface,
-  {705061e4-a0eb-4291-b40e-7a364bac7829}, !- Handle
-  Surface 90,                             !- Name
-  Floor,                                  !- Surface Type
-  ,                                       !- Construction Name
-  {0fc87a33-044d-4846-88f2-e0cd5052d568}, !- Space Name
-  Foundation,                             !- Outside Boundary Condition
-  ,                                       !- Outside Boundary Condition Object
-  NoSun,                                  !- Sun Exposure
-  NoWind,                                 !- Wind Exposure
-  ,                                       !- View Factor to Ground
-  ,                                       !- Number of Vertices
-  12.9315688143396, -12.9315688143396, -2.4384, !- X,Y,Z Vertex 1 {m}
-  12.9315688143396, 0, -2.4384,           !- X,Y,Z Vertex 2 {m}
-  19.3973532215094, 0, -2.4384,           !- X,Y,Z Vertex 3 {m}
-  19.3973532215094, -12.9315688143396, -2.4384; !- X,Y,Z Vertex 4 {m}
-
-OS:Surface,
-  {7e97080a-1e9d-4816-a605-44ae05c6e11b}, !- Handle
-  Surface 92,                             !- Name
-  Wall,                                   !- Surface Type
-  ,                                       !- Construction Name
-  {0fc87a33-044d-4846-88f2-e0cd5052d568}, !- Space Name
-  Foundation,                             !- Outside Boundary Condition
-  ,                                       !- Outside Boundary Condition Object
-  NoSun,                                  !- Sun Exposure
-  NoWind,                                 !- Wind Exposure
-  ,                                       !- View Factor to Ground
-  ,                                       !- Number of Vertices
-  19.3973532215094, 15.9795688143396, 0,  !- X,Y,Z Vertex 1 {m}
-  19.3973532215094, 15.9795688143396, -2.4384, !- X,Y,Z Vertex 2 {m}
-  12.9315688143396, 15.9795688143396, -2.4384, !- X,Y,Z Vertex 3 {m}
-  12.9315688143396, 15.9795688143396, 0;  !- X,Y,Z Vertex 4 {m}
-
-OS:Surface,
-  {36e30058-0e20-4bea-a4e8-64d7723e4a28}, !- Handle
-  Surface 94,                             !- Name
-  RoofCeiling,                            !- Surface Type
-  ,                                       !- Construction Name
-  {0fc87a33-044d-4846-88f2-e0cd5052d568}, !- Space Name
-  Surface,                                !- Outside Boundary Condition
-  {66790ea2-2f19-48ec-99c8-1ec7e0f4628d}, !- Outside Boundary Condition Object
-  NoSun,                                  !- Sun Exposure
-  NoWind,                                 !- Wind Exposure
-  ,                                       !- View Factor to Ground
-  ,                                       !- Number of Vertices
-  19.3973532215094, 3.048, 0,             !- X,Y,Z Vertex 1 {m}
-  19.3973532215094, 15.9795688143396, 0,  !- X,Y,Z Vertex 2 {m}
-  12.9315688143396, 15.9795688143396, 0,  !- X,Y,Z Vertex 3 {m}
-  12.9315688143396, 3.048, 0;             !- X,Y,Z Vertex 4 {m}
-
-OS:Surface,
-  {82be1a66-df55-47ba-93cf-6cac17a744f6}, !- Handle
-  Surface 96,                             !- Name
-  Floor,                                  !- Surface Type
-  ,                                       !- Construction Name
-  {0fc87a33-044d-4846-88f2-e0cd5052d568}, !- Space Name
-  Foundation,                             !- Outside Boundary Condition
-  ,                                       !- Outside Boundary Condition Object
-  NoSun,                                  !- Sun Exposure
-  NoWind,                                 !- Wind Exposure
-  ,                                       !- View Factor to Ground
-  ,                                       !- Number of Vertices
-  12.9315688143396, 3.048, -2.4384,       !- X,Y,Z Vertex 1 {m}
-  12.9315688143396, 15.9795688143396, -2.4384, !- X,Y,Z Vertex 2 {m}
-  19.3973532215094, 15.9795688143396, -2.4384, !- X,Y,Z Vertex 3 {m}
-  19.3973532215094, 3.048, -2.4384;       !- X,Y,Z Vertex 4 {m}
-
-OS:Surface,
-  {57a21f16-11bb-48a5-80fb-b3d00a0a670e}, !- Handle
-  Surface 99,                             !- Name
-  Wall,                                   !- Surface Type
-  ,                                       !- Construction Name
-  {0fc87a33-044d-4846-88f2-e0cd5052d568}, !- Space Name
-  Foundation,                             !- Outside Boundary Condition
-  ,                                       !- Outside Boundary Condition Object
-  NoSun,                                  !- Sun Exposure
-  NoWind,                                 !- Wind Exposure
-  ,                                       !- View Factor to Ground
-  ,                                       !- Number of Vertices
-  25.8631376286792, -12.9315688143396, 0, !- X,Y,Z Vertex 1 {m}
-  25.8631376286792, -12.9315688143396, -2.4384, !- X,Y,Z Vertex 2 {m}
-  25.8631376286792, 0, -2.4384,           !- X,Y,Z Vertex 3 {m}
-  25.8631376286792, 0, 0;                 !- X,Y,Z Vertex 4 {m}
-
-OS:Surface,
-  {cd668ba9-70cc-45e3-86bc-4035cf52cdf9}, !- Handle
-  Surface 100,                            !- Name
-  Wall,                                   !- Surface Type
-  ,                                       !- Construction Name
-  {0fc87a33-044d-4846-88f2-e0cd5052d568}, !- Space Name
-  Foundation,                             !- Outside Boundary Condition
-  ,                                       !- Outside Boundary Condition Object
-  NoSun,                                  !- Sun Exposure
-  NoWind,                                 !- Wind Exposure
-  ,                                       !- View Factor to Ground
-  ,                                       !- Number of Vertices
-  19.3973532215094, -12.9315688143396, 0, !- X,Y,Z Vertex 1 {m}
-  19.3973532215094, -12.9315688143396, -2.4384, !- X,Y,Z Vertex 2 {m}
-  25.8631376286792, -12.9315688143396, -2.4384, !- X,Y,Z Vertex 3 {m}
-  25.8631376286792, -12.9315688143396, 0; !- X,Y,Z Vertex 4 {m}
-
-OS:Surface,
-  {1f88748e-d268-4ea7-a701-a4dd36d01fe7}, !- Handle
-  Surface 101,                            !- Name
-  RoofCeiling,                            !- Surface Type
-  ,                                       !- Construction Name
-  {0fc87a33-044d-4846-88f2-e0cd5052d568}, !- Space Name
-  Surface,                                !- Outside Boundary Condition
-  {66c52b03-ac0a-4481-81f1-ccedf7628018}, !- Outside Boundary Condition Object
-  NoSun,                                  !- Sun Exposure
-  NoWind,                                 !- Wind Exposure
-  ,                                       !- View Factor to Ground
-  ,                                       !- Number of Vertices
-  25.8631376286792, -12.9315688143396, 0, !- X,Y,Z Vertex 1 {m}
-  25.8631376286792, 0, 0,                 !- X,Y,Z Vertex 2 {m}
-  19.3973532215094, 0, 0,                 !- X,Y,Z Vertex 3 {m}
-  19.3973532215094, -12.9315688143396, 0; !- X,Y,Z Vertex 4 {m}
-
-OS:Surface,
-  {c166c034-3c0d-46c7-a56c-4e725e985ac1}, !- Handle
-  Surface 102,                            !- Name
-  Floor,                                  !- Surface Type
-  ,                                       !- Construction Name
-  {0fc87a33-044d-4846-88f2-e0cd5052d568}, !- Space Name
-  Foundation,                             !- Outside Boundary Condition
-  ,                                       !- Outside Boundary Condition Object
-  NoSun,                                  !- Sun Exposure
-  NoWind,                                 !- Wind Exposure
-  ,                                       !- View Factor to Ground
-  ,                                       !- Number of Vertices
-  19.3973532215094, -12.9315688143396, -2.4384, !- X,Y,Z Vertex 1 {m}
-  19.3973532215094, 0, -2.4384,           !- X,Y,Z Vertex 2 {m}
-  25.8631376286792, 0, -2.4384,           !- X,Y,Z Vertex 3 {m}
-  25.8631376286792, -12.9315688143396, -2.4384; !- X,Y,Z Vertex 4 {m}
-
-OS:Surface,
-  {ac60f1d9-016b-41e0-ac82-27506ac10152}, !- Handle
-  Surface 104,                            !- Name
-  Wall,                                   !- Surface Type
-  ,                                       !- Construction Name
-  {0fc87a33-044d-4846-88f2-e0cd5052d568}, !- Space Name
-  Foundation,                             !- Outside Boundary Condition
-  ,                                       !- Outside Boundary Condition Object
-  NoSun,                                  !- Sun Exposure
-  NoWind,                                 !- Wind Exposure
-  ,                                       !- View Factor to Ground
-  ,                                       !- Number of Vertices
-  25.8631376286792, 15.9795688143396, 0,  !- X,Y,Z Vertex 1 {m}
-  25.8631376286792, 15.9795688143396, -2.4384, !- X,Y,Z Vertex 2 {m}
-  19.3973532215094, 15.9795688143396, -2.4384, !- X,Y,Z Vertex 3 {m}
-  19.3973532215094, 15.9795688143396, 0;  !- X,Y,Z Vertex 4 {m}
-
-OS:Surface,
-  {c46b52b9-6603-4467-88c9-a2dd460465bc}, !- Handle
-  Surface 106,                            !- Name
-  RoofCeiling,                            !- Surface Type
-  ,                                       !- Construction Name
-  {0fc87a33-044d-4846-88f2-e0cd5052d568}, !- Space Name
-  Surface,                                !- Outside Boundary Condition
-  {be232d0a-3057-430c-a39d-2358d36bb00e}, !- Outside Boundary Condition Object
-  NoSun,                                  !- Sun Exposure
-  NoWind,                                 !- Wind Exposure
-  ,                                       !- View Factor to Ground
-  ,                                       !- Number of Vertices
-  25.8631376286792, 3.048, 0,             !- X,Y,Z Vertex 1 {m}
-  25.8631376286792, 15.9795688143396, 0,  !- X,Y,Z Vertex 2 {m}
-  19.3973532215094, 15.9795688143396, 0,  !- X,Y,Z Vertex 3 {m}
-  19.3973532215094, 3.048, 0;             !- X,Y,Z Vertex 4 {m}
-
-OS:Surface,
-  {24771d64-80ac-434c-a166-2e2ab3e0efb8}, !- Handle
-  Surface 107,                            !- Name
-  Wall,                                   !- Surface Type
-  ,                                       !- Construction Name
-  {0fc87a33-044d-4846-88f2-e0cd5052d568}, !- Space Name
-  Foundation,                             !- Outside Boundary Condition
-  ,                                       !- Outside Boundary Condition Object
-  NoSun,                                  !- Sun Exposure
-  NoWind,                                 !- Wind Exposure
-  ,                                       !- View Factor to Ground
-  ,                                       !- Number of Vertices
-  25.8631376286792, 3.048, 0,             !- X,Y,Z Vertex 1 {m}
-  25.8631376286792, 3.048, -2.4384,       !- X,Y,Z Vertex 2 {m}
-  25.8631376286792, 15.9795688143396, -2.4384, !- X,Y,Z Vertex 3 {m}
-  25.8631376286792, 15.9795688143396, 0;  !- X,Y,Z Vertex 4 {m}
-
-OS:Surface,
-  {e6cb9d66-4200-4688-ab3d-504daf862a4b}, !- Handle
-  Surface 108,                            !- Name
-  Floor,                                  !- Surface Type
-  ,                                       !- Construction Name
-  {0fc87a33-044d-4846-88f2-e0cd5052d568}, !- Space Name
-  Foundation,                             !- Outside Boundary Condition
-  ,                                       !- Outside Boundary Condition Object
-  NoSun,                                  !- Sun Exposure
-  NoWind,                                 !- Wind Exposure
-  ,                                       !- View Factor to Ground
-  ,                                       !- Number of Vertices
-  19.3973532215094, 3.048, -2.4384,       !- X,Y,Z Vertex 1 {m}
-  19.3973532215094, 15.9795688143396, -2.4384, !- X,Y,Z Vertex 2 {m}
-  25.8631376286792, 15.9795688143396, -2.4384, !- X,Y,Z Vertex 3 {m}
-  25.8631376286792, 3.048, -2.4384;       !- X,Y,Z Vertex 4 {m}
-
-OS:Surface,
-  {1431e34c-ec0c-4f9b-bc60-8dad41948ca3}, !- Handle
-  Surface 109,                            !- Name
-  Wall,                                   !- Surface Type
-  ,                                       !- Construction Name
-  {f1d53a4a-21c7-40d5-8493-1f720215bcff}, !- Space Name
-  Adiabatic,                              !- Outside Boundary Condition
-  ,                                       !- Outside Boundary Condition Object
-  NoSun,                                  !- Sun Exposure
-  NoWind,                                 !- Wind Exposure
-  ,                                       !- View Factor to Ground
-  ,                                       !- Number of Vertices
-  12.9315688143396, 0, 2.4384,            !- X,Y,Z Vertex 1 {m}
-  12.9315688143396, 0, 0,                 !- X,Y,Z Vertex 2 {m}
-  19.3973532215094, 0, 0,                 !- X,Y,Z Vertex 3 {m}
-  19.3973532215094, 0, 2.4384;            !- X,Y,Z Vertex 4 {m}
-
-OS:Surface,
-  {31629dfd-db71-4431-a32f-1a9222fff771}, !- Handle
-  Surface 110,                            !- Name
-  Wall,                                   !- Surface Type
-  ,                                       !- Construction Name
-  {f1d53a4a-21c7-40d5-8493-1f720215bcff}, !- Space Name
-  Adiabatic,                              !- Outside Boundary Condition
-  ,                                       !- Outside Boundary Condition Object
-  NoSun,                                  !- Sun Exposure
-  NoWind,                                 !- Wind Exposure
-  ,                                       !- View Factor to Ground
-  ,                                       !- Number of Vertices
-  19.3973532215094, 3.048, 2.4384,        !- X,Y,Z Vertex 1 {m}
-  19.3973532215094, 3.048, 0,             !- X,Y,Z Vertex 2 {m}
-  12.9315688143396, 3.048, 0,             !- X,Y,Z Vertex 3 {m}
-  12.9315688143396, 3.048, 2.4384;        !- X,Y,Z Vertex 4 {m}
-
-OS:Surface,
-  {c37365a8-2470-4778-bdec-55fe94d9f19c}, !- Handle
-  Surface 111,                            !- Name
-  Wall,                                   !- Surface Type
-  ,                                       !- Construction Name
-  {f1d53a4a-21c7-40d5-8493-1f720215bcff}, !- Space Name
-  Adiabatic,                              !- Outside Boundary Condition
-  ,                                       !- Outside Boundary Condition Object
-  NoSun,                                  !- Sun Exposure
-  NoWind,                                 !- Wind Exposure
-  ,                                       !- View Factor to Ground
-  ,                                       !- Number of Vertices
-  6.46578440716979, 0, 2.4384,            !- X,Y,Z Vertex 1 {m}
-  6.46578440716979, 0, 0,                 !- X,Y,Z Vertex 2 {m}
-  12.9315688143396, 0, 0,                 !- X,Y,Z Vertex 3 {m}
-  12.9315688143396, 0, 2.4384;            !- X,Y,Z Vertex 4 {m}
-
-OS:Surface,
-  {bddfbf34-4487-44b5-8f39-24e6a3592119}, !- Handle
-  Surface 112,                            !- Name
-  Wall,                                   !- Surface Type
-  ,                                       !- Construction Name
-  {f1d53a4a-21c7-40d5-8493-1f720215bcff}, !- Space Name
-  Adiabatic,                              !- Outside Boundary Condition
-  ,                                       !- Outside Boundary Condition Object
-  NoSun,                                  !- Sun Exposure
-  NoWind,                                 !- Wind Exposure
-  ,                                       !- View Factor to Ground
-  ,                                       !- Number of Vertices
-  19.3973532215094, 0, 2.4384,            !- X,Y,Z Vertex 1 {m}
-  19.3973532215094, 0, 0,                 !- X,Y,Z Vertex 2 {m}
-  25.8631376286792, 0, 0,                 !- X,Y,Z Vertex 3 {m}
-  25.8631376286792, 0, 2.4384;            !- X,Y,Z Vertex 4 {m}
-
-OS:Surface,
-  {edba2719-5729-4728-b55a-308c24b2d462}, !- Handle
-  Surface 113,                            !- Name
-  Wall,                                   !- Surface Type
-  ,                                       !- Construction Name
-  {f1d53a4a-21c7-40d5-8493-1f720215bcff}, !- Space Name
-  Adiabatic,                              !- Outside Boundary Condition
-  ,                                       !- Outside Boundary Condition Object
-  NoSun,                                  !- Sun Exposure
-  NoWind,                                 !- Wind Exposure
-  ,                                       !- View Factor to Ground
-  ,                                       !- Number of Vertices
-  25.8631376286792, 3.048, 2.4384,        !- X,Y,Z Vertex 1 {m}
-  25.8631376286792, 3.048, 0,             !- X,Y,Z Vertex 2 {m}
-  19.3973532215094, 3.048, 0,             !- X,Y,Z Vertex 3 {m}
-  19.3973532215094, 3.048, 2.4384;        !- X,Y,Z Vertex 4 {m}
-
-OS:Surface,
-  {646f8330-8638-40ad-a154-6d65767ae954}, !- Handle
-  Surface 114,                            !- Name
-  Wall,                                   !- Surface Type
-  ,                                       !- Construction Name
-  {f1d53a4a-21c7-40d5-8493-1f720215bcff}, !- Space Name
-  Adiabatic,                              !- Outside Boundary Condition
-  ,                                       !- Outside Boundary Condition Object
-  NoSun,                                  !- Sun Exposure
-  NoWind,                                 !- Wind Exposure
-  ,                                       !- View Factor to Ground
-  ,                                       !- Number of Vertices
-  12.9315688143396, 3.048, 2.4384,        !- X,Y,Z Vertex 1 {m}
-  12.9315688143396, 3.048, 0,             !- X,Y,Z Vertex 2 {m}
-  6.46578440716979, 3.048, 0,             !- X,Y,Z Vertex 3 {m}
-  6.46578440716979, 3.048, 2.4384;        !- X,Y,Z Vertex 4 {m}
-
-OS:Space,
-  {0fc87a33-044d-4846-88f2-e0cd5052d568}, !- Handle
-  unfinished basement space,              !- Name
-  {9da04d2d-835b-49f3-8f32-6f377a787038}, !- Space Type Name
-  ,                                       !- Default Construction Set Name
-  ,                                       !- Default Schedule Set Name
-  ,                                       !- Direction of Relative North {deg}
-  ,                                       !- X Origin {m}
-  ,                                       !- Y Origin {m}
-  ,                                       !- Z Origin {m}
-  ,                                       !- Building Story Name
-  {850d6363-462a-475c-868a-ee71e2d9dd2e}; !- Thermal Zone Name
-
-OS:ThermalZone,
-  {850d6363-462a-475c-868a-ee71e2d9dd2e}, !- Handle
-  unfinished basement zone,               !- Name
-  ,                                       !- Multiplier
-  ,                                       !- Ceiling Height {m}
-  ,                                       !- Volume {m3}
-  ,                                       !- Floor Area {m2}
-  ,                                       !- Zone Inside Convection Algorithm
-  ,                                       !- Zone Outside Convection Algorithm
-  ,                                       !- Zone Conditioning Equipment List Name
-  {83cd7195-0fd3-4e41-8e1b-f4c3aa71d48c}, !- Zone Air Inlet Port List
-  {ec446441-0c10-48bb-97f5-1701f1dfe2e2}, !- Zone Air Exhaust Port List
-  {d70b841b-3374-4fca-aba2-bf953e04f194}, !- Zone Air Node Name
-  {b9293e3f-31f8-4e4b-8bc4-b503202316b9}, !- Zone Return Air Port List
-  ,                                       !- Primary Daylighting Control Name
-  ,                                       !- Fraction of Zone Controlled by Primary Daylighting Control
-  ,                                       !- Secondary Daylighting Control Name
-  ,                                       !- Fraction of Zone Controlled by Secondary Daylighting Control
-  ,                                       !- Illuminance Map Name
-  ,                                       !- Group Rendering Name
-  ,                                       !- Thermostat Name
-  No;                                     !- Use Ideal Air Loads
-
-OS:Node,
-  {a43eda35-4882-4c9b-a96b-664694dda2df}, !- Handle
-  Node 10,                                !- Name
-  {d70b841b-3374-4fca-aba2-bf953e04f194}, !- Inlet Port
-  ;                                       !- Outlet Port
-
-OS:Connection,
-  {d70b841b-3374-4fca-aba2-bf953e04f194}, !- Handle
-  {0ac96eda-5261-49df-81c5-efbad555e361}, !- Name
-  {850d6363-462a-475c-868a-ee71e2d9dd2e}, !- Source Object
-  11,                                     !- Outlet Port
-  {a43eda35-4882-4c9b-a96b-664694dda2df}, !- Target Object
-  2;                                      !- Inlet Port
-
-OS:PortList,
-  {83cd7195-0fd3-4e41-8e1b-f4c3aa71d48c}, !- Handle
-  {6c5d03cf-8b7d-4c42-b9c5-7ab8c38bda96}, !- Name
-  {850d6363-462a-475c-868a-ee71e2d9dd2e}; !- HVAC Component
-
-OS:PortList,
-  {ec446441-0c10-48bb-97f5-1701f1dfe2e2}, !- Handle
-  {b111e216-fdf2-4438-947f-0bb98707c5cd}, !- Name
-  {850d6363-462a-475c-868a-ee71e2d9dd2e}; !- HVAC Component
-
-OS:PortList,
-  {b9293e3f-31f8-4e4b-8bc4-b503202316b9}, !- Handle
-  {8a535176-9b7a-4633-a4c3-05bb4d7e77c8}, !- Name
-  {850d6363-462a-475c-868a-ee71e2d9dd2e}; !- HVAC Component
-
-OS:Sizing:Zone,
-  {7d97f256-d099-4507-a4bc-2ae43c1e862f}, !- Handle
-  {850d6363-462a-475c-868a-ee71e2d9dd2e}, !- Zone or ZoneList Name
-  SupplyAirTemperature,                   !- Zone Cooling Design Supply Air Temperature Input Method
-  14,                                     !- Zone Cooling Design Supply Air Temperature {C}
-  11.11,                                  !- Zone Cooling Design Supply Air Temperature Difference {deltaC}
-  SupplyAirTemperature,                   !- Zone Heating Design Supply Air Temperature Input Method
-  40,                                     !- Zone Heating Design Supply Air Temperature {C}
-  11.11,                                  !- Zone Heating Design Supply Air Temperature Difference {deltaC}
-  0.0085,                                 !- Zone Cooling Design Supply Air Humidity Ratio {kg-H2O/kg-air}
-  0.008,                                  !- Zone Heating Design Supply Air Humidity Ratio {kg-H2O/kg-air}
-  ,                                       !- Zone Heating Sizing Factor
-  ,                                       !- Zone Cooling Sizing Factor
-  DesignDay,                              !- Cooling Design Air Flow Method
-  ,                                       !- Cooling Design Air Flow Rate {m3/s}
-  ,                                       !- Cooling Minimum Air Flow per Zone Floor Area {m3/s-m2}
-  ,                                       !- Cooling Minimum Air Flow {m3/s}
-  ,                                       !- Cooling Minimum Air Flow Fraction
-  DesignDay,                              !- Heating Design Air Flow Method
-  ,                                       !- Heating Design Air Flow Rate {m3/s}
-  ,                                       !- Heating Maximum Air Flow per Zone Floor Area {m3/s-m2}
-  ,                                       !- Heating Maximum Air Flow {m3/s}
-  ,                                       !- Heating Maximum Air Flow Fraction
-  ,                                       !- Design Zone Air Distribution Effectiveness in Cooling Mode
-  ,                                       !- Design Zone Air Distribution Effectiveness in Heating Mode
-  No,                                     !- Account for Dedicated Outdoor Air System
-  NeutralSupplyAir,                       !- Dedicated Outdoor Air System Control Strategy
-  autosize,                               !- Dedicated Outdoor Air Low Setpoint Temperature for Design {C}
-  autosize;                               !- Dedicated Outdoor Air High Setpoint Temperature for Design {C}
-
-OS:ZoneHVAC:EquipmentList,
-  {deb949a8-95cc-4e97-8e55-c0871caa7837}, !- Handle
-  Zone HVAC Equipment List 10,            !- Name
-  {850d6363-462a-475c-868a-ee71e2d9dd2e}; !- Thermal Zone
-
-OS:SpaceType,
-  {9da04d2d-835b-49f3-8f32-6f377a787038}, !- Handle
-  Space Type 3,                           !- Name
-  ,                                       !- Default Construction Set Name
-  ,                                       !- Default Schedule Set Name
-  ,                                       !- Group Rendering Name
-  ,                                       !- Design Specification Outdoor Air Object Name
-  ,                                       !- Standards Template
-  ,                                       !- Standards Building Type
-  unfinished basement;                    !- Standards Space Type
-
-OS:BuildingUnit,
-  {3c4d88ad-a4e4-4981-bf1b-44370051550c}, !- Handle
-  unit 1,                                 !- Name
-  ,                                       !- Rendering Color
-  Residential;                            !- Building Unit Type
-
-OS:AdditionalProperties,
-  {4f438ecd-265e-48ec-95c3-5ca0bffa3efa}, !- Handle
-  {3c4d88ad-a4e4-4981-bf1b-44370051550c}, !- Object Name
-  Units Represented,                      !- Feature Name 1
-  Integer,                                !- Feature Data Type 1
-  1,                                      !- Feature Value 1
-  NumberOfBedrooms,                       !- Feature Name 2
-  Integer,                                !- Feature Data Type 2
-  3,                                      !- Feature Value 2
-  NumberOfBathrooms,                      !- Feature Name 3
-  Double,                                 !- Feature Data Type 3
-  2,                                      !- Feature Value 3
-  NumberOfOccupants,                      !- Feature Name 4
-  Double,                                 !- Feature Data Type 4
-  3.3900000000000001;                     !- Feature Value 4
-
-OS:BuildingUnit,
-  {f1e83e11-edfe-49ae-a1f7-5e71ab59b213}, !- Handle
-  unit 2,                                 !- Name
-  ,                                       !- Rendering Color
-  Residential;                            !- Building Unit Type
-
-OS:AdditionalProperties,
-  {871bfa8b-d25a-4cb8-9e39-368b914bf686}, !- Handle
-  {f1e83e11-edfe-49ae-a1f7-5e71ab59b213}, !- Object Name
-  Units Represented,                      !- Feature Name 1
-  Integer,                                !- Feature Data Type 1
-  1,                                      !- Feature Value 1
-  NumberOfBedrooms,                       !- Feature Name 2
-  Integer,                                !- Feature Data Type 2
-  3,                                      !- Feature Value 2
-  NumberOfBathrooms,                      !- Feature Name 3
-  Double,                                 !- Feature Data Type 3
-  2,                                      !- Feature Value 3
-  NumberOfOccupants,                      !- Feature Name 4
-  Double,                                 !- Feature Data Type 4
-  3.3900000000000001;                     !- Feature Value 4
-
-OS:BuildingUnit,
-  {5ecf076b-e0a6-4003-9304-39e5c90e684d}, !- Handle
-  unit 3,                                 !- Name
-  ,                                       !- Rendering Color
-  Residential;                            !- Building Unit Type
-
-OS:AdditionalProperties,
-  {4faf749d-1237-472a-bd89-5d7540e71ef8}, !- Handle
-  {5ecf076b-e0a6-4003-9304-39e5c90e684d}, !- Object Name
-  Units Represented,                      !- Feature Name 1
-  Integer,                                !- Feature Data Type 1
-  1,                                      !- Feature Value 1
-  NumberOfBedrooms,                       !- Feature Name 2
-  Integer,                                !- Feature Data Type 2
-  3,                                      !- Feature Value 2
-  NumberOfBathrooms,                      !- Feature Name 3
-  Double,                                 !- Feature Data Type 3
-  2,                                      !- Feature Value 3
-  NumberOfOccupants,                      !- Feature Name 4
-  Double,                                 !- Feature Data Type 4
-  3.3900000000000001;                     !- Feature Value 4
-
-OS:BuildingUnit,
-  {a8351a07-0fb4-46b2-9819-7cd5b71d2bc2}, !- Handle
-  unit 4,                                 !- Name
-  ,                                       !- Rendering Color
-  Residential;                            !- Building Unit Type
-
-OS:AdditionalProperties,
-  {824be045-6120-4339-9ab0-aa78c781a9de}, !- Handle
-  {a8351a07-0fb4-46b2-9819-7cd5b71d2bc2}, !- Object Name
-  Units Represented,                      !- Feature Name 1
-  Integer,                                !- Feature Data Type 1
-  1,                                      !- Feature Value 1
-  NumberOfBedrooms,                       !- Feature Name 2
-  Integer,                                !- Feature Data Type 2
-  3,                                      !- Feature Value 2
-  NumberOfBathrooms,                      !- Feature Name 3
-  Double,                                 !- Feature Data Type 3
-  2,                                      !- Feature Value 3
-  NumberOfOccupants,                      !- Feature Name 4
-  Double,                                 !- Feature Data Type 4
-  3.3900000000000001;                     !- Feature Value 4
-
-OS:BuildingUnit,
-  {cdca0813-b8cc-4541-b727-d23e4dad4374}, !- Handle
-  unit 5,                                 !- Name
-  ,                                       !- Rendering Color
-  Residential;                            !- Building Unit Type
-
-OS:AdditionalProperties,
-  {cd3a2d39-7822-431c-b307-1ac269676a34}, !- Handle
-  {cdca0813-b8cc-4541-b727-d23e4dad4374}, !- Object Name
-  Units Represented,                      !- Feature Name 1
-  Integer,                                !- Feature Data Type 1
-  1,                                      !- Feature Value 1
-  NumberOfBedrooms,                       !- Feature Name 2
-  Integer,                                !- Feature Data Type 2
-  3,                                      !- Feature Value 2
-  NumberOfBathrooms,                      !- Feature Name 3
-  Double,                                 !- Feature Data Type 3
-  2,                                      !- Feature Value 3
-  NumberOfOccupants,                      !- Feature Name 4
-  Double,                                 !- Feature Data Type 4
-  3.3900000000000001;                     !- Feature Value 4
-
-OS:BuildingUnit,
-  {b6570739-4439-4ea2-89e9-713e7052d75d}, !- Handle
-  unit 6,                                 !- Name
-  ,                                       !- Rendering Color
-  Residential;                            !- Building Unit Type
-
-OS:AdditionalProperties,
-  {946a85c5-4f83-46cd-921a-186d97fff935}, !- Handle
-  {b6570739-4439-4ea2-89e9-713e7052d75d}, !- Object Name
-  Units Represented,                      !- Feature Name 1
-  Integer,                                !- Feature Data Type 1
-  1,                                      !- Feature Value 1
-  NumberOfBedrooms,                       !- Feature Name 2
-  Integer,                                !- Feature Data Type 2
-  3,                                      !- Feature Value 2
-  NumberOfBathrooms,                      !- Feature Name 3
-  Double,                                 !- Feature Data Type 3
-  2,                                      !- Feature Value 3
-  NumberOfOccupants,                      !- Feature Name 4
-  Double,                                 !- Feature Data Type 4
-  3.3900000000000001;                     !- Feature Value 4
-
-OS:BuildingUnit,
-  {9a6eea31-592a-4436-83ad-47d5a0322174}, !- Handle
-  unit 7,                                 !- Name
-  ,                                       !- Rendering Color
-  Residential;                            !- Building Unit Type
-
-OS:AdditionalProperties,
-  {ce811d83-bd6b-4e77-9523-8971c0843138}, !- Handle
-  {9a6eea31-592a-4436-83ad-47d5a0322174}, !- Object Name
-  Units Represented,                      !- Feature Name 1
-  Integer,                                !- Feature Data Type 1
-  1,                                      !- Feature Value 1
-  NumberOfBedrooms,                       !- Feature Name 2
-  Integer,                                !- Feature Data Type 2
-  3,                                      !- Feature Value 2
-  NumberOfBathrooms,                      !- Feature Name 3
-  Double,                                 !- Feature Data Type 3
-  2,                                      !- Feature Value 3
-  NumberOfOccupants,                      !- Feature Name 4
-  Double,                                 !- Feature Data Type 4
-  3.3900000000000001;                     !- Feature Value 4
-
-OS:BuildingUnit,
-  {e3a6be84-e632-4332-a6e7-5c58fef2aca2}, !- Handle
-  unit 8,                                 !- Name
-  ,                                       !- Rendering Color
-  Residential;                            !- Building Unit Type
-
-OS:AdditionalProperties,
-  {57fc75b7-ae5b-470c-9083-28be55fe1d5e}, !- Handle
-  {e3a6be84-e632-4332-a6e7-5c58fef2aca2}, !- Object Name
-  Units Represented,                      !- Feature Name 1
-  Integer,                                !- Feature Data Type 1
-  1,                                      !- Feature Value 1
-  NumberOfBedrooms,                       !- Feature Name 2
-  Integer,                                !- Feature Data Type 2
-  3,                                      !- Feature Value 2
-  NumberOfBathrooms,                      !- Feature Name 3
-  Double,                                 !- Feature Data Type 3
-  2,                                      !- Feature Value 3
-  NumberOfOccupants,                      !- Feature Name 4
-  Double,                                 !- Feature Data Type 4
-  3.3900000000000001;                     !- Feature Value 4
-
-OS:Building,
-  {c45a240e-9d74-48a6-ab9d-c5a0ea987ec9}, !- Handle
-  Building 1,                             !- Name
-  ,                                       !- Building Sector Type
-  0,                                      !- North Axis {deg}
-  ,                                       !- Nominal Floor to Floor Height {m}
-  ,                                       !- Space Type Name
-  ,                                       !- Default Construction Set Name
-  ,                                       !- Default Schedule Set Name
-  2,                                      !- Standards Number of Stories
-  1,                                      !- Standards Number of Above Ground Stories
-  ,                                       !- Standards Template
-  multifamily,                            !- Standards Building Type
-  8;                                      !- Standards Number of Living Units
-
-OS:AdditionalProperties,
-  {db1b3359-ccbe-4f63-bfb0-1c7efbaad6d4}, !- Handle
-  {c45a240e-9d74-48a6-ab9d-c5a0ea987ec9}, !- Object Name
-  Total Units Represented,                !- Feature Name 1
-  Integer,                                !- Feature Data Type 1
-  8,                                      !- Feature Value 1
-  Total Floors Represented,               !- Feature Name 2
-  Integer,                                !- Feature Data Type 2
-  1,                                      !- Feature Value 2
-  Total Units Modeled,                    !- Feature Name 3
-  Integer,                                !- Feature Data Type 3
-  8,                                      !- Feature Value 3
-  Total Floors Modeled,                   !- Feature Name 4
-  Integer,                                !- Feature Data Type 4
-  1;                                      !- Feature Value 4
-
-OS:Schedule:Day,
-  {400bbb9a-9290-48e7-b8c4-a523166077e2}, !- Handle
-  Schedule Day 1,                         !- Name
-  ,                                       !- Schedule Type Limits Name
-  ,                                       !- Interpolate to Timestep
-  24,                                     !- Hour 1
-  0,                                      !- Minute 1
-  0;                                      !- Value Until Time 1
-
-OS:Schedule:Day,
-  {3b56091d-5396-4210-8674-b2f0927e50ba}, !- Handle
-  Schedule Day 2,                         !- Name
-  ,                                       !- Schedule Type Limits Name
-  ,                                       !- Interpolate to Timestep
-  24,                                     !- Hour 1
-  0,                                      !- Minute 1
-  1;                                      !- Value Until Time 1
-
-OS:Schedule:Ruleset,
-  {f2cf6418-3ec0-423e-ac99-dec330d9ebc4}, !- Handle
-  res occupants schedule,                 !- Name
-  {14c860cc-65a6-4ab8-a3f3-aa4cbd9a62f6}, !- Schedule Type Limits Name
-  {9d6c9bc7-87e5-4642-b5f5-cafa3d345bc1}, !- Default Day Schedule Name
-  {998c2ad8-ff9b-43bd-b20b-c8bde7eb444a}, !- Summer Design Day Schedule Name
-  {9c5ea122-bc39-4e41-ac49-7ccded5d92f4}; !- Winter Design Day Schedule Name
-
-OS:Schedule:Day,
-  {9d6c9bc7-87e5-4642-b5f5-cafa3d345bc1}, !- Handle
-  Schedule Day 3,                         !- Name
-  {14c860cc-65a6-4ab8-a3f3-aa4cbd9a62f6}, !- Schedule Type Limits Name
-  ,                                       !- Interpolate to Timestep
-  24,                                     !- Hour 1
-  0,                                      !- Minute 1
-  0;                                      !- Value Until Time 1
-
-OS:Schedule:Rule,
-  {462ccc5f-5509-469b-a756-f71769e8851a}, !- Handle
-  res occupants schedule allday rule1,    !- Name
-  {f2cf6418-3ec0-423e-ac99-dec330d9ebc4}, !- Schedule Ruleset Name
-  11,                                     !- Rule Order
-  {ac72e344-5531-40a4-bc40-3eb8c52ab579}, !- Day Schedule Name
-  Yes,                                    !- Apply Sunday
-  Yes,                                    !- Apply Monday
-  Yes,                                    !- Apply Tuesday
-  Yes,                                    !- Apply Wednesday
-  Yes,                                    !- Apply Thursday
-  Yes,                                    !- Apply Friday
-  Yes,                                    !- Apply Saturday
-  ,                                       !- Apply Holiday
-  DateRange,                              !- Date Specification Type
-  1,                                      !- Start Month
-  1,                                      !- Start Day
-  1,                                      !- End Month
-  31;                                     !- End Day
-
-OS:Schedule:Day,
-  {ac72e344-5531-40a4-bc40-3eb8c52ab579}, !- Handle
-  res occupants schedule allday1,         !- Name
-  {14c860cc-65a6-4ab8-a3f3-aa4cbd9a62f6}, !- Schedule Type Limits Name
-  ,                                       !- Interpolate to Timestep
-  7,                                      !- Hour 1
-  0,                                      !- Minute 1
-  1,                                      !- Value Until Time 1
-  8,                                      !- Hour 2
-  0,                                      !- Minute 2
-  0.88,                                   !- Value Until Time 2
-  9,                                      !- Hour 3
-  0,                                      !- Minute 3
-  0.41,                                   !- Value Until Time 3
-  16,                                     !- Hour 4
-  0,                                      !- Minute 4
-  0.24,                                   !- Value Until Time 4
-  17,                                     !- Hour 5
-  0,                                      !- Minute 5
-  0.29,                                   !- Value Until Time 5
-  18,                                     !- Hour 6
-  0,                                      !- Minute 6
-  0.55,                                   !- Value Until Time 6
-  21,                                     !- Hour 7
-  0,                                      !- Minute 7
-  0.9,                                    !- Value Until Time 7
-  24,                                     !- Hour 8
-  0,                                      !- Minute 8
-  1;                                      !- Value Until Time 8
-
-OS:Schedule:Rule,
-  {de917b82-db09-40e4-8336-7d00bb38691b}, !- Handle
-  res occupants schedule allday rule2,    !- Name
-  {f2cf6418-3ec0-423e-ac99-dec330d9ebc4}, !- Schedule Ruleset Name
-  10,                                     !- Rule Order
-  {70500b09-e362-405f-83e5-c5d89a4cda5a}, !- Day Schedule Name
-  Yes,                                    !- Apply Sunday
-  Yes,                                    !- Apply Monday
-  Yes,                                    !- Apply Tuesday
-  Yes,                                    !- Apply Wednesday
-  Yes,                                    !- Apply Thursday
-  Yes,                                    !- Apply Friday
-  Yes,                                    !- Apply Saturday
-  ,                                       !- Apply Holiday
-  DateRange,                              !- Date Specification Type
-  2,                                      !- Start Month
-  1,                                      !- Start Day
-  2,                                      !- End Month
-  28;                                     !- End Day
-
-OS:Schedule:Day,
-  {70500b09-e362-405f-83e5-c5d89a4cda5a}, !- Handle
-  res occupants schedule allday2,         !- Name
-  {14c860cc-65a6-4ab8-a3f3-aa4cbd9a62f6}, !- Schedule Type Limits Name
-  ,                                       !- Interpolate to Timestep
-  7,                                      !- Hour 1
-  0,                                      !- Minute 1
-  1,                                      !- Value Until Time 1
-  8,                                      !- Hour 2
-  0,                                      !- Minute 2
-  0.88,                                   !- Value Until Time 2
-  9,                                      !- Hour 3
-  0,                                      !- Minute 3
-  0.41,                                   !- Value Until Time 3
-  16,                                     !- Hour 4
-  0,                                      !- Minute 4
-  0.24,                                   !- Value Until Time 4
-  17,                                     !- Hour 5
-  0,                                      !- Minute 5
-  0.29,                                   !- Value Until Time 5
-  18,                                     !- Hour 6
-  0,                                      !- Minute 6
-  0.55,                                   !- Value Until Time 6
-  21,                                     !- Hour 7
-  0,                                      !- Minute 7
-  0.9,                                    !- Value Until Time 7
-  24,                                     !- Hour 8
-  0,                                      !- Minute 8
-  1;                                      !- Value Until Time 8
-
-OS:Schedule:Rule,
-  {5076d493-b3df-4bb4-928d-62b09e0c8a9f}, !- Handle
-  res occupants schedule allday rule3,    !- Name
-  {f2cf6418-3ec0-423e-ac99-dec330d9ebc4}, !- Schedule Ruleset Name
-  9,                                      !- Rule Order
-  {92a79e10-50fd-4b03-95bc-e4b7fd13e558}, !- Day Schedule Name
-  Yes,                                    !- Apply Sunday
-  Yes,                                    !- Apply Monday
-  Yes,                                    !- Apply Tuesday
-  Yes,                                    !- Apply Wednesday
-  Yes,                                    !- Apply Thursday
-  Yes,                                    !- Apply Friday
-  Yes,                                    !- Apply Saturday
-  ,                                       !- Apply Holiday
-  DateRange,                              !- Date Specification Type
-  3,                                      !- Start Month
-  1,                                      !- Start Day
-  3,                                      !- End Month
-  31;                                     !- End Day
-
-OS:Schedule:Day,
-  {92a79e10-50fd-4b03-95bc-e4b7fd13e558}, !- Handle
-  res occupants schedule allday3,         !- Name
-  {14c860cc-65a6-4ab8-a3f3-aa4cbd9a62f6}, !- Schedule Type Limits Name
-  ,                                       !- Interpolate to Timestep
-  7,                                      !- Hour 1
-  0,                                      !- Minute 1
-  1,                                      !- Value Until Time 1
-  8,                                      !- Hour 2
-  0,                                      !- Minute 2
-  0.88,                                   !- Value Until Time 2
-  9,                                      !- Hour 3
-  0,                                      !- Minute 3
-  0.41,                                   !- Value Until Time 3
-  16,                                     !- Hour 4
-  0,                                      !- Minute 4
-  0.24,                                   !- Value Until Time 4
-  17,                                     !- Hour 5
-  0,                                      !- Minute 5
-  0.29,                                   !- Value Until Time 5
-  18,                                     !- Hour 6
-  0,                                      !- Minute 6
-  0.55,                                   !- Value Until Time 6
-  21,                                     !- Hour 7
-  0,                                      !- Minute 7
-  0.9,                                    !- Value Until Time 7
-  24,                                     !- Hour 8
-  0,                                      !- Minute 8
-  1;                                      !- Value Until Time 8
-
-OS:Schedule:Rule,
-  {b4c3c5f4-4967-4ed6-9047-162e6980011c}, !- Handle
-  res occupants schedule allday rule4,    !- Name
-  {f2cf6418-3ec0-423e-ac99-dec330d9ebc4}, !- Schedule Ruleset Name
-  8,                                      !- Rule Order
-  {45074b3d-b4d8-41e2-9be7-78612510489a}, !- Day Schedule Name
-  Yes,                                    !- Apply Sunday
-  Yes,                                    !- Apply Monday
-  Yes,                                    !- Apply Tuesday
-  Yes,                                    !- Apply Wednesday
-  Yes,                                    !- Apply Thursday
-  Yes,                                    !- Apply Friday
-  Yes,                                    !- Apply Saturday
-  ,                                       !- Apply Holiday
-  DateRange,                              !- Date Specification Type
-  4,                                      !- Start Month
-  1,                                      !- Start Day
-  4,                                      !- End Month
-  30;                                     !- End Day
-
-OS:Schedule:Day,
-  {45074b3d-b4d8-41e2-9be7-78612510489a}, !- Handle
-  res occupants schedule allday4,         !- Name
-  {14c860cc-65a6-4ab8-a3f3-aa4cbd9a62f6}, !- Schedule Type Limits Name
-  ,                                       !- Interpolate to Timestep
-  7,                                      !- Hour 1
-  0,                                      !- Minute 1
-  1,                                      !- Value Until Time 1
-  8,                                      !- Hour 2
-  0,                                      !- Minute 2
-  0.88,                                   !- Value Until Time 2
-  9,                                      !- Hour 3
-  0,                                      !- Minute 3
-  0.41,                                   !- Value Until Time 3
-  16,                                     !- Hour 4
-  0,                                      !- Minute 4
-  0.24,                                   !- Value Until Time 4
-  17,                                     !- Hour 5
-  0,                                      !- Minute 5
-  0.29,                                   !- Value Until Time 5
-  18,                                     !- Hour 6
-  0,                                      !- Minute 6
-  0.55,                                   !- Value Until Time 6
-  21,                                     !- Hour 7
-  0,                                      !- Minute 7
-  0.9,                                    !- Value Until Time 7
-  24,                                     !- Hour 8
-  0,                                      !- Minute 8
-  1;                                      !- Value Until Time 8
-
-OS:Schedule:Rule,
-  {58d96142-103c-4948-9f6e-4ea338c55e6a}, !- Handle
-  res occupants schedule allday rule5,    !- Name
-  {f2cf6418-3ec0-423e-ac99-dec330d9ebc4}, !- Schedule Ruleset Name
-  7,                                      !- Rule Order
-  {eb0271a4-9332-4363-b13d-10a3c262ba4d}, !- Day Schedule Name
-  Yes,                                    !- Apply Sunday
-  Yes,                                    !- Apply Monday
-  Yes,                                    !- Apply Tuesday
-  Yes,                                    !- Apply Wednesday
-  Yes,                                    !- Apply Thursday
-  Yes,                                    !- Apply Friday
-  Yes,                                    !- Apply Saturday
-  ,                                       !- Apply Holiday
-  DateRange,                              !- Date Specification Type
-  5,                                      !- Start Month
-  1,                                      !- Start Day
-  5,                                      !- End Month
-  31;                                     !- End Day
-
-OS:Schedule:Day,
-  {eb0271a4-9332-4363-b13d-10a3c262ba4d}, !- Handle
-  res occupants schedule allday5,         !- Name
-  {14c860cc-65a6-4ab8-a3f3-aa4cbd9a62f6}, !- Schedule Type Limits Name
-  ,                                       !- Interpolate to Timestep
-  7,                                      !- Hour 1
-  0,                                      !- Minute 1
-  1,                                      !- Value Until Time 1
-  8,                                      !- Hour 2
-  0,                                      !- Minute 2
-  0.88,                                   !- Value Until Time 2
-  9,                                      !- Hour 3
-  0,                                      !- Minute 3
-  0.41,                                   !- Value Until Time 3
-  16,                                     !- Hour 4
-  0,                                      !- Minute 4
-  0.24,                                   !- Value Until Time 4
-  17,                                     !- Hour 5
-  0,                                      !- Minute 5
-  0.29,                                   !- Value Until Time 5
-  18,                                     !- Hour 6
-  0,                                      !- Minute 6
-  0.55,                                   !- Value Until Time 6
-  21,                                     !- Hour 7
-  0,                                      !- Minute 7
-  0.9,                                    !- Value Until Time 7
-  24,                                     !- Hour 8
-  0,                                      !- Minute 8
-  1;                                      !- Value Until Time 8
-
-OS:Schedule:Rule,
-  {50507f13-e1db-488c-9634-e494a56feaf4}, !- Handle
-  res occupants schedule allday rule6,    !- Name
-  {f2cf6418-3ec0-423e-ac99-dec330d9ebc4}, !- Schedule Ruleset Name
-  6,                                      !- Rule Order
-  {15e93305-aadc-420e-a5a2-27984e76c080}, !- Day Schedule Name
-  Yes,                                    !- Apply Sunday
-  Yes,                                    !- Apply Monday
-  Yes,                                    !- Apply Tuesday
-  Yes,                                    !- Apply Wednesday
-  Yes,                                    !- Apply Thursday
-  Yes,                                    !- Apply Friday
-  Yes,                                    !- Apply Saturday
-  ,                                       !- Apply Holiday
-  DateRange,                              !- Date Specification Type
-  6,                                      !- Start Month
-  1,                                      !- Start Day
-  6,                                      !- End Month
-  30;                                     !- End Day
-
-OS:Schedule:Day,
-  {15e93305-aadc-420e-a5a2-27984e76c080}, !- Handle
-  res occupants schedule allday6,         !- Name
-  {14c860cc-65a6-4ab8-a3f3-aa4cbd9a62f6}, !- Schedule Type Limits Name
-  ,                                       !- Interpolate to Timestep
-  7,                                      !- Hour 1
-  0,                                      !- Minute 1
-  1,                                      !- Value Until Time 1
-  8,                                      !- Hour 2
-  0,                                      !- Minute 2
-  0.88,                                   !- Value Until Time 2
-  9,                                      !- Hour 3
-  0,                                      !- Minute 3
-  0.41,                                   !- Value Until Time 3
-  16,                                     !- Hour 4
-  0,                                      !- Minute 4
-  0.24,                                   !- Value Until Time 4
-  17,                                     !- Hour 5
-  0,                                      !- Minute 5
-  0.29,                                   !- Value Until Time 5
-  18,                                     !- Hour 6
-  0,                                      !- Minute 6
-  0.55,                                   !- Value Until Time 6
-  21,                                     !- Hour 7
-  0,                                      !- Minute 7
-  0.9,                                    !- Value Until Time 7
-  24,                                     !- Hour 8
-  0,                                      !- Minute 8
-  1;                                      !- Value Until Time 8
-
-OS:Schedule:Rule,
-  {39679f10-1e7f-442d-b985-989db62356b3}, !- Handle
-  res occupants schedule allday rule7,    !- Name
-  {f2cf6418-3ec0-423e-ac99-dec330d9ebc4}, !- Schedule Ruleset Name
-  5,                                      !- Rule Order
-  {7dac703e-438c-4f08-a9ea-23014961614a}, !- Day Schedule Name
-  Yes,                                    !- Apply Sunday
-  Yes,                                    !- Apply Monday
-  Yes,                                    !- Apply Tuesday
-  Yes,                                    !- Apply Wednesday
-  Yes,                                    !- Apply Thursday
-  Yes,                                    !- Apply Friday
-  Yes,                                    !- Apply Saturday
-  ,                                       !- Apply Holiday
-  DateRange,                              !- Date Specification Type
-  7,                                      !- Start Month
-  1,                                      !- Start Day
-  7,                                      !- End Month
-  31;                                     !- End Day
-
-OS:Schedule:Day,
-  {7dac703e-438c-4f08-a9ea-23014961614a}, !- Handle
-  res occupants schedule allday7,         !- Name
-  {14c860cc-65a6-4ab8-a3f3-aa4cbd9a62f6}, !- Schedule Type Limits Name
-  ,                                       !- Interpolate to Timestep
-  7,                                      !- Hour 1
-  0,                                      !- Minute 1
-  1,                                      !- Value Until Time 1
-  8,                                      !- Hour 2
-  0,                                      !- Minute 2
-  0.88,                                   !- Value Until Time 2
-  9,                                      !- Hour 3
-  0,                                      !- Minute 3
-  0.41,                                   !- Value Until Time 3
-  16,                                     !- Hour 4
-  0,                                      !- Minute 4
-  0.24,                                   !- Value Until Time 4
-  17,                                     !- Hour 5
-  0,                                      !- Minute 5
-  0.29,                                   !- Value Until Time 5
-  18,                                     !- Hour 6
-  0,                                      !- Minute 6
-  0.55,                                   !- Value Until Time 6
-  21,                                     !- Hour 7
-  0,                                      !- Minute 7
-  0.9,                                    !- Value Until Time 7
-  24,                                     !- Hour 8
-  0,                                      !- Minute 8
-  1;                                      !- Value Until Time 8
-
-OS:Schedule:Rule,
-  {62e7b121-76e4-4563-8541-67391f3e77a3}, !- Handle
-  res occupants schedule allday rule8,    !- Name
-  {f2cf6418-3ec0-423e-ac99-dec330d9ebc4}, !- Schedule Ruleset Name
-  4,                                      !- Rule Order
-  {0f147d8e-1bc9-4a55-a987-2b062a6216de}, !- Day Schedule Name
-  Yes,                                    !- Apply Sunday
-  Yes,                                    !- Apply Monday
-  Yes,                                    !- Apply Tuesday
-  Yes,                                    !- Apply Wednesday
-  Yes,                                    !- Apply Thursday
-  Yes,                                    !- Apply Friday
-  Yes,                                    !- Apply Saturday
-  ,                                       !- Apply Holiday
-  DateRange,                              !- Date Specification Type
-  8,                                      !- Start Month
-  1,                                      !- Start Day
-  8,                                      !- End Month
-  31;                                     !- End Day
-
-OS:Schedule:Day,
-  {0f147d8e-1bc9-4a55-a987-2b062a6216de}, !- Handle
-  res occupants schedule allday8,         !- Name
-  {14c860cc-65a6-4ab8-a3f3-aa4cbd9a62f6}, !- Schedule Type Limits Name
-  ,                                       !- Interpolate to Timestep
-  7,                                      !- Hour 1
-  0,                                      !- Minute 1
-  1,                                      !- Value Until Time 1
-  8,                                      !- Hour 2
-  0,                                      !- Minute 2
-  0.88,                                   !- Value Until Time 2
-  9,                                      !- Hour 3
-  0,                                      !- Minute 3
-  0.41,                                   !- Value Until Time 3
-  16,                                     !- Hour 4
-  0,                                      !- Minute 4
-  0.24,                                   !- Value Until Time 4
-  17,                                     !- Hour 5
-  0,                                      !- Minute 5
-  0.29,                                   !- Value Until Time 5
-  18,                                     !- Hour 6
-  0,                                      !- Minute 6
-  0.55,                                   !- Value Until Time 6
-  21,                                     !- Hour 7
-  0,                                      !- Minute 7
-  0.9,                                    !- Value Until Time 7
-  24,                                     !- Hour 8
-  0,                                      !- Minute 8
-  1;                                      !- Value Until Time 8
-
-OS:Schedule:Rule,
-  {556fd247-42f8-4c27-85a5-a3969a62cb18}, !- Handle
-  res occupants schedule allday rule9,    !- Name
-  {f2cf6418-3ec0-423e-ac99-dec330d9ebc4}, !- Schedule Ruleset Name
-  3,                                      !- Rule Order
-  {3a631af7-a8c4-4675-b3b7-f4dee20b24ab}, !- Day Schedule Name
-  Yes,                                    !- Apply Sunday
-  Yes,                                    !- Apply Monday
-  Yes,                                    !- Apply Tuesday
-  Yes,                                    !- Apply Wednesday
-  Yes,                                    !- Apply Thursday
-  Yes,                                    !- Apply Friday
-  Yes,                                    !- Apply Saturday
-  ,                                       !- Apply Holiday
-  DateRange,                              !- Date Specification Type
-  9,                                      !- Start Month
-  1,                                      !- Start Day
-  9,                                      !- End Month
-  30;                                     !- End Day
-
-OS:Schedule:Day,
-  {3a631af7-a8c4-4675-b3b7-f4dee20b24ab}, !- Handle
-  res occupants schedule allday9,         !- Name
-  {14c860cc-65a6-4ab8-a3f3-aa4cbd9a62f6}, !- Schedule Type Limits Name
-  ,                                       !- Interpolate to Timestep
-  7,                                      !- Hour 1
-  0,                                      !- Minute 1
-  1,                                      !- Value Until Time 1
-  8,                                      !- Hour 2
-  0,                                      !- Minute 2
-  0.88,                                   !- Value Until Time 2
-  9,                                      !- Hour 3
-  0,                                      !- Minute 3
-  0.41,                                   !- Value Until Time 3
-  16,                                     !- Hour 4
-  0,                                      !- Minute 4
-  0.24,                                   !- Value Until Time 4
-  17,                                     !- Hour 5
-  0,                                      !- Minute 5
-  0.29,                                   !- Value Until Time 5
-  18,                                     !- Hour 6
-  0,                                      !- Minute 6
-  0.55,                                   !- Value Until Time 6
-  21,                                     !- Hour 7
-  0,                                      !- Minute 7
-  0.9,                                    !- Value Until Time 7
-  24,                                     !- Hour 8
-  0,                                      !- Minute 8
-  1;                                      !- Value Until Time 8
-
-OS:Schedule:Rule,
-  {4f3c352f-2ef9-40d8-b33d-e0ca43aff4c5}, !- Handle
-  res occupants schedule allday rule10,   !- Name
-  {f2cf6418-3ec0-423e-ac99-dec330d9ebc4}, !- Schedule Ruleset Name
-  2,                                      !- Rule Order
-  {1c1f651a-7aa8-4fdd-99bd-1c5c6ee2698c}, !- Day Schedule Name
-  Yes,                                    !- Apply Sunday
-  Yes,                                    !- Apply Monday
-  Yes,                                    !- Apply Tuesday
-  Yes,                                    !- Apply Wednesday
-  Yes,                                    !- Apply Thursday
-  Yes,                                    !- Apply Friday
-  Yes,                                    !- Apply Saturday
-  ,                                       !- Apply Holiday
-  DateRange,                              !- Date Specification Type
-  10,                                     !- Start Month
-  1,                                      !- Start Day
-  10,                                     !- End Month
-  31;                                     !- End Day
-
-OS:Schedule:Day,
-  {1c1f651a-7aa8-4fdd-99bd-1c5c6ee2698c}, !- Handle
-  res occupants schedule allday10,        !- Name
-  {14c860cc-65a6-4ab8-a3f3-aa4cbd9a62f6}, !- Schedule Type Limits Name
-  ,                                       !- Interpolate to Timestep
-  7,                                      !- Hour 1
-  0,                                      !- Minute 1
-  1,                                      !- Value Until Time 1
-  8,                                      !- Hour 2
-  0,                                      !- Minute 2
-  0.88,                                   !- Value Until Time 2
-  9,                                      !- Hour 3
-  0,                                      !- Minute 3
-  0.41,                                   !- Value Until Time 3
-  16,                                     !- Hour 4
-  0,                                      !- Minute 4
-  0.24,                                   !- Value Until Time 4
-  17,                                     !- Hour 5
-  0,                                      !- Minute 5
-  0.29,                                   !- Value Until Time 5
-  18,                                     !- Hour 6
-  0,                                      !- Minute 6
-  0.55,                                   !- Value Until Time 6
-  21,                                     !- Hour 7
-  0,                                      !- Minute 7
-  0.9,                                    !- Value Until Time 7
-  24,                                     !- Hour 8
-  0,                                      !- Minute 8
-  1;                                      !- Value Until Time 8
-
-OS:Schedule:Rule,
-  {29bf6b7b-9ae3-451f-b3cc-a8678cd4e0eb}, !- Handle
-  res occupants schedule allday rule11,   !- Name
-  {f2cf6418-3ec0-423e-ac99-dec330d9ebc4}, !- Schedule Ruleset Name
-  1,                                      !- Rule Order
-  {d4f6f577-ced0-480d-9c6c-4eab963a5eca}, !- Day Schedule Name
-  Yes,                                    !- Apply Sunday
-  Yes,                                    !- Apply Monday
-  Yes,                                    !- Apply Tuesday
-  Yes,                                    !- Apply Wednesday
-  Yes,                                    !- Apply Thursday
-  Yes,                                    !- Apply Friday
-  Yes,                                    !- Apply Saturday
-  ,                                       !- Apply Holiday
-  DateRange,                              !- Date Specification Type
-  11,                                     !- Start Month
-  1,                                      !- Start Day
-  11,                                     !- End Month
-  30;                                     !- End Day
-
-OS:Schedule:Day,
-  {d4f6f577-ced0-480d-9c6c-4eab963a5eca}, !- Handle
-  res occupants schedule allday11,        !- Name
-  {14c860cc-65a6-4ab8-a3f3-aa4cbd9a62f6}, !- Schedule Type Limits Name
-  ,                                       !- Interpolate to Timestep
-  7,                                      !- Hour 1
-  0,                                      !- Minute 1
-  1,                                      !- Value Until Time 1
-  8,                                      !- Hour 2
-  0,                                      !- Minute 2
-  0.88,                                   !- Value Until Time 2
-  9,                                      !- Hour 3
-  0,                                      !- Minute 3
-  0.41,                                   !- Value Until Time 3
-  16,                                     !- Hour 4
-  0,                                      !- Minute 4
-  0.24,                                   !- Value Until Time 4
-  17,                                     !- Hour 5
-  0,                                      !- Minute 5
-  0.29,                                   !- Value Until Time 5
-  18,                                     !- Hour 6
-  0,                                      !- Minute 6
-  0.55,                                   !- Value Until Time 6
-  21,                                     !- Hour 7
-  0,                                      !- Minute 7
-  0.9,                                    !- Value Until Time 7
-  24,                                     !- Hour 8
-  0,                                      !- Minute 8
-  1;                                      !- Value Until Time 8
-
-OS:Schedule:Rule,
-  {5c9f75b8-4278-440a-9b21-1376bf23bdb6}, !- Handle
-  res occupants schedule allday rule12,   !- Name
-  {f2cf6418-3ec0-423e-ac99-dec330d9ebc4}, !- Schedule Ruleset Name
-  0,                                      !- Rule Order
-  {e2747ac7-6af8-48d4-8db9-5ce0f31e6ac7}, !- Day Schedule Name
-  Yes,                                    !- Apply Sunday
-  Yes,                                    !- Apply Monday
-  Yes,                                    !- Apply Tuesday
-  Yes,                                    !- Apply Wednesday
-  Yes,                                    !- Apply Thursday
-  Yes,                                    !- Apply Friday
-  Yes,                                    !- Apply Saturday
-  ,                                       !- Apply Holiday
-  DateRange,                              !- Date Specification Type
-  12,                                     !- Start Month
-  1,                                      !- Start Day
-  12,                                     !- End Month
-  31;                                     !- End Day
-
-OS:Schedule:Day,
-  {e2747ac7-6af8-48d4-8db9-5ce0f31e6ac7}, !- Handle
-  res occupants schedule allday12,        !- Name
-  {14c860cc-65a6-4ab8-a3f3-aa4cbd9a62f6}, !- Schedule Type Limits Name
-  ,                                       !- Interpolate to Timestep
-  7,                                      !- Hour 1
-  0,                                      !- Minute 1
-  1,                                      !- Value Until Time 1
-  8,                                      !- Hour 2
-  0,                                      !- Minute 2
-  0.88,                                   !- Value Until Time 2
-  9,                                      !- Hour 3
-  0,                                      !- Minute 3
-  0.41,                                   !- Value Until Time 3
-  16,                                     !- Hour 4
-  0,                                      !- Minute 4
-  0.24,                                   !- Value Until Time 4
-  17,                                     !- Hour 5
-  0,                                      !- Minute 5
-  0.29,                                   !- Value Until Time 5
-  18,                                     !- Hour 6
-  0,                                      !- Minute 6
-  0.55,                                   !- Value Until Time 6
-  21,                                     !- Hour 7
-  0,                                      !- Minute 7
-  0.9,                                    !- Value Until Time 7
-  24,                                     !- Hour 8
-  0,                                      !- Minute 8
-  1;                                      !- Value Until Time 8
-
-OS:Schedule:Day,
-  {9c5ea122-bc39-4e41-ac49-7ccded5d92f4}, !- Handle
-  res occupants schedule winter design,   !- Name
-  {14c860cc-65a6-4ab8-a3f3-aa4cbd9a62f6}, !- Schedule Type Limits Name
-  ,                                       !- Interpolate to Timestep
-  24,                                     !- Hour 1
-  0,                                      !- Minute 1
-  0;                                      !- Value Until Time 1
-
-OS:Schedule:Day,
-  {998c2ad8-ff9b-43bd-b20b-c8bde7eb444a}, !- Handle
-  res occupants schedule summer design,   !- Name
-  {14c860cc-65a6-4ab8-a3f3-aa4cbd9a62f6}, !- Schedule Type Limits Name
-  ,                                       !- Interpolate to Timestep
-  24,                                     !- Hour 1
-  0,                                      !- Minute 1
-  1;                                      !- Value Until Time 1
-
-OS:ScheduleTypeLimits,
-  {14c860cc-65a6-4ab8-a3f3-aa4cbd9a62f6}, !- Handle
-  Fractional,                             !- Name
-  0,                                      !- Lower Limit Value
-  1,                                      !- Upper Limit Value
-  Continuous;                             !- Numeric Type
-
-OS:Schedule:Ruleset,
-  {4f44f88b-e685-490d-9ba8-70c4c7a6e13a}, !- Handle
-  Schedule Ruleset 1,                     !- Name
-  {9b6faf74-52a5-45cb-b5a8-6b50d632d634}, !- Schedule Type Limits Name
-  {1b40c178-63cd-40de-a342-658decd6a7aa}; !- Default Day Schedule Name
-
-OS:Schedule:Day,
-  {1b40c178-63cd-40de-a342-658decd6a7aa}, !- Handle
-  Schedule Day 4,                         !- Name
-  {9b6faf74-52a5-45cb-b5a8-6b50d632d634}, !- Schedule Type Limits Name
-  ,                                       !- Interpolate to Timestep
-  24,                                     !- Hour 1
-  0,                                      !- Minute 1
-  112.539290946133;                       !- Value Until Time 1
-
-OS:People:Definition,
-  {c642979b-5278-4124-9037-42587290fde2}, !- Handle
-  res occupants|living space,             !- Name
-  People,                                 !- Number of People Calculation Method
-  3.39,                                   !- Number of People {people}
-  ,                                       !- People per Space Floor Area {person/m2}
-  ,                                       !- Space Floor Area per Person {m2/person}
-  0.319734,                               !- Fraction Radiant
-  0.573,                                  !- Sensible Heat Fraction
-  0,                                      !- Carbon Dioxide Generation Rate {m3/s-W}
-  No,                                     !- Enable ASHRAE 55 Comfort Warnings
-  ZoneAveraged;                           !- Mean Radiant Temperature Calculation Type
-
-OS:People,
-  {b55dff8f-3f2c-4b39-9235-f2be72cb38b9}, !- Handle
-  res occupants|living space,             !- Name
-  {c642979b-5278-4124-9037-42587290fde2}, !- People Definition Name
-  {538da0f1-9ba8-48a6-a257-691c9603ed1c}, !- Space or SpaceType Name
-  {f2cf6418-3ec0-423e-ac99-dec330d9ebc4}, !- Number of People Schedule Name
-  {4f44f88b-e685-490d-9ba8-70c4c7a6e13a}, !- Activity Level Schedule Name
-  ,                                       !- Surface Name/Angle Factor List Name
-  ,                                       !- Work Efficiency Schedule Name
-  ,                                       !- Clothing Insulation Schedule Name
-  ,                                       !- Air Velocity Schedule Name
-  1;                                      !- Multiplier
-
-OS:ScheduleTypeLimits,
-  {9b6faf74-52a5-45cb-b5a8-6b50d632d634}, !- Handle
-  ActivityLevel,                          !- Name
-  0,                                      !- Lower Limit Value
-  ,                                       !- Upper Limit Value
-  Continuous,                             !- Numeric Type
-  ActivityLevel;                          !- Unit Type
-
-OS:Schedule:Day,
-  {dc172881-80b5-4b7f-80f2-88a25f56b118}, !- Handle
-  Schedule Day 5,                         !- Name
-  ,                                       !- Schedule Type Limits Name
-  ,                                       !- Interpolate to Timestep
-  24,                                     !- Hour 1
-  0,                                      !- Minute 1
-  0;                                      !- Value Until Time 1
-
-OS:Schedule:Day,
-  {b95ed432-71de-40a0-a49a-2f6ad2b16e80}, !- Handle
-  Schedule Day 6,                         !- Name
-  ,                                       !- Schedule Type Limits Name
-  ,                                       !- Interpolate to Timestep
-  24,                                     !- Hour 1
-  0,                                      !- Minute 1
-  1;                                      !- Value Until Time 1
-
-OS:People:Definition,
-  {52342c73-782b-4b47-ae97-9b923af84d39}, !- Handle
-  res occupants|unit 2|living space|unit 2, !- Name
-  People,                                 !- Number of People Calculation Method
-  3.39,                                   !- Number of People {people}
-  ,                                       !- People per Space Floor Area {person/m2}
-  ,                                       !- Space Floor Area per Person {m2/person}
-  0.319734,                               !- Fraction Radiant
-  0.573,                                  !- Sensible Heat Fraction
-  0,                                      !- Carbon Dioxide Generation Rate {m3/s-W}
-  No,                                     !- Enable ASHRAE 55 Comfort Warnings
-  ZoneAveraged;                           !- Mean Radiant Temperature Calculation Type
-
-OS:People,
-  {85883444-448c-48a9-8661-052e9e0987fd}, !- Handle
-  res occupants|unit 2|living space|unit 2, !- Name
-  {52342c73-782b-4b47-ae97-9b923af84d39}, !- People Definition Name
-  {27dd8a4e-8475-4a35-8443-7aec1374a5d0}, !- Space or SpaceType Name
-  {f2cf6418-3ec0-423e-ac99-dec330d9ebc4}, !- Number of People Schedule Name
-  {4f44f88b-e685-490d-9ba8-70c4c7a6e13a}, !- Activity Level Schedule Name
-  ,                                       !- Surface Name/Angle Factor List Name
-  ,                                       !- Work Efficiency Schedule Name
-  ,                                       !- Clothing Insulation Schedule Name
-  ,                                       !- Air Velocity Schedule Name
-  1;                                      !- Multiplier
-
-OS:Schedule:Day,
-  {f66d2791-a5d3-47fc-88ae-7c2008b73908}, !- Handle
-  Schedule Day 7,                         !- Name
-  ,                                       !- Schedule Type Limits Name
-  ,                                       !- Interpolate to Timestep
-  24,                                     !- Hour 1
-  0,                                      !- Minute 1
-  0;                                      !- Value Until Time 1
-
-OS:Schedule:Day,
-  {3eda7902-37b9-4895-afe0-6c90771022cd}, !- Handle
-  Schedule Day 8,                         !- Name
-  ,                                       !- Schedule Type Limits Name
-  ,                                       !- Interpolate to Timestep
-  24,                                     !- Hour 1
-  0,                                      !- Minute 1
-  1;                                      !- Value Until Time 1
-
-OS:People:Definition,
-  {ec667d3e-0b1b-4fb6-b0ee-e33bc4cc4c52}, !- Handle
-  res occupants|unit 3|living space|unit 3|story 1, !- Name
-  People,                                 !- Number of People Calculation Method
-  3.39,                                   !- Number of People {people}
-  ,                                       !- People per Space Floor Area {person/m2}
-  ,                                       !- Space Floor Area per Person {m2/person}
-  0.319734,                               !- Fraction Radiant
-  0.573,                                  !- Sensible Heat Fraction
-  0,                                      !- Carbon Dioxide Generation Rate {m3/s-W}
-  No,                                     !- Enable ASHRAE 55 Comfort Warnings
-  ZoneAveraged;                           !- Mean Radiant Temperature Calculation Type
-
-OS:People,
-  {4fc3ee80-216b-491f-9aad-daa73e8b3ca8}, !- Handle
-  res occupants|unit 3|living space|unit 3|story 1, !- Name
-  {ec667d3e-0b1b-4fb6-b0ee-e33bc4cc4c52}, !- People Definition Name
-  {e24bf374-9f61-4d34-a8a1-b555862f71ff}, !- Space or SpaceType Name
-  {f2cf6418-3ec0-423e-ac99-dec330d9ebc4}, !- Number of People Schedule Name
-  {4f44f88b-e685-490d-9ba8-70c4c7a6e13a}, !- Activity Level Schedule Name
-  ,                                       !- Surface Name/Angle Factor List Name
-  ,                                       !- Work Efficiency Schedule Name
-  ,                                       !- Clothing Insulation Schedule Name
-  ,                                       !- Air Velocity Schedule Name
-  1;                                      !- Multiplier
-
-OS:Schedule:Day,
-  {f2f2656d-48b6-403d-91a0-62ac1cbda34e}, !- Handle
-  Schedule Day 9,                         !- Name
-  ,                                       !- Schedule Type Limits Name
-  ,                                       !- Interpolate to Timestep
-  24,                                     !- Hour 1
-  0,                                      !- Minute 1
-  0;                                      !- Value Until Time 1
-
-OS:Schedule:Day,
-  {abc228ba-4287-4923-a14b-fcb83d6b627d}, !- Handle
-  Schedule Day 10,                        !- Name
-  ,                                       !- Schedule Type Limits Name
-  ,                                       !- Interpolate to Timestep
-  24,                                     !- Hour 1
-  0,                                      !- Minute 1
-  1;                                      !- Value Until Time 1
-
-OS:People:Definition,
-  {ba050101-4e6a-4e11-aae3-fb9f04169a94}, !- Handle
-  res occupants|unit 4|living space|unit 4|story 1, !- Name
-  People,                                 !- Number of People Calculation Method
-  3.39,                                   !- Number of People {people}
-  ,                                       !- People per Space Floor Area {person/m2}
-  ,                                       !- Space Floor Area per Person {m2/person}
-  0.319734,                               !- Fraction Radiant
-  0.573,                                  !- Sensible Heat Fraction
-  0,                                      !- Carbon Dioxide Generation Rate {m3/s-W}
-  No,                                     !- Enable ASHRAE 55 Comfort Warnings
-  ZoneAveraged;                           !- Mean Radiant Temperature Calculation Type
-
-OS:People,
-  {f6eb9f4f-a7ac-4d53-86b0-6ef0680a8d79}, !- Handle
-  res occupants|unit 4|living space|unit 4|story 1, !- Name
-  {ba050101-4e6a-4e11-aae3-fb9f04169a94}, !- People Definition Name
-  {d21b6457-f11c-4d89-a7f9-ac4c68b5fae6}, !- Space or SpaceType Name
-  {f2cf6418-3ec0-423e-ac99-dec330d9ebc4}, !- Number of People Schedule Name
-  {4f44f88b-e685-490d-9ba8-70c4c7a6e13a}, !- Activity Level Schedule Name
-  ,                                       !- Surface Name/Angle Factor List Name
-  ,                                       !- Work Efficiency Schedule Name
-  ,                                       !- Clothing Insulation Schedule Name
-  ,                                       !- Air Velocity Schedule Name
-  1;                                      !- Multiplier
-
-OS:Schedule:Day,
-  {d5c51434-be4a-48bb-8ef1-c0c07e164025}, !- Handle
-  Schedule Day 11,                        !- Name
-  ,                                       !- Schedule Type Limits Name
-  ,                                       !- Interpolate to Timestep
-  24,                                     !- Hour 1
-  0,                                      !- Minute 1
-  0;                                      !- Value Until Time 1
-
-OS:Schedule:Day,
-  {709bdc21-2470-4d63-aedd-4ffd11413ec9}, !- Handle
-  Schedule Day 12,                        !- Name
-  ,                                       !- Schedule Type Limits Name
-  ,                                       !- Interpolate to Timestep
-  24,                                     !- Hour 1
-  0,                                      !- Minute 1
-  1;                                      !- Value Until Time 1
-
-OS:People:Definition,
-  {d49741a1-65c1-45cf-8daf-4e418a94774d}, !- Handle
-  res occupants|unit 5|living space|unit 5|story 1, !- Name
-  People,                                 !- Number of People Calculation Method
-  3.39,                                   !- Number of People {people}
-  ,                                       !- People per Space Floor Area {person/m2}
-  ,                                       !- Space Floor Area per Person {m2/person}
-  0.319734,                               !- Fraction Radiant
-  0.573,                                  !- Sensible Heat Fraction
-  0,                                      !- Carbon Dioxide Generation Rate {m3/s-W}
-  No,                                     !- Enable ASHRAE 55 Comfort Warnings
-  ZoneAveraged;                           !- Mean Radiant Temperature Calculation Type
-
-OS:People,
-  {3c2acba3-a71d-4414-8206-3aba372a4956}, !- Handle
-  res occupants|unit 5|living space|unit 5|story 1, !- Name
-  {d49741a1-65c1-45cf-8daf-4e418a94774d}, !- People Definition Name
-  {c9d06c2f-8e64-436b-8880-c73078489411}, !- Space or SpaceType Name
-  {f2cf6418-3ec0-423e-ac99-dec330d9ebc4}, !- Number of People Schedule Name
-  {4f44f88b-e685-490d-9ba8-70c4c7a6e13a}, !- Activity Level Schedule Name
-  ,                                       !- Surface Name/Angle Factor List Name
-  ,                                       !- Work Efficiency Schedule Name
-  ,                                       !- Clothing Insulation Schedule Name
-  ,                                       !- Air Velocity Schedule Name
-  1;                                      !- Multiplier
-
-OS:Schedule:Day,
-  {a92d5ac4-a52d-403f-a576-a532fcb0ca3a}, !- Handle
-  Schedule Day 13,                        !- Name
-  ,                                       !- Schedule Type Limits Name
-  ,                                       !- Interpolate to Timestep
-  24,                                     !- Hour 1
-  0,                                      !- Minute 1
-  0;                                      !- Value Until Time 1
-
-OS:Schedule:Day,
-  {633873e0-1bc6-489a-b5d9-c5434b5f6571}, !- Handle
-  Schedule Day 14,                        !- Name
-  ,                                       !- Schedule Type Limits Name
-  ,                                       !- Interpolate to Timestep
-  24,                                     !- Hour 1
-  0,                                      !- Minute 1
-  1;                                      !- Value Until Time 1
-
-OS:People:Definition,
-  {d60d4342-ef02-470b-a425-010330e90d3a}, !- Handle
-  res occupants|unit 6|living space|unit 6|story 1, !- Name
-  People,                                 !- Number of People Calculation Method
-  3.39,                                   !- Number of People {people}
-  ,                                       !- People per Space Floor Area {person/m2}
-  ,                                       !- Space Floor Area per Person {m2/person}
-  0.319734,                               !- Fraction Radiant
-  0.573,                                  !- Sensible Heat Fraction
-  0,                                      !- Carbon Dioxide Generation Rate {m3/s-W}
-  No,                                     !- Enable ASHRAE 55 Comfort Warnings
-  ZoneAveraged;                           !- Mean Radiant Temperature Calculation Type
-
-OS:People,
-  {c638ba90-553e-4a8c-8106-c62da021f43b}, !- Handle
-  res occupants|unit 6|living space|unit 6|story 1, !- Name
-  {d60d4342-ef02-470b-a425-010330e90d3a}, !- People Definition Name
-  {84e81eae-e67c-416a-baab-22908ec02d2d}, !- Space or SpaceType Name
-  {f2cf6418-3ec0-423e-ac99-dec330d9ebc4}, !- Number of People Schedule Name
-  {4f44f88b-e685-490d-9ba8-70c4c7a6e13a}, !- Activity Level Schedule Name
-  ,                                       !- Surface Name/Angle Factor List Name
-  ,                                       !- Work Efficiency Schedule Name
-  ,                                       !- Clothing Insulation Schedule Name
-  ,                                       !- Air Velocity Schedule Name
-  1;                                      !- Multiplier
-
-OS:Schedule:Day,
-  {19e17a82-4466-405e-9a19-f49bd6c0ae50}, !- Handle
-  Schedule Day 15,                        !- Name
-  ,                                       !- Schedule Type Limits Name
-  ,                                       !- Interpolate to Timestep
-  24,                                     !- Hour 1
-  0,                                      !- Minute 1
-  0;                                      !- Value Until Time 1
-
-OS:Schedule:Day,
-  {d70d835f-66fd-469c-b85f-4bac3031c90e}, !- Handle
-  Schedule Day 16,                        !- Name
-  ,                                       !- Schedule Type Limits Name
-  ,                                       !- Interpolate to Timestep
-  24,                                     !- Hour 1
-  0,                                      !- Minute 1
-  1;                                      !- Value Until Time 1
-
-OS:People:Definition,
-  {69d50d86-b731-4635-8544-debb69312d3f}, !- Handle
-  res occupants|unit 7|living space|unit 7|story 1, !- Name
-  People,                                 !- Number of People Calculation Method
-  3.39,                                   !- Number of People {people}
-  ,                                       !- People per Space Floor Area {person/m2}
-  ,                                       !- Space Floor Area per Person {m2/person}
-  0.319734,                               !- Fraction Radiant
-  0.573,                                  !- Sensible Heat Fraction
-  0,                                      !- Carbon Dioxide Generation Rate {m3/s-W}
-  No,                                     !- Enable ASHRAE 55 Comfort Warnings
-  ZoneAveraged;                           !- Mean Radiant Temperature Calculation Type
-
-OS:People,
-  {20468298-dc02-4d94-b53c-bf89d9807cb3}, !- Handle
-  res occupants|unit 7|living space|unit 7|story 1, !- Name
-  {69d50d86-b731-4635-8544-debb69312d3f}, !- People Definition Name
-  {95015e4b-cd10-4dc6-b7f9-1248f62d9fb2}, !- Space or SpaceType Name
-  {f2cf6418-3ec0-423e-ac99-dec330d9ebc4}, !- Number of People Schedule Name
-  {4f44f88b-e685-490d-9ba8-70c4c7a6e13a}, !- Activity Level Schedule Name
-  ,                                       !- Surface Name/Angle Factor List Name
-  ,                                       !- Work Efficiency Schedule Name
-  ,                                       !- Clothing Insulation Schedule Name
-  ,                                       !- Air Velocity Schedule Name
-  1;                                      !- Multiplier
-
-OS:Schedule:Day,
-  {1473ff78-a8a1-49de-b89d-c330191cccf3}, !- Handle
-  Schedule Day 17,                        !- Name
-  ,                                       !- Schedule Type Limits Name
-  ,                                       !- Interpolate to Timestep
-  24,                                     !- Hour 1
-  0,                                      !- Minute 1
-  0;                                      !- Value Until Time 1
-
-OS:Schedule:Day,
-  {7904753b-9ff5-4038-904c-951e14409255}, !- Handle
-  Schedule Day 18,                        !- Name
-  ,                                       !- Schedule Type Limits Name
-  ,                                       !- Interpolate to Timestep
-  24,                                     !- Hour 1
-  0,                                      !- Minute 1
-  1;                                      !- Value Until Time 1
-
-OS:People:Definition,
-  {dbfc6b1e-7824-4dbd-8c4a-59afe45d2d87}, !- Handle
-  res occupants|unit 8|living space|unit 8|story 1, !- Name
-  People,                                 !- Number of People Calculation Method
-  3.39,                                   !- Number of People {people}
-  ,                                       !- People per Space Floor Area {person/m2}
-  ,                                       !- Space Floor Area per Person {m2/person}
-  0.319734,                               !- Fraction Radiant
-  0.573,                                  !- Sensible Heat Fraction
-  0,                                      !- Carbon Dioxide Generation Rate {m3/s-W}
-  No,                                     !- Enable ASHRAE 55 Comfort Warnings
-  ZoneAveraged;                           !- Mean Radiant Temperature Calculation Type
-
-OS:People,
-  {a04cf1f1-f495-408e-8c3a-f1320d60c93a}, !- Handle
-  res occupants|unit 8|living space|unit 8|story 1, !- Name
-  {dbfc6b1e-7824-4dbd-8c4a-59afe45d2d87}, !- People Definition Name
-  {80d45be2-036a-4e8c-9293-5618cb85009b}, !- Space or SpaceType Name
-  {f2cf6418-3ec0-423e-ac99-dec330d9ebc4}, !- Number of People Schedule Name
-  {4f44f88b-e685-490d-9ba8-70c4c7a6e13a}, !- Activity Level Schedule Name
-  ,                                       !- Surface Name/Angle Factor List Name
-  ,                                       !- Work Efficiency Schedule Name
-  ,                                       !- Clothing Insulation Schedule Name
-  ,                                       !- Air Velocity Schedule Name
-  1;                                      !- Multiplier
-
-OS:WeatherFile,
-  {4094bd57-bbb5-40e8-8ec7-b226a663048b}, !- Handle
-  Denver Intl Ap,                         !- City
-  CO,                                     !- State Province Region
-  USA,                                    !- Country
-  TMY3,                                   !- Data Source
-  725650,                                 !- WMO Number
-  39.83,                                  !- Latitude {deg}
-  -104.65,                                !- Longitude {deg}
-  -7,                                     !- Time Zone {hr}
-  1650,                                   !- Elevation {m}
-  file:../weather/USA_CO_Denver.Intl.AP.725650_TMY3.epw, !- Url
-  E23378AA;                               !- Checksum
-
-OS:AdditionalProperties,
-  {2aa61b5d-651c-42d3-a691-1770c434a42c}, !- Handle
-  {4094bd57-bbb5-40e8-8ec7-b226a663048b}, !- Object Name
-  EPWHeaderCity,                          !- Feature Name 1
-  String,                                 !- Feature Data Type 1
-  Denver Intl Ap,                         !- Feature Value 1
-  EPWHeaderState,                         !- Feature Name 2
-  String,                                 !- Feature Data Type 2
-  CO,                                     !- Feature Value 2
-  EPWHeaderCountry,                       !- Feature Name 3
-  String,                                 !- Feature Data Type 3
-  USA,                                    !- Feature Value 3
-  EPWHeaderDataSource,                    !- Feature Name 4
-  String,                                 !- Feature Data Type 4
-  TMY3,                                   !- Feature Value 4
-  EPWHeaderStation,                       !- Feature Name 5
-  String,                                 !- Feature Data Type 5
-  725650,                                 !- Feature Value 5
-  EPWHeaderLatitude,                      !- Feature Name 6
-  Double,                                 !- Feature Data Type 6
-  39.829999999999998,                     !- Feature Value 6
-  EPWHeaderLongitude,                     !- Feature Name 7
-  Double,                                 !- Feature Data Type 7
-  -104.65000000000001,                    !- Feature Value 7
-  EPWHeaderTimezone,                      !- Feature Name 8
-  Double,                                 !- Feature Data Type 8
-  -7,                                     !- Feature Value 8
-  EPWHeaderAltitude,                      !- Feature Name 9
-  Double,                                 !- Feature Data Type 9
-  5413.3858267716532,                     !- Feature Value 9
-  EPWHeaderLocalPressure,                 !- Feature Name 10
-  Double,                                 !- Feature Data Type 10
-  0.81937567683596546,                    !- Feature Value 10
-  EPWHeaderRecordsPerHour,                !- Feature Name 11
-  Double,                                 !- Feature Data Type 11
-  0,                                      !- Feature Value 11
-  EPWDataAnnualAvgDrybulb,                !- Feature Name 12
-  Double,                                 !- Feature Data Type 12
-  51.575616438356228,                     !- Feature Value 12
-  EPWDataAnnualMinDrybulb,                !- Feature Name 13
-  Double,                                 !- Feature Data Type 13
-  -2.9200000000000017,                    !- Feature Value 13
-  EPWDataAnnualMaxDrybulb,                !- Feature Name 14
-  Double,                                 !- Feature Data Type 14
-  104,                                    !- Feature Value 14
-  EPWDataCDD50F,                          !- Feature Name 15
-  Double,                                 !- Feature Data Type 15
-  3072.2925000000005,                     !- Feature Value 15
-  EPWDataCDD65F,                          !- Feature Name 16
-  Double,                                 !- Feature Data Type 16
-  883.62000000000035,                     !- Feature Value 16
-  EPWDataHDD50F,                          !- Feature Name 17
-  Double,                                 !- Feature Data Type 17
-  2497.1925000000001,                     !- Feature Value 17
-  EPWDataHDD65F,                          !- Feature Name 18
-  Double,                                 !- Feature Data Type 18
-  5783.5200000000013,                     !- Feature Value 18
-  EPWDataAnnualAvgWindspeed,              !- Feature Name 19
-  Double,                                 !- Feature Data Type 19
-  3.9165296803649667,                     !- Feature Value 19
-  EPWDataMonthlyAvgDrybulbs,              !- Feature Name 20
-  String,                                 !- Feature Data Type 20
-  33.4191935483871&#4431.90142857142857&#4443.02620967741937&#4442.48624999999999&#4459.877741935483854&#4473.57574999999997&#4472.07975806451608&#4472.70008064516134&#4466.49200000000006&#4450.079112903225806&#4437.218250000000005&#4434.582177419354835, !- Feature Value 20
-  EPWDataGroundMonthlyTemps,              !- Feature Name 21
-  String,                                 !- Feature Data Type 21
-  44.08306285945173&#4440.89570904991865&#4440.64045432632048&#4442.153016571250646&#4448.225111118704206&#4454.268919273837525&#4459.508577937551024&#4462.82777283423508&#4463.10975667174995&#4460.41014950381947&#4455.304105212311526&#4449.445696474514364, !- Feature Value 21
-  EPWDataWSF,                             !- Feature Name 22
-  Double,                                 !- Feature Data Type 22
-  0.58999999999999997,                    !- Feature Value 22
-  EPWDataMonthlyAvgDailyHighDrybulbs,     !- Feature Name 23
-  String,                                 !- Feature Data Type 23
-  47.41032258064516&#4446.58642857142857&#4455.15032258064517&#4453.708&#4472.80193548387098&#4488.67600000000002&#4486.1858064516129&#4485.87225806451613&#4482.082&#4463.18064516129033&#4448.73400000000001&#4448.87935483870968, !- Feature Value 23
-  EPWDataMonthlyAvgDailyLowDrybulbs,      !- Feature Name 24
-  String,                                 !- Feature Data Type 24
-  19.347741935483874&#4419.856428571428573&#4430.316129032258065&#4431.112&#4447.41612903225806&#4457.901999999999994&#4459.063870967741934&#4460.956774193548384&#4452.352000000000004&#4438.41612903225806&#4427.002000000000002&#4423.02903225806451, !- Feature Value 24
-  EPWDesignHeatingDrybulb,                !- Feature Name 25
-  Double,                                 !- Feature Data Type 25
-  12.02,                                  !- Feature Value 25
-  EPWDesignHeatingWindspeed,              !- Feature Name 26
-  Double,                                 !- Feature Data Type 26
-  2.8062500000000004,                     !- Feature Value 26
-  EPWDesignCoolingDrybulb,                !- Feature Name 27
-  Double,                                 !- Feature Data Type 27
-  91.939999999999998,                     !- Feature Value 27
-  EPWDesignCoolingWetbulb,                !- Feature Name 28
-  Double,                                 !- Feature Data Type 28
-  59.95131430195849,                      !- Feature Value 28
-  EPWDesignCoolingHumidityRatio,          !- Feature Name 29
-  Double,                                 !- Feature Data Type 29
-  0.0059161086834698092,                  !- Feature Value 29
-  EPWDesignCoolingWindspeed,              !- Feature Name 30
-  Double,                                 !- Feature Data Type 30
-  3.7999999999999989,                     !- Feature Value 30
-  EPWDesignDailyTemperatureRange,         !- Feature Name 31
-  Double,                                 !- Feature Data Type 31
-  24.915483870967748,                     !- Feature Value 31
-  EPWDesignDehumidDrybulb,                !- Feature Name 32
-  Double,                                 !- Feature Data Type 32
-  67.996785714285721,                     !- Feature Value 32
-  EPWDesignDehumidHumidityRatio,          !- Feature Name 33
-  Double,                                 !- Feature Data Type 33
-  0.012133744170488724,                   !- Feature Value 33
-  EPWDesignCoolingDirectNormal,           !- Feature Name 34
-  Double,                                 !- Feature Data Type 34
-  985,                                    !- Feature Value 34
-  EPWDesignCoolingDiffuseHorizontal,      !- Feature Name 35
-  Double,                                 !- Feature Data Type 35
-  84;                                     !- Feature Value 35
-
-OS:Site,
-  {83eb22c8-c124-454d-906c-a4646fc73279}, !- Handle
-  Denver Intl Ap_CO_USA,                  !- Name
-  39.83,                                  !- Latitude {deg}
-  -104.65,                                !- Longitude {deg}
-  -7,                                     !- Time Zone {hr}
-  1650,                                   !- Elevation {m}
-  ;                                       !- Terrain
-
-OS:ClimateZones,
-  {c5462797-0025-4c12-82ca-ce433875cd7f}, !- Handle
-  ,                                       !- Active Institution
-  ,                                       !- Active Year
-  ,                                       !- Climate Zone Institution Name 1
-  ,                                       !- Climate Zone Document Name 1
-  ,                                       !- Climate Zone Document Year 1
-  ,                                       !- Climate Zone Value 1
-  Building America,                       !- Climate Zone Institution Name 2
-  ,                                       !- Climate Zone Document Name 2
-  0,                                      !- Climate Zone Document Year 2
-  Cold;                                   !- Climate Zone Value 2
-
-OS:Site:WaterMainsTemperature,
-  {365de02a-1555-41ec-8ea6-80fdc364f93f}, !- Handle
-  Correlation,                            !- Calculation Method
-  ,                                       !- Temperature Schedule Name
-  10.8753424657535,                       !- Annual Average Outdoor Air Temperature {C}
-  23.1524007936508;                       !- Maximum Difference In Monthly Average Outdoor Air Temperatures {deltaC}
-
-OS:RunPeriodControl:DaylightSavingTime,
-  {56f0543b-5c3b-4aa2-80cf-87817c61af03}, !- Handle
-  4/7,                                    !- Start Date
-  10/26;                                  !- End Date
-
-OS:Site:GroundTemperature:Deep,
-  {7f32c126-9d4c-4bb3-b22f-6a06a815b0b5}, !- Handle
-  10.8753424657535,                       !- January Deep Ground Temperature {C}
-  10.8753424657535,                       !- February Deep Ground Temperature {C}
-  10.8753424657535,                       !- March Deep Ground Temperature {C}
-  10.8753424657535,                       !- April Deep Ground Temperature {C}
-  10.8753424657535,                       !- May Deep Ground Temperature {C}
-  10.8753424657535,                       !- June Deep Ground Temperature {C}
-  10.8753424657535,                       !- July Deep Ground Temperature {C}
-  10.8753424657535,                       !- August Deep Ground Temperature {C}
-  10.8753424657535,                       !- September Deep Ground Temperature {C}
-  10.8753424657535,                       !- October Deep Ground Temperature {C}
-  10.8753424657535,                       !- November Deep Ground Temperature {C}
-  10.8753424657535;                       !- December Deep Ground Temperature {C}
->>>>>>> f9199dcb
