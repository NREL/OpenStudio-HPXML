!- NOTE: Auto-generated from /test/osw_files/SFD_2000sqft_2story_SL_UA_3Beds_2Baths_Denver_Furnace_CentralAC_Neighbors.osw

OS:Version,
<<<<<<< HEAD
  {a5b7c944-b50c-424d-9420-311ca593bfbf}, !- Handle
  3.0.1;                                  !- Version Identifier

OS:SimulationControl,
  {0aa630d5-4269-4489-822b-23609ed3acbc}, !- Handle
=======
  {036f2790-179a-4def-b8ff-86395288d909}, !- Handle
  2.9.0;                                  !- Version Identifier

OS:SimulationControl,
  {457bd828-e75e-4334-bce4-e3b70965251e}, !- Handle
>>>>>>> fcfe5a62
  ,                                       !- Do Zone Sizing Calculation
  ,                                       !- Do System Sizing Calculation
  ,                                       !- Do Plant Sizing Calculation
  No;                                     !- Run Simulation for Sizing Periods

OS:Timestep,
<<<<<<< HEAD
  {bc104bc3-6db2-40b3-b683-3d9e54478694}, !- Handle
  6;                                      !- Number of Timesteps per Hour

OS:ShadowCalculation,
  {ea9864cf-1ad2-412d-870e-d5adf4fc6366}, !- Handle
  PolygonClipping,                        !- Shading Calculation Method
  ,                                       !- Shading Calculation Update Frequency Method
  20,                                     !- Shading Calculation Update Frequency
  15000,                                  !- Maximum Figures in Shadow Overlap Calculations
  ,                                       !- Polygon Clipping Algorithm
  512,                                    !- Pixel Counting Resolution
  ,                                       !- Sky Diffuse Modeling Algorithm
  No,                                     !- Output External Shading Calculation Results
  No,                                     !- Disable Self-Shading Within Shading Zone Groups
  No;                                     !- Disable Self-Shading From Shading Zone Groups to Other Zones

OS:WeatherFile,
  {7d94759f-5822-4bd7-a528-0bac989f8527}, !- Handle
=======
  {6bc8c4c3-efac-403f-8736-920d2c186e8b}, !- Handle
  6;                                      !- Number of Timesteps per Hour

OS:ShadowCalculation,
  {83eca3c8-8a83-48e4-8206-d3982d576b68}, !- Handle
  20,                                     !- Calculation Frequency
  200;                                    !- Maximum Figures in Shadow Overlap Calculations

OS:SurfaceConvectionAlgorithm:Outside,
  {c3d28f93-bd1f-4363-8cce-65dbb080f4eb}, !- Handle
  DOE-2;                                  !- Algorithm

OS:SurfaceConvectionAlgorithm:Inside,
  {ddf14d96-53f3-411e-9da1-c54abe117452}, !- Handle
  TARP;                                   !- Algorithm

OS:ZoneCapacitanceMultiplier:ResearchSpecial,
  {6e0fed43-f8bc-467c-b2c6-b76ffc9af9e6}, !- Handle
  3.6,                                    !- Temperature Capacity Multiplier
  15,                                     !- Humidity Capacity Multiplier
  ;                                       !- Carbon Dioxide Capacity Multiplier

OS:RunPeriod,
  {7a0bb5ce-d331-4f10-bdce-8bb1c4f89efe}, !- Handle
  Run Period 1,                           !- Name
  1,                                      !- Begin Month
  1,                                      !- Begin Day of Month
  12,                                     !- End Month
  31,                                     !- End Day of Month
  ,                                       !- Use Weather File Holidays and Special Days
  ,                                       !- Use Weather File Daylight Saving Period
  ,                                       !- Apply Weekend Holiday Rule
  ,                                       !- Use Weather File Rain Indicators
  ,                                       !- Use Weather File Snow Indicators
  ;                                       !- Number of Times Runperiod to be Repeated

OS:YearDescription,
  {ee928c76-dd61-42eb-89a6-df62999465e2}, !- Handle
  2007,                                   !- Calendar Year
  ,                                       !- Day of Week for Start Day
  ;                                       !- Is Leap Year

OS:WeatherFile,
  {568ad645-9048-4dc4-a1e5-874c7140dcd2}, !- Handle
>>>>>>> fcfe5a62
  Denver Intl Ap,                         !- City
  CO,                                     !- State Province Region
  USA,                                    !- Country
  TMY3,                                   !- Data Source
  725650,                                 !- WMO Number
  39.83,                                  !- Latitude {deg}
  -104.65,                                !- Longitude {deg}
  -7,                                     !- Time Zone {hr}
  1650,                                   !- Elevation {m}
  C:/OpenStudio/OpenStudio-BuildStock/resources/measures/HPXMLtoOpenStudio/weather/USA_CO_Denver.Intl.AP.725650_TMY3.epw, !- Url
  E23378AA;                               !- Checksum

OS:AdditionalProperties,
<<<<<<< HEAD
  {5711fd44-4df5-4288-9476-cd79dae3d3da}, !- Handle
  {7d94759f-5822-4bd7-a528-0bac989f8527}, !- Object Name
=======
  {c01d5759-a557-4ffb-894d-223cf1f285e7}, !- Handle
  {568ad645-9048-4dc4-a1e5-874c7140dcd2}, !- Object Name
>>>>>>> fcfe5a62
  EPWHeaderCity,                          !- Feature Name 1
  String,                                 !- Feature Data Type 1
  Denver Intl Ap,                         !- Feature Value 1
  EPWHeaderState,                         !- Feature Name 2
  String,                                 !- Feature Data Type 2
  CO,                                     !- Feature Value 2
  EPWHeaderCountry,                       !- Feature Name 3
  String,                                 !- Feature Data Type 3
  USA,                                    !- Feature Value 3
  EPWHeaderDataSource,                    !- Feature Name 4
  String,                                 !- Feature Data Type 4
  TMY3,                                   !- Feature Value 4
  EPWHeaderStation,                       !- Feature Name 5
  String,                                 !- Feature Data Type 5
  725650,                                 !- Feature Value 5
  EPWHeaderLatitude,                      !- Feature Name 6
  Double,                                 !- Feature Data Type 6
  39.829999999999998,                     !- Feature Value 6
  EPWHeaderLongitude,                     !- Feature Name 7
  Double,                                 !- Feature Data Type 7
  -104.65000000000001,                    !- Feature Value 7
  EPWHeaderTimezone,                      !- Feature Name 8
  Double,                                 !- Feature Data Type 8
  -7,                                     !- Feature Value 8
  EPWHeaderAltitude,                      !- Feature Name 9
  Double,                                 !- Feature Data Type 9
  5413.3858267716532,                     !- Feature Value 9
  EPWHeaderLocalPressure,                 !- Feature Name 10
  Double,                                 !- Feature Data Type 10
  0.81937567683596546,                    !- Feature Value 10
  EPWHeaderRecordsPerHour,                !- Feature Name 11
  Double,                                 !- Feature Data Type 11
  0,                                      !- Feature Value 11
  EPWDataAnnualAvgDrybulb,                !- Feature Name 12
  Double,                                 !- Feature Data Type 12
  51.575616438356228,                     !- Feature Value 12
  EPWDataAnnualMinDrybulb,                !- Feature Name 13
  Double,                                 !- Feature Data Type 13
  -2.9200000000000017,                    !- Feature Value 13
  EPWDataAnnualMaxDrybulb,                !- Feature Name 14
  Double,                                 !- Feature Data Type 14
  104,                                    !- Feature Value 14
  EPWDataCDD50F,                          !- Feature Name 15
  Double,                                 !- Feature Data Type 15
  3072.2925000000005,                     !- Feature Value 15
  EPWDataCDD65F,                          !- Feature Name 16
  Double,                                 !- Feature Data Type 16
  883.62000000000035,                     !- Feature Value 16
  EPWDataHDD50F,                          !- Feature Name 17
  Double,                                 !- Feature Data Type 17
  2497.1925000000001,                     !- Feature Value 17
  EPWDataHDD65F,                          !- Feature Name 18
  Double,                                 !- Feature Data Type 18
  5783.5200000000013,                     !- Feature Value 18
  EPWDataAnnualAvgWindspeed,              !- Feature Name 19
  Double,                                 !- Feature Data Type 19
  3.9165296803649667,                     !- Feature Value 19
  EPWDataMonthlyAvgDrybulbs,              !- Feature Name 20
  String,                                 !- Feature Data Type 20
  33.4191935483871&#4431.90142857142857&#4443.02620967741937&#4442.48624999999999&#4459.877741935483854&#4473.57574999999997&#4472.07975806451608&#4472.70008064516134&#4466.49200000000006&#4450.079112903225806&#4437.218250000000005&#4434.582177419354835, !- Feature Value 20
  EPWDataGroundMonthlyTemps,              !- Feature Name 21
  String,                                 !- Feature Data Type 21
  44.08306285945173&#4440.89570904991865&#4440.64045432632048&#4442.153016571250646&#4448.225111118704206&#4454.268919273837525&#4459.508577937551024&#4462.82777283423508&#4463.10975667174995&#4460.41014950381947&#4455.304105212311526&#4449.445696474514364, !- Feature Value 21
  EPWDataWSF,                             !- Feature Name 22
  Double,                                 !- Feature Data Type 22
  0.58999999999999997,                    !- Feature Value 22
  EPWDataMonthlyAvgDailyHighDrybulbs,     !- Feature Name 23
  String,                                 !- Feature Data Type 23
  47.41032258064516&#4446.58642857142857&#4455.15032258064517&#4453.708&#4472.80193548387098&#4488.67600000000002&#4486.1858064516129&#4485.87225806451613&#4482.082&#4463.18064516129033&#4448.73400000000001&#4448.87935483870968, !- Feature Value 23
  EPWDataMonthlyAvgDailyLowDrybulbs,      !- Feature Name 24
  String,                                 !- Feature Data Type 24
  19.347741935483874&#4419.856428571428573&#4430.316129032258065&#4431.112&#4447.41612903225806&#4457.901999999999994&#4459.063870967741934&#4460.956774193548384&#4452.352000000000004&#4438.41612903225806&#4427.002000000000002&#4423.02903225806451, !- Feature Value 24
  EPWDesignHeatingDrybulb,                !- Feature Name 25
  Double,                                 !- Feature Data Type 25
  12.02,                                  !- Feature Value 25
  EPWDesignHeatingWindspeed,              !- Feature Name 26
  Double,                                 !- Feature Data Type 26
  2.8062500000000004,                     !- Feature Value 26
  EPWDesignCoolingDrybulb,                !- Feature Name 27
  Double,                                 !- Feature Data Type 27
  91.939999999999998,                     !- Feature Value 27
  EPWDesignCoolingWetbulb,                !- Feature Name 28
  Double,                                 !- Feature Data Type 28
  59.95131430195849,                      !- Feature Value 28
  EPWDesignCoolingHumidityRatio,          !- Feature Name 29
  Double,                                 !- Feature Data Type 29
  0.0059161086834698092,                  !- Feature Value 29
  EPWDesignCoolingWindspeed,              !- Feature Name 30
  Double,                                 !- Feature Data Type 30
  3.7999999999999989,                     !- Feature Value 30
  EPWDesignDailyTemperatureRange,         !- Feature Name 31
  Double,                                 !- Feature Data Type 31
  24.915483870967748,                     !- Feature Value 31
  EPWDesignDehumidDrybulb,                !- Feature Name 32
  Double,                                 !- Feature Data Type 32
  67.996785714285721,                     !- Feature Value 32
  EPWDesignDehumidHumidityRatio,          !- Feature Name 33
  Double,                                 !- Feature Data Type 33
  0.012133744170488724,                   !- Feature Value 33
  EPWDesignCoolingDirectNormal,           !- Feature Name 34
  Double,                                 !- Feature Data Type 34
  985,                                    !- Feature Value 34
  EPWDesignCoolingDiffuseHorizontal,      !- Feature Name 35
  Double,                                 !- Feature Data Type 35
  84;                                     !- Feature Value 35

OS:YearDescription,
  {8b8f35e4-c058-429e-8c64-5730ae4e6a46}; !- Handle

OS:Site,
<<<<<<< HEAD
  {e7b6fc10-a756-430f-863a-7ffd164de242}, !- Handle
=======
  {bb71b0f5-c949-451d-842f-32a270959c7c}, !- Handle
>>>>>>> fcfe5a62
  Denver Intl Ap_CO_USA,                  !- Name
  39.83,                                  !- Latitude {deg}
  -104.65,                                !- Longitude {deg}
  -7,                                     !- Time Zone {hr}
  1650,                                   !- Elevation {m}
  ;                                       !- Terrain

OS:ClimateZones,
<<<<<<< HEAD
  {cea1b1fe-a063-4c1f-a468-b07b27839cd4}, !- Handle
  Building America,                       !- Climate Zone Institution Name 1
=======
  {6d9596f9-112d-4c1e-8850-5052bded9456}, !- Handle
  ,                                       !- Active Institution
  ,                                       !- Active Year
  ,                                       !- Climate Zone Institution Name 1
>>>>>>> fcfe5a62
  ,                                       !- Climate Zone Document Name 1
  0,                                      !- Climate Zone Document Year 1
  Cold;                                   !- Climate Zone Value 1

OS:Site:WaterMainsTemperature,
<<<<<<< HEAD
  {d05671d3-8ff9-47ac-9069-9c6ed665bf2e}, !- Handle
=======
  {f5a489b1-4edb-41b5-8d80-5b3f965897ca}, !- Handle
>>>>>>> fcfe5a62
  Correlation,                            !- Calculation Method
  ,                                       !- Temperature Schedule Name
  10.8753424657535,                       !- Annual Average Outdoor Air Temperature {C}
  23.1524007936508;                       !- Maximum Difference In Monthly Average Outdoor Air Temperatures {deltaC}

OS:RunPeriodControl:DaylightSavingTime,
<<<<<<< HEAD
  {7e45eaf5-1b26-49fe-8039-7158d76b03fc}, !- Handle
=======
  {ff123e0c-9da2-4de3-a7bd-940b23850aff}, !- Handle
>>>>>>> fcfe5a62
  4/7,                                    !- Start Date
  10/26;                                  !- End Date

OS:Site:GroundTemperature:Deep,
<<<<<<< HEAD
  {319c1cf8-6e29-4755-b477-d4a9079624ce}, !- Handle
=======
  {8cd903cb-fe64-45aa-96ed-8b7841e74277}, !- Handle
>>>>>>> fcfe5a62
  10.8753424657535,                       !- January Deep Ground Temperature {C}
  10.8753424657535,                       !- February Deep Ground Temperature {C}
  10.8753424657535,                       !- March Deep Ground Temperature {C}
  10.8753424657535,                       !- April Deep Ground Temperature {C}
  10.8753424657535,                       !- May Deep Ground Temperature {C}
  10.8753424657535,                       !- June Deep Ground Temperature {C}
  10.8753424657535,                       !- July Deep Ground Temperature {C}
  10.8753424657535,                       !- August Deep Ground Temperature {C}
  10.8753424657535,                       !- September Deep Ground Temperature {C}
  10.8753424657535,                       !- October Deep Ground Temperature {C}
  10.8753424657535,                       !- November Deep Ground Temperature {C}
  10.8753424657535;                       !- December Deep Ground Temperature {C}

OS:Building,
<<<<<<< HEAD
  {b15b4d1b-c1d4-431e-892d-abd6f9995ea0}, !- Handle
=======
  {bafdfd4c-ea68-49d2-ba12-592bee7c3ca6}, !- Handle
>>>>>>> fcfe5a62
  Building 1,                             !- Name
  ,                                       !- Building Sector Type
  ,                                       !- North Axis {deg}
  ,                                       !- Nominal Floor to Floor Height {m}
  ,                                       !- Space Type Name
  ,                                       !- Default Construction Set Name
  ,                                       !- Default Schedule Set Name
  2,                                      !- Standards Number of Stories
  2,                                      !- Standards Number of Above Ground Stories
  ,                                       !- Standards Template
  singlefamilydetached,                   !- Standards Building Type
  1;                                      !- Standards Number of Living Units

OS:AdditionalProperties,
<<<<<<< HEAD
  {ba15b553-740e-40fa-bae2-b30f36c1084d}, !- Handle
  {b15b4d1b-c1d4-431e-892d-abd6f9995ea0}, !- Object Name
=======
  {7b6a798c-1f30-4071-97d0-b0dd64bcba25}, !- Handle
  {bafdfd4c-ea68-49d2-ba12-592bee7c3ca6}, !- Object Name
>>>>>>> fcfe5a62
  Total Units Represented,                !- Feature Name 1
  Integer,                                !- Feature Data Type 1
  1,                                      !- Feature Value 1
  Total Units Modeled,                    !- Feature Name 2
  Integer,                                !- Feature Data Type 2
  1;                                      !- Feature Value 2

OS:ThermalZone,
<<<<<<< HEAD
  {b873abfd-7ca7-439d-b900-4bfc101c60a9}, !- Handle
=======
  {1c660d57-1ec9-4c39-be70-5526c772ce79}, !- Handle
>>>>>>> fcfe5a62
  living zone,                            !- Name
  ,                                       !- Multiplier
  ,                                       !- Ceiling Height {m}
  ,                                       !- Volume {m3}
  ,                                       !- Floor Area {m2}
  ,                                       !- Zone Inside Convection Algorithm
  ,                                       !- Zone Outside Convection Algorithm
  ,                                       !- Zone Conditioning Equipment List Name
<<<<<<< HEAD
  {b2071699-0bfe-454c-af7b-e8d1fce8253a}, !- Zone Air Inlet Port List
  {e7da2208-2ecb-4511-8a0e-a64e60bd465e}, !- Zone Air Exhaust Port List
  {265afc06-88c8-4ca0-9924-0c9a8f7c74c1}, !- Zone Air Node Name
  {bc3a346a-0322-4e52-81aa-d23b215db71f}, !- Zone Return Air Port List
=======
  {7f90a03c-d94e-428d-9d12-fddf8cca13c9}, !- Zone Air Inlet Port List
  {8be8f5f7-7d8e-4efe-bc8e-0ce50b51ecc7}, !- Zone Air Exhaust Port List
  {cbaf1d9a-2dfa-4dc0-acb4-8703d6bb4c77}, !- Zone Air Node Name
  {d68dab80-1ed4-4a21-87ad-67cc06ae6d0f}, !- Zone Return Air Port List
>>>>>>> fcfe5a62
  ,                                       !- Primary Daylighting Control Name
  ,                                       !- Fraction of Zone Controlled by Primary Daylighting Control
  ,                                       !- Secondary Daylighting Control Name
  ,                                       !- Fraction of Zone Controlled by Secondary Daylighting Control
  ,                                       !- Illuminance Map Name
  ,                                       !- Group Rendering Name
<<<<<<< HEAD
  {1afd1594-ba1e-4219-bfd5-1f24d9946885}, !- Thermostat Name
  No;                                     !- Use Ideal Air Loads

OS:Node,
  {37514f3f-d0df-45a8-9ec6-24c86c1b690d}, !- Handle
  Node 1,                                 !- Name
  {265afc06-88c8-4ca0-9924-0c9a8f7c74c1}, !- Inlet Port
  ;                                       !- Outlet Port

OS:Connection,
  {265afc06-88c8-4ca0-9924-0c9a8f7c74c1}, !- Handle
  {7e1c9055-ca07-402d-bedb-b027cf45c52a}, !- Name
  {b873abfd-7ca7-439d-b900-4bfc101c60a9}, !- Source Object
  11,                                     !- Outlet Port
  {37514f3f-d0df-45a8-9ec6-24c86c1b690d}, !- Target Object
  2;                                      !- Inlet Port

OS:PortList,
  {b2071699-0bfe-454c-af7b-e8d1fce8253a}, !- Handle
  {0efd884e-8640-4390-b59a-7fcc15af79ec}, !- Name
  {b873abfd-7ca7-439d-b900-4bfc101c60a9}, !- HVAC Component
  {552f6b9f-8808-4e83-9f34-d6bd2a81b56c}, !- Port 1
  {9021f758-4529-42d4-b3f7-2efb98205c1d}; !- Port 2

OS:PortList,
  {e7da2208-2ecb-4511-8a0e-a64e60bd465e}, !- Handle
  {7df81e41-717c-4555-bf7e-d76b2d61df5e}, !- Name
  {b873abfd-7ca7-439d-b900-4bfc101c60a9}; !- HVAC Component

OS:PortList,
  {bc3a346a-0322-4e52-81aa-d23b215db71f}, !- Handle
  {3af7ae60-954e-4e1e-9ca6-7fed882ced2d}, !- Name
  {b873abfd-7ca7-439d-b900-4bfc101c60a9}, !- HVAC Component
  {80cf0bb0-2e12-41bb-9f9f-d598e2ef9a12}, !- Port 1
  {d52f31f4-ece4-4ea4-a8cf-c374709ad80f}; !- Port 2

OS:Sizing:Zone,
  {5ddd80eb-03c4-4932-80d7-bb10a5216d33}, !- Handle
  {b873abfd-7ca7-439d-b900-4bfc101c60a9}, !- Zone or ZoneList Name
=======
  ,                                       !- Thermostat Name
  No;                                     !- Use Ideal Air Loads

OS:Node,
  {66629964-c681-4a00-b597-66b1e5ff9a75}, !- Handle
  Node 1,                                 !- Name
  {cbaf1d9a-2dfa-4dc0-acb4-8703d6bb4c77}, !- Inlet Port
  ;                                       !- Outlet Port

OS:Connection,
  {cbaf1d9a-2dfa-4dc0-acb4-8703d6bb4c77}, !- Handle
  {a0954813-0043-4b10-9060-a2f5117c80ea}, !- Name
  {1c660d57-1ec9-4c39-be70-5526c772ce79}, !- Source Object
  11,                                     !- Outlet Port
  {66629964-c681-4a00-b597-66b1e5ff9a75}, !- Target Object
  2;                                      !- Inlet Port

OS:PortList,
  {7f90a03c-d94e-428d-9d12-fddf8cca13c9}, !- Handle
  {b45729e8-c313-44b4-88a5-8dc8bf17d3da}, !- Name
  {1c660d57-1ec9-4c39-be70-5526c772ce79}; !- HVAC Component

OS:PortList,
  {8be8f5f7-7d8e-4efe-bc8e-0ce50b51ecc7}, !- Handle
  {febbde4d-b192-40b8-bb34-1637a34b0af5}, !- Name
  {1c660d57-1ec9-4c39-be70-5526c772ce79}; !- HVAC Component

OS:PortList,
  {d68dab80-1ed4-4a21-87ad-67cc06ae6d0f}, !- Handle
  {5b52e7f3-0928-4afc-a113-6f061c4f88fc}, !- Name
  {1c660d57-1ec9-4c39-be70-5526c772ce79}; !- HVAC Component

OS:Sizing:Zone,
  {6eb3d835-4324-41d6-9775-95e9a7eb1b09}, !- Handle
  {1c660d57-1ec9-4c39-be70-5526c772ce79}, !- Zone or ZoneList Name
>>>>>>> fcfe5a62
  SupplyAirTemperature,                   !- Zone Cooling Design Supply Air Temperature Input Method
  14,                                     !- Zone Cooling Design Supply Air Temperature {C}
  11.11,                                  !- Zone Cooling Design Supply Air Temperature Difference {deltaC}
  SupplyAirTemperature,                   !- Zone Heating Design Supply Air Temperature Input Method
  40,                                     !- Zone Heating Design Supply Air Temperature {C}
  11.11,                                  !- Zone Heating Design Supply Air Temperature Difference {deltaC}
  0.0085,                                 !- Zone Cooling Design Supply Air Humidity Ratio {kg-H2O/kg-air}
  0.008,                                  !- Zone Heating Design Supply Air Humidity Ratio {kg-H2O/kg-air}
  ,                                       !- Zone Heating Sizing Factor
  ,                                       !- Zone Cooling Sizing Factor
  DesignDay,                              !- Cooling Design Air Flow Method
  ,                                       !- Cooling Design Air Flow Rate {m3/s}
  ,                                       !- Cooling Minimum Air Flow per Zone Floor Area {m3/s-m2}
  ,                                       !- Cooling Minimum Air Flow {m3/s}
  ,                                       !- Cooling Minimum Air Flow Fraction
  DesignDay,                              !- Heating Design Air Flow Method
  ,                                       !- Heating Design Air Flow Rate {m3/s}
  ,                                       !- Heating Maximum Air Flow per Zone Floor Area {m3/s-m2}
  ,                                       !- Heating Maximum Air Flow {m3/s}
  ,                                       !- Heating Maximum Air Flow Fraction
  No,                                     !- Account for Dedicated Outdoor Air System
  NeutralSupplyAir,                       !- Dedicated Outdoor Air System Control Strategy
  autosize,                               !- Dedicated Outdoor Air Low Setpoint Temperature for Design {C}
  autosize;                               !- Dedicated Outdoor Air High Setpoint Temperature for Design {C}

OS:ZoneHVAC:EquipmentList,
<<<<<<< HEAD
  {22f11f1d-ee62-43ba-962f-c94d5a577a45}, !- Handle
  Zone HVAC Equipment List 1,             !- Name
  {b873abfd-7ca7-439d-b900-4bfc101c60a9}, !- Thermal Zone
  SequentialLoad,                         !- Load Distribution Scheme
  {642bc3ff-44f3-4e57-8a05-c977631bc2e3}, !- Zone Equipment 1
  1,                                      !- Zone Equipment Cooling Sequence 1
  1,                                      !- Zone Equipment Heating or No-Load Sequence 1
  ,                                       !- Zone Equipment Sequential Cooling Fraction Schedule Name 1
  ,                                       !- Zone Equipment Sequential Heating Fraction Schedule Name 1
  {8ab2b629-27bb-4e55-a7ec-2c63eb119c3a}, !- Zone Equipment 2
  2,                                      !- Zone Equipment Cooling Sequence 2
  2,                                      !- Zone Equipment Heating or No-Load Sequence 2
  ,                                       !- Zone Equipment Sequential Cooling Fraction Schedule Name 2
  ;                                       !- Zone Equipment Sequential Heating Fraction Schedule Name 2

OS:Space,
  {709f1f0c-4a3e-41e8-b5cb-d33a2d5dbd5d}, !- Handle
  living space,                           !- Name
  {b2d5c282-6b81-4f66-800d-9956a30ddbfb}, !- Space Type Name
=======
  {8e5497bd-e4b6-408b-91c1-5274a932b219}, !- Handle
  Zone HVAC Equipment List 1,             !- Name
  {1c660d57-1ec9-4c39-be70-5526c772ce79}; !- Thermal Zone

OS:Space,
  {52ee387b-46f6-4e42-b6d0-7efaadeb9c99}, !- Handle
  living space,                           !- Name
  {f06d9bda-19d5-4a13-93b2-37e8c8bcf23b}, !- Space Type Name
>>>>>>> fcfe5a62
  ,                                       !- Default Construction Set Name
  ,                                       !- Default Schedule Set Name
  -0,                                     !- Direction of Relative North {deg}
  0,                                      !- X Origin {m}
  0,                                      !- Y Origin {m}
  0,                                      !- Z Origin {m}
  ,                                       !- Building Story Name
<<<<<<< HEAD
  {b873abfd-7ca7-439d-b900-4bfc101c60a9}, !- Thermal Zone Name
  ,                                       !- Part of Total Floor Area
  ,                                       !- Design Specification Outdoor Air Object Name
  {d7e45312-04c9-4c07-b301-001aa48e2258}; !- Building Unit Name

OS:Surface,
  {03286fe9-427a-479f-8f0f-b369b0bba86d}, !- Handle
  Surface 1,                              !- Name
  Floor,                                  !- Surface Type
  ,                                       !- Construction Name
  {709f1f0c-4a3e-41e8-b5cb-d33a2d5dbd5d}, !- Space Name
=======
  {1c660d57-1ec9-4c39-be70-5526c772ce79}, !- Thermal Zone Name
  ,                                       !- Part of Total Floor Area
  ,                                       !- Design Specification Outdoor Air Object Name
  {66bacf7c-7224-4eba-826b-baf80d4e24ea}; !- Building Unit Name

OS:Surface,
  {8e946d05-6583-41ab-a1e4-406cffe77cb9}, !- Handle
  Surface 1,                              !- Name
  Floor,                                  !- Surface Type
  ,                                       !- Construction Name
  {52ee387b-46f6-4e42-b6d0-7efaadeb9c99}, !- Space Name
>>>>>>> fcfe5a62
  Foundation,                             !- Outside Boundary Condition
  ,                                       !- Outside Boundary Condition Object
  NoSun,                                  !- Sun Exposure
  NoWind,                                 !- Wind Exposure
  ,                                       !- View Factor to Ground
  ,                                       !- Number of Vertices
  0, 0, 0,                                !- X,Y,Z Vertex 1 {m}
  0, 6.81553519541936, 0,                 !- X,Y,Z Vertex 2 {m}
  13.6310703908387, 6.81553519541936, 0,  !- X,Y,Z Vertex 3 {m}
  13.6310703908387, 0, 0;                 !- X,Y,Z Vertex 4 {m}

OS:Surface,
<<<<<<< HEAD
  {7d2571fc-1f84-49ff-b038-abe04bffbbfb}, !- Handle
  Surface 2,                              !- Name
  Wall,                                   !- Surface Type
  ,                                       !- Construction Name
  {709f1f0c-4a3e-41e8-b5cb-d33a2d5dbd5d}, !- Space Name
=======
  {d5af757f-5b8a-4bd4-80fc-76dd08ac5fc6}, !- Handle
  Surface 2,                              !- Name
  Wall,                                   !- Surface Type
  ,                                       !- Construction Name
  {52ee387b-46f6-4e42-b6d0-7efaadeb9c99}, !- Space Name
>>>>>>> fcfe5a62
  Outdoors,                               !- Outside Boundary Condition
  ,                                       !- Outside Boundary Condition Object
  SunExposed,                             !- Sun Exposure
  WindExposed,                            !- Wind Exposure
  ,                                       !- View Factor to Ground
  ,                                       !- Number of Vertices
  0, 6.81553519541936, 2.4384,            !- X,Y,Z Vertex 1 {m}
  0, 6.81553519541936, 0,                 !- X,Y,Z Vertex 2 {m}
  0, 0, 0,                                !- X,Y,Z Vertex 3 {m}
  0, 0, 2.4384;                           !- X,Y,Z Vertex 4 {m}

OS:Surface,
<<<<<<< HEAD
  {2f2295cf-a486-4e81-bbc4-8435f817c654}, !- Handle
  Surface 3,                              !- Name
  Wall,                                   !- Surface Type
  ,                                       !- Construction Name
  {709f1f0c-4a3e-41e8-b5cb-d33a2d5dbd5d}, !- Space Name
=======
  {b8a78821-f579-45ce-baf3-fb51f41278d6}, !- Handle
  Surface 3,                              !- Name
  Wall,                                   !- Surface Type
  ,                                       !- Construction Name
  {52ee387b-46f6-4e42-b6d0-7efaadeb9c99}, !- Space Name
>>>>>>> fcfe5a62
  Outdoors,                               !- Outside Boundary Condition
  ,                                       !- Outside Boundary Condition Object
  SunExposed,                             !- Sun Exposure
  WindExposed,                            !- Wind Exposure
  ,                                       !- View Factor to Ground
  ,                                       !- Number of Vertices
  13.6310703908387, 6.81553519541936, 2.4384, !- X,Y,Z Vertex 1 {m}
  13.6310703908387, 6.81553519541936, 0,  !- X,Y,Z Vertex 2 {m}
  0, 6.81553519541936, 0,                 !- X,Y,Z Vertex 3 {m}
  0, 6.81553519541936, 2.4384;            !- X,Y,Z Vertex 4 {m}

OS:Surface,
<<<<<<< HEAD
  {f921db0b-55ff-4c04-994b-0be705f14f53}, !- Handle
  Surface 4,                              !- Name
  Wall,                                   !- Surface Type
  ,                                       !- Construction Name
  {709f1f0c-4a3e-41e8-b5cb-d33a2d5dbd5d}, !- Space Name
=======
  {d8236072-6f8d-4cff-8484-66f278f0d2c1}, !- Handle
  Surface 4,                              !- Name
  Wall,                                   !- Surface Type
  ,                                       !- Construction Name
  {52ee387b-46f6-4e42-b6d0-7efaadeb9c99}, !- Space Name
>>>>>>> fcfe5a62
  Outdoors,                               !- Outside Boundary Condition
  ,                                       !- Outside Boundary Condition Object
  SunExposed,                             !- Sun Exposure
  WindExposed,                            !- Wind Exposure
  ,                                       !- View Factor to Ground
  ,                                       !- Number of Vertices
  13.6310703908387, 0, 2.4384,            !- X,Y,Z Vertex 1 {m}
  13.6310703908387, 0, 0,                 !- X,Y,Z Vertex 2 {m}
  13.6310703908387, 6.81553519541936, 0,  !- X,Y,Z Vertex 3 {m}
  13.6310703908387, 6.81553519541936, 2.4384; !- X,Y,Z Vertex 4 {m}

OS:Surface,
<<<<<<< HEAD
  {2144b5d4-5fe4-4b10-be22-fe7d98ba2a7c}, !- Handle
  Surface 5,                              !- Name
  Wall,                                   !- Surface Type
  ,                                       !- Construction Name
  {709f1f0c-4a3e-41e8-b5cb-d33a2d5dbd5d}, !- Space Name
=======
  {01b0b6cf-2c18-46a2-81f3-871b913b79f9}, !- Handle
  Surface 5,                              !- Name
  Wall,                                   !- Surface Type
  ,                                       !- Construction Name
  {52ee387b-46f6-4e42-b6d0-7efaadeb9c99}, !- Space Name
>>>>>>> fcfe5a62
  Outdoors,                               !- Outside Boundary Condition
  ,                                       !- Outside Boundary Condition Object
  SunExposed,                             !- Sun Exposure
  WindExposed,                            !- Wind Exposure
  ,                                       !- View Factor to Ground
  ,                                       !- Number of Vertices
  0, 0, 2.4384,                           !- X,Y,Z Vertex 1 {m}
  0, 0, 0,                                !- X,Y,Z Vertex 2 {m}
  13.6310703908387, 0, 0,                 !- X,Y,Z Vertex 3 {m}
  13.6310703908387, 0, 2.4384;            !- X,Y,Z Vertex 4 {m}

OS:Surface,
<<<<<<< HEAD
  {1189fbb1-fa3f-44a2-8ab9-41fb62389f07}, !- Handle
  Surface 6,                              !- Name
  RoofCeiling,                            !- Surface Type
  ,                                       !- Construction Name
  {709f1f0c-4a3e-41e8-b5cb-d33a2d5dbd5d}, !- Space Name
  Surface,                                !- Outside Boundary Condition
  {d5d97ac6-3ed1-4297-8f2e-650b1e1f1f18}, !- Outside Boundary Condition Object
=======
  {c3f80d32-089c-4c73-9148-a57d327464f8}, !- Handle
  Surface 6,                              !- Name
  RoofCeiling,                            !- Surface Type
  ,                                       !- Construction Name
  {52ee387b-46f6-4e42-b6d0-7efaadeb9c99}, !- Space Name
  Surface,                                !- Outside Boundary Condition
  {8450c94f-1e21-4b97-8d48-eb48cb91619d}, !- Outside Boundary Condition Object
>>>>>>> fcfe5a62
  NoSun,                                  !- Sun Exposure
  NoWind,                                 !- Wind Exposure
  ,                                       !- View Factor to Ground
  ,                                       !- Number of Vertices
  13.6310703908387, 0, 2.4384,            !- X,Y,Z Vertex 1 {m}
  13.6310703908387, 6.81553519541936, 2.4384, !- X,Y,Z Vertex 2 {m}
  0, 6.81553519541936, 2.4384,            !- X,Y,Z Vertex 3 {m}
  0, 0, 2.4384;                           !- X,Y,Z Vertex 4 {m}

OS:SpaceType,
<<<<<<< HEAD
  {b2d5c282-6b81-4f66-800d-9956a30ddbfb}, !- Handle
=======
  {f06d9bda-19d5-4a13-93b2-37e8c8bcf23b}, !- Handle
>>>>>>> fcfe5a62
  Space Type 1,                           !- Name
  ,                                       !- Default Construction Set Name
  ,                                       !- Default Schedule Set Name
  ,                                       !- Group Rendering Name
  ,                                       !- Design Specification Outdoor Air Object Name
  ,                                       !- Standards Template
  ,                                       !- Standards Building Type
  living;                                 !- Standards Space Type

OS:Space,
<<<<<<< HEAD
  {5b8e9ad3-f6d1-465f-a30f-f9eb0b0f3b6c}, !- Handle
  living space|story 2,                   !- Name
  {b2d5c282-6b81-4f66-800d-9956a30ddbfb}, !- Space Type Name
=======
  {02839301-4961-47f4-a4fa-493a981e5d0c}, !- Handle
  living space|story 2,                   !- Name
  {f06d9bda-19d5-4a13-93b2-37e8c8bcf23b}, !- Space Type Name
>>>>>>> fcfe5a62
  ,                                       !- Default Construction Set Name
  ,                                       !- Default Schedule Set Name
  -0,                                     !- Direction of Relative North {deg}
  0,                                      !- X Origin {m}
  0,                                      !- Y Origin {m}
  2.4384,                                 !- Z Origin {m}
  ,                                       !- Building Story Name
<<<<<<< HEAD
  {b873abfd-7ca7-439d-b900-4bfc101c60a9}, !- Thermal Zone Name
  ,                                       !- Part of Total Floor Area
  ,                                       !- Design Specification Outdoor Air Object Name
  {d7e45312-04c9-4c07-b301-001aa48e2258}; !- Building Unit Name

OS:Surface,
  {d5d97ac6-3ed1-4297-8f2e-650b1e1f1f18}, !- Handle
  Surface 7,                              !- Name
  Floor,                                  !- Surface Type
  ,                                       !- Construction Name
  {5b8e9ad3-f6d1-465f-a30f-f9eb0b0f3b6c}, !- Space Name
  Surface,                                !- Outside Boundary Condition
  {1189fbb1-fa3f-44a2-8ab9-41fb62389f07}, !- Outside Boundary Condition Object
=======
  {1c660d57-1ec9-4c39-be70-5526c772ce79}, !- Thermal Zone Name
  ,                                       !- Part of Total Floor Area
  ,                                       !- Design Specification Outdoor Air Object Name
  {66bacf7c-7224-4eba-826b-baf80d4e24ea}; !- Building Unit Name

OS:Surface,
  {8450c94f-1e21-4b97-8d48-eb48cb91619d}, !- Handle
  Surface 7,                              !- Name
  Floor,                                  !- Surface Type
  ,                                       !- Construction Name
  {02839301-4961-47f4-a4fa-493a981e5d0c}, !- Space Name
  Surface,                                !- Outside Boundary Condition
  {c3f80d32-089c-4c73-9148-a57d327464f8}, !- Outside Boundary Condition Object
>>>>>>> fcfe5a62
  NoSun,                                  !- Sun Exposure
  NoWind,                                 !- Wind Exposure
  ,                                       !- View Factor to Ground
  ,                                       !- Number of Vertices
  0, 0, 0,                                !- X,Y,Z Vertex 1 {m}
  0, 6.81553519541936, 0,                 !- X,Y,Z Vertex 2 {m}
  13.6310703908387, 6.81553519541936, 0,  !- X,Y,Z Vertex 3 {m}
  13.6310703908387, 0, 0;                 !- X,Y,Z Vertex 4 {m}

OS:Surface,
<<<<<<< HEAD
  {f0c965f7-fa65-4311-b72e-d0028bdf5a25}, !- Handle
  Surface 8,                              !- Name
  Wall,                                   !- Surface Type
  ,                                       !- Construction Name
  {5b8e9ad3-f6d1-465f-a30f-f9eb0b0f3b6c}, !- Space Name
=======
  {f4afe94e-f9ca-4e73-8aa8-716d7885a521}, !- Handle
  Surface 8,                              !- Name
  Wall,                                   !- Surface Type
  ,                                       !- Construction Name
  {02839301-4961-47f4-a4fa-493a981e5d0c}, !- Space Name
>>>>>>> fcfe5a62
  Outdoors,                               !- Outside Boundary Condition
  ,                                       !- Outside Boundary Condition Object
  SunExposed,                             !- Sun Exposure
  WindExposed,                            !- Wind Exposure
  ,                                       !- View Factor to Ground
  ,                                       !- Number of Vertices
  0, 6.81553519541936, 2.4384,            !- X,Y,Z Vertex 1 {m}
  0, 6.81553519541936, 0,                 !- X,Y,Z Vertex 2 {m}
  0, 0, 0,                                !- X,Y,Z Vertex 3 {m}
  0, 0, 2.4384;                           !- X,Y,Z Vertex 4 {m}

OS:Surface,
<<<<<<< HEAD
  {58a1fdff-4129-44ab-83eb-78221dc42591}, !- Handle
  Surface 9,                              !- Name
  Wall,                                   !- Surface Type
  ,                                       !- Construction Name
  {5b8e9ad3-f6d1-465f-a30f-f9eb0b0f3b6c}, !- Space Name
=======
  {962bf5de-36bb-4de5-abcd-2e8cb1a36e3c}, !- Handle
  Surface 9,                              !- Name
  Wall,                                   !- Surface Type
  ,                                       !- Construction Name
  {02839301-4961-47f4-a4fa-493a981e5d0c}, !- Space Name
>>>>>>> fcfe5a62
  Outdoors,                               !- Outside Boundary Condition
  ,                                       !- Outside Boundary Condition Object
  SunExposed,                             !- Sun Exposure
  WindExposed,                            !- Wind Exposure
  ,                                       !- View Factor to Ground
  ,                                       !- Number of Vertices
  13.6310703908387, 6.81553519541936, 2.4384, !- X,Y,Z Vertex 1 {m}
  13.6310703908387, 6.81553519541936, 0,  !- X,Y,Z Vertex 2 {m}
  0, 6.81553519541936, 0,                 !- X,Y,Z Vertex 3 {m}
  0, 6.81553519541936, 2.4384;            !- X,Y,Z Vertex 4 {m}

OS:Surface,
<<<<<<< HEAD
  {efb5b05c-a180-4fd1-a0a5-883ed252a763}, !- Handle
  Surface 10,                             !- Name
  Wall,                                   !- Surface Type
  ,                                       !- Construction Name
  {5b8e9ad3-f6d1-465f-a30f-f9eb0b0f3b6c}, !- Space Name
=======
  {495948ae-da5c-4b55-b251-5deb105f83b4}, !- Handle
  Surface 10,                             !- Name
  Wall,                                   !- Surface Type
  ,                                       !- Construction Name
  {02839301-4961-47f4-a4fa-493a981e5d0c}, !- Space Name
>>>>>>> fcfe5a62
  Outdoors,                               !- Outside Boundary Condition
  ,                                       !- Outside Boundary Condition Object
  SunExposed,                             !- Sun Exposure
  WindExposed,                            !- Wind Exposure
  ,                                       !- View Factor to Ground
  ,                                       !- Number of Vertices
  13.6310703908387, 0, 2.4384,            !- X,Y,Z Vertex 1 {m}
  13.6310703908387, 0, 0,                 !- X,Y,Z Vertex 2 {m}
  13.6310703908387, 6.81553519541936, 0,  !- X,Y,Z Vertex 3 {m}
  13.6310703908387, 6.81553519541936, 2.4384; !- X,Y,Z Vertex 4 {m}

OS:Surface,
<<<<<<< HEAD
  {fcf29dd1-6c8b-4d87-ac81-bda422552bf9}, !- Handle
  Surface 11,                             !- Name
  Wall,                                   !- Surface Type
  ,                                       !- Construction Name
  {5b8e9ad3-f6d1-465f-a30f-f9eb0b0f3b6c}, !- Space Name
=======
  {cb7c41eb-5896-4c51-9b38-15b794b90b45}, !- Handle
  Surface 11,                             !- Name
  Wall,                                   !- Surface Type
  ,                                       !- Construction Name
  {02839301-4961-47f4-a4fa-493a981e5d0c}, !- Space Name
>>>>>>> fcfe5a62
  Outdoors,                               !- Outside Boundary Condition
  ,                                       !- Outside Boundary Condition Object
  SunExposed,                             !- Sun Exposure
  WindExposed,                            !- Wind Exposure
  ,                                       !- View Factor to Ground
  ,                                       !- Number of Vertices
  0, 0, 2.4384,                           !- X,Y,Z Vertex 1 {m}
  0, 0, 0,                                !- X,Y,Z Vertex 2 {m}
  13.6310703908387, 0, 0,                 !- X,Y,Z Vertex 3 {m}
  13.6310703908387, 0, 2.4384;            !- X,Y,Z Vertex 4 {m}

OS:Surface,
<<<<<<< HEAD
  {9ac0bb9d-72e2-4358-b6e7-51cd2a3bb694}, !- Handle
  Surface 12,                             !- Name
  RoofCeiling,                            !- Surface Type
  ,                                       !- Construction Name
  {5b8e9ad3-f6d1-465f-a30f-f9eb0b0f3b6c}, !- Space Name
  Surface,                                !- Outside Boundary Condition
  {4d52fc68-d7ff-42bf-a7e3-39b3c2424f64}, !- Outside Boundary Condition Object
=======
  {305ae7a8-55fa-467f-871b-7dac8d163304}, !- Handle
  Surface 12,                             !- Name
  RoofCeiling,                            !- Surface Type
  ,                                       !- Construction Name
  {02839301-4961-47f4-a4fa-493a981e5d0c}, !- Space Name
  Surface,                                !- Outside Boundary Condition
  {e931cc7b-2028-4658-883c-f4ec76e80bef}, !- Outside Boundary Condition Object
>>>>>>> fcfe5a62
  NoSun,                                  !- Sun Exposure
  NoWind,                                 !- Wind Exposure
  ,                                       !- View Factor to Ground
  ,                                       !- Number of Vertices
  13.6310703908387, 0, 2.4384,            !- X,Y,Z Vertex 1 {m}
  13.6310703908387, 6.81553519541936, 2.4384, !- X,Y,Z Vertex 2 {m}
  0, 6.81553519541936, 2.4384,            !- X,Y,Z Vertex 3 {m}
  0, 0, 2.4384;                           !- X,Y,Z Vertex 4 {m}

OS:Surface,
<<<<<<< HEAD
  {4d52fc68-d7ff-42bf-a7e3-39b3c2424f64}, !- Handle
  Surface 13,                             !- Name
  Floor,                                  !- Surface Type
  ,                                       !- Construction Name
  {cbdf4736-a543-4e9c-a5dc-613a52390bcb}, !- Space Name
  Surface,                                !- Outside Boundary Condition
  {9ac0bb9d-72e2-4358-b6e7-51cd2a3bb694}, !- Outside Boundary Condition Object
=======
  {e931cc7b-2028-4658-883c-f4ec76e80bef}, !- Handle
  Surface 13,                             !- Name
  Floor,                                  !- Surface Type
  ,                                       !- Construction Name
  {21874930-c863-4da6-aec6-3aae6d59d149}, !- Space Name
  Surface,                                !- Outside Boundary Condition
  {305ae7a8-55fa-467f-871b-7dac8d163304}, !- Outside Boundary Condition Object
>>>>>>> fcfe5a62
  NoSun,                                  !- Sun Exposure
  NoWind,                                 !- Wind Exposure
  ,                                       !- View Factor to Ground
  ,                                       !- Number of Vertices
  0, 6.81553519541936, 0,                 !- X,Y,Z Vertex 1 {m}
  13.6310703908387, 6.81553519541936, 0,  !- X,Y,Z Vertex 2 {m}
  13.6310703908387, 0, 0,                 !- X,Y,Z Vertex 3 {m}
  0, 0, 0;                                !- X,Y,Z Vertex 4 {m}

OS:Surface,
<<<<<<< HEAD
  {bf4bd017-7949-4448-8c13-4426e94e7f91}, !- Handle
  Surface 14,                             !- Name
  RoofCeiling,                            !- Surface Type
  ,                                       !- Construction Name
  {cbdf4736-a543-4e9c-a5dc-613a52390bcb}, !- Space Name
=======
  {534fa40a-db1f-4ca4-872f-b3ef38ae1d05}, !- Handle
  Surface 14,                             !- Name
  RoofCeiling,                            !- Surface Type
  ,                                       !- Construction Name
  {21874930-c863-4da6-aec6-3aae6d59d149}, !- Space Name
>>>>>>> fcfe5a62
  Outdoors,                               !- Outside Boundary Condition
  ,                                       !- Outside Boundary Condition Object
  SunExposed,                             !- Sun Exposure
  WindExposed,                            !- Wind Exposure
  ,                                       !- View Factor to Ground
  ,                                       !- Number of Vertices
  13.6310703908387, 3.40776759770968, 1.70388379885484, !- X,Y,Z Vertex 1 {m}
  0, 3.40776759770968, 1.70388379885484,  !- X,Y,Z Vertex 2 {m}
  0, 0, 0,                                !- X,Y,Z Vertex 3 {m}
  13.6310703908387, 0, 0;                 !- X,Y,Z Vertex 4 {m}

OS:Surface,
<<<<<<< HEAD
  {74f6c1c1-e007-48d6-bb65-301adcac2002}, !- Handle
  Surface 15,                             !- Name
  RoofCeiling,                            !- Surface Type
  ,                                       !- Construction Name
  {cbdf4736-a543-4e9c-a5dc-613a52390bcb}, !- Space Name
=======
  {59e870ec-45c2-4e09-b2eb-c571f0dd2677}, !- Handle
  Surface 15,                             !- Name
  RoofCeiling,                            !- Surface Type
  ,                                       !- Construction Name
  {21874930-c863-4da6-aec6-3aae6d59d149}, !- Space Name
>>>>>>> fcfe5a62
  Outdoors,                               !- Outside Boundary Condition
  ,                                       !- Outside Boundary Condition Object
  SunExposed,                             !- Sun Exposure
  WindExposed,                            !- Wind Exposure
  ,                                       !- View Factor to Ground
  ,                                       !- Number of Vertices
  0, 3.40776759770968, 1.70388379885484,  !- X,Y,Z Vertex 1 {m}
  13.6310703908387, 3.40776759770968, 1.70388379885484, !- X,Y,Z Vertex 2 {m}
  13.6310703908387, 6.81553519541936, 0,  !- X,Y,Z Vertex 3 {m}
  0, 6.81553519541936, 0;                 !- X,Y,Z Vertex 4 {m}

OS:Surface,
<<<<<<< HEAD
  {d2b8fd75-c455-49e7-b98e-7ebf82506734}, !- Handle
  Surface 16,                             !- Name
  Wall,                                   !- Surface Type
  ,                                       !- Construction Name
  {cbdf4736-a543-4e9c-a5dc-613a52390bcb}, !- Space Name
=======
  {bfca74ba-2f1c-4624-b21b-d3e1fed3f4ac}, !- Handle
  Surface 16,                             !- Name
  Wall,                                   !- Surface Type
  ,                                       !- Construction Name
  {21874930-c863-4da6-aec6-3aae6d59d149}, !- Space Name
>>>>>>> fcfe5a62
  Outdoors,                               !- Outside Boundary Condition
  ,                                       !- Outside Boundary Condition Object
  SunExposed,                             !- Sun Exposure
  WindExposed,                            !- Wind Exposure
  ,                                       !- View Factor to Ground
  ,                                       !- Number of Vertices
  0, 3.40776759770968, 1.70388379885484,  !- X,Y,Z Vertex 1 {m}
  0, 6.81553519541936, 0,                 !- X,Y,Z Vertex 2 {m}
  0, 0, 0;                                !- X,Y,Z Vertex 3 {m}

OS:Surface,
<<<<<<< HEAD
  {3dbebf26-5779-4fe1-b5cb-2b89621a8941}, !- Handle
  Surface 17,                             !- Name
  Wall,                                   !- Surface Type
  ,                                       !- Construction Name
  {cbdf4736-a543-4e9c-a5dc-613a52390bcb}, !- Space Name
=======
  {fb528cfa-9015-45c8-8291-b97ef3664835}, !- Handle
  Surface 17,                             !- Name
  Wall,                                   !- Surface Type
  ,                                       !- Construction Name
  {21874930-c863-4da6-aec6-3aae6d59d149}, !- Space Name
>>>>>>> fcfe5a62
  Outdoors,                               !- Outside Boundary Condition
  ,                                       !- Outside Boundary Condition Object
  SunExposed,                             !- Sun Exposure
  WindExposed,                            !- Wind Exposure
  ,                                       !- View Factor to Ground
  ,                                       !- Number of Vertices
  13.6310703908387, 3.40776759770968, 1.70388379885484, !- X,Y,Z Vertex 1 {m}
  13.6310703908387, 0, 0,                 !- X,Y,Z Vertex 2 {m}
  13.6310703908387, 6.81553519541936, 0;  !- X,Y,Z Vertex 3 {m}

OS:Space,
<<<<<<< HEAD
  {cbdf4736-a543-4e9c-a5dc-613a52390bcb}, !- Handle
  unfinished attic space,                 !- Name
  {799d084e-b041-478a-b0f6-311c7b38fa5d}, !- Space Type Name
=======
  {21874930-c863-4da6-aec6-3aae6d59d149}, !- Handle
  unfinished attic space,                 !- Name
  {99de1c4c-c8ee-48f1-9dab-1f329acf1848}, !- Space Type Name
>>>>>>> fcfe5a62
  ,                                       !- Default Construction Set Name
  ,                                       !- Default Schedule Set Name
  -0,                                     !- Direction of Relative North {deg}
  0,                                      !- X Origin {m}
  0,                                      !- Y Origin {m}
  4.8768,                                 !- Z Origin {m}
  ,                                       !- Building Story Name
<<<<<<< HEAD
  {098671d2-b92b-4e11-adf2-f18db6b6b87f}; !- Thermal Zone Name

OS:ThermalZone,
  {098671d2-b92b-4e11-adf2-f18db6b6b87f}, !- Handle
=======
  {53845aaa-3e95-407c-808e-dacf987813d1}; !- Thermal Zone Name

OS:ThermalZone,
  {53845aaa-3e95-407c-808e-dacf987813d1}, !- Handle
>>>>>>> fcfe5a62
  unfinished attic zone,                  !- Name
  ,                                       !- Multiplier
  ,                                       !- Ceiling Height {m}
  ,                                       !- Volume {m3}
  ,                                       !- Floor Area {m2}
  ,                                       !- Zone Inside Convection Algorithm
  ,                                       !- Zone Outside Convection Algorithm
  ,                                       !- Zone Conditioning Equipment List Name
<<<<<<< HEAD
  {e97581e2-ab0e-4a48-a4fc-6d0f2c963f7a}, !- Zone Air Inlet Port List
  {86401ef0-bbc4-44d8-9317-3ebe8567f0f1}, !- Zone Air Exhaust Port List
  {7b558f2e-a635-408a-8b22-44159c3ac364}, !- Zone Air Node Name
  {f8d877cb-0e04-4453-bb1f-fb4662a51e20}, !- Zone Return Air Port List
=======
  {58a150f8-4069-42af-9e01-59f07754d8df}, !- Zone Air Inlet Port List
  {4b29cdad-f288-4fe6-8444-36cd48acb814}, !- Zone Air Exhaust Port List
  {0a986e22-64f4-4cfd-bbbe-ea2ef3cee468}, !- Zone Air Node Name
  {2bca59ab-1426-4b93-a777-761263b72b72}, !- Zone Return Air Port List
>>>>>>> fcfe5a62
  ,                                       !- Primary Daylighting Control Name
  ,                                       !- Fraction of Zone Controlled by Primary Daylighting Control
  ,                                       !- Secondary Daylighting Control Name
  ,                                       !- Fraction of Zone Controlled by Secondary Daylighting Control
  ,                                       !- Illuminance Map Name
  ,                                       !- Group Rendering Name
  ,                                       !- Thermostat Name
  No;                                     !- Use Ideal Air Loads

OS:Node,
<<<<<<< HEAD
  {7a90e9be-dadd-4c54-83bc-19c7b8b5045a}, !- Handle
  Node 2,                                 !- Name
  {7b558f2e-a635-408a-8b22-44159c3ac364}, !- Inlet Port
  ;                                       !- Outlet Port

OS:Connection,
  {7b558f2e-a635-408a-8b22-44159c3ac364}, !- Handle
  {dcc662ae-d2cb-416c-80a3-6e569a7d07ce}, !- Name
  {098671d2-b92b-4e11-adf2-f18db6b6b87f}, !- Source Object
  11,                                     !- Outlet Port
  {7a90e9be-dadd-4c54-83bc-19c7b8b5045a}, !- Target Object
  2;                                      !- Inlet Port

OS:PortList,
  {e97581e2-ab0e-4a48-a4fc-6d0f2c963f7a}, !- Handle
  {f2b01eb7-a855-4e4a-b13c-413fb7b570d4}, !- Name
  {098671d2-b92b-4e11-adf2-f18db6b6b87f}; !- HVAC Component

OS:PortList,
  {86401ef0-bbc4-44d8-9317-3ebe8567f0f1}, !- Handle
  {0a4783d5-3e2e-4e30-889e-03bf5eafab9f}, !- Name
  {098671d2-b92b-4e11-adf2-f18db6b6b87f}; !- HVAC Component

OS:PortList,
  {f8d877cb-0e04-4453-bb1f-fb4662a51e20}, !- Handle
  {8e58fc87-fd43-47bd-b041-3172f33de078}, !- Name
  {098671d2-b92b-4e11-adf2-f18db6b6b87f}; !- HVAC Component

OS:Sizing:Zone,
  {c65ef346-da1f-4272-ac71-cadfd089b3a7}, !- Handle
  {098671d2-b92b-4e11-adf2-f18db6b6b87f}, !- Zone or ZoneList Name
=======
  {241250d4-6aa3-46aa-951c-249aba0e0682}, !- Handle
  Node 2,                                 !- Name
  {0a986e22-64f4-4cfd-bbbe-ea2ef3cee468}, !- Inlet Port
  ;                                       !- Outlet Port

OS:Connection,
  {0a986e22-64f4-4cfd-bbbe-ea2ef3cee468}, !- Handle
  {68724292-6429-486a-8503-b42a9b92f928}, !- Name
  {53845aaa-3e95-407c-808e-dacf987813d1}, !- Source Object
  11,                                     !- Outlet Port
  {241250d4-6aa3-46aa-951c-249aba0e0682}, !- Target Object
  2;                                      !- Inlet Port

OS:PortList,
  {58a150f8-4069-42af-9e01-59f07754d8df}, !- Handle
  {22964443-478c-426c-8bfe-a547ffb7edf1}, !- Name
  {53845aaa-3e95-407c-808e-dacf987813d1}; !- HVAC Component

OS:PortList,
  {4b29cdad-f288-4fe6-8444-36cd48acb814}, !- Handle
  {679f0815-0a11-41fe-a999-42e22b6a6b38}, !- Name
  {53845aaa-3e95-407c-808e-dacf987813d1}; !- HVAC Component

OS:PortList,
  {2bca59ab-1426-4b93-a777-761263b72b72}, !- Handle
  {35cc53d2-7dcd-4965-a7a3-c3fa3488b8f3}, !- Name
  {53845aaa-3e95-407c-808e-dacf987813d1}; !- HVAC Component

OS:Sizing:Zone,
  {b93c13e7-b06a-47c3-aff8-1d9dce4dd438}, !- Handle
  {53845aaa-3e95-407c-808e-dacf987813d1}, !- Zone or ZoneList Name
>>>>>>> fcfe5a62
  SupplyAirTemperature,                   !- Zone Cooling Design Supply Air Temperature Input Method
  14,                                     !- Zone Cooling Design Supply Air Temperature {C}
  11.11,                                  !- Zone Cooling Design Supply Air Temperature Difference {deltaC}
  SupplyAirTemperature,                   !- Zone Heating Design Supply Air Temperature Input Method
  40,                                     !- Zone Heating Design Supply Air Temperature {C}
  11.11,                                  !- Zone Heating Design Supply Air Temperature Difference {deltaC}
  0.0085,                                 !- Zone Cooling Design Supply Air Humidity Ratio {kg-H2O/kg-air}
  0.008,                                  !- Zone Heating Design Supply Air Humidity Ratio {kg-H2O/kg-air}
  ,                                       !- Zone Heating Sizing Factor
  ,                                       !- Zone Cooling Sizing Factor
  DesignDay,                              !- Cooling Design Air Flow Method
  ,                                       !- Cooling Design Air Flow Rate {m3/s}
  ,                                       !- Cooling Minimum Air Flow per Zone Floor Area {m3/s-m2}
  ,                                       !- Cooling Minimum Air Flow {m3/s}
  ,                                       !- Cooling Minimum Air Flow Fraction
  DesignDay,                              !- Heating Design Air Flow Method
  ,                                       !- Heating Design Air Flow Rate {m3/s}
  ,                                       !- Heating Maximum Air Flow per Zone Floor Area {m3/s-m2}
  ,                                       !- Heating Maximum Air Flow {m3/s}
  ,                                       !- Heating Maximum Air Flow Fraction
  No,                                     !- Account for Dedicated Outdoor Air System
  NeutralSupplyAir,                       !- Dedicated Outdoor Air System Control Strategy
  autosize,                               !- Dedicated Outdoor Air Low Setpoint Temperature for Design {C}
  autosize;                               !- Dedicated Outdoor Air High Setpoint Temperature for Design {C}

OS:ZoneHVAC:EquipmentList,
<<<<<<< HEAD
  {fe3754c1-0ec9-47df-9cd1-d48e9b3cc725}, !- Handle
  Zone HVAC Equipment List 2,             !- Name
  {098671d2-b92b-4e11-adf2-f18db6b6b87f}; !- Thermal Zone

OS:SpaceType,
  {799d084e-b041-478a-b0f6-311c7b38fa5d}, !- Handle
=======
  {80ce6319-b72c-4d7c-a9bc-972012cb766e}, !- Handle
  Zone HVAC Equipment List 2,             !- Name
  {53845aaa-3e95-407c-808e-dacf987813d1}; !- Thermal Zone

OS:SpaceType,
  {99de1c4c-c8ee-48f1-9dab-1f329acf1848}, !- Handle
>>>>>>> fcfe5a62
  Space Type 2,                           !- Name
  ,                                       !- Default Construction Set Name
  ,                                       !- Default Schedule Set Name
  ,                                       !- Group Rendering Name
  ,                                       !- Design Specification Outdoor Air Object Name
  ,                                       !- Standards Template
  ,                                       !- Standards Building Type
  unfinished attic;                       !- Standards Space Type

OS:BuildingUnit,
<<<<<<< HEAD
  {d7e45312-04c9-4c07-b301-001aa48e2258}, !- Handle
=======
  {66bacf7c-7224-4eba-826b-baf80d4e24ea}, !- Handle
>>>>>>> fcfe5a62
  unit 1,                                 !- Name
  ,                                       !- Rendering Color
  Residential;                            !- Building Unit Type

OS:AdditionalProperties,
<<<<<<< HEAD
  {edf80763-71a8-4406-8fc6-3043a84043ae}, !- Handle
  {d7e45312-04c9-4c07-b301-001aa48e2258}, !- Object Name
=======
  {8fb1a1ba-948c-4889-977f-07ab4e14b86e}, !- Handle
  {66bacf7c-7224-4eba-826b-baf80d4e24ea}, !- Object Name
>>>>>>> fcfe5a62
  NumberOfBedrooms,                       !- Feature Name 1
  Integer,                                !- Feature Data Type 1
  3,                                      !- Feature Value 1
  NumberOfBathrooms,                      !- Feature Name 2
  Double,                                 !- Feature Data Type 2
  2,                                      !- Feature Value 2
  NumberOfOccupants,                      !- Feature Name 3
  Double,                                 !- Feature Data Type 3
  2.6400000000000001;                     !- Feature Value 3

<<<<<<< HEAD
OS:External:File,
  {cea6347b-27db-4bac-8c76-31a6ba156cbd}, !- Handle
  8760.csv,                               !- Name
  8760.csv;                               !- File Name

OS:Schedule:File,
  {131e6e25-d044-41e3-8bff-5b394ac55acc}, !- Handle
  occupants,                              !- Name
  {0b7e2864-bec4-4075-8ed0-cfe4322489dc}, !- Schedule Type Limits Name
  {cea6347b-27db-4bac-8c76-31a6ba156cbd}, !- External File Name
  1,                                      !- Column Number
  1,                                      !- Rows to Skip at Top
  8760,                                   !- Number of Hours of Data
  ,                                       !- Column Separator
  ,                                       !- Interpolate to Timestep
  60;                                     !- Minutes per Item

OS:Schedule:Ruleset,
  {5f7e724f-9228-4abb-ba11-86ba3dc1724b}, !- Handle
  Schedule Ruleset 1,                     !- Name
  {923bd322-cb81-4668-813b-e99d4f171791}, !- Schedule Type Limits Name
  {52026612-b9fb-4f16-9606-6f88ad89594e}; !- Default Day Schedule Name

OS:Schedule:Day,
  {52026612-b9fb-4f16-9606-6f88ad89594e}, !- Handle
  Schedule Day 3,                         !- Name
  {923bd322-cb81-4668-813b-e99d4f171791}, !- Schedule Type Limits Name
  ,                                       !- Interpolate to Timestep
  24,                                     !- Hour 1
  0,                                      !- Minute 1
  112.539290946133;                       !- Value Until Time 1

OS:People:Definition,
  {751f9a81-145f-4fc9-bb5c-e09b31282ee4}, !- Handle
  res occupants|living space,             !- Name
  People,                                 !- Number of People Calculation Method
  1.32,                                   !- Number of People {people}
  ,                                       !- People per Space Floor Area {person/m2}
  ,                                       !- Space Floor Area per Person {m2/person}
  0.319734,                               !- Fraction Radiant
  0.573,                                  !- Sensible Heat Fraction
  0,                                      !- Carbon Dioxide Generation Rate {m3/s-W}
  No,                                     !- Enable ASHRAE 55 Comfort Warnings
  ZoneAveraged;                           !- Mean Radiant Temperature Calculation Type

OS:People,
  {a10b928e-a7b0-42a1-9d91-48b96a6c9567}, !- Handle
  res occupants|living space,             !- Name
  {751f9a81-145f-4fc9-bb5c-e09b31282ee4}, !- People Definition Name
  {709f1f0c-4a3e-41e8-b5cb-d33a2d5dbd5d}, !- Space or SpaceType Name
  {131e6e25-d044-41e3-8bff-5b394ac55acc}, !- Number of People Schedule Name
  {5f7e724f-9228-4abb-ba11-86ba3dc1724b}, !- Activity Level Schedule Name
  ,                                       !- Surface Name/Angle Factor List Name
  ,                                       !- Work Efficiency Schedule Name
  ,                                       !- Clothing Insulation Schedule Name
  ,                                       !- Air Velocity Schedule Name
  1;                                      !- Multiplier

OS:ScheduleTypeLimits,
  {923bd322-cb81-4668-813b-e99d4f171791}, !- Handle
  ActivityLevel,                          !- Name
  0,                                      !- Lower Limit Value
  ,                                       !- Upper Limit Value
  Continuous,                             !- Numeric Type
  ActivityLevel;                          !- Unit Type

OS:ScheduleTypeLimits,
  {0b7e2864-bec4-4075-8ed0-cfe4322489dc}, !- Handle
  Fractional,                             !- Name
  0,                                      !- Lower Limit Value
  1,                                      !- Upper Limit Value
  Continuous;                             !- Numeric Type

OS:People:Definition,
  {314f6d4d-90dc-4233-8b34-fccd746b4789}, !- Handle
  res occupants|living space|story 2,     !- Name
  People,                                 !- Number of People Calculation Method
  1.32,                                   !- Number of People {people}
  ,                                       !- People per Space Floor Area {person/m2}
  ,                                       !- Space Floor Area per Person {m2/person}
  0.319734,                               !- Fraction Radiant
  0.573,                                  !- Sensible Heat Fraction
  0,                                      !- Carbon Dioxide Generation Rate {m3/s-W}
  No,                                     !- Enable ASHRAE 55 Comfort Warnings
  ZoneAveraged;                           !- Mean Radiant Temperature Calculation Type

OS:People,
  {f1f5fe54-65b1-4792-a009-b8738f8eab1b}, !- Handle
  res occupants|living space|story 2,     !- Name
  {314f6d4d-90dc-4233-8b34-fccd746b4789}, !- People Definition Name
  {5b8e9ad3-f6d1-465f-a30f-f9eb0b0f3b6c}, !- Space or SpaceType Name
  {131e6e25-d044-41e3-8bff-5b394ac55acc}, !- Number of People Schedule Name
  {5f7e724f-9228-4abb-ba11-86ba3dc1724b}, !- Activity Level Schedule Name
  ,                                       !- Surface Name/Angle Factor List Name
  ,                                       !- Work Efficiency Schedule Name
  ,                                       !- Clothing Insulation Schedule Name
  ,                                       !- Air Velocity Schedule Name
  1;                                      !- Multiplier

OS:ShadingSurfaceGroup,
  {a5569367-cdf4-4824-b951-b686d8ed95c1}, !- Handle
  res neighbors,                          !- Name
  Building;                               !- Shading Surface Type

OS:ShadingSurface,
  {893f7552-0513-4f15-84d3-e85516171dd9}, !- Handle
  res neighbors left,                     !- Name
  ,                                       !- Construction Name
  {a5569367-cdf4-4824-b951-b686d8ed95c1}, !- Shading Surface Group Name
  ,                                       !- Transmittance Schedule Name
  ,                                       !- Number of Vertices
  -3.048, 0, 0,                           !- X,Y,Z Vertex 1 {m}
  -3.048, 0, 6.58068379885484,            !- X,Y,Z Vertex 2 {m}
  -3.048, 6.81553519541936, 6.58068379885484, !- X,Y,Z Vertex 3 {m}
  -3.048, 6.81553519541936, 0;            !- X,Y,Z Vertex 4 {m}

OS:ShadingSurface,
  {a5246e30-5026-46dd-97f3-ee3465704282}, !- Handle
  res neighbors right,                    !- Name
  ,                                       !- Construction Name
  {a5569367-cdf4-4824-b951-b686d8ed95c1}, !- Shading Surface Group Name
  ,                                       !- Transmittance Schedule Name
  ,                                       !- Number of Vertices
  16.6790703908387, 6.81553519541936, 0,  !- X,Y,Z Vertex 1 {m}
  16.6790703908387, 6.81553519541936, 6.58068379885484, !- X,Y,Z Vertex 2 {m}
  16.6790703908387, 0, 6.58068379885484,  !- X,Y,Z Vertex 3 {m}
  16.6790703908387, 0, 0;                 !- X,Y,Z Vertex 4 {m}

OS:Coil:Heating:Gas,
  {8810726c-78a1-4045-b2c2-4e11c33be999}, !- Handle
  res fur gas heating coil,               !- Name
  {2728790d-ed11-42bf-b4e4-b3c4e9333a30}, !- Availability Schedule Name
  0.78,                                   !- Gas Burner Efficiency
  AutoSize,                               !- Nominal Capacity {W}
  ,                                       !- Air Inlet Node Name
  ,                                       !- Air Outlet Node Name
  ,                                       !- Temperature Setpoint Node Name
  76,                                     !- Parasitic Electric Load {W}
  ,                                       !- Part Load Fraction Correlation Curve Name
  0,                                      !- Parasitic Gas Load {W}
  NaturalGas;                             !- Fuel Type

OS:Schedule:Constant,
  {2728790d-ed11-42bf-b4e4-b3c4e9333a30}, !- Handle
  Always On Discrete,                     !- Name
  {38981c58-373d-4805-9346-91d72f889c0a}, !- Schedule Type Limits Name
  1;                                      !- Value

OS:ScheduleTypeLimits,
  {38981c58-373d-4805-9346-91d72f889c0a}, !- Handle
  OnOff,                                  !- Name
  0,                                      !- Lower Limit Value
  1,                                      !- Upper Limit Value
  Discrete,                               !- Numeric Type
  Availability;                           !- Unit Type

OS:Fan:OnOff,
  {5758130d-207a-489a-a8a0-ffaee7fc3283}, !- Handle
  res fur gas htg supply fan,             !- Name
  {2728790d-ed11-42bf-b4e4-b3c4e9333a30}, !- Availability Schedule Name
  0.75,                                   !- Fan Total Efficiency
  794.580001233493,                       !- Pressure Rise {Pa}
  autosize,                               !- Maximum Flow Rate {m3/s}
  1,                                      !- Motor Efficiency
  1,                                      !- Motor In Airstream Fraction
  ,                                       !- Air Inlet Node Name
  ,                                       !- Air Outlet Node Name
  {2824849a-0116-4671-b9fd-7f5418aa8712}, !- Fan Power Ratio Function of Speed Ratio Curve Name
  {f22a98b1-7bca-4c2d-8fde-62e4a6974b99}, !- Fan Efficiency Ratio Function of Speed Ratio Curve Name
  res fur gas htg supply fan;             !- End-Use Subcategory

OS:Curve:Exponent,
  {2824849a-0116-4671-b9fd-7f5418aa8712}, !- Handle
  Fan On Off Power Curve,                 !- Name
  1,                                      !- Coefficient1 Constant
  0,                                      !- Coefficient2 Constant
  0,                                      !- Coefficient3 Constant
  0,                                      !- Minimum Value of x
  1,                                      !- Maximum Value of x
  ,                                       !- Minimum Curve Output
  ,                                       !- Maximum Curve Output
  ,                                       !- Input Unit Type for X
  ;                                       !- Output Unit Type

OS:Curve:Cubic,
  {f22a98b1-7bca-4c2d-8fde-62e4a6974b99}, !- Handle
  Fan On Off Efficiency Curve,            !- Name
  1,                                      !- Coefficient1 Constant
  0,                                      !- Coefficient2 x
  0,                                      !- Coefficient3 x**2
  0,                                      !- Coefficient4 x**3
  0,                                      !- Minimum Value of x
  1;                                      !- Maximum Value of x

OS:AirLoopHVAC:UnitarySystem,
  {ca19ae14-b64c-49f0-8e7e-bd66fc082ae4}, !- Handle
  res fur gas unitary system,             !- Name
  Load,                                   !- Control Type
  {b873abfd-7ca7-439d-b900-4bfc101c60a9}, !- Controlling Zone or Thermostat Location
  None,                                   !- Dehumidification Control Type
  {2728790d-ed11-42bf-b4e4-b3c4e9333a30}, !- Availability Schedule Name
  {07a21313-82ff-4fb0-a602-161dc3d3b5a8}, !- Air Inlet Node Name
  {c51f052f-e0ef-4254-a344-dd03c679e3d7}, !- Air Outlet Node Name
  {5758130d-207a-489a-a8a0-ffaee7fc3283}, !- Supply Fan Name
  BlowThrough,                            !- Fan Placement
  {f3a80afc-8e71-4ab8-8735-d69de7ba2151}, !- Supply Air Fan Operating Mode Schedule Name
  {8810726c-78a1-4045-b2c2-4e11c33be999}, !- Heating Coil Name
  1,                                      !- DX Heating Coil Sizing Ratio
  ,                                       !- Cooling Coil Name
  No,                                     !- Use DOAS DX Cooling Coil
  2,                                      !- DOAS DX Cooling Coil Leaving Minimum Air Temperature {C}
  SensibleOnlyLoadControl,                !- Latent Load Control
  ,                                       !- Supplemental Heating Coil Name
  ,                                       !- Supply Air Flow Rate Method During Cooling Operation
  0,                                      !- Supply Air Flow Rate During Cooling Operation {m3/s}
  ,                                       !- Supply Air Flow Rate Per Floor Area During Cooling Operation {m3/s-m2}
  ,                                       !- Fraction of Autosized Design Cooling Supply Air Flow Rate
  ,                                       !- Design Supply Air Flow Rate Per Unit of Capacity During Cooling Operation {m3/s-W}
  ,                                       !- Supply Air Flow Rate Method During Heating Operation
  Autosize,                               !- Supply Air Flow Rate During Heating Operation {m3/s}
  ,                                       !- Supply Air Flow Rate Per Floor Area during Heating Operation {m3/s-m2}
  ,                                       !- Fraction of Autosized Design Heating Supply Air Flow Rate
  ,                                       !- Design Supply Air Flow Rate Per Unit of Capacity During Heating Operation {m3/s-W}
  ,                                       !- Supply Air Flow Rate Method When No Cooling or Heating is Required
  0,                                      !- Supply Air Flow Rate When No Cooling or Heating is Required {m3/s}
  ,                                       !- Supply Air Flow Rate Per Floor Area When No Cooling or Heating is Required {m3/s-m2}
  ,                                       !- Fraction of Autosized Design Cooling Supply Air Flow Rate When No Cooling or Heating is Required
  ,                                       !- Fraction of Autosized Design Heating Supply Air Flow Rate When No Cooling or Heating is Required
  ,                                       !- Design Supply Air Flow Rate Per Unit of Capacity During Cooling Operation When No Cooling or Heating is Required {m3/s-W}
  ,                                       !- Design Supply Air Flow Rate Per Unit of Capacity During Heating Operation When No Cooling or Heating is Required {m3/s-W}
  48.8888888888889,                       !- Maximum Supply Air Temperature {C}
  21,                                     !- Maximum Outdoor Dry-Bulb Temperature for Supplemental Heater Operation {C}
  ,                                       !- Outdoor Dry-Bulb Temperature Sensor Node Name
  2.5,                                    !- Maximum Cycling Rate {cycles/hr}
  60,                                     !- Heat Pump Time Constant {s}
  0.01,                                   !- Fraction of On-Cycle Power Use
  60,                                     !- Heat Pump Fan Delay Time {s}
  0,                                      !- Ancilliary On-Cycle Electric Power {W}
  0;                                      !- Ancilliary Off-Cycle Electric Power {W}

OS:Schedule:Constant,
  {f3a80afc-8e71-4ab8-8735-d69de7ba2151}, !- Handle
  Always Off Discrete,                    !- Name
  {8e2c45b5-044c-4048-8067-ed836632c312}, !- Schedule Type Limits Name
  0;                                      !- Value

OS:ScheduleTypeLimits,
  {8e2c45b5-044c-4048-8067-ed836632c312}, !- Handle
  OnOff 1,                                !- Name
  0,                                      !- Lower Limit Value
  1,                                      !- Upper Limit Value
  Discrete,                               !- Numeric Type
  Availability;                           !- Unit Type

OS:AirLoopHVAC,
  {037b5adc-eda0-4fef-a669-8eca0f750009}, !- Handle
  res fur gas asys,                       !- Name
  ,                                       !- Controller List Name
  {2728790d-ed11-42bf-b4e4-b3c4e9333a30}, !- Availability Schedule
  {aabf241e-8932-482c-a84a-bd83d886b024}, !- Availability Manager List Name
  AutoSize,                               !- Design Supply Air Flow Rate {m3/s}
  ,                                       !- Branch List Name
  ,                                       !- Connector List Name
  {819ec6c7-779e-44f6-bde2-f0a55bc21a6f}, !- Supply Side Inlet Node Name
  {1aa38a62-2a00-4b5b-b374-d29f3e7b2503}, !- Demand Side Outlet Node Name
  {6459c6c9-6613-4586-a7ca-78dc70a8f302}, !- Demand Side Inlet Node A
  {cb66a2ee-5deb-4175-8d99-a5aab2825f50}, !- Supply Side Outlet Node A
  ,                                       !- Demand Side Inlet Node B
  ,                                       !- Supply Side Outlet Node B
  ,                                       !- Return Air Bypass Flow Temperature Setpoint Schedule Name
  {1b798044-b195-4ed9-80dd-719cb69b7a95}, !- Demand Mixer Name
  {fbb08588-dce7-4f81-a3b3-80ecf943d259}, !- Demand Splitter A Name
  ,                                       !- Demand Splitter B Name
  ;                                       !- Supply Splitter Name

OS:Node,
  {68b93a67-b260-4191-8105-5cdad631b807}, !- Handle
  Node 3,                                 !- Name
  {819ec6c7-779e-44f6-bde2-f0a55bc21a6f}, !- Inlet Port
  {07a21313-82ff-4fb0-a602-161dc3d3b5a8}; !- Outlet Port

OS:Node,
  {cb2b4f68-560a-4ed3-b9d1-2755c03238fa}, !- Handle
  Node 4,                                 !- Name
  {c51f052f-e0ef-4254-a344-dd03c679e3d7}, !- Inlet Port
  {cb66a2ee-5deb-4175-8d99-a5aab2825f50}; !- Outlet Port

OS:Connection,
  {819ec6c7-779e-44f6-bde2-f0a55bc21a6f}, !- Handle
  {af0d37a2-c907-4028-be97-2d0ce0d4ced1}, !- Name
  {037b5adc-eda0-4fef-a669-8eca0f750009}, !- Source Object
  8,                                      !- Outlet Port
  {68b93a67-b260-4191-8105-5cdad631b807}, !- Target Object
  2;                                      !- Inlet Port

OS:Connection,
  {cb66a2ee-5deb-4175-8d99-a5aab2825f50}, !- Handle
  {1a5f4615-1c7e-4127-8527-e70211c1f424}, !- Name
  {cb2b4f68-560a-4ed3-b9d1-2755c03238fa}, !- Source Object
  3,                                      !- Outlet Port
  {037b5adc-eda0-4fef-a669-8eca0f750009}, !- Target Object
  11;                                     !- Inlet Port

OS:Node,
  {058f5f65-75f7-4e91-9dcf-4fc43f1e1091}, !- Handle
  Node 5,                                 !- Name
  {6459c6c9-6613-4586-a7ca-78dc70a8f302}, !- Inlet Port
  {50dec741-4d18-4da7-ba2e-6e51dc01e180}; !- Outlet Port

OS:Node,
  {88927ad3-cd22-4533-b2e4-883340888a8b}, !- Handle
  Node 6,                                 !- Name
  {db7afdf1-a7db-4c91-9fc2-04687409527a}, !- Inlet Port
  {1aa38a62-2a00-4b5b-b374-d29f3e7b2503}; !- Outlet Port

OS:Node,
  {f67f7983-c585-441b-bc31-d4e61aec2069}, !- Handle
  Node 7,                                 !- Name
  {02c941d6-af89-45f3-a4e0-8906b05b4e57}, !- Inlet Port
  {552f6b9f-8808-4e83-9f34-d6bd2a81b56c}; !- Outlet Port

OS:Connection,
  {6459c6c9-6613-4586-a7ca-78dc70a8f302}, !- Handle
  {3353061a-4c7f-4dfc-9274-b14db381d0ed}, !- Name
  {037b5adc-eda0-4fef-a669-8eca0f750009}, !- Source Object
  10,                                     !- Outlet Port
  {058f5f65-75f7-4e91-9dcf-4fc43f1e1091}, !- Target Object
  2;                                      !- Inlet Port

OS:Connection,
  {1aa38a62-2a00-4b5b-b374-d29f3e7b2503}, !- Handle
  {19006ae4-5bff-4309-9ffc-41a349da72af}, !- Name
  {88927ad3-cd22-4533-b2e4-883340888a8b}, !- Source Object
  3,                                      !- Outlet Port
  {037b5adc-eda0-4fef-a669-8eca0f750009}, !- Target Object
  9;                                      !- Inlet Port

OS:AirLoopHVAC:ZoneSplitter,
  {fbb08588-dce7-4f81-a3b3-80ecf943d259}, !- Handle
  res fur gas zone splitter,              !- Name
  {50dec741-4d18-4da7-ba2e-6e51dc01e180}, !- Inlet Node Name
  {211eac3a-f754-43d4-8efd-f29f2449ea62}; !- Outlet Node Name 1

OS:AirLoopHVAC:ZoneMixer,
  {1b798044-b195-4ed9-80dd-719cb69b7a95}, !- Handle
  res fur gas zone mixer,                 !- Name
  {db7afdf1-a7db-4c91-9fc2-04687409527a}, !- Outlet Node Name
  {5344844f-77e1-4120-a78a-b7050e04cc5a}; !- Inlet Node Name 1

OS:Connection,
  {50dec741-4d18-4da7-ba2e-6e51dc01e180}, !- Handle
  {cb2a2b78-5cdb-4f2a-9c1d-3c91118a4535}, !- Name
  {058f5f65-75f7-4e91-9dcf-4fc43f1e1091}, !- Source Object
  3,                                      !- Outlet Port
  {fbb08588-dce7-4f81-a3b3-80ecf943d259}, !- Target Object
  2;                                      !- Inlet Port

OS:Connection,
  {db7afdf1-a7db-4c91-9fc2-04687409527a}, !- Handle
  {651b7691-fd45-44e9-ac68-5a910d0e1e08}, !- Name
  {1b798044-b195-4ed9-80dd-719cb69b7a95}, !- Source Object
  2,                                      !- Outlet Port
  {88927ad3-cd22-4533-b2e4-883340888a8b}, !- Target Object
  2;                                      !- Inlet Port

OS:Sizing:System,
  {0b7f67c7-15f0-4204-ba75-ecc7a011a7ce}, !- Handle
  {037b5adc-eda0-4fef-a669-8eca0f750009}, !- AirLoop Name
  Sensible,                               !- Type of Load to Size On
  Autosize,                               !- Design Outdoor Air Flow Rate {m3/s}
  0.3,                                    !- Central Heating Maximum System Air Flow Ratio
  7,                                      !- Preheat Design Temperature {C}
  0.008,                                  !- Preheat Design Humidity Ratio {kg-H2O/kg-Air}
  12.8,                                   !- Precool Design Temperature {C}
  0.008,                                  !- Precool Design Humidity Ratio {kg-H2O/kg-Air}
  12.8,                                   !- Central Cooling Design Supply Air Temperature {C}
  16.7,                                   !- Central Heating Design Supply Air Temperature {C}
  NonCoincident,                          !- Sizing Option
  Yes,                                    !- 100% Outdoor Air in Cooling
  Yes,                                    !- 100% Outdoor Air in Heating
  0.0085,                                 !- Central Cooling Design Supply Air Humidity Ratio {kg-H2O/kg-Air}
  0.008,                                  !- Central Heating Design Supply Air Humidity Ratio {kg-H2O/kg-Air}
  DesignDay,                              !- Cooling Design Air Flow Method
  0,                                      !- Cooling Design Air Flow Rate {m3/s}
  DesignDay,                              !- Heating Design Air Flow Method
  0,                                      !- Heating Design Air Flow Rate {m3/s}
  ZoneSum,                                !- System Outdoor Air Method
  1,                                      !- Zone Maximum Outdoor Air Fraction {dimensionless}
  0.0099676501,                           !- Cooling Supply Air Flow Rate Per Floor Area {m3/s-m2}
  1,                                      !- Cooling Fraction of Autosized Cooling Supply Air Flow Rate
  3.9475456e-05,                          !- Cooling Supply Air Flow Rate Per Unit Cooling Capacity {m3/s-W}
  0.0099676501,                           !- Heating Supply Air Flow Rate Per Floor Area {m3/s-m2}
  1,                                      !- Heating Fraction of Autosized Heating Supply Air Flow Rate
  1,                                      !- Heating Fraction of Autosized Cooling Supply Air Flow Rate
  3.1588213e-05,                          !- Heating Supply Air Flow Rate Per Unit Heating Capacity {m3/s-W}
  CoolingDesignCapacity,                  !- Cooling Design Capacity Method
  autosize,                               !- Cooling Design Capacity {W}
  234.7,                                  !- Cooling Design Capacity Per Floor Area {W/m2}
  1,                                      !- Fraction of Autosized Cooling Design Capacity
  HeatingDesignCapacity,                  !- Heating Design Capacity Method
  autosize,                               !- Heating Design Capacity {W}
  157,                                    !- Heating Design Capacity Per Floor Area {W/m2}
  1,                                      !- Fraction of Autosized Heating Design Capacity
  OnOff;                                  !- Central Cooling Capacity Control Method

OS:AvailabilityManagerAssignmentList,
  {aabf241e-8932-482c-a84a-bd83d886b024}, !- Handle
  Air Loop HVAC 1 AvailabilityManagerAssignmentList; !- Name

OS:Connection,
  {07a21313-82ff-4fb0-a602-161dc3d3b5a8}, !- Handle
  {1ee1cef3-7b37-4014-9f5e-db800d1b13bf}, !- Name
  {68b93a67-b260-4191-8105-5cdad631b807}, !- Source Object
  3,                                      !- Outlet Port
  {ca19ae14-b64c-49f0-8e7e-bd66fc082ae4}, !- Target Object
  6;                                      !- Inlet Port

OS:Connection,
  {c51f052f-e0ef-4254-a344-dd03c679e3d7}, !- Handle
  {ec8f87f8-002e-4248-aafc-c32dcd85ea1e}, !- Name
  {ca19ae14-b64c-49f0-8e7e-bd66fc082ae4}, !- Source Object
  7,                                      !- Outlet Port
  {cb2b4f68-560a-4ed3-b9d1-2755c03238fa}, !- Target Object
  2;                                      !- Inlet Port

OS:AirTerminal:SingleDuct:ConstantVolume:NoReheat,
  {642bc3ff-44f3-4e57-8a05-c977631bc2e3}, !- Handle
  res fur gas living zone direct air,     !- Name
  {2728790d-ed11-42bf-b4e4-b3c4e9333a30}, !- Availability Schedule Name
  {ac624783-1e2d-448a-bec6-d1a4b2068f00}, !- Air Inlet Node Name
  {02c941d6-af89-45f3-a4e0-8906b05b4e57}, !- Air Outlet Node Name
  AutoSize;                               !- Maximum Air Flow Rate {m3/s}

OS:Node,
  {8addd6cb-2d5c-419e-bca8-0bbb416f83b8}, !- Handle
  Node 8,                                 !- Name
  {80cf0bb0-2e12-41bb-9f9f-d598e2ef9a12}, !- Inlet Port
  {5344844f-77e1-4120-a78a-b7050e04cc5a}; !- Outlet Port

OS:Connection,
  {552f6b9f-8808-4e83-9f34-d6bd2a81b56c}, !- Handle
  {2f226cf6-4f67-42f5-8668-2a7e69fd68f0}, !- Name
  {f67f7983-c585-441b-bc31-d4e61aec2069}, !- Source Object
  3,                                      !- Outlet Port
  {b2071699-0bfe-454c-af7b-e8d1fce8253a}, !- Target Object
  3;                                      !- Inlet Port

OS:Connection,
  {80cf0bb0-2e12-41bb-9f9f-d598e2ef9a12}, !- Handle
  {02b4cc93-93d0-43a4-88d3-042662d5fedd}, !- Name
  {bc3a346a-0322-4e52-81aa-d23b215db71f}, !- Source Object
  3,                                      !- Outlet Port
  {8addd6cb-2d5c-419e-bca8-0bbb416f83b8}, !- Target Object
  2;                                      !- Inlet Port

OS:Connection,
  {5344844f-77e1-4120-a78a-b7050e04cc5a}, !- Handle
  {34aeff6b-116c-4792-a5f1-ed82fcfb389e}, !- Name
  {8addd6cb-2d5c-419e-bca8-0bbb416f83b8}, !- Source Object
  3,                                      !- Outlet Port
  {1b798044-b195-4ed9-80dd-719cb69b7a95}, !- Target Object
  3;                                      !- Inlet Port

OS:Node,
  {6767729f-a923-4716-b33e-8084c86d05e1}, !- Handle
  Node 9,                                 !- Name
  {211eac3a-f754-43d4-8efd-f29f2449ea62}, !- Inlet Port
  {ac624783-1e2d-448a-bec6-d1a4b2068f00}; !- Outlet Port

OS:Connection,
  {211eac3a-f754-43d4-8efd-f29f2449ea62}, !- Handle
  {2862d4e3-e38e-4e25-a73c-358aa4d702ac}, !- Name
  {fbb08588-dce7-4f81-a3b3-80ecf943d259}, !- Source Object
  3,                                      !- Outlet Port
  {6767729f-a923-4716-b33e-8084c86d05e1}, !- Target Object
  2;                                      !- Inlet Port

OS:Connection,
  {ac624783-1e2d-448a-bec6-d1a4b2068f00}, !- Handle
  {4fa2e9ce-9257-4892-94de-c2a9297b10d6}, !- Name
  {6767729f-a923-4716-b33e-8084c86d05e1}, !- Source Object
  3,                                      !- Outlet Port
  {642bc3ff-44f3-4e57-8a05-c977631bc2e3}, !- Target Object
  3;                                      !- Inlet Port

OS:Connection,
  {02c941d6-af89-45f3-a4e0-8906b05b4e57}, !- Handle
  {febb624e-2e7a-4823-b64b-550f61ad8fc3}, !- Name
  {642bc3ff-44f3-4e57-8a05-c977631bc2e3}, !- Source Object
  4,                                      !- Outlet Port
  {f67f7983-c585-441b-bc31-d4e61aec2069}, !- Target Object
  2;                                      !- Inlet Port

OS:AdditionalProperties,
  {51264225-107c-47f6-a933-cbfddfb69b13}, !- Handle
  {ca19ae14-b64c-49f0-8e7e-bd66fc082ae4}, !- Object Name
  SizingInfoHVACFracHeatLoadServed,       !- Feature Name 1
  Double,                                 !- Feature Data Type 1
  1;                                      !- Feature Value 1

OS:Curve:Biquadratic,
  {c7046b04-4892-4554-bfaf-7219bc00e303}, !- Handle
  Cool-Cap-fT1,                           !- Name
  1.550902001,                            !- Coefficient1 Constant
  -0.0750500892,                          !- Coefficient2 x
  0.00309713544,                          !- Coefficient3 x**2
  0.00240111,                             !- Coefficient4 y
  -5.0544e-05,                            !- Coefficient5 y**2
  -0.00042728148,                         !- Coefficient6 x*y
  13.88,                                  !- Minimum Value of x
  23.88,                                  !- Maximum Value of x
  18.33,                                  !- Minimum Value of y
  51.66;                                  !- Maximum Value of y

OS:Curve:Biquadratic,
  {dd7c053f-3283-4e6a-925b-861f452fe763}, !- Handle
  Cool-EIR-fT1,                           !- Name
  -0.304282997,                           !- Coefficient1 Constant
  0.1180477062,                           !- Coefficient2 x
  -0.00342466704,                         !- Coefficient3 x**2
  -0.0062619138,                          !- Coefficient4 y
  0.00069542712,                          !- Coefficient5 y**2
  -0.00046997496,                         !- Coefficient6 x*y
  13.88,                                  !- Minimum Value of x
  23.88,                                  !- Maximum Value of x
  18.33,                                  !- Minimum Value of y
  51.66;                                  !- Maximum Value of y

OS:Curve:Quadratic,
  {231a7665-3248-46fb-ad5d-513803f9041a}, !- Handle
  Cool-PLF-fPLR1,                         !- Name
  0.93,                                   !- Coefficient1 Constant
  0.07,                                   !- Coefficient2 x
  0,                                      !- Coefficient3 x**2
  0,                                      !- Minimum Value of x
  1,                                      !- Maximum Value of x
  0.7,                                    !- Minimum Curve Output
  1;                                      !- Maximum Curve Output

OS:Curve:Quadratic,
  {40e6c997-b118-45a2-81d9-577da7caff53}, !- Handle
  Cool-Cap-fFF1,                          !- Name
  0.718605468,                            !- Coefficient1 Constant
  0.410099989,                            !- Coefficient2 x
  -0.128705457,                           !- Coefficient3 x**2
  0,                                      !- Minimum Value of x
  2,                                      !- Maximum Value of x
  0,                                      !- Minimum Curve Output
  2;                                      !- Maximum Curve Output

OS:Curve:Quadratic,
  {25dd7abe-7bf9-4c09-a471-04607136214f}, !- Handle
  Cool-EIR-fFF1,                          !- Name
  1.32299905,                             !- Coefficient1 Constant
  -0.477711207,                           !- Coefficient2 x
  0.154712157,                            !- Coefficient3 x**2
  0,                                      !- Minimum Value of x
  2,                                      !- Maximum Value of x
  0,                                      !- Minimum Curve Output
  2;                                      !- Maximum Curve Output

OS:Coil:Cooling:DX:SingleSpeed,
  {a01b434a-2725-480e-a951-196b1488a7af}, !- Handle
  res ac cooling coil,                    !- Name
  {2728790d-ed11-42bf-b4e4-b3c4e9333a30}, !- Availability Schedule Name
  autosize,                               !- Rated Total Cooling Capacity {W}
  0.740402528813699,                      !- Rated Sensible Heat Ratio
  3.9505446283126,                        !- Rated COP {W/W}
  autosize,                               !- Rated Air Flow Rate {m3/s}
  773.3912012006,                         !- Rated Evaporator Fan Power Per Volume Flow Rate {W/(m3/s)}
  ,                                       !- Air Inlet Node Name
  ,                                       !- Air Outlet Node Name
  {c7046b04-4892-4554-bfaf-7219bc00e303}, !- Total Cooling Capacity Function of Temperature Curve Name
  {40e6c997-b118-45a2-81d9-577da7caff53}, !- Total Cooling Capacity Function of Flow Fraction Curve Name
  {dd7c053f-3283-4e6a-925b-861f452fe763}, !- Energy Input Ratio Function of Temperature Curve Name
  {25dd7abe-7bf9-4c09-a471-04607136214f}, !- Energy Input Ratio Function of Flow Fraction Curve Name
  {231a7665-3248-46fb-ad5d-513803f9041a}, !- Part Load Fraction Correlation Curve Name
  -25,                                    !- Minimum Outdoor Dry-Bulb Temperature for Compressor Operation {C}
  1000,                                   !- Nominal Time for Condensate Removal to Begin {s}
  1.5,                                    !- Ratio of Initial Moisture Evaporation Rate and Steady State Latent Capacity {dimensionless}
  3,                                      !- Maximum Cycling Rate {cycles/hr}
  45,                                     !- Latent Capacity Time Constant {s}
  ,                                       !- Condenser Air Inlet Node Name
  AirCooled,                              !- Condenser Type
  0,                                      !- Evaporative Condenser Effectiveness {dimensionless}
  Autosize,                               !- Evaporative Condenser Air Flow Rate {m3/s}
  Autosize,                               !- Evaporative Condenser Pump Rated Power Consumption {W}
  0,                                      !- Crankcase Heater Capacity {W}
  12.7777777777778,                       !- Maximum Outdoor Dry-Bulb Temperature for Crankcase Heater Operation {C}
  ,                                       !- Supply Water Storage Tank Name
  ,                                       !- Condensate Collection Water Storage Tank Name
  0,                                      !- Basin Heater Capacity {W/K}
  10,                                     !- Basin Heater Setpoint Temperature {C}
  ;                                       !- Basin Heater Operating Schedule Name

OS:Fan:OnOff,
  {7de085a0-d9d3-4a9d-a36c-484cab5470ae}, !- Handle
  res ac clg supply fan,                  !- Name
  {2728790d-ed11-42bf-b4e4-b3c4e9333a30}, !- Availability Schedule Name
  0.75,                                   !- Fan Total Efficiency
  794.580001233493,                       !- Pressure Rise {Pa}
  autosize,                               !- Maximum Flow Rate {m3/s}
  1,                                      !- Motor Efficiency
  1,                                      !- Motor In Airstream Fraction
  ,                                       !- Air Inlet Node Name
  ,                                       !- Air Outlet Node Name
  {29a464c1-d10f-47e6-9f32-be7645905d99}, !- Fan Power Ratio Function of Speed Ratio Curve Name
  {ec47fc25-55ee-4995-926d-485f217253f1}, !- Fan Efficiency Ratio Function of Speed Ratio Curve Name
  res ac clg supply fan;                  !- End-Use Subcategory

OS:Curve:Exponent,
  {29a464c1-d10f-47e6-9f32-be7645905d99}, !- Handle
  Fan On Off Power Curve 1,               !- Name
  1,                                      !- Coefficient1 Constant
  0,                                      !- Coefficient2 Constant
  0,                                      !- Coefficient3 Constant
  0,                                      !- Minimum Value of x
  1,                                      !- Maximum Value of x
  ,                                       !- Minimum Curve Output
  ,                                       !- Maximum Curve Output
  ,                                       !- Input Unit Type for X
  ;                                       !- Output Unit Type

OS:Curve:Cubic,
  {ec47fc25-55ee-4995-926d-485f217253f1}, !- Handle
  Fan On Off Efficiency Curve 1,          !- Name
  1,                                      !- Coefficient1 Constant
  0,                                      !- Coefficient2 x
  0,                                      !- Coefficient3 x**2
  0,                                      !- Coefficient4 x**3
  0,                                      !- Minimum Value of x
  1;                                      !- Maximum Value of x

OS:AirLoopHVAC:UnitarySystem,
  {22f03ef9-fde1-4f0e-8279-1ced09f17cff}, !- Handle
  res ac unitary system,                  !- Name
  Load,                                   !- Control Type
  {b873abfd-7ca7-439d-b900-4bfc101c60a9}, !- Controlling Zone or Thermostat Location
  None,                                   !- Dehumidification Control Type
  {2728790d-ed11-42bf-b4e4-b3c4e9333a30}, !- Availability Schedule Name
  {85311508-fb00-48ee-a710-6df45c74f2b8}, !- Air Inlet Node Name
  {d15e66ff-c7ed-41f9-8ac3-4c06e33a040d}, !- Air Outlet Node Name
  {7de085a0-d9d3-4a9d-a36c-484cab5470ae}, !- Supply Fan Name
  BlowThrough,                            !- Fan Placement
  {f3a80afc-8e71-4ab8-8735-d69de7ba2151}, !- Supply Air Fan Operating Mode Schedule Name
  ,                                       !- Heating Coil Name
  1,                                      !- DX Heating Coil Sizing Ratio
  {a01b434a-2725-480e-a951-196b1488a7af}, !- Cooling Coil Name
  No,                                     !- Use DOAS DX Cooling Coil
  2,                                      !- DOAS DX Cooling Coil Leaving Minimum Air Temperature {C}
  SensibleOnlyLoadControl,                !- Latent Load Control
  ,                                       !- Supplemental Heating Coil Name
  ,                                       !- Supply Air Flow Rate Method During Cooling Operation
  Autosize,                               !- Supply Air Flow Rate During Cooling Operation {m3/s}
  ,                                       !- Supply Air Flow Rate Per Floor Area During Cooling Operation {m3/s-m2}
  ,                                       !- Fraction of Autosized Design Cooling Supply Air Flow Rate
  ,                                       !- Design Supply Air Flow Rate Per Unit of Capacity During Cooling Operation {m3/s-W}
  ,                                       !- Supply Air Flow Rate Method During Heating Operation
  0,                                      !- Supply Air Flow Rate During Heating Operation {m3/s}
  ,                                       !- Supply Air Flow Rate Per Floor Area during Heating Operation {m3/s-m2}
  ,                                       !- Fraction of Autosized Design Heating Supply Air Flow Rate
  ,                                       !- Design Supply Air Flow Rate Per Unit of Capacity During Heating Operation {m3/s-W}
  ,                                       !- Supply Air Flow Rate Method When No Cooling or Heating is Required
  0,                                      !- Supply Air Flow Rate When No Cooling or Heating is Required {m3/s}
  ,                                       !- Supply Air Flow Rate Per Floor Area When No Cooling or Heating is Required {m3/s-m2}
  ,                                       !- Fraction of Autosized Design Cooling Supply Air Flow Rate When No Cooling or Heating is Required
  ,                                       !- Fraction of Autosized Design Heating Supply Air Flow Rate When No Cooling or Heating is Required
  ,                                       !- Design Supply Air Flow Rate Per Unit of Capacity During Cooling Operation When No Cooling or Heating is Required {m3/s-W}
  ,                                       !- Design Supply Air Flow Rate Per Unit of Capacity During Heating Operation When No Cooling or Heating is Required {m3/s-W}
  48.8888888888889,                       !- Maximum Supply Air Temperature {C}
  21,                                     !- Maximum Outdoor Dry-Bulb Temperature for Supplemental Heater Operation {C}
  ,                                       !- Outdoor Dry-Bulb Temperature Sensor Node Name
  2.5,                                    !- Maximum Cycling Rate {cycles/hr}
  60,                                     !- Heat Pump Time Constant {s}
  0.01,                                   !- Fraction of On-Cycle Power Use
  60,                                     !- Heat Pump Fan Delay Time {s}
  0,                                      !- Ancilliary On-Cycle Electric Power {W}
  0;                                      !- Ancilliary Off-Cycle Electric Power {W}

OS:AirLoopHVAC,
  {d6e51272-c4ba-4d71-9ff4-41fe6e7bbd89}, !- Handle
  res ac asys,                            !- Name
  ,                                       !- Controller List Name
  {2728790d-ed11-42bf-b4e4-b3c4e9333a30}, !- Availability Schedule
  {d70a9792-3d45-442e-9de7-1e95168c64cf}, !- Availability Manager List Name
  AutoSize,                               !- Design Supply Air Flow Rate {m3/s}
  ,                                       !- Branch List Name
  ,                                       !- Connector List Name
  {a4b1b7aa-f907-4845-b393-7c493fd8a547}, !- Supply Side Inlet Node Name
  {556664ba-c948-4577-8349-feee09ef298d}, !- Demand Side Outlet Node Name
  {7fa1984e-159e-4256-9007-5cc8ba843e60}, !- Demand Side Inlet Node A
  {525528ac-bcce-42bc-98ae-540ec4dab162}, !- Supply Side Outlet Node A
  ,                                       !- Demand Side Inlet Node B
  ,                                       !- Supply Side Outlet Node B
  ,                                       !- Return Air Bypass Flow Temperature Setpoint Schedule Name
  {261e40b1-2091-41ed-9b7b-d5a9c4311231}, !- Demand Mixer Name
  {71737570-814a-4bd0-936b-0a0b8eb6eed7}, !- Demand Splitter A Name
  ,                                       !- Demand Splitter B Name
  ;                                       !- Supply Splitter Name

OS:Node,
  {29e19e16-31ac-40de-873f-7256696f802a}, !- Handle
  Node 10,                                !- Name
  {a4b1b7aa-f907-4845-b393-7c493fd8a547}, !- Inlet Port
  {85311508-fb00-48ee-a710-6df45c74f2b8}; !- Outlet Port

OS:Node,
  {9b4c5d48-9442-484f-8a06-a080937b57dc}, !- Handle
  Node 11,                                !- Name
  {d15e66ff-c7ed-41f9-8ac3-4c06e33a040d}, !- Inlet Port
  {525528ac-bcce-42bc-98ae-540ec4dab162}; !- Outlet Port

OS:Connection,
  {a4b1b7aa-f907-4845-b393-7c493fd8a547}, !- Handle
  {3ced5f63-1995-4677-89ec-6e0d48062559}, !- Name
  {d6e51272-c4ba-4d71-9ff4-41fe6e7bbd89}, !- Source Object
  8,                                      !- Outlet Port
  {29e19e16-31ac-40de-873f-7256696f802a}, !- Target Object
  2;                                      !- Inlet Port

OS:Connection,
  {525528ac-bcce-42bc-98ae-540ec4dab162}, !- Handle
  {1cd142c3-cf50-4c6d-8e55-826da43b6992}, !- Name
  {9b4c5d48-9442-484f-8a06-a080937b57dc}, !- Source Object
  3,                                      !- Outlet Port
  {d6e51272-c4ba-4d71-9ff4-41fe6e7bbd89}, !- Target Object
  11;                                     !- Inlet Port

OS:Node,
  {3cbc0a15-dda5-435a-909b-8c2c391ee9a5}, !- Handle
  Node 12,                                !- Name
  {7fa1984e-159e-4256-9007-5cc8ba843e60}, !- Inlet Port
  {82071f76-65e2-4ad6-9e71-b2fd6fd055d3}; !- Outlet Port

OS:Node,
  {7d882f7d-8640-49ad-9591-10a91a49a6b5}, !- Handle
  Node 13,                                !- Name
  {250358e3-f75f-43f5-9bae-dd553a03d0e7}, !- Inlet Port
  {556664ba-c948-4577-8349-feee09ef298d}; !- Outlet Port

OS:Node,
  {15b8d2de-5066-46b6-babf-bc8dea1969dc}, !- Handle
  Node 14,                                !- Name
  {36f5ea1f-b090-4c1c-8b16-68c8ae0165a7}, !- Inlet Port
  {9021f758-4529-42d4-b3f7-2efb98205c1d}; !- Outlet Port

OS:Connection,
  {7fa1984e-159e-4256-9007-5cc8ba843e60}, !- Handle
  {df3ff6b3-4b43-43fa-b35f-2cecdefab416}, !- Name
  {d6e51272-c4ba-4d71-9ff4-41fe6e7bbd89}, !- Source Object
  10,                                     !- Outlet Port
  {3cbc0a15-dda5-435a-909b-8c2c391ee9a5}, !- Target Object
  2;                                      !- Inlet Port

OS:Connection,
  {556664ba-c948-4577-8349-feee09ef298d}, !- Handle
  {af43d466-7473-401c-9036-bc8e6bac013b}, !- Name
  {7d882f7d-8640-49ad-9591-10a91a49a6b5}, !- Source Object
  3,                                      !- Outlet Port
  {d6e51272-c4ba-4d71-9ff4-41fe6e7bbd89}, !- Target Object
  9;                                      !- Inlet Port

OS:AirLoopHVAC:ZoneSplitter,
  {71737570-814a-4bd0-936b-0a0b8eb6eed7}, !- Handle
  res ac zone splitter,                   !- Name
  {82071f76-65e2-4ad6-9e71-b2fd6fd055d3}, !- Inlet Node Name
  {bb5f6a50-647d-4fc9-bb55-1b9417a0a5ca}; !- Outlet Node Name 1

OS:AirLoopHVAC:ZoneMixer,
  {261e40b1-2091-41ed-9b7b-d5a9c4311231}, !- Handle
  res ac zone mixer,                      !- Name
  {250358e3-f75f-43f5-9bae-dd553a03d0e7}, !- Outlet Node Name
  {5b5199ee-0d01-4c02-bdd7-0afde5965e05}; !- Inlet Node Name 1

OS:Connection,
  {82071f76-65e2-4ad6-9e71-b2fd6fd055d3}, !- Handle
  {e3dd5921-bef2-42df-8912-8fa60236da58}, !- Name
  {3cbc0a15-dda5-435a-909b-8c2c391ee9a5}, !- Source Object
  3,                                      !- Outlet Port
  {71737570-814a-4bd0-936b-0a0b8eb6eed7}, !- Target Object
  2;                                      !- Inlet Port

OS:Connection,
  {250358e3-f75f-43f5-9bae-dd553a03d0e7}, !- Handle
  {00f924b8-1963-4343-b2b2-aa5d8a6e5e77}, !- Name
  {261e40b1-2091-41ed-9b7b-d5a9c4311231}, !- Source Object
  2,                                      !- Outlet Port
  {7d882f7d-8640-49ad-9591-10a91a49a6b5}, !- Target Object
  2;                                      !- Inlet Port

OS:Sizing:System,
  {5dc00d43-1a9f-43f0-864e-39f68a0c44c5}, !- Handle
  {d6e51272-c4ba-4d71-9ff4-41fe6e7bbd89}, !- AirLoop Name
  Sensible,                               !- Type of Load to Size On
  Autosize,                               !- Design Outdoor Air Flow Rate {m3/s}
  0.3,                                    !- Central Heating Maximum System Air Flow Ratio
  7,                                      !- Preheat Design Temperature {C}
  0.008,                                  !- Preheat Design Humidity Ratio {kg-H2O/kg-Air}
  12.8,                                   !- Precool Design Temperature {C}
  0.008,                                  !- Precool Design Humidity Ratio {kg-H2O/kg-Air}
  12.8,                                   !- Central Cooling Design Supply Air Temperature {C}
  16.7,                                   !- Central Heating Design Supply Air Temperature {C}
  NonCoincident,                          !- Sizing Option
  Yes,                                    !- 100% Outdoor Air in Cooling
  Yes,                                    !- 100% Outdoor Air in Heating
  0.0085,                                 !- Central Cooling Design Supply Air Humidity Ratio {kg-H2O/kg-Air}
  0.008,                                  !- Central Heating Design Supply Air Humidity Ratio {kg-H2O/kg-Air}
  DesignDay,                              !- Cooling Design Air Flow Method
  0,                                      !- Cooling Design Air Flow Rate {m3/s}
  DesignDay,                              !- Heating Design Air Flow Method
  0,                                      !- Heating Design Air Flow Rate {m3/s}
  ZoneSum,                                !- System Outdoor Air Method
  1,                                      !- Zone Maximum Outdoor Air Fraction {dimensionless}
  0.0099676501,                           !- Cooling Supply Air Flow Rate Per Floor Area {m3/s-m2}
  1,                                      !- Cooling Fraction of Autosized Cooling Supply Air Flow Rate
  3.9475456e-05,                          !- Cooling Supply Air Flow Rate Per Unit Cooling Capacity {m3/s-W}
  0.0099676501,                           !- Heating Supply Air Flow Rate Per Floor Area {m3/s-m2}
  1,                                      !- Heating Fraction of Autosized Heating Supply Air Flow Rate
  1,                                      !- Heating Fraction of Autosized Cooling Supply Air Flow Rate
  3.1588213e-05,                          !- Heating Supply Air Flow Rate Per Unit Heating Capacity {m3/s-W}
  CoolingDesignCapacity,                  !- Cooling Design Capacity Method
  autosize,                               !- Cooling Design Capacity {W}
  234.7,                                  !- Cooling Design Capacity Per Floor Area {W/m2}
  1,                                      !- Fraction of Autosized Cooling Design Capacity
  HeatingDesignCapacity,                  !- Heating Design Capacity Method
  autosize,                               !- Heating Design Capacity {W}
  157,                                    !- Heating Design Capacity Per Floor Area {W/m2}
  1,                                      !- Fraction of Autosized Heating Design Capacity
  OnOff;                                  !- Central Cooling Capacity Control Method

OS:AvailabilityManagerAssignmentList,
  {d70a9792-3d45-442e-9de7-1e95168c64cf}, !- Handle
  Air Loop HVAC 1 AvailabilityManagerAssignmentList 1; !- Name

OS:Connection,
  {85311508-fb00-48ee-a710-6df45c74f2b8}, !- Handle
  {a94ee620-d3a2-4fcc-8b18-7d7ef70834b2}, !- Name
  {29e19e16-31ac-40de-873f-7256696f802a}, !- Source Object
  3,                                      !- Outlet Port
  {22f03ef9-fde1-4f0e-8279-1ced09f17cff}, !- Target Object
  6;                                      !- Inlet Port

OS:Connection,
  {d15e66ff-c7ed-41f9-8ac3-4c06e33a040d}, !- Handle
  {90be1051-1cc1-45e2-88b9-a48dd9b409aa}, !- Name
  {22f03ef9-fde1-4f0e-8279-1ced09f17cff}, !- Source Object
  7,                                      !- Outlet Port
  {9b4c5d48-9442-484f-8a06-a080937b57dc}, !- Target Object
  2;                                      !- Inlet Port

OS:AirTerminal:SingleDuct:ConstantVolume:NoReheat,
  {8ab2b629-27bb-4e55-a7ec-2c63eb119c3a}, !- Handle
  res ac living zone direct air,          !- Name
  {2728790d-ed11-42bf-b4e4-b3c4e9333a30}, !- Availability Schedule Name
  {4a3cc6f6-56ee-4660-9b51-619a32dbe124}, !- Air Inlet Node Name
  {36f5ea1f-b090-4c1c-8b16-68c8ae0165a7}, !- Air Outlet Node Name
  AutoSize;                               !- Maximum Air Flow Rate {m3/s}

OS:Node,
  {7366ee6c-e6ee-47c8-b5f9-3b16ecad3c1d}, !- Handle
  Node 15,                                !- Name
  {d52f31f4-ece4-4ea4-a8cf-c374709ad80f}, !- Inlet Port
  {5b5199ee-0d01-4c02-bdd7-0afde5965e05}; !- Outlet Port

OS:Connection,
  {9021f758-4529-42d4-b3f7-2efb98205c1d}, !- Handle
  {468dc56f-e5b3-4ab9-ba36-f94cf970a749}, !- Name
  {15b8d2de-5066-46b6-babf-bc8dea1969dc}, !- Source Object
  3,                                      !- Outlet Port
  {b2071699-0bfe-454c-af7b-e8d1fce8253a}, !- Target Object
  4;                                      !- Inlet Port

OS:Connection,
  {d52f31f4-ece4-4ea4-a8cf-c374709ad80f}, !- Handle
  {5eb0efc2-9fba-4a81-bc37-e689eebc737e}, !- Name
  {bc3a346a-0322-4e52-81aa-d23b215db71f}, !- Source Object
  4,                                      !- Outlet Port
  {7366ee6c-e6ee-47c8-b5f9-3b16ecad3c1d}, !- Target Object
  2;                                      !- Inlet Port

OS:Connection,
  {5b5199ee-0d01-4c02-bdd7-0afde5965e05}, !- Handle
  {783317d1-9a10-472e-bfce-65f232ceff79}, !- Name
  {7366ee6c-e6ee-47c8-b5f9-3b16ecad3c1d}, !- Source Object
  3,                                      !- Outlet Port
  {261e40b1-2091-41ed-9b7b-d5a9c4311231}, !- Target Object
  3;                                      !- Inlet Port

OS:Node,
  {4bf925bf-aa85-45b8-bf90-72830dc31845}, !- Handle
  Node 16,                                !- Name
  {bb5f6a50-647d-4fc9-bb55-1b9417a0a5ca}, !- Inlet Port
  {4a3cc6f6-56ee-4660-9b51-619a32dbe124}; !- Outlet Port

OS:Connection,
  {bb5f6a50-647d-4fc9-bb55-1b9417a0a5ca}, !- Handle
  {796ba227-56bd-4850-b004-bb1dfb56c4fe}, !- Name
  {71737570-814a-4bd0-936b-0a0b8eb6eed7}, !- Source Object
  3,                                      !- Outlet Port
  {4bf925bf-aa85-45b8-bf90-72830dc31845}, !- Target Object
  2;                                      !- Inlet Port

OS:Connection,
  {4a3cc6f6-56ee-4660-9b51-619a32dbe124}, !- Handle
  {2b81f29a-52bb-4bc5-bf94-a9859fca78b7}, !- Name
  {4bf925bf-aa85-45b8-bf90-72830dc31845}, !- Source Object
  3,                                      !- Outlet Port
  {8ab2b629-27bb-4e55-a7ec-2c63eb119c3a}, !- Target Object
  3;                                      !- Inlet Port

OS:Connection,
  {36f5ea1f-b090-4c1c-8b16-68c8ae0165a7}, !- Handle
  {96c75e84-44e8-4a97-87df-72b043062e79}, !- Name
  {8ab2b629-27bb-4e55-a7ec-2c63eb119c3a}, !- Source Object
  4,                                      !- Outlet Port
  {15b8d2de-5066-46b6-babf-bc8dea1969dc}, !- Target Object
  2;                                      !- Inlet Port

OS:AdditionalProperties,
  {d4fafe7a-5113-46f6-8098-93ad0ad33b48}, !- Handle
  {22f03ef9-fde1-4f0e-8279-1ced09f17cff}, !- Object Name
  SizingInfoHVACCapacityDerateFactorEER,  !- Feature Name 1
  String,                                 !- Feature Data Type 1
  1.0&#441.0&#441.0&#441.0&#441.0,        !- Feature Value 1
  SizingInfoHVACRatedCFMperTonCooling,    !- Feature Name 2
  String,                                 !- Feature Data Type 2
  386.1,                                  !- Feature Value 2
  SizingInfoHVACFracCoolLoadServed,       !- Feature Name 3
  Double,                                 !- Feature Data Type 3
  1;                                      !- Feature Value 3

OS:Schedule:Ruleset,
  {427264f3-da40-409e-bac9-55f4d06bca1f}, !- Handle
  res heating season,                     !- Name
  {38981c58-373d-4805-9346-91d72f889c0a}, !- Schedule Type Limits Name
  {88acf7fa-bceb-4bb1-b849-f6b9715e20a5}; !- Default Day Schedule Name

OS:Schedule:Day,
  {88acf7fa-bceb-4bb1-b849-f6b9715e20a5}, !- Handle
  Schedule Day 4,                         !- Name
  {38981c58-373d-4805-9346-91d72f889c0a}, !- Schedule Type Limits Name
=======
OS:Schedule:Day,
  {de0c59d4-862e-4c3a-bc20-7978d5092ee4}, !- Handle
  Schedule Day 1,                         !- Name
  ,                                       !- Schedule Type Limits Name
>>>>>>> fcfe5a62
  ,                                       !- Interpolate to Timestep
  24,                                     !- Hour 1
  0,                                      !- Minute 1
  0;                                      !- Value Until Time 1

<<<<<<< HEAD
OS:Schedule:Rule,
  {76c13ae6-7232-4caa-b72b-100d67d704f7}, !- Handle
  res heating season allday rule1,        !- Name
  {427264f3-da40-409e-bac9-55f4d06bca1f}, !- Schedule Ruleset Name
  11,                                     !- Rule Order
  {b7a72cde-eb53-4253-b062-63431da84cbb}, !- Day Schedule Name
  Yes,                                    !- Apply Sunday
  Yes,                                    !- Apply Monday
  Yes,                                    !- Apply Tuesday
  Yes,                                    !- Apply Wednesday
  Yes,                                    !- Apply Thursday
  Yes,                                    !- Apply Friday
  Yes,                                    !- Apply Saturday
  DateRange,                              !- Date Specification Type
  1,                                      !- Start Month
  1,                                      !- Start Day
  1,                                      !- End Month
  31;                                     !- End Day

OS:Schedule:Day,
  {b7a72cde-eb53-4253-b062-63431da84cbb}, !- Handle
  res heating season allday1,             !- Name
  {38981c58-373d-4805-9346-91d72f889c0a}, !- Schedule Type Limits Name
  ,                                       !- Interpolate to Timestep
  24,                                     !- Hour 1
  0,                                      !- Minute 1
  1;                                      !- Value Until Time 1

OS:Schedule:Rule,
  {9782a761-e00b-477c-ae0b-c8049ffb8033}, !- Handle
  res heating season allday rule2,        !- Name
  {427264f3-da40-409e-bac9-55f4d06bca1f}, !- Schedule Ruleset Name
  10,                                     !- Rule Order
  {3df39799-b87c-4ce4-9b2d-3a18923569e6}, !- Day Schedule Name
  Yes,                                    !- Apply Sunday
  Yes,                                    !- Apply Monday
  Yes,                                    !- Apply Tuesday
  Yes,                                    !- Apply Wednesday
  Yes,                                    !- Apply Thursday
  Yes,                                    !- Apply Friday
  Yes,                                    !- Apply Saturday
  DateRange,                              !- Date Specification Type
  2,                                      !- Start Month
  1,                                      !- Start Day
  2,                                      !- End Month
  28;                                     !- End Day

OS:Schedule:Day,
  {3df39799-b87c-4ce4-9b2d-3a18923569e6}, !- Handle
  res heating season allday2,             !- Name
  {38981c58-373d-4805-9346-91d72f889c0a}, !- Schedule Type Limits Name
  ,                                       !- Interpolate to Timestep
  24,                                     !- Hour 1
  0,                                      !- Minute 1
  1;                                      !- Value Until Time 1

OS:Schedule:Rule,
  {c51c3028-84d7-49c9-89d4-940b589fecb7}, !- Handle
  res heating season allday rule3,        !- Name
  {427264f3-da40-409e-bac9-55f4d06bca1f}, !- Schedule Ruleset Name
  9,                                      !- Rule Order
  {674eae5f-24bc-4983-b6e5-767ccada605c}, !- Day Schedule Name
  Yes,                                    !- Apply Sunday
  Yes,                                    !- Apply Monday
  Yes,                                    !- Apply Tuesday
  Yes,                                    !- Apply Wednesday
  Yes,                                    !- Apply Thursday
  Yes,                                    !- Apply Friday
  Yes,                                    !- Apply Saturday
  DateRange,                              !- Date Specification Type
  3,                                      !- Start Month
  1,                                      !- Start Day
  3,                                      !- End Month
  31;                                     !- End Day

OS:Schedule:Day,
  {674eae5f-24bc-4983-b6e5-767ccada605c}, !- Handle
  res heating season allday3,             !- Name
  {38981c58-373d-4805-9346-91d72f889c0a}, !- Schedule Type Limits Name
  ,                                       !- Interpolate to Timestep
  24,                                     !- Hour 1
  0,                                      !- Minute 1
  1;                                      !- Value Until Time 1

OS:Schedule:Rule,
  {fcc7b363-e91f-464a-b85b-ac8981b1deb9}, !- Handle
  res heating season allday rule4,        !- Name
  {427264f3-da40-409e-bac9-55f4d06bca1f}, !- Schedule Ruleset Name
  8,                                      !- Rule Order
  {093b4c10-e8d0-439a-b713-c8eb58b2088e}, !- Day Schedule Name
  Yes,                                    !- Apply Sunday
  Yes,                                    !- Apply Monday
  Yes,                                    !- Apply Tuesday
  Yes,                                    !- Apply Wednesday
  Yes,                                    !- Apply Thursday
  Yes,                                    !- Apply Friday
  Yes,                                    !- Apply Saturday
  DateRange,                              !- Date Specification Type
  4,                                      !- Start Month
  1,                                      !- Start Day
  4,                                      !- End Month
  30;                                     !- End Day

OS:Schedule:Day,
  {093b4c10-e8d0-439a-b713-c8eb58b2088e}, !- Handle
  res heating season allday4,             !- Name
  {38981c58-373d-4805-9346-91d72f889c0a}, !- Schedule Type Limits Name
  ,                                       !- Interpolate to Timestep
  24,                                     !- Hour 1
  0,                                      !- Minute 1
  1;                                      !- Value Until Time 1

OS:Schedule:Rule,
  {2f9bfa0b-3857-48ca-b66b-7d58e2724277}, !- Handle
  res heating season allday rule5,        !- Name
  {427264f3-da40-409e-bac9-55f4d06bca1f}, !- Schedule Ruleset Name
  7,                                      !- Rule Order
  {1fa43970-6303-4c78-9e38-ee3aaf8c7981}, !- Day Schedule Name
  Yes,                                    !- Apply Sunday
  Yes,                                    !- Apply Monday
  Yes,                                    !- Apply Tuesday
  Yes,                                    !- Apply Wednesday
  Yes,                                    !- Apply Thursday
  Yes,                                    !- Apply Friday
  Yes,                                    !- Apply Saturday
  DateRange,                              !- Date Specification Type
  5,                                      !- Start Month
  1,                                      !- Start Day
  5,                                      !- End Month
  31;                                     !- End Day

OS:Schedule:Day,
  {1fa43970-6303-4c78-9e38-ee3aaf8c7981}, !- Handle
  res heating season allday5,             !- Name
  {38981c58-373d-4805-9346-91d72f889c0a}, !- Schedule Type Limits Name
  ,                                       !- Interpolate to Timestep
  24,                                     !- Hour 1
  0,                                      !- Minute 1
  1;                                      !- Value Until Time 1

OS:Schedule:Rule,
  {825b8789-ad05-4416-80b7-f9b16d33138f}, !- Handle
  res heating season allday rule6,        !- Name
  {427264f3-da40-409e-bac9-55f4d06bca1f}, !- Schedule Ruleset Name
  6,                                      !- Rule Order
  {298bbd08-0c5e-40b2-8b14-65a9a401a5ba}, !- Day Schedule Name
  Yes,                                    !- Apply Sunday
  Yes,                                    !- Apply Monday
  Yes,                                    !- Apply Tuesday
  Yes,                                    !- Apply Wednesday
  Yes,                                    !- Apply Thursday
  Yes,                                    !- Apply Friday
  Yes,                                    !- Apply Saturday
  DateRange,                              !- Date Specification Type
  6,                                      !- Start Month
  1,                                      !- Start Day
  6,                                      !- End Month
  30;                                     !- End Day

OS:Schedule:Day,
  {298bbd08-0c5e-40b2-8b14-65a9a401a5ba}, !- Handle
  res heating season allday6,             !- Name
  {38981c58-373d-4805-9346-91d72f889c0a}, !- Schedule Type Limits Name
  ,                                       !- Interpolate to Timestep
  24,                                     !- Hour 1
  0,                                      !- Minute 1
  1;                                      !- Value Until Time 1

OS:Schedule:Rule,
  {8c2c820c-9199-49dc-8783-9b7a56c4d1dd}, !- Handle
  res heating season allday rule7,        !- Name
  {427264f3-da40-409e-bac9-55f4d06bca1f}, !- Schedule Ruleset Name
  5,                                      !- Rule Order
  {7a0bd9db-f803-44eb-bbf3-1bceeed755c0}, !- Day Schedule Name
  Yes,                                    !- Apply Sunday
  Yes,                                    !- Apply Monday
  Yes,                                    !- Apply Tuesday
  Yes,                                    !- Apply Wednesday
  Yes,                                    !- Apply Thursday
  Yes,                                    !- Apply Friday
  Yes,                                    !- Apply Saturday
  DateRange,                              !- Date Specification Type
  7,                                      !- Start Month
  1,                                      !- Start Day
  7,                                      !- End Month
  31;                                     !- End Day

OS:Schedule:Day,
  {7a0bd9db-f803-44eb-bbf3-1bceeed755c0}, !- Handle
  res heating season allday7,             !- Name
  {38981c58-373d-4805-9346-91d72f889c0a}, !- Schedule Type Limits Name
  ,                                       !- Interpolate to Timestep
  24,                                     !- Hour 1
  0,                                      !- Minute 1
  1;                                      !- Value Until Time 1

OS:Schedule:Rule,
  {4a4b91b8-2643-4d29-9d46-6fe64fac48be}, !- Handle
  res heating season allday rule8,        !- Name
  {427264f3-da40-409e-bac9-55f4d06bca1f}, !- Schedule Ruleset Name
  4,                                      !- Rule Order
  {73ed951a-e645-48eb-a18b-3bb5f2849505}, !- Day Schedule Name
  Yes,                                    !- Apply Sunday
  Yes,                                    !- Apply Monday
  Yes,                                    !- Apply Tuesday
  Yes,                                    !- Apply Wednesday
  Yes,                                    !- Apply Thursday
  Yes,                                    !- Apply Friday
  Yes,                                    !- Apply Saturday
  DateRange,                              !- Date Specification Type
  8,                                      !- Start Month
  1,                                      !- Start Day
  8,                                      !- End Month
  31;                                     !- End Day

OS:Schedule:Day,
  {73ed951a-e645-48eb-a18b-3bb5f2849505}, !- Handle
  res heating season allday8,             !- Name
  {38981c58-373d-4805-9346-91d72f889c0a}, !- Schedule Type Limits Name
  ,                                       !- Interpolate to Timestep
  24,                                     !- Hour 1
  0,                                      !- Minute 1
  1;                                      !- Value Until Time 1

OS:Schedule:Rule,
  {92cf82c2-8bca-4124-90d5-8082edb273fc}, !- Handle
  res heating season allday rule9,        !- Name
  {427264f3-da40-409e-bac9-55f4d06bca1f}, !- Schedule Ruleset Name
  3,                                      !- Rule Order
  {549aa63d-401a-45cb-8925-ec7c6b87be67}, !- Day Schedule Name
  Yes,                                    !- Apply Sunday
  Yes,                                    !- Apply Monday
  Yes,                                    !- Apply Tuesday
  Yes,                                    !- Apply Wednesday
  Yes,                                    !- Apply Thursday
  Yes,                                    !- Apply Friday
  Yes,                                    !- Apply Saturday
  DateRange,                              !- Date Specification Type
  9,                                      !- Start Month
  1,                                      !- Start Day
  9,                                      !- End Month
  30;                                     !- End Day

OS:Schedule:Day,
  {549aa63d-401a-45cb-8925-ec7c6b87be67}, !- Handle
  res heating season allday9,             !- Name
  {38981c58-373d-4805-9346-91d72f889c0a}, !- Schedule Type Limits Name
  ,                                       !- Interpolate to Timestep
  24,                                     !- Hour 1
  0,                                      !- Minute 1
  1;                                      !- Value Until Time 1

OS:Schedule:Rule,
  {79b8e014-eec4-4c0b-a863-b831cc067790}, !- Handle
  res heating season allday rule10,       !- Name
  {427264f3-da40-409e-bac9-55f4d06bca1f}, !- Schedule Ruleset Name
  2,                                      !- Rule Order
  {a629a10b-f891-4306-b0b6-f094254eba9d}, !- Day Schedule Name
  Yes,                                    !- Apply Sunday
  Yes,                                    !- Apply Monday
  Yes,                                    !- Apply Tuesday
  Yes,                                    !- Apply Wednesday
  Yes,                                    !- Apply Thursday
  Yes,                                    !- Apply Friday
  Yes,                                    !- Apply Saturday
  DateRange,                              !- Date Specification Type
  10,                                     !- Start Month
  1,                                      !- Start Day
  10,                                     !- End Month
  31;                                     !- End Day

OS:Schedule:Day,
  {a629a10b-f891-4306-b0b6-f094254eba9d}, !- Handle
  res heating season allday10,            !- Name
  {38981c58-373d-4805-9346-91d72f889c0a}, !- Schedule Type Limits Name
  ,                                       !- Interpolate to Timestep
  24,                                     !- Hour 1
  0,                                      !- Minute 1
  1;                                      !- Value Until Time 1

OS:Schedule:Rule,
  {860ccc8f-a5e9-4856-8bdc-7be7d12b7a14}, !- Handle
  res heating season allday rule11,       !- Name
  {427264f3-da40-409e-bac9-55f4d06bca1f}, !- Schedule Ruleset Name
  1,                                      !- Rule Order
  {5af6aba1-60e2-4138-b883-d58ce23fe721}, !- Day Schedule Name
  Yes,                                    !- Apply Sunday
  Yes,                                    !- Apply Monday
  Yes,                                    !- Apply Tuesday
  Yes,                                    !- Apply Wednesday
  Yes,                                    !- Apply Thursday
  Yes,                                    !- Apply Friday
  Yes,                                    !- Apply Saturday
  DateRange,                              !- Date Specification Type
  11,                                     !- Start Month
  1,                                      !- Start Day
  11,                                     !- End Month
  30;                                     !- End Day

OS:Schedule:Day,
  {5af6aba1-60e2-4138-b883-d58ce23fe721}, !- Handle
  res heating season allday11,            !- Name
  {38981c58-373d-4805-9346-91d72f889c0a}, !- Schedule Type Limits Name
  ,                                       !- Interpolate to Timestep
  24,                                     !- Hour 1
  0,                                      !- Minute 1
  1;                                      !- Value Until Time 1

OS:Schedule:Rule,
  {d9097561-9c3d-4f91-9de6-20c955d1930f}, !- Handle
  res heating season allday rule12,       !- Name
  {427264f3-da40-409e-bac9-55f4d06bca1f}, !- Schedule Ruleset Name
  0,                                      !- Rule Order
  {ff909e55-06f6-40b3-9177-2d430376be1b}, !- Day Schedule Name
  Yes,                                    !- Apply Sunday
  Yes,                                    !- Apply Monday
  Yes,                                    !- Apply Tuesday
  Yes,                                    !- Apply Wednesday
  Yes,                                    !- Apply Thursday
  Yes,                                    !- Apply Friday
  Yes,                                    !- Apply Saturday
  DateRange,                              !- Date Specification Type
  12,                                     !- Start Month
  1,                                      !- Start Day
  12,                                     !- End Month
  31;                                     !- End Day

OS:Schedule:Day,
  {ff909e55-06f6-40b3-9177-2d430376be1b}, !- Handle
  res heating season allday12,            !- Name
  {38981c58-373d-4805-9346-91d72f889c0a}, !- Schedule Type Limits Name
=======
OS:Schedule:Day,
  {f3539126-0be7-4c54-91bd-d52d42c7bed2}, !- Handle
  Schedule Day 2,                         !- Name
  ,                                       !- Schedule Type Limits Name
>>>>>>> fcfe5a62
  ,                                       !- Interpolate to Timestep
  24,                                     !- Hour 1
  0,                                      !- Minute 1
  1;                                      !- Value Until Time 1
<<<<<<< HEAD

OS:ThermostatSetpoint:DualSetpoint,
  {1afd1594-ba1e-4219-bfd5-1f24d9946885}, !- Handle
  living zone temperature setpoint,       !- Name
  {510efedf-6b7b-4355-8b09-08168a1aee75}, !- Heating Setpoint Temperature Schedule Name
  {2cb34d15-3114-4d63-853c-dc8edcacc17a}; !- Cooling Setpoint Temperature Schedule Name

OS:ScheduleTypeLimits,
  {ea9128ed-6afd-45c0-8eab-af8bcf96d3a8}, !- Handle
  Temperature,                            !- Name
  ,                                       !- Lower Limit Value
  ,                                       !- Upper Limit Value
  Continuous,                             !- Numeric Type
  Temperature;                            !- Unit Type

OS:Schedule:Ruleset,
  {fbe9990f-0341-4fe3-bf06-cc5d512df301}, !- Handle
  res cooling season,                     !- Name
  {38981c58-373d-4805-9346-91d72f889c0a}, !- Schedule Type Limits Name
  {d611a1c5-e6dd-47a6-b88c-c43f4b70a8b1}; !- Default Day Schedule Name

OS:Schedule:Day,
  {d611a1c5-e6dd-47a6-b88c-c43f4b70a8b1}, !- Handle
  Schedule Day 1,                         !- Name
  {38981c58-373d-4805-9346-91d72f889c0a}, !- Schedule Type Limits Name
  ,                                       !- Interpolate to Timestep
  24,                                     !- Hour 1
  0,                                      !- Minute 1
  0;                                      !- Value Until Time 1

OS:Schedule:Rule,
  {4f1a2b6f-77ba-4d14-87f7-2c1767b67adf}, !- Handle
  res cooling season allday rule1,        !- Name
  {fbe9990f-0341-4fe3-bf06-cc5d512df301}, !- Schedule Ruleset Name
  11,                                     !- Rule Order
  {d7dae1fc-6c46-4608-9266-9a5312c57e91}, !- Day Schedule Name
  Yes,                                    !- Apply Sunday
  Yes,                                    !- Apply Monday
  Yes,                                    !- Apply Tuesday
  Yes,                                    !- Apply Wednesday
  Yes,                                    !- Apply Thursday
  Yes,                                    !- Apply Friday
  Yes,                                    !- Apply Saturday
  DateRange,                              !- Date Specification Type
  1,                                      !- Start Month
  1,                                      !- Start Day
  1,                                      !- End Month
  31;                                     !- End Day

OS:Schedule:Day,
  {d7dae1fc-6c46-4608-9266-9a5312c57e91}, !- Handle
  res cooling season allday1,             !- Name
  {38981c58-373d-4805-9346-91d72f889c0a}, !- Schedule Type Limits Name
  ,                                       !- Interpolate to Timestep
  24,                                     !- Hour 1
  0,                                      !- Minute 1
  1;                                      !- Value Until Time 1

OS:Schedule:Rule,
  {c614a034-b681-4b6e-9488-a59ccc3879ac}, !- Handle
  res cooling season allday rule2,        !- Name
  {fbe9990f-0341-4fe3-bf06-cc5d512df301}, !- Schedule Ruleset Name
  10,                                     !- Rule Order
  {7db58e39-3227-4d56-95f3-a5ce249420a6}, !- Day Schedule Name
  Yes,                                    !- Apply Sunday
  Yes,                                    !- Apply Monday
  Yes,                                    !- Apply Tuesday
  Yes,                                    !- Apply Wednesday
  Yes,                                    !- Apply Thursday
  Yes,                                    !- Apply Friday
  Yes,                                    !- Apply Saturday
  DateRange,                              !- Date Specification Type
  2,                                      !- Start Month
  1,                                      !- Start Day
  2,                                      !- End Month
  28;                                     !- End Day

OS:Schedule:Day,
  {7db58e39-3227-4d56-95f3-a5ce249420a6}, !- Handle
  res cooling season allday2,             !- Name
  {38981c58-373d-4805-9346-91d72f889c0a}, !- Schedule Type Limits Name
  ,                                       !- Interpolate to Timestep
  24,                                     !- Hour 1
  0,                                      !- Minute 1
  1;                                      !- Value Until Time 1

OS:Schedule:Rule,
  {ea832535-b8b5-4b0d-89ee-e42d85211d36}, !- Handle
  res cooling season allday rule3,        !- Name
  {fbe9990f-0341-4fe3-bf06-cc5d512df301}, !- Schedule Ruleset Name
  9,                                      !- Rule Order
  {78d832cb-9eab-43c2-adc5-11aadcc26fa5}, !- Day Schedule Name
  Yes,                                    !- Apply Sunday
  Yes,                                    !- Apply Monday
  Yes,                                    !- Apply Tuesday
  Yes,                                    !- Apply Wednesday
  Yes,                                    !- Apply Thursday
  Yes,                                    !- Apply Friday
  Yes,                                    !- Apply Saturday
  DateRange,                              !- Date Specification Type
  3,                                      !- Start Month
  1,                                      !- Start Day
  3,                                      !- End Month
  31;                                     !- End Day

OS:Schedule:Day,
  {78d832cb-9eab-43c2-adc5-11aadcc26fa5}, !- Handle
  res cooling season allday3,             !- Name
  {38981c58-373d-4805-9346-91d72f889c0a}, !- Schedule Type Limits Name
  ,                                       !- Interpolate to Timestep
  24,                                     !- Hour 1
  0,                                      !- Minute 1
  1;                                      !- Value Until Time 1

OS:Schedule:Rule,
  {2690790c-1e1e-4657-8d38-33e9232a249c}, !- Handle
  res cooling season allday rule4,        !- Name
  {fbe9990f-0341-4fe3-bf06-cc5d512df301}, !- Schedule Ruleset Name
  8,                                      !- Rule Order
  {fbbf125b-78ac-47d9-aebd-8c21ce330328}, !- Day Schedule Name
  Yes,                                    !- Apply Sunday
  Yes,                                    !- Apply Monday
  Yes,                                    !- Apply Tuesday
  Yes,                                    !- Apply Wednesday
  Yes,                                    !- Apply Thursday
  Yes,                                    !- Apply Friday
  Yes,                                    !- Apply Saturday
  DateRange,                              !- Date Specification Type
  4,                                      !- Start Month
  1,                                      !- Start Day
  4,                                      !- End Month
  30;                                     !- End Day

OS:Schedule:Day,
  {fbbf125b-78ac-47d9-aebd-8c21ce330328}, !- Handle
  res cooling season allday4,             !- Name
  {38981c58-373d-4805-9346-91d72f889c0a}, !- Schedule Type Limits Name
  ,                                       !- Interpolate to Timestep
  24,                                     !- Hour 1
  0,                                      !- Minute 1
  1;                                      !- Value Until Time 1

OS:Schedule:Rule,
  {c7e0a7bf-e2a3-414c-a3f6-0c00f5470852}, !- Handle
  res cooling season allday rule5,        !- Name
  {fbe9990f-0341-4fe3-bf06-cc5d512df301}, !- Schedule Ruleset Name
  7,                                      !- Rule Order
  {25807b74-b4de-46bc-ac1b-cb3b3e90c546}, !- Day Schedule Name
  Yes,                                    !- Apply Sunday
  Yes,                                    !- Apply Monday
  Yes,                                    !- Apply Tuesday
  Yes,                                    !- Apply Wednesday
  Yes,                                    !- Apply Thursday
  Yes,                                    !- Apply Friday
  Yes,                                    !- Apply Saturday
  DateRange,                              !- Date Specification Type
  5,                                      !- Start Month
  1,                                      !- Start Day
  5,                                      !- End Month
  31;                                     !- End Day

OS:Schedule:Day,
  {25807b74-b4de-46bc-ac1b-cb3b3e90c546}, !- Handle
  res cooling season allday5,             !- Name
  {38981c58-373d-4805-9346-91d72f889c0a}, !- Schedule Type Limits Name
  ,                                       !- Interpolate to Timestep
  24,                                     !- Hour 1
  0,                                      !- Minute 1
  1;                                      !- Value Until Time 1

OS:Schedule:Rule,
  {ff51f8fd-8f21-443d-9200-78bc4a8a8517}, !- Handle
  res cooling season allday rule6,        !- Name
  {fbe9990f-0341-4fe3-bf06-cc5d512df301}, !- Schedule Ruleset Name
  6,                                      !- Rule Order
  {6343f210-0e40-4b16-bf20-946cbf3cdbf9}, !- Day Schedule Name
  Yes,                                    !- Apply Sunday
  Yes,                                    !- Apply Monday
  Yes,                                    !- Apply Tuesday
  Yes,                                    !- Apply Wednesday
  Yes,                                    !- Apply Thursday
  Yes,                                    !- Apply Friday
  Yes,                                    !- Apply Saturday
  DateRange,                              !- Date Specification Type
  6,                                      !- Start Month
  1,                                      !- Start Day
  6,                                      !- End Month
  30;                                     !- End Day

OS:Schedule:Day,
  {6343f210-0e40-4b16-bf20-946cbf3cdbf9}, !- Handle
  res cooling season allday6,             !- Name
  {38981c58-373d-4805-9346-91d72f889c0a}, !- Schedule Type Limits Name
  ,                                       !- Interpolate to Timestep
  24,                                     !- Hour 1
  0,                                      !- Minute 1
  1;                                      !- Value Until Time 1

OS:Schedule:Rule,
  {ad693d85-fcad-49b0-9b1f-0f683f8884f2}, !- Handle
  res cooling season allday rule7,        !- Name
  {fbe9990f-0341-4fe3-bf06-cc5d512df301}, !- Schedule Ruleset Name
  5,                                      !- Rule Order
  {e809198b-9c64-4f69-af45-13c15c570f0b}, !- Day Schedule Name
  Yes,                                    !- Apply Sunday
  Yes,                                    !- Apply Monday
  Yes,                                    !- Apply Tuesday
  Yes,                                    !- Apply Wednesday
  Yes,                                    !- Apply Thursday
  Yes,                                    !- Apply Friday
  Yes,                                    !- Apply Saturday
  DateRange,                              !- Date Specification Type
  7,                                      !- Start Month
  1,                                      !- Start Day
  7,                                      !- End Month
  31;                                     !- End Day

OS:Schedule:Day,
  {e809198b-9c64-4f69-af45-13c15c570f0b}, !- Handle
  res cooling season allday7,             !- Name
  {38981c58-373d-4805-9346-91d72f889c0a}, !- Schedule Type Limits Name
  ,                                       !- Interpolate to Timestep
  24,                                     !- Hour 1
  0,                                      !- Minute 1
  1;                                      !- Value Until Time 1

OS:Schedule:Rule,
  {796b4f0e-47c8-4ea4-9727-cd0d9f5db771}, !- Handle
  res cooling season allday rule8,        !- Name
  {fbe9990f-0341-4fe3-bf06-cc5d512df301}, !- Schedule Ruleset Name
  4,                                      !- Rule Order
  {7596479b-d4e7-4967-9659-fedcb12abf27}, !- Day Schedule Name
  Yes,                                    !- Apply Sunday
  Yes,                                    !- Apply Monday
  Yes,                                    !- Apply Tuesday
  Yes,                                    !- Apply Wednesday
  Yes,                                    !- Apply Thursday
  Yes,                                    !- Apply Friday
  Yes,                                    !- Apply Saturday
  DateRange,                              !- Date Specification Type
  8,                                      !- Start Month
  1,                                      !- Start Day
  8,                                      !- End Month
  31;                                     !- End Day

OS:Schedule:Day,
  {7596479b-d4e7-4967-9659-fedcb12abf27}, !- Handle
  res cooling season allday8,             !- Name
  {38981c58-373d-4805-9346-91d72f889c0a}, !- Schedule Type Limits Name
  ,                                       !- Interpolate to Timestep
  24,                                     !- Hour 1
  0,                                      !- Minute 1
  1;                                      !- Value Until Time 1

OS:Schedule:Rule,
  {ae4c23e1-2e6c-4ef1-af1d-b40f57a38408}, !- Handle
  res cooling season allday rule9,        !- Name
  {fbe9990f-0341-4fe3-bf06-cc5d512df301}, !- Schedule Ruleset Name
  3,                                      !- Rule Order
  {1eef8bf9-ea70-4703-bf6c-a922b5feaa1e}, !- Day Schedule Name
  Yes,                                    !- Apply Sunday
  Yes,                                    !- Apply Monday
  Yes,                                    !- Apply Tuesday
  Yes,                                    !- Apply Wednesday
  Yes,                                    !- Apply Thursday
  Yes,                                    !- Apply Friday
  Yes,                                    !- Apply Saturday
  DateRange,                              !- Date Specification Type
  9,                                      !- Start Month
  1,                                      !- Start Day
  9,                                      !- End Month
  30;                                     !- End Day

OS:Schedule:Day,
  {1eef8bf9-ea70-4703-bf6c-a922b5feaa1e}, !- Handle
  res cooling season allday9,             !- Name
  {38981c58-373d-4805-9346-91d72f889c0a}, !- Schedule Type Limits Name
  ,                                       !- Interpolate to Timestep
  24,                                     !- Hour 1
  0,                                      !- Minute 1
  1;                                      !- Value Until Time 1

OS:Schedule:Rule,
  {bfe4e327-8e0d-4c92-86c1-5f22116f533c}, !- Handle
  res cooling season allday rule10,       !- Name
  {fbe9990f-0341-4fe3-bf06-cc5d512df301}, !- Schedule Ruleset Name
  2,                                      !- Rule Order
  {4b8b006c-c6ff-4cb5-a56d-7d0ac03f9e00}, !- Day Schedule Name
  Yes,                                    !- Apply Sunday
  Yes,                                    !- Apply Monday
  Yes,                                    !- Apply Tuesday
  Yes,                                    !- Apply Wednesday
  Yes,                                    !- Apply Thursday
  Yes,                                    !- Apply Friday
  Yes,                                    !- Apply Saturday
  DateRange,                              !- Date Specification Type
  10,                                     !- Start Month
  1,                                      !- Start Day
  10,                                     !- End Month
  31;                                     !- End Day

OS:Schedule:Day,
  {4b8b006c-c6ff-4cb5-a56d-7d0ac03f9e00}, !- Handle
  res cooling season allday10,            !- Name
  {38981c58-373d-4805-9346-91d72f889c0a}, !- Schedule Type Limits Name
  ,                                       !- Interpolate to Timestep
  24,                                     !- Hour 1
  0,                                      !- Minute 1
  1;                                      !- Value Until Time 1

OS:Schedule:Rule,
  {95c8c5f7-0f87-4f54-a098-45f30bc5b9c0}, !- Handle
  res cooling season allday rule11,       !- Name
  {fbe9990f-0341-4fe3-bf06-cc5d512df301}, !- Schedule Ruleset Name
  1,                                      !- Rule Order
  {3e1a7b36-625a-41fe-8503-f5f4850bad1c}, !- Day Schedule Name
  Yes,                                    !- Apply Sunday
  Yes,                                    !- Apply Monday
  Yes,                                    !- Apply Tuesday
  Yes,                                    !- Apply Wednesday
  Yes,                                    !- Apply Thursday
  Yes,                                    !- Apply Friday
  Yes,                                    !- Apply Saturday
  DateRange,                              !- Date Specification Type
  11,                                     !- Start Month
  1,                                      !- Start Day
  11,                                     !- End Month
  30;                                     !- End Day

OS:Schedule:Day,
  {3e1a7b36-625a-41fe-8503-f5f4850bad1c}, !- Handle
  res cooling season allday11,            !- Name
  {38981c58-373d-4805-9346-91d72f889c0a}, !- Schedule Type Limits Name
  ,                                       !- Interpolate to Timestep
  24,                                     !- Hour 1
  0,                                      !- Minute 1
  1;                                      !- Value Until Time 1

OS:Schedule:Rule,
  {a914fd89-3066-456c-9c0e-8447a6db7caf}, !- Handle
  res cooling season allday rule12,       !- Name
  {fbe9990f-0341-4fe3-bf06-cc5d512df301}, !- Schedule Ruleset Name
  0,                                      !- Rule Order
  {de405563-ca9a-467b-b1ce-9515244edfd3}, !- Day Schedule Name
  Yes,                                    !- Apply Sunday
  Yes,                                    !- Apply Monday
  Yes,                                    !- Apply Tuesday
  Yes,                                    !- Apply Wednesday
  Yes,                                    !- Apply Thursday
  Yes,                                    !- Apply Friday
  Yes,                                    !- Apply Saturday
  DateRange,                              !- Date Specification Type
  12,                                     !- Start Month
  1,                                      !- Start Day
  12,                                     !- End Month
  31;                                     !- End Day

OS:Schedule:Day,
  {de405563-ca9a-467b-b1ce-9515244edfd3}, !- Handle
  res cooling season allday12,            !- Name
  {38981c58-373d-4805-9346-91d72f889c0a}, !- Schedule Type Limits Name
  ,                                       !- Interpolate to Timestep
  24,                                     !- Hour 1
  0,                                      !- Minute 1
  1;                                      !- Value Until Time 1

OS:AdditionalProperties,
  {9ec5a9cb-2782-4061-8797-8c1dab20f733}, !- Handle
  {1afd1594-ba1e-4219-bfd5-1f24d9946885}, !- Object Name
  htg_wkdy,                               !- Feature Name 1
  String,                                 !- Feature Data Type 1
  21.6666666666667&#4421.6666666666667&#4421.6666666666667&#4421.6666666666667&#4421.6666666666667&#4421.6666666666667&#4421.6666666666667&#4421.6666666666667&#4421.6666666666667&#4421.6666666666667&#4421.6666666666667&#4421.6666666666667&#4421.6666666666667&#4421.6666666666667&#4421.6666666666667&#4421.6666666666667&#4421.6666666666667&#4421.6666666666667&#4421.6666666666667&#4421.6666666666667&#4421.6666666666667&#4421.6666666666667&#4421.6666666666667&#4421.6666666666667, !- Feature Value 1
  htg_wked,                               !- Feature Name 2
  String,                                 !- Feature Data Type 2
  21.6666666666667&#4421.6666666666667&#4421.6666666666667&#4421.6666666666667&#4421.6666666666667&#4421.6666666666667&#4421.6666666666667&#4421.6666666666667&#4421.6666666666667&#4421.6666666666667&#4421.6666666666667&#4421.6666666666667&#4421.6666666666667&#4421.6666666666667&#4421.6666666666667&#4421.6666666666667&#4421.6666666666667&#4421.6666666666667&#4421.6666666666667&#4421.6666666666667&#4421.6666666666667&#4421.6666666666667&#4421.6666666666667&#4421.6666666666667, !- Feature Value 2
  clg_wkdy,                               !- Feature Name 3
  String,                                 !- Feature Data Type 3
  24.444444444444443&#4424.444444444444443&#4424.444444444444443&#4424.444444444444443&#4424.444444444444443&#4424.444444444444443&#4424.444444444444443&#4424.444444444444443&#4424.444444444444443&#4424.444444444444443&#4424.444444444444443&#4424.444444444444443&#4424.444444444444443&#4424.444444444444443&#4424.444444444444443&#4424.444444444444443&#4424.444444444444443&#4424.444444444444443&#4424.444444444444443&#4424.444444444444443&#4424.444444444444443&#4424.444444444444443&#4424.444444444444443&#4424.444444444444443, !- Feature Value 3
  clg_wked,                               !- Feature Name 4
  String,                                 !- Feature Data Type 4
  24.444444444444443&#4424.444444444444443&#4424.444444444444443&#4424.444444444444443&#4424.444444444444443&#4424.444444444444443&#4424.444444444444443&#4424.444444444444443&#4424.444444444444443&#4424.444444444444443&#4424.444444444444443&#4424.444444444444443&#4424.444444444444443&#4424.444444444444443&#4424.444444444444443&#4424.444444444444443&#4424.444444444444443&#4424.444444444444443&#4424.444444444444443&#4424.444444444444443&#4424.444444444444443&#4424.444444444444443&#4424.444444444444443&#4424.444444444444443; !- Feature Value 4

OS:Schedule:Ruleset,
  {510efedf-6b7b-4355-8b09-08168a1aee75}, !- Handle
  res heating setpoint,                   !- Name
  {ea9128ed-6afd-45c0-8eab-af8bcf96d3a8}, !- Schedule Type Limits Name
  {807dea9f-e315-4965-b0f6-99825807f16c}, !- Default Day Schedule Name
  {11eb9dd9-735e-49fb-a436-e9710cd01523}, !- Summer Design Day Schedule Name
  {21805efe-9e36-4915-8e34-a13724ee1158}; !- Winter Design Day Schedule Name

OS:Schedule:Day,
  {807dea9f-e315-4965-b0f6-99825807f16c}, !- Handle
  Schedule Day 6,                         !- Name
  {ea9128ed-6afd-45c0-8eab-af8bcf96d3a8}, !- Schedule Type Limits Name
  ,                                       !- Interpolate to Timestep
  24,                                     !- Hour 1
  0,                                      !- Minute 1
  0;                                      !- Value Until Time 1

OS:Schedule:Rule,
  {8d0a9a96-5bf3-4307-a052-599ee73ac5c8}, !- Handle
  res heating setpoint allday rule1,      !- Name
  {510efedf-6b7b-4355-8b09-08168a1aee75}, !- Schedule Ruleset Name
  11,                                     !- Rule Order
  {f7d86929-014b-4a79-8041-ad3cfe9d8003}, !- Day Schedule Name
  Yes,                                    !- Apply Sunday
  Yes,                                    !- Apply Monday
  Yes,                                    !- Apply Tuesday
  Yes,                                    !- Apply Wednesday
  Yes,                                    !- Apply Thursday
  Yes,                                    !- Apply Friday
  Yes,                                    !- Apply Saturday
  DateRange,                              !- Date Specification Type
  1,                                      !- Start Month
  1,                                      !- Start Day
  1,                                      !- End Month
  31;                                     !- End Day

OS:Schedule:Day,
  {f7d86929-014b-4a79-8041-ad3cfe9d8003}, !- Handle
  res heating setpoint allday1,           !- Name
  {ea9128ed-6afd-45c0-8eab-af8bcf96d3a8}, !- Schedule Type Limits Name
  ,                                       !- Interpolate to Timestep
  24,                                     !- Hour 1
  0,                                      !- Minute 1
  21.6666666666667;                       !- Value Until Time 1

OS:Schedule:Rule,
  {7e829581-5d5a-4e16-bed9-bae6eae22d45}, !- Handle
  res heating setpoint allday rule2,      !- Name
  {510efedf-6b7b-4355-8b09-08168a1aee75}, !- Schedule Ruleset Name
  10,                                     !- Rule Order
  {de3b52eb-eac6-48fe-9bc3-c21a0d1e8bed}, !- Day Schedule Name
  Yes,                                    !- Apply Sunday
  Yes,                                    !- Apply Monday
  Yes,                                    !- Apply Tuesday
  Yes,                                    !- Apply Wednesday
  Yes,                                    !- Apply Thursday
  Yes,                                    !- Apply Friday
  Yes,                                    !- Apply Saturday
  DateRange,                              !- Date Specification Type
  2,                                      !- Start Month
  1,                                      !- Start Day
  2,                                      !- End Month
  28;                                     !- End Day

OS:Schedule:Day,
  {de3b52eb-eac6-48fe-9bc3-c21a0d1e8bed}, !- Handle
  res heating setpoint allday2,           !- Name
  {ea9128ed-6afd-45c0-8eab-af8bcf96d3a8}, !- Schedule Type Limits Name
  ,                                       !- Interpolate to Timestep
  24,                                     !- Hour 1
  0,                                      !- Minute 1
  21.6666666666667;                       !- Value Until Time 1

OS:Schedule:Rule,
  {5941673b-0b39-44de-be7b-dfe5acf1dc55}, !- Handle
  res heating setpoint allday rule3,      !- Name
  {510efedf-6b7b-4355-8b09-08168a1aee75}, !- Schedule Ruleset Name
  9,                                      !- Rule Order
  {d1f63b22-6b98-46dd-ba24-714aafb9c466}, !- Day Schedule Name
  Yes,                                    !- Apply Sunday
  Yes,                                    !- Apply Monday
  Yes,                                    !- Apply Tuesday
  Yes,                                    !- Apply Wednesday
  Yes,                                    !- Apply Thursday
  Yes,                                    !- Apply Friday
  Yes,                                    !- Apply Saturday
  DateRange,                              !- Date Specification Type
  3,                                      !- Start Month
  1,                                      !- Start Day
  3,                                      !- End Month
  31;                                     !- End Day

OS:Schedule:Day,
  {d1f63b22-6b98-46dd-ba24-714aafb9c466}, !- Handle
  res heating setpoint allday3,           !- Name
  {ea9128ed-6afd-45c0-8eab-af8bcf96d3a8}, !- Schedule Type Limits Name
  ,                                       !- Interpolate to Timestep
  24,                                     !- Hour 1
  0,                                      !- Minute 1
  21.6666666666667;                       !- Value Until Time 1

OS:Schedule:Rule,
  {75cddcd9-5fd3-469d-9450-6a39334d3fc4}, !- Handle
  res heating setpoint allday rule4,      !- Name
  {510efedf-6b7b-4355-8b09-08168a1aee75}, !- Schedule Ruleset Name
  8,                                      !- Rule Order
  {01d4f7b4-e12f-429a-9153-93ff44556478}, !- Day Schedule Name
  Yes,                                    !- Apply Sunday
  Yes,                                    !- Apply Monday
  Yes,                                    !- Apply Tuesday
  Yes,                                    !- Apply Wednesday
  Yes,                                    !- Apply Thursday
  Yes,                                    !- Apply Friday
  Yes,                                    !- Apply Saturday
  DateRange,                              !- Date Specification Type
  4,                                      !- Start Month
  1,                                      !- Start Day
  4,                                      !- End Month
  30;                                     !- End Day

OS:Schedule:Day,
  {01d4f7b4-e12f-429a-9153-93ff44556478}, !- Handle
  res heating setpoint allday4,           !- Name
  {ea9128ed-6afd-45c0-8eab-af8bcf96d3a8}, !- Schedule Type Limits Name
  ,                                       !- Interpolate to Timestep
  24,                                     !- Hour 1
  0,                                      !- Minute 1
  21.6666666666667;                       !- Value Until Time 1

OS:Schedule:Rule,
  {fa88f636-1b2d-4b14-9276-54ff1074c8fa}, !- Handle
  res heating setpoint allday rule5,      !- Name
  {510efedf-6b7b-4355-8b09-08168a1aee75}, !- Schedule Ruleset Name
  7,                                      !- Rule Order
  {565c44a5-d7a6-4aa8-9daa-0299b67702b5}, !- Day Schedule Name
  Yes,                                    !- Apply Sunday
  Yes,                                    !- Apply Monday
  Yes,                                    !- Apply Tuesday
  Yes,                                    !- Apply Wednesday
  Yes,                                    !- Apply Thursday
  Yes,                                    !- Apply Friday
  Yes,                                    !- Apply Saturday
  DateRange,                              !- Date Specification Type
  5,                                      !- Start Month
  1,                                      !- Start Day
  5,                                      !- End Month
  31;                                     !- End Day

OS:Schedule:Day,
  {565c44a5-d7a6-4aa8-9daa-0299b67702b5}, !- Handle
  res heating setpoint allday5,           !- Name
  {ea9128ed-6afd-45c0-8eab-af8bcf96d3a8}, !- Schedule Type Limits Name
  ,                                       !- Interpolate to Timestep
  24,                                     !- Hour 1
  0,                                      !- Minute 1
  21.6666666666667;                       !- Value Until Time 1

OS:Schedule:Rule,
  {3b05c867-b26e-4472-90b6-8213e39ed73d}, !- Handle
  res heating setpoint allday rule6,      !- Name
  {510efedf-6b7b-4355-8b09-08168a1aee75}, !- Schedule Ruleset Name
  6,                                      !- Rule Order
  {f509a159-87ef-4912-a343-09a430132a61}, !- Day Schedule Name
  Yes,                                    !- Apply Sunday
  Yes,                                    !- Apply Monday
  Yes,                                    !- Apply Tuesday
  Yes,                                    !- Apply Wednesday
  Yes,                                    !- Apply Thursday
  Yes,                                    !- Apply Friday
  Yes,                                    !- Apply Saturday
  DateRange,                              !- Date Specification Type
  6,                                      !- Start Month
  1,                                      !- Start Day
  6,                                      !- End Month
  30;                                     !- End Day

OS:Schedule:Day,
  {f509a159-87ef-4912-a343-09a430132a61}, !- Handle
  res heating setpoint allday6,           !- Name
  {ea9128ed-6afd-45c0-8eab-af8bcf96d3a8}, !- Schedule Type Limits Name
  ,                                       !- Interpolate to Timestep
  24,                                     !- Hour 1
  0,                                      !- Minute 1
  21.6666666666667;                       !- Value Until Time 1

OS:Schedule:Rule,
  {2bdba402-c843-4d18-8ecf-409d4e97ad92}, !- Handle
  res heating setpoint allday rule7,      !- Name
  {510efedf-6b7b-4355-8b09-08168a1aee75}, !- Schedule Ruleset Name
  5,                                      !- Rule Order
  {638758b8-7517-4c29-bb24-d33b427351d5}, !- Day Schedule Name
  Yes,                                    !- Apply Sunday
  Yes,                                    !- Apply Monday
  Yes,                                    !- Apply Tuesday
  Yes,                                    !- Apply Wednesday
  Yes,                                    !- Apply Thursday
  Yes,                                    !- Apply Friday
  Yes,                                    !- Apply Saturday
  DateRange,                              !- Date Specification Type
  7,                                      !- Start Month
  1,                                      !- Start Day
  7,                                      !- End Month
  31;                                     !- End Day

OS:Schedule:Day,
  {638758b8-7517-4c29-bb24-d33b427351d5}, !- Handle
  res heating setpoint allday7,           !- Name
  {ea9128ed-6afd-45c0-8eab-af8bcf96d3a8}, !- Schedule Type Limits Name
  ,                                       !- Interpolate to Timestep
  24,                                     !- Hour 1
  0,                                      !- Minute 1
  21.6666666666667;                       !- Value Until Time 1

OS:Schedule:Rule,
  {8caab89d-2010-4740-8486-3ce1331e9c64}, !- Handle
  res heating setpoint allday rule8,      !- Name
  {510efedf-6b7b-4355-8b09-08168a1aee75}, !- Schedule Ruleset Name
  4,                                      !- Rule Order
  {4e8ce4ce-6484-4abb-b0f9-1852b7e4f279}, !- Day Schedule Name
  Yes,                                    !- Apply Sunday
  Yes,                                    !- Apply Monday
  Yes,                                    !- Apply Tuesday
  Yes,                                    !- Apply Wednesday
  Yes,                                    !- Apply Thursday
  Yes,                                    !- Apply Friday
  Yes,                                    !- Apply Saturday
  DateRange,                              !- Date Specification Type
  8,                                      !- Start Month
  1,                                      !- Start Day
  8,                                      !- End Month
  31;                                     !- End Day

OS:Schedule:Day,
  {4e8ce4ce-6484-4abb-b0f9-1852b7e4f279}, !- Handle
  res heating setpoint allday8,           !- Name
  {ea9128ed-6afd-45c0-8eab-af8bcf96d3a8}, !- Schedule Type Limits Name
  ,                                       !- Interpolate to Timestep
  24,                                     !- Hour 1
  0,                                      !- Minute 1
  21.6666666666667;                       !- Value Until Time 1

OS:Schedule:Rule,
  {a25cd4d7-a388-4020-b992-07e5c03e2759}, !- Handle
  res heating setpoint allday rule9,      !- Name
  {510efedf-6b7b-4355-8b09-08168a1aee75}, !- Schedule Ruleset Name
  3,                                      !- Rule Order
  {625a3e5c-db9b-4ec7-8118-c08610b183f2}, !- Day Schedule Name
  Yes,                                    !- Apply Sunday
  Yes,                                    !- Apply Monday
  Yes,                                    !- Apply Tuesday
  Yes,                                    !- Apply Wednesday
  Yes,                                    !- Apply Thursday
  Yes,                                    !- Apply Friday
  Yes,                                    !- Apply Saturday
  DateRange,                              !- Date Specification Type
  9,                                      !- Start Month
  1,                                      !- Start Day
  9,                                      !- End Month
  30;                                     !- End Day

OS:Schedule:Day,
  {625a3e5c-db9b-4ec7-8118-c08610b183f2}, !- Handle
  res heating setpoint allday9,           !- Name
  {ea9128ed-6afd-45c0-8eab-af8bcf96d3a8}, !- Schedule Type Limits Name
  ,                                       !- Interpolate to Timestep
  24,                                     !- Hour 1
  0,                                      !- Minute 1
  21.6666666666667;                       !- Value Until Time 1

OS:Schedule:Rule,
  {1c0c305c-7353-464a-95bb-4d3433b89cec}, !- Handle
  res heating setpoint allday rule10,     !- Name
  {510efedf-6b7b-4355-8b09-08168a1aee75}, !- Schedule Ruleset Name
  2,                                      !- Rule Order
  {f6ef6892-855c-4e2d-ac0b-345a8f68c232}, !- Day Schedule Name
  Yes,                                    !- Apply Sunday
  Yes,                                    !- Apply Monday
  Yes,                                    !- Apply Tuesday
  Yes,                                    !- Apply Wednesday
  Yes,                                    !- Apply Thursday
  Yes,                                    !- Apply Friday
  Yes,                                    !- Apply Saturday
  DateRange,                              !- Date Specification Type
  10,                                     !- Start Month
  1,                                      !- Start Day
  10,                                     !- End Month
  31;                                     !- End Day

OS:Schedule:Day,
  {f6ef6892-855c-4e2d-ac0b-345a8f68c232}, !- Handle
  res heating setpoint allday10,          !- Name
  {ea9128ed-6afd-45c0-8eab-af8bcf96d3a8}, !- Schedule Type Limits Name
  ,                                       !- Interpolate to Timestep
  24,                                     !- Hour 1
  0,                                      !- Minute 1
  21.6666666666667;                       !- Value Until Time 1

OS:Schedule:Rule,
  {4d61527a-f6ec-4969-958a-f8562fd8a0f9}, !- Handle
  res heating setpoint allday rule11,     !- Name
  {510efedf-6b7b-4355-8b09-08168a1aee75}, !- Schedule Ruleset Name
  1,                                      !- Rule Order
  {79d86cd6-5cd3-4c80-a5fa-08f6c5f861be}, !- Day Schedule Name
  Yes,                                    !- Apply Sunday
  Yes,                                    !- Apply Monday
  Yes,                                    !- Apply Tuesday
  Yes,                                    !- Apply Wednesday
  Yes,                                    !- Apply Thursday
  Yes,                                    !- Apply Friday
  Yes,                                    !- Apply Saturday
  DateRange,                              !- Date Specification Type
  11,                                     !- Start Month
  1,                                      !- Start Day
  11,                                     !- End Month
  30;                                     !- End Day

OS:Schedule:Day,
  {79d86cd6-5cd3-4c80-a5fa-08f6c5f861be}, !- Handle
  res heating setpoint allday11,          !- Name
  {ea9128ed-6afd-45c0-8eab-af8bcf96d3a8}, !- Schedule Type Limits Name
  ,                                       !- Interpolate to Timestep
  24,                                     !- Hour 1
  0,                                      !- Minute 1
  21.6666666666667;                       !- Value Until Time 1

OS:Schedule:Rule,
  {96fe3ebd-cc14-4853-a681-ebd2281daec6}, !- Handle
  res heating setpoint allday rule12,     !- Name
  {510efedf-6b7b-4355-8b09-08168a1aee75}, !- Schedule Ruleset Name
  0,                                      !- Rule Order
  {43741456-7f89-4d87-acf2-f13ba98f09e2}, !- Day Schedule Name
  Yes,                                    !- Apply Sunday
  Yes,                                    !- Apply Monday
  Yes,                                    !- Apply Tuesday
  Yes,                                    !- Apply Wednesday
  Yes,                                    !- Apply Thursday
  Yes,                                    !- Apply Friday
  Yes,                                    !- Apply Saturday
  DateRange,                              !- Date Specification Type
  12,                                     !- Start Month
  1,                                      !- Start Day
  12,                                     !- End Month
  31;                                     !- End Day

OS:Schedule:Day,
  {43741456-7f89-4d87-acf2-f13ba98f09e2}, !- Handle
  res heating setpoint allday12,          !- Name
  {ea9128ed-6afd-45c0-8eab-af8bcf96d3a8}, !- Schedule Type Limits Name
  ,                                       !- Interpolate to Timestep
  24,                                     !- Hour 1
  0,                                      !- Minute 1
  21.6666666666667;                       !- Value Until Time 1

OS:Schedule:Day,
  {21805efe-9e36-4915-8e34-a13724ee1158}, !- Handle
  res heating setpoint winter design,     !- Name
  {ea9128ed-6afd-45c0-8eab-af8bcf96d3a8}, !- Schedule Type Limits Name
  ,                                       !- Interpolate to Timestep
  24,                                     !- Hour 1
  0,                                      !- Minute 1
  21.1111111111111;                       !- Value Until Time 1

OS:Schedule:Day,
  {11eb9dd9-735e-49fb-a436-e9710cd01523}, !- Handle
  res heating setpoint summer design,     !- Name
  {ea9128ed-6afd-45c0-8eab-af8bcf96d3a8}, !- Schedule Type Limits Name
  ,                                       !- Interpolate to Timestep
  24,                                     !- Hour 1
  0,                                      !- Minute 1
  23.8888888888889;                       !- Value Until Time 1

OS:Schedule:Ruleset,
  {2cb34d15-3114-4d63-853c-dc8edcacc17a}, !- Handle
  res cooling setpoint,                   !- Name
  {ea9128ed-6afd-45c0-8eab-af8bcf96d3a8}, !- Schedule Type Limits Name
  {1cb02427-dc56-4e7f-93be-26f0282d8696}, !- Default Day Schedule Name
  {7a19f935-5c08-491d-8c2f-d1a5925e2856}, !- Summer Design Day Schedule Name
  {808a88ca-1831-4bce-808f-3e6105d4cb39}; !- Winter Design Day Schedule Name

OS:Schedule:Day,
  {1cb02427-dc56-4e7f-93be-26f0282d8696}, !- Handle
  Schedule Day 7,                         !- Name
  {ea9128ed-6afd-45c0-8eab-af8bcf96d3a8}, !- Schedule Type Limits Name
  ,                                       !- Interpolate to Timestep
  24,                                     !- Hour 1
  0,                                      !- Minute 1
  0;                                      !- Value Until Time 1

OS:Schedule:Rule,
  {9d89b20b-9950-4f78-820a-f9047e4f07db}, !- Handle
  res cooling setpoint allday rule1,      !- Name
  {2cb34d15-3114-4d63-853c-dc8edcacc17a}, !- Schedule Ruleset Name
  11,                                     !- Rule Order
  {033dbdea-d05f-4518-95e3-80548e171e5f}, !- Day Schedule Name
  Yes,                                    !- Apply Sunday
  Yes,                                    !- Apply Monday
  Yes,                                    !- Apply Tuesday
  Yes,                                    !- Apply Wednesday
  Yes,                                    !- Apply Thursday
  Yes,                                    !- Apply Friday
  Yes,                                    !- Apply Saturday
  DateRange,                              !- Date Specification Type
  1,                                      !- Start Month
  1,                                      !- Start Day
  1,                                      !- End Month
  31;                                     !- End Day

OS:Schedule:Day,
  {033dbdea-d05f-4518-95e3-80548e171e5f}, !- Handle
  res cooling setpoint allday1,           !- Name
  {ea9128ed-6afd-45c0-8eab-af8bcf96d3a8}, !- Schedule Type Limits Name
  ,                                       !- Interpolate to Timestep
  24,                                     !- Hour 1
  0,                                      !- Minute 1
  24.4444444444444;                       !- Value Until Time 1

OS:Schedule:Rule,
  {f24bfa13-f193-46c1-99b7-e8123692df4e}, !- Handle
  res cooling setpoint allday rule2,      !- Name
  {2cb34d15-3114-4d63-853c-dc8edcacc17a}, !- Schedule Ruleset Name
  10,                                     !- Rule Order
  {4d4dd4fc-ca46-41fb-a2ef-4c3c384e22c0}, !- Day Schedule Name
  Yes,                                    !- Apply Sunday
  Yes,                                    !- Apply Monday
  Yes,                                    !- Apply Tuesday
  Yes,                                    !- Apply Wednesday
  Yes,                                    !- Apply Thursday
  Yes,                                    !- Apply Friday
  Yes,                                    !- Apply Saturday
  DateRange,                              !- Date Specification Type
  2,                                      !- Start Month
  1,                                      !- Start Day
  2,                                      !- End Month
  28;                                     !- End Day

OS:Schedule:Day,
  {4d4dd4fc-ca46-41fb-a2ef-4c3c384e22c0}, !- Handle
  res cooling setpoint allday2,           !- Name
  {ea9128ed-6afd-45c0-8eab-af8bcf96d3a8}, !- Schedule Type Limits Name
  ,                                       !- Interpolate to Timestep
  24,                                     !- Hour 1
  0,                                      !- Minute 1
  24.4444444444444;                       !- Value Until Time 1

OS:Schedule:Rule,
  {a52724ba-c253-4cf7-84bb-dfa7c78eb0fc}, !- Handle
  res cooling setpoint allday rule3,      !- Name
  {2cb34d15-3114-4d63-853c-dc8edcacc17a}, !- Schedule Ruleset Name
  9,                                      !- Rule Order
  {d50980a3-4d9b-4e1c-9841-585988982e5d}, !- Day Schedule Name
  Yes,                                    !- Apply Sunday
  Yes,                                    !- Apply Monday
  Yes,                                    !- Apply Tuesday
  Yes,                                    !- Apply Wednesday
  Yes,                                    !- Apply Thursday
  Yes,                                    !- Apply Friday
  Yes,                                    !- Apply Saturday
  DateRange,                              !- Date Specification Type
  3,                                      !- Start Month
  1,                                      !- Start Day
  3,                                      !- End Month
  31;                                     !- End Day

OS:Schedule:Day,
  {d50980a3-4d9b-4e1c-9841-585988982e5d}, !- Handle
  res cooling setpoint allday3,           !- Name
  {ea9128ed-6afd-45c0-8eab-af8bcf96d3a8}, !- Schedule Type Limits Name
  ,                                       !- Interpolate to Timestep
  24,                                     !- Hour 1
  0,                                      !- Minute 1
  24.4444444444444;                       !- Value Until Time 1

OS:Schedule:Rule,
  {082324fe-3ce0-4ace-a059-34805a78488b}, !- Handle
  res cooling setpoint allday rule4,      !- Name
  {2cb34d15-3114-4d63-853c-dc8edcacc17a}, !- Schedule Ruleset Name
  8,                                      !- Rule Order
  {470ef37e-3f52-4c61-b6de-040e65307886}, !- Day Schedule Name
  Yes,                                    !- Apply Sunday
  Yes,                                    !- Apply Monday
  Yes,                                    !- Apply Tuesday
  Yes,                                    !- Apply Wednesday
  Yes,                                    !- Apply Thursday
  Yes,                                    !- Apply Friday
  Yes,                                    !- Apply Saturday
  DateRange,                              !- Date Specification Type
  4,                                      !- Start Month
  1,                                      !- Start Day
  4,                                      !- End Month
  30;                                     !- End Day

OS:Schedule:Day,
  {470ef37e-3f52-4c61-b6de-040e65307886}, !- Handle
  res cooling setpoint allday4,           !- Name
  {ea9128ed-6afd-45c0-8eab-af8bcf96d3a8}, !- Schedule Type Limits Name
  ,                                       !- Interpolate to Timestep
  24,                                     !- Hour 1
  0,                                      !- Minute 1
  24.4444444444444;                       !- Value Until Time 1

OS:Schedule:Rule,
  {0fb91fd7-1bae-48ec-ba83-63fa9727e797}, !- Handle
  res cooling setpoint allday rule5,      !- Name
  {2cb34d15-3114-4d63-853c-dc8edcacc17a}, !- Schedule Ruleset Name
  7,                                      !- Rule Order
  {11baffa2-1030-4f22-805c-3a0c0e20d998}, !- Day Schedule Name
  Yes,                                    !- Apply Sunday
  Yes,                                    !- Apply Monday
  Yes,                                    !- Apply Tuesday
  Yes,                                    !- Apply Wednesday
  Yes,                                    !- Apply Thursday
  Yes,                                    !- Apply Friday
  Yes,                                    !- Apply Saturday
  DateRange,                              !- Date Specification Type
  5,                                      !- Start Month
  1,                                      !- Start Day
  5,                                      !- End Month
  31;                                     !- End Day

OS:Schedule:Day,
  {11baffa2-1030-4f22-805c-3a0c0e20d998}, !- Handle
  res cooling setpoint allday5,           !- Name
  {ea9128ed-6afd-45c0-8eab-af8bcf96d3a8}, !- Schedule Type Limits Name
  ,                                       !- Interpolate to Timestep
  24,                                     !- Hour 1
  0,                                      !- Minute 1
  24.4444444444444;                       !- Value Until Time 1

OS:Schedule:Rule,
  {36d7cd4b-ca26-4668-9118-6322af09512d}, !- Handle
  res cooling setpoint allday rule6,      !- Name
  {2cb34d15-3114-4d63-853c-dc8edcacc17a}, !- Schedule Ruleset Name
  6,                                      !- Rule Order
  {492a93f5-c714-45ba-8671-bfa2c9dd79e8}, !- Day Schedule Name
  Yes,                                    !- Apply Sunday
  Yes,                                    !- Apply Monday
  Yes,                                    !- Apply Tuesday
  Yes,                                    !- Apply Wednesday
  Yes,                                    !- Apply Thursday
  Yes,                                    !- Apply Friday
  Yes,                                    !- Apply Saturday
  DateRange,                              !- Date Specification Type
  6,                                      !- Start Month
  1,                                      !- Start Day
  6,                                      !- End Month
  30;                                     !- End Day

OS:Schedule:Day,
  {492a93f5-c714-45ba-8671-bfa2c9dd79e8}, !- Handle
  res cooling setpoint allday6,           !- Name
  {ea9128ed-6afd-45c0-8eab-af8bcf96d3a8}, !- Schedule Type Limits Name
  ,                                       !- Interpolate to Timestep
  24,                                     !- Hour 1
  0,                                      !- Minute 1
  24.4444444444444;                       !- Value Until Time 1

OS:Schedule:Rule,
  {f549484a-eba3-4d9a-9aa8-6d2ce647e4d9}, !- Handle
  res cooling setpoint allday rule7,      !- Name
  {2cb34d15-3114-4d63-853c-dc8edcacc17a}, !- Schedule Ruleset Name
  5,                                      !- Rule Order
  {380e75f2-9862-4e39-bc06-3ec53a796ecd}, !- Day Schedule Name
  Yes,                                    !- Apply Sunday
  Yes,                                    !- Apply Monday
  Yes,                                    !- Apply Tuesday
  Yes,                                    !- Apply Wednesday
  Yes,                                    !- Apply Thursday
  Yes,                                    !- Apply Friday
  Yes,                                    !- Apply Saturday
  DateRange,                              !- Date Specification Type
  7,                                      !- Start Month
  1,                                      !- Start Day
  7,                                      !- End Month
  31;                                     !- End Day

OS:Schedule:Day,
  {380e75f2-9862-4e39-bc06-3ec53a796ecd}, !- Handle
  res cooling setpoint allday7,           !- Name
  {ea9128ed-6afd-45c0-8eab-af8bcf96d3a8}, !- Schedule Type Limits Name
  ,                                       !- Interpolate to Timestep
  24,                                     !- Hour 1
  0,                                      !- Minute 1
  24.4444444444444;                       !- Value Until Time 1

OS:Schedule:Rule,
  {8b8acdd8-cf12-46da-a251-a9559b175446}, !- Handle
  res cooling setpoint allday rule8,      !- Name
  {2cb34d15-3114-4d63-853c-dc8edcacc17a}, !- Schedule Ruleset Name
  4,                                      !- Rule Order
  {592388cd-1546-4cf4-bea0-9acc0368990c}, !- Day Schedule Name
  Yes,                                    !- Apply Sunday
  Yes,                                    !- Apply Monday
  Yes,                                    !- Apply Tuesday
  Yes,                                    !- Apply Wednesday
  Yes,                                    !- Apply Thursday
  Yes,                                    !- Apply Friday
  Yes,                                    !- Apply Saturday
  DateRange,                              !- Date Specification Type
  8,                                      !- Start Month
  1,                                      !- Start Day
  8,                                      !- End Month
  31;                                     !- End Day

OS:Schedule:Day,
  {592388cd-1546-4cf4-bea0-9acc0368990c}, !- Handle
  res cooling setpoint allday8,           !- Name
  {ea9128ed-6afd-45c0-8eab-af8bcf96d3a8}, !- Schedule Type Limits Name
  ,                                       !- Interpolate to Timestep
  24,                                     !- Hour 1
  0,                                      !- Minute 1
  24.4444444444444;                       !- Value Until Time 1

OS:Schedule:Rule,
  {7dd9d7d6-0a9c-41e1-a07d-9d024cc96b90}, !- Handle
  res cooling setpoint allday rule9,      !- Name
  {2cb34d15-3114-4d63-853c-dc8edcacc17a}, !- Schedule Ruleset Name
  3,                                      !- Rule Order
  {f4dda0f4-2bc5-4bb4-b3e6-f6c8a851748e}, !- Day Schedule Name
  Yes,                                    !- Apply Sunday
  Yes,                                    !- Apply Monday
  Yes,                                    !- Apply Tuesday
  Yes,                                    !- Apply Wednesday
  Yes,                                    !- Apply Thursday
  Yes,                                    !- Apply Friday
  Yes,                                    !- Apply Saturday
  DateRange,                              !- Date Specification Type
  9,                                      !- Start Month
  1,                                      !- Start Day
  9,                                      !- End Month
  30;                                     !- End Day

OS:Schedule:Day,
  {f4dda0f4-2bc5-4bb4-b3e6-f6c8a851748e}, !- Handle
  res cooling setpoint allday9,           !- Name
  {ea9128ed-6afd-45c0-8eab-af8bcf96d3a8}, !- Schedule Type Limits Name
  ,                                       !- Interpolate to Timestep
  24,                                     !- Hour 1
  0,                                      !- Minute 1
  24.4444444444444;                       !- Value Until Time 1

OS:Schedule:Rule,
  {7b858aaf-8312-43e1-961a-0ba8b8de333e}, !- Handle
  res cooling setpoint allday rule10,     !- Name
  {2cb34d15-3114-4d63-853c-dc8edcacc17a}, !- Schedule Ruleset Name
  2,                                      !- Rule Order
  {4e54464c-a760-4b26-b87f-3df67c51e4a5}, !- Day Schedule Name
  Yes,                                    !- Apply Sunday
  Yes,                                    !- Apply Monday
  Yes,                                    !- Apply Tuesday
  Yes,                                    !- Apply Wednesday
  Yes,                                    !- Apply Thursday
  Yes,                                    !- Apply Friday
  Yes,                                    !- Apply Saturday
  DateRange,                              !- Date Specification Type
  10,                                     !- Start Month
  1,                                      !- Start Day
  10,                                     !- End Month
  31;                                     !- End Day

OS:Schedule:Day,
  {4e54464c-a760-4b26-b87f-3df67c51e4a5}, !- Handle
  res cooling setpoint allday10,          !- Name
  {ea9128ed-6afd-45c0-8eab-af8bcf96d3a8}, !- Schedule Type Limits Name
  ,                                       !- Interpolate to Timestep
  24,                                     !- Hour 1
  0,                                      !- Minute 1
  24.4444444444444;                       !- Value Until Time 1

OS:Schedule:Rule,
  {0c35b472-ac82-42c7-b414-12e75f8c0c10}, !- Handle
  res cooling setpoint allday rule11,     !- Name
  {2cb34d15-3114-4d63-853c-dc8edcacc17a}, !- Schedule Ruleset Name
  1,                                      !- Rule Order
  {e7776253-c303-41da-b612-93d6bfa573f9}, !- Day Schedule Name
  Yes,                                    !- Apply Sunday
  Yes,                                    !- Apply Monday
  Yes,                                    !- Apply Tuesday
  Yes,                                    !- Apply Wednesday
  Yes,                                    !- Apply Thursday
  Yes,                                    !- Apply Friday
  Yes,                                    !- Apply Saturday
  DateRange,                              !- Date Specification Type
  11,                                     !- Start Month
  1,                                      !- Start Day
  11,                                     !- End Month
  30;                                     !- End Day

OS:Schedule:Day,
  {e7776253-c303-41da-b612-93d6bfa573f9}, !- Handle
  res cooling setpoint allday11,          !- Name
  {ea9128ed-6afd-45c0-8eab-af8bcf96d3a8}, !- Schedule Type Limits Name
  ,                                       !- Interpolate to Timestep
  24,                                     !- Hour 1
  0,                                      !- Minute 1
  24.4444444444444;                       !- Value Until Time 1

OS:Schedule:Rule,
  {6f57d046-e140-4a01-9202-4810bf01aefa}, !- Handle
  res cooling setpoint allday rule12,     !- Name
  {2cb34d15-3114-4d63-853c-dc8edcacc17a}, !- Schedule Ruleset Name
  0,                                      !- Rule Order
  {a09f9d0d-a0f0-42de-b0ac-dfab7ee69384}, !- Day Schedule Name
  Yes,                                    !- Apply Sunday
  Yes,                                    !- Apply Monday
  Yes,                                    !- Apply Tuesday
  Yes,                                    !- Apply Wednesday
  Yes,                                    !- Apply Thursday
  Yes,                                    !- Apply Friday
  Yes,                                    !- Apply Saturday
  DateRange,                              !- Date Specification Type
  12,                                     !- Start Month
  1,                                      !- Start Day
  12,                                     !- End Month
  31;                                     !- End Day

OS:Schedule:Day,
  {a09f9d0d-a0f0-42de-b0ac-dfab7ee69384}, !- Handle
  res cooling setpoint allday12,          !- Name
  {ea9128ed-6afd-45c0-8eab-af8bcf96d3a8}, !- Schedule Type Limits Name
  ,                                       !- Interpolate to Timestep
  24,                                     !- Hour 1
  0,                                      !- Minute 1
  24.4444444444444;                       !- Value Until Time 1

OS:Schedule:Day,
  {808a88ca-1831-4bce-808f-3e6105d4cb39}, !- Handle
  res cooling setpoint winter design,     !- Name
  {ea9128ed-6afd-45c0-8eab-af8bcf96d3a8}, !- Schedule Type Limits Name
  ,                                       !- Interpolate to Timestep
  24,                                     !- Hour 1
  0,                                      !- Minute 1
  21.1111111111111;                       !- Value Until Time 1

OS:Schedule:Day,
  {7a19f935-5c08-491d-8c2f-d1a5925e2856}, !- Handle
  res cooling setpoint summer design,     !- Name
  {ea9128ed-6afd-45c0-8eab-af8bcf96d3a8}, !- Schedule Type Limits Name
  ,                                       !- Interpolate to Timestep
  24,                                     !- Hour 1
  0,                                      !- Minute 1
  23.8888888888889;                       !- Value Until Time 1
=======
>>>>>>> fcfe5a62
<|MERGE_RESOLUTION|>--- conflicted
+++ resolved
@@ -1,69 +1,41 @@
 !- NOTE: Auto-generated from /test/osw_files/SFD_2000sqft_2story_SL_UA_3Beds_2Baths_Denver_Furnace_CentralAC_Neighbors.osw
 
 OS:Version,
-<<<<<<< HEAD
-  {a5b7c944-b50c-424d-9420-311ca593bfbf}, !- Handle
-  3.0.1;                                  !- Version Identifier
+  {78cd843d-32cc-4813-9d0f-f935098329e7}, !- Handle
+  2.9.0;                                  !- Version Identifier
 
 OS:SimulationControl,
-  {0aa630d5-4269-4489-822b-23609ed3acbc}, !- Handle
-=======
-  {036f2790-179a-4def-b8ff-86395288d909}, !- Handle
-  2.9.0;                                  !- Version Identifier
-
-OS:SimulationControl,
-  {457bd828-e75e-4334-bce4-e3b70965251e}, !- Handle
->>>>>>> fcfe5a62
+  {a1879f3f-f3a4-4867-942f-4dc3bd92a314}, !- Handle
   ,                                       !- Do Zone Sizing Calculation
   ,                                       !- Do System Sizing Calculation
   ,                                       !- Do Plant Sizing Calculation
   No;                                     !- Run Simulation for Sizing Periods
 
 OS:Timestep,
-<<<<<<< HEAD
-  {bc104bc3-6db2-40b3-b683-3d9e54478694}, !- Handle
+  {f9f10c63-2585-44a2-af73-cecd62ace9b8}, !- Handle
   6;                                      !- Number of Timesteps per Hour
 
 OS:ShadowCalculation,
-  {ea9864cf-1ad2-412d-870e-d5adf4fc6366}, !- Handle
-  PolygonClipping,                        !- Shading Calculation Method
-  ,                                       !- Shading Calculation Update Frequency Method
-  20,                                     !- Shading Calculation Update Frequency
-  15000,                                  !- Maximum Figures in Shadow Overlap Calculations
-  ,                                       !- Polygon Clipping Algorithm
-  512,                                    !- Pixel Counting Resolution
-  ,                                       !- Sky Diffuse Modeling Algorithm
-  No,                                     !- Output External Shading Calculation Results
-  No,                                     !- Disable Self-Shading Within Shading Zone Groups
-  No;                                     !- Disable Self-Shading From Shading Zone Groups to Other Zones
-
-OS:WeatherFile,
-  {7d94759f-5822-4bd7-a528-0bac989f8527}, !- Handle
-=======
-  {6bc8c4c3-efac-403f-8736-920d2c186e8b}, !- Handle
-  6;                                      !- Number of Timesteps per Hour
-
-OS:ShadowCalculation,
-  {83eca3c8-8a83-48e4-8206-d3982d576b68}, !- Handle
+  {8b2128e7-18d9-43f2-af2d-616fecfcd1d1}, !- Handle
   20,                                     !- Calculation Frequency
   200;                                    !- Maximum Figures in Shadow Overlap Calculations
 
 OS:SurfaceConvectionAlgorithm:Outside,
-  {c3d28f93-bd1f-4363-8cce-65dbb080f4eb}, !- Handle
+  {7aa9b57f-27d1-4778-96e6-7db454f09237}, !- Handle
   DOE-2;                                  !- Algorithm
 
 OS:SurfaceConvectionAlgorithm:Inside,
-  {ddf14d96-53f3-411e-9da1-c54abe117452}, !- Handle
+  {66d2abb7-cb66-4331-92fb-d90fa1c770a2}, !- Handle
   TARP;                                   !- Algorithm
 
 OS:ZoneCapacitanceMultiplier:ResearchSpecial,
-  {6e0fed43-f8bc-467c-b2c6-b76ffc9af9e6}, !- Handle
+  {8e4b176d-35c2-46e0-a1ba-fd5dae4a654d}, !- Handle
   3.6,                                    !- Temperature Capacity Multiplier
   15,                                     !- Humidity Capacity Multiplier
   ;                                       !- Carbon Dioxide Capacity Multiplier
 
 OS:RunPeriod,
-  {7a0bb5ce-d331-4f10-bdce-8bb1c4f89efe}, !- Handle
+  {319c6c9f-0378-4190-b9b3-00eeba82353f}, !- Handle
   Run Period 1,                           !- Name
   1,                                      !- Begin Month
   1,                                      !- Begin Day of Month
@@ -77,14 +49,13 @@
   ;                                       !- Number of Times Runperiod to be Repeated
 
 OS:YearDescription,
-  {ee928c76-dd61-42eb-89a6-df62999465e2}, !- Handle
+  {f518bead-3760-4e58-896e-c4233ceb1051}, !- Handle
   2007,                                   !- Calendar Year
   ,                                       !- Day of Week for Start Day
   ;                                       !- Is Leap Year
 
 OS:WeatherFile,
-  {568ad645-9048-4dc4-a1e5-874c7140dcd2}, !- Handle
->>>>>>> fcfe5a62
+  {ee3f4c69-dbb1-40d7-91ed-5aae0bff5598}, !- Handle
   Denver Intl Ap,                         !- City
   CO,                                     !- State Province Region
   USA,                                    !- Country
@@ -94,17 +65,12 @@
   -104.65,                                !- Longitude {deg}
   -7,                                     !- Time Zone {hr}
   1650,                                   !- Elevation {m}
-  C:/OpenStudio/OpenStudio-BuildStock/resources/measures/HPXMLtoOpenStudio/weather/USA_CO_Denver.Intl.AP.725650_TMY3.epw, !- Url
+  file:../weather/USA_CO_Denver.Intl.AP.725650_TMY3.epw, !- Url
   E23378AA;                               !- Checksum
 
 OS:AdditionalProperties,
-<<<<<<< HEAD
-  {5711fd44-4df5-4288-9476-cd79dae3d3da}, !- Handle
-  {7d94759f-5822-4bd7-a528-0bac989f8527}, !- Object Name
-=======
-  {c01d5759-a557-4ffb-894d-223cf1f285e7}, !- Handle
-  {568ad645-9048-4dc4-a1e5-874c7140dcd2}, !- Object Name
->>>>>>> fcfe5a62
+  {21c98edd-1e15-4b7f-b7c9-7deed00cedde}, !- Handle
+  {ee3f4c69-dbb1-40d7-91ed-5aae0bff5598}, !- Object Name
   EPWHeaderCity,                          !- Feature Name 1
   String,                                 !- Feature Data Type 1
   Denver Intl Ap,                         !- Feature Value 1
@@ -211,15 +177,8 @@
   Double,                                 !- Feature Data Type 35
   84;                                     !- Feature Value 35
 
-OS:YearDescription,
-  {8b8f35e4-c058-429e-8c64-5730ae4e6a46}; !- Handle
-
 OS:Site,
-<<<<<<< HEAD
-  {e7b6fc10-a756-430f-863a-7ffd164de242}, !- Handle
-=======
-  {bb71b0f5-c949-451d-842f-32a270959c7c}, !- Handle
->>>>>>> fcfe5a62
+  {3ddc7d2b-b6b2-4980-9876-86cb47a2d401}, !- Handle
   Denver Intl Ap_CO_USA,                  !- Name
   39.83,                                  !- Latitude {deg}
   -104.65,                                !- Longitude {deg}
@@ -228,45 +187,32 @@
   ;                                       !- Terrain
 
 OS:ClimateZones,
-<<<<<<< HEAD
-  {cea1b1fe-a063-4c1f-a468-b07b27839cd4}, !- Handle
-  Building America,                       !- Climate Zone Institution Name 1
-=======
-  {6d9596f9-112d-4c1e-8850-5052bded9456}, !- Handle
+  {fb37e770-ac4f-4834-a991-baa85763a18c}, !- Handle
   ,                                       !- Active Institution
   ,                                       !- Active Year
   ,                                       !- Climate Zone Institution Name 1
->>>>>>> fcfe5a62
   ,                                       !- Climate Zone Document Name 1
-  0,                                      !- Climate Zone Document Year 1
-  Cold;                                   !- Climate Zone Value 1
+  ,                                       !- Climate Zone Document Year 1
+  ,                                       !- Climate Zone Value 1
+  Building America,                       !- Climate Zone Institution Name 2
+  ,                                       !- Climate Zone Document Name 2
+  0,                                      !- Climate Zone Document Year 2
+  Cold;                                   !- Climate Zone Value 2
 
 OS:Site:WaterMainsTemperature,
-<<<<<<< HEAD
-  {d05671d3-8ff9-47ac-9069-9c6ed665bf2e}, !- Handle
-=======
-  {f5a489b1-4edb-41b5-8d80-5b3f965897ca}, !- Handle
->>>>>>> fcfe5a62
+  {955d98f6-3140-45c3-a296-4aaf933f7626}, !- Handle
   Correlation,                            !- Calculation Method
   ,                                       !- Temperature Schedule Name
   10.8753424657535,                       !- Annual Average Outdoor Air Temperature {C}
   23.1524007936508;                       !- Maximum Difference In Monthly Average Outdoor Air Temperatures {deltaC}
 
 OS:RunPeriodControl:DaylightSavingTime,
-<<<<<<< HEAD
-  {7e45eaf5-1b26-49fe-8039-7158d76b03fc}, !- Handle
-=======
-  {ff123e0c-9da2-4de3-a7bd-940b23850aff}, !- Handle
->>>>>>> fcfe5a62
+  {5894a7c7-f9bf-4643-a860-1bbb6bab95fa}, !- Handle
   4/7,                                    !- Start Date
   10/26;                                  !- End Date
 
 OS:Site:GroundTemperature:Deep,
-<<<<<<< HEAD
-  {319c1cf8-6e29-4755-b477-d4a9079624ce}, !- Handle
-=======
-  {8cd903cb-fe64-45aa-96ed-8b7841e74277}, !- Handle
->>>>>>> fcfe5a62
+  {efffb628-76cd-41d7-8e2e-bc93328984a2}, !- Handle
   10.8753424657535,                       !- January Deep Ground Temperature {C}
   10.8753424657535,                       !- February Deep Ground Temperature {C}
   10.8753424657535,                       !- March Deep Ground Temperature {C}
@@ -281,11 +227,7 @@
   10.8753424657535;                       !- December Deep Ground Temperature {C}
 
 OS:Building,
-<<<<<<< HEAD
-  {b15b4d1b-c1d4-431e-892d-abd6f9995ea0}, !- Handle
-=======
-  {bafdfd4c-ea68-49d2-ba12-592bee7c3ca6}, !- Handle
->>>>>>> fcfe5a62
+  {1287c5ae-5d39-4b2e-9153-d59ac494c7f5}, !- Handle
   Building 1,                             !- Name
   ,                                       !- Building Sector Type
   ,                                       !- North Axis {deg}
@@ -300,13 +242,8 @@
   1;                                      !- Standards Number of Living Units
 
 OS:AdditionalProperties,
-<<<<<<< HEAD
-  {ba15b553-740e-40fa-bae2-b30f36c1084d}, !- Handle
-  {b15b4d1b-c1d4-431e-892d-abd6f9995ea0}, !- Object Name
-=======
-  {7b6a798c-1f30-4071-97d0-b0dd64bcba25}, !- Handle
-  {bafdfd4c-ea68-49d2-ba12-592bee7c3ca6}, !- Object Name
->>>>>>> fcfe5a62
+  {403d92f2-4e54-4793-bbfd-ce945362a99c}, !- Handle
+  {1287c5ae-5d39-4b2e-9153-d59ac494c7f5}, !- Object Name
   Total Units Represented,                !- Feature Name 1
   Integer,                                !- Feature Data Type 1
   1,                                      !- Feature Value 1
@@ -315,11 +252,7 @@
   1;                                      !- Feature Value 2
 
 OS:ThermalZone,
-<<<<<<< HEAD
-  {b873abfd-7ca7-439d-b900-4bfc101c60a9}, !- Handle
-=======
-  {1c660d57-1ec9-4c39-be70-5526c772ce79}, !- Handle
->>>>>>> fcfe5a62
+  {bf908df5-a021-456f-b34a-fb9755736de5}, !- Handle
   living zone,                            !- Name
   ,                                       !- Multiplier
   ,                                       !- Ceiling Height {m}
@@ -328,100 +261,51 @@
   ,                                       !- Zone Inside Convection Algorithm
   ,                                       !- Zone Outside Convection Algorithm
   ,                                       !- Zone Conditioning Equipment List Name
-<<<<<<< HEAD
-  {b2071699-0bfe-454c-af7b-e8d1fce8253a}, !- Zone Air Inlet Port List
-  {e7da2208-2ecb-4511-8a0e-a64e60bd465e}, !- Zone Air Exhaust Port List
-  {265afc06-88c8-4ca0-9924-0c9a8f7c74c1}, !- Zone Air Node Name
-  {bc3a346a-0322-4e52-81aa-d23b215db71f}, !- Zone Return Air Port List
-=======
-  {7f90a03c-d94e-428d-9d12-fddf8cca13c9}, !- Zone Air Inlet Port List
-  {8be8f5f7-7d8e-4efe-bc8e-0ce50b51ecc7}, !- Zone Air Exhaust Port List
-  {cbaf1d9a-2dfa-4dc0-acb4-8703d6bb4c77}, !- Zone Air Node Name
-  {d68dab80-1ed4-4a21-87ad-67cc06ae6d0f}, !- Zone Return Air Port List
->>>>>>> fcfe5a62
+  {0c57d43d-ef93-43eb-a7e8-e7b60329ecd0}, !- Zone Air Inlet Port List
+  {c1ff26db-fb61-4a27-9add-46bcfc9fa41e}, !- Zone Air Exhaust Port List
+  {d66d0eee-ac8b-44af-b2af-133d64cb394a}, !- Zone Air Node Name
+  {411e9a0f-8677-4684-8e0e-ae636e0c9a92}, !- Zone Return Air Port List
   ,                                       !- Primary Daylighting Control Name
   ,                                       !- Fraction of Zone Controlled by Primary Daylighting Control
   ,                                       !- Secondary Daylighting Control Name
   ,                                       !- Fraction of Zone Controlled by Secondary Daylighting Control
   ,                                       !- Illuminance Map Name
   ,                                       !- Group Rendering Name
-<<<<<<< HEAD
-  {1afd1594-ba1e-4219-bfd5-1f24d9946885}, !- Thermostat Name
-  No;                                     !- Use Ideal Air Loads
-
-OS:Node,
-  {37514f3f-d0df-45a8-9ec6-24c86c1b690d}, !- Handle
-  Node 1,                                 !- Name
-  {265afc06-88c8-4ca0-9924-0c9a8f7c74c1}, !- Inlet Port
-  ;                                       !- Outlet Port
-
-OS:Connection,
-  {265afc06-88c8-4ca0-9924-0c9a8f7c74c1}, !- Handle
-  {7e1c9055-ca07-402d-bedb-b027cf45c52a}, !- Name
-  {b873abfd-7ca7-439d-b900-4bfc101c60a9}, !- Source Object
-  11,                                     !- Outlet Port
-  {37514f3f-d0df-45a8-9ec6-24c86c1b690d}, !- Target Object
-  2;                                      !- Inlet Port
-
-OS:PortList,
-  {b2071699-0bfe-454c-af7b-e8d1fce8253a}, !- Handle
-  {0efd884e-8640-4390-b59a-7fcc15af79ec}, !- Name
-  {b873abfd-7ca7-439d-b900-4bfc101c60a9}, !- HVAC Component
-  {552f6b9f-8808-4e83-9f34-d6bd2a81b56c}, !- Port 1
-  {9021f758-4529-42d4-b3f7-2efb98205c1d}; !- Port 2
-
-OS:PortList,
-  {e7da2208-2ecb-4511-8a0e-a64e60bd465e}, !- Handle
-  {7df81e41-717c-4555-bf7e-d76b2d61df5e}, !- Name
-  {b873abfd-7ca7-439d-b900-4bfc101c60a9}; !- HVAC Component
-
-OS:PortList,
-  {bc3a346a-0322-4e52-81aa-d23b215db71f}, !- Handle
-  {3af7ae60-954e-4e1e-9ca6-7fed882ced2d}, !- Name
-  {b873abfd-7ca7-439d-b900-4bfc101c60a9}, !- HVAC Component
-  {80cf0bb0-2e12-41bb-9f9f-d598e2ef9a12}, !- Port 1
-  {d52f31f4-ece4-4ea4-a8cf-c374709ad80f}; !- Port 2
-
-OS:Sizing:Zone,
-  {5ddd80eb-03c4-4932-80d7-bb10a5216d33}, !- Handle
-  {b873abfd-7ca7-439d-b900-4bfc101c60a9}, !- Zone or ZoneList Name
-=======
   ,                                       !- Thermostat Name
   No;                                     !- Use Ideal Air Loads
 
 OS:Node,
-  {66629964-c681-4a00-b597-66b1e5ff9a75}, !- Handle
+  {731baf65-cfc1-4d66-b481-42a90c748a98}, !- Handle
   Node 1,                                 !- Name
-  {cbaf1d9a-2dfa-4dc0-acb4-8703d6bb4c77}, !- Inlet Port
+  {d66d0eee-ac8b-44af-b2af-133d64cb394a}, !- Inlet Port
   ;                                       !- Outlet Port
 
 OS:Connection,
-  {cbaf1d9a-2dfa-4dc0-acb4-8703d6bb4c77}, !- Handle
-  {a0954813-0043-4b10-9060-a2f5117c80ea}, !- Name
-  {1c660d57-1ec9-4c39-be70-5526c772ce79}, !- Source Object
+  {d66d0eee-ac8b-44af-b2af-133d64cb394a}, !- Handle
+  {38b3c67d-b46f-4155-9d7c-bd3c3220576c}, !- Name
+  {bf908df5-a021-456f-b34a-fb9755736de5}, !- Source Object
   11,                                     !- Outlet Port
-  {66629964-c681-4a00-b597-66b1e5ff9a75}, !- Target Object
+  {731baf65-cfc1-4d66-b481-42a90c748a98}, !- Target Object
   2;                                      !- Inlet Port
 
 OS:PortList,
-  {7f90a03c-d94e-428d-9d12-fddf8cca13c9}, !- Handle
-  {b45729e8-c313-44b4-88a5-8dc8bf17d3da}, !- Name
-  {1c660d57-1ec9-4c39-be70-5526c772ce79}; !- HVAC Component
+  {0c57d43d-ef93-43eb-a7e8-e7b60329ecd0}, !- Handle
+  {c5ddbe94-b592-4757-b1ab-2909a2fee3f1}, !- Name
+  {bf908df5-a021-456f-b34a-fb9755736de5}; !- HVAC Component
 
 OS:PortList,
-  {8be8f5f7-7d8e-4efe-bc8e-0ce50b51ecc7}, !- Handle
-  {febbde4d-b192-40b8-bb34-1637a34b0af5}, !- Name
-  {1c660d57-1ec9-4c39-be70-5526c772ce79}; !- HVAC Component
+  {c1ff26db-fb61-4a27-9add-46bcfc9fa41e}, !- Handle
+  {69fe055b-3afd-4ca9-a100-1b006ea78d60}, !- Name
+  {bf908df5-a021-456f-b34a-fb9755736de5}; !- HVAC Component
 
 OS:PortList,
-  {d68dab80-1ed4-4a21-87ad-67cc06ae6d0f}, !- Handle
-  {5b52e7f3-0928-4afc-a113-6f061c4f88fc}, !- Name
-  {1c660d57-1ec9-4c39-be70-5526c772ce79}; !- HVAC Component
+  {411e9a0f-8677-4684-8e0e-ae636e0c9a92}, !- Handle
+  {b152cd2b-7625-4a8d-bf2b-15a82f28340e}, !- Name
+  {bf908df5-a021-456f-b34a-fb9755736de5}; !- HVAC Component
 
 OS:Sizing:Zone,
-  {6eb3d835-4324-41d6-9775-95e9a7eb1b09}, !- Handle
-  {1c660d57-1ec9-4c39-be70-5526c772ce79}, !- Zone or ZoneList Name
->>>>>>> fcfe5a62
+  {a27f9423-b0b1-4a8a-b518-6437ce6dc32f}, !- Handle
+  {bf908df5-a021-456f-b34a-fb9755736de5}, !- Zone or ZoneList Name
   SupplyAirTemperature,                   !- Zone Cooling Design Supply Air Temperature Input Method
   14,                                     !- Zone Cooling Design Supply Air Temperature {C}
   11.11,                                  !- Zone Cooling Design Supply Air Temperature Difference {deltaC}
@@ -442,42 +326,22 @@
   ,                                       !- Heating Maximum Air Flow per Zone Floor Area {m3/s-m2}
   ,                                       !- Heating Maximum Air Flow {m3/s}
   ,                                       !- Heating Maximum Air Flow Fraction
+  ,                                       !- Design Zone Air Distribution Effectiveness in Cooling Mode
+  ,                                       !- Design Zone Air Distribution Effectiveness in Heating Mode
   No,                                     !- Account for Dedicated Outdoor Air System
   NeutralSupplyAir,                       !- Dedicated Outdoor Air System Control Strategy
   autosize,                               !- Dedicated Outdoor Air Low Setpoint Temperature for Design {C}
   autosize;                               !- Dedicated Outdoor Air High Setpoint Temperature for Design {C}
 
 OS:ZoneHVAC:EquipmentList,
-<<<<<<< HEAD
-  {22f11f1d-ee62-43ba-962f-c94d5a577a45}, !- Handle
+  {69be18e1-84ce-4dd3-96f8-cf06662c845a}, !- Handle
   Zone HVAC Equipment List 1,             !- Name
-  {b873abfd-7ca7-439d-b900-4bfc101c60a9}, !- Thermal Zone
-  SequentialLoad,                         !- Load Distribution Scheme
-  {642bc3ff-44f3-4e57-8a05-c977631bc2e3}, !- Zone Equipment 1
-  1,                                      !- Zone Equipment Cooling Sequence 1
-  1,                                      !- Zone Equipment Heating or No-Load Sequence 1
-  ,                                       !- Zone Equipment Sequential Cooling Fraction Schedule Name 1
-  ,                                       !- Zone Equipment Sequential Heating Fraction Schedule Name 1
-  {8ab2b629-27bb-4e55-a7ec-2c63eb119c3a}, !- Zone Equipment 2
-  2,                                      !- Zone Equipment Cooling Sequence 2
-  2,                                      !- Zone Equipment Heating or No-Load Sequence 2
-  ,                                       !- Zone Equipment Sequential Cooling Fraction Schedule Name 2
-  ;                                       !- Zone Equipment Sequential Heating Fraction Schedule Name 2
+  {bf908df5-a021-456f-b34a-fb9755736de5}; !- Thermal Zone
 
 OS:Space,
-  {709f1f0c-4a3e-41e8-b5cb-d33a2d5dbd5d}, !- Handle
+  {f28eaddf-1f30-49d4-89b8-b6df2da48062}, !- Handle
   living space,                           !- Name
-  {b2d5c282-6b81-4f66-800d-9956a30ddbfb}, !- Space Type Name
-=======
-  {8e5497bd-e4b6-408b-91c1-5274a932b219}, !- Handle
-  Zone HVAC Equipment List 1,             !- Name
-  {1c660d57-1ec9-4c39-be70-5526c772ce79}; !- Thermal Zone
-
-OS:Space,
-  {52ee387b-46f6-4e42-b6d0-7efaadeb9c99}, !- Handle
-  living space,                           !- Name
-  {f06d9bda-19d5-4a13-93b2-37e8c8bcf23b}, !- Space Type Name
->>>>>>> fcfe5a62
+  {d62b68f9-d66f-45fa-8c03-ea2ed2b0c461}, !- Space Type Name
   ,                                       !- Default Construction Set Name
   ,                                       !- Default Schedule Set Name
   -0,                                     !- Direction of Relative North {deg}
@@ -485,31 +349,17 @@
   0,                                      !- Y Origin {m}
   0,                                      !- Z Origin {m}
   ,                                       !- Building Story Name
-<<<<<<< HEAD
-  {b873abfd-7ca7-439d-b900-4bfc101c60a9}, !- Thermal Zone Name
+  {bf908df5-a021-456f-b34a-fb9755736de5}, !- Thermal Zone Name
   ,                                       !- Part of Total Floor Area
   ,                                       !- Design Specification Outdoor Air Object Name
-  {d7e45312-04c9-4c07-b301-001aa48e2258}; !- Building Unit Name
-
-OS:Surface,
-  {03286fe9-427a-479f-8f0f-b369b0bba86d}, !- Handle
+  {09cc59ac-1a52-4ad6-ab61-8d24e5e99094}; !- Building Unit Name
+
+OS:Surface,
+  {9aa7db29-e375-49e7-bc9e-435d9d2c72f6}, !- Handle
   Surface 1,                              !- Name
   Floor,                                  !- Surface Type
   ,                                       !- Construction Name
-  {709f1f0c-4a3e-41e8-b5cb-d33a2d5dbd5d}, !- Space Name
-=======
-  {1c660d57-1ec9-4c39-be70-5526c772ce79}, !- Thermal Zone Name
-  ,                                       !- Part of Total Floor Area
-  ,                                       !- Design Specification Outdoor Air Object Name
-  {66bacf7c-7224-4eba-826b-baf80d4e24ea}; !- Building Unit Name
-
-OS:Surface,
-  {8e946d05-6583-41ab-a1e4-406cffe77cb9}, !- Handle
-  Surface 1,                              !- Name
-  Floor,                                  !- Surface Type
-  ,                                       !- Construction Name
-  {52ee387b-46f6-4e42-b6d0-7efaadeb9c99}, !- Space Name
->>>>>>> fcfe5a62
+  {f28eaddf-1f30-49d4-89b8-b6df2da48062}, !- Space Name
   Foundation,                             !- Outside Boundary Condition
   ,                                       !- Outside Boundary Condition Object
   NoSun,                                  !- Sun Exposure
@@ -522,19 +372,11 @@
   13.6310703908387, 0, 0;                 !- X,Y,Z Vertex 4 {m}
 
 OS:Surface,
-<<<<<<< HEAD
-  {7d2571fc-1f84-49ff-b038-abe04bffbbfb}, !- Handle
+  {d7a846e0-e481-47fb-b9af-778d2781f7ae}, !- Handle
   Surface 2,                              !- Name
   Wall,                                   !- Surface Type
   ,                                       !- Construction Name
-  {709f1f0c-4a3e-41e8-b5cb-d33a2d5dbd5d}, !- Space Name
-=======
-  {d5af757f-5b8a-4bd4-80fc-76dd08ac5fc6}, !- Handle
-  Surface 2,                              !- Name
-  Wall,                                   !- Surface Type
-  ,                                       !- Construction Name
-  {52ee387b-46f6-4e42-b6d0-7efaadeb9c99}, !- Space Name
->>>>>>> fcfe5a62
+  {f28eaddf-1f30-49d4-89b8-b6df2da48062}, !- Space Name
   Outdoors,                               !- Outside Boundary Condition
   ,                                       !- Outside Boundary Condition Object
   SunExposed,                             !- Sun Exposure
@@ -547,19 +389,11 @@
   0, 0, 2.4384;                           !- X,Y,Z Vertex 4 {m}
 
 OS:Surface,
-<<<<<<< HEAD
-  {2f2295cf-a486-4e81-bbc4-8435f817c654}, !- Handle
+  {73bece6b-d417-4e69-850f-f1386dce824c}, !- Handle
   Surface 3,                              !- Name
   Wall,                                   !- Surface Type
   ,                                       !- Construction Name
-  {709f1f0c-4a3e-41e8-b5cb-d33a2d5dbd5d}, !- Space Name
-=======
-  {b8a78821-f579-45ce-baf3-fb51f41278d6}, !- Handle
-  Surface 3,                              !- Name
-  Wall,                                   !- Surface Type
-  ,                                       !- Construction Name
-  {52ee387b-46f6-4e42-b6d0-7efaadeb9c99}, !- Space Name
->>>>>>> fcfe5a62
+  {f28eaddf-1f30-49d4-89b8-b6df2da48062}, !- Space Name
   Outdoors,                               !- Outside Boundary Condition
   ,                                       !- Outside Boundary Condition Object
   SunExposed,                             !- Sun Exposure
@@ -572,19 +406,11 @@
   0, 6.81553519541936, 2.4384;            !- X,Y,Z Vertex 4 {m}
 
 OS:Surface,
-<<<<<<< HEAD
-  {f921db0b-55ff-4c04-994b-0be705f14f53}, !- Handle
+  {48c0c331-185f-494d-94f4-8a21d5778773}, !- Handle
   Surface 4,                              !- Name
   Wall,                                   !- Surface Type
   ,                                       !- Construction Name
-  {709f1f0c-4a3e-41e8-b5cb-d33a2d5dbd5d}, !- Space Name
-=======
-  {d8236072-6f8d-4cff-8484-66f278f0d2c1}, !- Handle
-  Surface 4,                              !- Name
-  Wall,                                   !- Surface Type
-  ,                                       !- Construction Name
-  {52ee387b-46f6-4e42-b6d0-7efaadeb9c99}, !- Space Name
->>>>>>> fcfe5a62
+  {f28eaddf-1f30-49d4-89b8-b6df2da48062}, !- Space Name
   Outdoors,                               !- Outside Boundary Condition
   ,                                       !- Outside Boundary Condition Object
   SunExposed,                             !- Sun Exposure
@@ -597,19 +423,11 @@
   13.6310703908387, 6.81553519541936, 2.4384; !- X,Y,Z Vertex 4 {m}
 
 OS:Surface,
-<<<<<<< HEAD
-  {2144b5d4-5fe4-4b10-be22-fe7d98ba2a7c}, !- Handle
+  {23bf2607-fa8e-43b9-812b-d888c01aa300}, !- Handle
   Surface 5,                              !- Name
   Wall,                                   !- Surface Type
   ,                                       !- Construction Name
-  {709f1f0c-4a3e-41e8-b5cb-d33a2d5dbd5d}, !- Space Name
-=======
-  {01b0b6cf-2c18-46a2-81f3-871b913b79f9}, !- Handle
-  Surface 5,                              !- Name
-  Wall,                                   !- Surface Type
-  ,                                       !- Construction Name
-  {52ee387b-46f6-4e42-b6d0-7efaadeb9c99}, !- Space Name
->>>>>>> fcfe5a62
+  {f28eaddf-1f30-49d4-89b8-b6df2da48062}, !- Space Name
   Outdoors,                               !- Outside Boundary Condition
   ,                                       !- Outside Boundary Condition Object
   SunExposed,                             !- Sun Exposure
@@ -622,23 +440,13 @@
   13.6310703908387, 0, 2.4384;            !- X,Y,Z Vertex 4 {m}
 
 OS:Surface,
-<<<<<<< HEAD
-  {1189fbb1-fa3f-44a2-8ab9-41fb62389f07}, !- Handle
+  {840bd745-9167-4959-b249-e3ce98c60fd8}, !- Handle
   Surface 6,                              !- Name
   RoofCeiling,                            !- Surface Type
   ,                                       !- Construction Name
-  {709f1f0c-4a3e-41e8-b5cb-d33a2d5dbd5d}, !- Space Name
+  {f28eaddf-1f30-49d4-89b8-b6df2da48062}, !- Space Name
   Surface,                                !- Outside Boundary Condition
-  {d5d97ac6-3ed1-4297-8f2e-650b1e1f1f18}, !- Outside Boundary Condition Object
-=======
-  {c3f80d32-089c-4c73-9148-a57d327464f8}, !- Handle
-  Surface 6,                              !- Name
-  RoofCeiling,                            !- Surface Type
-  ,                                       !- Construction Name
-  {52ee387b-46f6-4e42-b6d0-7efaadeb9c99}, !- Space Name
-  Surface,                                !- Outside Boundary Condition
-  {8450c94f-1e21-4b97-8d48-eb48cb91619d}, !- Outside Boundary Condition Object
->>>>>>> fcfe5a62
+  {bb27f402-330e-4d2f-9f6c-6bc846bf3406}, !- Outside Boundary Condition Object
   NoSun,                                  !- Sun Exposure
   NoWind,                                 !- Wind Exposure
   ,                                       !- View Factor to Ground
@@ -649,11 +457,7 @@
   0, 0, 2.4384;                           !- X,Y,Z Vertex 4 {m}
 
 OS:SpaceType,
-<<<<<<< HEAD
-  {b2d5c282-6b81-4f66-800d-9956a30ddbfb}, !- Handle
-=======
-  {f06d9bda-19d5-4a13-93b2-37e8c8bcf23b}, !- Handle
->>>>>>> fcfe5a62
+  {d62b68f9-d66f-45fa-8c03-ea2ed2b0c461}, !- Handle
   Space Type 1,                           !- Name
   ,                                       !- Default Construction Set Name
   ,                                       !- Default Schedule Set Name
@@ -664,15 +468,9 @@
   living;                                 !- Standards Space Type
 
 OS:Space,
-<<<<<<< HEAD
-  {5b8e9ad3-f6d1-465f-a30f-f9eb0b0f3b6c}, !- Handle
+  {e6b64a52-204c-46fe-ab9a-d69d90128411}, !- Handle
   living space|story 2,                   !- Name
-  {b2d5c282-6b81-4f66-800d-9956a30ddbfb}, !- Space Type Name
-=======
-  {02839301-4961-47f4-a4fa-493a981e5d0c}, !- Handle
-  living space|story 2,                   !- Name
-  {f06d9bda-19d5-4a13-93b2-37e8c8bcf23b}, !- Space Type Name
->>>>>>> fcfe5a62
+  {d62b68f9-d66f-45fa-8c03-ea2ed2b0c461}, !- Space Type Name
   ,                                       !- Default Construction Set Name
   ,                                       !- Default Schedule Set Name
   -0,                                     !- Direction of Relative North {deg}
@@ -680,35 +478,19 @@
   0,                                      !- Y Origin {m}
   2.4384,                                 !- Z Origin {m}
   ,                                       !- Building Story Name
-<<<<<<< HEAD
-  {b873abfd-7ca7-439d-b900-4bfc101c60a9}, !- Thermal Zone Name
+  {bf908df5-a021-456f-b34a-fb9755736de5}, !- Thermal Zone Name
   ,                                       !- Part of Total Floor Area
   ,                                       !- Design Specification Outdoor Air Object Name
-  {d7e45312-04c9-4c07-b301-001aa48e2258}; !- Building Unit Name
-
-OS:Surface,
-  {d5d97ac6-3ed1-4297-8f2e-650b1e1f1f18}, !- Handle
+  {09cc59ac-1a52-4ad6-ab61-8d24e5e99094}; !- Building Unit Name
+
+OS:Surface,
+  {bb27f402-330e-4d2f-9f6c-6bc846bf3406}, !- Handle
   Surface 7,                              !- Name
   Floor,                                  !- Surface Type
   ,                                       !- Construction Name
-  {5b8e9ad3-f6d1-465f-a30f-f9eb0b0f3b6c}, !- Space Name
+  {e6b64a52-204c-46fe-ab9a-d69d90128411}, !- Space Name
   Surface,                                !- Outside Boundary Condition
-  {1189fbb1-fa3f-44a2-8ab9-41fb62389f07}, !- Outside Boundary Condition Object
-=======
-  {1c660d57-1ec9-4c39-be70-5526c772ce79}, !- Thermal Zone Name
-  ,                                       !- Part of Total Floor Area
-  ,                                       !- Design Specification Outdoor Air Object Name
-  {66bacf7c-7224-4eba-826b-baf80d4e24ea}; !- Building Unit Name
-
-OS:Surface,
-  {8450c94f-1e21-4b97-8d48-eb48cb91619d}, !- Handle
-  Surface 7,                              !- Name
-  Floor,                                  !- Surface Type
-  ,                                       !- Construction Name
-  {02839301-4961-47f4-a4fa-493a981e5d0c}, !- Space Name
-  Surface,                                !- Outside Boundary Condition
-  {c3f80d32-089c-4c73-9148-a57d327464f8}, !- Outside Boundary Condition Object
->>>>>>> fcfe5a62
+  {840bd745-9167-4959-b249-e3ce98c60fd8}, !- Outside Boundary Condition Object
   NoSun,                                  !- Sun Exposure
   NoWind,                                 !- Wind Exposure
   ,                                       !- View Factor to Ground
@@ -719,19 +501,11 @@
   13.6310703908387, 0, 0;                 !- X,Y,Z Vertex 4 {m}
 
 OS:Surface,
-<<<<<<< HEAD
-  {f0c965f7-fa65-4311-b72e-d0028bdf5a25}, !- Handle
+  {ef438801-3c64-4d70-99c5-1dcf364e7683}, !- Handle
   Surface 8,                              !- Name
   Wall,                                   !- Surface Type
   ,                                       !- Construction Name
-  {5b8e9ad3-f6d1-465f-a30f-f9eb0b0f3b6c}, !- Space Name
-=======
-  {f4afe94e-f9ca-4e73-8aa8-716d7885a521}, !- Handle
-  Surface 8,                              !- Name
-  Wall,                                   !- Surface Type
-  ,                                       !- Construction Name
-  {02839301-4961-47f4-a4fa-493a981e5d0c}, !- Space Name
->>>>>>> fcfe5a62
+  {e6b64a52-204c-46fe-ab9a-d69d90128411}, !- Space Name
   Outdoors,                               !- Outside Boundary Condition
   ,                                       !- Outside Boundary Condition Object
   SunExposed,                             !- Sun Exposure
@@ -744,19 +518,11 @@
   0, 0, 2.4384;                           !- X,Y,Z Vertex 4 {m}
 
 OS:Surface,
-<<<<<<< HEAD
-  {58a1fdff-4129-44ab-83eb-78221dc42591}, !- Handle
+  {7c7084c1-0d73-4180-ba68-a0098a52b269}, !- Handle
   Surface 9,                              !- Name
   Wall,                                   !- Surface Type
   ,                                       !- Construction Name
-  {5b8e9ad3-f6d1-465f-a30f-f9eb0b0f3b6c}, !- Space Name
-=======
-  {962bf5de-36bb-4de5-abcd-2e8cb1a36e3c}, !- Handle
-  Surface 9,                              !- Name
-  Wall,                                   !- Surface Type
-  ,                                       !- Construction Name
-  {02839301-4961-47f4-a4fa-493a981e5d0c}, !- Space Name
->>>>>>> fcfe5a62
+  {e6b64a52-204c-46fe-ab9a-d69d90128411}, !- Space Name
   Outdoors,                               !- Outside Boundary Condition
   ,                                       !- Outside Boundary Condition Object
   SunExposed,                             !- Sun Exposure
@@ -769,19 +535,11 @@
   0, 6.81553519541936, 2.4384;            !- X,Y,Z Vertex 4 {m}
 
 OS:Surface,
-<<<<<<< HEAD
-  {efb5b05c-a180-4fd1-a0a5-883ed252a763}, !- Handle
+  {82350851-dad3-430b-9967-2e48157eb535}, !- Handle
   Surface 10,                             !- Name
   Wall,                                   !- Surface Type
   ,                                       !- Construction Name
-  {5b8e9ad3-f6d1-465f-a30f-f9eb0b0f3b6c}, !- Space Name
-=======
-  {495948ae-da5c-4b55-b251-5deb105f83b4}, !- Handle
-  Surface 10,                             !- Name
-  Wall,                                   !- Surface Type
-  ,                                       !- Construction Name
-  {02839301-4961-47f4-a4fa-493a981e5d0c}, !- Space Name
->>>>>>> fcfe5a62
+  {e6b64a52-204c-46fe-ab9a-d69d90128411}, !- Space Name
   Outdoors,                               !- Outside Boundary Condition
   ,                                       !- Outside Boundary Condition Object
   SunExposed,                             !- Sun Exposure
@@ -794,19 +552,11 @@
   13.6310703908387, 6.81553519541936, 2.4384; !- X,Y,Z Vertex 4 {m}
 
 OS:Surface,
-<<<<<<< HEAD
-  {fcf29dd1-6c8b-4d87-ac81-bda422552bf9}, !- Handle
+  {2b0ac720-a1a2-464a-a4f4-67df579ca780}, !- Handle
   Surface 11,                             !- Name
   Wall,                                   !- Surface Type
   ,                                       !- Construction Name
-  {5b8e9ad3-f6d1-465f-a30f-f9eb0b0f3b6c}, !- Space Name
-=======
-  {cb7c41eb-5896-4c51-9b38-15b794b90b45}, !- Handle
-  Surface 11,                             !- Name
-  Wall,                                   !- Surface Type
-  ,                                       !- Construction Name
-  {02839301-4961-47f4-a4fa-493a981e5d0c}, !- Space Name
->>>>>>> fcfe5a62
+  {e6b64a52-204c-46fe-ab9a-d69d90128411}, !- Space Name
   Outdoors,                               !- Outside Boundary Condition
   ,                                       !- Outside Boundary Condition Object
   SunExposed,                             !- Sun Exposure
@@ -819,23 +569,13 @@
   13.6310703908387, 0, 2.4384;            !- X,Y,Z Vertex 4 {m}
 
 OS:Surface,
-<<<<<<< HEAD
-  {9ac0bb9d-72e2-4358-b6e7-51cd2a3bb694}, !- Handle
+  {87acc423-5254-423a-8a96-2bb4694082e7}, !- Handle
   Surface 12,                             !- Name
   RoofCeiling,                            !- Surface Type
   ,                                       !- Construction Name
-  {5b8e9ad3-f6d1-465f-a30f-f9eb0b0f3b6c}, !- Space Name
+  {e6b64a52-204c-46fe-ab9a-d69d90128411}, !- Space Name
   Surface,                                !- Outside Boundary Condition
-  {4d52fc68-d7ff-42bf-a7e3-39b3c2424f64}, !- Outside Boundary Condition Object
-=======
-  {305ae7a8-55fa-467f-871b-7dac8d163304}, !- Handle
-  Surface 12,                             !- Name
-  RoofCeiling,                            !- Surface Type
-  ,                                       !- Construction Name
-  {02839301-4961-47f4-a4fa-493a981e5d0c}, !- Space Name
-  Surface,                                !- Outside Boundary Condition
-  {e931cc7b-2028-4658-883c-f4ec76e80bef}, !- Outside Boundary Condition Object
->>>>>>> fcfe5a62
+  {621513df-f4d9-442e-95af-1e772eaa1001}, !- Outside Boundary Condition Object
   NoSun,                                  !- Sun Exposure
   NoWind,                                 !- Wind Exposure
   ,                                       !- View Factor to Ground
@@ -846,23 +586,13 @@
   0, 0, 2.4384;                           !- X,Y,Z Vertex 4 {m}
 
 OS:Surface,
-<<<<<<< HEAD
-  {4d52fc68-d7ff-42bf-a7e3-39b3c2424f64}, !- Handle
+  {621513df-f4d9-442e-95af-1e772eaa1001}, !- Handle
   Surface 13,                             !- Name
   Floor,                                  !- Surface Type
   ,                                       !- Construction Name
-  {cbdf4736-a543-4e9c-a5dc-613a52390bcb}, !- Space Name
+  {d2634b5f-9bc3-417b-b4e7-13eccf4d54e7}, !- Space Name
   Surface,                                !- Outside Boundary Condition
-  {9ac0bb9d-72e2-4358-b6e7-51cd2a3bb694}, !- Outside Boundary Condition Object
-=======
-  {e931cc7b-2028-4658-883c-f4ec76e80bef}, !- Handle
-  Surface 13,                             !- Name
-  Floor,                                  !- Surface Type
-  ,                                       !- Construction Name
-  {21874930-c863-4da6-aec6-3aae6d59d149}, !- Space Name
-  Surface,                                !- Outside Boundary Condition
-  {305ae7a8-55fa-467f-871b-7dac8d163304}, !- Outside Boundary Condition Object
->>>>>>> fcfe5a62
+  {87acc423-5254-423a-8a96-2bb4694082e7}, !- Outside Boundary Condition Object
   NoSun,                                  !- Sun Exposure
   NoWind,                                 !- Wind Exposure
   ,                                       !- View Factor to Ground
@@ -873,19 +603,11 @@
   0, 0, 0;                                !- X,Y,Z Vertex 4 {m}
 
 OS:Surface,
-<<<<<<< HEAD
-  {bf4bd017-7949-4448-8c13-4426e94e7f91}, !- Handle
+  {adcabd72-b51e-4919-b8a1-5168da2f38c8}, !- Handle
   Surface 14,                             !- Name
   RoofCeiling,                            !- Surface Type
   ,                                       !- Construction Name
-  {cbdf4736-a543-4e9c-a5dc-613a52390bcb}, !- Space Name
-=======
-  {534fa40a-db1f-4ca4-872f-b3ef38ae1d05}, !- Handle
-  Surface 14,                             !- Name
-  RoofCeiling,                            !- Surface Type
-  ,                                       !- Construction Name
-  {21874930-c863-4da6-aec6-3aae6d59d149}, !- Space Name
->>>>>>> fcfe5a62
+  {d2634b5f-9bc3-417b-b4e7-13eccf4d54e7}, !- Space Name
   Outdoors,                               !- Outside Boundary Condition
   ,                                       !- Outside Boundary Condition Object
   SunExposed,                             !- Sun Exposure
@@ -898,19 +620,11 @@
   13.6310703908387, 0, 0;                 !- X,Y,Z Vertex 4 {m}
 
 OS:Surface,
-<<<<<<< HEAD
-  {74f6c1c1-e007-48d6-bb65-301adcac2002}, !- Handle
+  {978b42d6-78ba-44c9-b4b7-a6bcb392e003}, !- Handle
   Surface 15,                             !- Name
   RoofCeiling,                            !- Surface Type
   ,                                       !- Construction Name
-  {cbdf4736-a543-4e9c-a5dc-613a52390bcb}, !- Space Name
-=======
-  {59e870ec-45c2-4e09-b2eb-c571f0dd2677}, !- Handle
-  Surface 15,                             !- Name
-  RoofCeiling,                            !- Surface Type
-  ,                                       !- Construction Name
-  {21874930-c863-4da6-aec6-3aae6d59d149}, !- Space Name
->>>>>>> fcfe5a62
+  {d2634b5f-9bc3-417b-b4e7-13eccf4d54e7}, !- Space Name
   Outdoors,                               !- Outside Boundary Condition
   ,                                       !- Outside Boundary Condition Object
   SunExposed,                             !- Sun Exposure
@@ -923,19 +637,11 @@
   0, 6.81553519541936, 0;                 !- X,Y,Z Vertex 4 {m}
 
 OS:Surface,
-<<<<<<< HEAD
-  {d2b8fd75-c455-49e7-b98e-7ebf82506734}, !- Handle
+  {42736b3f-dedf-4eb8-b833-25c1213943a7}, !- Handle
   Surface 16,                             !- Name
   Wall,                                   !- Surface Type
   ,                                       !- Construction Name
-  {cbdf4736-a543-4e9c-a5dc-613a52390bcb}, !- Space Name
-=======
-  {bfca74ba-2f1c-4624-b21b-d3e1fed3f4ac}, !- Handle
-  Surface 16,                             !- Name
-  Wall,                                   !- Surface Type
-  ,                                       !- Construction Name
-  {21874930-c863-4da6-aec6-3aae6d59d149}, !- Space Name
->>>>>>> fcfe5a62
+  {d2634b5f-9bc3-417b-b4e7-13eccf4d54e7}, !- Space Name
   Outdoors,                               !- Outside Boundary Condition
   ,                                       !- Outside Boundary Condition Object
   SunExposed,                             !- Sun Exposure
@@ -947,19 +653,11 @@
   0, 0, 0;                                !- X,Y,Z Vertex 3 {m}
 
 OS:Surface,
-<<<<<<< HEAD
-  {3dbebf26-5779-4fe1-b5cb-2b89621a8941}, !- Handle
+  {43b2da59-ebc0-4dd6-961f-40bfa08ea50c}, !- Handle
   Surface 17,                             !- Name
   Wall,                                   !- Surface Type
   ,                                       !- Construction Name
-  {cbdf4736-a543-4e9c-a5dc-613a52390bcb}, !- Space Name
-=======
-  {fb528cfa-9015-45c8-8291-b97ef3664835}, !- Handle
-  Surface 17,                             !- Name
-  Wall,                                   !- Surface Type
-  ,                                       !- Construction Name
-  {21874930-c863-4da6-aec6-3aae6d59d149}, !- Space Name
->>>>>>> fcfe5a62
+  {d2634b5f-9bc3-417b-b4e7-13eccf4d54e7}, !- Space Name
   Outdoors,                               !- Outside Boundary Condition
   ,                                       !- Outside Boundary Condition Object
   SunExposed,                             !- Sun Exposure
@@ -971,15 +669,9 @@
   13.6310703908387, 6.81553519541936, 0;  !- X,Y,Z Vertex 3 {m}
 
 OS:Space,
-<<<<<<< HEAD
-  {cbdf4736-a543-4e9c-a5dc-613a52390bcb}, !- Handle
+  {d2634b5f-9bc3-417b-b4e7-13eccf4d54e7}, !- Handle
   unfinished attic space,                 !- Name
-  {799d084e-b041-478a-b0f6-311c7b38fa5d}, !- Space Type Name
-=======
-  {21874930-c863-4da6-aec6-3aae6d59d149}, !- Handle
-  unfinished attic space,                 !- Name
-  {99de1c4c-c8ee-48f1-9dab-1f329acf1848}, !- Space Type Name
->>>>>>> fcfe5a62
+  {bd60fb8b-4898-4c9f-a704-42eaf5b7e508}, !- Space Type Name
   ,                                       !- Default Construction Set Name
   ,                                       !- Default Schedule Set Name
   -0,                                     !- Direction of Relative North {deg}
@@ -987,17 +679,10 @@
   0,                                      !- Y Origin {m}
   4.8768,                                 !- Z Origin {m}
   ,                                       !- Building Story Name
-<<<<<<< HEAD
-  {098671d2-b92b-4e11-adf2-f18db6b6b87f}; !- Thermal Zone Name
+  {618cacdb-63ed-4b43-b773-c5be4940ed47}; !- Thermal Zone Name
 
 OS:ThermalZone,
-  {098671d2-b92b-4e11-adf2-f18db6b6b87f}, !- Handle
-=======
-  {53845aaa-3e95-407c-808e-dacf987813d1}; !- Thermal Zone Name
-
-OS:ThermalZone,
-  {53845aaa-3e95-407c-808e-dacf987813d1}, !- Handle
->>>>>>> fcfe5a62
+  {618cacdb-63ed-4b43-b773-c5be4940ed47}, !- Handle
   unfinished attic zone,                  !- Name
   ,                                       !- Multiplier
   ,                                       !- Ceiling Height {m}
@@ -1006,17 +691,10 @@
   ,                                       !- Zone Inside Convection Algorithm
   ,                                       !- Zone Outside Convection Algorithm
   ,                                       !- Zone Conditioning Equipment List Name
-<<<<<<< HEAD
-  {e97581e2-ab0e-4a48-a4fc-6d0f2c963f7a}, !- Zone Air Inlet Port List
-  {86401ef0-bbc4-44d8-9317-3ebe8567f0f1}, !- Zone Air Exhaust Port List
-  {7b558f2e-a635-408a-8b22-44159c3ac364}, !- Zone Air Node Name
-  {f8d877cb-0e04-4453-bb1f-fb4662a51e20}, !- Zone Return Air Port List
-=======
-  {58a150f8-4069-42af-9e01-59f07754d8df}, !- Zone Air Inlet Port List
-  {4b29cdad-f288-4fe6-8444-36cd48acb814}, !- Zone Air Exhaust Port List
-  {0a986e22-64f4-4cfd-bbbe-ea2ef3cee468}, !- Zone Air Node Name
-  {2bca59ab-1426-4b93-a777-761263b72b72}, !- Zone Return Air Port List
->>>>>>> fcfe5a62
+  {324add0c-277c-4675-b5c2-57268612d7fd}, !- Zone Air Inlet Port List
+  {89ec763b-ecef-4ab3-bb64-c792f7e89ed1}, !- Zone Air Exhaust Port List
+  {45deb62a-1a92-41a0-bc94-0e8540cc389e}, !- Zone Air Node Name
+  {47d6d394-caa5-46d9-9600-f604bff3bdf5}, !- Zone Return Air Port List
   ,                                       !- Primary Daylighting Control Name
   ,                                       !- Fraction of Zone Controlled by Primary Daylighting Control
   ,                                       !- Secondary Daylighting Control Name
@@ -1027,71 +705,37 @@
   No;                                     !- Use Ideal Air Loads
 
 OS:Node,
-<<<<<<< HEAD
-  {7a90e9be-dadd-4c54-83bc-19c7b8b5045a}, !- Handle
+  {b8b5abf3-cc4d-4aad-a2da-75103edefbb3}, !- Handle
   Node 2,                                 !- Name
-  {7b558f2e-a635-408a-8b22-44159c3ac364}, !- Inlet Port
+  {45deb62a-1a92-41a0-bc94-0e8540cc389e}, !- Inlet Port
   ;                                       !- Outlet Port
 
 OS:Connection,
-  {7b558f2e-a635-408a-8b22-44159c3ac364}, !- Handle
-  {dcc662ae-d2cb-416c-80a3-6e569a7d07ce}, !- Name
-  {098671d2-b92b-4e11-adf2-f18db6b6b87f}, !- Source Object
+  {45deb62a-1a92-41a0-bc94-0e8540cc389e}, !- Handle
+  {c1675f1b-08e6-40ce-aa8f-bf0cf6737869}, !- Name
+  {618cacdb-63ed-4b43-b773-c5be4940ed47}, !- Source Object
   11,                                     !- Outlet Port
-  {7a90e9be-dadd-4c54-83bc-19c7b8b5045a}, !- Target Object
+  {b8b5abf3-cc4d-4aad-a2da-75103edefbb3}, !- Target Object
   2;                                      !- Inlet Port
 
 OS:PortList,
-  {e97581e2-ab0e-4a48-a4fc-6d0f2c963f7a}, !- Handle
-  {f2b01eb7-a855-4e4a-b13c-413fb7b570d4}, !- Name
-  {098671d2-b92b-4e11-adf2-f18db6b6b87f}; !- HVAC Component
+  {324add0c-277c-4675-b5c2-57268612d7fd}, !- Handle
+  {07059dad-b86a-49c6-bac1-a01c3df4310d}, !- Name
+  {618cacdb-63ed-4b43-b773-c5be4940ed47}; !- HVAC Component
 
 OS:PortList,
-  {86401ef0-bbc4-44d8-9317-3ebe8567f0f1}, !- Handle
-  {0a4783d5-3e2e-4e30-889e-03bf5eafab9f}, !- Name
-  {098671d2-b92b-4e11-adf2-f18db6b6b87f}; !- HVAC Component
+  {89ec763b-ecef-4ab3-bb64-c792f7e89ed1}, !- Handle
+  {5e02019d-4116-4fb6-8946-7db5d9ad8be3}, !- Name
+  {618cacdb-63ed-4b43-b773-c5be4940ed47}; !- HVAC Component
 
 OS:PortList,
-  {f8d877cb-0e04-4453-bb1f-fb4662a51e20}, !- Handle
-  {8e58fc87-fd43-47bd-b041-3172f33de078}, !- Name
-  {098671d2-b92b-4e11-adf2-f18db6b6b87f}; !- HVAC Component
+  {47d6d394-caa5-46d9-9600-f604bff3bdf5}, !- Handle
+  {411d44b4-4691-419b-8728-110b58cc4356}, !- Name
+  {618cacdb-63ed-4b43-b773-c5be4940ed47}; !- HVAC Component
 
 OS:Sizing:Zone,
-  {c65ef346-da1f-4272-ac71-cadfd089b3a7}, !- Handle
-  {098671d2-b92b-4e11-adf2-f18db6b6b87f}, !- Zone or ZoneList Name
-=======
-  {241250d4-6aa3-46aa-951c-249aba0e0682}, !- Handle
-  Node 2,                                 !- Name
-  {0a986e22-64f4-4cfd-bbbe-ea2ef3cee468}, !- Inlet Port
-  ;                                       !- Outlet Port
-
-OS:Connection,
-  {0a986e22-64f4-4cfd-bbbe-ea2ef3cee468}, !- Handle
-  {68724292-6429-486a-8503-b42a9b92f928}, !- Name
-  {53845aaa-3e95-407c-808e-dacf987813d1}, !- Source Object
-  11,                                     !- Outlet Port
-  {241250d4-6aa3-46aa-951c-249aba0e0682}, !- Target Object
-  2;                                      !- Inlet Port
-
-OS:PortList,
-  {58a150f8-4069-42af-9e01-59f07754d8df}, !- Handle
-  {22964443-478c-426c-8bfe-a547ffb7edf1}, !- Name
-  {53845aaa-3e95-407c-808e-dacf987813d1}; !- HVAC Component
-
-OS:PortList,
-  {4b29cdad-f288-4fe6-8444-36cd48acb814}, !- Handle
-  {679f0815-0a11-41fe-a999-42e22b6a6b38}, !- Name
-  {53845aaa-3e95-407c-808e-dacf987813d1}; !- HVAC Component
-
-OS:PortList,
-  {2bca59ab-1426-4b93-a777-761263b72b72}, !- Handle
-  {35cc53d2-7dcd-4965-a7a3-c3fa3488b8f3}, !- Name
-  {53845aaa-3e95-407c-808e-dacf987813d1}; !- HVAC Component
-
-OS:Sizing:Zone,
-  {b93c13e7-b06a-47c3-aff8-1d9dce4dd438}, !- Handle
-  {53845aaa-3e95-407c-808e-dacf987813d1}, !- Zone or ZoneList Name
->>>>>>> fcfe5a62
+  {1d0d12cb-0d13-4fda-81f9-9d8fdb8df6fe}, !- Handle
+  {618cacdb-63ed-4b43-b773-c5be4940ed47}, !- Zone or ZoneList Name
   SupplyAirTemperature,                   !- Zone Cooling Design Supply Air Temperature Input Method
   14,                                     !- Zone Cooling Design Supply Air Temperature {C}
   11.11,                                  !- Zone Cooling Design Supply Air Temperature Difference {deltaC}
@@ -1112,27 +756,20 @@
   ,                                       !- Heating Maximum Air Flow per Zone Floor Area {m3/s-m2}
   ,                                       !- Heating Maximum Air Flow {m3/s}
   ,                                       !- Heating Maximum Air Flow Fraction
+  ,                                       !- Design Zone Air Distribution Effectiveness in Cooling Mode
+  ,                                       !- Design Zone Air Distribution Effectiveness in Heating Mode
   No,                                     !- Account for Dedicated Outdoor Air System
   NeutralSupplyAir,                       !- Dedicated Outdoor Air System Control Strategy
   autosize,                               !- Dedicated Outdoor Air Low Setpoint Temperature for Design {C}
   autosize;                               !- Dedicated Outdoor Air High Setpoint Temperature for Design {C}
 
 OS:ZoneHVAC:EquipmentList,
-<<<<<<< HEAD
-  {fe3754c1-0ec9-47df-9cd1-d48e9b3cc725}, !- Handle
+  {ef761321-4ad5-4d7a-8a90-a497cadecb13}, !- Handle
   Zone HVAC Equipment List 2,             !- Name
-  {098671d2-b92b-4e11-adf2-f18db6b6b87f}; !- Thermal Zone
+  {618cacdb-63ed-4b43-b773-c5be4940ed47}; !- Thermal Zone
 
 OS:SpaceType,
-  {799d084e-b041-478a-b0f6-311c7b38fa5d}, !- Handle
-=======
-  {80ce6319-b72c-4d7c-a9bc-972012cb766e}, !- Handle
-  Zone HVAC Equipment List 2,             !- Name
-  {53845aaa-3e95-407c-808e-dacf987813d1}; !- Thermal Zone
-
-OS:SpaceType,
-  {99de1c4c-c8ee-48f1-9dab-1f329acf1848}, !- Handle
->>>>>>> fcfe5a62
+  {bd60fb8b-4898-4c9f-a704-42eaf5b7e508}, !- Handle
   Space Type 2,                           !- Name
   ,                                       !- Default Construction Set Name
   ,                                       !- Default Schedule Set Name
@@ -1143,23 +780,14 @@
   unfinished attic;                       !- Standards Space Type
 
 OS:BuildingUnit,
-<<<<<<< HEAD
-  {d7e45312-04c9-4c07-b301-001aa48e2258}, !- Handle
-=======
-  {66bacf7c-7224-4eba-826b-baf80d4e24ea}, !- Handle
->>>>>>> fcfe5a62
+  {09cc59ac-1a52-4ad6-ab61-8d24e5e99094}, !- Handle
   unit 1,                                 !- Name
   ,                                       !- Rendering Color
   Residential;                            !- Building Unit Type
 
 OS:AdditionalProperties,
-<<<<<<< HEAD
-  {edf80763-71a8-4406-8fc6-3043a84043ae}, !- Handle
-  {d7e45312-04c9-4c07-b301-001aa48e2258}, !- Object Name
-=======
-  {8fb1a1ba-948c-4889-977f-07ab4e14b86e}, !- Handle
-  {66bacf7c-7224-4eba-826b-baf80d4e24ea}, !- Object Name
->>>>>>> fcfe5a62
+  {7aec8db7-120a-4edc-b008-e349e8f24ed8}, !- Handle
+  {09cc59ac-1a52-4ad6-ab61-8d24e5e99094}, !- Object Name
   NumberOfBedrooms,                       !- Feature Name 1
   Integer,                                !- Feature Data Type 1
   3,                                      !- Feature Value 1
@@ -1170,2424 +798,20 @@
   Double,                                 !- Feature Data Type 3
   2.6400000000000001;                     !- Feature Value 3
 
-<<<<<<< HEAD
-OS:External:File,
-  {cea6347b-27db-4bac-8c76-31a6ba156cbd}, !- Handle
-  8760.csv,                               !- Name
-  8760.csv;                               !- File Name
-
-OS:Schedule:File,
-  {131e6e25-d044-41e3-8bff-5b394ac55acc}, !- Handle
-  occupants,                              !- Name
-  {0b7e2864-bec4-4075-8ed0-cfe4322489dc}, !- Schedule Type Limits Name
-  {cea6347b-27db-4bac-8c76-31a6ba156cbd}, !- External File Name
-  1,                                      !- Column Number
-  1,                                      !- Rows to Skip at Top
-  8760,                                   !- Number of Hours of Data
-  ,                                       !- Column Separator
-  ,                                       !- Interpolate to Timestep
-  60;                                     !- Minutes per Item
-
-OS:Schedule:Ruleset,
-  {5f7e724f-9228-4abb-ba11-86ba3dc1724b}, !- Handle
-  Schedule Ruleset 1,                     !- Name
-  {923bd322-cb81-4668-813b-e99d4f171791}, !- Schedule Type Limits Name
-  {52026612-b9fb-4f16-9606-6f88ad89594e}; !- Default Day Schedule Name
-
 OS:Schedule:Day,
-  {52026612-b9fb-4f16-9606-6f88ad89594e}, !- Handle
-  Schedule Day 3,                         !- Name
-  {923bd322-cb81-4668-813b-e99d4f171791}, !- Schedule Type Limits Name
-  ,                                       !- Interpolate to Timestep
-  24,                                     !- Hour 1
-  0,                                      !- Minute 1
-  112.539290946133;                       !- Value Until Time 1
-
-OS:People:Definition,
-  {751f9a81-145f-4fc9-bb5c-e09b31282ee4}, !- Handle
-  res occupants|living space,             !- Name
-  People,                                 !- Number of People Calculation Method
-  1.32,                                   !- Number of People {people}
-  ,                                       !- People per Space Floor Area {person/m2}
-  ,                                       !- Space Floor Area per Person {m2/person}
-  0.319734,                               !- Fraction Radiant
-  0.573,                                  !- Sensible Heat Fraction
-  0,                                      !- Carbon Dioxide Generation Rate {m3/s-W}
-  No,                                     !- Enable ASHRAE 55 Comfort Warnings
-  ZoneAveraged;                           !- Mean Radiant Temperature Calculation Type
-
-OS:People,
-  {a10b928e-a7b0-42a1-9d91-48b96a6c9567}, !- Handle
-  res occupants|living space,             !- Name
-  {751f9a81-145f-4fc9-bb5c-e09b31282ee4}, !- People Definition Name
-  {709f1f0c-4a3e-41e8-b5cb-d33a2d5dbd5d}, !- Space or SpaceType Name
-  {131e6e25-d044-41e3-8bff-5b394ac55acc}, !- Number of People Schedule Name
-  {5f7e724f-9228-4abb-ba11-86ba3dc1724b}, !- Activity Level Schedule Name
-  ,                                       !- Surface Name/Angle Factor List Name
-  ,                                       !- Work Efficiency Schedule Name
-  ,                                       !- Clothing Insulation Schedule Name
-  ,                                       !- Air Velocity Schedule Name
-  1;                                      !- Multiplier
-
-OS:ScheduleTypeLimits,
-  {923bd322-cb81-4668-813b-e99d4f171791}, !- Handle
-  ActivityLevel,                          !- Name
-  0,                                      !- Lower Limit Value
-  ,                                       !- Upper Limit Value
-  Continuous,                             !- Numeric Type
-  ActivityLevel;                          !- Unit Type
-
-OS:ScheduleTypeLimits,
-  {0b7e2864-bec4-4075-8ed0-cfe4322489dc}, !- Handle
-  Fractional,                             !- Name
-  0,                                      !- Lower Limit Value
-  1,                                      !- Upper Limit Value
-  Continuous;                             !- Numeric Type
-
-OS:People:Definition,
-  {314f6d4d-90dc-4233-8b34-fccd746b4789}, !- Handle
-  res occupants|living space|story 2,     !- Name
-  People,                                 !- Number of People Calculation Method
-  1.32,                                   !- Number of People {people}
-  ,                                       !- People per Space Floor Area {person/m2}
-  ,                                       !- Space Floor Area per Person {m2/person}
-  0.319734,                               !- Fraction Radiant
-  0.573,                                  !- Sensible Heat Fraction
-  0,                                      !- Carbon Dioxide Generation Rate {m3/s-W}
-  No,                                     !- Enable ASHRAE 55 Comfort Warnings
-  ZoneAveraged;                           !- Mean Radiant Temperature Calculation Type
-
-OS:People,
-  {f1f5fe54-65b1-4792-a009-b8738f8eab1b}, !- Handle
-  res occupants|living space|story 2,     !- Name
-  {314f6d4d-90dc-4233-8b34-fccd746b4789}, !- People Definition Name
-  {5b8e9ad3-f6d1-465f-a30f-f9eb0b0f3b6c}, !- Space or SpaceType Name
-  {131e6e25-d044-41e3-8bff-5b394ac55acc}, !- Number of People Schedule Name
-  {5f7e724f-9228-4abb-ba11-86ba3dc1724b}, !- Activity Level Schedule Name
-  ,                                       !- Surface Name/Angle Factor List Name
-  ,                                       !- Work Efficiency Schedule Name
-  ,                                       !- Clothing Insulation Schedule Name
-  ,                                       !- Air Velocity Schedule Name
-  1;                                      !- Multiplier
-
-OS:ShadingSurfaceGroup,
-  {a5569367-cdf4-4824-b951-b686d8ed95c1}, !- Handle
-  res neighbors,                          !- Name
-  Building;                               !- Shading Surface Type
-
-OS:ShadingSurface,
-  {893f7552-0513-4f15-84d3-e85516171dd9}, !- Handle
-  res neighbors left,                     !- Name
-  ,                                       !- Construction Name
-  {a5569367-cdf4-4824-b951-b686d8ed95c1}, !- Shading Surface Group Name
-  ,                                       !- Transmittance Schedule Name
-  ,                                       !- Number of Vertices
-  -3.048, 0, 0,                           !- X,Y,Z Vertex 1 {m}
-  -3.048, 0, 6.58068379885484,            !- X,Y,Z Vertex 2 {m}
-  -3.048, 6.81553519541936, 6.58068379885484, !- X,Y,Z Vertex 3 {m}
-  -3.048, 6.81553519541936, 0;            !- X,Y,Z Vertex 4 {m}
-
-OS:ShadingSurface,
-  {a5246e30-5026-46dd-97f3-ee3465704282}, !- Handle
-  res neighbors right,                    !- Name
-  ,                                       !- Construction Name
-  {a5569367-cdf4-4824-b951-b686d8ed95c1}, !- Shading Surface Group Name
-  ,                                       !- Transmittance Schedule Name
-  ,                                       !- Number of Vertices
-  16.6790703908387, 6.81553519541936, 0,  !- X,Y,Z Vertex 1 {m}
-  16.6790703908387, 6.81553519541936, 6.58068379885484, !- X,Y,Z Vertex 2 {m}
-  16.6790703908387, 0, 6.58068379885484,  !- X,Y,Z Vertex 3 {m}
-  16.6790703908387, 0, 0;                 !- X,Y,Z Vertex 4 {m}
-
-OS:Coil:Heating:Gas,
-  {8810726c-78a1-4045-b2c2-4e11c33be999}, !- Handle
-  res fur gas heating coil,               !- Name
-  {2728790d-ed11-42bf-b4e4-b3c4e9333a30}, !- Availability Schedule Name
-  0.78,                                   !- Gas Burner Efficiency
-  AutoSize,                               !- Nominal Capacity {W}
-  ,                                       !- Air Inlet Node Name
-  ,                                       !- Air Outlet Node Name
-  ,                                       !- Temperature Setpoint Node Name
-  76,                                     !- Parasitic Electric Load {W}
-  ,                                       !- Part Load Fraction Correlation Curve Name
-  0,                                      !- Parasitic Gas Load {W}
-  NaturalGas;                             !- Fuel Type
-
-OS:Schedule:Constant,
-  {2728790d-ed11-42bf-b4e4-b3c4e9333a30}, !- Handle
-  Always On Discrete,                     !- Name
-  {38981c58-373d-4805-9346-91d72f889c0a}, !- Schedule Type Limits Name
-  1;                                      !- Value
-
-OS:ScheduleTypeLimits,
-  {38981c58-373d-4805-9346-91d72f889c0a}, !- Handle
-  OnOff,                                  !- Name
-  0,                                      !- Lower Limit Value
-  1,                                      !- Upper Limit Value
-  Discrete,                               !- Numeric Type
-  Availability;                           !- Unit Type
-
-OS:Fan:OnOff,
-  {5758130d-207a-489a-a8a0-ffaee7fc3283}, !- Handle
-  res fur gas htg supply fan,             !- Name
-  {2728790d-ed11-42bf-b4e4-b3c4e9333a30}, !- Availability Schedule Name
-  0.75,                                   !- Fan Total Efficiency
-  794.580001233493,                       !- Pressure Rise {Pa}
-  autosize,                               !- Maximum Flow Rate {m3/s}
-  1,                                      !- Motor Efficiency
-  1,                                      !- Motor In Airstream Fraction
-  ,                                       !- Air Inlet Node Name
-  ,                                       !- Air Outlet Node Name
-  {2824849a-0116-4671-b9fd-7f5418aa8712}, !- Fan Power Ratio Function of Speed Ratio Curve Name
-  {f22a98b1-7bca-4c2d-8fde-62e4a6974b99}, !- Fan Efficiency Ratio Function of Speed Ratio Curve Name
-  res fur gas htg supply fan;             !- End-Use Subcategory
-
-OS:Curve:Exponent,
-  {2824849a-0116-4671-b9fd-7f5418aa8712}, !- Handle
-  Fan On Off Power Curve,                 !- Name
-  1,                                      !- Coefficient1 Constant
-  0,                                      !- Coefficient2 Constant
-  0,                                      !- Coefficient3 Constant
-  0,                                      !- Minimum Value of x
-  1,                                      !- Maximum Value of x
-  ,                                       !- Minimum Curve Output
-  ,                                       !- Maximum Curve Output
-  ,                                       !- Input Unit Type for X
-  ;                                       !- Output Unit Type
-
-OS:Curve:Cubic,
-  {f22a98b1-7bca-4c2d-8fde-62e4a6974b99}, !- Handle
-  Fan On Off Efficiency Curve,            !- Name
-  1,                                      !- Coefficient1 Constant
-  0,                                      !- Coefficient2 x
-  0,                                      !- Coefficient3 x**2
-  0,                                      !- Coefficient4 x**3
-  0,                                      !- Minimum Value of x
-  1;                                      !- Maximum Value of x
-
-OS:AirLoopHVAC:UnitarySystem,
-  {ca19ae14-b64c-49f0-8e7e-bd66fc082ae4}, !- Handle
-  res fur gas unitary system,             !- Name
-  Load,                                   !- Control Type
-  {b873abfd-7ca7-439d-b900-4bfc101c60a9}, !- Controlling Zone or Thermostat Location
-  None,                                   !- Dehumidification Control Type
-  {2728790d-ed11-42bf-b4e4-b3c4e9333a30}, !- Availability Schedule Name
-  {07a21313-82ff-4fb0-a602-161dc3d3b5a8}, !- Air Inlet Node Name
-  {c51f052f-e0ef-4254-a344-dd03c679e3d7}, !- Air Outlet Node Name
-  {5758130d-207a-489a-a8a0-ffaee7fc3283}, !- Supply Fan Name
-  BlowThrough,                            !- Fan Placement
-  {f3a80afc-8e71-4ab8-8735-d69de7ba2151}, !- Supply Air Fan Operating Mode Schedule Name
-  {8810726c-78a1-4045-b2c2-4e11c33be999}, !- Heating Coil Name
-  1,                                      !- DX Heating Coil Sizing Ratio
-  ,                                       !- Cooling Coil Name
-  No,                                     !- Use DOAS DX Cooling Coil
-  2,                                      !- DOAS DX Cooling Coil Leaving Minimum Air Temperature {C}
-  SensibleOnlyLoadControl,                !- Latent Load Control
-  ,                                       !- Supplemental Heating Coil Name
-  ,                                       !- Supply Air Flow Rate Method During Cooling Operation
-  0,                                      !- Supply Air Flow Rate During Cooling Operation {m3/s}
-  ,                                       !- Supply Air Flow Rate Per Floor Area During Cooling Operation {m3/s-m2}
-  ,                                       !- Fraction of Autosized Design Cooling Supply Air Flow Rate
-  ,                                       !- Design Supply Air Flow Rate Per Unit of Capacity During Cooling Operation {m3/s-W}
-  ,                                       !- Supply Air Flow Rate Method During Heating Operation
-  Autosize,                               !- Supply Air Flow Rate During Heating Operation {m3/s}
-  ,                                       !- Supply Air Flow Rate Per Floor Area during Heating Operation {m3/s-m2}
-  ,                                       !- Fraction of Autosized Design Heating Supply Air Flow Rate
-  ,                                       !- Design Supply Air Flow Rate Per Unit of Capacity During Heating Operation {m3/s-W}
-  ,                                       !- Supply Air Flow Rate Method When No Cooling or Heating is Required
-  0,                                      !- Supply Air Flow Rate When No Cooling or Heating is Required {m3/s}
-  ,                                       !- Supply Air Flow Rate Per Floor Area When No Cooling or Heating is Required {m3/s-m2}
-  ,                                       !- Fraction of Autosized Design Cooling Supply Air Flow Rate When No Cooling or Heating is Required
-  ,                                       !- Fraction of Autosized Design Heating Supply Air Flow Rate When No Cooling or Heating is Required
-  ,                                       !- Design Supply Air Flow Rate Per Unit of Capacity During Cooling Operation When No Cooling or Heating is Required {m3/s-W}
-  ,                                       !- Design Supply Air Flow Rate Per Unit of Capacity During Heating Operation When No Cooling or Heating is Required {m3/s-W}
-  48.8888888888889,                       !- Maximum Supply Air Temperature {C}
-  21,                                     !- Maximum Outdoor Dry-Bulb Temperature for Supplemental Heater Operation {C}
-  ,                                       !- Outdoor Dry-Bulb Temperature Sensor Node Name
-  2.5,                                    !- Maximum Cycling Rate {cycles/hr}
-  60,                                     !- Heat Pump Time Constant {s}
-  0.01,                                   !- Fraction of On-Cycle Power Use
-  60,                                     !- Heat Pump Fan Delay Time {s}
-  0,                                      !- Ancilliary On-Cycle Electric Power {W}
-  0;                                      !- Ancilliary Off-Cycle Electric Power {W}
-
-OS:Schedule:Constant,
-  {f3a80afc-8e71-4ab8-8735-d69de7ba2151}, !- Handle
-  Always Off Discrete,                    !- Name
-  {8e2c45b5-044c-4048-8067-ed836632c312}, !- Schedule Type Limits Name
-  0;                                      !- Value
-
-OS:ScheduleTypeLimits,
-  {8e2c45b5-044c-4048-8067-ed836632c312}, !- Handle
-  OnOff 1,                                !- Name
-  0,                                      !- Lower Limit Value
-  1,                                      !- Upper Limit Value
-  Discrete,                               !- Numeric Type
-  Availability;                           !- Unit Type
-
-OS:AirLoopHVAC,
-  {037b5adc-eda0-4fef-a669-8eca0f750009}, !- Handle
-  res fur gas asys,                       !- Name
-  ,                                       !- Controller List Name
-  {2728790d-ed11-42bf-b4e4-b3c4e9333a30}, !- Availability Schedule
-  {aabf241e-8932-482c-a84a-bd83d886b024}, !- Availability Manager List Name
-  AutoSize,                               !- Design Supply Air Flow Rate {m3/s}
-  ,                                       !- Branch List Name
-  ,                                       !- Connector List Name
-  {819ec6c7-779e-44f6-bde2-f0a55bc21a6f}, !- Supply Side Inlet Node Name
-  {1aa38a62-2a00-4b5b-b374-d29f3e7b2503}, !- Demand Side Outlet Node Name
-  {6459c6c9-6613-4586-a7ca-78dc70a8f302}, !- Demand Side Inlet Node A
-  {cb66a2ee-5deb-4175-8d99-a5aab2825f50}, !- Supply Side Outlet Node A
-  ,                                       !- Demand Side Inlet Node B
-  ,                                       !- Supply Side Outlet Node B
-  ,                                       !- Return Air Bypass Flow Temperature Setpoint Schedule Name
-  {1b798044-b195-4ed9-80dd-719cb69b7a95}, !- Demand Mixer Name
-  {fbb08588-dce7-4f81-a3b3-80ecf943d259}, !- Demand Splitter A Name
-  ,                                       !- Demand Splitter B Name
-  ;                                       !- Supply Splitter Name
-
-OS:Node,
-  {68b93a67-b260-4191-8105-5cdad631b807}, !- Handle
-  Node 3,                                 !- Name
-  {819ec6c7-779e-44f6-bde2-f0a55bc21a6f}, !- Inlet Port
-  {07a21313-82ff-4fb0-a602-161dc3d3b5a8}; !- Outlet Port
-
-OS:Node,
-  {cb2b4f68-560a-4ed3-b9d1-2755c03238fa}, !- Handle
-  Node 4,                                 !- Name
-  {c51f052f-e0ef-4254-a344-dd03c679e3d7}, !- Inlet Port
-  {cb66a2ee-5deb-4175-8d99-a5aab2825f50}; !- Outlet Port
-
-OS:Connection,
-  {819ec6c7-779e-44f6-bde2-f0a55bc21a6f}, !- Handle
-  {af0d37a2-c907-4028-be97-2d0ce0d4ced1}, !- Name
-  {037b5adc-eda0-4fef-a669-8eca0f750009}, !- Source Object
-  8,                                      !- Outlet Port
-  {68b93a67-b260-4191-8105-5cdad631b807}, !- Target Object
-  2;                                      !- Inlet Port
-
-OS:Connection,
-  {cb66a2ee-5deb-4175-8d99-a5aab2825f50}, !- Handle
-  {1a5f4615-1c7e-4127-8527-e70211c1f424}, !- Name
-  {cb2b4f68-560a-4ed3-b9d1-2755c03238fa}, !- Source Object
-  3,                                      !- Outlet Port
-  {037b5adc-eda0-4fef-a669-8eca0f750009}, !- Target Object
-  11;                                     !- Inlet Port
-
-OS:Node,
-  {058f5f65-75f7-4e91-9dcf-4fc43f1e1091}, !- Handle
-  Node 5,                                 !- Name
-  {6459c6c9-6613-4586-a7ca-78dc70a8f302}, !- Inlet Port
-  {50dec741-4d18-4da7-ba2e-6e51dc01e180}; !- Outlet Port
-
-OS:Node,
-  {88927ad3-cd22-4533-b2e4-883340888a8b}, !- Handle
-  Node 6,                                 !- Name
-  {db7afdf1-a7db-4c91-9fc2-04687409527a}, !- Inlet Port
-  {1aa38a62-2a00-4b5b-b374-d29f3e7b2503}; !- Outlet Port
-
-OS:Node,
-  {f67f7983-c585-441b-bc31-d4e61aec2069}, !- Handle
-  Node 7,                                 !- Name
-  {02c941d6-af89-45f3-a4e0-8906b05b4e57}, !- Inlet Port
-  {552f6b9f-8808-4e83-9f34-d6bd2a81b56c}; !- Outlet Port
-
-OS:Connection,
-  {6459c6c9-6613-4586-a7ca-78dc70a8f302}, !- Handle
-  {3353061a-4c7f-4dfc-9274-b14db381d0ed}, !- Name
-  {037b5adc-eda0-4fef-a669-8eca0f750009}, !- Source Object
-  10,                                     !- Outlet Port
-  {058f5f65-75f7-4e91-9dcf-4fc43f1e1091}, !- Target Object
-  2;                                      !- Inlet Port
-
-OS:Connection,
-  {1aa38a62-2a00-4b5b-b374-d29f3e7b2503}, !- Handle
-  {19006ae4-5bff-4309-9ffc-41a349da72af}, !- Name
-  {88927ad3-cd22-4533-b2e4-883340888a8b}, !- Source Object
-  3,                                      !- Outlet Port
-  {037b5adc-eda0-4fef-a669-8eca0f750009}, !- Target Object
-  9;                                      !- Inlet Port
-
-OS:AirLoopHVAC:ZoneSplitter,
-  {fbb08588-dce7-4f81-a3b3-80ecf943d259}, !- Handle
-  res fur gas zone splitter,              !- Name
-  {50dec741-4d18-4da7-ba2e-6e51dc01e180}, !- Inlet Node Name
-  {211eac3a-f754-43d4-8efd-f29f2449ea62}; !- Outlet Node Name 1
-
-OS:AirLoopHVAC:ZoneMixer,
-  {1b798044-b195-4ed9-80dd-719cb69b7a95}, !- Handle
-  res fur gas zone mixer,                 !- Name
-  {db7afdf1-a7db-4c91-9fc2-04687409527a}, !- Outlet Node Name
-  {5344844f-77e1-4120-a78a-b7050e04cc5a}; !- Inlet Node Name 1
-
-OS:Connection,
-  {50dec741-4d18-4da7-ba2e-6e51dc01e180}, !- Handle
-  {cb2a2b78-5cdb-4f2a-9c1d-3c91118a4535}, !- Name
-  {058f5f65-75f7-4e91-9dcf-4fc43f1e1091}, !- Source Object
-  3,                                      !- Outlet Port
-  {fbb08588-dce7-4f81-a3b3-80ecf943d259}, !- Target Object
-  2;                                      !- Inlet Port
-
-OS:Connection,
-  {db7afdf1-a7db-4c91-9fc2-04687409527a}, !- Handle
-  {651b7691-fd45-44e9-ac68-5a910d0e1e08}, !- Name
-  {1b798044-b195-4ed9-80dd-719cb69b7a95}, !- Source Object
-  2,                                      !- Outlet Port
-  {88927ad3-cd22-4533-b2e4-883340888a8b}, !- Target Object
-  2;                                      !- Inlet Port
-
-OS:Sizing:System,
-  {0b7f67c7-15f0-4204-ba75-ecc7a011a7ce}, !- Handle
-  {037b5adc-eda0-4fef-a669-8eca0f750009}, !- AirLoop Name
-  Sensible,                               !- Type of Load to Size On
-  Autosize,                               !- Design Outdoor Air Flow Rate {m3/s}
-  0.3,                                    !- Central Heating Maximum System Air Flow Ratio
-  7,                                      !- Preheat Design Temperature {C}
-  0.008,                                  !- Preheat Design Humidity Ratio {kg-H2O/kg-Air}
-  12.8,                                   !- Precool Design Temperature {C}
-  0.008,                                  !- Precool Design Humidity Ratio {kg-H2O/kg-Air}
-  12.8,                                   !- Central Cooling Design Supply Air Temperature {C}
-  16.7,                                   !- Central Heating Design Supply Air Temperature {C}
-  NonCoincident,                          !- Sizing Option
-  Yes,                                    !- 100% Outdoor Air in Cooling
-  Yes,                                    !- 100% Outdoor Air in Heating
-  0.0085,                                 !- Central Cooling Design Supply Air Humidity Ratio {kg-H2O/kg-Air}
-  0.008,                                  !- Central Heating Design Supply Air Humidity Ratio {kg-H2O/kg-Air}
-  DesignDay,                              !- Cooling Design Air Flow Method
-  0,                                      !- Cooling Design Air Flow Rate {m3/s}
-  DesignDay,                              !- Heating Design Air Flow Method
-  0,                                      !- Heating Design Air Flow Rate {m3/s}
-  ZoneSum,                                !- System Outdoor Air Method
-  1,                                      !- Zone Maximum Outdoor Air Fraction {dimensionless}
-  0.0099676501,                           !- Cooling Supply Air Flow Rate Per Floor Area {m3/s-m2}
-  1,                                      !- Cooling Fraction of Autosized Cooling Supply Air Flow Rate
-  3.9475456e-05,                          !- Cooling Supply Air Flow Rate Per Unit Cooling Capacity {m3/s-W}
-  0.0099676501,                           !- Heating Supply Air Flow Rate Per Floor Area {m3/s-m2}
-  1,                                      !- Heating Fraction of Autosized Heating Supply Air Flow Rate
-  1,                                      !- Heating Fraction of Autosized Cooling Supply Air Flow Rate
-  3.1588213e-05,                          !- Heating Supply Air Flow Rate Per Unit Heating Capacity {m3/s-W}
-  CoolingDesignCapacity,                  !- Cooling Design Capacity Method
-  autosize,                               !- Cooling Design Capacity {W}
-  234.7,                                  !- Cooling Design Capacity Per Floor Area {W/m2}
-  1,                                      !- Fraction of Autosized Cooling Design Capacity
-  HeatingDesignCapacity,                  !- Heating Design Capacity Method
-  autosize,                               !- Heating Design Capacity {W}
-  157,                                    !- Heating Design Capacity Per Floor Area {W/m2}
-  1,                                      !- Fraction of Autosized Heating Design Capacity
-  OnOff;                                  !- Central Cooling Capacity Control Method
-
-OS:AvailabilityManagerAssignmentList,
-  {aabf241e-8932-482c-a84a-bd83d886b024}, !- Handle
-  Air Loop HVAC 1 AvailabilityManagerAssignmentList; !- Name
-
-OS:Connection,
-  {07a21313-82ff-4fb0-a602-161dc3d3b5a8}, !- Handle
-  {1ee1cef3-7b37-4014-9f5e-db800d1b13bf}, !- Name
-  {68b93a67-b260-4191-8105-5cdad631b807}, !- Source Object
-  3,                                      !- Outlet Port
-  {ca19ae14-b64c-49f0-8e7e-bd66fc082ae4}, !- Target Object
-  6;                                      !- Inlet Port
-
-OS:Connection,
-  {c51f052f-e0ef-4254-a344-dd03c679e3d7}, !- Handle
-  {ec8f87f8-002e-4248-aafc-c32dcd85ea1e}, !- Name
-  {ca19ae14-b64c-49f0-8e7e-bd66fc082ae4}, !- Source Object
-  7,                                      !- Outlet Port
-  {cb2b4f68-560a-4ed3-b9d1-2755c03238fa}, !- Target Object
-  2;                                      !- Inlet Port
-
-OS:AirTerminal:SingleDuct:ConstantVolume:NoReheat,
-  {642bc3ff-44f3-4e57-8a05-c977631bc2e3}, !- Handle
-  res fur gas living zone direct air,     !- Name
-  {2728790d-ed11-42bf-b4e4-b3c4e9333a30}, !- Availability Schedule Name
-  {ac624783-1e2d-448a-bec6-d1a4b2068f00}, !- Air Inlet Node Name
-  {02c941d6-af89-45f3-a4e0-8906b05b4e57}, !- Air Outlet Node Name
-  AutoSize;                               !- Maximum Air Flow Rate {m3/s}
-
-OS:Node,
-  {8addd6cb-2d5c-419e-bca8-0bbb416f83b8}, !- Handle
-  Node 8,                                 !- Name
-  {80cf0bb0-2e12-41bb-9f9f-d598e2ef9a12}, !- Inlet Port
-  {5344844f-77e1-4120-a78a-b7050e04cc5a}; !- Outlet Port
-
-OS:Connection,
-  {552f6b9f-8808-4e83-9f34-d6bd2a81b56c}, !- Handle
-  {2f226cf6-4f67-42f5-8668-2a7e69fd68f0}, !- Name
-  {f67f7983-c585-441b-bc31-d4e61aec2069}, !- Source Object
-  3,                                      !- Outlet Port
-  {b2071699-0bfe-454c-af7b-e8d1fce8253a}, !- Target Object
-  3;                                      !- Inlet Port
-
-OS:Connection,
-  {80cf0bb0-2e12-41bb-9f9f-d598e2ef9a12}, !- Handle
-  {02b4cc93-93d0-43a4-88d3-042662d5fedd}, !- Name
-  {bc3a346a-0322-4e52-81aa-d23b215db71f}, !- Source Object
-  3,                                      !- Outlet Port
-  {8addd6cb-2d5c-419e-bca8-0bbb416f83b8}, !- Target Object
-  2;                                      !- Inlet Port
-
-OS:Connection,
-  {5344844f-77e1-4120-a78a-b7050e04cc5a}, !- Handle
-  {34aeff6b-116c-4792-a5f1-ed82fcfb389e}, !- Name
-  {8addd6cb-2d5c-419e-bca8-0bbb416f83b8}, !- Source Object
-  3,                                      !- Outlet Port
-  {1b798044-b195-4ed9-80dd-719cb69b7a95}, !- Target Object
-  3;                                      !- Inlet Port
-
-OS:Node,
-  {6767729f-a923-4716-b33e-8084c86d05e1}, !- Handle
-  Node 9,                                 !- Name
-  {211eac3a-f754-43d4-8efd-f29f2449ea62}, !- Inlet Port
-  {ac624783-1e2d-448a-bec6-d1a4b2068f00}; !- Outlet Port
-
-OS:Connection,
-  {211eac3a-f754-43d4-8efd-f29f2449ea62}, !- Handle
-  {2862d4e3-e38e-4e25-a73c-358aa4d702ac}, !- Name
-  {fbb08588-dce7-4f81-a3b3-80ecf943d259}, !- Source Object
-  3,                                      !- Outlet Port
-  {6767729f-a923-4716-b33e-8084c86d05e1}, !- Target Object
-  2;                                      !- Inlet Port
-
-OS:Connection,
-  {ac624783-1e2d-448a-bec6-d1a4b2068f00}, !- Handle
-  {4fa2e9ce-9257-4892-94de-c2a9297b10d6}, !- Name
-  {6767729f-a923-4716-b33e-8084c86d05e1}, !- Source Object
-  3,                                      !- Outlet Port
-  {642bc3ff-44f3-4e57-8a05-c977631bc2e3}, !- Target Object
-  3;                                      !- Inlet Port
-
-OS:Connection,
-  {02c941d6-af89-45f3-a4e0-8906b05b4e57}, !- Handle
-  {febb624e-2e7a-4823-b64b-550f61ad8fc3}, !- Name
-  {642bc3ff-44f3-4e57-8a05-c977631bc2e3}, !- Source Object
-  4,                                      !- Outlet Port
-  {f67f7983-c585-441b-bc31-d4e61aec2069}, !- Target Object
-  2;                                      !- Inlet Port
-
-OS:AdditionalProperties,
-  {51264225-107c-47f6-a933-cbfddfb69b13}, !- Handle
-  {ca19ae14-b64c-49f0-8e7e-bd66fc082ae4}, !- Object Name
-  SizingInfoHVACFracHeatLoadServed,       !- Feature Name 1
-  Double,                                 !- Feature Data Type 1
-  1;                                      !- Feature Value 1
-
-OS:Curve:Biquadratic,
-  {c7046b04-4892-4554-bfaf-7219bc00e303}, !- Handle
-  Cool-Cap-fT1,                           !- Name
-  1.550902001,                            !- Coefficient1 Constant
-  -0.0750500892,                          !- Coefficient2 x
-  0.00309713544,                          !- Coefficient3 x**2
-  0.00240111,                             !- Coefficient4 y
-  -5.0544e-05,                            !- Coefficient5 y**2
-  -0.00042728148,                         !- Coefficient6 x*y
-  13.88,                                  !- Minimum Value of x
-  23.88,                                  !- Maximum Value of x
-  18.33,                                  !- Minimum Value of y
-  51.66;                                  !- Maximum Value of y
-
-OS:Curve:Biquadratic,
-  {dd7c053f-3283-4e6a-925b-861f452fe763}, !- Handle
-  Cool-EIR-fT1,                           !- Name
-  -0.304282997,                           !- Coefficient1 Constant
-  0.1180477062,                           !- Coefficient2 x
-  -0.00342466704,                         !- Coefficient3 x**2
-  -0.0062619138,                          !- Coefficient4 y
-  0.00069542712,                          !- Coefficient5 y**2
-  -0.00046997496,                         !- Coefficient6 x*y
-  13.88,                                  !- Minimum Value of x
-  23.88,                                  !- Maximum Value of x
-  18.33,                                  !- Minimum Value of y
-  51.66;                                  !- Maximum Value of y
-
-OS:Curve:Quadratic,
-  {231a7665-3248-46fb-ad5d-513803f9041a}, !- Handle
-  Cool-PLF-fPLR1,                         !- Name
-  0.93,                                   !- Coefficient1 Constant
-  0.07,                                   !- Coefficient2 x
-  0,                                      !- Coefficient3 x**2
-  0,                                      !- Minimum Value of x
-  1,                                      !- Maximum Value of x
-  0.7,                                    !- Minimum Curve Output
-  1;                                      !- Maximum Curve Output
-
-OS:Curve:Quadratic,
-  {40e6c997-b118-45a2-81d9-577da7caff53}, !- Handle
-  Cool-Cap-fFF1,                          !- Name
-  0.718605468,                            !- Coefficient1 Constant
-  0.410099989,                            !- Coefficient2 x
-  -0.128705457,                           !- Coefficient3 x**2
-  0,                                      !- Minimum Value of x
-  2,                                      !- Maximum Value of x
-  0,                                      !- Minimum Curve Output
-  2;                                      !- Maximum Curve Output
-
-OS:Curve:Quadratic,
-  {25dd7abe-7bf9-4c09-a471-04607136214f}, !- Handle
-  Cool-EIR-fFF1,                          !- Name
-  1.32299905,                             !- Coefficient1 Constant
-  -0.477711207,                           !- Coefficient2 x
-  0.154712157,                            !- Coefficient3 x**2
-  0,                                      !- Minimum Value of x
-  2,                                      !- Maximum Value of x
-  0,                                      !- Minimum Curve Output
-  2;                                      !- Maximum Curve Output
-
-OS:Coil:Cooling:DX:SingleSpeed,
-  {a01b434a-2725-480e-a951-196b1488a7af}, !- Handle
-  res ac cooling coil,                    !- Name
-  {2728790d-ed11-42bf-b4e4-b3c4e9333a30}, !- Availability Schedule Name
-  autosize,                               !- Rated Total Cooling Capacity {W}
-  0.740402528813699,                      !- Rated Sensible Heat Ratio
-  3.9505446283126,                        !- Rated COP {W/W}
-  autosize,                               !- Rated Air Flow Rate {m3/s}
-  773.3912012006,                         !- Rated Evaporator Fan Power Per Volume Flow Rate {W/(m3/s)}
-  ,                                       !- Air Inlet Node Name
-  ,                                       !- Air Outlet Node Name
-  {c7046b04-4892-4554-bfaf-7219bc00e303}, !- Total Cooling Capacity Function of Temperature Curve Name
-  {40e6c997-b118-45a2-81d9-577da7caff53}, !- Total Cooling Capacity Function of Flow Fraction Curve Name
-  {dd7c053f-3283-4e6a-925b-861f452fe763}, !- Energy Input Ratio Function of Temperature Curve Name
-  {25dd7abe-7bf9-4c09-a471-04607136214f}, !- Energy Input Ratio Function of Flow Fraction Curve Name
-  {231a7665-3248-46fb-ad5d-513803f9041a}, !- Part Load Fraction Correlation Curve Name
-  -25,                                    !- Minimum Outdoor Dry-Bulb Temperature for Compressor Operation {C}
-  1000,                                   !- Nominal Time for Condensate Removal to Begin {s}
-  1.5,                                    !- Ratio of Initial Moisture Evaporation Rate and Steady State Latent Capacity {dimensionless}
-  3,                                      !- Maximum Cycling Rate {cycles/hr}
-  45,                                     !- Latent Capacity Time Constant {s}
-  ,                                       !- Condenser Air Inlet Node Name
-  AirCooled,                              !- Condenser Type
-  0,                                      !- Evaporative Condenser Effectiveness {dimensionless}
-  Autosize,                               !- Evaporative Condenser Air Flow Rate {m3/s}
-  Autosize,                               !- Evaporative Condenser Pump Rated Power Consumption {W}
-  0,                                      !- Crankcase Heater Capacity {W}
-  12.7777777777778,                       !- Maximum Outdoor Dry-Bulb Temperature for Crankcase Heater Operation {C}
-  ,                                       !- Supply Water Storage Tank Name
-  ,                                       !- Condensate Collection Water Storage Tank Name
-  0,                                      !- Basin Heater Capacity {W/K}
-  10,                                     !- Basin Heater Setpoint Temperature {C}
-  ;                                       !- Basin Heater Operating Schedule Name
-
-OS:Fan:OnOff,
-  {7de085a0-d9d3-4a9d-a36c-484cab5470ae}, !- Handle
-  res ac clg supply fan,                  !- Name
-  {2728790d-ed11-42bf-b4e4-b3c4e9333a30}, !- Availability Schedule Name
-  0.75,                                   !- Fan Total Efficiency
-  794.580001233493,                       !- Pressure Rise {Pa}
-  autosize,                               !- Maximum Flow Rate {m3/s}
-  1,                                      !- Motor Efficiency
-  1,                                      !- Motor In Airstream Fraction
-  ,                                       !- Air Inlet Node Name
-  ,                                       !- Air Outlet Node Name
-  {29a464c1-d10f-47e6-9f32-be7645905d99}, !- Fan Power Ratio Function of Speed Ratio Curve Name
-  {ec47fc25-55ee-4995-926d-485f217253f1}, !- Fan Efficiency Ratio Function of Speed Ratio Curve Name
-  res ac clg supply fan;                  !- End-Use Subcategory
-
-OS:Curve:Exponent,
-  {29a464c1-d10f-47e6-9f32-be7645905d99}, !- Handle
-  Fan On Off Power Curve 1,               !- Name
-  1,                                      !- Coefficient1 Constant
-  0,                                      !- Coefficient2 Constant
-  0,                                      !- Coefficient3 Constant
-  0,                                      !- Minimum Value of x
-  1,                                      !- Maximum Value of x
-  ,                                       !- Minimum Curve Output
-  ,                                       !- Maximum Curve Output
-  ,                                       !- Input Unit Type for X
-  ;                                       !- Output Unit Type
-
-OS:Curve:Cubic,
-  {ec47fc25-55ee-4995-926d-485f217253f1}, !- Handle
-  Fan On Off Efficiency Curve 1,          !- Name
-  1,                                      !- Coefficient1 Constant
-  0,                                      !- Coefficient2 x
-  0,                                      !- Coefficient3 x**2
-  0,                                      !- Coefficient4 x**3
-  0,                                      !- Minimum Value of x
-  1;                                      !- Maximum Value of x
-
-OS:AirLoopHVAC:UnitarySystem,
-  {22f03ef9-fde1-4f0e-8279-1ced09f17cff}, !- Handle
-  res ac unitary system,                  !- Name
-  Load,                                   !- Control Type
-  {b873abfd-7ca7-439d-b900-4bfc101c60a9}, !- Controlling Zone or Thermostat Location
-  None,                                   !- Dehumidification Control Type
-  {2728790d-ed11-42bf-b4e4-b3c4e9333a30}, !- Availability Schedule Name
-  {85311508-fb00-48ee-a710-6df45c74f2b8}, !- Air Inlet Node Name
-  {d15e66ff-c7ed-41f9-8ac3-4c06e33a040d}, !- Air Outlet Node Name
-  {7de085a0-d9d3-4a9d-a36c-484cab5470ae}, !- Supply Fan Name
-  BlowThrough,                            !- Fan Placement
-  {f3a80afc-8e71-4ab8-8735-d69de7ba2151}, !- Supply Air Fan Operating Mode Schedule Name
-  ,                                       !- Heating Coil Name
-  1,                                      !- DX Heating Coil Sizing Ratio
-  {a01b434a-2725-480e-a951-196b1488a7af}, !- Cooling Coil Name
-  No,                                     !- Use DOAS DX Cooling Coil
-  2,                                      !- DOAS DX Cooling Coil Leaving Minimum Air Temperature {C}
-  SensibleOnlyLoadControl,                !- Latent Load Control
-  ,                                       !- Supplemental Heating Coil Name
-  ,                                       !- Supply Air Flow Rate Method During Cooling Operation
-  Autosize,                               !- Supply Air Flow Rate During Cooling Operation {m3/s}
-  ,                                       !- Supply Air Flow Rate Per Floor Area During Cooling Operation {m3/s-m2}
-  ,                                       !- Fraction of Autosized Design Cooling Supply Air Flow Rate
-  ,                                       !- Design Supply Air Flow Rate Per Unit of Capacity During Cooling Operation {m3/s-W}
-  ,                                       !- Supply Air Flow Rate Method During Heating Operation
-  0,                                      !- Supply Air Flow Rate During Heating Operation {m3/s}
-  ,                                       !- Supply Air Flow Rate Per Floor Area during Heating Operation {m3/s-m2}
-  ,                                       !- Fraction of Autosized Design Heating Supply Air Flow Rate
-  ,                                       !- Design Supply Air Flow Rate Per Unit of Capacity During Heating Operation {m3/s-W}
-  ,                                       !- Supply Air Flow Rate Method When No Cooling or Heating is Required
-  0,                                      !- Supply Air Flow Rate When No Cooling or Heating is Required {m3/s}
-  ,                                       !- Supply Air Flow Rate Per Floor Area When No Cooling or Heating is Required {m3/s-m2}
-  ,                                       !- Fraction of Autosized Design Cooling Supply Air Flow Rate When No Cooling or Heating is Required
-  ,                                       !- Fraction of Autosized Design Heating Supply Air Flow Rate When No Cooling or Heating is Required
-  ,                                       !- Design Supply Air Flow Rate Per Unit of Capacity During Cooling Operation When No Cooling or Heating is Required {m3/s-W}
-  ,                                       !- Design Supply Air Flow Rate Per Unit of Capacity During Heating Operation When No Cooling or Heating is Required {m3/s-W}
-  48.8888888888889,                       !- Maximum Supply Air Temperature {C}
-  21,                                     !- Maximum Outdoor Dry-Bulb Temperature for Supplemental Heater Operation {C}
-  ,                                       !- Outdoor Dry-Bulb Temperature Sensor Node Name
-  2.5,                                    !- Maximum Cycling Rate {cycles/hr}
-  60,                                     !- Heat Pump Time Constant {s}
-  0.01,                                   !- Fraction of On-Cycle Power Use
-  60,                                     !- Heat Pump Fan Delay Time {s}
-  0,                                      !- Ancilliary On-Cycle Electric Power {W}
-  0;                                      !- Ancilliary Off-Cycle Electric Power {W}
-
-OS:AirLoopHVAC,
-  {d6e51272-c4ba-4d71-9ff4-41fe6e7bbd89}, !- Handle
-  res ac asys,                            !- Name
-  ,                                       !- Controller List Name
-  {2728790d-ed11-42bf-b4e4-b3c4e9333a30}, !- Availability Schedule
-  {d70a9792-3d45-442e-9de7-1e95168c64cf}, !- Availability Manager List Name
-  AutoSize,                               !- Design Supply Air Flow Rate {m3/s}
-  ,                                       !- Branch List Name
-  ,                                       !- Connector List Name
-  {a4b1b7aa-f907-4845-b393-7c493fd8a547}, !- Supply Side Inlet Node Name
-  {556664ba-c948-4577-8349-feee09ef298d}, !- Demand Side Outlet Node Name
-  {7fa1984e-159e-4256-9007-5cc8ba843e60}, !- Demand Side Inlet Node A
-  {525528ac-bcce-42bc-98ae-540ec4dab162}, !- Supply Side Outlet Node A
-  ,                                       !- Demand Side Inlet Node B
-  ,                                       !- Supply Side Outlet Node B
-  ,                                       !- Return Air Bypass Flow Temperature Setpoint Schedule Name
-  {261e40b1-2091-41ed-9b7b-d5a9c4311231}, !- Demand Mixer Name
-  {71737570-814a-4bd0-936b-0a0b8eb6eed7}, !- Demand Splitter A Name
-  ,                                       !- Demand Splitter B Name
-  ;                                       !- Supply Splitter Name
-
-OS:Node,
-  {29e19e16-31ac-40de-873f-7256696f802a}, !- Handle
-  Node 10,                                !- Name
-  {a4b1b7aa-f907-4845-b393-7c493fd8a547}, !- Inlet Port
-  {85311508-fb00-48ee-a710-6df45c74f2b8}; !- Outlet Port
-
-OS:Node,
-  {9b4c5d48-9442-484f-8a06-a080937b57dc}, !- Handle
-  Node 11,                                !- Name
-  {d15e66ff-c7ed-41f9-8ac3-4c06e33a040d}, !- Inlet Port
-  {525528ac-bcce-42bc-98ae-540ec4dab162}; !- Outlet Port
-
-OS:Connection,
-  {a4b1b7aa-f907-4845-b393-7c493fd8a547}, !- Handle
-  {3ced5f63-1995-4677-89ec-6e0d48062559}, !- Name
-  {d6e51272-c4ba-4d71-9ff4-41fe6e7bbd89}, !- Source Object
-  8,                                      !- Outlet Port
-  {29e19e16-31ac-40de-873f-7256696f802a}, !- Target Object
-  2;                                      !- Inlet Port
-
-OS:Connection,
-  {525528ac-bcce-42bc-98ae-540ec4dab162}, !- Handle
-  {1cd142c3-cf50-4c6d-8e55-826da43b6992}, !- Name
-  {9b4c5d48-9442-484f-8a06-a080937b57dc}, !- Source Object
-  3,                                      !- Outlet Port
-  {d6e51272-c4ba-4d71-9ff4-41fe6e7bbd89}, !- Target Object
-  11;                                     !- Inlet Port
-
-OS:Node,
-  {3cbc0a15-dda5-435a-909b-8c2c391ee9a5}, !- Handle
-  Node 12,                                !- Name
-  {7fa1984e-159e-4256-9007-5cc8ba843e60}, !- Inlet Port
-  {82071f76-65e2-4ad6-9e71-b2fd6fd055d3}; !- Outlet Port
-
-OS:Node,
-  {7d882f7d-8640-49ad-9591-10a91a49a6b5}, !- Handle
-  Node 13,                                !- Name
-  {250358e3-f75f-43f5-9bae-dd553a03d0e7}, !- Inlet Port
-  {556664ba-c948-4577-8349-feee09ef298d}; !- Outlet Port
-
-OS:Node,
-  {15b8d2de-5066-46b6-babf-bc8dea1969dc}, !- Handle
-  Node 14,                                !- Name
-  {36f5ea1f-b090-4c1c-8b16-68c8ae0165a7}, !- Inlet Port
-  {9021f758-4529-42d4-b3f7-2efb98205c1d}; !- Outlet Port
-
-OS:Connection,
-  {7fa1984e-159e-4256-9007-5cc8ba843e60}, !- Handle
-  {df3ff6b3-4b43-43fa-b35f-2cecdefab416}, !- Name
-  {d6e51272-c4ba-4d71-9ff4-41fe6e7bbd89}, !- Source Object
-  10,                                     !- Outlet Port
-  {3cbc0a15-dda5-435a-909b-8c2c391ee9a5}, !- Target Object
-  2;                                      !- Inlet Port
-
-OS:Connection,
-  {556664ba-c948-4577-8349-feee09ef298d}, !- Handle
-  {af43d466-7473-401c-9036-bc8e6bac013b}, !- Name
-  {7d882f7d-8640-49ad-9591-10a91a49a6b5}, !- Source Object
-  3,                                      !- Outlet Port
-  {d6e51272-c4ba-4d71-9ff4-41fe6e7bbd89}, !- Target Object
-  9;                                      !- Inlet Port
-
-OS:AirLoopHVAC:ZoneSplitter,
-  {71737570-814a-4bd0-936b-0a0b8eb6eed7}, !- Handle
-  res ac zone splitter,                   !- Name
-  {82071f76-65e2-4ad6-9e71-b2fd6fd055d3}, !- Inlet Node Name
-  {bb5f6a50-647d-4fc9-bb55-1b9417a0a5ca}; !- Outlet Node Name 1
-
-OS:AirLoopHVAC:ZoneMixer,
-  {261e40b1-2091-41ed-9b7b-d5a9c4311231}, !- Handle
-  res ac zone mixer,                      !- Name
-  {250358e3-f75f-43f5-9bae-dd553a03d0e7}, !- Outlet Node Name
-  {5b5199ee-0d01-4c02-bdd7-0afde5965e05}; !- Inlet Node Name 1
-
-OS:Connection,
-  {82071f76-65e2-4ad6-9e71-b2fd6fd055d3}, !- Handle
-  {e3dd5921-bef2-42df-8912-8fa60236da58}, !- Name
-  {3cbc0a15-dda5-435a-909b-8c2c391ee9a5}, !- Source Object
-  3,                                      !- Outlet Port
-  {71737570-814a-4bd0-936b-0a0b8eb6eed7}, !- Target Object
-  2;                                      !- Inlet Port
-
-OS:Connection,
-  {250358e3-f75f-43f5-9bae-dd553a03d0e7}, !- Handle
-  {00f924b8-1963-4343-b2b2-aa5d8a6e5e77}, !- Name
-  {261e40b1-2091-41ed-9b7b-d5a9c4311231}, !- Source Object
-  2,                                      !- Outlet Port
-  {7d882f7d-8640-49ad-9591-10a91a49a6b5}, !- Target Object
-  2;                                      !- Inlet Port
-
-OS:Sizing:System,
-  {5dc00d43-1a9f-43f0-864e-39f68a0c44c5}, !- Handle
-  {d6e51272-c4ba-4d71-9ff4-41fe6e7bbd89}, !- AirLoop Name
-  Sensible,                               !- Type of Load to Size On
-  Autosize,                               !- Design Outdoor Air Flow Rate {m3/s}
-  0.3,                                    !- Central Heating Maximum System Air Flow Ratio
-  7,                                      !- Preheat Design Temperature {C}
-  0.008,                                  !- Preheat Design Humidity Ratio {kg-H2O/kg-Air}
-  12.8,                                   !- Precool Design Temperature {C}
-  0.008,                                  !- Precool Design Humidity Ratio {kg-H2O/kg-Air}
-  12.8,                                   !- Central Cooling Design Supply Air Temperature {C}
-  16.7,                                   !- Central Heating Design Supply Air Temperature {C}
-  NonCoincident,                          !- Sizing Option
-  Yes,                                    !- 100% Outdoor Air in Cooling
-  Yes,                                    !- 100% Outdoor Air in Heating
-  0.0085,                                 !- Central Cooling Design Supply Air Humidity Ratio {kg-H2O/kg-Air}
-  0.008,                                  !- Central Heating Design Supply Air Humidity Ratio {kg-H2O/kg-Air}
-  DesignDay,                              !- Cooling Design Air Flow Method
-  0,                                      !- Cooling Design Air Flow Rate {m3/s}
-  DesignDay,                              !- Heating Design Air Flow Method
-  0,                                      !- Heating Design Air Flow Rate {m3/s}
-  ZoneSum,                                !- System Outdoor Air Method
-  1,                                      !- Zone Maximum Outdoor Air Fraction {dimensionless}
-  0.0099676501,                           !- Cooling Supply Air Flow Rate Per Floor Area {m3/s-m2}
-  1,                                      !- Cooling Fraction of Autosized Cooling Supply Air Flow Rate
-  3.9475456e-05,                          !- Cooling Supply Air Flow Rate Per Unit Cooling Capacity {m3/s-W}
-  0.0099676501,                           !- Heating Supply Air Flow Rate Per Floor Area {m3/s-m2}
-  1,                                      !- Heating Fraction of Autosized Heating Supply Air Flow Rate
-  1,                                      !- Heating Fraction of Autosized Cooling Supply Air Flow Rate
-  3.1588213e-05,                          !- Heating Supply Air Flow Rate Per Unit Heating Capacity {m3/s-W}
-  CoolingDesignCapacity,                  !- Cooling Design Capacity Method
-  autosize,                               !- Cooling Design Capacity {W}
-  234.7,                                  !- Cooling Design Capacity Per Floor Area {W/m2}
-  1,                                      !- Fraction of Autosized Cooling Design Capacity
-  HeatingDesignCapacity,                  !- Heating Design Capacity Method
-  autosize,                               !- Heating Design Capacity {W}
-  157,                                    !- Heating Design Capacity Per Floor Area {W/m2}
-  1,                                      !- Fraction of Autosized Heating Design Capacity
-  OnOff;                                  !- Central Cooling Capacity Control Method
-
-OS:AvailabilityManagerAssignmentList,
-  {d70a9792-3d45-442e-9de7-1e95168c64cf}, !- Handle
-  Air Loop HVAC 1 AvailabilityManagerAssignmentList 1; !- Name
-
-OS:Connection,
-  {85311508-fb00-48ee-a710-6df45c74f2b8}, !- Handle
-  {a94ee620-d3a2-4fcc-8b18-7d7ef70834b2}, !- Name
-  {29e19e16-31ac-40de-873f-7256696f802a}, !- Source Object
-  3,                                      !- Outlet Port
-  {22f03ef9-fde1-4f0e-8279-1ced09f17cff}, !- Target Object
-  6;                                      !- Inlet Port
-
-OS:Connection,
-  {d15e66ff-c7ed-41f9-8ac3-4c06e33a040d}, !- Handle
-  {90be1051-1cc1-45e2-88b9-a48dd9b409aa}, !- Name
-  {22f03ef9-fde1-4f0e-8279-1ced09f17cff}, !- Source Object
-  7,                                      !- Outlet Port
-  {9b4c5d48-9442-484f-8a06-a080937b57dc}, !- Target Object
-  2;                                      !- Inlet Port
-
-OS:AirTerminal:SingleDuct:ConstantVolume:NoReheat,
-  {8ab2b629-27bb-4e55-a7ec-2c63eb119c3a}, !- Handle
-  res ac living zone direct air,          !- Name
-  {2728790d-ed11-42bf-b4e4-b3c4e9333a30}, !- Availability Schedule Name
-  {4a3cc6f6-56ee-4660-9b51-619a32dbe124}, !- Air Inlet Node Name
-  {36f5ea1f-b090-4c1c-8b16-68c8ae0165a7}, !- Air Outlet Node Name
-  AutoSize;                               !- Maximum Air Flow Rate {m3/s}
-
-OS:Node,
-  {7366ee6c-e6ee-47c8-b5f9-3b16ecad3c1d}, !- Handle
-  Node 15,                                !- Name
-  {d52f31f4-ece4-4ea4-a8cf-c374709ad80f}, !- Inlet Port
-  {5b5199ee-0d01-4c02-bdd7-0afde5965e05}; !- Outlet Port
-
-OS:Connection,
-  {9021f758-4529-42d4-b3f7-2efb98205c1d}, !- Handle
-  {468dc56f-e5b3-4ab9-ba36-f94cf970a749}, !- Name
-  {15b8d2de-5066-46b6-babf-bc8dea1969dc}, !- Source Object
-  3,                                      !- Outlet Port
-  {b2071699-0bfe-454c-af7b-e8d1fce8253a}, !- Target Object
-  4;                                      !- Inlet Port
-
-OS:Connection,
-  {d52f31f4-ece4-4ea4-a8cf-c374709ad80f}, !- Handle
-  {5eb0efc2-9fba-4a81-bc37-e689eebc737e}, !- Name
-  {bc3a346a-0322-4e52-81aa-d23b215db71f}, !- Source Object
-  4,                                      !- Outlet Port
-  {7366ee6c-e6ee-47c8-b5f9-3b16ecad3c1d}, !- Target Object
-  2;                                      !- Inlet Port
-
-OS:Connection,
-  {5b5199ee-0d01-4c02-bdd7-0afde5965e05}, !- Handle
-  {783317d1-9a10-472e-bfce-65f232ceff79}, !- Name
-  {7366ee6c-e6ee-47c8-b5f9-3b16ecad3c1d}, !- Source Object
-  3,                                      !- Outlet Port
-  {261e40b1-2091-41ed-9b7b-d5a9c4311231}, !- Target Object
-  3;                                      !- Inlet Port
-
-OS:Node,
-  {4bf925bf-aa85-45b8-bf90-72830dc31845}, !- Handle
-  Node 16,                                !- Name
-  {bb5f6a50-647d-4fc9-bb55-1b9417a0a5ca}, !- Inlet Port
-  {4a3cc6f6-56ee-4660-9b51-619a32dbe124}; !- Outlet Port
-
-OS:Connection,
-  {bb5f6a50-647d-4fc9-bb55-1b9417a0a5ca}, !- Handle
-  {796ba227-56bd-4850-b004-bb1dfb56c4fe}, !- Name
-  {71737570-814a-4bd0-936b-0a0b8eb6eed7}, !- Source Object
-  3,                                      !- Outlet Port
-  {4bf925bf-aa85-45b8-bf90-72830dc31845}, !- Target Object
-  2;                                      !- Inlet Port
-
-OS:Connection,
-  {4a3cc6f6-56ee-4660-9b51-619a32dbe124}, !- Handle
-  {2b81f29a-52bb-4bc5-bf94-a9859fca78b7}, !- Name
-  {4bf925bf-aa85-45b8-bf90-72830dc31845}, !- Source Object
-  3,                                      !- Outlet Port
-  {8ab2b629-27bb-4e55-a7ec-2c63eb119c3a}, !- Target Object
-  3;                                      !- Inlet Port
-
-OS:Connection,
-  {36f5ea1f-b090-4c1c-8b16-68c8ae0165a7}, !- Handle
-  {96c75e84-44e8-4a97-87df-72b043062e79}, !- Name
-  {8ab2b629-27bb-4e55-a7ec-2c63eb119c3a}, !- Source Object
-  4,                                      !- Outlet Port
-  {15b8d2de-5066-46b6-babf-bc8dea1969dc}, !- Target Object
-  2;                                      !- Inlet Port
-
-OS:AdditionalProperties,
-  {d4fafe7a-5113-46f6-8098-93ad0ad33b48}, !- Handle
-  {22f03ef9-fde1-4f0e-8279-1ced09f17cff}, !- Object Name
-  SizingInfoHVACCapacityDerateFactorEER,  !- Feature Name 1
-  String,                                 !- Feature Data Type 1
-  1.0&#441.0&#441.0&#441.0&#441.0,        !- Feature Value 1
-  SizingInfoHVACRatedCFMperTonCooling,    !- Feature Name 2
-  String,                                 !- Feature Data Type 2
-  386.1,                                  !- Feature Value 2
-  SizingInfoHVACFracCoolLoadServed,       !- Feature Name 3
-  Double,                                 !- Feature Data Type 3
-  1;                                      !- Feature Value 3
-
-OS:Schedule:Ruleset,
-  {427264f3-da40-409e-bac9-55f4d06bca1f}, !- Handle
-  res heating season,                     !- Name
-  {38981c58-373d-4805-9346-91d72f889c0a}, !- Schedule Type Limits Name
-  {88acf7fa-bceb-4bb1-b849-f6b9715e20a5}; !- Default Day Schedule Name
-
-OS:Schedule:Day,
-  {88acf7fa-bceb-4bb1-b849-f6b9715e20a5}, !- Handle
-  Schedule Day 4,                         !- Name
-  {38981c58-373d-4805-9346-91d72f889c0a}, !- Schedule Type Limits Name
-=======
-OS:Schedule:Day,
-  {de0c59d4-862e-4c3a-bc20-7978d5092ee4}, !- Handle
+  {e961e5ee-8419-46ac-9f63-9445b4e4d5fe}, !- Handle
   Schedule Day 1,                         !- Name
   ,                                       !- Schedule Type Limits Name
->>>>>>> fcfe5a62
   ,                                       !- Interpolate to Timestep
   24,                                     !- Hour 1
   0,                                      !- Minute 1
   0;                                      !- Value Until Time 1
 
-<<<<<<< HEAD
-OS:Schedule:Rule,
-  {76c13ae6-7232-4caa-b72b-100d67d704f7}, !- Handle
-  res heating season allday rule1,        !- Name
-  {427264f3-da40-409e-bac9-55f4d06bca1f}, !- Schedule Ruleset Name
-  11,                                     !- Rule Order
-  {b7a72cde-eb53-4253-b062-63431da84cbb}, !- Day Schedule Name
-  Yes,                                    !- Apply Sunday
-  Yes,                                    !- Apply Monday
-  Yes,                                    !- Apply Tuesday
-  Yes,                                    !- Apply Wednesday
-  Yes,                                    !- Apply Thursday
-  Yes,                                    !- Apply Friday
-  Yes,                                    !- Apply Saturday
-  DateRange,                              !- Date Specification Type
-  1,                                      !- Start Month
-  1,                                      !- Start Day
-  1,                                      !- End Month
-  31;                                     !- End Day
-
 OS:Schedule:Day,
-  {b7a72cde-eb53-4253-b062-63431da84cbb}, !- Handle
-  res heating season allday1,             !- Name
-  {38981c58-373d-4805-9346-91d72f889c0a}, !- Schedule Type Limits Name
+  {43770f96-aa73-42d1-a7eb-6968a38fe595}, !- Handle
+  Schedule Day 2,                         !- Name
+  ,                                       !- Schedule Type Limits Name
   ,                                       !- Interpolate to Timestep
   24,                                     !- Hour 1
   0,                                      !- Minute 1
   1;                                      !- Value Until Time 1
-
-OS:Schedule:Rule,
-  {9782a761-e00b-477c-ae0b-c8049ffb8033}, !- Handle
-  res heating season allday rule2,        !- Name
-  {427264f3-da40-409e-bac9-55f4d06bca1f}, !- Schedule Ruleset Name
-  10,                                     !- Rule Order
-  {3df39799-b87c-4ce4-9b2d-3a18923569e6}, !- Day Schedule Name
-  Yes,                                    !- Apply Sunday
-  Yes,                                    !- Apply Monday
-  Yes,                                    !- Apply Tuesday
-  Yes,                                    !- Apply Wednesday
-  Yes,                                    !- Apply Thursday
-  Yes,                                    !- Apply Friday
-  Yes,                                    !- Apply Saturday
-  DateRange,                              !- Date Specification Type
-  2,                                      !- Start Month
-  1,                                      !- Start Day
-  2,                                      !- End Month
-  28;                                     !- End Day
-
-OS:Schedule:Day,
-  {3df39799-b87c-4ce4-9b2d-3a18923569e6}, !- Handle
-  res heating season allday2,             !- Name
-  {38981c58-373d-4805-9346-91d72f889c0a}, !- Schedule Type Limits Name
-  ,                                       !- Interpolate to Timestep
-  24,                                     !- Hour 1
-  0,                                      !- Minute 1
-  1;                                      !- Value Until Time 1
-
-OS:Schedule:Rule,
-  {c51c3028-84d7-49c9-89d4-940b589fecb7}, !- Handle
-  res heating season allday rule3,        !- Name
-  {427264f3-da40-409e-bac9-55f4d06bca1f}, !- Schedule Ruleset Name
-  9,                                      !- Rule Order
-  {674eae5f-24bc-4983-b6e5-767ccada605c}, !- Day Schedule Name
-  Yes,                                    !- Apply Sunday
-  Yes,                                    !- Apply Monday
-  Yes,                                    !- Apply Tuesday
-  Yes,                                    !- Apply Wednesday
-  Yes,                                    !- Apply Thursday
-  Yes,                                    !- Apply Friday
-  Yes,                                    !- Apply Saturday
-  DateRange,                              !- Date Specification Type
-  3,                                      !- Start Month
-  1,                                      !- Start Day
-  3,                                      !- End Month
-  31;                                     !- End Day
-
-OS:Schedule:Day,
-  {674eae5f-24bc-4983-b6e5-767ccada605c}, !- Handle
-  res heating season allday3,             !- Name
-  {38981c58-373d-4805-9346-91d72f889c0a}, !- Schedule Type Limits Name
-  ,                                       !- Interpolate to Timestep
-  24,                                     !- Hour 1
-  0,                                      !- Minute 1
-  1;                                      !- Value Until Time 1
-
-OS:Schedule:Rule,
-  {fcc7b363-e91f-464a-b85b-ac8981b1deb9}, !- Handle
-  res heating season allday rule4,        !- Name
-  {427264f3-da40-409e-bac9-55f4d06bca1f}, !- Schedule Ruleset Name
-  8,                                      !- Rule Order
-  {093b4c10-e8d0-439a-b713-c8eb58b2088e}, !- Day Schedule Name
-  Yes,                                    !- Apply Sunday
-  Yes,                                    !- Apply Monday
-  Yes,                                    !- Apply Tuesday
-  Yes,                                    !- Apply Wednesday
-  Yes,                                    !- Apply Thursday
-  Yes,                                    !- Apply Friday
-  Yes,                                    !- Apply Saturday
-  DateRange,                              !- Date Specification Type
-  4,                                      !- Start Month
-  1,                                      !- Start Day
-  4,                                      !- End Month
-  30;                                     !- End Day
-
-OS:Schedule:Day,
-  {093b4c10-e8d0-439a-b713-c8eb58b2088e}, !- Handle
-  res heating season allday4,             !- Name
-  {38981c58-373d-4805-9346-91d72f889c0a}, !- Schedule Type Limits Name
-  ,                                       !- Interpolate to Timestep
-  24,                                     !- Hour 1
-  0,                                      !- Minute 1
-  1;                                      !- Value Until Time 1
-
-OS:Schedule:Rule,
-  {2f9bfa0b-3857-48ca-b66b-7d58e2724277}, !- Handle
-  res heating season allday rule5,        !- Name
-  {427264f3-da40-409e-bac9-55f4d06bca1f}, !- Schedule Ruleset Name
-  7,                                      !- Rule Order
-  {1fa43970-6303-4c78-9e38-ee3aaf8c7981}, !- Day Schedule Name
-  Yes,                                    !- Apply Sunday
-  Yes,                                    !- Apply Monday
-  Yes,                                    !- Apply Tuesday
-  Yes,                                    !- Apply Wednesday
-  Yes,                                    !- Apply Thursday
-  Yes,                                    !- Apply Friday
-  Yes,                                    !- Apply Saturday
-  DateRange,                              !- Date Specification Type
-  5,                                      !- Start Month
-  1,                                      !- Start Day
-  5,                                      !- End Month
-  31;                                     !- End Day
-
-OS:Schedule:Day,
-  {1fa43970-6303-4c78-9e38-ee3aaf8c7981}, !- Handle
-  res heating season allday5,             !- Name
-  {38981c58-373d-4805-9346-91d72f889c0a}, !- Schedule Type Limits Name
-  ,                                       !- Interpolate to Timestep
-  24,                                     !- Hour 1
-  0,                                      !- Minute 1
-  1;                                      !- Value Until Time 1
-
-OS:Schedule:Rule,
-  {825b8789-ad05-4416-80b7-f9b16d33138f}, !- Handle
-  res heating season allday rule6,        !- Name
-  {427264f3-da40-409e-bac9-55f4d06bca1f}, !- Schedule Ruleset Name
-  6,                                      !- Rule Order
-  {298bbd08-0c5e-40b2-8b14-65a9a401a5ba}, !- Day Schedule Name
-  Yes,                                    !- Apply Sunday
-  Yes,                                    !- Apply Monday
-  Yes,                                    !- Apply Tuesday
-  Yes,                                    !- Apply Wednesday
-  Yes,                                    !- Apply Thursday
-  Yes,                                    !- Apply Friday
-  Yes,                                    !- Apply Saturday
-  DateRange,                              !- Date Specification Type
-  6,                                      !- Start Month
-  1,                                      !- Start Day
-  6,                                      !- End Month
-  30;                                     !- End Day
-
-OS:Schedule:Day,
-  {298bbd08-0c5e-40b2-8b14-65a9a401a5ba}, !- Handle
-  res heating season allday6,             !- Name
-  {38981c58-373d-4805-9346-91d72f889c0a}, !- Schedule Type Limits Name
-  ,                                       !- Interpolate to Timestep
-  24,                                     !- Hour 1
-  0,                                      !- Minute 1
-  1;                                      !- Value Until Time 1
-
-OS:Schedule:Rule,
-  {8c2c820c-9199-49dc-8783-9b7a56c4d1dd}, !- Handle
-  res heating season allday rule7,        !- Name
-  {427264f3-da40-409e-bac9-55f4d06bca1f}, !- Schedule Ruleset Name
-  5,                                      !- Rule Order
-  {7a0bd9db-f803-44eb-bbf3-1bceeed755c0}, !- Day Schedule Name
-  Yes,                                    !- Apply Sunday
-  Yes,                                    !- Apply Monday
-  Yes,                                    !- Apply Tuesday
-  Yes,                                    !- Apply Wednesday
-  Yes,                                    !- Apply Thursday
-  Yes,                                    !- Apply Friday
-  Yes,                                    !- Apply Saturday
-  DateRange,                              !- Date Specification Type
-  7,                                      !- Start Month
-  1,                                      !- Start Day
-  7,                                      !- End Month
-  31;                                     !- End Day
-
-OS:Schedule:Day,
-  {7a0bd9db-f803-44eb-bbf3-1bceeed755c0}, !- Handle
-  res heating season allday7,             !- Name
-  {38981c58-373d-4805-9346-91d72f889c0a}, !- Schedule Type Limits Name
-  ,                                       !- Interpolate to Timestep
-  24,                                     !- Hour 1
-  0,                                      !- Minute 1
-  1;                                      !- Value Until Time 1
-
-OS:Schedule:Rule,
-  {4a4b91b8-2643-4d29-9d46-6fe64fac48be}, !- Handle
-  res heating season allday rule8,        !- Name
-  {427264f3-da40-409e-bac9-55f4d06bca1f}, !- Schedule Ruleset Name
-  4,                                      !- Rule Order
-  {73ed951a-e645-48eb-a18b-3bb5f2849505}, !- Day Schedule Name
-  Yes,                                    !- Apply Sunday
-  Yes,                                    !- Apply Monday
-  Yes,                                    !- Apply Tuesday
-  Yes,                                    !- Apply Wednesday
-  Yes,                                    !- Apply Thursday
-  Yes,                                    !- Apply Friday
-  Yes,                                    !- Apply Saturday
-  DateRange,                              !- Date Specification Type
-  8,                                      !- Start Month
-  1,                                      !- Start Day
-  8,                                      !- End Month
-  31;                                     !- End Day
-
-OS:Schedule:Day,
-  {73ed951a-e645-48eb-a18b-3bb5f2849505}, !- Handle
-  res heating season allday8,             !- Name
-  {38981c58-373d-4805-9346-91d72f889c0a}, !- Schedule Type Limits Name
-  ,                                       !- Interpolate to Timestep
-  24,                                     !- Hour 1
-  0,                                      !- Minute 1
-  1;                                      !- Value Until Time 1
-
-OS:Schedule:Rule,
-  {92cf82c2-8bca-4124-90d5-8082edb273fc}, !- Handle
-  res heating season allday rule9,        !- Name
-  {427264f3-da40-409e-bac9-55f4d06bca1f}, !- Schedule Ruleset Name
-  3,                                      !- Rule Order
-  {549aa63d-401a-45cb-8925-ec7c6b87be67}, !- Day Schedule Name
-  Yes,                                    !- Apply Sunday
-  Yes,                                    !- Apply Monday
-  Yes,                                    !- Apply Tuesday
-  Yes,                                    !- Apply Wednesday
-  Yes,                                    !- Apply Thursday
-  Yes,                                    !- Apply Friday
-  Yes,                                    !- Apply Saturday
-  DateRange,                              !- Date Specification Type
-  9,                                      !- Start Month
-  1,                                      !- Start Day
-  9,                                      !- End Month
-  30;                                     !- End Day
-
-OS:Schedule:Day,
-  {549aa63d-401a-45cb-8925-ec7c6b87be67}, !- Handle
-  res heating season allday9,             !- Name
-  {38981c58-373d-4805-9346-91d72f889c0a}, !- Schedule Type Limits Name
-  ,                                       !- Interpolate to Timestep
-  24,                                     !- Hour 1
-  0,                                      !- Minute 1
-  1;                                      !- Value Until Time 1
-
-OS:Schedule:Rule,
-  {79b8e014-eec4-4c0b-a863-b831cc067790}, !- Handle
-  res heating season allday rule10,       !- Name
-  {427264f3-da40-409e-bac9-55f4d06bca1f}, !- Schedule Ruleset Name
-  2,                                      !- Rule Order
-  {a629a10b-f891-4306-b0b6-f094254eba9d}, !- Day Schedule Name
-  Yes,                                    !- Apply Sunday
-  Yes,                                    !- Apply Monday
-  Yes,                                    !- Apply Tuesday
-  Yes,                                    !- Apply Wednesday
-  Yes,                                    !- Apply Thursday
-  Yes,                                    !- Apply Friday
-  Yes,                                    !- Apply Saturday
-  DateRange,                              !- Date Specification Type
-  10,                                     !- Start Month
-  1,                                      !- Start Day
-  10,                                     !- End Month
-  31;                                     !- End Day
-
-OS:Schedule:Day,
-  {a629a10b-f891-4306-b0b6-f094254eba9d}, !- Handle
-  res heating season allday10,            !- Name
-  {38981c58-373d-4805-9346-91d72f889c0a}, !- Schedule Type Limits Name
-  ,                                       !- Interpolate to Timestep
-  24,                                     !- Hour 1
-  0,                                      !- Minute 1
-  1;                                      !- Value Until Time 1
-
-OS:Schedule:Rule,
-  {860ccc8f-a5e9-4856-8bdc-7be7d12b7a14}, !- Handle
-  res heating season allday rule11,       !- Name
-  {427264f3-da40-409e-bac9-55f4d06bca1f}, !- Schedule Ruleset Name
-  1,                                      !- Rule Order
-  {5af6aba1-60e2-4138-b883-d58ce23fe721}, !- Day Schedule Name
-  Yes,                                    !- Apply Sunday
-  Yes,                                    !- Apply Monday
-  Yes,                                    !- Apply Tuesday
-  Yes,                                    !- Apply Wednesday
-  Yes,                                    !- Apply Thursday
-  Yes,                                    !- Apply Friday
-  Yes,                                    !- Apply Saturday
-  DateRange,                              !- Date Specification Type
-  11,                                     !- Start Month
-  1,                                      !- Start Day
-  11,                                     !- End Month
-  30;                                     !- End Day
-
-OS:Schedule:Day,
-  {5af6aba1-60e2-4138-b883-d58ce23fe721}, !- Handle
-  res heating season allday11,            !- Name
-  {38981c58-373d-4805-9346-91d72f889c0a}, !- Schedule Type Limits Name
-  ,                                       !- Interpolate to Timestep
-  24,                                     !- Hour 1
-  0,                                      !- Minute 1
-  1;                                      !- Value Until Time 1
-
-OS:Schedule:Rule,
-  {d9097561-9c3d-4f91-9de6-20c955d1930f}, !- Handle
-  res heating season allday rule12,       !- Name
-  {427264f3-da40-409e-bac9-55f4d06bca1f}, !- Schedule Ruleset Name
-  0,                                      !- Rule Order
-  {ff909e55-06f6-40b3-9177-2d430376be1b}, !- Day Schedule Name
-  Yes,                                    !- Apply Sunday
-  Yes,                                    !- Apply Monday
-  Yes,                                    !- Apply Tuesday
-  Yes,                                    !- Apply Wednesday
-  Yes,                                    !- Apply Thursday
-  Yes,                                    !- Apply Friday
-  Yes,                                    !- Apply Saturday
-  DateRange,                              !- Date Specification Type
-  12,                                     !- Start Month
-  1,                                      !- Start Day
-  12,                                     !- End Month
-  31;                                     !- End Day
-
-OS:Schedule:Day,
-  {ff909e55-06f6-40b3-9177-2d430376be1b}, !- Handle
-  res heating season allday12,            !- Name
-  {38981c58-373d-4805-9346-91d72f889c0a}, !- Schedule Type Limits Name
-=======
-OS:Schedule:Day,
-  {f3539126-0be7-4c54-91bd-d52d42c7bed2}, !- Handle
-  Schedule Day 2,                         !- Name
-  ,                                       !- Schedule Type Limits Name
->>>>>>> fcfe5a62
-  ,                                       !- Interpolate to Timestep
-  24,                                     !- Hour 1
-  0,                                      !- Minute 1
-  1;                                      !- Value Until Time 1
-<<<<<<< HEAD
-
-OS:ThermostatSetpoint:DualSetpoint,
-  {1afd1594-ba1e-4219-bfd5-1f24d9946885}, !- Handle
-  living zone temperature setpoint,       !- Name
-  {510efedf-6b7b-4355-8b09-08168a1aee75}, !- Heating Setpoint Temperature Schedule Name
-  {2cb34d15-3114-4d63-853c-dc8edcacc17a}; !- Cooling Setpoint Temperature Schedule Name
-
-OS:ScheduleTypeLimits,
-  {ea9128ed-6afd-45c0-8eab-af8bcf96d3a8}, !- Handle
-  Temperature,                            !- Name
-  ,                                       !- Lower Limit Value
-  ,                                       !- Upper Limit Value
-  Continuous,                             !- Numeric Type
-  Temperature;                            !- Unit Type
-
-OS:Schedule:Ruleset,
-  {fbe9990f-0341-4fe3-bf06-cc5d512df301}, !- Handle
-  res cooling season,                     !- Name
-  {38981c58-373d-4805-9346-91d72f889c0a}, !- Schedule Type Limits Name
-  {d611a1c5-e6dd-47a6-b88c-c43f4b70a8b1}; !- Default Day Schedule Name
-
-OS:Schedule:Day,
-  {d611a1c5-e6dd-47a6-b88c-c43f4b70a8b1}, !- Handle
-  Schedule Day 1,                         !- Name
-  {38981c58-373d-4805-9346-91d72f889c0a}, !- Schedule Type Limits Name
-  ,                                       !- Interpolate to Timestep
-  24,                                     !- Hour 1
-  0,                                      !- Minute 1
-  0;                                      !- Value Until Time 1
-
-OS:Schedule:Rule,
-  {4f1a2b6f-77ba-4d14-87f7-2c1767b67adf}, !- Handle
-  res cooling season allday rule1,        !- Name
-  {fbe9990f-0341-4fe3-bf06-cc5d512df301}, !- Schedule Ruleset Name
-  11,                                     !- Rule Order
-  {d7dae1fc-6c46-4608-9266-9a5312c57e91}, !- Day Schedule Name
-  Yes,                                    !- Apply Sunday
-  Yes,                                    !- Apply Monday
-  Yes,                                    !- Apply Tuesday
-  Yes,                                    !- Apply Wednesday
-  Yes,                                    !- Apply Thursday
-  Yes,                                    !- Apply Friday
-  Yes,                                    !- Apply Saturday
-  DateRange,                              !- Date Specification Type
-  1,                                      !- Start Month
-  1,                                      !- Start Day
-  1,                                      !- End Month
-  31;                                     !- End Day
-
-OS:Schedule:Day,
-  {d7dae1fc-6c46-4608-9266-9a5312c57e91}, !- Handle
-  res cooling season allday1,             !- Name
-  {38981c58-373d-4805-9346-91d72f889c0a}, !- Schedule Type Limits Name
-  ,                                       !- Interpolate to Timestep
-  24,                                     !- Hour 1
-  0,                                      !- Minute 1
-  1;                                      !- Value Until Time 1
-
-OS:Schedule:Rule,
-  {c614a034-b681-4b6e-9488-a59ccc3879ac}, !- Handle
-  res cooling season allday rule2,        !- Name
-  {fbe9990f-0341-4fe3-bf06-cc5d512df301}, !- Schedule Ruleset Name
-  10,                                     !- Rule Order
-  {7db58e39-3227-4d56-95f3-a5ce249420a6}, !- Day Schedule Name
-  Yes,                                    !- Apply Sunday
-  Yes,                                    !- Apply Monday
-  Yes,                                    !- Apply Tuesday
-  Yes,                                    !- Apply Wednesday
-  Yes,                                    !- Apply Thursday
-  Yes,                                    !- Apply Friday
-  Yes,                                    !- Apply Saturday
-  DateRange,                              !- Date Specification Type
-  2,                                      !- Start Month
-  1,                                      !- Start Day
-  2,                                      !- End Month
-  28;                                     !- End Day
-
-OS:Schedule:Day,
-  {7db58e39-3227-4d56-95f3-a5ce249420a6}, !- Handle
-  res cooling season allday2,             !- Name
-  {38981c58-373d-4805-9346-91d72f889c0a}, !- Schedule Type Limits Name
-  ,                                       !- Interpolate to Timestep
-  24,                                     !- Hour 1
-  0,                                      !- Minute 1
-  1;                                      !- Value Until Time 1
-
-OS:Schedule:Rule,
-  {ea832535-b8b5-4b0d-89ee-e42d85211d36}, !- Handle
-  res cooling season allday rule3,        !- Name
-  {fbe9990f-0341-4fe3-bf06-cc5d512df301}, !- Schedule Ruleset Name
-  9,                                      !- Rule Order
-  {78d832cb-9eab-43c2-adc5-11aadcc26fa5}, !- Day Schedule Name
-  Yes,                                    !- Apply Sunday
-  Yes,                                    !- Apply Monday
-  Yes,                                    !- Apply Tuesday
-  Yes,                                    !- Apply Wednesday
-  Yes,                                    !- Apply Thursday
-  Yes,                                    !- Apply Friday
-  Yes,                                    !- Apply Saturday
-  DateRange,                              !- Date Specification Type
-  3,                                      !- Start Month
-  1,                                      !- Start Day
-  3,                                      !- End Month
-  31;                                     !- End Day
-
-OS:Schedule:Day,
-  {78d832cb-9eab-43c2-adc5-11aadcc26fa5}, !- Handle
-  res cooling season allday3,             !- Name
-  {38981c58-373d-4805-9346-91d72f889c0a}, !- Schedule Type Limits Name
-  ,                                       !- Interpolate to Timestep
-  24,                                     !- Hour 1
-  0,                                      !- Minute 1
-  1;                                      !- Value Until Time 1
-
-OS:Schedule:Rule,
-  {2690790c-1e1e-4657-8d38-33e9232a249c}, !- Handle
-  res cooling season allday rule4,        !- Name
-  {fbe9990f-0341-4fe3-bf06-cc5d512df301}, !- Schedule Ruleset Name
-  8,                                      !- Rule Order
-  {fbbf125b-78ac-47d9-aebd-8c21ce330328}, !- Day Schedule Name
-  Yes,                                    !- Apply Sunday
-  Yes,                                    !- Apply Monday
-  Yes,                                    !- Apply Tuesday
-  Yes,                                    !- Apply Wednesday
-  Yes,                                    !- Apply Thursday
-  Yes,                                    !- Apply Friday
-  Yes,                                    !- Apply Saturday
-  DateRange,                              !- Date Specification Type
-  4,                                      !- Start Month
-  1,                                      !- Start Day
-  4,                                      !- End Month
-  30;                                     !- End Day
-
-OS:Schedule:Day,
-  {fbbf125b-78ac-47d9-aebd-8c21ce330328}, !- Handle
-  res cooling season allday4,             !- Name
-  {38981c58-373d-4805-9346-91d72f889c0a}, !- Schedule Type Limits Name
-  ,                                       !- Interpolate to Timestep
-  24,                                     !- Hour 1
-  0,                                      !- Minute 1
-  1;                                      !- Value Until Time 1
-
-OS:Schedule:Rule,
-  {c7e0a7bf-e2a3-414c-a3f6-0c00f5470852}, !- Handle
-  res cooling season allday rule5,        !- Name
-  {fbe9990f-0341-4fe3-bf06-cc5d512df301}, !- Schedule Ruleset Name
-  7,                                      !- Rule Order
-  {25807b74-b4de-46bc-ac1b-cb3b3e90c546}, !- Day Schedule Name
-  Yes,                                    !- Apply Sunday
-  Yes,                                    !- Apply Monday
-  Yes,                                    !- Apply Tuesday
-  Yes,                                    !- Apply Wednesday
-  Yes,                                    !- Apply Thursday
-  Yes,                                    !- Apply Friday
-  Yes,                                    !- Apply Saturday
-  DateRange,                              !- Date Specification Type
-  5,                                      !- Start Month
-  1,                                      !- Start Day
-  5,                                      !- End Month
-  31;                                     !- End Day
-
-OS:Schedule:Day,
-  {25807b74-b4de-46bc-ac1b-cb3b3e90c546}, !- Handle
-  res cooling season allday5,             !- Name
-  {38981c58-373d-4805-9346-91d72f889c0a}, !- Schedule Type Limits Name
-  ,                                       !- Interpolate to Timestep
-  24,                                     !- Hour 1
-  0,                                      !- Minute 1
-  1;                                      !- Value Until Time 1
-
-OS:Schedule:Rule,
-  {ff51f8fd-8f21-443d-9200-78bc4a8a8517}, !- Handle
-  res cooling season allday rule6,        !- Name
-  {fbe9990f-0341-4fe3-bf06-cc5d512df301}, !- Schedule Ruleset Name
-  6,                                      !- Rule Order
-  {6343f210-0e40-4b16-bf20-946cbf3cdbf9}, !- Day Schedule Name
-  Yes,                                    !- Apply Sunday
-  Yes,                                    !- Apply Monday
-  Yes,                                    !- Apply Tuesday
-  Yes,                                    !- Apply Wednesday
-  Yes,                                    !- Apply Thursday
-  Yes,                                    !- Apply Friday
-  Yes,                                    !- Apply Saturday
-  DateRange,                              !- Date Specification Type
-  6,                                      !- Start Month
-  1,                                      !- Start Day
-  6,                                      !- End Month
-  30;                                     !- End Day
-
-OS:Schedule:Day,
-  {6343f210-0e40-4b16-bf20-946cbf3cdbf9}, !- Handle
-  res cooling season allday6,             !- Name
-  {38981c58-373d-4805-9346-91d72f889c0a}, !- Schedule Type Limits Name
-  ,                                       !- Interpolate to Timestep
-  24,                                     !- Hour 1
-  0,                                      !- Minute 1
-  1;                                      !- Value Until Time 1
-
-OS:Schedule:Rule,
-  {ad693d85-fcad-49b0-9b1f-0f683f8884f2}, !- Handle
-  res cooling season allday rule7,        !- Name
-  {fbe9990f-0341-4fe3-bf06-cc5d512df301}, !- Schedule Ruleset Name
-  5,                                      !- Rule Order
-  {e809198b-9c64-4f69-af45-13c15c570f0b}, !- Day Schedule Name
-  Yes,                                    !- Apply Sunday
-  Yes,                                    !- Apply Monday
-  Yes,                                    !- Apply Tuesday
-  Yes,                                    !- Apply Wednesday
-  Yes,                                    !- Apply Thursday
-  Yes,                                    !- Apply Friday
-  Yes,                                    !- Apply Saturday
-  DateRange,                              !- Date Specification Type
-  7,                                      !- Start Month
-  1,                                      !- Start Day
-  7,                                      !- End Month
-  31;                                     !- End Day
-
-OS:Schedule:Day,
-  {e809198b-9c64-4f69-af45-13c15c570f0b}, !- Handle
-  res cooling season allday7,             !- Name
-  {38981c58-373d-4805-9346-91d72f889c0a}, !- Schedule Type Limits Name
-  ,                                       !- Interpolate to Timestep
-  24,                                     !- Hour 1
-  0,                                      !- Minute 1
-  1;                                      !- Value Until Time 1
-
-OS:Schedule:Rule,
-  {796b4f0e-47c8-4ea4-9727-cd0d9f5db771}, !- Handle
-  res cooling season allday rule8,        !- Name
-  {fbe9990f-0341-4fe3-bf06-cc5d512df301}, !- Schedule Ruleset Name
-  4,                                      !- Rule Order
-  {7596479b-d4e7-4967-9659-fedcb12abf27}, !- Day Schedule Name
-  Yes,                                    !- Apply Sunday
-  Yes,                                    !- Apply Monday
-  Yes,                                    !- Apply Tuesday
-  Yes,                                    !- Apply Wednesday
-  Yes,                                    !- Apply Thursday
-  Yes,                                    !- Apply Friday
-  Yes,                                    !- Apply Saturday
-  DateRange,                              !- Date Specification Type
-  8,                                      !- Start Month
-  1,                                      !- Start Day
-  8,                                      !- End Month
-  31;                                     !- End Day
-
-OS:Schedule:Day,
-  {7596479b-d4e7-4967-9659-fedcb12abf27}, !- Handle
-  res cooling season allday8,             !- Name
-  {38981c58-373d-4805-9346-91d72f889c0a}, !- Schedule Type Limits Name
-  ,                                       !- Interpolate to Timestep
-  24,                                     !- Hour 1
-  0,                                      !- Minute 1
-  1;                                      !- Value Until Time 1
-
-OS:Schedule:Rule,
-  {ae4c23e1-2e6c-4ef1-af1d-b40f57a38408}, !- Handle
-  res cooling season allday rule9,        !- Name
-  {fbe9990f-0341-4fe3-bf06-cc5d512df301}, !- Schedule Ruleset Name
-  3,                                      !- Rule Order
-  {1eef8bf9-ea70-4703-bf6c-a922b5feaa1e}, !- Day Schedule Name
-  Yes,                                    !- Apply Sunday
-  Yes,                                    !- Apply Monday
-  Yes,                                    !- Apply Tuesday
-  Yes,                                    !- Apply Wednesday
-  Yes,                                    !- Apply Thursday
-  Yes,                                    !- Apply Friday
-  Yes,                                    !- Apply Saturday
-  DateRange,                              !- Date Specification Type
-  9,                                      !- Start Month
-  1,                                      !- Start Day
-  9,                                      !- End Month
-  30;                                     !- End Day
-
-OS:Schedule:Day,
-  {1eef8bf9-ea70-4703-bf6c-a922b5feaa1e}, !- Handle
-  res cooling season allday9,             !- Name
-  {38981c58-373d-4805-9346-91d72f889c0a}, !- Schedule Type Limits Name
-  ,                                       !- Interpolate to Timestep
-  24,                                     !- Hour 1
-  0,                                      !- Minute 1
-  1;                                      !- Value Until Time 1
-
-OS:Schedule:Rule,
-  {bfe4e327-8e0d-4c92-86c1-5f22116f533c}, !- Handle
-  res cooling season allday rule10,       !- Name
-  {fbe9990f-0341-4fe3-bf06-cc5d512df301}, !- Schedule Ruleset Name
-  2,                                      !- Rule Order
-  {4b8b006c-c6ff-4cb5-a56d-7d0ac03f9e00}, !- Day Schedule Name
-  Yes,                                    !- Apply Sunday
-  Yes,                                    !- Apply Monday
-  Yes,                                    !- Apply Tuesday
-  Yes,                                    !- Apply Wednesday
-  Yes,                                    !- Apply Thursday
-  Yes,                                    !- Apply Friday
-  Yes,                                    !- Apply Saturday
-  DateRange,                              !- Date Specification Type
-  10,                                     !- Start Month
-  1,                                      !- Start Day
-  10,                                     !- End Month
-  31;                                     !- End Day
-
-OS:Schedule:Day,
-  {4b8b006c-c6ff-4cb5-a56d-7d0ac03f9e00}, !- Handle
-  res cooling season allday10,            !- Name
-  {38981c58-373d-4805-9346-91d72f889c0a}, !- Schedule Type Limits Name
-  ,                                       !- Interpolate to Timestep
-  24,                                     !- Hour 1
-  0,                                      !- Minute 1
-  1;                                      !- Value Until Time 1
-
-OS:Schedule:Rule,
-  {95c8c5f7-0f87-4f54-a098-45f30bc5b9c0}, !- Handle
-  res cooling season allday rule11,       !- Name
-  {fbe9990f-0341-4fe3-bf06-cc5d512df301}, !- Schedule Ruleset Name
-  1,                                      !- Rule Order
-  {3e1a7b36-625a-41fe-8503-f5f4850bad1c}, !- Day Schedule Name
-  Yes,                                    !- Apply Sunday
-  Yes,                                    !- Apply Monday
-  Yes,                                    !- Apply Tuesday
-  Yes,                                    !- Apply Wednesday
-  Yes,                                    !- Apply Thursday
-  Yes,                                    !- Apply Friday
-  Yes,                                    !- Apply Saturday
-  DateRange,                              !- Date Specification Type
-  11,                                     !- Start Month
-  1,                                      !- Start Day
-  11,                                     !- End Month
-  30;                                     !- End Day
-
-OS:Schedule:Day,
-  {3e1a7b36-625a-41fe-8503-f5f4850bad1c}, !- Handle
-  res cooling season allday11,            !- Name
-  {38981c58-373d-4805-9346-91d72f889c0a}, !- Schedule Type Limits Name
-  ,                                       !- Interpolate to Timestep
-  24,                                     !- Hour 1
-  0,                                      !- Minute 1
-  1;                                      !- Value Until Time 1
-
-OS:Schedule:Rule,
-  {a914fd89-3066-456c-9c0e-8447a6db7caf}, !- Handle
-  res cooling season allday rule12,       !- Name
-  {fbe9990f-0341-4fe3-bf06-cc5d512df301}, !- Schedule Ruleset Name
-  0,                                      !- Rule Order
-  {de405563-ca9a-467b-b1ce-9515244edfd3}, !- Day Schedule Name
-  Yes,                                    !- Apply Sunday
-  Yes,                                    !- Apply Monday
-  Yes,                                    !- Apply Tuesday
-  Yes,                                    !- Apply Wednesday
-  Yes,                                    !- Apply Thursday
-  Yes,                                    !- Apply Friday
-  Yes,                                    !- Apply Saturday
-  DateRange,                              !- Date Specification Type
-  12,                                     !- Start Month
-  1,                                      !- Start Day
-  12,                                     !- End Month
-  31;                                     !- End Day
-
-OS:Schedule:Day,
-  {de405563-ca9a-467b-b1ce-9515244edfd3}, !- Handle
-  res cooling season allday12,            !- Name
-  {38981c58-373d-4805-9346-91d72f889c0a}, !- Schedule Type Limits Name
-  ,                                       !- Interpolate to Timestep
-  24,                                     !- Hour 1
-  0,                                      !- Minute 1
-  1;                                      !- Value Until Time 1
-
-OS:AdditionalProperties,
-  {9ec5a9cb-2782-4061-8797-8c1dab20f733}, !- Handle
-  {1afd1594-ba1e-4219-bfd5-1f24d9946885}, !- Object Name
-  htg_wkdy,                               !- Feature Name 1
-  String,                                 !- Feature Data Type 1
-  21.6666666666667&#4421.6666666666667&#4421.6666666666667&#4421.6666666666667&#4421.6666666666667&#4421.6666666666667&#4421.6666666666667&#4421.6666666666667&#4421.6666666666667&#4421.6666666666667&#4421.6666666666667&#4421.6666666666667&#4421.6666666666667&#4421.6666666666667&#4421.6666666666667&#4421.6666666666667&#4421.6666666666667&#4421.6666666666667&#4421.6666666666667&#4421.6666666666667&#4421.6666666666667&#4421.6666666666667&#4421.6666666666667&#4421.6666666666667, !- Feature Value 1
-  htg_wked,                               !- Feature Name 2
-  String,                                 !- Feature Data Type 2
-  21.6666666666667&#4421.6666666666667&#4421.6666666666667&#4421.6666666666667&#4421.6666666666667&#4421.6666666666667&#4421.6666666666667&#4421.6666666666667&#4421.6666666666667&#4421.6666666666667&#4421.6666666666667&#4421.6666666666667&#4421.6666666666667&#4421.6666666666667&#4421.6666666666667&#4421.6666666666667&#4421.6666666666667&#4421.6666666666667&#4421.6666666666667&#4421.6666666666667&#4421.6666666666667&#4421.6666666666667&#4421.6666666666667&#4421.6666666666667, !- Feature Value 2
-  clg_wkdy,                               !- Feature Name 3
-  String,                                 !- Feature Data Type 3
-  24.444444444444443&#4424.444444444444443&#4424.444444444444443&#4424.444444444444443&#4424.444444444444443&#4424.444444444444443&#4424.444444444444443&#4424.444444444444443&#4424.444444444444443&#4424.444444444444443&#4424.444444444444443&#4424.444444444444443&#4424.444444444444443&#4424.444444444444443&#4424.444444444444443&#4424.444444444444443&#4424.444444444444443&#4424.444444444444443&#4424.444444444444443&#4424.444444444444443&#4424.444444444444443&#4424.444444444444443&#4424.444444444444443&#4424.444444444444443, !- Feature Value 3
-  clg_wked,                               !- Feature Name 4
-  String,                                 !- Feature Data Type 4
-  24.444444444444443&#4424.444444444444443&#4424.444444444444443&#4424.444444444444443&#4424.444444444444443&#4424.444444444444443&#4424.444444444444443&#4424.444444444444443&#4424.444444444444443&#4424.444444444444443&#4424.444444444444443&#4424.444444444444443&#4424.444444444444443&#4424.444444444444443&#4424.444444444444443&#4424.444444444444443&#4424.444444444444443&#4424.444444444444443&#4424.444444444444443&#4424.444444444444443&#4424.444444444444443&#4424.444444444444443&#4424.444444444444443&#4424.444444444444443; !- Feature Value 4
-
-OS:Schedule:Ruleset,
-  {510efedf-6b7b-4355-8b09-08168a1aee75}, !- Handle
-  res heating setpoint,                   !- Name
-  {ea9128ed-6afd-45c0-8eab-af8bcf96d3a8}, !- Schedule Type Limits Name
-  {807dea9f-e315-4965-b0f6-99825807f16c}, !- Default Day Schedule Name
-  {11eb9dd9-735e-49fb-a436-e9710cd01523}, !- Summer Design Day Schedule Name
-  {21805efe-9e36-4915-8e34-a13724ee1158}; !- Winter Design Day Schedule Name
-
-OS:Schedule:Day,
-  {807dea9f-e315-4965-b0f6-99825807f16c}, !- Handle
-  Schedule Day 6,                         !- Name
-  {ea9128ed-6afd-45c0-8eab-af8bcf96d3a8}, !- Schedule Type Limits Name
-  ,                                       !- Interpolate to Timestep
-  24,                                     !- Hour 1
-  0,                                      !- Minute 1
-  0;                                      !- Value Until Time 1
-
-OS:Schedule:Rule,
-  {8d0a9a96-5bf3-4307-a052-599ee73ac5c8}, !- Handle
-  res heating setpoint allday rule1,      !- Name
-  {510efedf-6b7b-4355-8b09-08168a1aee75}, !- Schedule Ruleset Name
-  11,                                     !- Rule Order
-  {f7d86929-014b-4a79-8041-ad3cfe9d8003}, !- Day Schedule Name
-  Yes,                                    !- Apply Sunday
-  Yes,                                    !- Apply Monday
-  Yes,                                    !- Apply Tuesday
-  Yes,                                    !- Apply Wednesday
-  Yes,                                    !- Apply Thursday
-  Yes,                                    !- Apply Friday
-  Yes,                                    !- Apply Saturday
-  DateRange,                              !- Date Specification Type
-  1,                                      !- Start Month
-  1,                                      !- Start Day
-  1,                                      !- End Month
-  31;                                     !- End Day
-
-OS:Schedule:Day,
-  {f7d86929-014b-4a79-8041-ad3cfe9d8003}, !- Handle
-  res heating setpoint allday1,           !- Name
-  {ea9128ed-6afd-45c0-8eab-af8bcf96d3a8}, !- Schedule Type Limits Name
-  ,                                       !- Interpolate to Timestep
-  24,                                     !- Hour 1
-  0,                                      !- Minute 1
-  21.6666666666667;                       !- Value Until Time 1
-
-OS:Schedule:Rule,
-  {7e829581-5d5a-4e16-bed9-bae6eae22d45}, !- Handle
-  res heating setpoint allday rule2,      !- Name
-  {510efedf-6b7b-4355-8b09-08168a1aee75}, !- Schedule Ruleset Name
-  10,                                     !- Rule Order
-  {de3b52eb-eac6-48fe-9bc3-c21a0d1e8bed}, !- Day Schedule Name
-  Yes,                                    !- Apply Sunday
-  Yes,                                    !- Apply Monday
-  Yes,                                    !- Apply Tuesday
-  Yes,                                    !- Apply Wednesday
-  Yes,                                    !- Apply Thursday
-  Yes,                                    !- Apply Friday
-  Yes,                                    !- Apply Saturday
-  DateRange,                              !- Date Specification Type
-  2,                                      !- Start Month
-  1,                                      !- Start Day
-  2,                                      !- End Month
-  28;                                     !- End Day
-
-OS:Schedule:Day,
-  {de3b52eb-eac6-48fe-9bc3-c21a0d1e8bed}, !- Handle
-  res heating setpoint allday2,           !- Name
-  {ea9128ed-6afd-45c0-8eab-af8bcf96d3a8}, !- Schedule Type Limits Name
-  ,                                       !- Interpolate to Timestep
-  24,                                     !- Hour 1
-  0,                                      !- Minute 1
-  21.6666666666667;                       !- Value Until Time 1
-
-OS:Schedule:Rule,
-  {5941673b-0b39-44de-be7b-dfe5acf1dc55}, !- Handle
-  res heating setpoint allday rule3,      !- Name
-  {510efedf-6b7b-4355-8b09-08168a1aee75}, !- Schedule Ruleset Name
-  9,                                      !- Rule Order
-  {d1f63b22-6b98-46dd-ba24-714aafb9c466}, !- Day Schedule Name
-  Yes,                                    !- Apply Sunday
-  Yes,                                    !- Apply Monday
-  Yes,                                    !- Apply Tuesday
-  Yes,                                    !- Apply Wednesday
-  Yes,                                    !- Apply Thursday
-  Yes,                                    !- Apply Friday
-  Yes,                                    !- Apply Saturday
-  DateRange,                              !- Date Specification Type
-  3,                                      !- Start Month
-  1,                                      !- Start Day
-  3,                                      !- End Month
-  31;                                     !- End Day
-
-OS:Schedule:Day,
-  {d1f63b22-6b98-46dd-ba24-714aafb9c466}, !- Handle
-  res heating setpoint allday3,           !- Name
-  {ea9128ed-6afd-45c0-8eab-af8bcf96d3a8}, !- Schedule Type Limits Name
-  ,                                       !- Interpolate to Timestep
-  24,                                     !- Hour 1
-  0,                                      !- Minute 1
-  21.6666666666667;                       !- Value Until Time 1
-
-OS:Schedule:Rule,
-  {75cddcd9-5fd3-469d-9450-6a39334d3fc4}, !- Handle
-  res heating setpoint allday rule4,      !- Name
-  {510efedf-6b7b-4355-8b09-08168a1aee75}, !- Schedule Ruleset Name
-  8,                                      !- Rule Order
-  {01d4f7b4-e12f-429a-9153-93ff44556478}, !- Day Schedule Name
-  Yes,                                    !- Apply Sunday
-  Yes,                                    !- Apply Monday
-  Yes,                                    !- Apply Tuesday
-  Yes,                                    !- Apply Wednesday
-  Yes,                                    !- Apply Thursday
-  Yes,                                    !- Apply Friday
-  Yes,                                    !- Apply Saturday
-  DateRange,                              !- Date Specification Type
-  4,                                      !- Start Month
-  1,                                      !- Start Day
-  4,                                      !- End Month
-  30;                                     !- End Day
-
-OS:Schedule:Day,
-  {01d4f7b4-e12f-429a-9153-93ff44556478}, !- Handle
-  res heating setpoint allday4,           !- Name
-  {ea9128ed-6afd-45c0-8eab-af8bcf96d3a8}, !- Schedule Type Limits Name
-  ,                                       !- Interpolate to Timestep
-  24,                                     !- Hour 1
-  0,                                      !- Minute 1
-  21.6666666666667;                       !- Value Until Time 1
-
-OS:Schedule:Rule,
-  {fa88f636-1b2d-4b14-9276-54ff1074c8fa}, !- Handle
-  res heating setpoint allday rule5,      !- Name
-  {510efedf-6b7b-4355-8b09-08168a1aee75}, !- Schedule Ruleset Name
-  7,                                      !- Rule Order
-  {565c44a5-d7a6-4aa8-9daa-0299b67702b5}, !- Day Schedule Name
-  Yes,                                    !- Apply Sunday
-  Yes,                                    !- Apply Monday
-  Yes,                                    !- Apply Tuesday
-  Yes,                                    !- Apply Wednesday
-  Yes,                                    !- Apply Thursday
-  Yes,                                    !- Apply Friday
-  Yes,                                    !- Apply Saturday
-  DateRange,                              !- Date Specification Type
-  5,                                      !- Start Month
-  1,                                      !- Start Day
-  5,                                      !- End Month
-  31;                                     !- End Day
-
-OS:Schedule:Day,
-  {565c44a5-d7a6-4aa8-9daa-0299b67702b5}, !- Handle
-  res heating setpoint allday5,           !- Name
-  {ea9128ed-6afd-45c0-8eab-af8bcf96d3a8}, !- Schedule Type Limits Name
-  ,                                       !- Interpolate to Timestep
-  24,                                     !- Hour 1
-  0,                                      !- Minute 1
-  21.6666666666667;                       !- Value Until Time 1
-
-OS:Schedule:Rule,
-  {3b05c867-b26e-4472-90b6-8213e39ed73d}, !- Handle
-  res heating setpoint allday rule6,      !- Name
-  {510efedf-6b7b-4355-8b09-08168a1aee75}, !- Schedule Ruleset Name
-  6,                                      !- Rule Order
-  {f509a159-87ef-4912-a343-09a430132a61}, !- Day Schedule Name
-  Yes,                                    !- Apply Sunday
-  Yes,                                    !- Apply Monday
-  Yes,                                    !- Apply Tuesday
-  Yes,                                    !- Apply Wednesday
-  Yes,                                    !- Apply Thursday
-  Yes,                                    !- Apply Friday
-  Yes,                                    !- Apply Saturday
-  DateRange,                              !- Date Specification Type
-  6,                                      !- Start Month
-  1,                                      !- Start Day
-  6,                                      !- End Month
-  30;                                     !- End Day
-
-OS:Schedule:Day,
-  {f509a159-87ef-4912-a343-09a430132a61}, !- Handle
-  res heating setpoint allday6,           !- Name
-  {ea9128ed-6afd-45c0-8eab-af8bcf96d3a8}, !- Schedule Type Limits Name
-  ,                                       !- Interpolate to Timestep
-  24,                                     !- Hour 1
-  0,                                      !- Minute 1
-  21.6666666666667;                       !- Value Until Time 1
-
-OS:Schedule:Rule,
-  {2bdba402-c843-4d18-8ecf-409d4e97ad92}, !- Handle
-  res heating setpoint allday rule7,      !- Name
-  {510efedf-6b7b-4355-8b09-08168a1aee75}, !- Schedule Ruleset Name
-  5,                                      !- Rule Order
-  {638758b8-7517-4c29-bb24-d33b427351d5}, !- Day Schedule Name
-  Yes,                                    !- Apply Sunday
-  Yes,                                    !- Apply Monday
-  Yes,                                    !- Apply Tuesday
-  Yes,                                    !- Apply Wednesday
-  Yes,                                    !- Apply Thursday
-  Yes,                                    !- Apply Friday
-  Yes,                                    !- Apply Saturday
-  DateRange,                              !- Date Specification Type
-  7,                                      !- Start Month
-  1,                                      !- Start Day
-  7,                                      !- End Month
-  31;                                     !- End Day
-
-OS:Schedule:Day,
-  {638758b8-7517-4c29-bb24-d33b427351d5}, !- Handle
-  res heating setpoint allday7,           !- Name
-  {ea9128ed-6afd-45c0-8eab-af8bcf96d3a8}, !- Schedule Type Limits Name
-  ,                                       !- Interpolate to Timestep
-  24,                                     !- Hour 1
-  0,                                      !- Minute 1
-  21.6666666666667;                       !- Value Until Time 1
-
-OS:Schedule:Rule,
-  {8caab89d-2010-4740-8486-3ce1331e9c64}, !- Handle
-  res heating setpoint allday rule8,      !- Name
-  {510efedf-6b7b-4355-8b09-08168a1aee75}, !- Schedule Ruleset Name
-  4,                                      !- Rule Order
-  {4e8ce4ce-6484-4abb-b0f9-1852b7e4f279}, !- Day Schedule Name
-  Yes,                                    !- Apply Sunday
-  Yes,                                    !- Apply Monday
-  Yes,                                    !- Apply Tuesday
-  Yes,                                    !- Apply Wednesday
-  Yes,                                    !- Apply Thursday
-  Yes,                                    !- Apply Friday
-  Yes,                                    !- Apply Saturday
-  DateRange,                              !- Date Specification Type
-  8,                                      !- Start Month
-  1,                                      !- Start Day
-  8,                                      !- End Month
-  31;                                     !- End Day
-
-OS:Schedule:Day,
-  {4e8ce4ce-6484-4abb-b0f9-1852b7e4f279}, !- Handle
-  res heating setpoint allday8,           !- Name
-  {ea9128ed-6afd-45c0-8eab-af8bcf96d3a8}, !- Schedule Type Limits Name
-  ,                                       !- Interpolate to Timestep
-  24,                                     !- Hour 1
-  0,                                      !- Minute 1
-  21.6666666666667;                       !- Value Until Time 1
-
-OS:Schedule:Rule,
-  {a25cd4d7-a388-4020-b992-07e5c03e2759}, !- Handle
-  res heating setpoint allday rule9,      !- Name
-  {510efedf-6b7b-4355-8b09-08168a1aee75}, !- Schedule Ruleset Name
-  3,                                      !- Rule Order
-  {625a3e5c-db9b-4ec7-8118-c08610b183f2}, !- Day Schedule Name
-  Yes,                                    !- Apply Sunday
-  Yes,                                    !- Apply Monday
-  Yes,                                    !- Apply Tuesday
-  Yes,                                    !- Apply Wednesday
-  Yes,                                    !- Apply Thursday
-  Yes,                                    !- Apply Friday
-  Yes,                                    !- Apply Saturday
-  DateRange,                              !- Date Specification Type
-  9,                                      !- Start Month
-  1,                                      !- Start Day
-  9,                                      !- End Month
-  30;                                     !- End Day
-
-OS:Schedule:Day,
-  {625a3e5c-db9b-4ec7-8118-c08610b183f2}, !- Handle
-  res heating setpoint allday9,           !- Name
-  {ea9128ed-6afd-45c0-8eab-af8bcf96d3a8}, !- Schedule Type Limits Name
-  ,                                       !- Interpolate to Timestep
-  24,                                     !- Hour 1
-  0,                                      !- Minute 1
-  21.6666666666667;                       !- Value Until Time 1
-
-OS:Schedule:Rule,
-  {1c0c305c-7353-464a-95bb-4d3433b89cec}, !- Handle
-  res heating setpoint allday rule10,     !- Name
-  {510efedf-6b7b-4355-8b09-08168a1aee75}, !- Schedule Ruleset Name
-  2,                                      !- Rule Order
-  {f6ef6892-855c-4e2d-ac0b-345a8f68c232}, !- Day Schedule Name
-  Yes,                                    !- Apply Sunday
-  Yes,                                    !- Apply Monday
-  Yes,                                    !- Apply Tuesday
-  Yes,                                    !- Apply Wednesday
-  Yes,                                    !- Apply Thursday
-  Yes,                                    !- Apply Friday
-  Yes,                                    !- Apply Saturday
-  DateRange,                              !- Date Specification Type
-  10,                                     !- Start Month
-  1,                                      !- Start Day
-  10,                                     !- End Month
-  31;                                     !- End Day
-
-OS:Schedule:Day,
-  {f6ef6892-855c-4e2d-ac0b-345a8f68c232}, !- Handle
-  res heating setpoint allday10,          !- Name
-  {ea9128ed-6afd-45c0-8eab-af8bcf96d3a8}, !- Schedule Type Limits Name
-  ,                                       !- Interpolate to Timestep
-  24,                                     !- Hour 1
-  0,                                      !- Minute 1
-  21.6666666666667;                       !- Value Until Time 1
-
-OS:Schedule:Rule,
-  {4d61527a-f6ec-4969-958a-f8562fd8a0f9}, !- Handle
-  res heating setpoint allday rule11,     !- Name
-  {510efedf-6b7b-4355-8b09-08168a1aee75}, !- Schedule Ruleset Name
-  1,                                      !- Rule Order
-  {79d86cd6-5cd3-4c80-a5fa-08f6c5f861be}, !- Day Schedule Name
-  Yes,                                    !- Apply Sunday
-  Yes,                                    !- Apply Monday
-  Yes,                                    !- Apply Tuesday
-  Yes,                                    !- Apply Wednesday
-  Yes,                                    !- Apply Thursday
-  Yes,                                    !- Apply Friday
-  Yes,                                    !- Apply Saturday
-  DateRange,                              !- Date Specification Type
-  11,                                     !- Start Month
-  1,                                      !- Start Day
-  11,                                     !- End Month
-  30;                                     !- End Day
-
-OS:Schedule:Day,
-  {79d86cd6-5cd3-4c80-a5fa-08f6c5f861be}, !- Handle
-  res heating setpoint allday11,          !- Name
-  {ea9128ed-6afd-45c0-8eab-af8bcf96d3a8}, !- Schedule Type Limits Name
-  ,                                       !- Interpolate to Timestep
-  24,                                     !- Hour 1
-  0,                                      !- Minute 1
-  21.6666666666667;                       !- Value Until Time 1
-
-OS:Schedule:Rule,
-  {96fe3ebd-cc14-4853-a681-ebd2281daec6}, !- Handle
-  res heating setpoint allday rule12,     !- Name
-  {510efedf-6b7b-4355-8b09-08168a1aee75}, !- Schedule Ruleset Name
-  0,                                      !- Rule Order
-  {43741456-7f89-4d87-acf2-f13ba98f09e2}, !- Day Schedule Name
-  Yes,                                    !- Apply Sunday
-  Yes,                                    !- Apply Monday
-  Yes,                                    !- Apply Tuesday
-  Yes,                                    !- Apply Wednesday
-  Yes,                                    !- Apply Thursday
-  Yes,                                    !- Apply Friday
-  Yes,                                    !- Apply Saturday
-  DateRange,                              !- Date Specification Type
-  12,                                     !- Start Month
-  1,                                      !- Start Day
-  12,                                     !- End Month
-  31;                                     !- End Day
-
-OS:Schedule:Day,
-  {43741456-7f89-4d87-acf2-f13ba98f09e2}, !- Handle
-  res heating setpoint allday12,          !- Name
-  {ea9128ed-6afd-45c0-8eab-af8bcf96d3a8}, !- Schedule Type Limits Name
-  ,                                       !- Interpolate to Timestep
-  24,                                     !- Hour 1
-  0,                                      !- Minute 1
-  21.6666666666667;                       !- Value Until Time 1
-
-OS:Schedule:Day,
-  {21805efe-9e36-4915-8e34-a13724ee1158}, !- Handle
-  res heating setpoint winter design,     !- Name
-  {ea9128ed-6afd-45c0-8eab-af8bcf96d3a8}, !- Schedule Type Limits Name
-  ,                                       !- Interpolate to Timestep
-  24,                                     !- Hour 1
-  0,                                      !- Minute 1
-  21.1111111111111;                       !- Value Until Time 1
-
-OS:Schedule:Day,
-  {11eb9dd9-735e-49fb-a436-e9710cd01523}, !- Handle
-  res heating setpoint summer design,     !- Name
-  {ea9128ed-6afd-45c0-8eab-af8bcf96d3a8}, !- Schedule Type Limits Name
-  ,                                       !- Interpolate to Timestep
-  24,                                     !- Hour 1
-  0,                                      !- Minute 1
-  23.8888888888889;                       !- Value Until Time 1
-
-OS:Schedule:Ruleset,
-  {2cb34d15-3114-4d63-853c-dc8edcacc17a}, !- Handle
-  res cooling setpoint,                   !- Name
-  {ea9128ed-6afd-45c0-8eab-af8bcf96d3a8}, !- Schedule Type Limits Name
-  {1cb02427-dc56-4e7f-93be-26f0282d8696}, !- Default Day Schedule Name
-  {7a19f935-5c08-491d-8c2f-d1a5925e2856}, !- Summer Design Day Schedule Name
-  {808a88ca-1831-4bce-808f-3e6105d4cb39}; !- Winter Design Day Schedule Name
-
-OS:Schedule:Day,
-  {1cb02427-dc56-4e7f-93be-26f0282d8696}, !- Handle
-  Schedule Day 7,                         !- Name
-  {ea9128ed-6afd-45c0-8eab-af8bcf96d3a8}, !- Schedule Type Limits Name
-  ,                                       !- Interpolate to Timestep
-  24,                                     !- Hour 1
-  0,                                      !- Minute 1
-  0;                                      !- Value Until Time 1
-
-OS:Schedule:Rule,
-  {9d89b20b-9950-4f78-820a-f9047e4f07db}, !- Handle
-  res cooling setpoint allday rule1,      !- Name
-  {2cb34d15-3114-4d63-853c-dc8edcacc17a}, !- Schedule Ruleset Name
-  11,                                     !- Rule Order
-  {033dbdea-d05f-4518-95e3-80548e171e5f}, !- Day Schedule Name
-  Yes,                                    !- Apply Sunday
-  Yes,                                    !- Apply Monday
-  Yes,                                    !- Apply Tuesday
-  Yes,                                    !- Apply Wednesday
-  Yes,                                    !- Apply Thursday
-  Yes,                                    !- Apply Friday
-  Yes,                                    !- Apply Saturday
-  DateRange,                              !- Date Specification Type
-  1,                                      !- Start Month
-  1,                                      !- Start Day
-  1,                                      !- End Month
-  31;                                     !- End Day
-
-OS:Schedule:Day,
-  {033dbdea-d05f-4518-95e3-80548e171e5f}, !- Handle
-  res cooling setpoint allday1,           !- Name
-  {ea9128ed-6afd-45c0-8eab-af8bcf96d3a8}, !- Schedule Type Limits Name
-  ,                                       !- Interpolate to Timestep
-  24,                                     !- Hour 1
-  0,                                      !- Minute 1
-  24.4444444444444;                       !- Value Until Time 1
-
-OS:Schedule:Rule,
-  {f24bfa13-f193-46c1-99b7-e8123692df4e}, !- Handle
-  res cooling setpoint allday rule2,      !- Name
-  {2cb34d15-3114-4d63-853c-dc8edcacc17a}, !- Schedule Ruleset Name
-  10,                                     !- Rule Order
-  {4d4dd4fc-ca46-41fb-a2ef-4c3c384e22c0}, !- Day Schedule Name
-  Yes,                                    !- Apply Sunday
-  Yes,                                    !- Apply Monday
-  Yes,                                    !- Apply Tuesday
-  Yes,                                    !- Apply Wednesday
-  Yes,                                    !- Apply Thursday
-  Yes,                                    !- Apply Friday
-  Yes,                                    !- Apply Saturday
-  DateRange,                              !- Date Specification Type
-  2,                                      !- Start Month
-  1,                                      !- Start Day
-  2,                                      !- End Month
-  28;                                     !- End Day
-
-OS:Schedule:Day,
-  {4d4dd4fc-ca46-41fb-a2ef-4c3c384e22c0}, !- Handle
-  res cooling setpoint allday2,           !- Name
-  {ea9128ed-6afd-45c0-8eab-af8bcf96d3a8}, !- Schedule Type Limits Name
-  ,                                       !- Interpolate to Timestep
-  24,                                     !- Hour 1
-  0,                                      !- Minute 1
-  24.4444444444444;                       !- Value Until Time 1
-
-OS:Schedule:Rule,
-  {a52724ba-c253-4cf7-84bb-dfa7c78eb0fc}, !- Handle
-  res cooling setpoint allday rule3,      !- Name
-  {2cb34d15-3114-4d63-853c-dc8edcacc17a}, !- Schedule Ruleset Name
-  9,                                      !- Rule Order
-  {d50980a3-4d9b-4e1c-9841-585988982e5d}, !- Day Schedule Name
-  Yes,                                    !- Apply Sunday
-  Yes,                                    !- Apply Monday
-  Yes,                                    !- Apply Tuesday
-  Yes,                                    !- Apply Wednesday
-  Yes,                                    !- Apply Thursday
-  Yes,                                    !- Apply Friday
-  Yes,                                    !- Apply Saturday
-  DateRange,                              !- Date Specification Type
-  3,                                      !- Start Month
-  1,                                      !- Start Day
-  3,                                      !- End Month
-  31;                                     !- End Day
-
-OS:Schedule:Day,
-  {d50980a3-4d9b-4e1c-9841-585988982e5d}, !- Handle
-  res cooling setpoint allday3,           !- Name
-  {ea9128ed-6afd-45c0-8eab-af8bcf96d3a8}, !- Schedule Type Limits Name
-  ,                                       !- Interpolate to Timestep
-  24,                                     !- Hour 1
-  0,                                      !- Minute 1
-  24.4444444444444;                       !- Value Until Time 1
-
-OS:Schedule:Rule,
-  {082324fe-3ce0-4ace-a059-34805a78488b}, !- Handle
-  res cooling setpoint allday rule4,      !- Name
-  {2cb34d15-3114-4d63-853c-dc8edcacc17a}, !- Schedule Ruleset Name
-  8,                                      !- Rule Order
-  {470ef37e-3f52-4c61-b6de-040e65307886}, !- Day Schedule Name
-  Yes,                                    !- Apply Sunday
-  Yes,                                    !- Apply Monday
-  Yes,                                    !- Apply Tuesday
-  Yes,                                    !- Apply Wednesday
-  Yes,                                    !- Apply Thursday
-  Yes,                                    !- Apply Friday
-  Yes,                                    !- Apply Saturday
-  DateRange,                              !- Date Specification Type
-  4,                                      !- Start Month
-  1,                                      !- Start Day
-  4,                                      !- End Month
-  30;                                     !- End Day
-
-OS:Schedule:Day,
-  {470ef37e-3f52-4c61-b6de-040e65307886}, !- Handle
-  res cooling setpoint allday4,           !- Name
-  {ea9128ed-6afd-45c0-8eab-af8bcf96d3a8}, !- Schedule Type Limits Name
-  ,                                       !- Interpolate to Timestep
-  24,                                     !- Hour 1
-  0,                                      !- Minute 1
-  24.4444444444444;                       !- Value Until Time 1
-
-OS:Schedule:Rule,
-  {0fb91fd7-1bae-48ec-ba83-63fa9727e797}, !- Handle
-  res cooling setpoint allday rule5,      !- Name
-  {2cb34d15-3114-4d63-853c-dc8edcacc17a}, !- Schedule Ruleset Name
-  7,                                      !- Rule Order
-  {11baffa2-1030-4f22-805c-3a0c0e20d998}, !- Day Schedule Name
-  Yes,                                    !- Apply Sunday
-  Yes,                                    !- Apply Monday
-  Yes,                                    !- Apply Tuesday
-  Yes,                                    !- Apply Wednesday
-  Yes,                                    !- Apply Thursday
-  Yes,                                    !- Apply Friday
-  Yes,                                    !- Apply Saturday
-  DateRange,                              !- Date Specification Type
-  5,                                      !- Start Month
-  1,                                      !- Start Day
-  5,                                      !- End Month
-  31;                                     !- End Day
-
-OS:Schedule:Day,
-  {11baffa2-1030-4f22-805c-3a0c0e20d998}, !- Handle
-  res cooling setpoint allday5,           !- Name
-  {ea9128ed-6afd-45c0-8eab-af8bcf96d3a8}, !- Schedule Type Limits Name
-  ,                                       !- Interpolate to Timestep
-  24,                                     !- Hour 1
-  0,                                      !- Minute 1
-  24.4444444444444;                       !- Value Until Time 1
-
-OS:Schedule:Rule,
-  {36d7cd4b-ca26-4668-9118-6322af09512d}, !- Handle
-  res cooling setpoint allday rule6,      !- Name
-  {2cb34d15-3114-4d63-853c-dc8edcacc17a}, !- Schedule Ruleset Name
-  6,                                      !- Rule Order
-  {492a93f5-c714-45ba-8671-bfa2c9dd79e8}, !- Day Schedule Name
-  Yes,                                    !- Apply Sunday
-  Yes,                                    !- Apply Monday
-  Yes,                                    !- Apply Tuesday
-  Yes,                                    !- Apply Wednesday
-  Yes,                                    !- Apply Thursday
-  Yes,                                    !- Apply Friday
-  Yes,                                    !- Apply Saturday
-  DateRange,                              !- Date Specification Type
-  6,                                      !- Start Month
-  1,                                      !- Start Day
-  6,                                      !- End Month
-  30;                                     !- End Day
-
-OS:Schedule:Day,
-  {492a93f5-c714-45ba-8671-bfa2c9dd79e8}, !- Handle
-  res cooling setpoint allday6,           !- Name
-  {ea9128ed-6afd-45c0-8eab-af8bcf96d3a8}, !- Schedule Type Limits Name
-  ,                                       !- Interpolate to Timestep
-  24,                                     !- Hour 1
-  0,                                      !- Minute 1
-  24.4444444444444;                       !- Value Until Time 1
-
-OS:Schedule:Rule,
-  {f549484a-eba3-4d9a-9aa8-6d2ce647e4d9}, !- Handle
-  res cooling setpoint allday rule7,      !- Name
-  {2cb34d15-3114-4d63-853c-dc8edcacc17a}, !- Schedule Ruleset Name
-  5,                                      !- Rule Order
-  {380e75f2-9862-4e39-bc06-3ec53a796ecd}, !- Day Schedule Name
-  Yes,                                    !- Apply Sunday
-  Yes,                                    !- Apply Monday
-  Yes,                                    !- Apply Tuesday
-  Yes,                                    !- Apply Wednesday
-  Yes,                                    !- Apply Thursday
-  Yes,                                    !- Apply Friday
-  Yes,                                    !- Apply Saturday
-  DateRange,                              !- Date Specification Type
-  7,                                      !- Start Month
-  1,                                      !- Start Day
-  7,                                      !- End Month
-  31;                                     !- End Day
-
-OS:Schedule:Day,
-  {380e75f2-9862-4e39-bc06-3ec53a796ecd}, !- Handle
-  res cooling setpoint allday7,           !- Name
-  {ea9128ed-6afd-45c0-8eab-af8bcf96d3a8}, !- Schedule Type Limits Name
-  ,                                       !- Interpolate to Timestep
-  24,                                     !- Hour 1
-  0,                                      !- Minute 1
-  24.4444444444444;                       !- Value Until Time 1
-
-OS:Schedule:Rule,
-  {8b8acdd8-cf12-46da-a251-a9559b175446}, !- Handle
-  res cooling setpoint allday rule8,      !- Name
-  {2cb34d15-3114-4d63-853c-dc8edcacc17a}, !- Schedule Ruleset Name
-  4,                                      !- Rule Order
-  {592388cd-1546-4cf4-bea0-9acc0368990c}, !- Day Schedule Name
-  Yes,                                    !- Apply Sunday
-  Yes,                                    !- Apply Monday
-  Yes,                                    !- Apply Tuesday
-  Yes,                                    !- Apply Wednesday
-  Yes,                                    !- Apply Thursday
-  Yes,                                    !- Apply Friday
-  Yes,                                    !- Apply Saturday
-  DateRange,                              !- Date Specification Type
-  8,                                      !- Start Month
-  1,                                      !- Start Day
-  8,                                      !- End Month
-  31;                                     !- End Day
-
-OS:Schedule:Day,
-  {592388cd-1546-4cf4-bea0-9acc0368990c}, !- Handle
-  res cooling setpoint allday8,           !- Name
-  {ea9128ed-6afd-45c0-8eab-af8bcf96d3a8}, !- Schedule Type Limits Name
-  ,                                       !- Interpolate to Timestep
-  24,                                     !- Hour 1
-  0,                                      !- Minute 1
-  24.4444444444444;                       !- Value Until Time 1
-
-OS:Schedule:Rule,
-  {7dd9d7d6-0a9c-41e1-a07d-9d024cc96b90}, !- Handle
-  res cooling setpoint allday rule9,      !- Name
-  {2cb34d15-3114-4d63-853c-dc8edcacc17a}, !- Schedule Ruleset Name
-  3,                                      !- Rule Order
-  {f4dda0f4-2bc5-4bb4-b3e6-f6c8a851748e}, !- Day Schedule Name
-  Yes,                                    !- Apply Sunday
-  Yes,                                    !- Apply Monday
-  Yes,                                    !- Apply Tuesday
-  Yes,                                    !- Apply Wednesday
-  Yes,                                    !- Apply Thursday
-  Yes,                                    !- Apply Friday
-  Yes,                                    !- Apply Saturday
-  DateRange,                              !- Date Specification Type
-  9,                                      !- Start Month
-  1,                                      !- Start Day
-  9,                                      !- End Month
-  30;                                     !- End Day
-
-OS:Schedule:Day,
-  {f4dda0f4-2bc5-4bb4-b3e6-f6c8a851748e}, !- Handle
-  res cooling setpoint allday9,           !- Name
-  {ea9128ed-6afd-45c0-8eab-af8bcf96d3a8}, !- Schedule Type Limits Name
-  ,                                       !- Interpolate to Timestep
-  24,                                     !- Hour 1
-  0,                                      !- Minute 1
-  24.4444444444444;                       !- Value Until Time 1
-
-OS:Schedule:Rule,
-  {7b858aaf-8312-43e1-961a-0ba8b8de333e}, !- Handle
-  res cooling setpoint allday rule10,     !- Name
-  {2cb34d15-3114-4d63-853c-dc8edcacc17a}, !- Schedule Ruleset Name
-  2,                                      !- Rule Order
-  {4e54464c-a760-4b26-b87f-3df67c51e4a5}, !- Day Schedule Name
-  Yes,                                    !- Apply Sunday
-  Yes,                                    !- Apply Monday
-  Yes,                                    !- Apply Tuesday
-  Yes,                                    !- Apply Wednesday
-  Yes,                                    !- Apply Thursday
-  Yes,                                    !- Apply Friday
-  Yes,                                    !- Apply Saturday
-  DateRange,                              !- Date Specification Type
-  10,                                     !- Start Month
-  1,                                      !- Start Day
-  10,                                     !- End Month
-  31;                                     !- End Day
-
-OS:Schedule:Day,
-  {4e54464c-a760-4b26-b87f-3df67c51e4a5}, !- Handle
-  res cooling setpoint allday10,          !- Name
-  {ea9128ed-6afd-45c0-8eab-af8bcf96d3a8}, !- Schedule Type Limits Name
-  ,                                       !- Interpolate to Timestep
-  24,                                     !- Hour 1
-  0,                                      !- Minute 1
-  24.4444444444444;                       !- Value Until Time 1
-
-OS:Schedule:Rule,
-  {0c35b472-ac82-42c7-b414-12e75f8c0c10}, !- Handle
-  res cooling setpoint allday rule11,     !- Name
-  {2cb34d15-3114-4d63-853c-dc8edcacc17a}, !- Schedule Ruleset Name
-  1,                                      !- Rule Order
-  {e7776253-c303-41da-b612-93d6bfa573f9}, !- Day Schedule Name
-  Yes,                                    !- Apply Sunday
-  Yes,                                    !- Apply Monday
-  Yes,                                    !- Apply Tuesday
-  Yes,                                    !- Apply Wednesday
-  Yes,                                    !- Apply Thursday
-  Yes,                                    !- Apply Friday
-  Yes,                                    !- Apply Saturday
-  DateRange,                              !- Date Specification Type
-  11,                                     !- Start Month
-  1,                                      !- Start Day
-  11,                                     !- End Month
-  30;                                     !- End Day
-
-OS:Schedule:Day,
-  {e7776253-c303-41da-b612-93d6bfa573f9}, !- Handle
-  res cooling setpoint allday11,          !- Name
-  {ea9128ed-6afd-45c0-8eab-af8bcf96d3a8}, !- Schedule Type Limits Name
-  ,                                       !- Interpolate to Timestep
-  24,                                     !- Hour 1
-  0,                                      !- Minute 1
-  24.4444444444444;                       !- Value Until Time 1
-
-OS:Schedule:Rule,
-  {6f57d046-e140-4a01-9202-4810bf01aefa}, !- Handle
-  res cooling setpoint allday rule12,     !- Name
-  {2cb34d15-3114-4d63-853c-dc8edcacc17a}, !- Schedule Ruleset Name
-  0,                                      !- Rule Order
-  {a09f9d0d-a0f0-42de-b0ac-dfab7ee69384}, !- Day Schedule Name
-  Yes,                                    !- Apply Sunday
-  Yes,                                    !- Apply Monday
-  Yes,                                    !- Apply Tuesday
-  Yes,                                    !- Apply Wednesday
-  Yes,                                    !- Apply Thursday
-  Yes,                                    !- Apply Friday
-  Yes,                                    !- Apply Saturday
-  DateRange,                              !- Date Specification Type
-  12,                                     !- Start Month
-  1,                                      !- Start Day
-  12,                                     !- End Month
-  31;                                     !- End Day
-
-OS:Schedule:Day,
-  {a09f9d0d-a0f0-42de-b0ac-dfab7ee69384}, !- Handle
-  res cooling setpoint allday12,          !- Name
-  {ea9128ed-6afd-45c0-8eab-af8bcf96d3a8}, !- Schedule Type Limits Name
-  ,                                       !- Interpolate to Timestep
-  24,                                     !- Hour 1
-  0,                                      !- Minute 1
-  24.4444444444444;                       !- Value Until Time 1
-
-OS:Schedule:Day,
-  {808a88ca-1831-4bce-808f-3e6105d4cb39}, !- Handle
-  res cooling setpoint winter design,     !- Name
-  {ea9128ed-6afd-45c0-8eab-af8bcf96d3a8}, !- Schedule Type Limits Name
-  ,                                       !- Interpolate to Timestep
-  24,                                     !- Hour 1
-  0,                                      !- Minute 1
-  21.1111111111111;                       !- Value Until Time 1
-
-OS:Schedule:Day,
-  {7a19f935-5c08-491d-8c2f-d1a5925e2856}, !- Handle
-  res cooling setpoint summer design,     !- Name
-  {ea9128ed-6afd-45c0-8eab-af8bcf96d3a8}, !- Schedule Type Limits Name
-  ,                                       !- Interpolate to Timestep
-  24,                                     !- Hour 1
-  0,                                      !- Minute 1
-  23.8888888888889;                       !- Value Until Time 1
-=======
->>>>>>> fcfe5a62
