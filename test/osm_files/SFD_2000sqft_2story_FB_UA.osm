--- conflicted
+++ resolved
@@ -1,73 +1,41 @@
 !- NOTE: Auto-generated from /test/osw_files/SFD_2000sqft_2story_FB_UA.osw
 
 OS:Version,
-<<<<<<< HEAD
-  {136b4a8b-caf9-41ff-b6cb-ca950fc87691}, !- Handle
-  2.8.0;                                  !- Version Identifier
+  {8da076bf-c0dd-4466-9a41-0cad068113fc}, !- Handle
+  2.9.0;                                  !- Version Identifier
 
 OS:SimulationControl,
-  {b642630a-9574-461c-988e-918f44bdfb47}, !- Handle
-=======
-  {09fcf736-d95d-4ae3-8a0b-31944287fd86}, !- Handle
-  2.9.0;                                  !- Version Identifier
-
-OS:SimulationControl,
-  {0466b7cc-5643-4b99-a915-e5ec79437e60}, !- Handle
->>>>>>> 29cc3ec8
+  {aa45735f-0864-49e4-9b1a-05d4713fda55}, !- Handle
   ,                                       !- Do Zone Sizing Calculation
   ,                                       !- Do System Sizing Calculation
   ,                                       !- Do Plant Sizing Calculation
   No;                                     !- Run Simulation for Sizing Periods
 
 OS:Timestep,
-<<<<<<< HEAD
-  {c3d73e78-dbbe-41d3-b570-f8b64483bc12}, !- Handle
+  {5b62bfdf-bb51-447b-9f65-f4738e3c1805}, !- Handle
   6;                                      !- Number of Timesteps per Hour
 
 OS:ShadowCalculation,
-  {b04ea13e-c8ce-49c2-b78a-5a0ef6ac81ff}, !- Handle
-=======
-  {07dac93e-fa67-4f05-ae0f-6f5033bb782a}, !- Handle
-  6;                                      !- Number of Timesteps per Hour
-
-OS:ShadowCalculation,
-  {3efbe917-5b46-4472-8b7d-905b2c3e43ca}, !- Handle
->>>>>>> 29cc3ec8
+  {8a9e7943-bb22-4839-a37c-06c2acdf198e}, !- Handle
   20,                                     !- Calculation Frequency
   200;                                    !- Maximum Figures in Shadow Overlap Calculations
 
 OS:SurfaceConvectionAlgorithm:Outside,
-<<<<<<< HEAD
-  {3ddbcd49-52ec-4273-bd0b-6e4201ed3165}, !- Handle
+  {673e2f7f-88e0-4a9e-b7ec-e2a4827173f0}, !- Handle
   DOE-2;                                  !- Algorithm
 
 OS:SurfaceConvectionAlgorithm:Inside,
-  {6c1aeaf3-3887-49a4-a96b-8857c0b1d80d}, !- Handle
+  {d80aacac-8087-425c-ad74-2dce35ac868d}, !- Handle
   TARP;                                   !- Algorithm
 
 OS:ZoneCapacitanceMultiplier:ResearchSpecial,
-  {84a84ec8-1d49-4764-be33-27c146c089e3}, !- Handle
-=======
-  {01530761-d268-42df-bcba-b3ff87da8018}, !- Handle
-  DOE-2;                                  !- Algorithm
-
-OS:SurfaceConvectionAlgorithm:Inside,
-  {17ea6eb9-aff8-4030-b32b-9a692f547999}, !- Handle
-  TARP;                                   !- Algorithm
-
-OS:ZoneCapacitanceMultiplier:ResearchSpecial,
-  {78e00f03-5c39-483b-bdec-e414c41075f2}, !- Handle
->>>>>>> 29cc3ec8
+  {bbf71d36-4641-4450-8d9d-799d7313c5f5}, !- Handle
   ,                                       !- Temperature Capacity Multiplier
   15,                                     !- Humidity Capacity Multiplier
   ;                                       !- Carbon Dioxide Capacity Multiplier
 
 OS:RunPeriod,
-<<<<<<< HEAD
-  {afd420f3-6cdc-4f14-b8f8-c4686bfe03d5}, !- Handle
-=======
-  {bc51f041-06b4-4212-ac54-7a0e5f8f910d}, !- Handle
->>>>>>> 29cc3ec8
+  {21b448d5-2afa-400f-8fc6-48a61c67bb44}, !- Handle
   Run Period 1,                           !- Name
   1,                                      !- Begin Month
   1,                                      !- Begin Day of Month
@@ -81,17 +49,13 @@
   ;                                       !- Number of Times Runperiod to be Repeated
 
 OS:YearDescription,
-  {7c913a48-0594-4ba3-882e-a624afeabe4e}, !- Handle
+  {c6dcdd06-ba26-48b0-9498-d8bcd43fb884}, !- Handle
   2007,                                   !- Calendar Year
   ,                                       !- Day of Week for Start Day
   ;                                       !- Is Leap Year
 
 OS:ThermalZone,
-<<<<<<< HEAD
-  {9d50adf8-5f8c-403f-9a04-6c95ab6fd5ca}, !- Handle
-=======
-  {cb65a57b-13a8-4a36-881e-7f9ce887b5b9}, !- Handle
->>>>>>> 29cc3ec8
+  {dd9aa4c3-311d-48ba-acc6-ece56e4daf12}, !- Handle
   living zone,                            !- Name
   ,                                       !- Multiplier
   ,                                       !- Ceiling Height {m}
@@ -100,17 +64,10 @@
   ,                                       !- Zone Inside Convection Algorithm
   ,                                       !- Zone Outside Convection Algorithm
   ,                                       !- Zone Conditioning Equipment List Name
-<<<<<<< HEAD
-  {8616ac0d-ce56-4bcb-bc75-2737614a0b6d}, !- Zone Air Inlet Port List
-  {1ed2b563-8f55-4185-8fde-984fee239918}, !- Zone Air Exhaust Port List
-  {e2676247-ad83-41d0-be2d-4a9db2bbcb90}, !- Zone Air Node Name
-  {237f3a58-d613-475d-89ec-3b7c43697089}, !- Zone Return Air Port List
-=======
-  {be99f6b8-4e30-4177-9005-b9c02abc86bd}, !- Zone Air Inlet Port List
-  {fcf94256-4c7a-4b77-bdf8-90b0aa35ba7d}, !- Zone Air Exhaust Port List
-  {eefb0355-a0e8-431b-b0f0-104eae6777bf}, !- Zone Air Node Name
-  {34ee4389-8588-4687-a38d-98580e6517b7}, !- Zone Return Air Port List
->>>>>>> 29cc3ec8
+  {5fda99ee-670c-4a88-93c6-70ac4b02c3be}, !- Zone Air Inlet Port List
+  {8bd34ca5-ad4e-42e7-b792-67ec7c330a9c}, !- Zone Air Exhaust Port List
+  {304004d1-b42f-4e2f-867d-cbb681902655}, !- Zone Air Node Name
+  {895f5f2e-20e4-4833-951d-deefd4462dca}, !- Zone Return Air Port List
   ,                                       !- Primary Daylighting Control Name
   ,                                       !- Fraction of Zone Controlled by Primary Daylighting Control
   ,                                       !- Secondary Daylighting Control Name
@@ -121,71 +78,37 @@
   No;                                     !- Use Ideal Air Loads
 
 OS:Node,
-<<<<<<< HEAD
-  {564d3641-0a43-4c19-b4fd-618dc1d38743}, !- Handle
+  {57bca2fd-0ffd-48f0-bd90-e96ed6df8ca2}, !- Handle
   Node 1,                                 !- Name
-  {e2676247-ad83-41d0-be2d-4a9db2bbcb90}, !- Inlet Port
+  {304004d1-b42f-4e2f-867d-cbb681902655}, !- Inlet Port
   ;                                       !- Outlet Port
 
 OS:Connection,
-  {e2676247-ad83-41d0-be2d-4a9db2bbcb90}, !- Handle
-  {6226967d-267f-4e13-b897-eaefd3579a75}, !- Name
-  {9d50adf8-5f8c-403f-9a04-6c95ab6fd5ca}, !- Source Object
+  {304004d1-b42f-4e2f-867d-cbb681902655}, !- Handle
+  {ab234a45-9b6e-48e4-a742-04181aabe970}, !- Name
+  {dd9aa4c3-311d-48ba-acc6-ece56e4daf12}, !- Source Object
   11,                                     !- Outlet Port
-  {564d3641-0a43-4c19-b4fd-618dc1d38743}, !- Target Object
+  {57bca2fd-0ffd-48f0-bd90-e96ed6df8ca2}, !- Target Object
   2;                                      !- Inlet Port
 
 OS:PortList,
-  {8616ac0d-ce56-4bcb-bc75-2737614a0b6d}, !- Handle
-  {6ad3dda4-600c-459e-a626-877456952056}, !- Name
-  {9d50adf8-5f8c-403f-9a04-6c95ab6fd5ca}; !- HVAC Component
+  {5fda99ee-670c-4a88-93c6-70ac4b02c3be}, !- Handle
+  {e4f45141-83bc-48b7-9ab5-909dfba22f3b}, !- Name
+  {dd9aa4c3-311d-48ba-acc6-ece56e4daf12}; !- HVAC Component
 
 OS:PortList,
-  {1ed2b563-8f55-4185-8fde-984fee239918}, !- Handle
-  {0a841a3c-e2d8-4a1b-8b03-e861958873c2}, !- Name
-  {9d50adf8-5f8c-403f-9a04-6c95ab6fd5ca}; !- HVAC Component
+  {8bd34ca5-ad4e-42e7-b792-67ec7c330a9c}, !- Handle
+  {a22dcfc6-eacb-484e-b179-06a935441aca}, !- Name
+  {dd9aa4c3-311d-48ba-acc6-ece56e4daf12}; !- HVAC Component
 
 OS:PortList,
-  {237f3a58-d613-475d-89ec-3b7c43697089}, !- Handle
-  {dc4c1cb0-cd98-4180-9556-2cb583b67e9f}, !- Name
-  {9d50adf8-5f8c-403f-9a04-6c95ab6fd5ca}; !- HVAC Component
+  {895f5f2e-20e4-4833-951d-deefd4462dca}, !- Handle
+  {f47756ea-9590-4796-a5fe-4e86094efd3d}, !- Name
+  {dd9aa4c3-311d-48ba-acc6-ece56e4daf12}; !- HVAC Component
 
 OS:Sizing:Zone,
-  {b2eb5783-a0a5-483a-b239-c96a6cbc56b0}, !- Handle
-  {9d50adf8-5f8c-403f-9a04-6c95ab6fd5ca}, !- Zone or ZoneList Name
-=======
-  {224cdb75-a139-47ac-8df4-35824b216a8c}, !- Handle
-  Node 1,                                 !- Name
-  {eefb0355-a0e8-431b-b0f0-104eae6777bf}, !- Inlet Port
-  ;                                       !- Outlet Port
-
-OS:Connection,
-  {eefb0355-a0e8-431b-b0f0-104eae6777bf}, !- Handle
-  {226dab0e-1a59-4437-be9d-2b64b624dc34}, !- Name
-  {cb65a57b-13a8-4a36-881e-7f9ce887b5b9}, !- Source Object
-  11,                                     !- Outlet Port
-  {224cdb75-a139-47ac-8df4-35824b216a8c}, !- Target Object
-  2;                                      !- Inlet Port
-
-OS:PortList,
-  {be99f6b8-4e30-4177-9005-b9c02abc86bd}, !- Handle
-  {6fc3e7dc-16f8-43bc-adaa-bad403764648}, !- Name
-  {cb65a57b-13a8-4a36-881e-7f9ce887b5b9}; !- HVAC Component
-
-OS:PortList,
-  {fcf94256-4c7a-4b77-bdf8-90b0aa35ba7d}, !- Handle
-  {dbb4e845-1a8f-4569-bab4-79ae186f775a}, !- Name
-  {cb65a57b-13a8-4a36-881e-7f9ce887b5b9}; !- HVAC Component
-
-OS:PortList,
-  {34ee4389-8588-4687-a38d-98580e6517b7}, !- Handle
-  {434350f3-1c4d-418c-add7-b21a6650ede1}, !- Name
-  {cb65a57b-13a8-4a36-881e-7f9ce887b5b9}; !- HVAC Component
-
-OS:Sizing:Zone,
-  {9adacbed-7935-4990-8915-28ef0d0aee3e}, !- Handle
-  {cb65a57b-13a8-4a36-881e-7f9ce887b5b9}, !- Zone or ZoneList Name
->>>>>>> 29cc3ec8
+  {912cf8a7-ffcd-4814-8e64-9b997bc47496}, !- Handle
+  {dd9aa4c3-311d-48ba-acc6-ece56e4daf12}, !- Zone or ZoneList Name
   SupplyAirTemperature,                   !- Zone Cooling Design Supply Air Temperature Input Method
   14,                                     !- Zone Cooling Design Supply Air Temperature {C}
   11.11,                                  !- Zone Cooling Design Supply Air Temperature Difference {deltaC}
@@ -214,25 +137,14 @@
   autosize;                               !- Dedicated Outdoor Air High Setpoint Temperature for Design {C}
 
 OS:ZoneHVAC:EquipmentList,
-<<<<<<< HEAD
-  {4c828814-2607-4452-b91d-c31e8552b910}, !- Handle
+  {01d7624c-d77a-477c-a2b6-36f9a6f1f926}, !- Handle
   Zone HVAC Equipment List 1,             !- Name
-  {9d50adf8-5f8c-403f-9a04-6c95ab6fd5ca}; !- Thermal Zone
+  {dd9aa4c3-311d-48ba-acc6-ece56e4daf12}; !- Thermal Zone
 
 OS:Space,
-  {f603b3f8-3e3f-446a-918b-a5a3e7584df9}, !- Handle
+  {304c255a-93af-4f0e-88c1-4803207dcfde}, !- Handle
   living space,                           !- Name
-  {2d6cdfed-5b20-4f13-ac74-aad55fde26e8}, !- Space Type Name
-=======
-  {f04e77e4-315b-410e-b6d6-7366c694c6f2}, !- Handle
-  Zone HVAC Equipment List 1,             !- Name
-  {cb65a57b-13a8-4a36-881e-7f9ce887b5b9}; !- Thermal Zone
-
-OS:Space,
-  {ffeb8e0a-245f-4c94-b3e4-03d6d215df7b}, !- Handle
-  living space,                           !- Name
-  {35099498-31ce-422e-8d9c-1f3fc56c5c19}, !- Space Type Name
->>>>>>> 29cc3ec8
+  {11ed57ff-e517-493c-a97b-fefdcf99b8d8}, !- Space Type Name
   ,                                       !- Default Construction Set Name
   ,                                       !- Default Schedule Set Name
   -0,                                     !- Direction of Relative North {deg}
@@ -240,35 +152,19 @@
   0,                                      !- Y Origin {m}
   0,                                      !- Z Origin {m}
   ,                                       !- Building Story Name
-<<<<<<< HEAD
-  {9d50adf8-5f8c-403f-9a04-6c95ab6fd5ca}, !- Thermal Zone Name
+  {dd9aa4c3-311d-48ba-acc6-ece56e4daf12}, !- Thermal Zone Name
   ,                                       !- Part of Total Floor Area
   ,                                       !- Design Specification Outdoor Air Object Name
-  {71065d6f-61b3-45d5-a1f6-5e93ab8e9d42}; !- Building Unit Name
-
-OS:Surface,
-  {bc742f1c-a2a6-4ca5-a153-5f63aa1d4539}, !- Handle
+  {173b49aa-5f0d-4fe5-83e6-31c08f6e34a5}; !- Building Unit Name
+
+OS:Surface,
+  {11ab5863-6a9d-483d-8b2f-247c4856c056}, !- Handle
   Surface 1,                              !- Name
   Floor,                                  !- Surface Type
   ,                                       !- Construction Name
-  {f603b3f8-3e3f-446a-918b-a5a3e7584df9}, !- Space Name
+  {304c255a-93af-4f0e-88c1-4803207dcfde}, !- Space Name
   Surface,                                !- Outside Boundary Condition
-  {2e716c4d-0aa4-4cc2-aa25-e2bdac0374c9}, !- Outside Boundary Condition Object
-=======
-  {cb65a57b-13a8-4a36-881e-7f9ce887b5b9}, !- Thermal Zone Name
-  ,                                       !- Part of Total Floor Area
-  ,                                       !- Design Specification Outdoor Air Object Name
-  {9f013a3e-13c3-4cbd-8610-85617b0f3748}; !- Building Unit Name
-
-OS:Surface,
-  {ff172532-c338-48b6-933d-1966388f5f5a}, !- Handle
-  Surface 1,                              !- Name
-  Floor,                                  !- Surface Type
-  ,                                       !- Construction Name
-  {ffeb8e0a-245f-4c94-b3e4-03d6d215df7b}, !- Space Name
-  Surface,                                !- Outside Boundary Condition
-  {934ca435-17cb-4c67-923a-8219c5e5287b}, !- Outside Boundary Condition Object
->>>>>>> 29cc3ec8
+  {1a17de67-2475-44f2-b223-776ab7940bb0}, !- Outside Boundary Condition Object
   NoSun,                                  !- Sun Exposure
   NoWind,                                 !- Wind Exposure
   ,                                       !- View Factor to Ground
@@ -279,19 +175,11 @@
   11.129722368505, 0, 0;                  !- X,Y,Z Vertex 4 {m}
 
 OS:Surface,
-<<<<<<< HEAD
-  {160835bc-06ef-4d53-9f37-a7e3a2b0fa99}, !- Handle
+  {f70555ba-d3bf-43ce-8225-b1531a749ba8}, !- Handle
   Surface 2,                              !- Name
   Wall,                                   !- Surface Type
   ,                                       !- Construction Name
-  {f603b3f8-3e3f-446a-918b-a5a3e7584df9}, !- Space Name
-=======
-  {a69116e9-213a-4478-b821-88e7c497d1d9}, !- Handle
-  Surface 2,                              !- Name
-  Wall,                                   !- Surface Type
-  ,                                       !- Construction Name
-  {ffeb8e0a-245f-4c94-b3e4-03d6d215df7b}, !- Space Name
->>>>>>> 29cc3ec8
+  {304c255a-93af-4f0e-88c1-4803207dcfde}, !- Space Name
   Outdoors,                               !- Outside Boundary Condition
   ,                                       !- Outside Boundary Condition Object
   SunExposed,                             !- Sun Exposure
@@ -304,19 +192,11 @@
   0, 0, 2.4384;                           !- X,Y,Z Vertex 4 {m}
 
 OS:Surface,
-<<<<<<< HEAD
-  {c53eb858-f42d-4eb7-b2fa-7a62a8ec56c8}, !- Handle
+  {731904b3-5e63-42f0-a26f-f72f1f8bfb2b}, !- Handle
   Surface 3,                              !- Name
   Wall,                                   !- Surface Type
   ,                                       !- Construction Name
-  {f603b3f8-3e3f-446a-918b-a5a3e7584df9}, !- Space Name
-=======
-  {852c790e-9d7c-4310-9975-55aa633b6c0d}, !- Handle
-  Surface 3,                              !- Name
-  Wall,                                   !- Surface Type
-  ,                                       !- Construction Name
-  {ffeb8e0a-245f-4c94-b3e4-03d6d215df7b}, !- Space Name
->>>>>>> 29cc3ec8
+  {304c255a-93af-4f0e-88c1-4803207dcfde}, !- Space Name
   Outdoors,                               !- Outside Boundary Condition
   ,                                       !- Outside Boundary Condition Object
   SunExposed,                             !- Sun Exposure
@@ -329,19 +209,11 @@
   0, 5.56486118425249, 2.4384;            !- X,Y,Z Vertex 4 {m}
 
 OS:Surface,
-<<<<<<< HEAD
-  {430098a2-f8ee-475f-a270-9d5c4699133a}, !- Handle
+  {07de4169-bd56-439a-a1ce-d400a3ce3b2a}, !- Handle
   Surface 4,                              !- Name
   Wall,                                   !- Surface Type
   ,                                       !- Construction Name
-  {f603b3f8-3e3f-446a-918b-a5a3e7584df9}, !- Space Name
-=======
-  {94756a70-f24e-4a78-b712-c24d91cd70df}, !- Handle
-  Surface 4,                              !- Name
-  Wall,                                   !- Surface Type
-  ,                                       !- Construction Name
-  {ffeb8e0a-245f-4c94-b3e4-03d6d215df7b}, !- Space Name
->>>>>>> 29cc3ec8
+  {304c255a-93af-4f0e-88c1-4803207dcfde}, !- Space Name
   Outdoors,                               !- Outside Boundary Condition
   ,                                       !- Outside Boundary Condition Object
   SunExposed,                             !- Sun Exposure
@@ -354,19 +226,11 @@
   11.129722368505, 5.56486118425249, 2.4384; !- X,Y,Z Vertex 4 {m}
 
 OS:Surface,
-<<<<<<< HEAD
-  {e050dc94-06a9-4d4c-8794-c844a7406c8f}, !- Handle
+  {4e8748cc-6797-447f-a7e8-9e4cea8c64dc}, !- Handle
   Surface 5,                              !- Name
   Wall,                                   !- Surface Type
   ,                                       !- Construction Name
-  {f603b3f8-3e3f-446a-918b-a5a3e7584df9}, !- Space Name
-=======
-  {095a685e-3099-48c7-b3da-fb2ff779aacf}, !- Handle
-  Surface 5,                              !- Name
-  Wall,                                   !- Surface Type
-  ,                                       !- Construction Name
-  {ffeb8e0a-245f-4c94-b3e4-03d6d215df7b}, !- Space Name
->>>>>>> 29cc3ec8
+  {304c255a-93af-4f0e-88c1-4803207dcfde}, !- Space Name
   Outdoors,                               !- Outside Boundary Condition
   ,                                       !- Outside Boundary Condition Object
   SunExposed,                             !- Sun Exposure
@@ -379,23 +243,13 @@
   11.129722368505, 0, 2.4384;             !- X,Y,Z Vertex 4 {m}
 
 OS:Surface,
-<<<<<<< HEAD
-  {c5b8b67d-7889-4f1f-8acc-5bf650229a8c}, !- Handle
+  {15758db1-03ff-4526-ba6f-f75127d51ed8}, !- Handle
   Surface 6,                              !- Name
   RoofCeiling,                            !- Surface Type
   ,                                       !- Construction Name
-  {f603b3f8-3e3f-446a-918b-a5a3e7584df9}, !- Space Name
+  {304c255a-93af-4f0e-88c1-4803207dcfde}, !- Space Name
   Surface,                                !- Outside Boundary Condition
-  {7cca6af2-86ca-43f5-b749-ae308fb42e08}, !- Outside Boundary Condition Object
-=======
-  {3aa6d065-efd3-4b32-b0a4-18b5ee2140de}, !- Handle
-  Surface 6,                              !- Name
-  RoofCeiling,                            !- Surface Type
-  ,                                       !- Construction Name
-  {ffeb8e0a-245f-4c94-b3e4-03d6d215df7b}, !- Space Name
-  Surface,                                !- Outside Boundary Condition
-  {08a212fe-d66e-4afd-8fc4-b461fa55f51f}, !- Outside Boundary Condition Object
->>>>>>> 29cc3ec8
+  {ef6bf4f0-7c7e-4266-8e71-94abdbbb255c}, !- Outside Boundary Condition Object
   NoSun,                                  !- Sun Exposure
   NoWind,                                 !- Wind Exposure
   ,                                       !- View Factor to Ground
@@ -406,11 +260,7 @@
   0, 0, 2.4384;                           !- X,Y,Z Vertex 4 {m}
 
 OS:SpaceType,
-<<<<<<< HEAD
-  {2d6cdfed-5b20-4f13-ac74-aad55fde26e8}, !- Handle
-=======
-  {35099498-31ce-422e-8d9c-1f3fc56c5c19}, !- Handle
->>>>>>> 29cc3ec8
+  {11ed57ff-e517-493c-a97b-fefdcf99b8d8}, !- Handle
   Space Type 1,                           !- Name
   ,                                       !- Default Construction Set Name
   ,                                       !- Default Schedule Set Name
@@ -421,15 +271,9 @@
   living;                                 !- Standards Space Type
 
 OS:Space,
-<<<<<<< HEAD
-  {a4b93b6e-8703-4d9a-aa0f-4a1ccc329dbc}, !- Handle
+  {c8cceaf5-c4eb-4923-a849-e21092faf9be}, !- Handle
   living space|story 2,                   !- Name
-  {2d6cdfed-5b20-4f13-ac74-aad55fde26e8}, !- Space Type Name
-=======
-  {27e0be26-9f09-4d72-9451-c760f3425d59}, !- Handle
-  living space|story 2,                   !- Name
-  {35099498-31ce-422e-8d9c-1f3fc56c5c19}, !- Space Type Name
->>>>>>> 29cc3ec8
+  {11ed57ff-e517-493c-a97b-fefdcf99b8d8}, !- Space Type Name
   ,                                       !- Default Construction Set Name
   ,                                       !- Default Schedule Set Name
   -0,                                     !- Direction of Relative North {deg}
@@ -437,35 +281,19 @@
   0,                                      !- Y Origin {m}
   2.4384,                                 !- Z Origin {m}
   ,                                       !- Building Story Name
-<<<<<<< HEAD
-  {9d50adf8-5f8c-403f-9a04-6c95ab6fd5ca}, !- Thermal Zone Name
+  {dd9aa4c3-311d-48ba-acc6-ece56e4daf12}, !- Thermal Zone Name
   ,                                       !- Part of Total Floor Area
   ,                                       !- Design Specification Outdoor Air Object Name
-  {71065d6f-61b3-45d5-a1f6-5e93ab8e9d42}; !- Building Unit Name
-
-OS:Surface,
-  {7cca6af2-86ca-43f5-b749-ae308fb42e08}, !- Handle
+  {173b49aa-5f0d-4fe5-83e6-31c08f6e34a5}; !- Building Unit Name
+
+OS:Surface,
+  {ef6bf4f0-7c7e-4266-8e71-94abdbbb255c}, !- Handle
   Surface 7,                              !- Name
   Floor,                                  !- Surface Type
   ,                                       !- Construction Name
-  {a4b93b6e-8703-4d9a-aa0f-4a1ccc329dbc}, !- Space Name
+  {c8cceaf5-c4eb-4923-a849-e21092faf9be}, !- Space Name
   Surface,                                !- Outside Boundary Condition
-  {c5b8b67d-7889-4f1f-8acc-5bf650229a8c}, !- Outside Boundary Condition Object
-=======
-  {cb65a57b-13a8-4a36-881e-7f9ce887b5b9}, !- Thermal Zone Name
-  ,                                       !- Part of Total Floor Area
-  ,                                       !- Design Specification Outdoor Air Object Name
-  {9f013a3e-13c3-4cbd-8610-85617b0f3748}; !- Building Unit Name
-
-OS:Surface,
-  {08a212fe-d66e-4afd-8fc4-b461fa55f51f}, !- Handle
-  Surface 7,                              !- Name
-  Floor,                                  !- Surface Type
-  ,                                       !- Construction Name
-  {27e0be26-9f09-4d72-9451-c760f3425d59}, !- Space Name
-  Surface,                                !- Outside Boundary Condition
-  {3aa6d065-efd3-4b32-b0a4-18b5ee2140de}, !- Outside Boundary Condition Object
->>>>>>> 29cc3ec8
+  {15758db1-03ff-4526-ba6f-f75127d51ed8}, !- Outside Boundary Condition Object
   NoSun,                                  !- Sun Exposure
   NoWind,                                 !- Wind Exposure
   ,                                       !- View Factor to Ground
@@ -476,19 +304,11 @@
   11.129722368505, 0, 0;                  !- X,Y,Z Vertex 4 {m}
 
 OS:Surface,
-<<<<<<< HEAD
-  {dcd20121-7542-4579-8689-f0c65557a99b}, !- Handle
+  {a811060a-b41c-4b16-915e-f721052e2906}, !- Handle
   Surface 8,                              !- Name
   Wall,                                   !- Surface Type
   ,                                       !- Construction Name
-  {a4b93b6e-8703-4d9a-aa0f-4a1ccc329dbc}, !- Space Name
-=======
-  {029ddf9a-1a24-4503-82fd-62cca0a216ca}, !- Handle
-  Surface 8,                              !- Name
-  Wall,                                   !- Surface Type
-  ,                                       !- Construction Name
-  {27e0be26-9f09-4d72-9451-c760f3425d59}, !- Space Name
->>>>>>> 29cc3ec8
+  {c8cceaf5-c4eb-4923-a849-e21092faf9be}, !- Space Name
   Outdoors,                               !- Outside Boundary Condition
   ,                                       !- Outside Boundary Condition Object
   SunExposed,                             !- Sun Exposure
@@ -501,19 +321,11 @@
   0, 0, 2.4384;                           !- X,Y,Z Vertex 4 {m}
 
 OS:Surface,
-<<<<<<< HEAD
-  {2da18937-d1c9-4d33-bcfb-6ce8c24c84cb}, !- Handle
+  {4007aac4-0dfb-47e6-8e24-3256a0edb06a}, !- Handle
   Surface 9,                              !- Name
   Wall,                                   !- Surface Type
   ,                                       !- Construction Name
-  {a4b93b6e-8703-4d9a-aa0f-4a1ccc329dbc}, !- Space Name
-=======
-  {04afbecd-c158-4e80-bc2a-05faaafcf314}, !- Handle
-  Surface 9,                              !- Name
-  Wall,                                   !- Surface Type
-  ,                                       !- Construction Name
-  {27e0be26-9f09-4d72-9451-c760f3425d59}, !- Space Name
->>>>>>> 29cc3ec8
+  {c8cceaf5-c4eb-4923-a849-e21092faf9be}, !- Space Name
   Outdoors,                               !- Outside Boundary Condition
   ,                                       !- Outside Boundary Condition Object
   SunExposed,                             !- Sun Exposure
@@ -526,19 +338,11 @@
   0, 5.56486118425249, 2.4384;            !- X,Y,Z Vertex 4 {m}
 
 OS:Surface,
-<<<<<<< HEAD
-  {3a03b7a3-2cc1-4578-92e7-68be58563b84}, !- Handle
+  {36395a89-4c26-4b9a-be26-0fc6072ac1ca}, !- Handle
   Surface 10,                             !- Name
   Wall,                                   !- Surface Type
   ,                                       !- Construction Name
-  {a4b93b6e-8703-4d9a-aa0f-4a1ccc329dbc}, !- Space Name
-=======
-  {bd066cae-b933-421d-98c3-690d60f3bb99}, !- Handle
-  Surface 10,                             !- Name
-  Wall,                                   !- Surface Type
-  ,                                       !- Construction Name
-  {27e0be26-9f09-4d72-9451-c760f3425d59}, !- Space Name
->>>>>>> 29cc3ec8
+  {c8cceaf5-c4eb-4923-a849-e21092faf9be}, !- Space Name
   Outdoors,                               !- Outside Boundary Condition
   ,                                       !- Outside Boundary Condition Object
   SunExposed,                             !- Sun Exposure
@@ -551,19 +355,11 @@
   11.129722368505, 5.56486118425249, 2.4384; !- X,Y,Z Vertex 4 {m}
 
 OS:Surface,
-<<<<<<< HEAD
-  {36925251-b8c7-45d1-9ebd-42c4641c5291}, !- Handle
+  {5c740181-8355-492a-96b0-c61541a217d7}, !- Handle
   Surface 11,                             !- Name
   Wall,                                   !- Surface Type
   ,                                       !- Construction Name
-  {a4b93b6e-8703-4d9a-aa0f-4a1ccc329dbc}, !- Space Name
-=======
-  {49eb903c-8db5-4834-946a-8430f9c30306}, !- Handle
-  Surface 11,                             !- Name
-  Wall,                                   !- Surface Type
-  ,                                       !- Construction Name
-  {27e0be26-9f09-4d72-9451-c760f3425d59}, !- Space Name
->>>>>>> 29cc3ec8
+  {c8cceaf5-c4eb-4923-a849-e21092faf9be}, !- Space Name
   Outdoors,                               !- Outside Boundary Condition
   ,                                       !- Outside Boundary Condition Object
   SunExposed,                             !- Sun Exposure
@@ -576,23 +372,13 @@
   11.129722368505, 0, 2.4384;             !- X,Y,Z Vertex 4 {m}
 
 OS:Surface,
-<<<<<<< HEAD
-  {55eba5c1-b582-4089-ad7c-7e6a23db53dd}, !- Handle
+  {281e30b3-bcb8-4518-b6e9-a79e66048187}, !- Handle
   Surface 12,                             !- Name
   RoofCeiling,                            !- Surface Type
   ,                                       !- Construction Name
-  {a4b93b6e-8703-4d9a-aa0f-4a1ccc329dbc}, !- Space Name
+  {c8cceaf5-c4eb-4923-a849-e21092faf9be}, !- Space Name
   Surface,                                !- Outside Boundary Condition
-  {6630f23f-c82e-4c17-add3-7a4c022a2a4e}, !- Outside Boundary Condition Object
-=======
-  {a736c8f9-c808-4f31-966b-436b10679fd7}, !- Handle
-  Surface 12,                             !- Name
-  RoofCeiling,                            !- Surface Type
-  ,                                       !- Construction Name
-  {27e0be26-9f09-4d72-9451-c760f3425d59}, !- Space Name
-  Surface,                                !- Outside Boundary Condition
-  {7d3319a2-220c-44a3-954a-d3d5fb18bdd9}, !- Outside Boundary Condition Object
->>>>>>> 29cc3ec8
+  {97a71810-60fa-448a-91fc-5f200eb6ba9b}, !- Outside Boundary Condition Object
   NoSun,                                  !- Sun Exposure
   NoWind,                                 !- Wind Exposure
   ,                                       !- View Factor to Ground
@@ -603,23 +389,13 @@
   0, 0, 2.4384;                           !- X,Y,Z Vertex 4 {m}
 
 OS:Surface,
-<<<<<<< HEAD
-  {6630f23f-c82e-4c17-add3-7a4c022a2a4e}, !- Handle
+  {97a71810-60fa-448a-91fc-5f200eb6ba9b}, !- Handle
   Surface 13,                             !- Name
   Floor,                                  !- Surface Type
   ,                                       !- Construction Name
-  {3b03a7a4-aa7a-4d49-a1d0-a795ec4b0764}, !- Space Name
+  {195e50d6-1138-4b86-8f64-11120c75df37}, !- Space Name
   Surface,                                !- Outside Boundary Condition
-  {55eba5c1-b582-4089-ad7c-7e6a23db53dd}, !- Outside Boundary Condition Object
-=======
-  {7d3319a2-220c-44a3-954a-d3d5fb18bdd9}, !- Handle
-  Surface 13,                             !- Name
-  Floor,                                  !- Surface Type
-  ,                                       !- Construction Name
-  {7abe1c74-76f6-4279-9c2f-c3f20d28f333}, !- Space Name
-  Surface,                                !- Outside Boundary Condition
-  {a736c8f9-c808-4f31-966b-436b10679fd7}, !- Outside Boundary Condition Object
->>>>>>> 29cc3ec8
+  {281e30b3-bcb8-4518-b6e9-a79e66048187}, !- Outside Boundary Condition Object
   NoSun,                                  !- Sun Exposure
   NoWind,                                 !- Wind Exposure
   ,                                       !- View Factor to Ground
@@ -630,19 +406,11 @@
   0, 0, 0;                                !- X,Y,Z Vertex 4 {m}
 
 OS:Surface,
-<<<<<<< HEAD
-  {afe3e717-f539-4bb3-9d58-2c176681dd93}, !- Handle
+  {3d3234db-4060-4c01-8b5f-49ef3379b618}, !- Handle
   Surface 14,                             !- Name
   RoofCeiling,                            !- Surface Type
   ,                                       !- Construction Name
-  {3b03a7a4-aa7a-4d49-a1d0-a795ec4b0764}, !- Space Name
-=======
-  {6e05e939-dbd6-4936-8fcc-ef6ded70997f}, !- Handle
-  Surface 14,                             !- Name
-  RoofCeiling,                            !- Surface Type
-  ,                                       !- Construction Name
-  {7abe1c74-76f6-4279-9c2f-c3f20d28f333}, !- Space Name
->>>>>>> 29cc3ec8
+  {195e50d6-1138-4b86-8f64-11120c75df37}, !- Space Name
   Outdoors,                               !- Outside Boundary Condition
   ,                                       !- Outside Boundary Condition Object
   SunExposed,                             !- Sun Exposure
@@ -655,19 +423,11 @@
   11.129722368505, 0, 0;                  !- X,Y,Z Vertex 4 {m}
 
 OS:Surface,
-<<<<<<< HEAD
-  {91118f36-6866-4bc3-902f-a677542083f1}, !- Handle
+  {d7e89d9c-9286-4587-8475-0667dc3efcd5}, !- Handle
   Surface 15,                             !- Name
   RoofCeiling,                            !- Surface Type
   ,                                       !- Construction Name
-  {3b03a7a4-aa7a-4d49-a1d0-a795ec4b0764}, !- Space Name
-=======
-  {536ad648-1a52-4c03-83fa-bcb962cfc884}, !- Handle
-  Surface 15,                             !- Name
-  RoofCeiling,                            !- Surface Type
-  ,                                       !- Construction Name
-  {7abe1c74-76f6-4279-9c2f-c3f20d28f333}, !- Space Name
->>>>>>> 29cc3ec8
+  {195e50d6-1138-4b86-8f64-11120c75df37}, !- Space Name
   Outdoors,                               !- Outside Boundary Condition
   ,                                       !- Outside Boundary Condition Object
   SunExposed,                             !- Sun Exposure
@@ -680,19 +440,11 @@
   0, 5.56486118425249, 0;                 !- X,Y,Z Vertex 4 {m}
 
 OS:Surface,
-<<<<<<< HEAD
-  {6292bd14-664d-421b-ac5b-c8fc14950aeb}, !- Handle
+  {eb4efe02-1908-4f92-8fb8-e89383275cb9}, !- Handle
   Surface 16,                             !- Name
   Wall,                                   !- Surface Type
   ,                                       !- Construction Name
-  {3b03a7a4-aa7a-4d49-a1d0-a795ec4b0764}, !- Space Name
-=======
-  {3287f325-6f0d-455e-9a91-01e3fe653773}, !- Handle
-  Surface 16,                             !- Name
-  Wall,                                   !- Surface Type
-  ,                                       !- Construction Name
-  {7abe1c74-76f6-4279-9c2f-c3f20d28f333}, !- Space Name
->>>>>>> 29cc3ec8
+  {195e50d6-1138-4b86-8f64-11120c75df37}, !- Space Name
   Outdoors,                               !- Outside Boundary Condition
   ,                                       !- Outside Boundary Condition Object
   SunExposed,                             !- Sun Exposure
@@ -704,19 +456,11 @@
   0, 0, 0;                                !- X,Y,Z Vertex 3 {m}
 
 OS:Surface,
-<<<<<<< HEAD
-  {04246007-966a-4edc-9a5f-ed9ea17be5c5}, !- Handle
+  {7fc92bd6-5589-45ca-9fe4-67cc9f98a1df}, !- Handle
   Surface 17,                             !- Name
   Wall,                                   !- Surface Type
   ,                                       !- Construction Name
-  {3b03a7a4-aa7a-4d49-a1d0-a795ec4b0764}, !- Space Name
-=======
-  {f05dbeba-8018-4252-979a-e45ef2b000c8}, !- Handle
-  Surface 17,                             !- Name
-  Wall,                                   !- Surface Type
-  ,                                       !- Construction Name
-  {7abe1c74-76f6-4279-9c2f-c3f20d28f333}, !- Space Name
->>>>>>> 29cc3ec8
+  {195e50d6-1138-4b86-8f64-11120c75df37}, !- Space Name
   Outdoors,                               !- Outside Boundary Condition
   ,                                       !- Outside Boundary Condition Object
   SunExposed,                             !- Sun Exposure
@@ -728,15 +472,9 @@
   11.129722368505, 5.56486118425249, 0;   !- X,Y,Z Vertex 3 {m}
 
 OS:Space,
-<<<<<<< HEAD
-  {3b03a7a4-aa7a-4d49-a1d0-a795ec4b0764}, !- Handle
+  {195e50d6-1138-4b86-8f64-11120c75df37}, !- Handle
   unfinished attic space,                 !- Name
-  {8a01e89e-a8cb-43f9-a734-eabc85ad48d8}, !- Space Type Name
-=======
-  {7abe1c74-76f6-4279-9c2f-c3f20d28f333}, !- Handle
-  unfinished attic space,                 !- Name
-  {6596057c-32ec-4bdd-bb02-c61d88179b11}, !- Space Type Name
->>>>>>> 29cc3ec8
+  {99a412ed-e477-43fe-970b-9e58c9eaf064}, !- Space Type Name
   ,                                       !- Default Construction Set Name
   ,                                       !- Default Schedule Set Name
   -0,                                     !- Direction of Relative North {deg}
@@ -744,17 +482,10 @@
   0,                                      !- Y Origin {m}
   4.8768,                                 !- Z Origin {m}
   ,                                       !- Building Story Name
-<<<<<<< HEAD
-  {ce7cb25d-df13-454f-8340-b12eee68e053}; !- Thermal Zone Name
+  {a5681166-000a-4073-81d9-e032347fe208}; !- Thermal Zone Name
 
 OS:ThermalZone,
-  {ce7cb25d-df13-454f-8340-b12eee68e053}, !- Handle
-=======
-  {8c27b92c-72f8-47b4-ba1e-79793a9cb6e9}; !- Thermal Zone Name
-
-OS:ThermalZone,
-  {8c27b92c-72f8-47b4-ba1e-79793a9cb6e9}, !- Handle
->>>>>>> 29cc3ec8
+  {a5681166-000a-4073-81d9-e032347fe208}, !- Handle
   unfinished attic zone,                  !- Name
   ,                                       !- Multiplier
   ,                                       !- Ceiling Height {m}
@@ -763,17 +494,10 @@
   ,                                       !- Zone Inside Convection Algorithm
   ,                                       !- Zone Outside Convection Algorithm
   ,                                       !- Zone Conditioning Equipment List Name
-<<<<<<< HEAD
-  {a02e187c-f284-49ce-91f3-e4c2c830d63e}, !- Zone Air Inlet Port List
-  {b2ac74d9-56eb-4ca7-a7a0-c4741c60ae44}, !- Zone Air Exhaust Port List
-  {00010e34-0e6c-44c9-a0a3-76356812d1a1}, !- Zone Air Node Name
-  {84b921fe-9727-4997-a04b-e9a45699c244}, !- Zone Return Air Port List
-=======
-  {5e7fb134-6d58-4455-ae0b-9b07a24b073b}, !- Zone Air Inlet Port List
-  {dda82206-2a71-4b81-ac36-b097c9e234c9}, !- Zone Air Exhaust Port List
-  {e8d24322-38d7-4626-9dbf-fc7420951286}, !- Zone Air Node Name
-  {6eabd2a9-7ccf-4b9b-8003-b24a75e16515}, !- Zone Return Air Port List
->>>>>>> 29cc3ec8
+  {9e56ae53-bf8a-432e-a01e-db793d1632e9}, !- Zone Air Inlet Port List
+  {c673af63-262e-43cb-adb8-4e6a4ccc50df}, !- Zone Air Exhaust Port List
+  {78a1650e-1448-4335-b017-aead2340203c}, !- Zone Air Node Name
+  {c8196a55-6d76-4056-99c8-c745a69ff9a1}, !- Zone Return Air Port List
   ,                                       !- Primary Daylighting Control Name
   ,                                       !- Fraction of Zone Controlled by Primary Daylighting Control
   ,                                       !- Secondary Daylighting Control Name
@@ -784,71 +508,37 @@
   No;                                     !- Use Ideal Air Loads
 
 OS:Node,
-<<<<<<< HEAD
-  {5a72c866-c1f5-4af9-be1a-467ed2581f57}, !- Handle
+  {5517dfb9-4c94-4ba0-9689-ce25c951134d}, !- Handle
   Node 2,                                 !- Name
-  {00010e34-0e6c-44c9-a0a3-76356812d1a1}, !- Inlet Port
+  {78a1650e-1448-4335-b017-aead2340203c}, !- Inlet Port
   ;                                       !- Outlet Port
 
 OS:Connection,
-  {00010e34-0e6c-44c9-a0a3-76356812d1a1}, !- Handle
-  {8f267428-2814-42dd-8114-6195a30d00de}, !- Name
-  {ce7cb25d-df13-454f-8340-b12eee68e053}, !- Source Object
+  {78a1650e-1448-4335-b017-aead2340203c}, !- Handle
+  {45a9b427-5017-45e7-99f1-5b8cf276cbc5}, !- Name
+  {a5681166-000a-4073-81d9-e032347fe208}, !- Source Object
   11,                                     !- Outlet Port
-  {5a72c866-c1f5-4af9-be1a-467ed2581f57}, !- Target Object
+  {5517dfb9-4c94-4ba0-9689-ce25c951134d}, !- Target Object
   2;                                      !- Inlet Port
 
 OS:PortList,
-  {a02e187c-f284-49ce-91f3-e4c2c830d63e}, !- Handle
-  {9890fe03-956d-4a8a-ad7f-6660432440cd}, !- Name
-  {ce7cb25d-df13-454f-8340-b12eee68e053}; !- HVAC Component
+  {9e56ae53-bf8a-432e-a01e-db793d1632e9}, !- Handle
+  {6bcd3c0a-2c6e-47b2-9a62-4b82579d3842}, !- Name
+  {a5681166-000a-4073-81d9-e032347fe208}; !- HVAC Component
 
 OS:PortList,
-  {b2ac74d9-56eb-4ca7-a7a0-c4741c60ae44}, !- Handle
-  {ec6078a5-2220-4dd1-8171-1c1fb0ab974b}, !- Name
-  {ce7cb25d-df13-454f-8340-b12eee68e053}; !- HVAC Component
+  {c673af63-262e-43cb-adb8-4e6a4ccc50df}, !- Handle
+  {4ab493df-cf76-4f7c-934c-24676b475dd1}, !- Name
+  {a5681166-000a-4073-81d9-e032347fe208}; !- HVAC Component
 
 OS:PortList,
-  {84b921fe-9727-4997-a04b-e9a45699c244}, !- Handle
-  {ea1892c2-d9de-4e32-9562-0fad6b2f0b72}, !- Name
-  {ce7cb25d-df13-454f-8340-b12eee68e053}; !- HVAC Component
+  {c8196a55-6d76-4056-99c8-c745a69ff9a1}, !- Handle
+  {efa29dcb-7516-4331-9fa2-5a96ac6c6821}, !- Name
+  {a5681166-000a-4073-81d9-e032347fe208}; !- HVAC Component
 
 OS:Sizing:Zone,
-  {f72a380a-cbc7-4b39-b473-61df375e7667}, !- Handle
-  {ce7cb25d-df13-454f-8340-b12eee68e053}, !- Zone or ZoneList Name
-=======
-  {1e242b4a-5e5c-4043-b686-373b58b8df9f}, !- Handle
-  Node 2,                                 !- Name
-  {e8d24322-38d7-4626-9dbf-fc7420951286}, !- Inlet Port
-  ;                                       !- Outlet Port
-
-OS:Connection,
-  {e8d24322-38d7-4626-9dbf-fc7420951286}, !- Handle
-  {4361b334-86c2-46d7-b509-b3182c6c8dfd}, !- Name
-  {8c27b92c-72f8-47b4-ba1e-79793a9cb6e9}, !- Source Object
-  11,                                     !- Outlet Port
-  {1e242b4a-5e5c-4043-b686-373b58b8df9f}, !- Target Object
-  2;                                      !- Inlet Port
-
-OS:PortList,
-  {5e7fb134-6d58-4455-ae0b-9b07a24b073b}, !- Handle
-  {16a134e2-5b7c-4bcc-8b11-8d96fac0b747}, !- Name
-  {8c27b92c-72f8-47b4-ba1e-79793a9cb6e9}; !- HVAC Component
-
-OS:PortList,
-  {dda82206-2a71-4b81-ac36-b097c9e234c9}, !- Handle
-  {1a9c6773-2378-4d31-9815-9f43895688eb}, !- Name
-  {8c27b92c-72f8-47b4-ba1e-79793a9cb6e9}; !- HVAC Component
-
-OS:PortList,
-  {6eabd2a9-7ccf-4b9b-8003-b24a75e16515}, !- Handle
-  {0ceecc17-e177-4367-adda-7c1673b037d8}, !- Name
-  {8c27b92c-72f8-47b4-ba1e-79793a9cb6e9}; !- HVAC Component
-
-OS:Sizing:Zone,
-  {6125ccb7-6bfb-4e3a-bfc2-b3a9e2fd9dc3}, !- Handle
-  {8c27b92c-72f8-47b4-ba1e-79793a9cb6e9}, !- Zone or ZoneList Name
->>>>>>> 29cc3ec8
+  {52698c76-d681-4524-988f-6278730152a7}, !- Handle
+  {a5681166-000a-4073-81d9-e032347fe208}, !- Zone or ZoneList Name
   SupplyAirTemperature,                   !- Zone Cooling Design Supply Air Temperature Input Method
   14,                                     !- Zone Cooling Design Supply Air Temperature {C}
   11.11,                                  !- Zone Cooling Design Supply Air Temperature Difference {deltaC}
@@ -877,21 +567,12 @@
   autosize;                               !- Dedicated Outdoor Air High Setpoint Temperature for Design {C}
 
 OS:ZoneHVAC:EquipmentList,
-<<<<<<< HEAD
-  {26dcf5fd-bba2-478e-9c3e-7e224d117b4d}, !- Handle
+  {8ec5d5f9-661c-4dce-b11a-eb56d46bf6be}, !- Handle
   Zone HVAC Equipment List 2,             !- Name
-  {ce7cb25d-df13-454f-8340-b12eee68e053}; !- Thermal Zone
+  {a5681166-000a-4073-81d9-e032347fe208}; !- Thermal Zone
 
 OS:SpaceType,
-  {8a01e89e-a8cb-43f9-a734-eabc85ad48d8}, !- Handle
-=======
-  {3edc4b74-e0db-4b11-b537-f46ea11e4e97}, !- Handle
-  Zone HVAC Equipment List 2,             !- Name
-  {8c27b92c-72f8-47b4-ba1e-79793a9cb6e9}; !- Thermal Zone
-
-OS:SpaceType,
-  {6596057c-32ec-4bdd-bb02-c61d88179b11}, !- Handle
->>>>>>> 29cc3ec8
+  {99a412ed-e477-43fe-970b-9e58c9eaf064}, !- Handle
   Space Type 2,                           !- Name
   ,                                       !- Default Construction Set Name
   ,                                       !- Default Schedule Set Name
@@ -902,11 +583,7 @@
   unfinished attic;                       !- Standards Space Type
 
 OS:ThermalZone,
-<<<<<<< HEAD
-  {07f5991d-5ed3-436c-9b28-2ae287e1d65d}, !- Handle
-=======
-  {aec1de32-99bf-450e-b37c-6e6db017f5c7}, !- Handle
->>>>>>> 29cc3ec8
+  {7bd99c2d-08cd-492e-af78-23dddbebb5e8}, !- Handle
   finished basement zone,                 !- Name
   ,                                       !- Multiplier
   ,                                       !- Ceiling Height {m}
@@ -915,17 +592,10 @@
   ,                                       !- Zone Inside Convection Algorithm
   ,                                       !- Zone Outside Convection Algorithm
   ,                                       !- Zone Conditioning Equipment List Name
-<<<<<<< HEAD
-  {b3dd3414-b79e-4ac1-9709-0a48c9ecd9f3}, !- Zone Air Inlet Port List
-  {c30e09a2-ec4d-4856-a474-fe7d7ec87994}, !- Zone Air Exhaust Port List
-  {8ced7906-0b78-47c3-bb03-23a22ec1c7a1}, !- Zone Air Node Name
-  {72012c02-389f-4839-b8e7-8bf02146a0ed}, !- Zone Return Air Port List
-=======
-  {907fd3d1-1195-41b5-8b81-acf6323a3d24}, !- Zone Air Inlet Port List
-  {6e5b0a57-d5b4-4144-a638-1f337e5475e7}, !- Zone Air Exhaust Port List
-  {95bfb688-71f9-418f-a593-408a9c25e271}, !- Zone Air Node Name
-  {fdac3a07-de4e-4dd1-8609-6f54fadd842c}, !- Zone Return Air Port List
->>>>>>> 29cc3ec8
+  {65de4850-3c57-4f1a-bf87-383ec314bb5d}, !- Zone Air Inlet Port List
+  {e50dfca5-4c19-4ed2-a335-8fb5282c5ec5}, !- Zone Air Exhaust Port List
+  {31ef8c9e-ca5d-42a9-90e4-f325f55513f5}, !- Zone Air Node Name
+  {bcf1dead-50d8-4083-9915-669e1eb87e07}, !- Zone Return Air Port List
   ,                                       !- Primary Daylighting Control Name
   ,                                       !- Fraction of Zone Controlled by Primary Daylighting Control
   ,                                       !- Secondary Daylighting Control Name
@@ -936,71 +606,37 @@
   No;                                     !- Use Ideal Air Loads
 
 OS:Node,
-<<<<<<< HEAD
-  {75985f6b-4e9f-4a3d-8c7e-e8093f4617dd}, !- Handle
+  {290ac4ce-9f7e-4d19-851a-d7081851a947}, !- Handle
   Node 3,                                 !- Name
-  {8ced7906-0b78-47c3-bb03-23a22ec1c7a1}, !- Inlet Port
+  {31ef8c9e-ca5d-42a9-90e4-f325f55513f5}, !- Inlet Port
   ;                                       !- Outlet Port
 
 OS:Connection,
-  {8ced7906-0b78-47c3-bb03-23a22ec1c7a1}, !- Handle
-  {921aaec1-bbb4-4ad4-9e8e-217be3c517ad}, !- Name
-  {07f5991d-5ed3-436c-9b28-2ae287e1d65d}, !- Source Object
+  {31ef8c9e-ca5d-42a9-90e4-f325f55513f5}, !- Handle
+  {3671d56e-ab14-4c0b-bf56-3bce85b79f70}, !- Name
+  {7bd99c2d-08cd-492e-af78-23dddbebb5e8}, !- Source Object
   11,                                     !- Outlet Port
-  {75985f6b-4e9f-4a3d-8c7e-e8093f4617dd}, !- Target Object
+  {290ac4ce-9f7e-4d19-851a-d7081851a947}, !- Target Object
   2;                                      !- Inlet Port
 
 OS:PortList,
-  {b3dd3414-b79e-4ac1-9709-0a48c9ecd9f3}, !- Handle
-  {1b9221fc-12d4-468d-9ccb-25b0e4808e94}, !- Name
-  {07f5991d-5ed3-436c-9b28-2ae287e1d65d}; !- HVAC Component
+  {65de4850-3c57-4f1a-bf87-383ec314bb5d}, !- Handle
+  {4e135286-a28f-4127-a7fc-22af34eddfac}, !- Name
+  {7bd99c2d-08cd-492e-af78-23dddbebb5e8}; !- HVAC Component
 
 OS:PortList,
-  {c30e09a2-ec4d-4856-a474-fe7d7ec87994}, !- Handle
-  {5b46522a-fe2b-4d24-a182-752ca478476a}, !- Name
-  {07f5991d-5ed3-436c-9b28-2ae287e1d65d}; !- HVAC Component
+  {e50dfca5-4c19-4ed2-a335-8fb5282c5ec5}, !- Handle
+  {06898bf7-ff0e-4e5c-a68c-34cd5eb5a35f}, !- Name
+  {7bd99c2d-08cd-492e-af78-23dddbebb5e8}; !- HVAC Component
 
 OS:PortList,
-  {72012c02-389f-4839-b8e7-8bf02146a0ed}, !- Handle
-  {211d7325-1ac4-4398-a90a-e1e7f63c5ce3}, !- Name
-  {07f5991d-5ed3-436c-9b28-2ae287e1d65d}; !- HVAC Component
+  {bcf1dead-50d8-4083-9915-669e1eb87e07}, !- Handle
+  {956d864e-070c-4e39-bb37-fd4e6bb2b05d}, !- Name
+  {7bd99c2d-08cd-492e-af78-23dddbebb5e8}; !- HVAC Component
 
 OS:Sizing:Zone,
-  {784a2605-8a66-41d0-8dcd-f4a1e07e2e84}, !- Handle
-  {07f5991d-5ed3-436c-9b28-2ae287e1d65d}, !- Zone or ZoneList Name
-=======
-  {436117d7-0baf-4a99-9d03-fe952219adaa}, !- Handle
-  Node 3,                                 !- Name
-  {95bfb688-71f9-418f-a593-408a9c25e271}, !- Inlet Port
-  ;                                       !- Outlet Port
-
-OS:Connection,
-  {95bfb688-71f9-418f-a593-408a9c25e271}, !- Handle
-  {6725644b-db3f-4a4b-95b1-09c4a698e42e}, !- Name
-  {aec1de32-99bf-450e-b37c-6e6db017f5c7}, !- Source Object
-  11,                                     !- Outlet Port
-  {436117d7-0baf-4a99-9d03-fe952219adaa}, !- Target Object
-  2;                                      !- Inlet Port
-
-OS:PortList,
-  {907fd3d1-1195-41b5-8b81-acf6323a3d24}, !- Handle
-  {05233980-95f7-4adf-a960-eda85bc79b8e}, !- Name
-  {aec1de32-99bf-450e-b37c-6e6db017f5c7}; !- HVAC Component
-
-OS:PortList,
-  {6e5b0a57-d5b4-4144-a638-1f337e5475e7}, !- Handle
-  {80ca6a65-c134-43f3-a3df-4540c7948691}, !- Name
-  {aec1de32-99bf-450e-b37c-6e6db017f5c7}; !- HVAC Component
-
-OS:PortList,
-  {fdac3a07-de4e-4dd1-8609-6f54fadd842c}, !- Handle
-  {b737474e-6683-4b28-a8f5-87840028cedc}, !- Name
-  {aec1de32-99bf-450e-b37c-6e6db017f5c7}; !- HVAC Component
-
-OS:Sizing:Zone,
-  {47742f7e-ed2a-431c-9cda-64a12d276947}, !- Handle
-  {aec1de32-99bf-450e-b37c-6e6db017f5c7}, !- Zone or ZoneList Name
->>>>>>> 29cc3ec8
+  {d6d26907-af8d-4862-83b9-6fdbae168425}, !- Handle
+  {7bd99c2d-08cd-492e-af78-23dddbebb5e8}, !- Zone or ZoneList Name
   SupplyAirTemperature,                   !- Zone Cooling Design Supply Air Temperature Input Method
   14,                                     !- Zone Cooling Design Supply Air Temperature {C}
   11.11,                                  !- Zone Cooling Design Supply Air Temperature Difference {deltaC}
@@ -1029,25 +665,14 @@
   autosize;                               !- Dedicated Outdoor Air High Setpoint Temperature for Design {C}
 
 OS:ZoneHVAC:EquipmentList,
-<<<<<<< HEAD
-  {89573f61-4855-48bf-8981-f8a0b9a2e017}, !- Handle
+  {816d54da-0793-4d6f-a0fc-7a23a9877312}, !- Handle
   Zone HVAC Equipment List 3,             !- Name
-  {07f5991d-5ed3-436c-9b28-2ae287e1d65d}; !- Thermal Zone
+  {7bd99c2d-08cd-492e-af78-23dddbebb5e8}; !- Thermal Zone
 
 OS:Space,
-  {09944fd9-596d-4a83-bf01-066835d45a3d}, !- Handle
+  {6a1e4cd1-9494-4972-8a98-7858e602ed23}, !- Handle
   finished basement space,                !- Name
-  {0a9e20c5-07bd-4c70-9fad-a587ae13e407}, !- Space Type Name
-=======
-  {717112c9-736b-4a68-9b29-3f0339d466d3}, !- Handle
-  Zone HVAC Equipment List 3,             !- Name
-  {aec1de32-99bf-450e-b37c-6e6db017f5c7}; !- Thermal Zone
-
-OS:Space,
-  {f4edf332-2862-41f6-bee3-f317c1e7a649}, !- Handle
-  finished basement space,                !- Name
-  {08345126-6d9e-4b64-8098-fff11f2c98b4}, !- Space Type Name
->>>>>>> 29cc3ec8
+  {50a19922-17cf-4b92-a358-fd7bd8c38f53}, !- Space Type Name
   ,                                       !- Default Construction Set Name
   ,                                       !- Default Schedule Set Name
   -0,                                     !- Direction of Relative North {deg}
@@ -1055,31 +680,17 @@
   0,                                      !- Y Origin {m}
   -2.4384,                                !- Z Origin {m}
   ,                                       !- Building Story Name
-<<<<<<< HEAD
-  {07f5991d-5ed3-436c-9b28-2ae287e1d65d}, !- Thermal Zone Name
+  {7bd99c2d-08cd-492e-af78-23dddbebb5e8}, !- Thermal Zone Name
   ,                                       !- Part of Total Floor Area
   ,                                       !- Design Specification Outdoor Air Object Name
-  {71065d6f-61b3-45d5-a1f6-5e93ab8e9d42}; !- Building Unit Name
-
-OS:Surface,
-  {edc43bbf-86c8-4d41-aa25-bd6bedb1f2d8}, !- Handle
+  {173b49aa-5f0d-4fe5-83e6-31c08f6e34a5}; !- Building Unit Name
+
+OS:Surface,
+  {2782b3cd-52c9-476f-a5c2-5bc8f4bdacd6}, !- Handle
   Surface 18,                             !- Name
   Floor,                                  !- Surface Type
   ,                                       !- Construction Name
-  {09944fd9-596d-4a83-bf01-066835d45a3d}, !- Space Name
-=======
-  {aec1de32-99bf-450e-b37c-6e6db017f5c7}, !- Thermal Zone Name
-  ,                                       !- Part of Total Floor Area
-  ,                                       !- Design Specification Outdoor Air Object Name
-  {9f013a3e-13c3-4cbd-8610-85617b0f3748}; !- Building Unit Name
-
-OS:Surface,
-  {44302600-98c8-46b7-8486-29b951090050}, !- Handle
-  Surface 18,                             !- Name
-  Floor,                                  !- Surface Type
-  ,                                       !- Construction Name
-  {f4edf332-2862-41f6-bee3-f317c1e7a649}, !- Space Name
->>>>>>> 29cc3ec8
+  {6a1e4cd1-9494-4972-8a98-7858e602ed23}, !- Space Name
   Foundation,                             !- Outside Boundary Condition
   ,                                       !- Outside Boundary Condition Object
   NoSun,                                  !- Sun Exposure
@@ -1092,19 +703,11 @@
   11.129722368505, 0, 0;                  !- X,Y,Z Vertex 4 {m}
 
 OS:Surface,
-<<<<<<< HEAD
-  {88462ac8-cf4c-464d-8267-e4d2e5fe1cd8}, !- Handle
+  {adee902f-4387-4a1d-9a74-e7e86f26baad}, !- Handle
   Surface 19,                             !- Name
   Wall,                                   !- Surface Type
   ,                                       !- Construction Name
-  {09944fd9-596d-4a83-bf01-066835d45a3d}, !- Space Name
-=======
-  {f9f0b1c1-2aa7-4e20-8c95-40404a256f00}, !- Handle
-  Surface 19,                             !- Name
-  Wall,                                   !- Surface Type
-  ,                                       !- Construction Name
-  {f4edf332-2862-41f6-bee3-f317c1e7a649}, !- Space Name
->>>>>>> 29cc3ec8
+  {6a1e4cd1-9494-4972-8a98-7858e602ed23}, !- Space Name
   Foundation,                             !- Outside Boundary Condition
   ,                                       !- Outside Boundary Condition Object
   NoSun,                                  !- Sun Exposure
@@ -1117,19 +720,11 @@
   0, 0, 2.4384;                           !- X,Y,Z Vertex 4 {m}
 
 OS:Surface,
-<<<<<<< HEAD
-  {7a2c398b-8825-4f64-95bd-eaa0249a540b}, !- Handle
+  {24b20919-e10f-4e37-a992-51120af33a66}, !- Handle
   Surface 20,                             !- Name
   Wall,                                   !- Surface Type
   ,                                       !- Construction Name
-  {09944fd9-596d-4a83-bf01-066835d45a3d}, !- Space Name
-=======
-  {926e6281-cdee-4b09-9e2e-3a264d1db7af}, !- Handle
-  Surface 20,                             !- Name
-  Wall,                                   !- Surface Type
-  ,                                       !- Construction Name
-  {f4edf332-2862-41f6-bee3-f317c1e7a649}, !- Space Name
->>>>>>> 29cc3ec8
+  {6a1e4cd1-9494-4972-8a98-7858e602ed23}, !- Space Name
   Foundation,                             !- Outside Boundary Condition
   ,                                       !- Outside Boundary Condition Object
   NoSun,                                  !- Sun Exposure
@@ -1142,19 +737,11 @@
   0, 5.56486118425249, 2.4384;            !- X,Y,Z Vertex 4 {m}
 
 OS:Surface,
-<<<<<<< HEAD
-  {fc69f7fb-0073-47d3-9225-dc4eea3b167c}, !- Handle
+  {544b809c-59f6-4b74-9946-81ccd6e2f5ae}, !- Handle
   Surface 21,                             !- Name
   Wall,                                   !- Surface Type
   ,                                       !- Construction Name
-  {09944fd9-596d-4a83-bf01-066835d45a3d}, !- Space Name
-=======
-  {81dc3bbe-661b-43b9-bbdd-6437254f89b1}, !- Handle
-  Surface 21,                             !- Name
-  Wall,                                   !- Surface Type
-  ,                                       !- Construction Name
-  {f4edf332-2862-41f6-bee3-f317c1e7a649}, !- Space Name
->>>>>>> 29cc3ec8
+  {6a1e4cd1-9494-4972-8a98-7858e602ed23}, !- Space Name
   Foundation,                             !- Outside Boundary Condition
   ,                                       !- Outside Boundary Condition Object
   NoSun,                                  !- Sun Exposure
@@ -1167,19 +754,11 @@
   11.129722368505, 5.56486118425249, 2.4384; !- X,Y,Z Vertex 4 {m}
 
 OS:Surface,
-<<<<<<< HEAD
-  {c5e13c2e-f316-4893-b6e7-b2abd2b2ed11}, !- Handle
+  {ce8a5fcb-0098-47d1-bc5e-2da5e09e3ba2}, !- Handle
   Surface 22,                             !- Name
   Wall,                                   !- Surface Type
   ,                                       !- Construction Name
-  {09944fd9-596d-4a83-bf01-066835d45a3d}, !- Space Name
-=======
-  {9fbbb855-ac09-4006-99c4-8d100e9b1611}, !- Handle
-  Surface 22,                             !- Name
-  Wall,                                   !- Surface Type
-  ,                                       !- Construction Name
-  {f4edf332-2862-41f6-bee3-f317c1e7a649}, !- Space Name
->>>>>>> 29cc3ec8
+  {6a1e4cd1-9494-4972-8a98-7858e602ed23}, !- Space Name
   Foundation,                             !- Outside Boundary Condition
   ,                                       !- Outside Boundary Condition Object
   NoSun,                                  !- Sun Exposure
@@ -1192,23 +771,13 @@
   11.129722368505, 0, 2.4384;             !- X,Y,Z Vertex 4 {m}
 
 OS:Surface,
-<<<<<<< HEAD
-  {2e716c4d-0aa4-4cc2-aa25-e2bdac0374c9}, !- Handle
+  {1a17de67-2475-44f2-b223-776ab7940bb0}, !- Handle
   Surface 23,                             !- Name
   RoofCeiling,                            !- Surface Type
   ,                                       !- Construction Name
-  {09944fd9-596d-4a83-bf01-066835d45a3d}, !- Space Name
+  {6a1e4cd1-9494-4972-8a98-7858e602ed23}, !- Space Name
   Surface,                                !- Outside Boundary Condition
-  {bc742f1c-a2a6-4ca5-a153-5f63aa1d4539}, !- Outside Boundary Condition Object
-=======
-  {934ca435-17cb-4c67-923a-8219c5e5287b}, !- Handle
-  Surface 23,                             !- Name
-  RoofCeiling,                            !- Surface Type
-  ,                                       !- Construction Name
-  {f4edf332-2862-41f6-bee3-f317c1e7a649}, !- Space Name
-  Surface,                                !- Outside Boundary Condition
-  {ff172532-c338-48b6-933d-1966388f5f5a}, !- Outside Boundary Condition Object
->>>>>>> 29cc3ec8
+  {11ab5863-6a9d-483d-8b2f-247c4856c056}, !- Outside Boundary Condition Object
   NoSun,                                  !- Sun Exposure
   NoWind,                                 !- Wind Exposure
   ,                                       !- View Factor to Ground
@@ -1219,11 +788,7 @@
   0, 0, 2.4384;                           !- X,Y,Z Vertex 4 {m}
 
 OS:SpaceType,
-<<<<<<< HEAD
-  {0a9e20c5-07bd-4c70-9fad-a587ae13e407}, !- Handle
-=======
-  {08345126-6d9e-4b64-8098-fff11f2c98b4}, !- Handle
->>>>>>> 29cc3ec8
+  {50a19922-17cf-4b92-a358-fd7bd8c38f53}, !- Handle
   Space Type 3,                           !- Name
   ,                                       !- Default Construction Set Name
   ,                                       !- Default Schedule Set Name
@@ -1234,21 +799,13 @@
   finished basement;                      !- Standards Space Type
 
 OS:BuildingUnit,
-<<<<<<< HEAD
-  {71065d6f-61b3-45d5-a1f6-5e93ab8e9d42}, !- Handle
-=======
-  {9f013a3e-13c3-4cbd-8610-85617b0f3748}, !- Handle
->>>>>>> 29cc3ec8
+  {173b49aa-5f0d-4fe5-83e6-31c08f6e34a5}, !- Handle
   unit 1,                                 !- Name
   ,                                       !- Rendering Color
   Residential;                            !- Building Unit Type
 
 OS:Building,
-<<<<<<< HEAD
-  {23cd01af-b789-4e19-aed5-72a8fc4e49cf}, !- Handle
-=======
-  {e66386fc-b343-4e86-97dd-91d05902e73f}, !- Handle
->>>>>>> 29cc3ec8
+  {6d6f6cf0-5d93-48ad-8495-e6ae7cbd6ba7}, !- Handle
   Building 1,                             !- Name
   ,                                       !- Building Sector Type
   0,                                      !- North Axis {deg}
@@ -1263,13 +820,8 @@
   1;                                      !- Standards Number of Living Units
 
 OS:AdditionalProperties,
-<<<<<<< HEAD
-  {caf1bbff-6454-4e71-9ca2-d04be3f4f4bd}, !- Handle
-  {23cd01af-b789-4e19-aed5-72a8fc4e49cf}, !- Object Name
-=======
-  {f1f2b6d8-aa54-4e63-ba1b-47a45aa325f7}, !- Handle
-  {e66386fc-b343-4e86-97dd-91d05902e73f}, !- Object Name
->>>>>>> 29cc3ec8
+  {b64c788b-37ac-4efb-bc5c-05f92aca95f0}, !- Handle
+  {6d6f6cf0-5d93-48ad-8495-e6ae7cbd6ba7}, !- Object Name
   Total Units Represented,                !- Feature Name 1
   Integer,                                !- Feature Data Type 1
   1,                                      !- Feature Value 1
@@ -1278,13 +830,8 @@
   1;                                      !- Feature Value 2
 
 OS:AdditionalProperties,
-<<<<<<< HEAD
-  {9c44a1d3-efcf-4017-8981-8aac5ca7bca2}, !- Handle
-  {71065d6f-61b3-45d5-a1f6-5e93ab8e9d42}, !- Object Name
-=======
-  {e9af9e87-7b27-44c9-b0f4-bbcdb7de840b}, !- Handle
-  {9f013a3e-13c3-4cbd-8610-85617b0f3748}, !- Object Name
->>>>>>> 29cc3ec8
+  {65aebf4d-eff9-411a-a99f-30a2bfa19b83}, !- Handle
+  {173b49aa-5f0d-4fe5-83e6-31c08f6e34a5}, !- Object Name
   NumberOfBedrooms,                       !- Feature Name 1
   Integer,                                !- Feature Data Type 1
   3,                                      !- Feature Value 1
@@ -1293,11 +840,7 @@
   2;                                      !- Feature Value 2
 
 OS:Schedule:Day,
-<<<<<<< HEAD
-  {7327ec57-9334-4f13-8e36-07e045237e07}, !- Handle
-=======
-  {fac9f238-5c81-42c5-b64b-0d452152080c}, !- Handle
->>>>>>> 29cc3ec8
+  {08ae2fa6-5d14-4591-9d82-bc28d89ea13a}, !- Handle
   Schedule Day 1,                         !- Name
   ,                                       !- Schedule Type Limits Name
   ,                                       !- Interpolate to Timestep
@@ -1306,11 +849,7 @@
   0;                                      !- Value Until Time 1
 
 OS:Schedule:Day,
-<<<<<<< HEAD
-  {db614c08-ecec-48a2-9b4f-8ac3f34ed82f}, !- Handle
-=======
-  {7f6d90b7-8d9e-4163-bb62-974aef961379}, !- Handle
->>>>>>> 29cc3ec8
+  {04149a68-8207-4783-ac54-201702e60276}, !- Handle
   Schedule Day 2,                         !- Name
   ,                                       !- Schedule Type Limits Name
   ,                                       !- Interpolate to Timestep
