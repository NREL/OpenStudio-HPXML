--- conflicted
+++ resolved
@@ -1,73 +1,41 @@
 !- NOTE: Auto-generated from /test/osw_files/MF_8units_1story_SL_Denver_ExteriorCorridor.osw
 
 OS:Version,
-<<<<<<< HEAD
-  {a0f219cf-3346-40f7-a456-9ad0441eee10}, !- Handle
+  {d1efcd45-29ac-4819-aafe-d138a09ebfe3}, !- Handle
   2.9.0;                                  !- Version Identifier
 
 OS:SimulationControl,
-  {bb172004-04ca-4a5e-8843-cfb0c3838f7a}, !- Handle
-=======
-  {c3726643-5cdb-47bc-b617-cad210796b0d}, !- Handle
-  2.9.0;                                  !- Version Identifier
-
-OS:SimulationControl,
-  {56f260b8-0d1b-47b2-a9bc-63ec9f7169aa}, !- Handle
->>>>>>> f9199dcb
+  {706c23a7-88a1-453e-9471-3e301e4833e1}, !- Handle
   ,                                       !- Do Zone Sizing Calculation
   ,                                       !- Do System Sizing Calculation
   ,                                       !- Do Plant Sizing Calculation
   No;                                     !- Run Simulation for Sizing Periods
 
 OS:Timestep,
-<<<<<<< HEAD
-  {5107ba09-932b-41ef-ad3b-b9a71283889a}, !- Handle
+  {078bde96-a20f-4db8-b420-c74d106ba174}, !- Handle
   6;                                      !- Number of Timesteps per Hour
 
 OS:ShadowCalculation,
-  {cfbc5aab-20ed-4fc0-a653-f831167a31fa}, !- Handle
-=======
-  {fdbc4222-8476-45d9-8032-297827be1969}, !- Handle
-  6;                                      !- Number of Timesteps per Hour
-
-OS:ShadowCalculation,
-  {354499d7-1e5b-4282-907c-f1f6c865b20b}, !- Handle
->>>>>>> f9199dcb
+  {0967a342-ae3b-4ede-9c5d-f00afbe5ae9b}, !- Handle
   20,                                     !- Calculation Frequency
   200;                                    !- Maximum Figures in Shadow Overlap Calculations
 
 OS:SurfaceConvectionAlgorithm:Outside,
-<<<<<<< HEAD
-  {790d144a-6ef3-4af8-bb0d-b0ac0b19b6c4}, !- Handle
+  {2c7061a8-8e74-4c22-a725-4d1ab350b857}, !- Handle
   DOE-2;                                  !- Algorithm
 
 OS:SurfaceConvectionAlgorithm:Inside,
-  {36564eb9-75d0-4881-b7c2-03c5716f2bf9}, !- Handle
+  {940fb62f-9e26-4ef3-be32-82840586fe0c}, !- Handle
   TARP;                                   !- Algorithm
 
 OS:ZoneCapacitanceMultiplier:ResearchSpecial,
-  {dbe3ef71-d99e-477b-804c-2100e46da341}, !- Handle
-=======
-  {69bd5d04-3897-4fee-8b10-7619fcab1e39}, !- Handle
-  DOE-2;                                  !- Algorithm
-
-OS:SurfaceConvectionAlgorithm:Inside,
-  {1a8b9f20-628d-4f29-8af4-7c39c525fff1}, !- Handle
-  TARP;                                   !- Algorithm
-
-OS:ZoneCapacitanceMultiplier:ResearchSpecial,
-  {36c03f8b-a86d-4462-83aa-da315cc96fd1}, !- Handle
->>>>>>> f9199dcb
+  {00d8cd48-2cd1-49a2-a3d6-aa355eb50e02}, !- Handle
   ,                                       !- Temperature Capacity Multiplier
   15,                                     !- Humidity Capacity Multiplier
   ;                                       !- Carbon Dioxide Capacity Multiplier
 
 OS:RunPeriod,
-<<<<<<< HEAD
-  {76ffc786-4f78-4367-8e51-824413ed414a}, !- Handle
-=======
-  {35f86959-2f05-4031-bc9c-6d0fd9e90a41}, !- Handle
->>>>>>> f9199dcb
+  {b1f349d0-4e4c-41f1-a1c0-ea59bce20e76}, !- Handle
   Run Period 1,                           !- Name
   1,                                      !- Begin Month
   1,                                      !- Begin Day of Month
@@ -81,3078 +49,7 @@
   ;                                       !- Number of Times Runperiod to be Repeated
 
 OS:YearDescription,
-<<<<<<< HEAD
-  {8f176210-4aee-4c19-be2e-fc19b1adb792}, !- Handle
+  {0e25983e-e39e-4105-b916-9cca20d88ed9}, !- Handle
   2007,                                   !- Calendar Year
   ,                                       !- Day of Week for Start Day
   ;                                       !- Is Leap Year
-=======
-  {70162318-3779-43e8-be05-48e6fd0529d9}, !- Handle
-  2007,                                   !- Calendar Year
-  ,                                       !- Day of Week for Start Day
-  ;                                       !- Is Leap Year
-
-OS:ThermalZone,
-  {5eb6608d-68fc-4b81-b9c4-98ffdc380f71}, !- Handle
-  living zone,                            !- Name
-  ,                                       !- Multiplier
-  ,                                       !- Ceiling Height {m}
-  ,                                       !- Volume {m3}
-  ,                                       !- Floor Area {m2}
-  ,                                       !- Zone Inside Convection Algorithm
-  ,                                       !- Zone Outside Convection Algorithm
-  ,                                       !- Zone Conditioning Equipment List Name
-  {c5d935cc-a3b9-4b23-a148-0c6db4003500}, !- Zone Air Inlet Port List
-  {dee6bab0-77a8-4c25-a9e5-05ff27d0bfd9}, !- Zone Air Exhaust Port List
-  {cae0d258-317e-4d33-815e-1cda4f3b6620}, !- Zone Air Node Name
-  {552c0112-8782-4cf2-bc17-01a8d101c702}, !- Zone Return Air Port List
-  ,                                       !- Primary Daylighting Control Name
-  ,                                       !- Fraction of Zone Controlled by Primary Daylighting Control
-  ,                                       !- Secondary Daylighting Control Name
-  ,                                       !- Fraction of Zone Controlled by Secondary Daylighting Control
-  ,                                       !- Illuminance Map Name
-  ,                                       !- Group Rendering Name
-  ,                                       !- Thermostat Name
-  No;                                     !- Use Ideal Air Loads
-
-OS:Node,
-  {cefeb37c-b6b3-473b-9235-707def47c560}, !- Handle
-  Node 1,                                 !- Name
-  {cae0d258-317e-4d33-815e-1cda4f3b6620}, !- Inlet Port
-  ;                                       !- Outlet Port
-
-OS:Connection,
-  {cae0d258-317e-4d33-815e-1cda4f3b6620}, !- Handle
-  {9af3e599-4693-4d34-8bf4-5c056d804969}, !- Name
-  {5eb6608d-68fc-4b81-b9c4-98ffdc380f71}, !- Source Object
-  11,                                     !- Outlet Port
-  {cefeb37c-b6b3-473b-9235-707def47c560}, !- Target Object
-  2;                                      !- Inlet Port
-
-OS:PortList,
-  {c5d935cc-a3b9-4b23-a148-0c6db4003500}, !- Handle
-  {0a31cda8-4409-4cd1-8252-34a1623eef70}, !- Name
-  {5eb6608d-68fc-4b81-b9c4-98ffdc380f71}; !- HVAC Component
-
-OS:PortList,
-  {dee6bab0-77a8-4c25-a9e5-05ff27d0bfd9}, !- Handle
-  {a6965f18-5fa2-452f-bd6c-0cbeafc457f9}, !- Name
-  {5eb6608d-68fc-4b81-b9c4-98ffdc380f71}; !- HVAC Component
-
-OS:PortList,
-  {552c0112-8782-4cf2-bc17-01a8d101c702}, !- Handle
-  {f5d842f5-12ad-4916-a59b-a468ce64d106}, !- Name
-  {5eb6608d-68fc-4b81-b9c4-98ffdc380f71}; !- HVAC Component
-
-OS:Sizing:Zone,
-  {26efae14-2ba6-4763-9e5f-abdb858513c0}, !- Handle
-  {5eb6608d-68fc-4b81-b9c4-98ffdc380f71}, !- Zone or ZoneList Name
-  SupplyAirTemperature,                   !- Zone Cooling Design Supply Air Temperature Input Method
-  14,                                     !- Zone Cooling Design Supply Air Temperature {C}
-  11.11,                                  !- Zone Cooling Design Supply Air Temperature Difference {deltaC}
-  SupplyAirTemperature,                   !- Zone Heating Design Supply Air Temperature Input Method
-  40,                                     !- Zone Heating Design Supply Air Temperature {C}
-  11.11,                                  !- Zone Heating Design Supply Air Temperature Difference {deltaC}
-  0.0085,                                 !- Zone Cooling Design Supply Air Humidity Ratio {kg-H2O/kg-air}
-  0.008,                                  !- Zone Heating Design Supply Air Humidity Ratio {kg-H2O/kg-air}
-  ,                                       !- Zone Heating Sizing Factor
-  ,                                       !- Zone Cooling Sizing Factor
-  DesignDay,                              !- Cooling Design Air Flow Method
-  ,                                       !- Cooling Design Air Flow Rate {m3/s}
-  ,                                       !- Cooling Minimum Air Flow per Zone Floor Area {m3/s-m2}
-  ,                                       !- Cooling Minimum Air Flow {m3/s}
-  ,                                       !- Cooling Minimum Air Flow Fraction
-  DesignDay,                              !- Heating Design Air Flow Method
-  ,                                       !- Heating Design Air Flow Rate {m3/s}
-  ,                                       !- Heating Maximum Air Flow per Zone Floor Area {m3/s-m2}
-  ,                                       !- Heating Maximum Air Flow {m3/s}
-  ,                                       !- Heating Maximum Air Flow Fraction
-  ,                                       !- Design Zone Air Distribution Effectiveness in Cooling Mode
-  ,                                       !- Design Zone Air Distribution Effectiveness in Heating Mode
-  No,                                     !- Account for Dedicated Outdoor Air System
-  NeutralSupplyAir,                       !- Dedicated Outdoor Air System Control Strategy
-  autosize,                               !- Dedicated Outdoor Air Low Setpoint Temperature for Design {C}
-  autosize;                               !- Dedicated Outdoor Air High Setpoint Temperature for Design {C}
-
-OS:ZoneHVAC:EquipmentList,
-  {96ed1a72-a030-4bb8-8eb8-9bdd4b9fadc2}, !- Handle
-  Zone HVAC Equipment List 1,             !- Name
-  {5eb6608d-68fc-4b81-b9c4-98ffdc380f71}; !- Thermal Zone
-
-OS:Space,
-  {f0f6887c-ad53-4fb7-8fb4-1f607d9b905c}, !- Handle
-  living space,                           !- Name
-  {c451ee68-b1c7-4ef2-8290-031a30de4b56}, !- Space Type Name
-  ,                                       !- Default Construction Set Name
-  ,                                       !- Default Schedule Set Name
-  ,                                       !- Direction of Relative North {deg}
-  ,                                       !- X Origin {m}
-  ,                                       !- Y Origin {m}
-  ,                                       !- Z Origin {m}
-  ,                                       !- Building Story Name
-  {5eb6608d-68fc-4b81-b9c4-98ffdc380f71}, !- Thermal Zone Name
-  ,                                       !- Part of Total Floor Area
-  ,                                       !- Design Specification Outdoor Air Object Name
-  {1dea10b8-2109-43c9-8648-cc3804d8a005}; !- Building Unit Name
-
-OS:Surface,
-  {78676ca2-7c5c-4b9c-8e64-00c7cc2c440f}, !- Handle
-  Surface 1,                              !- Name
-  Floor,                                  !- Surface Type
-  ,                                       !- Construction Name
-  {f0f6887c-ad53-4fb7-8fb4-1f607d9b905c}, !- Space Name
-  Foundation,                             !- Outside Boundary Condition
-  ,                                       !- Outside Boundary Condition Object
-  NoSun,                                  !- Sun Exposure
-  NoWind,                                 !- Wind Exposure
-  ,                                       !- View Factor to Ground
-  ,                                       !- Number of Vertices
-  0, -12.9315688143396, 0,                !- X,Y,Z Vertex 1 {m}
-  0, 0, 0,                                !- X,Y,Z Vertex 2 {m}
-  6.46578440716979, 0, 0,                 !- X,Y,Z Vertex 3 {m}
-  6.46578440716979, -12.9315688143396, 0; !- X,Y,Z Vertex 4 {m}
-
-OS:Surface,
-  {6e7630df-12a7-403f-bc04-4b423075f67a}, !- Handle
-  Surface 2,                              !- Name
-  Wall,                                   !- Surface Type
-  ,                                       !- Construction Name
-  {f0f6887c-ad53-4fb7-8fb4-1f607d9b905c}, !- Space Name
-  Outdoors,                               !- Outside Boundary Condition
-  ,                                       !- Outside Boundary Condition Object
-  SunExposed,                             !- Sun Exposure
-  WindExposed,                            !- Wind Exposure
-  ,                                       !- View Factor to Ground
-  ,                                       !- Number of Vertices
-  0, 0, 2.4384,                           !- X,Y,Z Vertex 1 {m}
-  0, 0, 0,                                !- X,Y,Z Vertex 2 {m}
-  0, -12.9315688143396, 0,                !- X,Y,Z Vertex 3 {m}
-  0, -12.9315688143396, 2.4384;           !- X,Y,Z Vertex 4 {m}
-
-OS:Surface,
-  {0368db6d-6b59-4e17-a59f-df5fc3d600f5}, !- Handle
-  Surface 3,                              !- Name
-  Wall,                                   !- Surface Type
-  ,                                       !- Construction Name
-  {f0f6887c-ad53-4fb7-8fb4-1f607d9b905c}, !- Space Name
-  Outdoors,                               !- Outside Boundary Condition
-  ,                                       !- Outside Boundary Condition Object
-  SunExposed,                             !- Sun Exposure
-  WindExposed,                            !- Wind Exposure
-  ,                                       !- View Factor to Ground
-  ,                                       !- Number of Vertices
-  6.46578440716979, 0, 2.4384,            !- X,Y,Z Vertex 1 {m}
-  6.46578440716979, 0, 0,                 !- X,Y,Z Vertex 2 {m}
-  0, 0, 0,                                !- X,Y,Z Vertex 3 {m}
-  0, 0, 2.4384;                           !- X,Y,Z Vertex 4 {m}
-
-OS:Surface,
-  {6e9b81f2-93e9-4ae1-9f8d-fed7d2a51154}, !- Handle
-  Surface 4,                              !- Name
-  Wall,                                   !- Surface Type
-  ,                                       !- Construction Name
-  {f0f6887c-ad53-4fb7-8fb4-1f607d9b905c}, !- Space Name
-  Surface,                                !- Outside Boundary Condition
-  {a7ba9838-7624-4fe5-ae60-d1695fca4771}, !- Outside Boundary Condition Object
-  NoSun,                                  !- Sun Exposure
-  NoWind,                                 !- Wind Exposure
-  ,                                       !- View Factor to Ground
-  ,                                       !- Number of Vertices
-  6.46578440716979, -12.9315688143396, 2.4384, !- X,Y,Z Vertex 1 {m}
-  6.46578440716979, -12.9315688143396, 0, !- X,Y,Z Vertex 2 {m}
-  6.46578440716979, 0, 0,                 !- X,Y,Z Vertex 3 {m}
-  6.46578440716979, 0, 2.4384;            !- X,Y,Z Vertex 4 {m}
-
-OS:Surface,
-  {901a5932-5b56-41fd-9e92-eba540716ee5}, !- Handle
-  Surface 5,                              !- Name
-  Wall,                                   !- Surface Type
-  ,                                       !- Construction Name
-  {f0f6887c-ad53-4fb7-8fb4-1f607d9b905c}, !- Space Name
-  Outdoors,                               !- Outside Boundary Condition
-  ,                                       !- Outside Boundary Condition Object
-  SunExposed,                             !- Sun Exposure
-  WindExposed,                            !- Wind Exposure
-  ,                                       !- View Factor to Ground
-  ,                                       !- Number of Vertices
-  0, -12.9315688143396, 2.4384,           !- X,Y,Z Vertex 1 {m}
-  0, -12.9315688143396, 0,                !- X,Y,Z Vertex 2 {m}
-  6.46578440716979, -12.9315688143396, 0, !- X,Y,Z Vertex 3 {m}
-  6.46578440716979, -12.9315688143396, 2.4384; !- X,Y,Z Vertex 4 {m}
-
-OS:Surface,
-  {568fd1a5-3183-4049-9028-28ffc9e12e59}, !- Handle
-  Surface 6,                              !- Name
-  RoofCeiling,                            !- Surface Type
-  ,                                       !- Construction Name
-  {f0f6887c-ad53-4fb7-8fb4-1f607d9b905c}, !- Space Name
-  Outdoors,                               !- Outside Boundary Condition
-  ,                                       !- Outside Boundary Condition Object
-  SunExposed,                             !- Sun Exposure
-  WindExposed,                            !- Wind Exposure
-  ,                                       !- View Factor to Ground
-  ,                                       !- Number of Vertices
-  6.46578440716979, -12.9315688143396, 2.4384, !- X,Y,Z Vertex 1 {m}
-  6.46578440716979, 0, 2.4384,            !- X,Y,Z Vertex 2 {m}
-  0, 0, 2.4384,                           !- X,Y,Z Vertex 3 {m}
-  0, -12.9315688143396, 2.4384;           !- X,Y,Z Vertex 4 {m}
-
-OS:SpaceType,
-  {c451ee68-b1c7-4ef2-8290-031a30de4b56}, !- Handle
-  Space Type 1,                           !- Name
-  ,                                       !- Default Construction Set Name
-  ,                                       !- Default Schedule Set Name
-  ,                                       !- Group Rendering Name
-  ,                                       !- Design Specification Outdoor Air Object Name
-  ,                                       !- Standards Template
-  ,                                       !- Standards Building Type
-  living;                                 !- Standards Space Type
-
-OS:ThermalZone,
-  {3e95b736-b216-4f79-8e49-1eef9f4e1534}, !- Handle
-  living zone|unit 2,                     !- Name
-  ,                                       !- Multiplier
-  ,                                       !- Ceiling Height {m}
-  ,                                       !- Volume {m3}
-  ,                                       !- Floor Area {m2}
-  ,                                       !- Zone Inside Convection Algorithm
-  ,                                       !- Zone Outside Convection Algorithm
-  ,                                       !- Zone Conditioning Equipment List Name
-  {9fa46a16-ee96-488c-a928-f7a5e8b653ea}, !- Zone Air Inlet Port List
-  {1e1e837a-ced4-46cd-98d9-1b236d29c49c}, !- Zone Air Exhaust Port List
-  {bfad3de2-2162-40f1-a1a9-30eea3050ebe}, !- Zone Air Node Name
-  {1c6ed9a5-64b5-4c17-abe9-786975931989}, !- Zone Return Air Port List
-  ,                                       !- Primary Daylighting Control Name
-  ,                                       !- Fraction of Zone Controlled by Primary Daylighting Control
-  ,                                       !- Secondary Daylighting Control Name
-  ,                                       !- Fraction of Zone Controlled by Secondary Daylighting Control
-  ,                                       !- Illuminance Map Name
-  ,                                       !- Group Rendering Name
-  ,                                       !- Thermostat Name
-  No;                                     !- Use Ideal Air Loads
-
-OS:Node,
-  {4fa1b591-2ef9-4d71-aaf5-dcd654d820a7}, !- Handle
-  Node 2,                                 !- Name
-  {bfad3de2-2162-40f1-a1a9-30eea3050ebe}, !- Inlet Port
-  ;                                       !- Outlet Port
-
-OS:Connection,
-  {bfad3de2-2162-40f1-a1a9-30eea3050ebe}, !- Handle
-  {e24a8c37-247b-4436-822d-003871c65d0a}, !- Name
-  {3e95b736-b216-4f79-8e49-1eef9f4e1534}, !- Source Object
-  11,                                     !- Outlet Port
-  {4fa1b591-2ef9-4d71-aaf5-dcd654d820a7}, !- Target Object
-  2;                                      !- Inlet Port
-
-OS:PortList,
-  {9fa46a16-ee96-488c-a928-f7a5e8b653ea}, !- Handle
-  {c47902c5-e805-4caa-982b-ff3cdad3ee42}, !- Name
-  {3e95b736-b216-4f79-8e49-1eef9f4e1534}; !- HVAC Component
-
-OS:PortList,
-  {1e1e837a-ced4-46cd-98d9-1b236d29c49c}, !- Handle
-  {45f7ad84-c274-41bd-839d-a54d2151b077}, !- Name
-  {3e95b736-b216-4f79-8e49-1eef9f4e1534}; !- HVAC Component
-
-OS:PortList,
-  {1c6ed9a5-64b5-4c17-abe9-786975931989}, !- Handle
-  {126d799c-d3c3-4358-8566-cc74313cf374}, !- Name
-  {3e95b736-b216-4f79-8e49-1eef9f4e1534}; !- HVAC Component
-
-OS:Sizing:Zone,
-  {d7832777-9b84-49b3-b9c3-bb6df9979551}, !- Handle
-  {3e95b736-b216-4f79-8e49-1eef9f4e1534}, !- Zone or ZoneList Name
-  SupplyAirTemperature,                   !- Zone Cooling Design Supply Air Temperature Input Method
-  14,                                     !- Zone Cooling Design Supply Air Temperature {C}
-  11.11,                                  !- Zone Cooling Design Supply Air Temperature Difference {deltaC}
-  SupplyAirTemperature,                   !- Zone Heating Design Supply Air Temperature Input Method
-  40,                                     !- Zone Heating Design Supply Air Temperature {C}
-  11.11,                                  !- Zone Heating Design Supply Air Temperature Difference {deltaC}
-  0.0085,                                 !- Zone Cooling Design Supply Air Humidity Ratio {kg-H2O/kg-air}
-  0.008,                                  !- Zone Heating Design Supply Air Humidity Ratio {kg-H2O/kg-air}
-  ,                                       !- Zone Heating Sizing Factor
-  ,                                       !- Zone Cooling Sizing Factor
-  DesignDay,                              !- Cooling Design Air Flow Method
-  ,                                       !- Cooling Design Air Flow Rate {m3/s}
-  ,                                       !- Cooling Minimum Air Flow per Zone Floor Area {m3/s-m2}
-  ,                                       !- Cooling Minimum Air Flow {m3/s}
-  ,                                       !- Cooling Minimum Air Flow Fraction
-  DesignDay,                              !- Heating Design Air Flow Method
-  ,                                       !- Heating Design Air Flow Rate {m3/s}
-  ,                                       !- Heating Maximum Air Flow per Zone Floor Area {m3/s-m2}
-  ,                                       !- Heating Maximum Air Flow {m3/s}
-  ,                                       !- Heating Maximum Air Flow Fraction
-  ,                                       !- Design Zone Air Distribution Effectiveness in Cooling Mode
-  ,                                       !- Design Zone Air Distribution Effectiveness in Heating Mode
-  No,                                     !- Account for Dedicated Outdoor Air System
-  NeutralSupplyAir,                       !- Dedicated Outdoor Air System Control Strategy
-  autosize,                               !- Dedicated Outdoor Air Low Setpoint Temperature for Design {C}
-  autosize;                               !- Dedicated Outdoor Air High Setpoint Temperature for Design {C}
-
-OS:ZoneHVAC:EquipmentList,
-  {0448925d-4eb9-460e-b693-f3b837f1060c}, !- Handle
-  Zone HVAC Equipment List 2,             !- Name
-  {3e95b736-b216-4f79-8e49-1eef9f4e1534}; !- Thermal Zone
-
-OS:Space,
-  {7d4fc27b-f9e1-45bd-806c-4b21d9b4b7ac}, !- Handle
-  living space|unit 2|story 1,            !- Name
-  {c451ee68-b1c7-4ef2-8290-031a30de4b56}, !- Space Type Name
-  ,                                       !- Default Construction Set Name
-  ,                                       !- Default Schedule Set Name
-  -0,                                     !- Direction of Relative North {deg}
-  0,                                      !- X Origin {m}
-  0,                                      !- Y Origin {m}
-  0,                                      !- Z Origin {m}
-  ,                                       !- Building Story Name
-  {3e95b736-b216-4f79-8e49-1eef9f4e1534}, !- Thermal Zone Name
-  ,                                       !- Part of Total Floor Area
-  ,                                       !- Design Specification Outdoor Air Object Name
-  {df8cc486-bebb-45ec-b1a6-44836c618ddf}; !- Building Unit Name
-
-OS:Surface,
-  {3a938d8d-7831-4622-bad0-ea3d4a642089}, !- Handle
-  Surface 7,                              !- Name
-  Floor,                                  !- Surface Type
-  ,                                       !- Construction Name
-  {7d4fc27b-f9e1-45bd-806c-4b21d9b4b7ac}, !- Space Name
-  Foundation,                             !- Outside Boundary Condition
-  ,                                       !- Outside Boundary Condition Object
-  NoSun,                                  !- Sun Exposure
-  NoWind,                                 !- Wind Exposure
-  ,                                       !- View Factor to Ground
-  ,                                       !- Number of Vertices
-  6.46578440716979, -12.9315688143396, 0, !- X,Y,Z Vertex 1 {m}
-  6.46578440716979, 0, 0,                 !- X,Y,Z Vertex 2 {m}
-  12.9315688143396, 0, 0,                 !- X,Y,Z Vertex 3 {m}
-  12.9315688143396, -12.9315688143396, 0; !- X,Y,Z Vertex 4 {m}
-
-OS:Surface,
-  {f18863f8-5871-4a70-9457-85e74623a7a5}, !- Handle
-  Surface 8,                              !- Name
-  Wall,                                   !- Surface Type
-  ,                                       !- Construction Name
-  {7d4fc27b-f9e1-45bd-806c-4b21d9b4b7ac}, !- Space Name
-  Surface,                                !- Outside Boundary Condition
-  {50144c17-fba2-49c1-a6a0-1ce18f5f30ec}, !- Outside Boundary Condition Object
-  NoSun,                                  !- Sun Exposure
-  NoWind,                                 !- Wind Exposure
-  ,                                       !- View Factor to Ground
-  ,                                       !- Number of Vertices
-  12.9315688143396, -12.9315688143396, 2.4384, !- X,Y,Z Vertex 1 {m}
-  12.9315688143396, -12.9315688143396, 0, !- X,Y,Z Vertex 2 {m}
-  12.9315688143396, 0, 0,                 !- X,Y,Z Vertex 3 {m}
-  12.9315688143396, 0, 2.4384;            !- X,Y,Z Vertex 4 {m}
-
-OS:Surface,
-  {e044f4ea-91c7-4858-a54a-986485bae209}, !- Handle
-  Surface 9,                              !- Name
-  Wall,                                   !- Surface Type
-  ,                                       !- Construction Name
-  {7d4fc27b-f9e1-45bd-806c-4b21d9b4b7ac}, !- Space Name
-  Outdoors,                               !- Outside Boundary Condition
-  ,                                       !- Outside Boundary Condition Object
-  SunExposed,                             !- Sun Exposure
-  WindExposed,                            !- Wind Exposure
-  ,                                       !- View Factor to Ground
-  ,                                       !- Number of Vertices
-  12.9315688143396, 0, 2.4384,            !- X,Y,Z Vertex 1 {m}
-  12.9315688143396, 0, 0,                 !- X,Y,Z Vertex 2 {m}
-  6.46578440716979, 0, 0,                 !- X,Y,Z Vertex 3 {m}
-  6.46578440716979, 0, 2.4384;            !- X,Y,Z Vertex 4 {m}
-
-OS:Surface,
-  {a7ba9838-7624-4fe5-ae60-d1695fca4771}, !- Handle
-  Surface 10,                             !- Name
-  Wall,                                   !- Surface Type
-  ,                                       !- Construction Name
-  {7d4fc27b-f9e1-45bd-806c-4b21d9b4b7ac}, !- Space Name
-  Surface,                                !- Outside Boundary Condition
-  {6e9b81f2-93e9-4ae1-9f8d-fed7d2a51154}, !- Outside Boundary Condition Object
-  NoSun,                                  !- Sun Exposure
-  NoWind,                                 !- Wind Exposure
-  ,                                       !- View Factor to Ground
-  ,                                       !- Number of Vertices
-  6.46578440716979, 0, 2.4384,            !- X,Y,Z Vertex 1 {m}
-  6.46578440716979, 0, 0,                 !- X,Y,Z Vertex 2 {m}
-  6.46578440716979, -12.9315688143396, 0, !- X,Y,Z Vertex 3 {m}
-  6.46578440716979, -12.9315688143396, 2.4384; !- X,Y,Z Vertex 4 {m}
-
-OS:Surface,
-  {abc3d16e-9f91-42e0-9c09-558b5c20c1f4}, !- Handle
-  Surface 11,                             !- Name
-  Wall,                                   !- Surface Type
-  ,                                       !- Construction Name
-  {7d4fc27b-f9e1-45bd-806c-4b21d9b4b7ac}, !- Space Name
-  Outdoors,                               !- Outside Boundary Condition
-  ,                                       !- Outside Boundary Condition Object
-  SunExposed,                             !- Sun Exposure
-  WindExposed,                            !- Wind Exposure
-  ,                                       !- View Factor to Ground
-  ,                                       !- Number of Vertices
-  6.46578440716979, -12.9315688143396, 2.4384, !- X,Y,Z Vertex 1 {m}
-  6.46578440716979, -12.9315688143396, 0, !- X,Y,Z Vertex 2 {m}
-  12.9315688143396, -12.9315688143396, 0, !- X,Y,Z Vertex 3 {m}
-  12.9315688143396, -12.9315688143396, 2.4384; !- X,Y,Z Vertex 4 {m}
-
-OS:Surface,
-  {04ae4ee5-e0dc-468a-825a-c0ae8d8b31bc}, !- Handle
-  Surface 12,                             !- Name
-  RoofCeiling,                            !- Surface Type
-  ,                                       !- Construction Name
-  {7d4fc27b-f9e1-45bd-806c-4b21d9b4b7ac}, !- Space Name
-  Outdoors,                               !- Outside Boundary Condition
-  ,                                       !- Outside Boundary Condition Object
-  SunExposed,                             !- Sun Exposure
-  WindExposed,                            !- Wind Exposure
-  ,                                       !- View Factor to Ground
-  ,                                       !- Number of Vertices
-  12.9315688143396, -12.9315688143396, 2.4384, !- X,Y,Z Vertex 1 {m}
-  12.9315688143396, 0, 2.4384,            !- X,Y,Z Vertex 2 {m}
-  6.46578440716979, 0, 2.4384,            !- X,Y,Z Vertex 3 {m}
-  6.46578440716979, -12.9315688143396, 2.4384; !- X,Y,Z Vertex 4 {m}
-
-OS:ThermalZone,
-  {170780ca-8d40-4c46-8ab9-936c4af5ca8c}, !- Handle
-  living zone|unit 3,                     !- Name
-  ,                                       !- Multiplier
-  ,                                       !- Ceiling Height {m}
-  ,                                       !- Volume {m3}
-  ,                                       !- Floor Area {m2}
-  ,                                       !- Zone Inside Convection Algorithm
-  ,                                       !- Zone Outside Convection Algorithm
-  ,                                       !- Zone Conditioning Equipment List Name
-  {c05c589e-9429-41f3-ab95-dbfe3665744c}, !- Zone Air Inlet Port List
-  {dc461b35-3b65-48b9-b82f-17f9812e072c}, !- Zone Air Exhaust Port List
-  {fd188a8e-c8cc-4423-b442-a12935be4237}, !- Zone Air Node Name
-  {a5a32628-cf33-4ae8-8293-219227432700}, !- Zone Return Air Port List
-  ,                                       !- Primary Daylighting Control Name
-  ,                                       !- Fraction of Zone Controlled by Primary Daylighting Control
-  ,                                       !- Secondary Daylighting Control Name
-  ,                                       !- Fraction of Zone Controlled by Secondary Daylighting Control
-  ,                                       !- Illuminance Map Name
-  ,                                       !- Group Rendering Name
-  ,                                       !- Thermostat Name
-  No;                                     !- Use Ideal Air Loads
-
-OS:Node,
-  {db0e3bf1-798f-4791-9611-b34eb252439b}, !- Handle
-  Node 3,                                 !- Name
-  {fd188a8e-c8cc-4423-b442-a12935be4237}, !- Inlet Port
-  ;                                       !- Outlet Port
-
-OS:Connection,
-  {fd188a8e-c8cc-4423-b442-a12935be4237}, !- Handle
-  {a14e9cf9-85d4-4775-be91-1cf8d4a2e8bb}, !- Name
-  {170780ca-8d40-4c46-8ab9-936c4af5ca8c}, !- Source Object
-  11,                                     !- Outlet Port
-  {db0e3bf1-798f-4791-9611-b34eb252439b}, !- Target Object
-  2;                                      !- Inlet Port
-
-OS:PortList,
-  {c05c589e-9429-41f3-ab95-dbfe3665744c}, !- Handle
-  {361729c0-e182-4174-827b-d9154937a4e7}, !- Name
-  {170780ca-8d40-4c46-8ab9-936c4af5ca8c}; !- HVAC Component
-
-OS:PortList,
-  {dc461b35-3b65-48b9-b82f-17f9812e072c}, !- Handle
-  {1d0fd2d8-6b41-4a32-9e6c-3d68b023e735}, !- Name
-  {170780ca-8d40-4c46-8ab9-936c4af5ca8c}; !- HVAC Component
-
-OS:PortList,
-  {a5a32628-cf33-4ae8-8293-219227432700}, !- Handle
-  {33a7b9a5-fe4b-4d36-bab2-f18af3397fdc}, !- Name
-  {170780ca-8d40-4c46-8ab9-936c4af5ca8c}; !- HVAC Component
-
-OS:Sizing:Zone,
-  {3b33bb9c-6165-4a61-9edd-e1740aac37d7}, !- Handle
-  {170780ca-8d40-4c46-8ab9-936c4af5ca8c}, !- Zone or ZoneList Name
-  SupplyAirTemperature,                   !- Zone Cooling Design Supply Air Temperature Input Method
-  14,                                     !- Zone Cooling Design Supply Air Temperature {C}
-  11.11,                                  !- Zone Cooling Design Supply Air Temperature Difference {deltaC}
-  SupplyAirTemperature,                   !- Zone Heating Design Supply Air Temperature Input Method
-  40,                                     !- Zone Heating Design Supply Air Temperature {C}
-  11.11,                                  !- Zone Heating Design Supply Air Temperature Difference {deltaC}
-  0.0085,                                 !- Zone Cooling Design Supply Air Humidity Ratio {kg-H2O/kg-air}
-  0.008,                                  !- Zone Heating Design Supply Air Humidity Ratio {kg-H2O/kg-air}
-  ,                                       !- Zone Heating Sizing Factor
-  ,                                       !- Zone Cooling Sizing Factor
-  DesignDay,                              !- Cooling Design Air Flow Method
-  ,                                       !- Cooling Design Air Flow Rate {m3/s}
-  ,                                       !- Cooling Minimum Air Flow per Zone Floor Area {m3/s-m2}
-  ,                                       !- Cooling Minimum Air Flow {m3/s}
-  ,                                       !- Cooling Minimum Air Flow Fraction
-  DesignDay,                              !- Heating Design Air Flow Method
-  ,                                       !- Heating Design Air Flow Rate {m3/s}
-  ,                                       !- Heating Maximum Air Flow per Zone Floor Area {m3/s-m2}
-  ,                                       !- Heating Maximum Air Flow {m3/s}
-  ,                                       !- Heating Maximum Air Flow Fraction
-  ,                                       !- Design Zone Air Distribution Effectiveness in Cooling Mode
-  ,                                       !- Design Zone Air Distribution Effectiveness in Heating Mode
-  No,                                     !- Account for Dedicated Outdoor Air System
-  NeutralSupplyAir,                       !- Dedicated Outdoor Air System Control Strategy
-  autosize,                               !- Dedicated Outdoor Air Low Setpoint Temperature for Design {C}
-  autosize;                               !- Dedicated Outdoor Air High Setpoint Temperature for Design {C}
-
-OS:ZoneHVAC:EquipmentList,
-  {fa03c0cb-2c6c-4e0e-b98d-7c7235bf728f}, !- Handle
-  Zone HVAC Equipment List 3,             !- Name
-  {170780ca-8d40-4c46-8ab9-936c4af5ca8c}; !- Thermal Zone
-
-OS:Space,
-  {9082d9a6-a32e-458d-a6a5-f55bd9365068}, !- Handle
-  living space|unit 3|story 1,            !- Name
-  {c451ee68-b1c7-4ef2-8290-031a30de4b56}, !- Space Type Name
-  ,                                       !- Default Construction Set Name
-  ,                                       !- Default Schedule Set Name
-  -0,                                     !- Direction of Relative North {deg}
-  0,                                      !- X Origin {m}
-  0,                                      !- Y Origin {m}
-  0,                                      !- Z Origin {m}
-  ,                                       !- Building Story Name
-  {170780ca-8d40-4c46-8ab9-936c4af5ca8c}, !- Thermal Zone Name
-  ,                                       !- Part of Total Floor Area
-  ,                                       !- Design Specification Outdoor Air Object Name
-  {d9bfc6c5-c37b-41ac-aaac-35f9d89435f9}; !- Building Unit Name
-
-OS:Surface,
-  {bd491369-c19d-4a73-b940-042136918a54}, !- Handle
-  Surface 13,                             !- Name
-  Floor,                                  !- Surface Type
-  ,                                       !- Construction Name
-  {9082d9a6-a32e-458d-a6a5-f55bd9365068}, !- Space Name
-  Foundation,                             !- Outside Boundary Condition
-  ,                                       !- Outside Boundary Condition Object
-  NoSun,                                  !- Sun Exposure
-  NoWind,                                 !- Wind Exposure
-  ,                                       !- View Factor to Ground
-  ,                                       !- Number of Vertices
-  12.9315688143396, -12.9315688143396, 0, !- X,Y,Z Vertex 1 {m}
-  12.9315688143396, 0, 0,                 !- X,Y,Z Vertex 2 {m}
-  19.3973532215094, 0, 0,                 !- X,Y,Z Vertex 3 {m}
-  19.3973532215094, -12.9315688143396, 0; !- X,Y,Z Vertex 4 {m}
-
-OS:Surface,
-  {55d6ade1-0d53-4f05-9d1d-b11eea324c32}, !- Handle
-  Surface 14,                             !- Name
-  Wall,                                   !- Surface Type
-  ,                                       !- Construction Name
-  {9082d9a6-a32e-458d-a6a5-f55bd9365068}, !- Space Name
-  Surface,                                !- Outside Boundary Condition
-  {e0c96e3d-b4a9-491b-9977-25c5bcae1a59}, !- Outside Boundary Condition Object
-  NoSun,                                  !- Sun Exposure
-  NoWind,                                 !- Wind Exposure
-  ,                                       !- View Factor to Ground
-  ,                                       !- Number of Vertices
-  19.3973532215094, -12.9315688143396, 2.4384, !- X,Y,Z Vertex 1 {m}
-  19.3973532215094, -12.9315688143396, 0, !- X,Y,Z Vertex 2 {m}
-  19.3973532215094, 0, 0,                 !- X,Y,Z Vertex 3 {m}
-  19.3973532215094, 0, 2.4384;            !- X,Y,Z Vertex 4 {m}
-
-OS:Surface,
-  {d0e744c7-c6fd-400f-a3b9-b103ee415387}, !- Handle
-  Surface 15,                             !- Name
-  Wall,                                   !- Surface Type
-  ,                                       !- Construction Name
-  {9082d9a6-a32e-458d-a6a5-f55bd9365068}, !- Space Name
-  Outdoors,                               !- Outside Boundary Condition
-  ,                                       !- Outside Boundary Condition Object
-  SunExposed,                             !- Sun Exposure
-  WindExposed,                            !- Wind Exposure
-  ,                                       !- View Factor to Ground
-  ,                                       !- Number of Vertices
-  19.3973532215094, 0, 2.4384,            !- X,Y,Z Vertex 1 {m}
-  19.3973532215094, 0, 0,                 !- X,Y,Z Vertex 2 {m}
-  12.9315688143396, 0, 0,                 !- X,Y,Z Vertex 3 {m}
-  12.9315688143396, 0, 2.4384;            !- X,Y,Z Vertex 4 {m}
-
-OS:Surface,
-  {50144c17-fba2-49c1-a6a0-1ce18f5f30ec}, !- Handle
-  Surface 16,                             !- Name
-  Wall,                                   !- Surface Type
-  ,                                       !- Construction Name
-  {9082d9a6-a32e-458d-a6a5-f55bd9365068}, !- Space Name
-  Surface,                                !- Outside Boundary Condition
-  {f18863f8-5871-4a70-9457-85e74623a7a5}, !- Outside Boundary Condition Object
-  NoSun,                                  !- Sun Exposure
-  NoWind,                                 !- Wind Exposure
-  ,                                       !- View Factor to Ground
-  ,                                       !- Number of Vertices
-  12.9315688143396, 0, 2.4384,            !- X,Y,Z Vertex 1 {m}
-  12.9315688143396, 0, 0,                 !- X,Y,Z Vertex 2 {m}
-  12.9315688143396, -12.9315688143396, 0, !- X,Y,Z Vertex 3 {m}
-  12.9315688143396, -12.9315688143396, 2.4384; !- X,Y,Z Vertex 4 {m}
-
-OS:Surface,
-  {7aa8eeac-f066-447b-bf57-0b94582442ba}, !- Handle
-  Surface 17,                             !- Name
-  Wall,                                   !- Surface Type
-  ,                                       !- Construction Name
-  {9082d9a6-a32e-458d-a6a5-f55bd9365068}, !- Space Name
-  Outdoors,                               !- Outside Boundary Condition
-  ,                                       !- Outside Boundary Condition Object
-  SunExposed,                             !- Sun Exposure
-  WindExposed,                            !- Wind Exposure
-  ,                                       !- View Factor to Ground
-  ,                                       !- Number of Vertices
-  12.9315688143396, -12.9315688143396, 2.4384, !- X,Y,Z Vertex 1 {m}
-  12.9315688143396, -12.9315688143396, 0, !- X,Y,Z Vertex 2 {m}
-  19.3973532215094, -12.9315688143396, 0, !- X,Y,Z Vertex 3 {m}
-  19.3973532215094, -12.9315688143396, 2.4384; !- X,Y,Z Vertex 4 {m}
-
-OS:Surface,
-  {15487641-ecd7-4b7e-ba9b-c7c14ce56c95}, !- Handle
-  Surface 18,                             !- Name
-  RoofCeiling,                            !- Surface Type
-  ,                                       !- Construction Name
-  {9082d9a6-a32e-458d-a6a5-f55bd9365068}, !- Space Name
-  Outdoors,                               !- Outside Boundary Condition
-  ,                                       !- Outside Boundary Condition Object
-  SunExposed,                             !- Sun Exposure
-  WindExposed,                            !- Wind Exposure
-  ,                                       !- View Factor to Ground
-  ,                                       !- Number of Vertices
-  19.3973532215094, -12.9315688143396, 2.4384, !- X,Y,Z Vertex 1 {m}
-  19.3973532215094, 0, 2.4384,            !- X,Y,Z Vertex 2 {m}
-  12.9315688143396, 0, 2.4384,            !- X,Y,Z Vertex 3 {m}
-  12.9315688143396, -12.9315688143396, 2.4384; !- X,Y,Z Vertex 4 {m}
-
-OS:ThermalZone,
-  {b5869591-23bc-4bbd-9edd-7bb468285dc2}, !- Handle
-  living zone|unit 4,                     !- Name
-  ,                                       !- Multiplier
-  ,                                       !- Ceiling Height {m}
-  ,                                       !- Volume {m3}
-  ,                                       !- Floor Area {m2}
-  ,                                       !- Zone Inside Convection Algorithm
-  ,                                       !- Zone Outside Convection Algorithm
-  ,                                       !- Zone Conditioning Equipment List Name
-  {95d7c28d-687f-4982-95d4-9b1a86c2a3ea}, !- Zone Air Inlet Port List
-  {51b88a69-9306-4ca2-b8b1-07b17a9241a4}, !- Zone Air Exhaust Port List
-  {dd013ba4-085d-42d7-b87a-6885c9bbd11e}, !- Zone Air Node Name
-  {b01c5a41-8938-4596-964c-6c28fc36aa50}, !- Zone Return Air Port List
-  ,                                       !- Primary Daylighting Control Name
-  ,                                       !- Fraction of Zone Controlled by Primary Daylighting Control
-  ,                                       !- Secondary Daylighting Control Name
-  ,                                       !- Fraction of Zone Controlled by Secondary Daylighting Control
-  ,                                       !- Illuminance Map Name
-  ,                                       !- Group Rendering Name
-  ,                                       !- Thermostat Name
-  No;                                     !- Use Ideal Air Loads
-
-OS:Node,
-  {7d07b1f5-ee47-4406-a9b7-945ba55b0715}, !- Handle
-  Node 4,                                 !- Name
-  {dd013ba4-085d-42d7-b87a-6885c9bbd11e}, !- Inlet Port
-  ;                                       !- Outlet Port
-
-OS:Connection,
-  {dd013ba4-085d-42d7-b87a-6885c9bbd11e}, !- Handle
-  {dda0d252-0163-47d1-8f7c-be608e08958e}, !- Name
-  {b5869591-23bc-4bbd-9edd-7bb468285dc2}, !- Source Object
-  11,                                     !- Outlet Port
-  {7d07b1f5-ee47-4406-a9b7-945ba55b0715}, !- Target Object
-  2;                                      !- Inlet Port
-
-OS:PortList,
-  {95d7c28d-687f-4982-95d4-9b1a86c2a3ea}, !- Handle
-  {17bbaa2f-db67-4173-a815-0cb83a71b814}, !- Name
-  {b5869591-23bc-4bbd-9edd-7bb468285dc2}; !- HVAC Component
-
-OS:PortList,
-  {51b88a69-9306-4ca2-b8b1-07b17a9241a4}, !- Handle
-  {af05d87b-2d1f-48c8-bc26-da50586c6695}, !- Name
-  {b5869591-23bc-4bbd-9edd-7bb468285dc2}; !- HVAC Component
-
-OS:PortList,
-  {b01c5a41-8938-4596-964c-6c28fc36aa50}, !- Handle
-  {1a233d82-a695-4797-b745-6e2ac63b92d7}, !- Name
-  {b5869591-23bc-4bbd-9edd-7bb468285dc2}; !- HVAC Component
-
-OS:Sizing:Zone,
-  {12eef162-5223-43e1-8fa2-bd3c01ff192d}, !- Handle
-  {b5869591-23bc-4bbd-9edd-7bb468285dc2}, !- Zone or ZoneList Name
-  SupplyAirTemperature,                   !- Zone Cooling Design Supply Air Temperature Input Method
-  14,                                     !- Zone Cooling Design Supply Air Temperature {C}
-  11.11,                                  !- Zone Cooling Design Supply Air Temperature Difference {deltaC}
-  SupplyAirTemperature,                   !- Zone Heating Design Supply Air Temperature Input Method
-  40,                                     !- Zone Heating Design Supply Air Temperature {C}
-  11.11,                                  !- Zone Heating Design Supply Air Temperature Difference {deltaC}
-  0.0085,                                 !- Zone Cooling Design Supply Air Humidity Ratio {kg-H2O/kg-air}
-  0.008,                                  !- Zone Heating Design Supply Air Humidity Ratio {kg-H2O/kg-air}
-  ,                                       !- Zone Heating Sizing Factor
-  ,                                       !- Zone Cooling Sizing Factor
-  DesignDay,                              !- Cooling Design Air Flow Method
-  ,                                       !- Cooling Design Air Flow Rate {m3/s}
-  ,                                       !- Cooling Minimum Air Flow per Zone Floor Area {m3/s-m2}
-  ,                                       !- Cooling Minimum Air Flow {m3/s}
-  ,                                       !- Cooling Minimum Air Flow Fraction
-  DesignDay,                              !- Heating Design Air Flow Method
-  ,                                       !- Heating Design Air Flow Rate {m3/s}
-  ,                                       !- Heating Maximum Air Flow per Zone Floor Area {m3/s-m2}
-  ,                                       !- Heating Maximum Air Flow {m3/s}
-  ,                                       !- Heating Maximum Air Flow Fraction
-  ,                                       !- Design Zone Air Distribution Effectiveness in Cooling Mode
-  ,                                       !- Design Zone Air Distribution Effectiveness in Heating Mode
-  No,                                     !- Account for Dedicated Outdoor Air System
-  NeutralSupplyAir,                       !- Dedicated Outdoor Air System Control Strategy
-  autosize,                               !- Dedicated Outdoor Air Low Setpoint Temperature for Design {C}
-  autosize;                               !- Dedicated Outdoor Air High Setpoint Temperature for Design {C}
-
-OS:ZoneHVAC:EquipmentList,
-  {834831a3-e8c2-4d1c-8c25-4a11dc30763e}, !- Handle
-  Zone HVAC Equipment List 4,             !- Name
-  {b5869591-23bc-4bbd-9edd-7bb468285dc2}; !- Thermal Zone
-
-OS:Space,
-  {959280cf-31c3-4d8d-9846-61e755649349}, !- Handle
-  living space|unit 4|story 1,            !- Name
-  {c451ee68-b1c7-4ef2-8290-031a30de4b56}, !- Space Type Name
-  ,                                       !- Default Construction Set Name
-  ,                                       !- Default Schedule Set Name
-  -0,                                     !- Direction of Relative North {deg}
-  0,                                      !- X Origin {m}
-  0,                                      !- Y Origin {m}
-  0,                                      !- Z Origin {m}
-  ,                                       !- Building Story Name
-  {b5869591-23bc-4bbd-9edd-7bb468285dc2}, !- Thermal Zone Name
-  ,                                       !- Part of Total Floor Area
-  ,                                       !- Design Specification Outdoor Air Object Name
-  {ad86786f-bccb-47c2-a13a-2c902d9f38b5}; !- Building Unit Name
-
-OS:Surface,
-  {7e1d8474-10b8-4b34-a6cc-7eea7ea73354}, !- Handle
-  Surface 19,                             !- Name
-  Floor,                                  !- Surface Type
-  ,                                       !- Construction Name
-  {959280cf-31c3-4d8d-9846-61e755649349}, !- Space Name
-  Foundation,                             !- Outside Boundary Condition
-  ,                                       !- Outside Boundary Condition Object
-  NoSun,                                  !- Sun Exposure
-  NoWind,                                 !- Wind Exposure
-  ,                                       !- View Factor to Ground
-  ,                                       !- Number of Vertices
-  19.3973532215094, -12.9315688143396, 0, !- X,Y,Z Vertex 1 {m}
-  19.3973532215094, 0, 0,                 !- X,Y,Z Vertex 2 {m}
-  25.8631376286792, 0, 0,                 !- X,Y,Z Vertex 3 {m}
-  25.8631376286792, -12.9315688143396, 0; !- X,Y,Z Vertex 4 {m}
-
-OS:Surface,
-  {2a59a4cb-2612-4377-8ad3-0e4e67bf2e1a}, !- Handle
-  Surface 20,                             !- Name
-  Wall,                                   !- Surface Type
-  ,                                       !- Construction Name
-  {959280cf-31c3-4d8d-9846-61e755649349}, !- Space Name
-  Surface,                                !- Outside Boundary Condition
-  {3eeefebd-2603-41e6-83c0-c87d091b7d75}, !- Outside Boundary Condition Object
-  NoSun,                                  !- Sun Exposure
-  NoWind,                                 !- Wind Exposure
-  ,                                       !- View Factor to Ground
-  ,                                       !- Number of Vertices
-  25.8631376286792, -12.9315688143396, 2.4384, !- X,Y,Z Vertex 1 {m}
-  25.8631376286792, -12.9315688143396, 0, !- X,Y,Z Vertex 2 {m}
-  25.8631376286792, 0, 0,                 !- X,Y,Z Vertex 3 {m}
-  25.8631376286792, 0, 2.4384;            !- X,Y,Z Vertex 4 {m}
-
-OS:Surface,
-  {8ebeadbe-6c0e-44ca-8c52-547bd2dc54c6}, !- Handle
-  Surface 21,                             !- Name
-  Wall,                                   !- Surface Type
-  ,                                       !- Construction Name
-  {959280cf-31c3-4d8d-9846-61e755649349}, !- Space Name
-  Outdoors,                               !- Outside Boundary Condition
-  ,                                       !- Outside Boundary Condition Object
-  SunExposed,                             !- Sun Exposure
-  WindExposed,                            !- Wind Exposure
-  ,                                       !- View Factor to Ground
-  ,                                       !- Number of Vertices
-  25.8631376286792, 0, 2.4384,            !- X,Y,Z Vertex 1 {m}
-  25.8631376286792, 0, 0,                 !- X,Y,Z Vertex 2 {m}
-  19.3973532215094, 0, 0,                 !- X,Y,Z Vertex 3 {m}
-  19.3973532215094, 0, 2.4384;            !- X,Y,Z Vertex 4 {m}
-
-OS:Surface,
-  {e0c96e3d-b4a9-491b-9977-25c5bcae1a59}, !- Handle
-  Surface 22,                             !- Name
-  Wall,                                   !- Surface Type
-  ,                                       !- Construction Name
-  {959280cf-31c3-4d8d-9846-61e755649349}, !- Space Name
-  Surface,                                !- Outside Boundary Condition
-  {55d6ade1-0d53-4f05-9d1d-b11eea324c32}, !- Outside Boundary Condition Object
-  NoSun,                                  !- Sun Exposure
-  NoWind,                                 !- Wind Exposure
-  ,                                       !- View Factor to Ground
-  ,                                       !- Number of Vertices
-  19.3973532215094, 0, 2.4384,            !- X,Y,Z Vertex 1 {m}
-  19.3973532215094, 0, 0,                 !- X,Y,Z Vertex 2 {m}
-  19.3973532215094, -12.9315688143396, 0, !- X,Y,Z Vertex 3 {m}
-  19.3973532215094, -12.9315688143396, 2.4384; !- X,Y,Z Vertex 4 {m}
-
-OS:Surface,
-  {e8f8595c-e9b3-4354-8a3c-8f645b24cec5}, !- Handle
-  Surface 23,                             !- Name
-  Wall,                                   !- Surface Type
-  ,                                       !- Construction Name
-  {959280cf-31c3-4d8d-9846-61e755649349}, !- Space Name
-  Outdoors,                               !- Outside Boundary Condition
-  ,                                       !- Outside Boundary Condition Object
-  SunExposed,                             !- Sun Exposure
-  WindExposed,                            !- Wind Exposure
-  ,                                       !- View Factor to Ground
-  ,                                       !- Number of Vertices
-  19.3973532215094, -12.9315688143396, 2.4384, !- X,Y,Z Vertex 1 {m}
-  19.3973532215094, -12.9315688143396, 0, !- X,Y,Z Vertex 2 {m}
-  25.8631376286792, -12.9315688143396, 0, !- X,Y,Z Vertex 3 {m}
-  25.8631376286792, -12.9315688143396, 2.4384; !- X,Y,Z Vertex 4 {m}
-
-OS:Surface,
-  {01addd08-3f9f-40f7-b1a3-ce4a76046261}, !- Handle
-  Surface 24,                             !- Name
-  RoofCeiling,                            !- Surface Type
-  ,                                       !- Construction Name
-  {959280cf-31c3-4d8d-9846-61e755649349}, !- Space Name
-  Outdoors,                               !- Outside Boundary Condition
-  ,                                       !- Outside Boundary Condition Object
-  SunExposed,                             !- Sun Exposure
-  WindExposed,                            !- Wind Exposure
-  ,                                       !- View Factor to Ground
-  ,                                       !- Number of Vertices
-  25.8631376286792, -12.9315688143396, 2.4384, !- X,Y,Z Vertex 1 {m}
-  25.8631376286792, 0, 2.4384,            !- X,Y,Z Vertex 2 {m}
-  19.3973532215094, 0, 2.4384,            !- X,Y,Z Vertex 3 {m}
-  19.3973532215094, -12.9315688143396, 2.4384; !- X,Y,Z Vertex 4 {m}
-
-OS:ThermalZone,
-  {41ed4220-efe7-411f-a2d5-ffa739d54a3e}, !- Handle
-  living zone|unit 5,                     !- Name
-  ,                                       !- Multiplier
-  ,                                       !- Ceiling Height {m}
-  ,                                       !- Volume {m3}
-  ,                                       !- Floor Area {m2}
-  ,                                       !- Zone Inside Convection Algorithm
-  ,                                       !- Zone Outside Convection Algorithm
-  ,                                       !- Zone Conditioning Equipment List Name
-  {299a4d67-d231-43e0-8ff3-9b76064f46d3}, !- Zone Air Inlet Port List
-  {211ebfab-14c7-4a15-9f3d-401992eacccb}, !- Zone Air Exhaust Port List
-  {94ba2af1-bc7e-4d80-b389-0ab81431265e}, !- Zone Air Node Name
-  {342fab01-64bc-4882-bf1e-cbbe302e015a}, !- Zone Return Air Port List
-  ,                                       !- Primary Daylighting Control Name
-  ,                                       !- Fraction of Zone Controlled by Primary Daylighting Control
-  ,                                       !- Secondary Daylighting Control Name
-  ,                                       !- Fraction of Zone Controlled by Secondary Daylighting Control
-  ,                                       !- Illuminance Map Name
-  ,                                       !- Group Rendering Name
-  ,                                       !- Thermostat Name
-  No;                                     !- Use Ideal Air Loads
-
-OS:Node,
-  {b9ad7786-9bc8-4fe0-936a-458307316080}, !- Handle
-  Node 5,                                 !- Name
-  {94ba2af1-bc7e-4d80-b389-0ab81431265e}, !- Inlet Port
-  ;                                       !- Outlet Port
-
-OS:Connection,
-  {94ba2af1-bc7e-4d80-b389-0ab81431265e}, !- Handle
-  {11b5668c-4801-4584-a640-a1d2b18e7fac}, !- Name
-  {41ed4220-efe7-411f-a2d5-ffa739d54a3e}, !- Source Object
-  11,                                     !- Outlet Port
-  {b9ad7786-9bc8-4fe0-936a-458307316080}, !- Target Object
-  2;                                      !- Inlet Port
-
-OS:PortList,
-  {299a4d67-d231-43e0-8ff3-9b76064f46d3}, !- Handle
-  {7547ca92-de97-4779-9352-9334e620b9b0}, !- Name
-  {41ed4220-efe7-411f-a2d5-ffa739d54a3e}; !- HVAC Component
-
-OS:PortList,
-  {211ebfab-14c7-4a15-9f3d-401992eacccb}, !- Handle
-  {be6aa7b4-1b60-46f8-b8b8-c3a0a31dfaea}, !- Name
-  {41ed4220-efe7-411f-a2d5-ffa739d54a3e}; !- HVAC Component
-
-OS:PortList,
-  {342fab01-64bc-4882-bf1e-cbbe302e015a}, !- Handle
-  {cb7daa7a-2afd-455c-b5fd-31a403ec821b}, !- Name
-  {41ed4220-efe7-411f-a2d5-ffa739d54a3e}; !- HVAC Component
-
-OS:Sizing:Zone,
-  {5d138128-ec66-480b-883d-00accb6f6e22}, !- Handle
-  {41ed4220-efe7-411f-a2d5-ffa739d54a3e}, !- Zone or ZoneList Name
-  SupplyAirTemperature,                   !- Zone Cooling Design Supply Air Temperature Input Method
-  14,                                     !- Zone Cooling Design Supply Air Temperature {C}
-  11.11,                                  !- Zone Cooling Design Supply Air Temperature Difference {deltaC}
-  SupplyAirTemperature,                   !- Zone Heating Design Supply Air Temperature Input Method
-  40,                                     !- Zone Heating Design Supply Air Temperature {C}
-  11.11,                                  !- Zone Heating Design Supply Air Temperature Difference {deltaC}
-  0.0085,                                 !- Zone Cooling Design Supply Air Humidity Ratio {kg-H2O/kg-air}
-  0.008,                                  !- Zone Heating Design Supply Air Humidity Ratio {kg-H2O/kg-air}
-  ,                                       !- Zone Heating Sizing Factor
-  ,                                       !- Zone Cooling Sizing Factor
-  DesignDay,                              !- Cooling Design Air Flow Method
-  ,                                       !- Cooling Design Air Flow Rate {m3/s}
-  ,                                       !- Cooling Minimum Air Flow per Zone Floor Area {m3/s-m2}
-  ,                                       !- Cooling Minimum Air Flow {m3/s}
-  ,                                       !- Cooling Minimum Air Flow Fraction
-  DesignDay,                              !- Heating Design Air Flow Method
-  ,                                       !- Heating Design Air Flow Rate {m3/s}
-  ,                                       !- Heating Maximum Air Flow per Zone Floor Area {m3/s-m2}
-  ,                                       !- Heating Maximum Air Flow {m3/s}
-  ,                                       !- Heating Maximum Air Flow Fraction
-  ,                                       !- Design Zone Air Distribution Effectiveness in Cooling Mode
-  ,                                       !- Design Zone Air Distribution Effectiveness in Heating Mode
-  No,                                     !- Account for Dedicated Outdoor Air System
-  NeutralSupplyAir,                       !- Dedicated Outdoor Air System Control Strategy
-  autosize,                               !- Dedicated Outdoor Air Low Setpoint Temperature for Design {C}
-  autosize;                               !- Dedicated Outdoor Air High Setpoint Temperature for Design {C}
-
-OS:ZoneHVAC:EquipmentList,
-  {908295af-b220-4abf-8b3f-1edd12895e38}, !- Handle
-  Zone HVAC Equipment List 5,             !- Name
-  {41ed4220-efe7-411f-a2d5-ffa739d54a3e}; !- Thermal Zone
-
-OS:Space,
-  {189f2b07-ed5c-49cd-aa59-725448bf93b7}, !- Handle
-  living space|unit 5|story 1,            !- Name
-  {c451ee68-b1c7-4ef2-8290-031a30de4b56}, !- Space Type Name
-  ,                                       !- Default Construction Set Name
-  ,                                       !- Default Schedule Set Name
-  -0,                                     !- Direction of Relative North {deg}
-  0,                                      !- X Origin {m}
-  0,                                      !- Y Origin {m}
-  0,                                      !- Z Origin {m}
-  ,                                       !- Building Story Name
-  {41ed4220-efe7-411f-a2d5-ffa739d54a3e}, !- Thermal Zone Name
-  ,                                       !- Part of Total Floor Area
-  ,                                       !- Design Specification Outdoor Air Object Name
-  {3e308d5a-9b0a-408b-a669-e480efe75214}; !- Building Unit Name
-
-OS:Surface,
-  {0b1addc0-d735-42d4-943d-d7a40eab951f}, !- Handle
-  Surface 25,                             !- Name
-  Floor,                                  !- Surface Type
-  ,                                       !- Construction Name
-  {189f2b07-ed5c-49cd-aa59-725448bf93b7}, !- Space Name
-  Foundation,                             !- Outside Boundary Condition
-  ,                                       !- Outside Boundary Condition Object
-  NoSun,                                  !- Sun Exposure
-  NoWind,                                 !- Wind Exposure
-  ,                                       !- View Factor to Ground
-  ,                                       !- Number of Vertices
-  25.8631376286792, -12.9315688143396, 0, !- X,Y,Z Vertex 1 {m}
-  25.8631376286792, 0, 0,                 !- X,Y,Z Vertex 2 {m}
-  32.328922035849, 0, 0,                  !- X,Y,Z Vertex 3 {m}
-  32.328922035849, -12.9315688143396, 0;  !- X,Y,Z Vertex 4 {m}
-
-OS:Surface,
-  {40b5dac0-6ebf-4fad-825b-e237de4b0710}, !- Handle
-  Surface 26,                             !- Name
-  Wall,                                   !- Surface Type
-  ,                                       !- Construction Name
-  {189f2b07-ed5c-49cd-aa59-725448bf93b7}, !- Space Name
-  Surface,                                !- Outside Boundary Condition
-  {7d759c83-26ab-4077-8fad-c43b73f33f97}, !- Outside Boundary Condition Object
-  NoSun,                                  !- Sun Exposure
-  NoWind,                                 !- Wind Exposure
-  ,                                       !- View Factor to Ground
-  ,                                       !- Number of Vertices
-  32.328922035849, -12.9315688143396, 2.4384, !- X,Y,Z Vertex 1 {m}
-  32.328922035849, -12.9315688143396, 0,  !- X,Y,Z Vertex 2 {m}
-  32.328922035849, 0, 0,                  !- X,Y,Z Vertex 3 {m}
-  32.328922035849, 0, 2.4384;             !- X,Y,Z Vertex 4 {m}
-
-OS:Surface,
-  {6a38a500-c1c3-42af-aa7f-9e90f3f906be}, !- Handle
-  Surface 27,                             !- Name
-  Wall,                                   !- Surface Type
-  ,                                       !- Construction Name
-  {189f2b07-ed5c-49cd-aa59-725448bf93b7}, !- Space Name
-  Outdoors,                               !- Outside Boundary Condition
-  ,                                       !- Outside Boundary Condition Object
-  SunExposed,                             !- Sun Exposure
-  WindExposed,                            !- Wind Exposure
-  ,                                       !- View Factor to Ground
-  ,                                       !- Number of Vertices
-  32.328922035849, 0, 2.4384,             !- X,Y,Z Vertex 1 {m}
-  32.328922035849, 0, 0,                  !- X,Y,Z Vertex 2 {m}
-  25.8631376286792, 0, 0,                 !- X,Y,Z Vertex 3 {m}
-  25.8631376286792, 0, 2.4384;            !- X,Y,Z Vertex 4 {m}
-
-OS:Surface,
-  {3eeefebd-2603-41e6-83c0-c87d091b7d75}, !- Handle
-  Surface 28,                             !- Name
-  Wall,                                   !- Surface Type
-  ,                                       !- Construction Name
-  {189f2b07-ed5c-49cd-aa59-725448bf93b7}, !- Space Name
-  Surface,                                !- Outside Boundary Condition
-  {2a59a4cb-2612-4377-8ad3-0e4e67bf2e1a}, !- Outside Boundary Condition Object
-  NoSun,                                  !- Sun Exposure
-  NoWind,                                 !- Wind Exposure
-  ,                                       !- View Factor to Ground
-  ,                                       !- Number of Vertices
-  25.8631376286792, 0, 2.4384,            !- X,Y,Z Vertex 1 {m}
-  25.8631376286792, 0, 0,                 !- X,Y,Z Vertex 2 {m}
-  25.8631376286792, -12.9315688143396, 0, !- X,Y,Z Vertex 3 {m}
-  25.8631376286792, -12.9315688143396, 2.4384; !- X,Y,Z Vertex 4 {m}
-
-OS:Surface,
-  {d3a961bb-a0cc-4f20-926f-4c0137d934eb}, !- Handle
-  Surface 29,                             !- Name
-  Wall,                                   !- Surface Type
-  ,                                       !- Construction Name
-  {189f2b07-ed5c-49cd-aa59-725448bf93b7}, !- Space Name
-  Outdoors,                               !- Outside Boundary Condition
-  ,                                       !- Outside Boundary Condition Object
-  SunExposed,                             !- Sun Exposure
-  WindExposed,                            !- Wind Exposure
-  ,                                       !- View Factor to Ground
-  ,                                       !- Number of Vertices
-  25.8631376286792, -12.9315688143396, 2.4384, !- X,Y,Z Vertex 1 {m}
-  25.8631376286792, -12.9315688143396, 0, !- X,Y,Z Vertex 2 {m}
-  32.328922035849, -12.9315688143396, 0,  !- X,Y,Z Vertex 3 {m}
-  32.328922035849, -12.9315688143396, 2.4384; !- X,Y,Z Vertex 4 {m}
-
-OS:Surface,
-  {696ae948-710c-4617-8c47-475da5ca1de5}, !- Handle
-  Surface 30,                             !- Name
-  RoofCeiling,                            !- Surface Type
-  ,                                       !- Construction Name
-  {189f2b07-ed5c-49cd-aa59-725448bf93b7}, !- Space Name
-  Outdoors,                               !- Outside Boundary Condition
-  ,                                       !- Outside Boundary Condition Object
-  SunExposed,                             !- Sun Exposure
-  WindExposed,                            !- Wind Exposure
-  ,                                       !- View Factor to Ground
-  ,                                       !- Number of Vertices
-  32.328922035849, -12.9315688143396, 2.4384, !- X,Y,Z Vertex 1 {m}
-  32.328922035849, 0, 2.4384,             !- X,Y,Z Vertex 2 {m}
-  25.8631376286792, 0, 2.4384,            !- X,Y,Z Vertex 3 {m}
-  25.8631376286792, -12.9315688143396, 2.4384; !- X,Y,Z Vertex 4 {m}
-
-OS:ThermalZone,
-  {b546d9ce-b204-4d6b-809c-884c25df8343}, !- Handle
-  living zone|unit 6,                     !- Name
-  ,                                       !- Multiplier
-  ,                                       !- Ceiling Height {m}
-  ,                                       !- Volume {m3}
-  ,                                       !- Floor Area {m2}
-  ,                                       !- Zone Inside Convection Algorithm
-  ,                                       !- Zone Outside Convection Algorithm
-  ,                                       !- Zone Conditioning Equipment List Name
-  {a631022c-c63e-44b7-8ae1-0e3e8efd6703}, !- Zone Air Inlet Port List
-  {c4c6e993-e198-4195-95b8-0598edc6c180}, !- Zone Air Exhaust Port List
-  {43c1a52a-89ee-45e7-bb99-63adcf2623ab}, !- Zone Air Node Name
-  {b3af462f-85ad-48da-9f84-7521754574ba}, !- Zone Return Air Port List
-  ,                                       !- Primary Daylighting Control Name
-  ,                                       !- Fraction of Zone Controlled by Primary Daylighting Control
-  ,                                       !- Secondary Daylighting Control Name
-  ,                                       !- Fraction of Zone Controlled by Secondary Daylighting Control
-  ,                                       !- Illuminance Map Name
-  ,                                       !- Group Rendering Name
-  ,                                       !- Thermostat Name
-  No;                                     !- Use Ideal Air Loads
-
-OS:Node,
-  {e237ea3c-d899-404a-9b04-0381f07015a0}, !- Handle
-  Node 6,                                 !- Name
-  {43c1a52a-89ee-45e7-bb99-63adcf2623ab}, !- Inlet Port
-  ;                                       !- Outlet Port
-
-OS:Connection,
-  {43c1a52a-89ee-45e7-bb99-63adcf2623ab}, !- Handle
-  {eec1fe55-eb5d-41b4-87a4-1ce25bc0e457}, !- Name
-  {b546d9ce-b204-4d6b-809c-884c25df8343}, !- Source Object
-  11,                                     !- Outlet Port
-  {e237ea3c-d899-404a-9b04-0381f07015a0}, !- Target Object
-  2;                                      !- Inlet Port
-
-OS:PortList,
-  {a631022c-c63e-44b7-8ae1-0e3e8efd6703}, !- Handle
-  {5f00f52c-b36e-4e9d-912e-2726cf3d7356}, !- Name
-  {b546d9ce-b204-4d6b-809c-884c25df8343}; !- HVAC Component
-
-OS:PortList,
-  {c4c6e993-e198-4195-95b8-0598edc6c180}, !- Handle
-  {7bb5ac26-b377-49c6-92bc-026d76aff52b}, !- Name
-  {b546d9ce-b204-4d6b-809c-884c25df8343}; !- HVAC Component
-
-OS:PortList,
-  {b3af462f-85ad-48da-9f84-7521754574ba}, !- Handle
-  {2befc801-c24c-469f-8712-a2b51e0f95f7}, !- Name
-  {b546d9ce-b204-4d6b-809c-884c25df8343}; !- HVAC Component
-
-OS:Sizing:Zone,
-  {7b669388-370f-4279-abec-a0a7d714b7f6}, !- Handle
-  {b546d9ce-b204-4d6b-809c-884c25df8343}, !- Zone or ZoneList Name
-  SupplyAirTemperature,                   !- Zone Cooling Design Supply Air Temperature Input Method
-  14,                                     !- Zone Cooling Design Supply Air Temperature {C}
-  11.11,                                  !- Zone Cooling Design Supply Air Temperature Difference {deltaC}
-  SupplyAirTemperature,                   !- Zone Heating Design Supply Air Temperature Input Method
-  40,                                     !- Zone Heating Design Supply Air Temperature {C}
-  11.11,                                  !- Zone Heating Design Supply Air Temperature Difference {deltaC}
-  0.0085,                                 !- Zone Cooling Design Supply Air Humidity Ratio {kg-H2O/kg-air}
-  0.008,                                  !- Zone Heating Design Supply Air Humidity Ratio {kg-H2O/kg-air}
-  ,                                       !- Zone Heating Sizing Factor
-  ,                                       !- Zone Cooling Sizing Factor
-  DesignDay,                              !- Cooling Design Air Flow Method
-  ,                                       !- Cooling Design Air Flow Rate {m3/s}
-  ,                                       !- Cooling Minimum Air Flow per Zone Floor Area {m3/s-m2}
-  ,                                       !- Cooling Minimum Air Flow {m3/s}
-  ,                                       !- Cooling Minimum Air Flow Fraction
-  DesignDay,                              !- Heating Design Air Flow Method
-  ,                                       !- Heating Design Air Flow Rate {m3/s}
-  ,                                       !- Heating Maximum Air Flow per Zone Floor Area {m3/s-m2}
-  ,                                       !- Heating Maximum Air Flow {m3/s}
-  ,                                       !- Heating Maximum Air Flow Fraction
-  ,                                       !- Design Zone Air Distribution Effectiveness in Cooling Mode
-  ,                                       !- Design Zone Air Distribution Effectiveness in Heating Mode
-  No,                                     !- Account for Dedicated Outdoor Air System
-  NeutralSupplyAir,                       !- Dedicated Outdoor Air System Control Strategy
-  autosize,                               !- Dedicated Outdoor Air Low Setpoint Temperature for Design {C}
-  autosize;                               !- Dedicated Outdoor Air High Setpoint Temperature for Design {C}
-
-OS:ZoneHVAC:EquipmentList,
-  {201fcd27-c3f8-405d-89e1-593e8c798cc2}, !- Handle
-  Zone HVAC Equipment List 6,             !- Name
-  {b546d9ce-b204-4d6b-809c-884c25df8343}; !- Thermal Zone
-
-OS:Space,
-  {ad8addc2-51e7-4d44-990e-7cf47eca150c}, !- Handle
-  living space|unit 6|story 1,            !- Name
-  {c451ee68-b1c7-4ef2-8290-031a30de4b56}, !- Space Type Name
-  ,                                       !- Default Construction Set Name
-  ,                                       !- Default Schedule Set Name
-  -0,                                     !- Direction of Relative North {deg}
-  0,                                      !- X Origin {m}
-  0,                                      !- Y Origin {m}
-  0,                                      !- Z Origin {m}
-  ,                                       !- Building Story Name
-  {b546d9ce-b204-4d6b-809c-884c25df8343}, !- Thermal Zone Name
-  ,                                       !- Part of Total Floor Area
-  ,                                       !- Design Specification Outdoor Air Object Name
-  {d771edfe-2e4c-43d7-a98f-6ea753adb6a5}; !- Building Unit Name
-
-OS:Surface,
-  {c991c70e-de47-4b08-8fda-91a841bfb399}, !- Handle
-  Surface 31,                             !- Name
-  Floor,                                  !- Surface Type
-  ,                                       !- Construction Name
-  {ad8addc2-51e7-4d44-990e-7cf47eca150c}, !- Space Name
-  Foundation,                             !- Outside Boundary Condition
-  ,                                       !- Outside Boundary Condition Object
-  NoSun,                                  !- Sun Exposure
-  NoWind,                                 !- Wind Exposure
-  ,                                       !- View Factor to Ground
-  ,                                       !- Number of Vertices
-  32.328922035849, -12.9315688143396, 0,  !- X,Y,Z Vertex 1 {m}
-  32.328922035849, 0, 0,                  !- X,Y,Z Vertex 2 {m}
-  38.7947064430187, 0, 0,                 !- X,Y,Z Vertex 3 {m}
-  38.7947064430187, -12.9315688143396, 0; !- X,Y,Z Vertex 4 {m}
-
-OS:Surface,
-  {72ae7d08-0d90-4501-851e-9a99b9ee01f6}, !- Handle
-  Surface 32,                             !- Name
-  Wall,                                   !- Surface Type
-  ,                                       !- Construction Name
-  {ad8addc2-51e7-4d44-990e-7cf47eca150c}, !- Space Name
-  Surface,                                !- Outside Boundary Condition
-  {2c3d30bc-d321-4929-9700-5300c06217d8}, !- Outside Boundary Condition Object
-  NoSun,                                  !- Sun Exposure
-  NoWind,                                 !- Wind Exposure
-  ,                                       !- View Factor to Ground
-  ,                                       !- Number of Vertices
-  38.7947064430187, -12.9315688143396, 2.4384, !- X,Y,Z Vertex 1 {m}
-  38.7947064430187, -12.9315688143396, 0, !- X,Y,Z Vertex 2 {m}
-  38.7947064430187, 0, 0,                 !- X,Y,Z Vertex 3 {m}
-  38.7947064430187, 0, 2.4384;            !- X,Y,Z Vertex 4 {m}
-
-OS:Surface,
-  {77f37b3e-ae91-465b-a582-e73b26043635}, !- Handle
-  Surface 33,                             !- Name
-  Wall,                                   !- Surface Type
-  ,                                       !- Construction Name
-  {ad8addc2-51e7-4d44-990e-7cf47eca150c}, !- Space Name
-  Outdoors,                               !- Outside Boundary Condition
-  ,                                       !- Outside Boundary Condition Object
-  SunExposed,                             !- Sun Exposure
-  WindExposed,                            !- Wind Exposure
-  ,                                       !- View Factor to Ground
-  ,                                       !- Number of Vertices
-  38.7947064430187, 0, 2.4384,            !- X,Y,Z Vertex 1 {m}
-  38.7947064430187, 0, 0,                 !- X,Y,Z Vertex 2 {m}
-  32.328922035849, 0, 0,                  !- X,Y,Z Vertex 3 {m}
-  32.328922035849, 0, 2.4384;             !- X,Y,Z Vertex 4 {m}
-
-OS:Surface,
-  {7d759c83-26ab-4077-8fad-c43b73f33f97}, !- Handle
-  Surface 34,                             !- Name
-  Wall,                                   !- Surface Type
-  ,                                       !- Construction Name
-  {ad8addc2-51e7-4d44-990e-7cf47eca150c}, !- Space Name
-  Surface,                                !- Outside Boundary Condition
-  {40b5dac0-6ebf-4fad-825b-e237de4b0710}, !- Outside Boundary Condition Object
-  NoSun,                                  !- Sun Exposure
-  NoWind,                                 !- Wind Exposure
-  ,                                       !- View Factor to Ground
-  ,                                       !- Number of Vertices
-  32.328922035849, 0, 2.4384,             !- X,Y,Z Vertex 1 {m}
-  32.328922035849, 0, 0,                  !- X,Y,Z Vertex 2 {m}
-  32.328922035849, -12.9315688143396, 0,  !- X,Y,Z Vertex 3 {m}
-  32.328922035849, -12.9315688143396, 2.4384; !- X,Y,Z Vertex 4 {m}
-
-OS:Surface,
-  {9cf33f1e-cc26-46f5-a298-7b96164f55cc}, !- Handle
-  Surface 35,                             !- Name
-  Wall,                                   !- Surface Type
-  ,                                       !- Construction Name
-  {ad8addc2-51e7-4d44-990e-7cf47eca150c}, !- Space Name
-  Outdoors,                               !- Outside Boundary Condition
-  ,                                       !- Outside Boundary Condition Object
-  SunExposed,                             !- Sun Exposure
-  WindExposed,                            !- Wind Exposure
-  ,                                       !- View Factor to Ground
-  ,                                       !- Number of Vertices
-  32.328922035849, -12.9315688143396, 2.4384, !- X,Y,Z Vertex 1 {m}
-  32.328922035849, -12.9315688143396, 0,  !- X,Y,Z Vertex 2 {m}
-  38.7947064430187, -12.9315688143396, 0, !- X,Y,Z Vertex 3 {m}
-  38.7947064430187, -12.9315688143396, 2.4384; !- X,Y,Z Vertex 4 {m}
-
-OS:Surface,
-  {a2addb1e-74af-4553-bc3a-cc44d2ce0f45}, !- Handle
-  Surface 36,                             !- Name
-  RoofCeiling,                            !- Surface Type
-  ,                                       !- Construction Name
-  {ad8addc2-51e7-4d44-990e-7cf47eca150c}, !- Space Name
-  Outdoors,                               !- Outside Boundary Condition
-  ,                                       !- Outside Boundary Condition Object
-  SunExposed,                             !- Sun Exposure
-  WindExposed,                            !- Wind Exposure
-  ,                                       !- View Factor to Ground
-  ,                                       !- Number of Vertices
-  38.7947064430187, -12.9315688143396, 2.4384, !- X,Y,Z Vertex 1 {m}
-  38.7947064430187, 0, 2.4384,            !- X,Y,Z Vertex 2 {m}
-  32.328922035849, 0, 2.4384,             !- X,Y,Z Vertex 3 {m}
-  32.328922035849, -12.9315688143396, 2.4384; !- X,Y,Z Vertex 4 {m}
-
-OS:ThermalZone,
-  {cff9ca3c-5732-48ad-a72b-1573944131da}, !- Handle
-  living zone|unit 7,                     !- Name
-  ,                                       !- Multiplier
-  ,                                       !- Ceiling Height {m}
-  ,                                       !- Volume {m3}
-  ,                                       !- Floor Area {m2}
-  ,                                       !- Zone Inside Convection Algorithm
-  ,                                       !- Zone Outside Convection Algorithm
-  ,                                       !- Zone Conditioning Equipment List Name
-  {a9605450-8b07-43a8-9a6e-03fa86eb2b25}, !- Zone Air Inlet Port List
-  {a7745e03-4351-46cb-87b6-4343f0ed9183}, !- Zone Air Exhaust Port List
-  {b40a7153-d215-40b7-aecc-d89c733f8596}, !- Zone Air Node Name
-  {18175972-dd86-49b4-8373-7bb86827e2c8}, !- Zone Return Air Port List
-  ,                                       !- Primary Daylighting Control Name
-  ,                                       !- Fraction of Zone Controlled by Primary Daylighting Control
-  ,                                       !- Secondary Daylighting Control Name
-  ,                                       !- Fraction of Zone Controlled by Secondary Daylighting Control
-  ,                                       !- Illuminance Map Name
-  ,                                       !- Group Rendering Name
-  ,                                       !- Thermostat Name
-  No;                                     !- Use Ideal Air Loads
-
-OS:Node,
-  {50847ada-d093-4866-9701-f510f057c32e}, !- Handle
-  Node 7,                                 !- Name
-  {b40a7153-d215-40b7-aecc-d89c733f8596}, !- Inlet Port
-  ;                                       !- Outlet Port
-
-OS:Connection,
-  {b40a7153-d215-40b7-aecc-d89c733f8596}, !- Handle
-  {839ffda7-f551-489a-a8bb-c1955a4317a6}, !- Name
-  {cff9ca3c-5732-48ad-a72b-1573944131da}, !- Source Object
-  11,                                     !- Outlet Port
-  {50847ada-d093-4866-9701-f510f057c32e}, !- Target Object
-  2;                                      !- Inlet Port
-
-OS:PortList,
-  {a9605450-8b07-43a8-9a6e-03fa86eb2b25}, !- Handle
-  {ed07dd8c-d659-4b37-81ea-8743307079f6}, !- Name
-  {cff9ca3c-5732-48ad-a72b-1573944131da}; !- HVAC Component
-
-OS:PortList,
-  {a7745e03-4351-46cb-87b6-4343f0ed9183}, !- Handle
-  {6f0477da-3e2b-4d72-91c3-379f087032fd}, !- Name
-  {cff9ca3c-5732-48ad-a72b-1573944131da}; !- HVAC Component
-
-OS:PortList,
-  {18175972-dd86-49b4-8373-7bb86827e2c8}, !- Handle
-  {6c2aa71e-db85-4ca2-95b6-f50b8afb2eba}, !- Name
-  {cff9ca3c-5732-48ad-a72b-1573944131da}; !- HVAC Component
-
-OS:Sizing:Zone,
-  {003f7c08-9010-4f73-a3df-3115487920ef}, !- Handle
-  {cff9ca3c-5732-48ad-a72b-1573944131da}, !- Zone or ZoneList Name
-  SupplyAirTemperature,                   !- Zone Cooling Design Supply Air Temperature Input Method
-  14,                                     !- Zone Cooling Design Supply Air Temperature {C}
-  11.11,                                  !- Zone Cooling Design Supply Air Temperature Difference {deltaC}
-  SupplyAirTemperature,                   !- Zone Heating Design Supply Air Temperature Input Method
-  40,                                     !- Zone Heating Design Supply Air Temperature {C}
-  11.11,                                  !- Zone Heating Design Supply Air Temperature Difference {deltaC}
-  0.0085,                                 !- Zone Cooling Design Supply Air Humidity Ratio {kg-H2O/kg-air}
-  0.008,                                  !- Zone Heating Design Supply Air Humidity Ratio {kg-H2O/kg-air}
-  ,                                       !- Zone Heating Sizing Factor
-  ,                                       !- Zone Cooling Sizing Factor
-  DesignDay,                              !- Cooling Design Air Flow Method
-  ,                                       !- Cooling Design Air Flow Rate {m3/s}
-  ,                                       !- Cooling Minimum Air Flow per Zone Floor Area {m3/s-m2}
-  ,                                       !- Cooling Minimum Air Flow {m3/s}
-  ,                                       !- Cooling Minimum Air Flow Fraction
-  DesignDay,                              !- Heating Design Air Flow Method
-  ,                                       !- Heating Design Air Flow Rate {m3/s}
-  ,                                       !- Heating Maximum Air Flow per Zone Floor Area {m3/s-m2}
-  ,                                       !- Heating Maximum Air Flow {m3/s}
-  ,                                       !- Heating Maximum Air Flow Fraction
-  ,                                       !- Design Zone Air Distribution Effectiveness in Cooling Mode
-  ,                                       !- Design Zone Air Distribution Effectiveness in Heating Mode
-  No,                                     !- Account for Dedicated Outdoor Air System
-  NeutralSupplyAir,                       !- Dedicated Outdoor Air System Control Strategy
-  autosize,                               !- Dedicated Outdoor Air Low Setpoint Temperature for Design {C}
-  autosize;                               !- Dedicated Outdoor Air High Setpoint Temperature for Design {C}
-
-OS:ZoneHVAC:EquipmentList,
-  {227bbd3c-1d30-4c05-be14-9e8f8c837471}, !- Handle
-  Zone HVAC Equipment List 7,             !- Name
-  {cff9ca3c-5732-48ad-a72b-1573944131da}; !- Thermal Zone
-
-OS:Space,
-  {20448546-ee47-4b10-9421-1bec4274e3fc}, !- Handle
-  living space|unit 7|story 1,            !- Name
-  {c451ee68-b1c7-4ef2-8290-031a30de4b56}, !- Space Type Name
-  ,                                       !- Default Construction Set Name
-  ,                                       !- Default Schedule Set Name
-  -0,                                     !- Direction of Relative North {deg}
-  0,                                      !- X Origin {m}
-  0,                                      !- Y Origin {m}
-  0,                                      !- Z Origin {m}
-  ,                                       !- Building Story Name
-  {cff9ca3c-5732-48ad-a72b-1573944131da}, !- Thermal Zone Name
-  ,                                       !- Part of Total Floor Area
-  ,                                       !- Design Specification Outdoor Air Object Name
-  {5cf480a1-93a7-44c3-a7f1-44aaa9c1fcc4}; !- Building Unit Name
-
-OS:Surface,
-  {0a7fe4a1-400a-4226-9a65-f180f417f92e}, !- Handle
-  Surface 37,                             !- Name
-  Floor,                                  !- Surface Type
-  ,                                       !- Construction Name
-  {20448546-ee47-4b10-9421-1bec4274e3fc}, !- Space Name
-  Foundation,                             !- Outside Boundary Condition
-  ,                                       !- Outside Boundary Condition Object
-  NoSun,                                  !- Sun Exposure
-  NoWind,                                 !- Wind Exposure
-  ,                                       !- View Factor to Ground
-  ,                                       !- Number of Vertices
-  38.7947064430187, -12.9315688143396, 0, !- X,Y,Z Vertex 1 {m}
-  38.7947064430187, 0, 0,                 !- X,Y,Z Vertex 2 {m}
-  45.2604908501885, 0, 0,                 !- X,Y,Z Vertex 3 {m}
-  45.2604908501885, -12.9315688143396, 0; !- X,Y,Z Vertex 4 {m}
-
-OS:Surface,
-  {09a8fdee-2a7a-4496-a178-463c75e84867}, !- Handle
-  Surface 38,                             !- Name
-  Wall,                                   !- Surface Type
-  ,                                       !- Construction Name
-  {20448546-ee47-4b10-9421-1bec4274e3fc}, !- Space Name
-  Surface,                                !- Outside Boundary Condition
-  {abb18191-12dc-48bb-a331-d6296dabf26f}, !- Outside Boundary Condition Object
-  NoSun,                                  !- Sun Exposure
-  NoWind,                                 !- Wind Exposure
-  ,                                       !- View Factor to Ground
-  ,                                       !- Number of Vertices
-  45.2604908501885, -12.9315688143396, 2.4384, !- X,Y,Z Vertex 1 {m}
-  45.2604908501885, -12.9315688143396, 0, !- X,Y,Z Vertex 2 {m}
-  45.2604908501885, 0, 0,                 !- X,Y,Z Vertex 3 {m}
-  45.2604908501885, 0, 2.4384;            !- X,Y,Z Vertex 4 {m}
-
-OS:Surface,
-  {d3486ada-5234-4f4e-a7ea-ccfee8e9f076}, !- Handle
-  Surface 39,                             !- Name
-  Wall,                                   !- Surface Type
-  ,                                       !- Construction Name
-  {20448546-ee47-4b10-9421-1bec4274e3fc}, !- Space Name
-  Outdoors,                               !- Outside Boundary Condition
-  ,                                       !- Outside Boundary Condition Object
-  SunExposed,                             !- Sun Exposure
-  WindExposed,                            !- Wind Exposure
-  ,                                       !- View Factor to Ground
-  ,                                       !- Number of Vertices
-  45.2604908501885, 0, 2.4384,            !- X,Y,Z Vertex 1 {m}
-  45.2604908501885, 0, 0,                 !- X,Y,Z Vertex 2 {m}
-  38.7947064430187, 0, 0,                 !- X,Y,Z Vertex 3 {m}
-  38.7947064430187, 0, 2.4384;            !- X,Y,Z Vertex 4 {m}
-
-OS:Surface,
-  {2c3d30bc-d321-4929-9700-5300c06217d8}, !- Handle
-  Surface 40,                             !- Name
-  Wall,                                   !- Surface Type
-  ,                                       !- Construction Name
-  {20448546-ee47-4b10-9421-1bec4274e3fc}, !- Space Name
-  Surface,                                !- Outside Boundary Condition
-  {72ae7d08-0d90-4501-851e-9a99b9ee01f6}, !- Outside Boundary Condition Object
-  NoSun,                                  !- Sun Exposure
-  NoWind,                                 !- Wind Exposure
-  ,                                       !- View Factor to Ground
-  ,                                       !- Number of Vertices
-  38.7947064430187, 0, 2.4384,            !- X,Y,Z Vertex 1 {m}
-  38.7947064430187, 0, 0,                 !- X,Y,Z Vertex 2 {m}
-  38.7947064430187, -12.9315688143396, 0, !- X,Y,Z Vertex 3 {m}
-  38.7947064430187, -12.9315688143396, 2.4384; !- X,Y,Z Vertex 4 {m}
-
-OS:Surface,
-  {82fd102f-39a8-4f6d-a6f0-5c18443a7a00}, !- Handle
-  Surface 41,                             !- Name
-  Wall,                                   !- Surface Type
-  ,                                       !- Construction Name
-  {20448546-ee47-4b10-9421-1bec4274e3fc}, !- Space Name
-  Outdoors,                               !- Outside Boundary Condition
-  ,                                       !- Outside Boundary Condition Object
-  SunExposed,                             !- Sun Exposure
-  WindExposed,                            !- Wind Exposure
-  ,                                       !- View Factor to Ground
-  ,                                       !- Number of Vertices
-  38.7947064430187, -12.9315688143396, 2.4384, !- X,Y,Z Vertex 1 {m}
-  38.7947064430187, -12.9315688143396, 0, !- X,Y,Z Vertex 2 {m}
-  45.2604908501885, -12.9315688143396, 0, !- X,Y,Z Vertex 3 {m}
-  45.2604908501885, -12.9315688143396, 2.4384; !- X,Y,Z Vertex 4 {m}
-
-OS:Surface,
-  {1e335406-af17-43ef-a33a-1dc976715c35}, !- Handle
-  Surface 42,                             !- Name
-  RoofCeiling,                            !- Surface Type
-  ,                                       !- Construction Name
-  {20448546-ee47-4b10-9421-1bec4274e3fc}, !- Space Name
-  Outdoors,                               !- Outside Boundary Condition
-  ,                                       !- Outside Boundary Condition Object
-  SunExposed,                             !- Sun Exposure
-  WindExposed,                            !- Wind Exposure
-  ,                                       !- View Factor to Ground
-  ,                                       !- Number of Vertices
-  45.2604908501885, -12.9315688143396, 2.4384, !- X,Y,Z Vertex 1 {m}
-  45.2604908501885, 0, 2.4384,            !- X,Y,Z Vertex 2 {m}
-  38.7947064430187, 0, 2.4384,            !- X,Y,Z Vertex 3 {m}
-  38.7947064430187, -12.9315688143396, 2.4384; !- X,Y,Z Vertex 4 {m}
-
-OS:ThermalZone,
-  {18bd2023-2781-4291-a76e-3c7bf4674e3c}, !- Handle
-  living zone|unit 8,                     !- Name
-  ,                                       !- Multiplier
-  ,                                       !- Ceiling Height {m}
-  ,                                       !- Volume {m3}
-  ,                                       !- Floor Area {m2}
-  ,                                       !- Zone Inside Convection Algorithm
-  ,                                       !- Zone Outside Convection Algorithm
-  ,                                       !- Zone Conditioning Equipment List Name
-  {8a5cabe5-14b2-4099-9b70-7879816ee662}, !- Zone Air Inlet Port List
-  {a331db70-8f23-4387-92f9-b5229e6405ba}, !- Zone Air Exhaust Port List
-  {45a9469a-0ffe-43ea-8051-81e5d07c4039}, !- Zone Air Node Name
-  {85c73af0-c88e-438b-8aef-4eb0cf6a58c8}, !- Zone Return Air Port List
-  ,                                       !- Primary Daylighting Control Name
-  ,                                       !- Fraction of Zone Controlled by Primary Daylighting Control
-  ,                                       !- Secondary Daylighting Control Name
-  ,                                       !- Fraction of Zone Controlled by Secondary Daylighting Control
-  ,                                       !- Illuminance Map Name
-  ,                                       !- Group Rendering Name
-  ,                                       !- Thermostat Name
-  No;                                     !- Use Ideal Air Loads
-
-OS:Node,
-  {874394ed-7bcb-4fb7-9f84-d039b9784bab}, !- Handle
-  Node 8,                                 !- Name
-  {45a9469a-0ffe-43ea-8051-81e5d07c4039}, !- Inlet Port
-  ;                                       !- Outlet Port
-
-OS:Connection,
-  {45a9469a-0ffe-43ea-8051-81e5d07c4039}, !- Handle
-  {d8bfc7b7-4617-4bd5-9024-44cd3da0f143}, !- Name
-  {18bd2023-2781-4291-a76e-3c7bf4674e3c}, !- Source Object
-  11,                                     !- Outlet Port
-  {874394ed-7bcb-4fb7-9f84-d039b9784bab}, !- Target Object
-  2;                                      !- Inlet Port
-
-OS:PortList,
-  {8a5cabe5-14b2-4099-9b70-7879816ee662}, !- Handle
-  {ec965787-196c-4aca-95b2-874eaae92e11}, !- Name
-  {18bd2023-2781-4291-a76e-3c7bf4674e3c}; !- HVAC Component
-
-OS:PortList,
-  {a331db70-8f23-4387-92f9-b5229e6405ba}, !- Handle
-  {24047e8d-e863-41c6-b32c-8748511b647a}, !- Name
-  {18bd2023-2781-4291-a76e-3c7bf4674e3c}; !- HVAC Component
-
-OS:PortList,
-  {85c73af0-c88e-438b-8aef-4eb0cf6a58c8}, !- Handle
-  {471c15e3-e441-4fb5-9620-fae98b8f1501}, !- Name
-  {18bd2023-2781-4291-a76e-3c7bf4674e3c}; !- HVAC Component
-
-OS:Sizing:Zone,
-  {494ba4fe-e44d-4364-bbe5-2a2ac519618e}, !- Handle
-  {18bd2023-2781-4291-a76e-3c7bf4674e3c}, !- Zone or ZoneList Name
-  SupplyAirTemperature,                   !- Zone Cooling Design Supply Air Temperature Input Method
-  14,                                     !- Zone Cooling Design Supply Air Temperature {C}
-  11.11,                                  !- Zone Cooling Design Supply Air Temperature Difference {deltaC}
-  SupplyAirTemperature,                   !- Zone Heating Design Supply Air Temperature Input Method
-  40,                                     !- Zone Heating Design Supply Air Temperature {C}
-  11.11,                                  !- Zone Heating Design Supply Air Temperature Difference {deltaC}
-  0.0085,                                 !- Zone Cooling Design Supply Air Humidity Ratio {kg-H2O/kg-air}
-  0.008,                                  !- Zone Heating Design Supply Air Humidity Ratio {kg-H2O/kg-air}
-  ,                                       !- Zone Heating Sizing Factor
-  ,                                       !- Zone Cooling Sizing Factor
-  DesignDay,                              !- Cooling Design Air Flow Method
-  ,                                       !- Cooling Design Air Flow Rate {m3/s}
-  ,                                       !- Cooling Minimum Air Flow per Zone Floor Area {m3/s-m2}
-  ,                                       !- Cooling Minimum Air Flow {m3/s}
-  ,                                       !- Cooling Minimum Air Flow Fraction
-  DesignDay,                              !- Heating Design Air Flow Method
-  ,                                       !- Heating Design Air Flow Rate {m3/s}
-  ,                                       !- Heating Maximum Air Flow per Zone Floor Area {m3/s-m2}
-  ,                                       !- Heating Maximum Air Flow {m3/s}
-  ,                                       !- Heating Maximum Air Flow Fraction
-  ,                                       !- Design Zone Air Distribution Effectiveness in Cooling Mode
-  ,                                       !- Design Zone Air Distribution Effectiveness in Heating Mode
-  No,                                     !- Account for Dedicated Outdoor Air System
-  NeutralSupplyAir,                       !- Dedicated Outdoor Air System Control Strategy
-  autosize,                               !- Dedicated Outdoor Air Low Setpoint Temperature for Design {C}
-  autosize;                               !- Dedicated Outdoor Air High Setpoint Temperature for Design {C}
-
-OS:ZoneHVAC:EquipmentList,
-  {1c344701-ec71-4791-b86e-7e0ea6cb0525}, !- Handle
-  Zone HVAC Equipment List 8,             !- Name
-  {18bd2023-2781-4291-a76e-3c7bf4674e3c}; !- Thermal Zone
-
-OS:Space,
-  {d6d81d0f-eabc-4e10-993e-2a4e7fc0b100}, !- Handle
-  living space|unit 8|story 1,            !- Name
-  {c451ee68-b1c7-4ef2-8290-031a30de4b56}, !- Space Type Name
-  ,                                       !- Default Construction Set Name
-  ,                                       !- Default Schedule Set Name
-  -0,                                     !- Direction of Relative North {deg}
-  0,                                      !- X Origin {m}
-  0,                                      !- Y Origin {m}
-  0,                                      !- Z Origin {m}
-  ,                                       !- Building Story Name
-  {18bd2023-2781-4291-a76e-3c7bf4674e3c}, !- Thermal Zone Name
-  ,                                       !- Part of Total Floor Area
-  ,                                       !- Design Specification Outdoor Air Object Name
-  {4a71527f-bd58-4394-951a-0f8384675c4d}; !- Building Unit Name
-
-OS:Surface,
-  {e8e6a449-1c09-409d-abdc-ca130509c0f1}, !- Handle
-  Surface 43,                             !- Name
-  Floor,                                  !- Surface Type
-  ,                                       !- Construction Name
-  {d6d81d0f-eabc-4e10-993e-2a4e7fc0b100}, !- Space Name
-  Foundation,                             !- Outside Boundary Condition
-  ,                                       !- Outside Boundary Condition Object
-  NoSun,                                  !- Sun Exposure
-  NoWind,                                 !- Wind Exposure
-  ,                                       !- View Factor to Ground
-  ,                                       !- Number of Vertices
-  45.2604908501885, -12.9315688143396, 0, !- X,Y,Z Vertex 1 {m}
-  45.2604908501885, 0, 0,                 !- X,Y,Z Vertex 2 {m}
-  51.7262752573583, 0, 0,                 !- X,Y,Z Vertex 3 {m}
-  51.7262752573583, -12.9315688143396, 0; !- X,Y,Z Vertex 4 {m}
-
-OS:Surface,
-  {d5d389c8-798c-4203-81c5-5c5e8e21c335}, !- Handle
-  Surface 44,                             !- Name
-  Wall,                                   !- Surface Type
-  ,                                       !- Construction Name
-  {d6d81d0f-eabc-4e10-993e-2a4e7fc0b100}, !- Space Name
-  Outdoors,                               !- Outside Boundary Condition
-  ,                                       !- Outside Boundary Condition Object
-  SunExposed,                             !- Sun Exposure
-  WindExposed,                            !- Wind Exposure
-  ,                                       !- View Factor to Ground
-  ,                                       !- Number of Vertices
-  51.7262752573583, -12.9315688143396, 2.4384, !- X,Y,Z Vertex 1 {m}
-  51.7262752573583, -12.9315688143396, 0, !- X,Y,Z Vertex 2 {m}
-  51.7262752573583, 0, 0,                 !- X,Y,Z Vertex 3 {m}
-  51.7262752573583, 0, 2.4384;            !- X,Y,Z Vertex 4 {m}
-
-OS:Surface,
-  {0eb129a4-9154-4198-be27-53919c713803}, !- Handle
-  Surface 45,                             !- Name
-  Wall,                                   !- Surface Type
-  ,                                       !- Construction Name
-  {d6d81d0f-eabc-4e10-993e-2a4e7fc0b100}, !- Space Name
-  Outdoors,                               !- Outside Boundary Condition
-  ,                                       !- Outside Boundary Condition Object
-  SunExposed,                             !- Sun Exposure
-  WindExposed,                            !- Wind Exposure
-  ,                                       !- View Factor to Ground
-  ,                                       !- Number of Vertices
-  51.7262752573583, 0, 2.4384,            !- X,Y,Z Vertex 1 {m}
-  51.7262752573583, 0, 0,                 !- X,Y,Z Vertex 2 {m}
-  45.2604908501885, 0, 0,                 !- X,Y,Z Vertex 3 {m}
-  45.2604908501885, 0, 2.4384;            !- X,Y,Z Vertex 4 {m}
-
-OS:Surface,
-  {abb18191-12dc-48bb-a331-d6296dabf26f}, !- Handle
-  Surface 46,                             !- Name
-  Wall,                                   !- Surface Type
-  ,                                       !- Construction Name
-  {d6d81d0f-eabc-4e10-993e-2a4e7fc0b100}, !- Space Name
-  Surface,                                !- Outside Boundary Condition
-  {09a8fdee-2a7a-4496-a178-463c75e84867}, !- Outside Boundary Condition Object
-  NoSun,                                  !- Sun Exposure
-  NoWind,                                 !- Wind Exposure
-  ,                                       !- View Factor to Ground
-  ,                                       !- Number of Vertices
-  45.2604908501885, 0, 2.4384,            !- X,Y,Z Vertex 1 {m}
-  45.2604908501885, 0, 0,                 !- X,Y,Z Vertex 2 {m}
-  45.2604908501885, -12.9315688143396, 0, !- X,Y,Z Vertex 3 {m}
-  45.2604908501885, -12.9315688143396, 2.4384; !- X,Y,Z Vertex 4 {m}
-
-OS:Surface,
-  {f1d5eb4c-6c04-42e7-bdf2-8d3e78c0bf98}, !- Handle
-  Surface 47,                             !- Name
-  Wall,                                   !- Surface Type
-  ,                                       !- Construction Name
-  {d6d81d0f-eabc-4e10-993e-2a4e7fc0b100}, !- Space Name
-  Outdoors,                               !- Outside Boundary Condition
-  ,                                       !- Outside Boundary Condition Object
-  SunExposed,                             !- Sun Exposure
-  WindExposed,                            !- Wind Exposure
-  ,                                       !- View Factor to Ground
-  ,                                       !- Number of Vertices
-  45.2604908501885, -12.9315688143396, 2.4384, !- X,Y,Z Vertex 1 {m}
-  45.2604908501885, -12.9315688143396, 0, !- X,Y,Z Vertex 2 {m}
-  51.7262752573583, -12.9315688143396, 0, !- X,Y,Z Vertex 3 {m}
-  51.7262752573583, -12.9315688143396, 2.4384; !- X,Y,Z Vertex 4 {m}
-
-OS:Surface,
-  {bb1302db-a064-4fb1-8073-11664f102960}, !- Handle
-  Surface 48,                             !- Name
-  RoofCeiling,                            !- Surface Type
-  ,                                       !- Construction Name
-  {d6d81d0f-eabc-4e10-993e-2a4e7fc0b100}, !- Space Name
-  Outdoors,                               !- Outside Boundary Condition
-  ,                                       !- Outside Boundary Condition Object
-  SunExposed,                             !- Sun Exposure
-  WindExposed,                            !- Wind Exposure
-  ,                                       !- View Factor to Ground
-  ,                                       !- Number of Vertices
-  51.7262752573583, -12.9315688143396, 2.4384, !- X,Y,Z Vertex 1 {m}
-  51.7262752573583, 0, 2.4384,            !- X,Y,Z Vertex 2 {m}
-  45.2604908501885, 0, 2.4384,            !- X,Y,Z Vertex 3 {m}
-  45.2604908501885, -12.9315688143396, 2.4384; !- X,Y,Z Vertex 4 {m}
-
-OS:ShadingSurface,
-  {a0a85242-8540-4fa0-ad89-281b6018bf5d}, !- Handle
-  Shading Surface 1,                      !- Name
-  ,                                       !- Construction Name
-  {015786c7-868a-4550-a2d3-2a2188c32f2f}, !- Shading Surface Group Name
-  ,                                       !- Transmittance Schedule Name
-  ,                                       !- Number of Vertices
-  0, -15.9795688143396, 2.4384,           !- X,Y,Z Vertex 1 {m}
-  51.7262752573583, -15.9795688143396, 2.4384, !- X,Y,Z Vertex 2 {m}
-  51.7262752573583, -12.9315688143396, 2.4384, !- X,Y,Z Vertex 3 {m}
-  0, -12.9315688143396, 2.4384;           !- X,Y,Z Vertex 4 {m}
-
-OS:ShadingSurfaceGroup,
-  {015786c7-868a-4550-a2d3-2a2188c32f2f}, !- Handle
-  Shading Surface Group 1,                !- Name
-  Building;                               !- Shading Surface Type
-
-OS:BuildingUnit,
-  {1dea10b8-2109-43c9-8648-cc3804d8a005}, !- Handle
-  unit 1,                                 !- Name
-  ,                                       !- Rendering Color
-  Residential;                            !- Building Unit Type
-
-OS:AdditionalProperties,
-  {81508583-4f7d-4dbe-9f91-f1307b77efe6}, !- Handle
-  {1dea10b8-2109-43c9-8648-cc3804d8a005}, !- Object Name
-  Units Represented,                      !- Feature Name 1
-  Integer,                                !- Feature Data Type 1
-  1,                                      !- Feature Value 1
-  NumberOfBedrooms,                       !- Feature Name 2
-  Integer,                                !- Feature Data Type 2
-  3,                                      !- Feature Value 2
-  NumberOfBathrooms,                      !- Feature Name 3
-  Double,                                 !- Feature Data Type 3
-  2,                                      !- Feature Value 3
-  NumberOfOccupants,                      !- Feature Name 4
-  Double,                                 !- Feature Data Type 4
-  3.3900000000000001;                     !- Feature Value 4
-
-OS:BuildingUnit,
-  {df8cc486-bebb-45ec-b1a6-44836c618ddf}, !- Handle
-  unit 2,                                 !- Name
-  ,                                       !- Rendering Color
-  Residential;                            !- Building Unit Type
-
-OS:AdditionalProperties,
-  {10655db5-a63e-4559-a803-b53018ea02f8}, !- Handle
-  {df8cc486-bebb-45ec-b1a6-44836c618ddf}, !- Object Name
-  Units Represented,                      !- Feature Name 1
-  Integer,                                !- Feature Data Type 1
-  1,                                      !- Feature Value 1
-  NumberOfBedrooms,                       !- Feature Name 2
-  Integer,                                !- Feature Data Type 2
-  3,                                      !- Feature Value 2
-  NumberOfBathrooms,                      !- Feature Name 3
-  Double,                                 !- Feature Data Type 3
-  2,                                      !- Feature Value 3
-  NumberOfOccupants,                      !- Feature Name 4
-  Double,                                 !- Feature Data Type 4
-  3.3900000000000001;                     !- Feature Value 4
-
-OS:BuildingUnit,
-  {d9bfc6c5-c37b-41ac-aaac-35f9d89435f9}, !- Handle
-  unit 3,                                 !- Name
-  ,                                       !- Rendering Color
-  Residential;                            !- Building Unit Type
-
-OS:AdditionalProperties,
-  {c22af022-744f-4767-81f7-33e66f084939}, !- Handle
-  {d9bfc6c5-c37b-41ac-aaac-35f9d89435f9}, !- Object Name
-  Units Represented,                      !- Feature Name 1
-  Integer,                                !- Feature Data Type 1
-  1,                                      !- Feature Value 1
-  NumberOfBedrooms,                       !- Feature Name 2
-  Integer,                                !- Feature Data Type 2
-  3,                                      !- Feature Value 2
-  NumberOfBathrooms,                      !- Feature Name 3
-  Double,                                 !- Feature Data Type 3
-  2,                                      !- Feature Value 3
-  NumberOfOccupants,                      !- Feature Name 4
-  Double,                                 !- Feature Data Type 4
-  3.3900000000000001;                     !- Feature Value 4
-
-OS:BuildingUnit,
-  {ad86786f-bccb-47c2-a13a-2c902d9f38b5}, !- Handle
-  unit 4,                                 !- Name
-  ,                                       !- Rendering Color
-  Residential;                            !- Building Unit Type
-
-OS:AdditionalProperties,
-  {3d0fa710-bf5c-4cdf-824f-5522bb13cfb5}, !- Handle
-  {ad86786f-bccb-47c2-a13a-2c902d9f38b5}, !- Object Name
-  Units Represented,                      !- Feature Name 1
-  Integer,                                !- Feature Data Type 1
-  1,                                      !- Feature Value 1
-  NumberOfBedrooms,                       !- Feature Name 2
-  Integer,                                !- Feature Data Type 2
-  3,                                      !- Feature Value 2
-  NumberOfBathrooms,                      !- Feature Name 3
-  Double,                                 !- Feature Data Type 3
-  2,                                      !- Feature Value 3
-  NumberOfOccupants,                      !- Feature Name 4
-  Double,                                 !- Feature Data Type 4
-  3.3900000000000001;                     !- Feature Value 4
-
-OS:BuildingUnit,
-  {3e308d5a-9b0a-408b-a669-e480efe75214}, !- Handle
-  unit 5,                                 !- Name
-  ,                                       !- Rendering Color
-  Residential;                            !- Building Unit Type
-
-OS:AdditionalProperties,
-  {14f2e865-737e-4a67-938d-428ca9ec8d3b}, !- Handle
-  {3e308d5a-9b0a-408b-a669-e480efe75214}, !- Object Name
-  Units Represented,                      !- Feature Name 1
-  Integer,                                !- Feature Data Type 1
-  1,                                      !- Feature Value 1
-  NumberOfBedrooms,                       !- Feature Name 2
-  Integer,                                !- Feature Data Type 2
-  3,                                      !- Feature Value 2
-  NumberOfBathrooms,                      !- Feature Name 3
-  Double,                                 !- Feature Data Type 3
-  2,                                      !- Feature Value 3
-  NumberOfOccupants,                      !- Feature Name 4
-  Double,                                 !- Feature Data Type 4
-  3.3900000000000001;                     !- Feature Value 4
-
-OS:BuildingUnit,
-  {d771edfe-2e4c-43d7-a98f-6ea753adb6a5}, !- Handle
-  unit 6,                                 !- Name
-  ,                                       !- Rendering Color
-  Residential;                            !- Building Unit Type
-
-OS:AdditionalProperties,
-  {86d25326-ad57-4f08-bcaf-b73d12f2d681}, !- Handle
-  {d771edfe-2e4c-43d7-a98f-6ea753adb6a5}, !- Object Name
-  Units Represented,                      !- Feature Name 1
-  Integer,                                !- Feature Data Type 1
-  1,                                      !- Feature Value 1
-  NumberOfBedrooms,                       !- Feature Name 2
-  Integer,                                !- Feature Data Type 2
-  3,                                      !- Feature Value 2
-  NumberOfBathrooms,                      !- Feature Name 3
-  Double,                                 !- Feature Data Type 3
-  2,                                      !- Feature Value 3
-  NumberOfOccupants,                      !- Feature Name 4
-  Double,                                 !- Feature Data Type 4
-  3.3900000000000001;                     !- Feature Value 4
-
-OS:BuildingUnit,
-  {5cf480a1-93a7-44c3-a7f1-44aaa9c1fcc4}, !- Handle
-  unit 7,                                 !- Name
-  ,                                       !- Rendering Color
-  Residential;                            !- Building Unit Type
-
-OS:AdditionalProperties,
-  {075dd3ad-0793-485e-813b-f8daa4e50c47}, !- Handle
-  {5cf480a1-93a7-44c3-a7f1-44aaa9c1fcc4}, !- Object Name
-  Units Represented,                      !- Feature Name 1
-  Integer,                                !- Feature Data Type 1
-  1,                                      !- Feature Value 1
-  NumberOfBedrooms,                       !- Feature Name 2
-  Integer,                                !- Feature Data Type 2
-  3,                                      !- Feature Value 2
-  NumberOfBathrooms,                      !- Feature Name 3
-  Double,                                 !- Feature Data Type 3
-  2,                                      !- Feature Value 3
-  NumberOfOccupants,                      !- Feature Name 4
-  Double,                                 !- Feature Data Type 4
-  3.3900000000000001;                     !- Feature Value 4
-
-OS:BuildingUnit,
-  {4a71527f-bd58-4394-951a-0f8384675c4d}, !- Handle
-  unit 8,                                 !- Name
-  ,                                       !- Rendering Color
-  Residential;                            !- Building Unit Type
-
-OS:AdditionalProperties,
-  {e70979e4-22ea-4db2-90a6-50529abcdec7}, !- Handle
-  {4a71527f-bd58-4394-951a-0f8384675c4d}, !- Object Name
-  Units Represented,                      !- Feature Name 1
-  Integer,                                !- Feature Data Type 1
-  1,                                      !- Feature Value 1
-  NumberOfBedrooms,                       !- Feature Name 2
-  Integer,                                !- Feature Data Type 2
-  3,                                      !- Feature Value 2
-  NumberOfBathrooms,                      !- Feature Name 3
-  Double,                                 !- Feature Data Type 3
-  2,                                      !- Feature Value 3
-  NumberOfOccupants,                      !- Feature Name 4
-  Double,                                 !- Feature Data Type 4
-  3.3900000000000001;                     !- Feature Value 4
-
-OS:Building,
-  {505cb6e2-d4d0-4699-a836-58bde91f2567}, !- Handle
-  Building 1,                             !- Name
-  ,                                       !- Building Sector Type
-  0,                                      !- North Axis {deg}
-  ,                                       !- Nominal Floor to Floor Height {m}
-  ,                                       !- Space Type Name
-  ,                                       !- Default Construction Set Name
-  ,                                       !- Default Schedule Set Name
-  1,                                      !- Standards Number of Stories
-  1,                                      !- Standards Number of Above Ground Stories
-  ,                                       !- Standards Template
-  multifamily,                            !- Standards Building Type
-  8;                                      !- Standards Number of Living Units
-
-OS:AdditionalProperties,
-  {2c0554df-7fd7-46b8-8596-ac968e025fe0}, !- Handle
-  {505cb6e2-d4d0-4699-a836-58bde91f2567}, !- Object Name
-  Total Units Represented,                !- Feature Name 1
-  Integer,                                !- Feature Data Type 1
-  8,                                      !- Feature Value 1
-  Total Floors Represented,               !- Feature Name 2
-  Integer,                                !- Feature Data Type 2
-  1,                                      !- Feature Value 2
-  Total Units Modeled,                    !- Feature Name 3
-  Integer,                                !- Feature Data Type 3
-  8,                                      !- Feature Value 3
-  Total Floors Modeled,                   !- Feature Name 4
-  Integer,                                !- Feature Data Type 4
-  1;                                      !- Feature Value 4
-
-OS:Schedule:Day,
-  {c79aecff-f900-40a9-827f-ed3637152be7}, !- Handle
-  Schedule Day 1,                         !- Name
-  ,                                       !- Schedule Type Limits Name
-  ,                                       !- Interpolate to Timestep
-  24,                                     !- Hour 1
-  0,                                      !- Minute 1
-  0;                                      !- Value Until Time 1
-
-OS:Schedule:Day,
-  {b67c38b4-6b79-45b8-983d-19c3e712d496}, !- Handle
-  Schedule Day 2,                         !- Name
-  ,                                       !- Schedule Type Limits Name
-  ,                                       !- Interpolate to Timestep
-  24,                                     !- Hour 1
-  0,                                      !- Minute 1
-  1;                                      !- Value Until Time 1
-
-OS:Schedule:Ruleset,
-  {1592926e-aab8-433d-9e2d-664a86d69b5c}, !- Handle
-  res occupants schedule,                 !- Name
-  {622b12a7-61c4-456f-bf13-41c25bfa918e}, !- Schedule Type Limits Name
-  {bc24b99d-7dd6-4c08-aa45-32a73e859f32}, !- Default Day Schedule Name
-  {53d70ed3-431f-4553-88c5-2ef3d86cf9b9}, !- Summer Design Day Schedule Name
-  {d9a97fbb-57b9-4400-9d88-15e832df2625}; !- Winter Design Day Schedule Name
-
-OS:Schedule:Day,
-  {bc24b99d-7dd6-4c08-aa45-32a73e859f32}, !- Handle
-  Schedule Day 3,                         !- Name
-  {622b12a7-61c4-456f-bf13-41c25bfa918e}, !- Schedule Type Limits Name
-  ,                                       !- Interpolate to Timestep
-  24,                                     !- Hour 1
-  0,                                      !- Minute 1
-  0;                                      !- Value Until Time 1
-
-OS:Schedule:Rule,
-  {5920569b-9bb8-40dc-8fc8-1e40bdb3f1b6}, !- Handle
-  res occupants schedule allday rule1,    !- Name
-  {1592926e-aab8-433d-9e2d-664a86d69b5c}, !- Schedule Ruleset Name
-  11,                                     !- Rule Order
-  {4654752c-5f4f-45e0-8b9a-20feb407ec13}, !- Day Schedule Name
-  Yes,                                    !- Apply Sunday
-  Yes,                                    !- Apply Monday
-  Yes,                                    !- Apply Tuesday
-  Yes,                                    !- Apply Wednesday
-  Yes,                                    !- Apply Thursday
-  Yes,                                    !- Apply Friday
-  Yes,                                    !- Apply Saturday
-  ,                                       !- Apply Holiday
-  DateRange,                              !- Date Specification Type
-  1,                                      !- Start Month
-  1,                                      !- Start Day
-  1,                                      !- End Month
-  31;                                     !- End Day
-
-OS:Schedule:Day,
-  {4654752c-5f4f-45e0-8b9a-20feb407ec13}, !- Handle
-  res occupants schedule allday1,         !- Name
-  {622b12a7-61c4-456f-bf13-41c25bfa918e}, !- Schedule Type Limits Name
-  ,                                       !- Interpolate to Timestep
-  7,                                      !- Hour 1
-  0,                                      !- Minute 1
-  1,                                      !- Value Until Time 1
-  8,                                      !- Hour 2
-  0,                                      !- Minute 2
-  0.88,                                   !- Value Until Time 2
-  9,                                      !- Hour 3
-  0,                                      !- Minute 3
-  0.41,                                   !- Value Until Time 3
-  16,                                     !- Hour 4
-  0,                                      !- Minute 4
-  0.24,                                   !- Value Until Time 4
-  17,                                     !- Hour 5
-  0,                                      !- Minute 5
-  0.29,                                   !- Value Until Time 5
-  18,                                     !- Hour 6
-  0,                                      !- Minute 6
-  0.55,                                   !- Value Until Time 6
-  21,                                     !- Hour 7
-  0,                                      !- Minute 7
-  0.9,                                    !- Value Until Time 7
-  24,                                     !- Hour 8
-  0,                                      !- Minute 8
-  1;                                      !- Value Until Time 8
-
-OS:Schedule:Rule,
-  {d9c65053-8d61-4547-9e56-d3a3252b5ff4}, !- Handle
-  res occupants schedule allday rule2,    !- Name
-  {1592926e-aab8-433d-9e2d-664a86d69b5c}, !- Schedule Ruleset Name
-  10,                                     !- Rule Order
-  {89028dd1-7318-4ad7-a55c-5790183b5a78}, !- Day Schedule Name
-  Yes,                                    !- Apply Sunday
-  Yes,                                    !- Apply Monday
-  Yes,                                    !- Apply Tuesday
-  Yes,                                    !- Apply Wednesday
-  Yes,                                    !- Apply Thursday
-  Yes,                                    !- Apply Friday
-  Yes,                                    !- Apply Saturday
-  ,                                       !- Apply Holiday
-  DateRange,                              !- Date Specification Type
-  2,                                      !- Start Month
-  1,                                      !- Start Day
-  2,                                      !- End Month
-  28;                                     !- End Day
-
-OS:Schedule:Day,
-  {89028dd1-7318-4ad7-a55c-5790183b5a78}, !- Handle
-  res occupants schedule allday2,         !- Name
-  {622b12a7-61c4-456f-bf13-41c25bfa918e}, !- Schedule Type Limits Name
-  ,                                       !- Interpolate to Timestep
-  7,                                      !- Hour 1
-  0,                                      !- Minute 1
-  1,                                      !- Value Until Time 1
-  8,                                      !- Hour 2
-  0,                                      !- Minute 2
-  0.88,                                   !- Value Until Time 2
-  9,                                      !- Hour 3
-  0,                                      !- Minute 3
-  0.41,                                   !- Value Until Time 3
-  16,                                     !- Hour 4
-  0,                                      !- Minute 4
-  0.24,                                   !- Value Until Time 4
-  17,                                     !- Hour 5
-  0,                                      !- Minute 5
-  0.29,                                   !- Value Until Time 5
-  18,                                     !- Hour 6
-  0,                                      !- Minute 6
-  0.55,                                   !- Value Until Time 6
-  21,                                     !- Hour 7
-  0,                                      !- Minute 7
-  0.9,                                    !- Value Until Time 7
-  24,                                     !- Hour 8
-  0,                                      !- Minute 8
-  1;                                      !- Value Until Time 8
-
-OS:Schedule:Rule,
-  {9338a485-16b0-418a-95c8-b8aac1850feb}, !- Handle
-  res occupants schedule allday rule3,    !- Name
-  {1592926e-aab8-433d-9e2d-664a86d69b5c}, !- Schedule Ruleset Name
-  9,                                      !- Rule Order
-  {10af574c-3aa5-44f6-927b-3be695829fd5}, !- Day Schedule Name
-  Yes,                                    !- Apply Sunday
-  Yes,                                    !- Apply Monday
-  Yes,                                    !- Apply Tuesday
-  Yes,                                    !- Apply Wednesday
-  Yes,                                    !- Apply Thursday
-  Yes,                                    !- Apply Friday
-  Yes,                                    !- Apply Saturday
-  ,                                       !- Apply Holiday
-  DateRange,                              !- Date Specification Type
-  3,                                      !- Start Month
-  1,                                      !- Start Day
-  3,                                      !- End Month
-  31;                                     !- End Day
-
-OS:Schedule:Day,
-  {10af574c-3aa5-44f6-927b-3be695829fd5}, !- Handle
-  res occupants schedule allday3,         !- Name
-  {622b12a7-61c4-456f-bf13-41c25bfa918e}, !- Schedule Type Limits Name
-  ,                                       !- Interpolate to Timestep
-  7,                                      !- Hour 1
-  0,                                      !- Minute 1
-  1,                                      !- Value Until Time 1
-  8,                                      !- Hour 2
-  0,                                      !- Minute 2
-  0.88,                                   !- Value Until Time 2
-  9,                                      !- Hour 3
-  0,                                      !- Minute 3
-  0.41,                                   !- Value Until Time 3
-  16,                                     !- Hour 4
-  0,                                      !- Minute 4
-  0.24,                                   !- Value Until Time 4
-  17,                                     !- Hour 5
-  0,                                      !- Minute 5
-  0.29,                                   !- Value Until Time 5
-  18,                                     !- Hour 6
-  0,                                      !- Minute 6
-  0.55,                                   !- Value Until Time 6
-  21,                                     !- Hour 7
-  0,                                      !- Minute 7
-  0.9,                                    !- Value Until Time 7
-  24,                                     !- Hour 8
-  0,                                      !- Minute 8
-  1;                                      !- Value Until Time 8
-
-OS:Schedule:Rule,
-  {325f901e-f5a1-41dc-a403-648c422fbf35}, !- Handle
-  res occupants schedule allday rule4,    !- Name
-  {1592926e-aab8-433d-9e2d-664a86d69b5c}, !- Schedule Ruleset Name
-  8,                                      !- Rule Order
-  {c04a9168-2e19-4fa8-924a-33314740c3aa}, !- Day Schedule Name
-  Yes,                                    !- Apply Sunday
-  Yes,                                    !- Apply Monday
-  Yes,                                    !- Apply Tuesday
-  Yes,                                    !- Apply Wednesday
-  Yes,                                    !- Apply Thursday
-  Yes,                                    !- Apply Friday
-  Yes,                                    !- Apply Saturday
-  ,                                       !- Apply Holiday
-  DateRange,                              !- Date Specification Type
-  4,                                      !- Start Month
-  1,                                      !- Start Day
-  4,                                      !- End Month
-  30;                                     !- End Day
-
-OS:Schedule:Day,
-  {c04a9168-2e19-4fa8-924a-33314740c3aa}, !- Handle
-  res occupants schedule allday4,         !- Name
-  {622b12a7-61c4-456f-bf13-41c25bfa918e}, !- Schedule Type Limits Name
-  ,                                       !- Interpolate to Timestep
-  7,                                      !- Hour 1
-  0,                                      !- Minute 1
-  1,                                      !- Value Until Time 1
-  8,                                      !- Hour 2
-  0,                                      !- Minute 2
-  0.88,                                   !- Value Until Time 2
-  9,                                      !- Hour 3
-  0,                                      !- Minute 3
-  0.41,                                   !- Value Until Time 3
-  16,                                     !- Hour 4
-  0,                                      !- Minute 4
-  0.24,                                   !- Value Until Time 4
-  17,                                     !- Hour 5
-  0,                                      !- Minute 5
-  0.29,                                   !- Value Until Time 5
-  18,                                     !- Hour 6
-  0,                                      !- Minute 6
-  0.55,                                   !- Value Until Time 6
-  21,                                     !- Hour 7
-  0,                                      !- Minute 7
-  0.9,                                    !- Value Until Time 7
-  24,                                     !- Hour 8
-  0,                                      !- Minute 8
-  1;                                      !- Value Until Time 8
-
-OS:Schedule:Rule,
-  {8066f439-a953-48c0-885e-41a6678e29b2}, !- Handle
-  res occupants schedule allday rule5,    !- Name
-  {1592926e-aab8-433d-9e2d-664a86d69b5c}, !- Schedule Ruleset Name
-  7,                                      !- Rule Order
-  {d202d653-a3dc-4d35-bf0e-dbca0964399f}, !- Day Schedule Name
-  Yes,                                    !- Apply Sunday
-  Yes,                                    !- Apply Monday
-  Yes,                                    !- Apply Tuesday
-  Yes,                                    !- Apply Wednesday
-  Yes,                                    !- Apply Thursday
-  Yes,                                    !- Apply Friday
-  Yes,                                    !- Apply Saturday
-  ,                                       !- Apply Holiday
-  DateRange,                              !- Date Specification Type
-  5,                                      !- Start Month
-  1,                                      !- Start Day
-  5,                                      !- End Month
-  31;                                     !- End Day
-
-OS:Schedule:Day,
-  {d202d653-a3dc-4d35-bf0e-dbca0964399f}, !- Handle
-  res occupants schedule allday5,         !- Name
-  {622b12a7-61c4-456f-bf13-41c25bfa918e}, !- Schedule Type Limits Name
-  ,                                       !- Interpolate to Timestep
-  7,                                      !- Hour 1
-  0,                                      !- Minute 1
-  1,                                      !- Value Until Time 1
-  8,                                      !- Hour 2
-  0,                                      !- Minute 2
-  0.88,                                   !- Value Until Time 2
-  9,                                      !- Hour 3
-  0,                                      !- Minute 3
-  0.41,                                   !- Value Until Time 3
-  16,                                     !- Hour 4
-  0,                                      !- Minute 4
-  0.24,                                   !- Value Until Time 4
-  17,                                     !- Hour 5
-  0,                                      !- Minute 5
-  0.29,                                   !- Value Until Time 5
-  18,                                     !- Hour 6
-  0,                                      !- Minute 6
-  0.55,                                   !- Value Until Time 6
-  21,                                     !- Hour 7
-  0,                                      !- Minute 7
-  0.9,                                    !- Value Until Time 7
-  24,                                     !- Hour 8
-  0,                                      !- Minute 8
-  1;                                      !- Value Until Time 8
-
-OS:Schedule:Rule,
-  {dea58850-c45b-45aa-84ba-c0f415856f7f}, !- Handle
-  res occupants schedule allday rule6,    !- Name
-  {1592926e-aab8-433d-9e2d-664a86d69b5c}, !- Schedule Ruleset Name
-  6,                                      !- Rule Order
-  {d7fbb9e6-6b27-4612-8296-3173c4cdb5da}, !- Day Schedule Name
-  Yes,                                    !- Apply Sunday
-  Yes,                                    !- Apply Monday
-  Yes,                                    !- Apply Tuesday
-  Yes,                                    !- Apply Wednesday
-  Yes,                                    !- Apply Thursday
-  Yes,                                    !- Apply Friday
-  Yes,                                    !- Apply Saturday
-  ,                                       !- Apply Holiday
-  DateRange,                              !- Date Specification Type
-  6,                                      !- Start Month
-  1,                                      !- Start Day
-  6,                                      !- End Month
-  30;                                     !- End Day
-
-OS:Schedule:Day,
-  {d7fbb9e6-6b27-4612-8296-3173c4cdb5da}, !- Handle
-  res occupants schedule allday6,         !- Name
-  {622b12a7-61c4-456f-bf13-41c25bfa918e}, !- Schedule Type Limits Name
-  ,                                       !- Interpolate to Timestep
-  7,                                      !- Hour 1
-  0,                                      !- Minute 1
-  1,                                      !- Value Until Time 1
-  8,                                      !- Hour 2
-  0,                                      !- Minute 2
-  0.88,                                   !- Value Until Time 2
-  9,                                      !- Hour 3
-  0,                                      !- Minute 3
-  0.41,                                   !- Value Until Time 3
-  16,                                     !- Hour 4
-  0,                                      !- Minute 4
-  0.24,                                   !- Value Until Time 4
-  17,                                     !- Hour 5
-  0,                                      !- Minute 5
-  0.29,                                   !- Value Until Time 5
-  18,                                     !- Hour 6
-  0,                                      !- Minute 6
-  0.55,                                   !- Value Until Time 6
-  21,                                     !- Hour 7
-  0,                                      !- Minute 7
-  0.9,                                    !- Value Until Time 7
-  24,                                     !- Hour 8
-  0,                                      !- Minute 8
-  1;                                      !- Value Until Time 8
-
-OS:Schedule:Rule,
-  {93770e50-6d76-4863-b480-c3451110d5e8}, !- Handle
-  res occupants schedule allday rule7,    !- Name
-  {1592926e-aab8-433d-9e2d-664a86d69b5c}, !- Schedule Ruleset Name
-  5,                                      !- Rule Order
-  {e51120b4-bef6-4e81-b63b-5af63e2951a5}, !- Day Schedule Name
-  Yes,                                    !- Apply Sunday
-  Yes,                                    !- Apply Monday
-  Yes,                                    !- Apply Tuesday
-  Yes,                                    !- Apply Wednesday
-  Yes,                                    !- Apply Thursday
-  Yes,                                    !- Apply Friday
-  Yes,                                    !- Apply Saturday
-  ,                                       !- Apply Holiday
-  DateRange,                              !- Date Specification Type
-  7,                                      !- Start Month
-  1,                                      !- Start Day
-  7,                                      !- End Month
-  31;                                     !- End Day
-
-OS:Schedule:Day,
-  {e51120b4-bef6-4e81-b63b-5af63e2951a5}, !- Handle
-  res occupants schedule allday7,         !- Name
-  {622b12a7-61c4-456f-bf13-41c25bfa918e}, !- Schedule Type Limits Name
-  ,                                       !- Interpolate to Timestep
-  7,                                      !- Hour 1
-  0,                                      !- Minute 1
-  1,                                      !- Value Until Time 1
-  8,                                      !- Hour 2
-  0,                                      !- Minute 2
-  0.88,                                   !- Value Until Time 2
-  9,                                      !- Hour 3
-  0,                                      !- Minute 3
-  0.41,                                   !- Value Until Time 3
-  16,                                     !- Hour 4
-  0,                                      !- Minute 4
-  0.24,                                   !- Value Until Time 4
-  17,                                     !- Hour 5
-  0,                                      !- Minute 5
-  0.29,                                   !- Value Until Time 5
-  18,                                     !- Hour 6
-  0,                                      !- Minute 6
-  0.55,                                   !- Value Until Time 6
-  21,                                     !- Hour 7
-  0,                                      !- Minute 7
-  0.9,                                    !- Value Until Time 7
-  24,                                     !- Hour 8
-  0,                                      !- Minute 8
-  1;                                      !- Value Until Time 8
-
-OS:Schedule:Rule,
-  {422bf959-041a-4059-93d7-cb5b64aa376f}, !- Handle
-  res occupants schedule allday rule8,    !- Name
-  {1592926e-aab8-433d-9e2d-664a86d69b5c}, !- Schedule Ruleset Name
-  4,                                      !- Rule Order
-  {6a8b337f-3759-47e3-a5f8-4a927f74f2e7}, !- Day Schedule Name
-  Yes,                                    !- Apply Sunday
-  Yes,                                    !- Apply Monday
-  Yes,                                    !- Apply Tuesday
-  Yes,                                    !- Apply Wednesday
-  Yes,                                    !- Apply Thursday
-  Yes,                                    !- Apply Friday
-  Yes,                                    !- Apply Saturday
-  ,                                       !- Apply Holiday
-  DateRange,                              !- Date Specification Type
-  8,                                      !- Start Month
-  1,                                      !- Start Day
-  8,                                      !- End Month
-  31;                                     !- End Day
-
-OS:Schedule:Day,
-  {6a8b337f-3759-47e3-a5f8-4a927f74f2e7}, !- Handle
-  res occupants schedule allday8,         !- Name
-  {622b12a7-61c4-456f-bf13-41c25bfa918e}, !- Schedule Type Limits Name
-  ,                                       !- Interpolate to Timestep
-  7,                                      !- Hour 1
-  0,                                      !- Minute 1
-  1,                                      !- Value Until Time 1
-  8,                                      !- Hour 2
-  0,                                      !- Minute 2
-  0.88,                                   !- Value Until Time 2
-  9,                                      !- Hour 3
-  0,                                      !- Minute 3
-  0.41,                                   !- Value Until Time 3
-  16,                                     !- Hour 4
-  0,                                      !- Minute 4
-  0.24,                                   !- Value Until Time 4
-  17,                                     !- Hour 5
-  0,                                      !- Minute 5
-  0.29,                                   !- Value Until Time 5
-  18,                                     !- Hour 6
-  0,                                      !- Minute 6
-  0.55,                                   !- Value Until Time 6
-  21,                                     !- Hour 7
-  0,                                      !- Minute 7
-  0.9,                                    !- Value Until Time 7
-  24,                                     !- Hour 8
-  0,                                      !- Minute 8
-  1;                                      !- Value Until Time 8
-
-OS:Schedule:Rule,
-  {084112ae-7b67-44a2-8d31-c919098c276b}, !- Handle
-  res occupants schedule allday rule9,    !- Name
-  {1592926e-aab8-433d-9e2d-664a86d69b5c}, !- Schedule Ruleset Name
-  3,                                      !- Rule Order
-  {cf6b9bd6-70f7-4ce2-b6e7-bb3e5c2eff18}, !- Day Schedule Name
-  Yes,                                    !- Apply Sunday
-  Yes,                                    !- Apply Monday
-  Yes,                                    !- Apply Tuesday
-  Yes,                                    !- Apply Wednesday
-  Yes,                                    !- Apply Thursday
-  Yes,                                    !- Apply Friday
-  Yes,                                    !- Apply Saturday
-  ,                                       !- Apply Holiday
-  DateRange,                              !- Date Specification Type
-  9,                                      !- Start Month
-  1,                                      !- Start Day
-  9,                                      !- End Month
-  30;                                     !- End Day
-
-OS:Schedule:Day,
-  {cf6b9bd6-70f7-4ce2-b6e7-bb3e5c2eff18}, !- Handle
-  res occupants schedule allday9,         !- Name
-  {622b12a7-61c4-456f-bf13-41c25bfa918e}, !- Schedule Type Limits Name
-  ,                                       !- Interpolate to Timestep
-  7,                                      !- Hour 1
-  0,                                      !- Minute 1
-  1,                                      !- Value Until Time 1
-  8,                                      !- Hour 2
-  0,                                      !- Minute 2
-  0.88,                                   !- Value Until Time 2
-  9,                                      !- Hour 3
-  0,                                      !- Minute 3
-  0.41,                                   !- Value Until Time 3
-  16,                                     !- Hour 4
-  0,                                      !- Minute 4
-  0.24,                                   !- Value Until Time 4
-  17,                                     !- Hour 5
-  0,                                      !- Minute 5
-  0.29,                                   !- Value Until Time 5
-  18,                                     !- Hour 6
-  0,                                      !- Minute 6
-  0.55,                                   !- Value Until Time 6
-  21,                                     !- Hour 7
-  0,                                      !- Minute 7
-  0.9,                                    !- Value Until Time 7
-  24,                                     !- Hour 8
-  0,                                      !- Minute 8
-  1;                                      !- Value Until Time 8
-
-OS:Schedule:Rule,
-  {b34fc1cc-51c5-4e43-9151-11dcecd6ef60}, !- Handle
-  res occupants schedule allday rule10,   !- Name
-  {1592926e-aab8-433d-9e2d-664a86d69b5c}, !- Schedule Ruleset Name
-  2,                                      !- Rule Order
-  {41c2047b-eef6-40d4-9041-cfb134a01e5c}, !- Day Schedule Name
-  Yes,                                    !- Apply Sunday
-  Yes,                                    !- Apply Monday
-  Yes,                                    !- Apply Tuesday
-  Yes,                                    !- Apply Wednesday
-  Yes,                                    !- Apply Thursday
-  Yes,                                    !- Apply Friday
-  Yes,                                    !- Apply Saturday
-  ,                                       !- Apply Holiday
-  DateRange,                              !- Date Specification Type
-  10,                                     !- Start Month
-  1,                                      !- Start Day
-  10,                                     !- End Month
-  31;                                     !- End Day
-
-OS:Schedule:Day,
-  {41c2047b-eef6-40d4-9041-cfb134a01e5c}, !- Handle
-  res occupants schedule allday10,        !- Name
-  {622b12a7-61c4-456f-bf13-41c25bfa918e}, !- Schedule Type Limits Name
-  ,                                       !- Interpolate to Timestep
-  7,                                      !- Hour 1
-  0,                                      !- Minute 1
-  1,                                      !- Value Until Time 1
-  8,                                      !- Hour 2
-  0,                                      !- Minute 2
-  0.88,                                   !- Value Until Time 2
-  9,                                      !- Hour 3
-  0,                                      !- Minute 3
-  0.41,                                   !- Value Until Time 3
-  16,                                     !- Hour 4
-  0,                                      !- Minute 4
-  0.24,                                   !- Value Until Time 4
-  17,                                     !- Hour 5
-  0,                                      !- Minute 5
-  0.29,                                   !- Value Until Time 5
-  18,                                     !- Hour 6
-  0,                                      !- Minute 6
-  0.55,                                   !- Value Until Time 6
-  21,                                     !- Hour 7
-  0,                                      !- Minute 7
-  0.9,                                    !- Value Until Time 7
-  24,                                     !- Hour 8
-  0,                                      !- Minute 8
-  1;                                      !- Value Until Time 8
-
-OS:Schedule:Rule,
-  {9f7d5a33-4c2c-4854-811c-c4de98cebfe9}, !- Handle
-  res occupants schedule allday rule11,   !- Name
-  {1592926e-aab8-433d-9e2d-664a86d69b5c}, !- Schedule Ruleset Name
-  1,                                      !- Rule Order
-  {542e29f8-1817-4c83-9e34-fec7d027274d}, !- Day Schedule Name
-  Yes,                                    !- Apply Sunday
-  Yes,                                    !- Apply Monday
-  Yes,                                    !- Apply Tuesday
-  Yes,                                    !- Apply Wednesday
-  Yes,                                    !- Apply Thursday
-  Yes,                                    !- Apply Friday
-  Yes,                                    !- Apply Saturday
-  ,                                       !- Apply Holiday
-  DateRange,                              !- Date Specification Type
-  11,                                     !- Start Month
-  1,                                      !- Start Day
-  11,                                     !- End Month
-  30;                                     !- End Day
-
-OS:Schedule:Day,
-  {542e29f8-1817-4c83-9e34-fec7d027274d}, !- Handle
-  res occupants schedule allday11,        !- Name
-  {622b12a7-61c4-456f-bf13-41c25bfa918e}, !- Schedule Type Limits Name
-  ,                                       !- Interpolate to Timestep
-  7,                                      !- Hour 1
-  0,                                      !- Minute 1
-  1,                                      !- Value Until Time 1
-  8,                                      !- Hour 2
-  0,                                      !- Minute 2
-  0.88,                                   !- Value Until Time 2
-  9,                                      !- Hour 3
-  0,                                      !- Minute 3
-  0.41,                                   !- Value Until Time 3
-  16,                                     !- Hour 4
-  0,                                      !- Minute 4
-  0.24,                                   !- Value Until Time 4
-  17,                                     !- Hour 5
-  0,                                      !- Minute 5
-  0.29,                                   !- Value Until Time 5
-  18,                                     !- Hour 6
-  0,                                      !- Minute 6
-  0.55,                                   !- Value Until Time 6
-  21,                                     !- Hour 7
-  0,                                      !- Minute 7
-  0.9,                                    !- Value Until Time 7
-  24,                                     !- Hour 8
-  0,                                      !- Minute 8
-  1;                                      !- Value Until Time 8
-
-OS:Schedule:Rule,
-  {d59a96f3-35d4-4d98-b179-3b33b95a6550}, !- Handle
-  res occupants schedule allday rule12,   !- Name
-  {1592926e-aab8-433d-9e2d-664a86d69b5c}, !- Schedule Ruleset Name
-  0,                                      !- Rule Order
-  {630b6000-d416-4a6b-b087-159747f0ac9e}, !- Day Schedule Name
-  Yes,                                    !- Apply Sunday
-  Yes,                                    !- Apply Monday
-  Yes,                                    !- Apply Tuesday
-  Yes,                                    !- Apply Wednesday
-  Yes,                                    !- Apply Thursday
-  Yes,                                    !- Apply Friday
-  Yes,                                    !- Apply Saturday
-  ,                                       !- Apply Holiday
-  DateRange,                              !- Date Specification Type
-  12,                                     !- Start Month
-  1,                                      !- Start Day
-  12,                                     !- End Month
-  31;                                     !- End Day
-
-OS:Schedule:Day,
-  {630b6000-d416-4a6b-b087-159747f0ac9e}, !- Handle
-  res occupants schedule allday12,        !- Name
-  {622b12a7-61c4-456f-bf13-41c25bfa918e}, !- Schedule Type Limits Name
-  ,                                       !- Interpolate to Timestep
-  7,                                      !- Hour 1
-  0,                                      !- Minute 1
-  1,                                      !- Value Until Time 1
-  8,                                      !- Hour 2
-  0,                                      !- Minute 2
-  0.88,                                   !- Value Until Time 2
-  9,                                      !- Hour 3
-  0,                                      !- Minute 3
-  0.41,                                   !- Value Until Time 3
-  16,                                     !- Hour 4
-  0,                                      !- Minute 4
-  0.24,                                   !- Value Until Time 4
-  17,                                     !- Hour 5
-  0,                                      !- Minute 5
-  0.29,                                   !- Value Until Time 5
-  18,                                     !- Hour 6
-  0,                                      !- Minute 6
-  0.55,                                   !- Value Until Time 6
-  21,                                     !- Hour 7
-  0,                                      !- Minute 7
-  0.9,                                    !- Value Until Time 7
-  24,                                     !- Hour 8
-  0,                                      !- Minute 8
-  1;                                      !- Value Until Time 8
-
-OS:Schedule:Day,
-  {d9a97fbb-57b9-4400-9d88-15e832df2625}, !- Handle
-  res occupants schedule winter design,   !- Name
-  {622b12a7-61c4-456f-bf13-41c25bfa918e}, !- Schedule Type Limits Name
-  ,                                       !- Interpolate to Timestep
-  24,                                     !- Hour 1
-  0,                                      !- Minute 1
-  0;                                      !- Value Until Time 1
-
-OS:Schedule:Day,
-  {53d70ed3-431f-4553-88c5-2ef3d86cf9b9}, !- Handle
-  res occupants schedule summer design,   !- Name
-  {622b12a7-61c4-456f-bf13-41c25bfa918e}, !- Schedule Type Limits Name
-  ,                                       !- Interpolate to Timestep
-  24,                                     !- Hour 1
-  0,                                      !- Minute 1
-  1;                                      !- Value Until Time 1
-
-OS:ScheduleTypeLimits,
-  {622b12a7-61c4-456f-bf13-41c25bfa918e}, !- Handle
-  Fractional,                             !- Name
-  0,                                      !- Lower Limit Value
-  1,                                      !- Upper Limit Value
-  Continuous;                             !- Numeric Type
-
-OS:Schedule:Ruleset,
-  {0fbef014-d6c2-44e8-9d7e-47abfef3b048}, !- Handle
-  Schedule Ruleset 1,                     !- Name
-  {b22e034d-fe2e-4eb8-a355-c141bdd54ca6}, !- Schedule Type Limits Name
-  {e5d9dbd0-ccb8-4d0e-8da7-e4fec5e4a77c}; !- Default Day Schedule Name
-
-OS:Schedule:Day,
-  {e5d9dbd0-ccb8-4d0e-8da7-e4fec5e4a77c}, !- Handle
-  Schedule Day 4,                         !- Name
-  {b22e034d-fe2e-4eb8-a355-c141bdd54ca6}, !- Schedule Type Limits Name
-  ,                                       !- Interpolate to Timestep
-  24,                                     !- Hour 1
-  0,                                      !- Minute 1
-  112.539290946133;                       !- Value Until Time 1
-
-OS:People:Definition,
-  {3a498e66-98d0-41db-9e60-0d70069da196}, !- Handle
-  res occupants|living space,             !- Name
-  People,                                 !- Number of People Calculation Method
-  3.39,                                   !- Number of People {people}
-  ,                                       !- People per Space Floor Area {person/m2}
-  ,                                       !- Space Floor Area per Person {m2/person}
-  0.319734,                               !- Fraction Radiant
-  0.573,                                  !- Sensible Heat Fraction
-  0,                                      !- Carbon Dioxide Generation Rate {m3/s-W}
-  No,                                     !- Enable ASHRAE 55 Comfort Warnings
-  ZoneAveraged;                           !- Mean Radiant Temperature Calculation Type
-
-OS:People,
-  {dd67b085-762e-4324-a415-775df1c46cb2}, !- Handle
-  res occupants|living space,             !- Name
-  {3a498e66-98d0-41db-9e60-0d70069da196}, !- People Definition Name
-  {f0f6887c-ad53-4fb7-8fb4-1f607d9b905c}, !- Space or SpaceType Name
-  {1592926e-aab8-433d-9e2d-664a86d69b5c}, !- Number of People Schedule Name
-  {0fbef014-d6c2-44e8-9d7e-47abfef3b048}, !- Activity Level Schedule Name
-  ,                                       !- Surface Name/Angle Factor List Name
-  ,                                       !- Work Efficiency Schedule Name
-  ,                                       !- Clothing Insulation Schedule Name
-  ,                                       !- Air Velocity Schedule Name
-  1;                                      !- Multiplier
-
-OS:ScheduleTypeLimits,
-  {b22e034d-fe2e-4eb8-a355-c141bdd54ca6}, !- Handle
-  ActivityLevel,                          !- Name
-  0,                                      !- Lower Limit Value
-  ,                                       !- Upper Limit Value
-  Continuous,                             !- Numeric Type
-  ActivityLevel;                          !- Unit Type
-
-OS:Schedule:Day,
-  {9f90753c-5bbe-4069-9577-f9ec02e7ebd7}, !- Handle
-  Schedule Day 5,                         !- Name
-  ,                                       !- Schedule Type Limits Name
-  ,                                       !- Interpolate to Timestep
-  24,                                     !- Hour 1
-  0,                                      !- Minute 1
-  0;                                      !- Value Until Time 1
-
-OS:Schedule:Day,
-  {f23990f4-01ba-4bdd-8f0a-a0b89a048bc5}, !- Handle
-  Schedule Day 6,                         !- Name
-  ,                                       !- Schedule Type Limits Name
-  ,                                       !- Interpolate to Timestep
-  24,                                     !- Hour 1
-  0,                                      !- Minute 1
-  1;                                      !- Value Until Time 1
-
-OS:People:Definition,
-  {5ed46bb3-0d1a-44c7-9209-b93d2b9bb2b1}, !- Handle
-  res occupants|unit 2|living space|unit 2|story 1, !- Name
-  People,                                 !- Number of People Calculation Method
-  3.39,                                   !- Number of People {people}
-  ,                                       !- People per Space Floor Area {person/m2}
-  ,                                       !- Space Floor Area per Person {m2/person}
-  0.319734,                               !- Fraction Radiant
-  0.573,                                  !- Sensible Heat Fraction
-  0,                                      !- Carbon Dioxide Generation Rate {m3/s-W}
-  No,                                     !- Enable ASHRAE 55 Comfort Warnings
-  ZoneAveraged;                           !- Mean Radiant Temperature Calculation Type
-
-OS:People,
-  {d4947436-86dd-4d4c-ae56-cd3719fee384}, !- Handle
-  res occupants|unit 2|living space|unit 2|story 1, !- Name
-  {5ed46bb3-0d1a-44c7-9209-b93d2b9bb2b1}, !- People Definition Name
-  {7d4fc27b-f9e1-45bd-806c-4b21d9b4b7ac}, !- Space or SpaceType Name
-  {1592926e-aab8-433d-9e2d-664a86d69b5c}, !- Number of People Schedule Name
-  {0fbef014-d6c2-44e8-9d7e-47abfef3b048}, !- Activity Level Schedule Name
-  ,                                       !- Surface Name/Angle Factor List Name
-  ,                                       !- Work Efficiency Schedule Name
-  ,                                       !- Clothing Insulation Schedule Name
-  ,                                       !- Air Velocity Schedule Name
-  1;                                      !- Multiplier
-
-OS:Schedule:Day,
-  {2e5d3775-31e3-4cfa-9908-c5b113f56313}, !- Handle
-  Schedule Day 7,                         !- Name
-  ,                                       !- Schedule Type Limits Name
-  ,                                       !- Interpolate to Timestep
-  24,                                     !- Hour 1
-  0,                                      !- Minute 1
-  0;                                      !- Value Until Time 1
-
-OS:Schedule:Day,
-  {cd0c6271-69ce-477c-8047-60f726434285}, !- Handle
-  Schedule Day 8,                         !- Name
-  ,                                       !- Schedule Type Limits Name
-  ,                                       !- Interpolate to Timestep
-  24,                                     !- Hour 1
-  0,                                      !- Minute 1
-  1;                                      !- Value Until Time 1
-
-OS:People:Definition,
-  {b984f453-8ef7-4ac1-af4d-3287c6a9dc30}, !- Handle
-  res occupants|unit 3|living space|unit 3|story 1, !- Name
-  People,                                 !- Number of People Calculation Method
-  3.39,                                   !- Number of People {people}
-  ,                                       !- People per Space Floor Area {person/m2}
-  ,                                       !- Space Floor Area per Person {m2/person}
-  0.319734,                               !- Fraction Radiant
-  0.573,                                  !- Sensible Heat Fraction
-  0,                                      !- Carbon Dioxide Generation Rate {m3/s-W}
-  No,                                     !- Enable ASHRAE 55 Comfort Warnings
-  ZoneAveraged;                           !- Mean Radiant Temperature Calculation Type
-
-OS:People,
-  {9921c4b3-2b0a-4fcc-97ff-ff64b5fa10df}, !- Handle
-  res occupants|unit 3|living space|unit 3|story 1, !- Name
-  {b984f453-8ef7-4ac1-af4d-3287c6a9dc30}, !- People Definition Name
-  {9082d9a6-a32e-458d-a6a5-f55bd9365068}, !- Space or SpaceType Name
-  {1592926e-aab8-433d-9e2d-664a86d69b5c}, !- Number of People Schedule Name
-  {0fbef014-d6c2-44e8-9d7e-47abfef3b048}, !- Activity Level Schedule Name
-  ,                                       !- Surface Name/Angle Factor List Name
-  ,                                       !- Work Efficiency Schedule Name
-  ,                                       !- Clothing Insulation Schedule Name
-  ,                                       !- Air Velocity Schedule Name
-  1;                                      !- Multiplier
-
-OS:Schedule:Day,
-  {a488729f-3538-40c1-81a5-029fdc4dd900}, !- Handle
-  Schedule Day 9,                         !- Name
-  ,                                       !- Schedule Type Limits Name
-  ,                                       !- Interpolate to Timestep
-  24,                                     !- Hour 1
-  0,                                      !- Minute 1
-  0;                                      !- Value Until Time 1
-
-OS:Schedule:Day,
-  {daf09d69-6fb5-4543-8260-fc907b310e7b}, !- Handle
-  Schedule Day 10,                        !- Name
-  ,                                       !- Schedule Type Limits Name
-  ,                                       !- Interpolate to Timestep
-  24,                                     !- Hour 1
-  0,                                      !- Minute 1
-  1;                                      !- Value Until Time 1
-
-OS:People:Definition,
-  {be763812-a6a1-427f-a6e8-8c2626cb57c9}, !- Handle
-  res occupants|unit 4|living space|unit 4|story 1, !- Name
-  People,                                 !- Number of People Calculation Method
-  3.39,                                   !- Number of People {people}
-  ,                                       !- People per Space Floor Area {person/m2}
-  ,                                       !- Space Floor Area per Person {m2/person}
-  0.319734,                               !- Fraction Radiant
-  0.573,                                  !- Sensible Heat Fraction
-  0,                                      !- Carbon Dioxide Generation Rate {m3/s-W}
-  No,                                     !- Enable ASHRAE 55 Comfort Warnings
-  ZoneAveraged;                           !- Mean Radiant Temperature Calculation Type
-
-OS:People,
-  {c8d0498b-1ca8-46c8-9168-bc3ff2374cf9}, !- Handle
-  res occupants|unit 4|living space|unit 4|story 1, !- Name
-  {be763812-a6a1-427f-a6e8-8c2626cb57c9}, !- People Definition Name
-  {959280cf-31c3-4d8d-9846-61e755649349}, !- Space or SpaceType Name
-  {1592926e-aab8-433d-9e2d-664a86d69b5c}, !- Number of People Schedule Name
-  {0fbef014-d6c2-44e8-9d7e-47abfef3b048}, !- Activity Level Schedule Name
-  ,                                       !- Surface Name/Angle Factor List Name
-  ,                                       !- Work Efficiency Schedule Name
-  ,                                       !- Clothing Insulation Schedule Name
-  ,                                       !- Air Velocity Schedule Name
-  1;                                      !- Multiplier
-
-OS:Schedule:Day,
-  {c6c39d6b-c1e4-464f-b020-dc8c3d2a5139}, !- Handle
-  Schedule Day 11,                        !- Name
-  ,                                       !- Schedule Type Limits Name
-  ,                                       !- Interpolate to Timestep
-  24,                                     !- Hour 1
-  0,                                      !- Minute 1
-  0;                                      !- Value Until Time 1
-
-OS:Schedule:Day,
-  {e8dbe2ed-0fb6-4433-af24-cb4adf31b96f}, !- Handle
-  Schedule Day 12,                        !- Name
-  ,                                       !- Schedule Type Limits Name
-  ,                                       !- Interpolate to Timestep
-  24,                                     !- Hour 1
-  0,                                      !- Minute 1
-  1;                                      !- Value Until Time 1
-
-OS:People:Definition,
-  {b76c856c-7949-47aa-b1a3-fea080a040d4}, !- Handle
-  res occupants|unit 5|living space|unit 5|story 1, !- Name
-  People,                                 !- Number of People Calculation Method
-  3.39,                                   !- Number of People {people}
-  ,                                       !- People per Space Floor Area {person/m2}
-  ,                                       !- Space Floor Area per Person {m2/person}
-  0.319734,                               !- Fraction Radiant
-  0.573,                                  !- Sensible Heat Fraction
-  0,                                      !- Carbon Dioxide Generation Rate {m3/s-W}
-  No,                                     !- Enable ASHRAE 55 Comfort Warnings
-  ZoneAveraged;                           !- Mean Radiant Temperature Calculation Type
-
-OS:People,
-  {c377db27-10de-4122-92df-35d5bc7efa5e}, !- Handle
-  res occupants|unit 5|living space|unit 5|story 1, !- Name
-  {b76c856c-7949-47aa-b1a3-fea080a040d4}, !- People Definition Name
-  {189f2b07-ed5c-49cd-aa59-725448bf93b7}, !- Space or SpaceType Name
-  {1592926e-aab8-433d-9e2d-664a86d69b5c}, !- Number of People Schedule Name
-  {0fbef014-d6c2-44e8-9d7e-47abfef3b048}, !- Activity Level Schedule Name
-  ,                                       !- Surface Name/Angle Factor List Name
-  ,                                       !- Work Efficiency Schedule Name
-  ,                                       !- Clothing Insulation Schedule Name
-  ,                                       !- Air Velocity Schedule Name
-  1;                                      !- Multiplier
-
-OS:Schedule:Day,
-  {c1820cc2-7345-4a8e-a4a0-7757616660d7}, !- Handle
-  Schedule Day 13,                        !- Name
-  ,                                       !- Schedule Type Limits Name
-  ,                                       !- Interpolate to Timestep
-  24,                                     !- Hour 1
-  0,                                      !- Minute 1
-  0;                                      !- Value Until Time 1
-
-OS:Schedule:Day,
-  {b982e8db-7d44-49d0-a515-576b74e39ac5}, !- Handle
-  Schedule Day 14,                        !- Name
-  ,                                       !- Schedule Type Limits Name
-  ,                                       !- Interpolate to Timestep
-  24,                                     !- Hour 1
-  0,                                      !- Minute 1
-  1;                                      !- Value Until Time 1
-
-OS:People:Definition,
-  {d12c266d-3c7c-4c4e-9b9c-009a410c5a87}, !- Handle
-  res occupants|unit 6|living space|unit 6|story 1, !- Name
-  People,                                 !- Number of People Calculation Method
-  3.39,                                   !- Number of People {people}
-  ,                                       !- People per Space Floor Area {person/m2}
-  ,                                       !- Space Floor Area per Person {m2/person}
-  0.319734,                               !- Fraction Radiant
-  0.573,                                  !- Sensible Heat Fraction
-  0,                                      !- Carbon Dioxide Generation Rate {m3/s-W}
-  No,                                     !- Enable ASHRAE 55 Comfort Warnings
-  ZoneAveraged;                           !- Mean Radiant Temperature Calculation Type
-
-OS:People,
-  {3d2be489-cefc-4c3f-a597-a6e143f6a4d7}, !- Handle
-  res occupants|unit 6|living space|unit 6|story 1, !- Name
-  {d12c266d-3c7c-4c4e-9b9c-009a410c5a87}, !- People Definition Name
-  {ad8addc2-51e7-4d44-990e-7cf47eca150c}, !- Space or SpaceType Name
-  {1592926e-aab8-433d-9e2d-664a86d69b5c}, !- Number of People Schedule Name
-  {0fbef014-d6c2-44e8-9d7e-47abfef3b048}, !- Activity Level Schedule Name
-  ,                                       !- Surface Name/Angle Factor List Name
-  ,                                       !- Work Efficiency Schedule Name
-  ,                                       !- Clothing Insulation Schedule Name
-  ,                                       !- Air Velocity Schedule Name
-  1;                                      !- Multiplier
-
-OS:Schedule:Day,
-  {d5c24e69-9503-4e96-9345-299af4dc9644}, !- Handle
-  Schedule Day 15,                        !- Name
-  ,                                       !- Schedule Type Limits Name
-  ,                                       !- Interpolate to Timestep
-  24,                                     !- Hour 1
-  0,                                      !- Minute 1
-  0;                                      !- Value Until Time 1
-
-OS:Schedule:Day,
-  {87507fc4-6441-49a6-bfa1-3cea071f12e3}, !- Handle
-  Schedule Day 16,                        !- Name
-  ,                                       !- Schedule Type Limits Name
-  ,                                       !- Interpolate to Timestep
-  24,                                     !- Hour 1
-  0,                                      !- Minute 1
-  1;                                      !- Value Until Time 1
-
-OS:People:Definition,
-  {c888a080-4585-4423-a5b7-9b9f4be863b8}, !- Handle
-  res occupants|unit 7|living space|unit 7|story 1, !- Name
-  People,                                 !- Number of People Calculation Method
-  3.39,                                   !- Number of People {people}
-  ,                                       !- People per Space Floor Area {person/m2}
-  ,                                       !- Space Floor Area per Person {m2/person}
-  0.319734,                               !- Fraction Radiant
-  0.573,                                  !- Sensible Heat Fraction
-  0,                                      !- Carbon Dioxide Generation Rate {m3/s-W}
-  No,                                     !- Enable ASHRAE 55 Comfort Warnings
-  ZoneAveraged;                           !- Mean Radiant Temperature Calculation Type
-
-OS:People,
-  {239a4ea1-0bf8-49c2-b792-16b9baa80b3d}, !- Handle
-  res occupants|unit 7|living space|unit 7|story 1, !- Name
-  {c888a080-4585-4423-a5b7-9b9f4be863b8}, !- People Definition Name
-  {20448546-ee47-4b10-9421-1bec4274e3fc}, !- Space or SpaceType Name
-  {1592926e-aab8-433d-9e2d-664a86d69b5c}, !- Number of People Schedule Name
-  {0fbef014-d6c2-44e8-9d7e-47abfef3b048}, !- Activity Level Schedule Name
-  ,                                       !- Surface Name/Angle Factor List Name
-  ,                                       !- Work Efficiency Schedule Name
-  ,                                       !- Clothing Insulation Schedule Name
-  ,                                       !- Air Velocity Schedule Name
-  1;                                      !- Multiplier
-
-OS:Schedule:Day,
-  {0984c97d-bc79-454c-88ff-286ee3f0adee}, !- Handle
-  Schedule Day 17,                        !- Name
-  ,                                       !- Schedule Type Limits Name
-  ,                                       !- Interpolate to Timestep
-  24,                                     !- Hour 1
-  0,                                      !- Minute 1
-  0;                                      !- Value Until Time 1
-
-OS:Schedule:Day,
-  {e0a31f1b-0678-4d91-a321-3e7bc4829677}, !- Handle
-  Schedule Day 18,                        !- Name
-  ,                                       !- Schedule Type Limits Name
-  ,                                       !- Interpolate to Timestep
-  24,                                     !- Hour 1
-  0,                                      !- Minute 1
-  1;                                      !- Value Until Time 1
-
-OS:People:Definition,
-  {014aaeaa-c4fc-4556-8b5d-d83fddcba947}, !- Handle
-  res occupants|unit 8|living space|unit 8|story 1, !- Name
-  People,                                 !- Number of People Calculation Method
-  3.39,                                   !- Number of People {people}
-  ,                                       !- People per Space Floor Area {person/m2}
-  ,                                       !- Space Floor Area per Person {m2/person}
-  0.319734,                               !- Fraction Radiant
-  0.573,                                  !- Sensible Heat Fraction
-  0,                                      !- Carbon Dioxide Generation Rate {m3/s-W}
-  No,                                     !- Enable ASHRAE 55 Comfort Warnings
-  ZoneAveraged;                           !- Mean Radiant Temperature Calculation Type
-
-OS:People,
-  {25bdd01e-613b-4c06-9f5b-f4253e46411f}, !- Handle
-  res occupants|unit 8|living space|unit 8|story 1, !- Name
-  {014aaeaa-c4fc-4556-8b5d-d83fddcba947}, !- People Definition Name
-  {d6d81d0f-eabc-4e10-993e-2a4e7fc0b100}, !- Space or SpaceType Name
-  {1592926e-aab8-433d-9e2d-664a86d69b5c}, !- Number of People Schedule Name
-  {0fbef014-d6c2-44e8-9d7e-47abfef3b048}, !- Activity Level Schedule Name
-  ,                                       !- Surface Name/Angle Factor List Name
-  ,                                       !- Work Efficiency Schedule Name
-  ,                                       !- Clothing Insulation Schedule Name
-  ,                                       !- Air Velocity Schedule Name
-  1;                                      !- Multiplier
-
-OS:WeatherFile,
-  {b39d39e7-89e7-4bf3-bd48-75e98a216f00}, !- Handle
-  Denver Intl Ap,                         !- City
-  CO,                                     !- State Province Region
-  USA,                                    !- Country
-  TMY3,                                   !- Data Source
-  725650,                                 !- WMO Number
-  39.83,                                  !- Latitude {deg}
-  -104.65,                                !- Longitude {deg}
-  -7,                                     !- Time Zone {hr}
-  1650,                                   !- Elevation {m}
-  file:../weather/USA_CO_Denver.Intl.AP.725650_TMY3.epw, !- Url
-  E23378AA;                               !- Checksum
-
-OS:AdditionalProperties,
-  {817a73fd-ca3b-4ad3-a164-7d0b4c5a6592}, !- Handle
-  {b39d39e7-89e7-4bf3-bd48-75e98a216f00}, !- Object Name
-  EPWHeaderCity,                          !- Feature Name 1
-  String,                                 !- Feature Data Type 1
-  Denver Intl Ap,                         !- Feature Value 1
-  EPWHeaderState,                         !- Feature Name 2
-  String,                                 !- Feature Data Type 2
-  CO,                                     !- Feature Value 2
-  EPWHeaderCountry,                       !- Feature Name 3
-  String,                                 !- Feature Data Type 3
-  USA,                                    !- Feature Value 3
-  EPWHeaderDataSource,                    !- Feature Name 4
-  String,                                 !- Feature Data Type 4
-  TMY3,                                   !- Feature Value 4
-  EPWHeaderStation,                       !- Feature Name 5
-  String,                                 !- Feature Data Type 5
-  725650,                                 !- Feature Value 5
-  EPWHeaderLatitude,                      !- Feature Name 6
-  Double,                                 !- Feature Data Type 6
-  39.829999999999998,                     !- Feature Value 6
-  EPWHeaderLongitude,                     !- Feature Name 7
-  Double,                                 !- Feature Data Type 7
-  -104.65000000000001,                    !- Feature Value 7
-  EPWHeaderTimezone,                      !- Feature Name 8
-  Double,                                 !- Feature Data Type 8
-  -7,                                     !- Feature Value 8
-  EPWHeaderAltitude,                      !- Feature Name 9
-  Double,                                 !- Feature Data Type 9
-  5413.3858267716532,                     !- Feature Value 9
-  EPWHeaderLocalPressure,                 !- Feature Name 10
-  Double,                                 !- Feature Data Type 10
-  0.81937567683596546,                    !- Feature Value 10
-  EPWHeaderRecordsPerHour,                !- Feature Name 11
-  Double,                                 !- Feature Data Type 11
-  0,                                      !- Feature Value 11
-  EPWDataAnnualAvgDrybulb,                !- Feature Name 12
-  Double,                                 !- Feature Data Type 12
-  51.575616438356228,                     !- Feature Value 12
-  EPWDataAnnualMinDrybulb,                !- Feature Name 13
-  Double,                                 !- Feature Data Type 13
-  -2.9200000000000017,                    !- Feature Value 13
-  EPWDataAnnualMaxDrybulb,                !- Feature Name 14
-  Double,                                 !- Feature Data Type 14
-  104,                                    !- Feature Value 14
-  EPWDataCDD50F,                          !- Feature Name 15
-  Double,                                 !- Feature Data Type 15
-  3072.2925000000005,                     !- Feature Value 15
-  EPWDataCDD65F,                          !- Feature Name 16
-  Double,                                 !- Feature Data Type 16
-  883.62000000000035,                     !- Feature Value 16
-  EPWDataHDD50F,                          !- Feature Name 17
-  Double,                                 !- Feature Data Type 17
-  2497.1925000000001,                     !- Feature Value 17
-  EPWDataHDD65F,                          !- Feature Name 18
-  Double,                                 !- Feature Data Type 18
-  5783.5200000000013,                     !- Feature Value 18
-  EPWDataAnnualAvgWindspeed,              !- Feature Name 19
-  Double,                                 !- Feature Data Type 19
-  3.9165296803649667,                     !- Feature Value 19
-  EPWDataMonthlyAvgDrybulbs,              !- Feature Name 20
-  String,                                 !- Feature Data Type 20
-  33.4191935483871&#4431.90142857142857&#4443.02620967741937&#4442.48624999999999&#4459.877741935483854&#4473.57574999999997&#4472.07975806451608&#4472.70008064516134&#4466.49200000000006&#4450.079112903225806&#4437.218250000000005&#4434.582177419354835, !- Feature Value 20
-  EPWDataGroundMonthlyTemps,              !- Feature Name 21
-  String,                                 !- Feature Data Type 21
-  44.08306285945173&#4440.89570904991865&#4440.64045432632048&#4442.153016571250646&#4448.225111118704206&#4454.268919273837525&#4459.508577937551024&#4462.82777283423508&#4463.10975667174995&#4460.41014950381947&#4455.304105212311526&#4449.445696474514364, !- Feature Value 21
-  EPWDataWSF,                             !- Feature Name 22
-  Double,                                 !- Feature Data Type 22
-  0.58999999999999997,                    !- Feature Value 22
-  EPWDataMonthlyAvgDailyHighDrybulbs,     !- Feature Name 23
-  String,                                 !- Feature Data Type 23
-  47.41032258064516&#4446.58642857142857&#4455.15032258064517&#4453.708&#4472.80193548387098&#4488.67600000000002&#4486.1858064516129&#4485.87225806451613&#4482.082&#4463.18064516129033&#4448.73400000000001&#4448.87935483870968, !- Feature Value 23
-  EPWDataMonthlyAvgDailyLowDrybulbs,      !- Feature Name 24
-  String,                                 !- Feature Data Type 24
-  19.347741935483874&#4419.856428571428573&#4430.316129032258065&#4431.112&#4447.41612903225806&#4457.901999999999994&#4459.063870967741934&#4460.956774193548384&#4452.352000000000004&#4438.41612903225806&#4427.002000000000002&#4423.02903225806451, !- Feature Value 24
-  EPWDesignHeatingDrybulb,                !- Feature Name 25
-  Double,                                 !- Feature Data Type 25
-  12.02,                                  !- Feature Value 25
-  EPWDesignHeatingWindspeed,              !- Feature Name 26
-  Double,                                 !- Feature Data Type 26
-  2.8062500000000004,                     !- Feature Value 26
-  EPWDesignCoolingDrybulb,                !- Feature Name 27
-  Double,                                 !- Feature Data Type 27
-  91.939999999999998,                     !- Feature Value 27
-  EPWDesignCoolingWetbulb,                !- Feature Name 28
-  Double,                                 !- Feature Data Type 28
-  59.95131430195849,                      !- Feature Value 28
-  EPWDesignCoolingHumidityRatio,          !- Feature Name 29
-  Double,                                 !- Feature Data Type 29
-  0.0059161086834698092,                  !- Feature Value 29
-  EPWDesignCoolingWindspeed,              !- Feature Name 30
-  Double,                                 !- Feature Data Type 30
-  3.7999999999999989,                     !- Feature Value 30
-  EPWDesignDailyTemperatureRange,         !- Feature Name 31
-  Double,                                 !- Feature Data Type 31
-  24.915483870967748,                     !- Feature Value 31
-  EPWDesignDehumidDrybulb,                !- Feature Name 32
-  Double,                                 !- Feature Data Type 32
-  67.996785714285721,                     !- Feature Value 32
-  EPWDesignDehumidHumidityRatio,          !- Feature Name 33
-  Double,                                 !- Feature Data Type 33
-  0.012133744170488724,                   !- Feature Value 33
-  EPWDesignCoolingDirectNormal,           !- Feature Name 34
-  Double,                                 !- Feature Data Type 34
-  985,                                    !- Feature Value 34
-  EPWDesignCoolingDiffuseHorizontal,      !- Feature Name 35
-  Double,                                 !- Feature Data Type 35
-  84;                                     !- Feature Value 35
-
-OS:Site,
-  {ad1a74ef-3b87-4267-8511-fbc1628468ad}, !- Handle
-  Denver Intl Ap_CO_USA,                  !- Name
-  39.83,                                  !- Latitude {deg}
-  -104.65,                                !- Longitude {deg}
-  -7,                                     !- Time Zone {hr}
-  1650,                                   !- Elevation {m}
-  ;                                       !- Terrain
-
-OS:ClimateZones,
-  {2a62921f-7e29-4bf3-958f-52d35f9f0d12}, !- Handle
-  ,                                       !- Active Institution
-  ,                                       !- Active Year
-  ,                                       !- Climate Zone Institution Name 1
-  ,                                       !- Climate Zone Document Name 1
-  ,                                       !- Climate Zone Document Year 1
-  ,                                       !- Climate Zone Value 1
-  Building America,                       !- Climate Zone Institution Name 2
-  ,                                       !- Climate Zone Document Name 2
-  0,                                      !- Climate Zone Document Year 2
-  Cold;                                   !- Climate Zone Value 2
-
-OS:Site:WaterMainsTemperature,
-  {6452a217-21ad-47c1-b070-9c32af896367}, !- Handle
-  Correlation,                            !- Calculation Method
-  ,                                       !- Temperature Schedule Name
-  10.8753424657535,                       !- Annual Average Outdoor Air Temperature {C}
-  23.1524007936508;                       !- Maximum Difference In Monthly Average Outdoor Air Temperatures {deltaC}
-
-OS:RunPeriodControl:DaylightSavingTime,
-  {1a2e97f9-9948-44b8-aab2-59c9432f2420}, !- Handle
-  4/7,                                    !- Start Date
-  10/26;                                  !- End Date
-
-OS:Site:GroundTemperature:Deep,
-  {d466e46c-1039-4da6-87e3-bbfba6b7968e}, !- Handle
-  10.8753424657535,                       !- January Deep Ground Temperature {C}
-  10.8753424657535,                       !- February Deep Ground Temperature {C}
-  10.8753424657535,                       !- March Deep Ground Temperature {C}
-  10.8753424657535,                       !- April Deep Ground Temperature {C}
-  10.8753424657535,                       !- May Deep Ground Temperature {C}
-  10.8753424657535,                       !- June Deep Ground Temperature {C}
-  10.8753424657535,                       !- July Deep Ground Temperature {C}
-  10.8753424657535,                       !- August Deep Ground Temperature {C}
-  10.8753424657535,                       !- September Deep Ground Temperature {C}
-  10.8753424657535,                       !- October Deep Ground Temperature {C}
-  10.8753424657535,                       !- November Deep Ground Temperature {C}
-  10.8753424657535;                       !- December Deep Ground Temperature {C}
->>>>>>> f9199dcb
