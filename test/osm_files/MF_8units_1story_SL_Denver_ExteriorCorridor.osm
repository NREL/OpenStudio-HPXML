!- NOTE: Auto-generated from /test/osw_files/MF_8units_1story_SL_Denver_ExteriorCorridor.osw

OS:Version,
<<<<<<< HEAD
  {467bf253-6fc9-438d-93e9-4d0e83d8d4c6}, !- Handle
  2.9.0;                                  !- Version Identifier

OS:SimulationControl,
  {883396a9-eba2-41a8-87fa-5582df4814cf}, !- Handle
=======
  {426f9f61-d8c2-4c0a-a402-4bc7540065ad}, !- Handle
  2.9.1;                                  !- Version Identifier

OS:SimulationControl,
  {41eb06f0-6ee6-4064-88c4-aebe845a1de1}, !- Handle
>>>>>>> fdb03032
  ,                                       !- Do Zone Sizing Calculation
  ,                                       !- Do System Sizing Calculation
  ,                                       !- Do Plant Sizing Calculation
  No;                                     !- Run Simulation for Sizing Periods

OS:Timestep,
<<<<<<< HEAD
  {9e419117-52ac-4c0f-8f7c-1c1def7e3dbb}, !- Handle
  6;                                      !- Number of Timesteps per Hour

OS:ShadowCalculation,
  {aa42d2de-1e73-4a83-bfc8-bbbf14032934}, !- Handle
=======
  {58ea071e-a9bd-4f5a-910a-e2bceb395f65}, !- Handle
  6;                                      !- Number of Timesteps per Hour

OS:ShadowCalculation,
  {4098f0b1-7398-44bb-a75c-6db1bf1fa730}, !- Handle
>>>>>>> fdb03032
  20,                                     !- Calculation Frequency
  200;                                    !- Maximum Figures in Shadow Overlap Calculations

OS:SurfaceConvectionAlgorithm:Outside,
<<<<<<< HEAD
  {81b15448-fdc2-4209-9ae7-b6da02d2526c}, !- Handle
  DOE-2;                                  !- Algorithm

OS:SurfaceConvectionAlgorithm:Inside,
  {8fbb155a-f139-4d0b-b193-1ae4de04635d}, !- Handle
  TARP;                                   !- Algorithm

OS:ZoneCapacitanceMultiplier:ResearchSpecial,
  {5f72dd7d-f423-4359-995f-88f248f4eb99}, !- Handle
=======
  {ececd9d0-0a4a-4923-9035-8546b7f72af6}, !- Handle
  DOE-2;                                  !- Algorithm

OS:SurfaceConvectionAlgorithm:Inside,
  {ff07bb4c-8767-42ff-8fa3-d09e8663736e}, !- Handle
  TARP;                                   !- Algorithm

OS:ZoneCapacitanceMultiplier:ResearchSpecial,
  {13a0fcde-e9ce-4a66-9e6f-6737c95a41dc}, !- Handle
>>>>>>> fdb03032
  ,                                       !- Temperature Capacity Multiplier
  15,                                     !- Humidity Capacity Multiplier
  ;                                       !- Carbon Dioxide Capacity Multiplier

OS:RunPeriod,
<<<<<<< HEAD
  {3e96ba33-84e8-49e8-93c5-327f5a7b35dc}, !- Handle
=======
  {72ea8226-5fb1-49d7-99ee-dc5f9c9b05f0}, !- Handle
>>>>>>> fdb03032
  Run Period 1,                           !- Name
  1,                                      !- Begin Month
  1,                                      !- Begin Day of Month
  12,                                     !- End Month
  31,                                     !- End Day of Month
  ,                                       !- Use Weather File Holidays and Special Days
  ,                                       !- Use Weather File Daylight Saving Period
  ,                                       !- Apply Weekend Holiday Rule
  ,                                       !- Use Weather File Rain Indicators
  ,                                       !- Use Weather File Snow Indicators
  ;                                       !- Number of Times Runperiod to be Repeated

OS:YearDescription,
<<<<<<< HEAD
  {9ee6f67f-8bac-4cd7-b33a-cd03fe5a6d14}, !- Handle
=======
  {a4e3fbde-610c-4fae-a4cd-3149f944b0ce}, !- Handle
>>>>>>> fdb03032
  2007,                                   !- Calendar Year
  ,                                       !- Day of Week for Start Day
  ;                                       !- Is Leap Year

OS:ThermalZone,
<<<<<<< HEAD
  {bc49a6fd-53ad-4321-b12e-5964e2a53135}, !- Handle
=======
  {a0efecec-2fa8-4bfe-9c5e-4a8ed4ed15c2}, !- Handle
>>>>>>> fdb03032
  living zone,                            !- Name
  ,                                       !- Multiplier
  ,                                       !- Ceiling Height {m}
  ,                                       !- Volume {m3}
  ,                                       !- Floor Area {m2}
  ,                                       !- Zone Inside Convection Algorithm
  ,                                       !- Zone Outside Convection Algorithm
  ,                                       !- Zone Conditioning Equipment List Name
<<<<<<< HEAD
  {0ece6de2-2540-4e1b-a7d7-c1bc4231c2eb}, !- Zone Air Inlet Port List
  {f0a3a396-9483-4153-aec9-ad1d80a4a14f}, !- Zone Air Exhaust Port List
  {b5a4bda3-ac82-4fa6-ba36-adb532f3fb3e}, !- Zone Air Node Name
  {8843c3ca-216f-4a69-8229-adca6be503c6}, !- Zone Return Air Port List
=======
  {eb1f2657-b3ca-438f-affa-05d1e5732344}, !- Zone Air Inlet Port List
  {f3b929dd-0faa-4438-9906-3d619b13900f}, !- Zone Air Exhaust Port List
  {edafa0ba-27e6-4bce-93b0-dead574466f7}, !- Zone Air Node Name
  {4493ddf5-22dc-492f-8275-2c1a6a02c9c6}, !- Zone Return Air Port List
>>>>>>> fdb03032
  ,                                       !- Primary Daylighting Control Name
  ,                                       !- Fraction of Zone Controlled by Primary Daylighting Control
  ,                                       !- Secondary Daylighting Control Name
  ,                                       !- Fraction of Zone Controlled by Secondary Daylighting Control
  ,                                       !- Illuminance Map Name
  ,                                       !- Group Rendering Name
  ,                                       !- Thermostat Name
  No;                                     !- Use Ideal Air Loads

OS:Node,
<<<<<<< HEAD
  {8cf56c27-aef3-4656-a4ec-b104c8e20c58}, !- Handle
  Node 1,                                 !- Name
  {b5a4bda3-ac82-4fa6-ba36-adb532f3fb3e}, !- Inlet Port
  ;                                       !- Outlet Port

OS:Connection,
  {b5a4bda3-ac82-4fa6-ba36-adb532f3fb3e}, !- Handle
  {2e0ca860-b793-49f4-8fbc-048c656841ef}, !- Name
  {bc49a6fd-53ad-4321-b12e-5964e2a53135}, !- Source Object
  11,                                     !- Outlet Port
  {8cf56c27-aef3-4656-a4ec-b104c8e20c58}, !- Target Object
  2;                                      !- Inlet Port

OS:PortList,
  {0ece6de2-2540-4e1b-a7d7-c1bc4231c2eb}, !- Handle
  {0123da14-2825-4d10-9fac-e1c580092b92}, !- Name
  {bc49a6fd-53ad-4321-b12e-5964e2a53135}; !- HVAC Component

OS:PortList,
  {f0a3a396-9483-4153-aec9-ad1d80a4a14f}, !- Handle
  {dfcab588-41b4-460f-9e8f-20d8cf4d9146}, !- Name
  {bc49a6fd-53ad-4321-b12e-5964e2a53135}; !- HVAC Component

OS:PortList,
  {8843c3ca-216f-4a69-8229-adca6be503c6}, !- Handle
  {d0e3d362-fdf1-4df6-aab9-4039ef37e584}, !- Name
  {bc49a6fd-53ad-4321-b12e-5964e2a53135}; !- HVAC Component

OS:Sizing:Zone,
  {04506d60-b724-45e3-838c-b1e72d86aced}, !- Handle
  {bc49a6fd-53ad-4321-b12e-5964e2a53135}, !- Zone or ZoneList Name
=======
  {3718353c-15c1-4f61-8bf7-46e1cf38713c}, !- Handle
  Node 1,                                 !- Name
  {edafa0ba-27e6-4bce-93b0-dead574466f7}, !- Inlet Port
  ;                                       !- Outlet Port

OS:Connection,
  {edafa0ba-27e6-4bce-93b0-dead574466f7}, !- Handle
  {18773cee-e1a3-4657-9287-c58093c641e6}, !- Name
  {a0efecec-2fa8-4bfe-9c5e-4a8ed4ed15c2}, !- Source Object
  11,                                     !- Outlet Port
  {3718353c-15c1-4f61-8bf7-46e1cf38713c}, !- Target Object
  2;                                      !- Inlet Port

OS:PortList,
  {eb1f2657-b3ca-438f-affa-05d1e5732344}, !- Handle
  {ae2a293b-007e-45fa-bfeb-18c7fc69895c}, !- Name
  {a0efecec-2fa8-4bfe-9c5e-4a8ed4ed15c2}; !- HVAC Component

OS:PortList,
  {f3b929dd-0faa-4438-9906-3d619b13900f}, !- Handle
  {dcc5a8a5-b4cd-4912-b2c7-f77d796f241a}, !- Name
  {a0efecec-2fa8-4bfe-9c5e-4a8ed4ed15c2}; !- HVAC Component

OS:PortList,
  {4493ddf5-22dc-492f-8275-2c1a6a02c9c6}, !- Handle
  {631f4cf4-ca25-4699-bc82-8d9ca8aa6d18}, !- Name
  {a0efecec-2fa8-4bfe-9c5e-4a8ed4ed15c2}; !- HVAC Component

OS:Sizing:Zone,
  {1c250576-daba-4f5e-944b-cd274026c8ca}, !- Handle
  {a0efecec-2fa8-4bfe-9c5e-4a8ed4ed15c2}, !- Zone or ZoneList Name
>>>>>>> fdb03032
  SupplyAirTemperature,                   !- Zone Cooling Design Supply Air Temperature Input Method
  14,                                     !- Zone Cooling Design Supply Air Temperature {C}
  11.11,                                  !- Zone Cooling Design Supply Air Temperature Difference {deltaC}
  SupplyAirTemperature,                   !- Zone Heating Design Supply Air Temperature Input Method
  40,                                     !- Zone Heating Design Supply Air Temperature {C}
  11.11,                                  !- Zone Heating Design Supply Air Temperature Difference {deltaC}
  0.0085,                                 !- Zone Cooling Design Supply Air Humidity Ratio {kg-H2O/kg-air}
  0.008,                                  !- Zone Heating Design Supply Air Humidity Ratio {kg-H2O/kg-air}
  ,                                       !- Zone Heating Sizing Factor
  ,                                       !- Zone Cooling Sizing Factor
  DesignDay,                              !- Cooling Design Air Flow Method
  ,                                       !- Cooling Design Air Flow Rate {m3/s}
  ,                                       !- Cooling Minimum Air Flow per Zone Floor Area {m3/s-m2}
  ,                                       !- Cooling Minimum Air Flow {m3/s}
  ,                                       !- Cooling Minimum Air Flow Fraction
  DesignDay,                              !- Heating Design Air Flow Method
  ,                                       !- Heating Design Air Flow Rate {m3/s}
  ,                                       !- Heating Maximum Air Flow per Zone Floor Area {m3/s-m2}
  ,                                       !- Heating Maximum Air Flow {m3/s}
  ,                                       !- Heating Maximum Air Flow Fraction
  ,                                       !- Design Zone Air Distribution Effectiveness in Cooling Mode
  ,                                       !- Design Zone Air Distribution Effectiveness in Heating Mode
  No,                                     !- Account for Dedicated Outdoor Air System
  NeutralSupplyAir,                       !- Dedicated Outdoor Air System Control Strategy
  autosize,                               !- Dedicated Outdoor Air Low Setpoint Temperature for Design {C}
  autosize;                               !- Dedicated Outdoor Air High Setpoint Temperature for Design {C}

OS:ZoneHVAC:EquipmentList,
<<<<<<< HEAD
  {514615c4-8956-4bc5-bfc6-e5a3a4f5e9d8}, !- Handle
  Zone HVAC Equipment List 1,             !- Name
  {bc49a6fd-53ad-4321-b12e-5964e2a53135}; !- Thermal Zone

OS:Space,
  {3bf561b2-63d2-4117-b4f5-e5f3abaf1308}, !- Handle
  living space,                           !- Name
  {9a0953f7-fb7b-40f7-928d-fb3791fac9c7}, !- Space Type Name
=======
  {600b9093-9863-44f2-9b18-b871eb753627}, !- Handle
  Zone HVAC Equipment List 1,             !- Name
  {a0efecec-2fa8-4bfe-9c5e-4a8ed4ed15c2}; !- Thermal Zone

OS:Space,
  {54964e8b-c973-44e8-84ee-0d024ddd4e69}, !- Handle
  living space,                           !- Name
  {e26dd1d0-c0a4-4622-8b73-12a337445738}, !- Space Type Name
>>>>>>> fdb03032
  ,                                       !- Default Construction Set Name
  ,                                       !- Default Schedule Set Name
  ,                                       !- Direction of Relative North {deg}
  ,                                       !- X Origin {m}
  ,                                       !- Y Origin {m}
  ,                                       !- Z Origin {m}
  ,                                       !- Building Story Name
<<<<<<< HEAD
  {bc49a6fd-53ad-4321-b12e-5964e2a53135}, !- Thermal Zone Name
  ,                                       !- Part of Total Floor Area
  ,                                       !- Design Specification Outdoor Air Object Name
  {0eb91e40-ec3c-447e-9f34-37e46abef2bb}; !- Building Unit Name

OS:Surface,
  {281b2c43-e688-4639-a070-18ca476a1055}, !- Handle
  Surface 1,                              !- Name
  Floor,                                  !- Surface Type
  ,                                       !- Construction Name
  {3bf561b2-63d2-4117-b4f5-e5f3abaf1308}, !- Space Name
=======
  {a0efecec-2fa8-4bfe-9c5e-4a8ed4ed15c2}, !- Thermal Zone Name
  ,                                       !- Part of Total Floor Area
  ,                                       !- Design Specification Outdoor Air Object Name
  {3de62db1-0b23-491c-b753-e254aba1cb26}; !- Building Unit Name

OS:Surface,
  {57c177b5-5788-4e13-b4e6-4e9d68bf80d2}, !- Handle
  Surface 1,                              !- Name
  Floor,                                  !- Surface Type
  ,                                       !- Construction Name
  {54964e8b-c973-44e8-84ee-0d024ddd4e69}, !- Space Name
>>>>>>> fdb03032
  Foundation,                             !- Outside Boundary Condition
  ,                                       !- Outside Boundary Condition Object
  NoSun,                                  !- Sun Exposure
  NoWind,                                 !- Wind Exposure
  ,                                       !- View Factor to Ground
  ,                                       !- Number of Vertices
  0, -12.9315688143396, 0,                !- X,Y,Z Vertex 1 {m}
  0, 0, 0,                                !- X,Y,Z Vertex 2 {m}
  6.46578440716979, 0, 0,                 !- X,Y,Z Vertex 3 {m}
  6.46578440716979, -12.9315688143396, 0; !- X,Y,Z Vertex 4 {m}

OS:Surface,
<<<<<<< HEAD
  {ca3fbae4-ff16-4907-8cb0-fc35c7e8603a}, !- Handle
  Surface 2,                              !- Name
  Wall,                                   !- Surface Type
  ,                                       !- Construction Name
  {3bf561b2-63d2-4117-b4f5-e5f3abaf1308}, !- Space Name
=======
  {64d59b7c-7ec0-42db-aa44-67c06ffbbf09}, !- Handle
  Surface 2,                              !- Name
  Wall,                                   !- Surface Type
  ,                                       !- Construction Name
  {54964e8b-c973-44e8-84ee-0d024ddd4e69}, !- Space Name
>>>>>>> fdb03032
  Outdoors,                               !- Outside Boundary Condition
  ,                                       !- Outside Boundary Condition Object
  SunExposed,                             !- Sun Exposure
  WindExposed,                            !- Wind Exposure
  ,                                       !- View Factor to Ground
  ,                                       !- Number of Vertices
  0, 0, 2.4384,                           !- X,Y,Z Vertex 1 {m}
  0, 0, 0,                                !- X,Y,Z Vertex 2 {m}
  0, -12.9315688143396, 0,                !- X,Y,Z Vertex 3 {m}
  0, -12.9315688143396, 2.4384;           !- X,Y,Z Vertex 4 {m}

OS:Surface,
<<<<<<< HEAD
  {b0863e2c-8612-4c1e-a02f-7cbdb72c527a}, !- Handle
  Surface 3,                              !- Name
  Wall,                                   !- Surface Type
  ,                                       !- Construction Name
  {3bf561b2-63d2-4117-b4f5-e5f3abaf1308}, !- Space Name
=======
  {9245c8d3-949f-40a6-8c56-82d21ca4e0fd}, !- Handle
  Surface 3,                              !- Name
  Wall,                                   !- Surface Type
  ,                                       !- Construction Name
  {54964e8b-c973-44e8-84ee-0d024ddd4e69}, !- Space Name
>>>>>>> fdb03032
  Outdoors,                               !- Outside Boundary Condition
  ,                                       !- Outside Boundary Condition Object
  SunExposed,                             !- Sun Exposure
  WindExposed,                            !- Wind Exposure
  ,                                       !- View Factor to Ground
  ,                                       !- Number of Vertices
  6.46578440716979, 0, 2.4384,            !- X,Y,Z Vertex 1 {m}
  6.46578440716979, 0, 0,                 !- X,Y,Z Vertex 2 {m}
  0, 0, 0,                                !- X,Y,Z Vertex 3 {m}
  0, 0, 2.4384;                           !- X,Y,Z Vertex 4 {m}

OS:Surface,
<<<<<<< HEAD
  {ba35c239-bb9b-4452-ac5f-0453b1009dfd}, !- Handle
  Surface 4,                              !- Name
  Wall,                                   !- Surface Type
  ,                                       !- Construction Name
  {3bf561b2-63d2-4117-b4f5-e5f3abaf1308}, !- Space Name
  Adiabatic,                              !- Outside Boundary Condition
  ,                                       !- Outside Boundary Condition Object
=======
  {ddb6ae49-1013-455e-a9af-9cf41b697221}, !- Handle
  Surface 4,                              !- Name
  Wall,                                   !- Surface Type
  ,                                       !- Construction Name
  {54964e8b-c973-44e8-84ee-0d024ddd4e69}, !- Space Name
  Surface,                                !- Outside Boundary Condition
  {fce75e78-846a-4207-8efc-4877ef92975d}, !- Outside Boundary Condition Object
>>>>>>> fdb03032
  NoSun,                                  !- Sun Exposure
  NoWind,                                 !- Wind Exposure
  ,                                       !- View Factor to Ground
  ,                                       !- Number of Vertices
  6.46578440716979, -12.9315688143396, 2.4384, !- X,Y,Z Vertex 1 {m}
  6.46578440716979, -12.9315688143396, 0, !- X,Y,Z Vertex 2 {m}
  6.46578440716979, 0, 0,                 !- X,Y,Z Vertex 3 {m}
  6.46578440716979, 0, 2.4384;            !- X,Y,Z Vertex 4 {m}

OS:Surface,
<<<<<<< HEAD
  {9af2581a-5fa9-4ff4-910a-db56571e038c}, !- Handle
  Surface 5,                              !- Name
  Wall,                                   !- Surface Type
  ,                                       !- Construction Name
  {3bf561b2-63d2-4117-b4f5-e5f3abaf1308}, !- Space Name
=======
  {64d68ea6-7faa-437b-95bc-45cb701ff3d7}, !- Handle
  Surface 5,                              !- Name
  Wall,                                   !- Surface Type
  ,                                       !- Construction Name
  {54964e8b-c973-44e8-84ee-0d024ddd4e69}, !- Space Name
>>>>>>> fdb03032
  Outdoors,                               !- Outside Boundary Condition
  ,                                       !- Outside Boundary Condition Object
  SunExposed,                             !- Sun Exposure
  WindExposed,                            !- Wind Exposure
  ,                                       !- View Factor to Ground
  ,                                       !- Number of Vertices
  0, -12.9315688143396, 2.4384,           !- X,Y,Z Vertex 1 {m}
  0, -12.9315688143396, 0,                !- X,Y,Z Vertex 2 {m}
  6.46578440716979, -12.9315688143396, 0, !- X,Y,Z Vertex 3 {m}
  6.46578440716979, -12.9315688143396, 2.4384; !- X,Y,Z Vertex 4 {m}

OS:Surface,
<<<<<<< HEAD
  {6589402b-fcee-4c44-977d-33ee72566c41}, !- Handle
  Surface 6,                              !- Name
  RoofCeiling,                            !- Surface Type
  ,                                       !- Construction Name
  {3bf561b2-63d2-4117-b4f5-e5f3abaf1308}, !- Space Name
=======
  {9751595e-c5b5-4591-8a5c-1c33d103fabc}, !- Handle
  Surface 6,                              !- Name
  RoofCeiling,                            !- Surface Type
  ,                                       !- Construction Name
  {54964e8b-c973-44e8-84ee-0d024ddd4e69}, !- Space Name
>>>>>>> fdb03032
  Outdoors,                               !- Outside Boundary Condition
  ,                                       !- Outside Boundary Condition Object
  SunExposed,                             !- Sun Exposure
  WindExposed,                            !- Wind Exposure
  ,                                       !- View Factor to Ground
  ,                                       !- Number of Vertices
  6.46578440716979, -12.9315688143396, 2.4384, !- X,Y,Z Vertex 1 {m}
  6.46578440716979, 0, 2.4384,            !- X,Y,Z Vertex 2 {m}
  0, 0, 2.4384,                           !- X,Y,Z Vertex 3 {m}
  0, -12.9315688143396, 2.4384;           !- X,Y,Z Vertex 4 {m}

OS:SpaceType,
<<<<<<< HEAD
  {9a0953f7-fb7b-40f7-928d-fb3791fac9c7}, !- Handle
=======
  {e26dd1d0-c0a4-4622-8b73-12a337445738}, !- Handle
>>>>>>> fdb03032
  Space Type 1,                           !- Name
  ,                                       !- Default Construction Set Name
  ,                                       !- Default Schedule Set Name
  ,                                       !- Group Rendering Name
  ,                                       !- Design Specification Outdoor Air Object Name
  ,                                       !- Standards Template
  ,                                       !- Standards Building Type
  living;                                 !- Standards Space Type
<<<<<<< HEAD

OS:ShadingSurface,
  {13d8e312-dc85-4693-83f5-5658e4b9f9c7}, !- Handle
  Corridor shading,                       !- Name
  ,                                       !- Construction Name
  {74b94813-926d-494b-aa67-5ce7d0f37f9a}, !- Shading Surface Group Name
  ,                                       !- Transmittance Schedule Name
  ,                                       !- Number of Vertices
  0, -15.9795688143396, 2.4384,           !- X,Y,Z Vertex 1 {m}
  6.46578440716979, -15.9795688143396, 2.4384, !- X,Y,Z Vertex 2 {m}
  6.46578440716979, -12.9315688143396, 2.4384, !- X,Y,Z Vertex 3 {m}
  0, -12.9315688143396, 2.4384;           !- X,Y,Z Vertex 4 {m}

OS:ShadingSurfaceGroup,
  {74b94813-926d-494b-aa67-5ce7d0f37f9a}, !- Handle
  Shading Surface Group 1,                !- Name
  Building;                               !- Shading Surface Type

OS:BuildingUnit,
  {0eb91e40-ec3c-447e-9f34-37e46abef2bb}, !- Handle
  unit 1,                                 !- Name
  ,                                       !- Rendering Color
  Residential;                            !- Building Unit Type

OS:Building,
  {ab6dc845-3364-4be7-ac48-60258aa1c980}, !- Handle
=======

OS:ThermalZone,
  {665ab164-2d0d-425f-8b22-0bf172c138b4}, !- Handle
  living zone|unit 2,                     !- Name
  ,                                       !- Multiplier
  ,                                       !- Ceiling Height {m}
  ,                                       !- Volume {m3}
  ,                                       !- Floor Area {m2}
  ,                                       !- Zone Inside Convection Algorithm
  ,                                       !- Zone Outside Convection Algorithm
  ,                                       !- Zone Conditioning Equipment List Name
  {842b2ea5-dc49-40f6-82bc-61991f69f757}, !- Zone Air Inlet Port List
  {8ecbef9e-8a78-456d-8a79-1395ccd5708e}, !- Zone Air Exhaust Port List
  {cc1e0491-e7e1-4f57-8d71-bb57a0aedd2d}, !- Zone Air Node Name
  {074d8c7f-b713-4bd4-811d-ca80107837d1}, !- Zone Return Air Port List
  ,                                       !- Primary Daylighting Control Name
  ,                                       !- Fraction of Zone Controlled by Primary Daylighting Control
  ,                                       !- Secondary Daylighting Control Name
  ,                                       !- Fraction of Zone Controlled by Secondary Daylighting Control
  ,                                       !- Illuminance Map Name
  ,                                       !- Group Rendering Name
  ,                                       !- Thermostat Name
  No;                                     !- Use Ideal Air Loads

OS:Node,
  {fd4e309d-a208-40e9-a49d-4fdff0638a09}, !- Handle
  Node 2,                                 !- Name
  {cc1e0491-e7e1-4f57-8d71-bb57a0aedd2d}, !- Inlet Port
  ;                                       !- Outlet Port

OS:Connection,
  {cc1e0491-e7e1-4f57-8d71-bb57a0aedd2d}, !- Handle
  {e678fd31-dd46-4d30-9b83-209f7d3f2c20}, !- Name
  {665ab164-2d0d-425f-8b22-0bf172c138b4}, !- Source Object
  11,                                     !- Outlet Port
  {fd4e309d-a208-40e9-a49d-4fdff0638a09}, !- Target Object
  2;                                      !- Inlet Port

OS:PortList,
  {842b2ea5-dc49-40f6-82bc-61991f69f757}, !- Handle
  {b0423145-cfc7-4591-829d-96c4deed418f}, !- Name
  {665ab164-2d0d-425f-8b22-0bf172c138b4}; !- HVAC Component

OS:PortList,
  {8ecbef9e-8a78-456d-8a79-1395ccd5708e}, !- Handle
  {07cf4623-d9e3-4994-8117-294660a7f6b5}, !- Name
  {665ab164-2d0d-425f-8b22-0bf172c138b4}; !- HVAC Component

OS:PortList,
  {074d8c7f-b713-4bd4-811d-ca80107837d1}, !- Handle
  {15c5b2fa-d156-4734-96d1-4353b2b2bb6a}, !- Name
  {665ab164-2d0d-425f-8b22-0bf172c138b4}; !- HVAC Component

OS:Sizing:Zone,
  {cc4fc2e3-5974-484a-95f3-0586b5d862c4}, !- Handle
  {665ab164-2d0d-425f-8b22-0bf172c138b4}, !- Zone or ZoneList Name
  SupplyAirTemperature,                   !- Zone Cooling Design Supply Air Temperature Input Method
  14,                                     !- Zone Cooling Design Supply Air Temperature {C}
  11.11,                                  !- Zone Cooling Design Supply Air Temperature Difference {deltaC}
  SupplyAirTemperature,                   !- Zone Heating Design Supply Air Temperature Input Method
  40,                                     !- Zone Heating Design Supply Air Temperature {C}
  11.11,                                  !- Zone Heating Design Supply Air Temperature Difference {deltaC}
  0.0085,                                 !- Zone Cooling Design Supply Air Humidity Ratio {kg-H2O/kg-air}
  0.008,                                  !- Zone Heating Design Supply Air Humidity Ratio {kg-H2O/kg-air}
  ,                                       !- Zone Heating Sizing Factor
  ,                                       !- Zone Cooling Sizing Factor
  DesignDay,                              !- Cooling Design Air Flow Method
  ,                                       !- Cooling Design Air Flow Rate {m3/s}
  ,                                       !- Cooling Minimum Air Flow per Zone Floor Area {m3/s-m2}
  ,                                       !- Cooling Minimum Air Flow {m3/s}
  ,                                       !- Cooling Minimum Air Flow Fraction
  DesignDay,                              !- Heating Design Air Flow Method
  ,                                       !- Heating Design Air Flow Rate {m3/s}
  ,                                       !- Heating Maximum Air Flow per Zone Floor Area {m3/s-m2}
  ,                                       !- Heating Maximum Air Flow {m3/s}
  ,                                       !- Heating Maximum Air Flow Fraction
  ,                                       !- Design Zone Air Distribution Effectiveness in Cooling Mode
  ,                                       !- Design Zone Air Distribution Effectiveness in Heating Mode
  No,                                     !- Account for Dedicated Outdoor Air System
  NeutralSupplyAir,                       !- Dedicated Outdoor Air System Control Strategy
  autosize,                               !- Dedicated Outdoor Air Low Setpoint Temperature for Design {C}
  autosize;                               !- Dedicated Outdoor Air High Setpoint Temperature for Design {C}

OS:ZoneHVAC:EquipmentList,
  {e2efa24c-e7f5-4426-ae43-d4a13dc16da2}, !- Handle
  Zone HVAC Equipment List 2,             !- Name
  {665ab164-2d0d-425f-8b22-0bf172c138b4}; !- Thermal Zone

OS:Space,
  {659ab92d-4e3c-43a2-9079-9d486a7c6c8b}, !- Handle
  living space|unit 2|story 1,            !- Name
  {e26dd1d0-c0a4-4622-8b73-12a337445738}, !- Space Type Name
  ,                                       !- Default Construction Set Name
  ,                                       !- Default Schedule Set Name
  -0,                                     !- Direction of Relative North {deg}
  0,                                      !- X Origin {m}
  0,                                      !- Y Origin {m}
  0,                                      !- Z Origin {m}
  ,                                       !- Building Story Name
  {665ab164-2d0d-425f-8b22-0bf172c138b4}, !- Thermal Zone Name
  ,                                       !- Part of Total Floor Area
  ,                                       !- Design Specification Outdoor Air Object Name
  {a60cd781-7b77-45ec-80b4-356a51371da1}; !- Building Unit Name

OS:Surface,
  {38be1459-9522-4b7b-9aea-1204c4961025}, !- Handle
  Surface 7,                              !- Name
  Wall,                                   !- Surface Type
  ,                                       !- Construction Name
  {659ab92d-4e3c-43a2-9079-9d486a7c6c8b}, !- Space Name
  Outdoors,                               !- Outside Boundary Condition
  ,                                       !- Outside Boundary Condition Object
  SunExposed,                             !- Sun Exposure
  WindExposed,                            !- Wind Exposure
  ,                                       !- View Factor to Ground
  ,                                       !- Number of Vertices
  12.9315688143396, 0, 2.4384,            !- X,Y,Z Vertex 1 {m}
  12.9315688143396, 0, 0,                 !- X,Y,Z Vertex 2 {m}
  6.46578440716979, 0, 0,                 !- X,Y,Z Vertex 3 {m}
  6.46578440716979, 0, 2.4384;            !- X,Y,Z Vertex 4 {m}

OS:Surface,
  {bfa1ca52-4424-4e6a-a0e7-d3231f8f9039}, !- Handle
  Surface 8,                              !- Name
  Wall,                                   !- Surface Type
  ,                                       !- Construction Name
  {659ab92d-4e3c-43a2-9079-9d486a7c6c8b}, !- Space Name
  Surface,                                !- Outside Boundary Condition
  {562ff5fe-20bd-4e80-a4df-c20f0b32b90e}, !- Outside Boundary Condition Object
  NoSun,                                  !- Sun Exposure
  NoWind,                                 !- Wind Exposure
  ,                                       !- View Factor to Ground
  ,                                       !- Number of Vertices
  12.9315688143396, -12.9315688143396, 2.4384, !- X,Y,Z Vertex 1 {m}
  12.9315688143396, -12.9315688143396, 0, !- X,Y,Z Vertex 2 {m}
  12.9315688143396, 0, 0,                 !- X,Y,Z Vertex 3 {m}
  12.9315688143396, 0, 2.4384;            !- X,Y,Z Vertex 4 {m}

OS:Surface,
  {297678f2-1cd7-43d2-85bb-7685098bfe13}, !- Handle
  Surface 9,                              !- Name
  Wall,                                   !- Surface Type
  ,                                       !- Construction Name
  {659ab92d-4e3c-43a2-9079-9d486a7c6c8b}, !- Space Name
  Outdoors,                               !- Outside Boundary Condition
  ,                                       !- Outside Boundary Condition Object
  SunExposed,                             !- Sun Exposure
  WindExposed,                            !- Wind Exposure
  ,                                       !- View Factor to Ground
  ,                                       !- Number of Vertices
  6.46578440716979, -12.9315688143396, 2.4384, !- X,Y,Z Vertex 1 {m}
  6.46578440716979, -12.9315688143396, 0, !- X,Y,Z Vertex 2 {m}
  12.9315688143396, -12.9315688143396, 0, !- X,Y,Z Vertex 3 {m}
  12.9315688143396, -12.9315688143396, 2.4384; !- X,Y,Z Vertex 4 {m}

OS:Surface,
  {ebc1292b-a0e0-407f-85d1-ba36f92db579}, !- Handle
  Surface 10,                             !- Name
  Floor,                                  !- Surface Type
  ,                                       !- Construction Name
  {659ab92d-4e3c-43a2-9079-9d486a7c6c8b}, !- Space Name
  Foundation,                             !- Outside Boundary Condition
  ,                                       !- Outside Boundary Condition Object
  NoSun,                                  !- Sun Exposure
  NoWind,                                 !- Wind Exposure
  ,                                       !- View Factor to Ground
  ,                                       !- Number of Vertices
  6.46578440716979, -12.9315688143396, 0, !- X,Y,Z Vertex 1 {m}
  6.46578440716979, 0, 0,                 !- X,Y,Z Vertex 2 {m}
  12.9315688143396, 0, 0,                 !- X,Y,Z Vertex 3 {m}
  12.9315688143396, -12.9315688143396, 0; !- X,Y,Z Vertex 4 {m}

OS:Surface,
  {fce75e78-846a-4207-8efc-4877ef92975d}, !- Handle
  Surface 11,                             !- Name
  Wall,                                   !- Surface Type
  ,                                       !- Construction Name
  {659ab92d-4e3c-43a2-9079-9d486a7c6c8b}, !- Space Name
  Surface,                                !- Outside Boundary Condition
  {ddb6ae49-1013-455e-a9af-9cf41b697221}, !- Outside Boundary Condition Object
  NoSun,                                  !- Sun Exposure
  NoWind,                                 !- Wind Exposure
  ,                                       !- View Factor to Ground
  ,                                       !- Number of Vertices
  6.46578440716979, 0, 2.4384,            !- X,Y,Z Vertex 1 {m}
  6.46578440716979, 0, 0,                 !- X,Y,Z Vertex 2 {m}
  6.46578440716979, -12.9315688143396, 0, !- X,Y,Z Vertex 3 {m}
  6.46578440716979, -12.9315688143396, 2.4384; !- X,Y,Z Vertex 4 {m}

OS:Surface,
  {e23497ad-182b-44f9-aad9-670c807422c9}, !- Handle
  Surface 12,                             !- Name
  RoofCeiling,                            !- Surface Type
  ,                                       !- Construction Name
  {659ab92d-4e3c-43a2-9079-9d486a7c6c8b}, !- Space Name
  Outdoors,                               !- Outside Boundary Condition
  ,                                       !- Outside Boundary Condition Object
  SunExposed,                             !- Sun Exposure
  WindExposed,                            !- Wind Exposure
  ,                                       !- View Factor to Ground
  ,                                       !- Number of Vertices
  12.9315688143396, -12.9315688143396, 2.4384, !- X,Y,Z Vertex 1 {m}
  12.9315688143396, 0, 2.4384,            !- X,Y,Z Vertex 2 {m}
  6.46578440716979, 0, 2.4384,            !- X,Y,Z Vertex 3 {m}
  6.46578440716979, -12.9315688143396, 2.4384; !- X,Y,Z Vertex 4 {m}

OS:ThermalZone,
  {4daf6ab0-c4cb-4e5f-8113-3208833dd785}, !- Handle
  living zone|unit 3,                     !- Name
  ,                                       !- Multiplier
  ,                                       !- Ceiling Height {m}
  ,                                       !- Volume {m3}
  ,                                       !- Floor Area {m2}
  ,                                       !- Zone Inside Convection Algorithm
  ,                                       !- Zone Outside Convection Algorithm
  ,                                       !- Zone Conditioning Equipment List Name
  {524acef5-6db1-4fa6-98d1-b20bd9f73d0b}, !- Zone Air Inlet Port List
  {274d1cfb-8c86-450d-b94e-b6371b241854}, !- Zone Air Exhaust Port List
  {02ea27ca-fe81-4b42-a26a-075f40a8829c}, !- Zone Air Node Name
  {5d620beb-7351-415b-82f7-e0405b940975}, !- Zone Return Air Port List
  ,                                       !- Primary Daylighting Control Name
  ,                                       !- Fraction of Zone Controlled by Primary Daylighting Control
  ,                                       !- Secondary Daylighting Control Name
  ,                                       !- Fraction of Zone Controlled by Secondary Daylighting Control
  ,                                       !- Illuminance Map Name
  ,                                       !- Group Rendering Name
  ,                                       !- Thermostat Name
  No;                                     !- Use Ideal Air Loads

OS:Node,
  {bd352520-e0e5-480b-8e24-896658e026aa}, !- Handle
  Node 3,                                 !- Name
  {02ea27ca-fe81-4b42-a26a-075f40a8829c}, !- Inlet Port
  ;                                       !- Outlet Port

OS:Connection,
  {02ea27ca-fe81-4b42-a26a-075f40a8829c}, !- Handle
  {cef63bc6-06d7-4895-bcb3-b51885151e0b}, !- Name
  {4daf6ab0-c4cb-4e5f-8113-3208833dd785}, !- Source Object
  11,                                     !- Outlet Port
  {bd352520-e0e5-480b-8e24-896658e026aa}, !- Target Object
  2;                                      !- Inlet Port

OS:PortList,
  {524acef5-6db1-4fa6-98d1-b20bd9f73d0b}, !- Handle
  {728a9067-3b4f-47c9-84fc-f5e78bcaab86}, !- Name
  {4daf6ab0-c4cb-4e5f-8113-3208833dd785}; !- HVAC Component

OS:PortList,
  {274d1cfb-8c86-450d-b94e-b6371b241854}, !- Handle
  {767cb2cb-2b70-4d2b-86e6-a905f54f16a9}, !- Name
  {4daf6ab0-c4cb-4e5f-8113-3208833dd785}; !- HVAC Component

OS:PortList,
  {5d620beb-7351-415b-82f7-e0405b940975}, !- Handle
  {42c078c8-498e-4f5f-a7f6-28085a1f6f76}, !- Name
  {4daf6ab0-c4cb-4e5f-8113-3208833dd785}; !- HVAC Component

OS:Sizing:Zone,
  {06116dc4-8efe-4468-821b-bff3151d231b}, !- Handle
  {4daf6ab0-c4cb-4e5f-8113-3208833dd785}, !- Zone or ZoneList Name
  SupplyAirTemperature,                   !- Zone Cooling Design Supply Air Temperature Input Method
  14,                                     !- Zone Cooling Design Supply Air Temperature {C}
  11.11,                                  !- Zone Cooling Design Supply Air Temperature Difference {deltaC}
  SupplyAirTemperature,                   !- Zone Heating Design Supply Air Temperature Input Method
  40,                                     !- Zone Heating Design Supply Air Temperature {C}
  11.11,                                  !- Zone Heating Design Supply Air Temperature Difference {deltaC}
  0.0085,                                 !- Zone Cooling Design Supply Air Humidity Ratio {kg-H2O/kg-air}
  0.008,                                  !- Zone Heating Design Supply Air Humidity Ratio {kg-H2O/kg-air}
  ,                                       !- Zone Heating Sizing Factor
  ,                                       !- Zone Cooling Sizing Factor
  DesignDay,                              !- Cooling Design Air Flow Method
  ,                                       !- Cooling Design Air Flow Rate {m3/s}
  ,                                       !- Cooling Minimum Air Flow per Zone Floor Area {m3/s-m2}
  ,                                       !- Cooling Minimum Air Flow {m3/s}
  ,                                       !- Cooling Minimum Air Flow Fraction
  DesignDay,                              !- Heating Design Air Flow Method
  ,                                       !- Heating Design Air Flow Rate {m3/s}
  ,                                       !- Heating Maximum Air Flow per Zone Floor Area {m3/s-m2}
  ,                                       !- Heating Maximum Air Flow {m3/s}
  ,                                       !- Heating Maximum Air Flow Fraction
  ,                                       !- Design Zone Air Distribution Effectiveness in Cooling Mode
  ,                                       !- Design Zone Air Distribution Effectiveness in Heating Mode
  No,                                     !- Account for Dedicated Outdoor Air System
  NeutralSupplyAir,                       !- Dedicated Outdoor Air System Control Strategy
  autosize,                               !- Dedicated Outdoor Air Low Setpoint Temperature for Design {C}
  autosize;                               !- Dedicated Outdoor Air High Setpoint Temperature for Design {C}

OS:ZoneHVAC:EquipmentList,
  {4645bf00-5faf-4517-824d-0300f98bdc36}, !- Handle
  Zone HVAC Equipment List 3,             !- Name
  {4daf6ab0-c4cb-4e5f-8113-3208833dd785}; !- Thermal Zone

OS:Space,
  {51b1d0ba-2484-4bd8-bd3b-09d4871e4d63}, !- Handle
  living space|unit 3|story 1,            !- Name
  {e26dd1d0-c0a4-4622-8b73-12a337445738}, !- Space Type Name
  ,                                       !- Default Construction Set Name
  ,                                       !- Default Schedule Set Name
  -0,                                     !- Direction of Relative North {deg}
  0,                                      !- X Origin {m}
  0,                                      !- Y Origin {m}
  0,                                      !- Z Origin {m}
  ,                                       !- Building Story Name
  {4daf6ab0-c4cb-4e5f-8113-3208833dd785}, !- Thermal Zone Name
  ,                                       !- Part of Total Floor Area
  ,                                       !- Design Specification Outdoor Air Object Name
  {a8d0d2aa-84c3-4504-96a7-2736127278ae}; !- Building Unit Name

OS:Surface,
  {e046b57d-abf1-40b4-95b8-db105c483760}, !- Handle
  Surface 13,                             !- Name
  Wall,                                   !- Surface Type
  ,                                       !- Construction Name
  {51b1d0ba-2484-4bd8-bd3b-09d4871e4d63}, !- Space Name
  Outdoors,                               !- Outside Boundary Condition
  ,                                       !- Outside Boundary Condition Object
  SunExposed,                             !- Sun Exposure
  WindExposed,                            !- Wind Exposure
  ,                                       !- View Factor to Ground
  ,                                       !- Number of Vertices
  19.3973532215094, 0, 2.4384,            !- X,Y,Z Vertex 1 {m}
  19.3973532215094, 0, 0,                 !- X,Y,Z Vertex 2 {m}
  12.9315688143396, 0, 0,                 !- X,Y,Z Vertex 3 {m}
  12.9315688143396, 0, 2.4384;            !- X,Y,Z Vertex 4 {m}

OS:Surface,
  {45cff911-cc5b-447f-a594-7a74d2a0abcf}, !- Handle
  Surface 14,                             !- Name
  Wall,                                   !- Surface Type
  ,                                       !- Construction Name
  {51b1d0ba-2484-4bd8-bd3b-09d4871e4d63}, !- Space Name
  Surface,                                !- Outside Boundary Condition
  {51a10a7f-fb2c-41b6-b665-39cfdd964558}, !- Outside Boundary Condition Object
  NoSun,                                  !- Sun Exposure
  NoWind,                                 !- Wind Exposure
  ,                                       !- View Factor to Ground
  ,                                       !- Number of Vertices
  19.3973532215094, -12.9315688143396, 2.4384, !- X,Y,Z Vertex 1 {m}
  19.3973532215094, -12.9315688143396, 0, !- X,Y,Z Vertex 2 {m}
  19.3973532215094, 0, 0,                 !- X,Y,Z Vertex 3 {m}
  19.3973532215094, 0, 2.4384;            !- X,Y,Z Vertex 4 {m}

OS:Surface,
  {b4bb20e5-3e31-4ff9-bd3b-4d8714b37cb1}, !- Handle
  Surface 15,                             !- Name
  Wall,                                   !- Surface Type
  ,                                       !- Construction Name
  {51b1d0ba-2484-4bd8-bd3b-09d4871e4d63}, !- Space Name
  Outdoors,                               !- Outside Boundary Condition
  ,                                       !- Outside Boundary Condition Object
  SunExposed,                             !- Sun Exposure
  WindExposed,                            !- Wind Exposure
  ,                                       !- View Factor to Ground
  ,                                       !- Number of Vertices
  12.9315688143396, -12.9315688143396, 2.4384, !- X,Y,Z Vertex 1 {m}
  12.9315688143396, -12.9315688143396, 0, !- X,Y,Z Vertex 2 {m}
  19.3973532215094, -12.9315688143396, 0, !- X,Y,Z Vertex 3 {m}
  19.3973532215094, -12.9315688143396, 2.4384; !- X,Y,Z Vertex 4 {m}

OS:Surface,
  {d78d302f-913b-45af-95fb-df31b3163c01}, !- Handle
  Surface 16,                             !- Name
  Floor,                                  !- Surface Type
  ,                                       !- Construction Name
  {51b1d0ba-2484-4bd8-bd3b-09d4871e4d63}, !- Space Name
  Foundation,                             !- Outside Boundary Condition
  ,                                       !- Outside Boundary Condition Object
  NoSun,                                  !- Sun Exposure
  NoWind,                                 !- Wind Exposure
  ,                                       !- View Factor to Ground
  ,                                       !- Number of Vertices
  12.9315688143396, -12.9315688143396, 0, !- X,Y,Z Vertex 1 {m}
  12.9315688143396, 0, 0,                 !- X,Y,Z Vertex 2 {m}
  19.3973532215094, 0, 0,                 !- X,Y,Z Vertex 3 {m}
  19.3973532215094, -12.9315688143396, 0; !- X,Y,Z Vertex 4 {m}

OS:Surface,
  {562ff5fe-20bd-4e80-a4df-c20f0b32b90e}, !- Handle
  Surface 17,                             !- Name
  Wall,                                   !- Surface Type
  ,                                       !- Construction Name
  {51b1d0ba-2484-4bd8-bd3b-09d4871e4d63}, !- Space Name
  Surface,                                !- Outside Boundary Condition
  {bfa1ca52-4424-4e6a-a0e7-d3231f8f9039}, !- Outside Boundary Condition Object
  NoSun,                                  !- Sun Exposure
  NoWind,                                 !- Wind Exposure
  ,                                       !- View Factor to Ground
  ,                                       !- Number of Vertices
  12.9315688143396, 0, 2.4384,            !- X,Y,Z Vertex 1 {m}
  12.9315688143396, 0, 0,                 !- X,Y,Z Vertex 2 {m}
  12.9315688143396, -12.9315688143396, 0, !- X,Y,Z Vertex 3 {m}
  12.9315688143396, -12.9315688143396, 2.4384; !- X,Y,Z Vertex 4 {m}

OS:Surface,
  {f0a2992b-25ff-419c-bd53-c5261ceee584}, !- Handle
  Surface 18,                             !- Name
  RoofCeiling,                            !- Surface Type
  ,                                       !- Construction Name
  {51b1d0ba-2484-4bd8-bd3b-09d4871e4d63}, !- Space Name
  Outdoors,                               !- Outside Boundary Condition
  ,                                       !- Outside Boundary Condition Object
  SunExposed,                             !- Sun Exposure
  WindExposed,                            !- Wind Exposure
  ,                                       !- View Factor to Ground
  ,                                       !- Number of Vertices
  19.3973532215094, -12.9315688143396, 2.4384, !- X,Y,Z Vertex 1 {m}
  19.3973532215094, 0, 2.4384,            !- X,Y,Z Vertex 2 {m}
  12.9315688143396, 0, 2.4384,            !- X,Y,Z Vertex 3 {m}
  12.9315688143396, -12.9315688143396, 2.4384; !- X,Y,Z Vertex 4 {m}

OS:ThermalZone,
  {d2a496b5-41e8-49ee-9951-9e753c5d6899}, !- Handle
  living zone|unit 4,                     !- Name
  ,                                       !- Multiplier
  ,                                       !- Ceiling Height {m}
  ,                                       !- Volume {m3}
  ,                                       !- Floor Area {m2}
  ,                                       !- Zone Inside Convection Algorithm
  ,                                       !- Zone Outside Convection Algorithm
  ,                                       !- Zone Conditioning Equipment List Name
  {c6a121fb-600f-464c-a0a3-e55a42687034}, !- Zone Air Inlet Port List
  {1eef03c7-c773-432f-ba74-bf327151a989}, !- Zone Air Exhaust Port List
  {6267ff9c-dfec-4f0f-b191-72f7faead886}, !- Zone Air Node Name
  {2805dfbe-dcbe-4575-b6aa-fbd948c82ff5}, !- Zone Return Air Port List
  ,                                       !- Primary Daylighting Control Name
  ,                                       !- Fraction of Zone Controlled by Primary Daylighting Control
  ,                                       !- Secondary Daylighting Control Name
  ,                                       !- Fraction of Zone Controlled by Secondary Daylighting Control
  ,                                       !- Illuminance Map Name
  ,                                       !- Group Rendering Name
  ,                                       !- Thermostat Name
  No;                                     !- Use Ideal Air Loads

OS:Node,
  {c8c13aae-6c56-4a72-9426-66de5f397db8}, !- Handle
  Node 4,                                 !- Name
  {6267ff9c-dfec-4f0f-b191-72f7faead886}, !- Inlet Port
  ;                                       !- Outlet Port

OS:Connection,
  {6267ff9c-dfec-4f0f-b191-72f7faead886}, !- Handle
  {8602097b-fcb2-4381-9934-f78b8c5be148}, !- Name
  {d2a496b5-41e8-49ee-9951-9e753c5d6899}, !- Source Object
  11,                                     !- Outlet Port
  {c8c13aae-6c56-4a72-9426-66de5f397db8}, !- Target Object
  2;                                      !- Inlet Port

OS:PortList,
  {c6a121fb-600f-464c-a0a3-e55a42687034}, !- Handle
  {3c4c2d5e-6e95-4474-bf8f-51f73a8ed1d0}, !- Name
  {d2a496b5-41e8-49ee-9951-9e753c5d6899}; !- HVAC Component

OS:PortList,
  {1eef03c7-c773-432f-ba74-bf327151a989}, !- Handle
  {e92daa26-b6cd-4716-98a6-0331d018a806}, !- Name
  {d2a496b5-41e8-49ee-9951-9e753c5d6899}; !- HVAC Component

OS:PortList,
  {2805dfbe-dcbe-4575-b6aa-fbd948c82ff5}, !- Handle
  {fdf11945-cb9f-4f6a-8598-499c8f3ca7dd}, !- Name
  {d2a496b5-41e8-49ee-9951-9e753c5d6899}; !- HVAC Component

OS:Sizing:Zone,
  {f547c469-61ef-403c-87b3-50a82654f0dd}, !- Handle
  {d2a496b5-41e8-49ee-9951-9e753c5d6899}, !- Zone or ZoneList Name
  SupplyAirTemperature,                   !- Zone Cooling Design Supply Air Temperature Input Method
  14,                                     !- Zone Cooling Design Supply Air Temperature {C}
  11.11,                                  !- Zone Cooling Design Supply Air Temperature Difference {deltaC}
  SupplyAirTemperature,                   !- Zone Heating Design Supply Air Temperature Input Method
  40,                                     !- Zone Heating Design Supply Air Temperature {C}
  11.11,                                  !- Zone Heating Design Supply Air Temperature Difference {deltaC}
  0.0085,                                 !- Zone Cooling Design Supply Air Humidity Ratio {kg-H2O/kg-air}
  0.008,                                  !- Zone Heating Design Supply Air Humidity Ratio {kg-H2O/kg-air}
  ,                                       !- Zone Heating Sizing Factor
  ,                                       !- Zone Cooling Sizing Factor
  DesignDay,                              !- Cooling Design Air Flow Method
  ,                                       !- Cooling Design Air Flow Rate {m3/s}
  ,                                       !- Cooling Minimum Air Flow per Zone Floor Area {m3/s-m2}
  ,                                       !- Cooling Minimum Air Flow {m3/s}
  ,                                       !- Cooling Minimum Air Flow Fraction
  DesignDay,                              !- Heating Design Air Flow Method
  ,                                       !- Heating Design Air Flow Rate {m3/s}
  ,                                       !- Heating Maximum Air Flow per Zone Floor Area {m3/s-m2}
  ,                                       !- Heating Maximum Air Flow {m3/s}
  ,                                       !- Heating Maximum Air Flow Fraction
  ,                                       !- Design Zone Air Distribution Effectiveness in Cooling Mode
  ,                                       !- Design Zone Air Distribution Effectiveness in Heating Mode
  No,                                     !- Account for Dedicated Outdoor Air System
  NeutralSupplyAir,                       !- Dedicated Outdoor Air System Control Strategy
  autosize,                               !- Dedicated Outdoor Air Low Setpoint Temperature for Design {C}
  autosize;                               !- Dedicated Outdoor Air High Setpoint Temperature for Design {C}

OS:ZoneHVAC:EquipmentList,
  {f6b2ae12-0140-44d7-8e0e-815036c0c193}, !- Handle
  Zone HVAC Equipment List 4,             !- Name
  {d2a496b5-41e8-49ee-9951-9e753c5d6899}; !- Thermal Zone

OS:Space,
  {f2e9d1aa-a070-4673-bc80-0b8fd3a30d65}, !- Handle
  living space|unit 4|story 1,            !- Name
  {e26dd1d0-c0a4-4622-8b73-12a337445738}, !- Space Type Name
  ,                                       !- Default Construction Set Name
  ,                                       !- Default Schedule Set Name
  -0,                                     !- Direction of Relative North {deg}
  0,                                      !- X Origin {m}
  0,                                      !- Y Origin {m}
  0,                                      !- Z Origin {m}
  ,                                       !- Building Story Name
  {d2a496b5-41e8-49ee-9951-9e753c5d6899}, !- Thermal Zone Name
  ,                                       !- Part of Total Floor Area
  ,                                       !- Design Specification Outdoor Air Object Name
  {8c4b9853-c4ae-4d54-9d38-8567ea6d874d}; !- Building Unit Name

OS:Surface,
  {c95f8755-efa0-406b-a0f1-ada9b3fabee4}, !- Handle
  Surface 19,                             !- Name
  Wall,                                   !- Surface Type
  ,                                       !- Construction Name
  {f2e9d1aa-a070-4673-bc80-0b8fd3a30d65}, !- Space Name
  Outdoors,                               !- Outside Boundary Condition
  ,                                       !- Outside Boundary Condition Object
  SunExposed,                             !- Sun Exposure
  WindExposed,                            !- Wind Exposure
  ,                                       !- View Factor to Ground
  ,                                       !- Number of Vertices
  25.8631376286792, 0, 2.4384,            !- X,Y,Z Vertex 1 {m}
  25.8631376286792, 0, 0,                 !- X,Y,Z Vertex 2 {m}
  19.3973532215094, 0, 0,                 !- X,Y,Z Vertex 3 {m}
  19.3973532215094, 0, 2.4384;            !- X,Y,Z Vertex 4 {m}

OS:Surface,
  {c6617a78-0e8b-42cc-8c8a-f45587cd6641}, !- Handle
  Surface 20,                             !- Name
  Wall,                                   !- Surface Type
  ,                                       !- Construction Name
  {f2e9d1aa-a070-4673-bc80-0b8fd3a30d65}, !- Space Name
  Surface,                                !- Outside Boundary Condition
  {bb3a326f-c3c4-4b63-a064-dee28b1c9390}, !- Outside Boundary Condition Object
  NoSun,                                  !- Sun Exposure
  NoWind,                                 !- Wind Exposure
  ,                                       !- View Factor to Ground
  ,                                       !- Number of Vertices
  25.8631376286792, -12.9315688143396, 2.4384, !- X,Y,Z Vertex 1 {m}
  25.8631376286792, -12.9315688143396, 0, !- X,Y,Z Vertex 2 {m}
  25.8631376286792, 0, 0,                 !- X,Y,Z Vertex 3 {m}
  25.8631376286792, 0, 2.4384;            !- X,Y,Z Vertex 4 {m}

OS:Surface,
  {712c24ad-e856-4e0c-a6c0-d1e4f6955433}, !- Handle
  Surface 21,                             !- Name
  Wall,                                   !- Surface Type
  ,                                       !- Construction Name
  {f2e9d1aa-a070-4673-bc80-0b8fd3a30d65}, !- Space Name
  Outdoors,                               !- Outside Boundary Condition
  ,                                       !- Outside Boundary Condition Object
  SunExposed,                             !- Sun Exposure
  WindExposed,                            !- Wind Exposure
  ,                                       !- View Factor to Ground
  ,                                       !- Number of Vertices
  19.3973532215094, -12.9315688143396, 2.4384, !- X,Y,Z Vertex 1 {m}
  19.3973532215094, -12.9315688143396, 0, !- X,Y,Z Vertex 2 {m}
  25.8631376286792, -12.9315688143396, 0, !- X,Y,Z Vertex 3 {m}
  25.8631376286792, -12.9315688143396, 2.4384; !- X,Y,Z Vertex 4 {m}

OS:Surface,
  {60f9ec86-c5bb-4425-98a1-1fe9ba6709da}, !- Handle
  Surface 22,                             !- Name
  Floor,                                  !- Surface Type
  ,                                       !- Construction Name
  {f2e9d1aa-a070-4673-bc80-0b8fd3a30d65}, !- Space Name
  Foundation,                             !- Outside Boundary Condition
  ,                                       !- Outside Boundary Condition Object
  NoSun,                                  !- Sun Exposure
  NoWind,                                 !- Wind Exposure
  ,                                       !- View Factor to Ground
  ,                                       !- Number of Vertices
  19.3973532215094, -12.9315688143396, 0, !- X,Y,Z Vertex 1 {m}
  19.3973532215094, 0, 0,                 !- X,Y,Z Vertex 2 {m}
  25.8631376286792, 0, 0,                 !- X,Y,Z Vertex 3 {m}
  25.8631376286792, -12.9315688143396, 0; !- X,Y,Z Vertex 4 {m}

OS:Surface,
  {51a10a7f-fb2c-41b6-b665-39cfdd964558}, !- Handle
  Surface 23,                             !- Name
  Wall,                                   !- Surface Type
  ,                                       !- Construction Name
  {f2e9d1aa-a070-4673-bc80-0b8fd3a30d65}, !- Space Name
  Surface,                                !- Outside Boundary Condition
  {45cff911-cc5b-447f-a594-7a74d2a0abcf}, !- Outside Boundary Condition Object
  NoSun,                                  !- Sun Exposure
  NoWind,                                 !- Wind Exposure
  ,                                       !- View Factor to Ground
  ,                                       !- Number of Vertices
  19.3973532215094, 0, 2.4384,            !- X,Y,Z Vertex 1 {m}
  19.3973532215094, 0, 0,                 !- X,Y,Z Vertex 2 {m}
  19.3973532215094, -12.9315688143396, 0, !- X,Y,Z Vertex 3 {m}
  19.3973532215094, -12.9315688143396, 2.4384; !- X,Y,Z Vertex 4 {m}

OS:Surface,
  {738a3317-c22c-41af-a33b-ea86ba97de56}, !- Handle
  Surface 24,                             !- Name
  RoofCeiling,                            !- Surface Type
  ,                                       !- Construction Name
  {f2e9d1aa-a070-4673-bc80-0b8fd3a30d65}, !- Space Name
  Outdoors,                               !- Outside Boundary Condition
  ,                                       !- Outside Boundary Condition Object
  SunExposed,                             !- Sun Exposure
  WindExposed,                            !- Wind Exposure
  ,                                       !- View Factor to Ground
  ,                                       !- Number of Vertices
  25.8631376286792, -12.9315688143396, 2.4384, !- X,Y,Z Vertex 1 {m}
  25.8631376286792, 0, 2.4384,            !- X,Y,Z Vertex 2 {m}
  19.3973532215094, 0, 2.4384,            !- X,Y,Z Vertex 3 {m}
  19.3973532215094, -12.9315688143396, 2.4384; !- X,Y,Z Vertex 4 {m}

OS:ThermalZone,
  {3c2cbab3-55b4-45d5-97df-e84210626488}, !- Handle
  living zone|unit 5,                     !- Name
  ,                                       !- Multiplier
  ,                                       !- Ceiling Height {m}
  ,                                       !- Volume {m3}
  ,                                       !- Floor Area {m2}
  ,                                       !- Zone Inside Convection Algorithm
  ,                                       !- Zone Outside Convection Algorithm
  ,                                       !- Zone Conditioning Equipment List Name
  {a4170443-f722-4aa4-9367-fad3622ba8d6}, !- Zone Air Inlet Port List
  {defe7a6a-baf3-4a43-b42b-488fe66b4531}, !- Zone Air Exhaust Port List
  {9b14e0f8-060e-46d2-ab21-8241d0a564b9}, !- Zone Air Node Name
  {1eee2c05-bbfc-403c-b25a-f81c17accf2a}, !- Zone Return Air Port List
  ,                                       !- Primary Daylighting Control Name
  ,                                       !- Fraction of Zone Controlled by Primary Daylighting Control
  ,                                       !- Secondary Daylighting Control Name
  ,                                       !- Fraction of Zone Controlled by Secondary Daylighting Control
  ,                                       !- Illuminance Map Name
  ,                                       !- Group Rendering Name
  ,                                       !- Thermostat Name
  No;                                     !- Use Ideal Air Loads

OS:Node,
  {7e42253a-94f9-4b62-b26e-ab92500956dc}, !- Handle
  Node 5,                                 !- Name
  {9b14e0f8-060e-46d2-ab21-8241d0a564b9}, !- Inlet Port
  ;                                       !- Outlet Port

OS:Connection,
  {9b14e0f8-060e-46d2-ab21-8241d0a564b9}, !- Handle
  {9775533a-10df-45e2-a3d1-40182d28a446}, !- Name
  {3c2cbab3-55b4-45d5-97df-e84210626488}, !- Source Object
  11,                                     !- Outlet Port
  {7e42253a-94f9-4b62-b26e-ab92500956dc}, !- Target Object
  2;                                      !- Inlet Port

OS:PortList,
  {a4170443-f722-4aa4-9367-fad3622ba8d6}, !- Handle
  {8c558613-fabe-4bad-b4ec-448398f08f02}, !- Name
  {3c2cbab3-55b4-45d5-97df-e84210626488}; !- HVAC Component

OS:PortList,
  {defe7a6a-baf3-4a43-b42b-488fe66b4531}, !- Handle
  {a225b749-5e42-4559-b40f-a12313274e02}, !- Name
  {3c2cbab3-55b4-45d5-97df-e84210626488}; !- HVAC Component

OS:PortList,
  {1eee2c05-bbfc-403c-b25a-f81c17accf2a}, !- Handle
  {de89f8aa-34f5-403a-ab15-ea879819a337}, !- Name
  {3c2cbab3-55b4-45d5-97df-e84210626488}; !- HVAC Component

OS:Sizing:Zone,
  {3133f0e7-8a97-4111-96a3-34e8f4c13bbd}, !- Handle
  {3c2cbab3-55b4-45d5-97df-e84210626488}, !- Zone or ZoneList Name
  SupplyAirTemperature,                   !- Zone Cooling Design Supply Air Temperature Input Method
  14,                                     !- Zone Cooling Design Supply Air Temperature {C}
  11.11,                                  !- Zone Cooling Design Supply Air Temperature Difference {deltaC}
  SupplyAirTemperature,                   !- Zone Heating Design Supply Air Temperature Input Method
  40,                                     !- Zone Heating Design Supply Air Temperature {C}
  11.11,                                  !- Zone Heating Design Supply Air Temperature Difference {deltaC}
  0.0085,                                 !- Zone Cooling Design Supply Air Humidity Ratio {kg-H2O/kg-air}
  0.008,                                  !- Zone Heating Design Supply Air Humidity Ratio {kg-H2O/kg-air}
  ,                                       !- Zone Heating Sizing Factor
  ,                                       !- Zone Cooling Sizing Factor
  DesignDay,                              !- Cooling Design Air Flow Method
  ,                                       !- Cooling Design Air Flow Rate {m3/s}
  ,                                       !- Cooling Minimum Air Flow per Zone Floor Area {m3/s-m2}
  ,                                       !- Cooling Minimum Air Flow {m3/s}
  ,                                       !- Cooling Minimum Air Flow Fraction
  DesignDay,                              !- Heating Design Air Flow Method
  ,                                       !- Heating Design Air Flow Rate {m3/s}
  ,                                       !- Heating Maximum Air Flow per Zone Floor Area {m3/s-m2}
  ,                                       !- Heating Maximum Air Flow {m3/s}
  ,                                       !- Heating Maximum Air Flow Fraction
  ,                                       !- Design Zone Air Distribution Effectiveness in Cooling Mode
  ,                                       !- Design Zone Air Distribution Effectiveness in Heating Mode
  No,                                     !- Account for Dedicated Outdoor Air System
  NeutralSupplyAir,                       !- Dedicated Outdoor Air System Control Strategy
  autosize,                               !- Dedicated Outdoor Air Low Setpoint Temperature for Design {C}
  autosize;                               !- Dedicated Outdoor Air High Setpoint Temperature for Design {C}

OS:ZoneHVAC:EquipmentList,
  {dd2ed891-8ce4-40d9-a8ee-5d83df36ae27}, !- Handle
  Zone HVAC Equipment List 5,             !- Name
  {3c2cbab3-55b4-45d5-97df-e84210626488}; !- Thermal Zone

OS:Space,
  {6f1c1248-b3f9-4e0d-85d3-a1a0f1bcfd35}, !- Handle
  living space|unit 5|story 1,            !- Name
  {e26dd1d0-c0a4-4622-8b73-12a337445738}, !- Space Type Name
  ,                                       !- Default Construction Set Name
  ,                                       !- Default Schedule Set Name
  -0,                                     !- Direction of Relative North {deg}
  0,                                      !- X Origin {m}
  0,                                      !- Y Origin {m}
  0,                                      !- Z Origin {m}
  ,                                       !- Building Story Name
  {3c2cbab3-55b4-45d5-97df-e84210626488}, !- Thermal Zone Name
  ,                                       !- Part of Total Floor Area
  ,                                       !- Design Specification Outdoor Air Object Name
  {cf17c2ad-7892-4aff-936c-78466cd9f392}; !- Building Unit Name

OS:Surface,
  {3447490f-62e6-4d9c-bc83-9862176627ee}, !- Handle
  Surface 25,                             !- Name
  Wall,                                   !- Surface Type
  ,                                       !- Construction Name
  {6f1c1248-b3f9-4e0d-85d3-a1a0f1bcfd35}, !- Space Name
  Outdoors,                               !- Outside Boundary Condition
  ,                                       !- Outside Boundary Condition Object
  SunExposed,                             !- Sun Exposure
  WindExposed,                            !- Wind Exposure
  ,                                       !- View Factor to Ground
  ,                                       !- Number of Vertices
  32.328922035849, 0, 2.4384,             !- X,Y,Z Vertex 1 {m}
  32.328922035849, 0, 0,                  !- X,Y,Z Vertex 2 {m}
  25.8631376286792, 0, 0,                 !- X,Y,Z Vertex 3 {m}
  25.8631376286792, 0, 2.4384;            !- X,Y,Z Vertex 4 {m}

OS:Surface,
  {c5cd96bb-1030-4499-a0b7-5e47f6b75c12}, !- Handle
  Surface 26,                             !- Name
  Wall,                                   !- Surface Type
  ,                                       !- Construction Name
  {6f1c1248-b3f9-4e0d-85d3-a1a0f1bcfd35}, !- Space Name
  Surface,                                !- Outside Boundary Condition
  {b5d4bd60-ce96-4859-9c2f-0a0f1d025075}, !- Outside Boundary Condition Object
  NoSun,                                  !- Sun Exposure
  NoWind,                                 !- Wind Exposure
  ,                                       !- View Factor to Ground
  ,                                       !- Number of Vertices
  32.328922035849, -12.9315688143396, 2.4384, !- X,Y,Z Vertex 1 {m}
  32.328922035849, -12.9315688143396, 0,  !- X,Y,Z Vertex 2 {m}
  32.328922035849, 0, 0,                  !- X,Y,Z Vertex 3 {m}
  32.328922035849, 0, 2.4384;             !- X,Y,Z Vertex 4 {m}

OS:Surface,
  {c771a66f-c4f8-4f47-8cda-debb46ebb892}, !- Handle
  Surface 27,                             !- Name
  Wall,                                   !- Surface Type
  ,                                       !- Construction Name
  {6f1c1248-b3f9-4e0d-85d3-a1a0f1bcfd35}, !- Space Name
  Outdoors,                               !- Outside Boundary Condition
  ,                                       !- Outside Boundary Condition Object
  SunExposed,                             !- Sun Exposure
  WindExposed,                            !- Wind Exposure
  ,                                       !- View Factor to Ground
  ,                                       !- Number of Vertices
  25.8631376286792, -12.9315688143396, 2.4384, !- X,Y,Z Vertex 1 {m}
  25.8631376286792, -12.9315688143396, 0, !- X,Y,Z Vertex 2 {m}
  32.328922035849, -12.9315688143396, 0,  !- X,Y,Z Vertex 3 {m}
  32.328922035849, -12.9315688143396, 2.4384; !- X,Y,Z Vertex 4 {m}

OS:Surface,
  {a45de069-efc6-48ba-be21-84f9ee9b3907}, !- Handle
  Surface 28,                             !- Name
  Floor,                                  !- Surface Type
  ,                                       !- Construction Name
  {6f1c1248-b3f9-4e0d-85d3-a1a0f1bcfd35}, !- Space Name
  Foundation,                             !- Outside Boundary Condition
  ,                                       !- Outside Boundary Condition Object
  NoSun,                                  !- Sun Exposure
  NoWind,                                 !- Wind Exposure
  ,                                       !- View Factor to Ground
  ,                                       !- Number of Vertices
  25.8631376286792, -12.9315688143396, 0, !- X,Y,Z Vertex 1 {m}
  25.8631376286792, 0, 0,                 !- X,Y,Z Vertex 2 {m}
  32.328922035849, 0, 0,                  !- X,Y,Z Vertex 3 {m}
  32.328922035849, -12.9315688143396, 0;  !- X,Y,Z Vertex 4 {m}

OS:Surface,
  {bb3a326f-c3c4-4b63-a064-dee28b1c9390}, !- Handle
  Surface 29,                             !- Name
  Wall,                                   !- Surface Type
  ,                                       !- Construction Name
  {6f1c1248-b3f9-4e0d-85d3-a1a0f1bcfd35}, !- Space Name
  Surface,                                !- Outside Boundary Condition
  {c6617a78-0e8b-42cc-8c8a-f45587cd6641}, !- Outside Boundary Condition Object
  NoSun,                                  !- Sun Exposure
  NoWind,                                 !- Wind Exposure
  ,                                       !- View Factor to Ground
  ,                                       !- Number of Vertices
  25.8631376286792, 0, 2.4384,            !- X,Y,Z Vertex 1 {m}
  25.8631376286792, 0, 0,                 !- X,Y,Z Vertex 2 {m}
  25.8631376286792, -12.9315688143396, 0, !- X,Y,Z Vertex 3 {m}
  25.8631376286792, -12.9315688143396, 2.4384; !- X,Y,Z Vertex 4 {m}

OS:Surface,
  {d46668ad-9a6d-4195-8073-6d17e251f376}, !- Handle
  Surface 30,                             !- Name
  RoofCeiling,                            !- Surface Type
  ,                                       !- Construction Name
  {6f1c1248-b3f9-4e0d-85d3-a1a0f1bcfd35}, !- Space Name
  Outdoors,                               !- Outside Boundary Condition
  ,                                       !- Outside Boundary Condition Object
  SunExposed,                             !- Sun Exposure
  WindExposed,                            !- Wind Exposure
  ,                                       !- View Factor to Ground
  ,                                       !- Number of Vertices
  32.328922035849, -12.9315688143396, 2.4384, !- X,Y,Z Vertex 1 {m}
  32.328922035849, 0, 2.4384,             !- X,Y,Z Vertex 2 {m}
  25.8631376286792, 0, 2.4384,            !- X,Y,Z Vertex 3 {m}
  25.8631376286792, -12.9315688143396, 2.4384; !- X,Y,Z Vertex 4 {m}

OS:ThermalZone,
  {b9917ead-1332-413e-afaf-e33e47ae2ad5}, !- Handle
  living zone|unit 6,                     !- Name
  ,                                       !- Multiplier
  ,                                       !- Ceiling Height {m}
  ,                                       !- Volume {m3}
  ,                                       !- Floor Area {m2}
  ,                                       !- Zone Inside Convection Algorithm
  ,                                       !- Zone Outside Convection Algorithm
  ,                                       !- Zone Conditioning Equipment List Name
  {649312e2-f0b0-410a-bde7-8d55c5ed2f2f}, !- Zone Air Inlet Port List
  {d20a4aba-fae0-4baa-886b-5ba8db91800c}, !- Zone Air Exhaust Port List
  {fcdbbc2e-bea6-42f5-b7ee-fa7522918163}, !- Zone Air Node Name
  {00a30e72-20e6-4436-a41d-7ca20d68cc9f}, !- Zone Return Air Port List
  ,                                       !- Primary Daylighting Control Name
  ,                                       !- Fraction of Zone Controlled by Primary Daylighting Control
  ,                                       !- Secondary Daylighting Control Name
  ,                                       !- Fraction of Zone Controlled by Secondary Daylighting Control
  ,                                       !- Illuminance Map Name
  ,                                       !- Group Rendering Name
  ,                                       !- Thermostat Name
  No;                                     !- Use Ideal Air Loads

OS:Node,
  {ad57f476-1b9e-4a0e-aadb-91d676fa07a9}, !- Handle
  Node 6,                                 !- Name
  {fcdbbc2e-bea6-42f5-b7ee-fa7522918163}, !- Inlet Port
  ;                                       !- Outlet Port

OS:Connection,
  {fcdbbc2e-bea6-42f5-b7ee-fa7522918163}, !- Handle
  {36821584-03e7-491c-88ae-f62bd5cea594}, !- Name
  {b9917ead-1332-413e-afaf-e33e47ae2ad5}, !- Source Object
  11,                                     !- Outlet Port
  {ad57f476-1b9e-4a0e-aadb-91d676fa07a9}, !- Target Object
  2;                                      !- Inlet Port

OS:PortList,
  {649312e2-f0b0-410a-bde7-8d55c5ed2f2f}, !- Handle
  {de40255f-1197-4072-a364-5716d1cb0fd7}, !- Name
  {b9917ead-1332-413e-afaf-e33e47ae2ad5}; !- HVAC Component

OS:PortList,
  {d20a4aba-fae0-4baa-886b-5ba8db91800c}, !- Handle
  {23a5446a-cd55-4fbb-a5a1-c50919fbdc26}, !- Name
  {b9917ead-1332-413e-afaf-e33e47ae2ad5}; !- HVAC Component

OS:PortList,
  {00a30e72-20e6-4436-a41d-7ca20d68cc9f}, !- Handle
  {127b783a-1ffc-434c-9e81-4cb38c4fd695}, !- Name
  {b9917ead-1332-413e-afaf-e33e47ae2ad5}; !- HVAC Component

OS:Sizing:Zone,
  {a7c05cf9-8853-4137-b03d-af77ff7a21f4}, !- Handle
  {b9917ead-1332-413e-afaf-e33e47ae2ad5}, !- Zone or ZoneList Name
  SupplyAirTemperature,                   !- Zone Cooling Design Supply Air Temperature Input Method
  14,                                     !- Zone Cooling Design Supply Air Temperature {C}
  11.11,                                  !- Zone Cooling Design Supply Air Temperature Difference {deltaC}
  SupplyAirTemperature,                   !- Zone Heating Design Supply Air Temperature Input Method
  40,                                     !- Zone Heating Design Supply Air Temperature {C}
  11.11,                                  !- Zone Heating Design Supply Air Temperature Difference {deltaC}
  0.0085,                                 !- Zone Cooling Design Supply Air Humidity Ratio {kg-H2O/kg-air}
  0.008,                                  !- Zone Heating Design Supply Air Humidity Ratio {kg-H2O/kg-air}
  ,                                       !- Zone Heating Sizing Factor
  ,                                       !- Zone Cooling Sizing Factor
  DesignDay,                              !- Cooling Design Air Flow Method
  ,                                       !- Cooling Design Air Flow Rate {m3/s}
  ,                                       !- Cooling Minimum Air Flow per Zone Floor Area {m3/s-m2}
  ,                                       !- Cooling Minimum Air Flow {m3/s}
  ,                                       !- Cooling Minimum Air Flow Fraction
  DesignDay,                              !- Heating Design Air Flow Method
  ,                                       !- Heating Design Air Flow Rate {m3/s}
  ,                                       !- Heating Maximum Air Flow per Zone Floor Area {m3/s-m2}
  ,                                       !- Heating Maximum Air Flow {m3/s}
  ,                                       !- Heating Maximum Air Flow Fraction
  ,                                       !- Design Zone Air Distribution Effectiveness in Cooling Mode
  ,                                       !- Design Zone Air Distribution Effectiveness in Heating Mode
  No,                                     !- Account for Dedicated Outdoor Air System
  NeutralSupplyAir,                       !- Dedicated Outdoor Air System Control Strategy
  autosize,                               !- Dedicated Outdoor Air Low Setpoint Temperature for Design {C}
  autosize;                               !- Dedicated Outdoor Air High Setpoint Temperature for Design {C}

OS:ZoneHVAC:EquipmentList,
  {32831830-1f0c-4c64-a01d-56ac9e461854}, !- Handle
  Zone HVAC Equipment List 6,             !- Name
  {b9917ead-1332-413e-afaf-e33e47ae2ad5}; !- Thermal Zone

OS:Space,
  {a783bdf6-0c88-430a-85c6-f77dc2887883}, !- Handle
  living space|unit 6|story 1,            !- Name
  {e26dd1d0-c0a4-4622-8b73-12a337445738}, !- Space Type Name
  ,                                       !- Default Construction Set Name
  ,                                       !- Default Schedule Set Name
  -0,                                     !- Direction of Relative North {deg}
  0,                                      !- X Origin {m}
  0,                                      !- Y Origin {m}
  0,                                      !- Z Origin {m}
  ,                                       !- Building Story Name
  {b9917ead-1332-413e-afaf-e33e47ae2ad5}, !- Thermal Zone Name
  ,                                       !- Part of Total Floor Area
  ,                                       !- Design Specification Outdoor Air Object Name
  {6205d61d-80fd-4c64-b2a2-cd8f7a0012da}; !- Building Unit Name

OS:Surface,
  {b91b43bc-f008-4829-be79-caa610a5fa0b}, !- Handle
  Surface 31,                             !- Name
  Wall,                                   !- Surface Type
  ,                                       !- Construction Name
  {a783bdf6-0c88-430a-85c6-f77dc2887883}, !- Space Name
  Outdoors,                               !- Outside Boundary Condition
  ,                                       !- Outside Boundary Condition Object
  SunExposed,                             !- Sun Exposure
  WindExposed,                            !- Wind Exposure
  ,                                       !- View Factor to Ground
  ,                                       !- Number of Vertices
  38.7947064430187, 0, 2.4384,            !- X,Y,Z Vertex 1 {m}
  38.7947064430187, 0, 0,                 !- X,Y,Z Vertex 2 {m}
  32.328922035849, 0, 0,                  !- X,Y,Z Vertex 3 {m}
  32.328922035849, 0, 2.4384;             !- X,Y,Z Vertex 4 {m}

OS:Surface,
  {7e8ee338-4bd0-4f17-9efa-0da052341774}, !- Handle
  Surface 32,                             !- Name
  Wall,                                   !- Surface Type
  ,                                       !- Construction Name
  {a783bdf6-0c88-430a-85c6-f77dc2887883}, !- Space Name
  Surface,                                !- Outside Boundary Condition
  {e5e8937a-841c-4793-8568-7b717341975b}, !- Outside Boundary Condition Object
  NoSun,                                  !- Sun Exposure
  NoWind,                                 !- Wind Exposure
  ,                                       !- View Factor to Ground
  ,                                       !- Number of Vertices
  38.7947064430187, -12.9315688143396, 2.4384, !- X,Y,Z Vertex 1 {m}
  38.7947064430187, -12.9315688143396, 0, !- X,Y,Z Vertex 2 {m}
  38.7947064430187, 0, 0,                 !- X,Y,Z Vertex 3 {m}
  38.7947064430187, 0, 2.4384;            !- X,Y,Z Vertex 4 {m}

OS:Surface,
  {41c3a1d3-fb61-452f-bd2a-34312aa5a32e}, !- Handle
  Surface 33,                             !- Name
  Wall,                                   !- Surface Type
  ,                                       !- Construction Name
  {a783bdf6-0c88-430a-85c6-f77dc2887883}, !- Space Name
  Outdoors,                               !- Outside Boundary Condition
  ,                                       !- Outside Boundary Condition Object
  SunExposed,                             !- Sun Exposure
  WindExposed,                            !- Wind Exposure
  ,                                       !- View Factor to Ground
  ,                                       !- Number of Vertices
  32.328922035849, -12.9315688143396, 2.4384, !- X,Y,Z Vertex 1 {m}
  32.328922035849, -12.9315688143396, 0,  !- X,Y,Z Vertex 2 {m}
  38.7947064430187, -12.9315688143396, 0, !- X,Y,Z Vertex 3 {m}
  38.7947064430187, -12.9315688143396, 2.4384; !- X,Y,Z Vertex 4 {m}

OS:Surface,
  {1c8846ad-1295-4f60-b3ae-db01e870afa5}, !- Handle
  Surface 34,                             !- Name
  Floor,                                  !- Surface Type
  ,                                       !- Construction Name
  {a783bdf6-0c88-430a-85c6-f77dc2887883}, !- Space Name
  Foundation,                             !- Outside Boundary Condition
  ,                                       !- Outside Boundary Condition Object
  NoSun,                                  !- Sun Exposure
  NoWind,                                 !- Wind Exposure
  ,                                       !- View Factor to Ground
  ,                                       !- Number of Vertices
  32.328922035849, -12.9315688143396, 0,  !- X,Y,Z Vertex 1 {m}
  32.328922035849, 0, 0,                  !- X,Y,Z Vertex 2 {m}
  38.7947064430187, 0, 0,                 !- X,Y,Z Vertex 3 {m}
  38.7947064430187, -12.9315688143396, 0; !- X,Y,Z Vertex 4 {m}

OS:Surface,
  {b5d4bd60-ce96-4859-9c2f-0a0f1d025075}, !- Handle
  Surface 35,                             !- Name
  Wall,                                   !- Surface Type
  ,                                       !- Construction Name
  {a783bdf6-0c88-430a-85c6-f77dc2887883}, !- Space Name
  Surface,                                !- Outside Boundary Condition
  {c5cd96bb-1030-4499-a0b7-5e47f6b75c12}, !- Outside Boundary Condition Object
  NoSun,                                  !- Sun Exposure
  NoWind,                                 !- Wind Exposure
  ,                                       !- View Factor to Ground
  ,                                       !- Number of Vertices
  32.328922035849, 0, 2.4384,             !- X,Y,Z Vertex 1 {m}
  32.328922035849, 0, 0,                  !- X,Y,Z Vertex 2 {m}
  32.328922035849, -12.9315688143396, 0,  !- X,Y,Z Vertex 3 {m}
  32.328922035849, -12.9315688143396, 2.4384; !- X,Y,Z Vertex 4 {m}

OS:Surface,
  {bf56b94a-d337-4d59-a8dd-9f2d957955e3}, !- Handle
  Surface 36,                             !- Name
  RoofCeiling,                            !- Surface Type
  ,                                       !- Construction Name
  {a783bdf6-0c88-430a-85c6-f77dc2887883}, !- Space Name
  Outdoors,                               !- Outside Boundary Condition
  ,                                       !- Outside Boundary Condition Object
  SunExposed,                             !- Sun Exposure
  WindExposed,                            !- Wind Exposure
  ,                                       !- View Factor to Ground
  ,                                       !- Number of Vertices
  38.7947064430187, -12.9315688143396, 2.4384, !- X,Y,Z Vertex 1 {m}
  38.7947064430187, 0, 2.4384,            !- X,Y,Z Vertex 2 {m}
  32.328922035849, 0, 2.4384,             !- X,Y,Z Vertex 3 {m}
  32.328922035849, -12.9315688143396, 2.4384; !- X,Y,Z Vertex 4 {m}

OS:ThermalZone,
  {0931e765-5f69-420e-adc3-5739c77200a2}, !- Handle
  living zone|unit 7,                     !- Name
  ,                                       !- Multiplier
  ,                                       !- Ceiling Height {m}
  ,                                       !- Volume {m3}
  ,                                       !- Floor Area {m2}
  ,                                       !- Zone Inside Convection Algorithm
  ,                                       !- Zone Outside Convection Algorithm
  ,                                       !- Zone Conditioning Equipment List Name
  {df9d3dfb-a243-4068-98d2-6ed216936328}, !- Zone Air Inlet Port List
  {6fdc5000-5697-480d-b7ee-2080c23f64e6}, !- Zone Air Exhaust Port List
  {933a1673-7724-4133-83e8-cb7ed8a04696}, !- Zone Air Node Name
  {4d3dc678-b97f-4999-941e-a134aa8d1f88}, !- Zone Return Air Port List
  ,                                       !- Primary Daylighting Control Name
  ,                                       !- Fraction of Zone Controlled by Primary Daylighting Control
  ,                                       !- Secondary Daylighting Control Name
  ,                                       !- Fraction of Zone Controlled by Secondary Daylighting Control
  ,                                       !- Illuminance Map Name
  ,                                       !- Group Rendering Name
  ,                                       !- Thermostat Name
  No;                                     !- Use Ideal Air Loads

OS:Node,
  {a40ab9e5-ae0b-4a4b-9c3e-88c63c50bda1}, !- Handle
  Node 7,                                 !- Name
  {933a1673-7724-4133-83e8-cb7ed8a04696}, !- Inlet Port
  ;                                       !- Outlet Port

OS:Connection,
  {933a1673-7724-4133-83e8-cb7ed8a04696}, !- Handle
  {57b4b5bf-e703-48f6-8be5-119dc93a04e0}, !- Name
  {0931e765-5f69-420e-adc3-5739c77200a2}, !- Source Object
  11,                                     !- Outlet Port
  {a40ab9e5-ae0b-4a4b-9c3e-88c63c50bda1}, !- Target Object
  2;                                      !- Inlet Port

OS:PortList,
  {df9d3dfb-a243-4068-98d2-6ed216936328}, !- Handle
  {4d88677f-c456-457e-a181-81c036786f91}, !- Name
  {0931e765-5f69-420e-adc3-5739c77200a2}; !- HVAC Component

OS:PortList,
  {6fdc5000-5697-480d-b7ee-2080c23f64e6}, !- Handle
  {a93c46c4-eb09-4a68-a55a-a78651f7df71}, !- Name
  {0931e765-5f69-420e-adc3-5739c77200a2}; !- HVAC Component

OS:PortList,
  {4d3dc678-b97f-4999-941e-a134aa8d1f88}, !- Handle
  {77d614b5-ba79-45f2-811d-fb61820ed1d3}, !- Name
  {0931e765-5f69-420e-adc3-5739c77200a2}; !- HVAC Component

OS:Sizing:Zone,
  {9d303e7a-b82b-477c-b8ce-95972b0280b5}, !- Handle
  {0931e765-5f69-420e-adc3-5739c77200a2}, !- Zone or ZoneList Name
  SupplyAirTemperature,                   !- Zone Cooling Design Supply Air Temperature Input Method
  14,                                     !- Zone Cooling Design Supply Air Temperature {C}
  11.11,                                  !- Zone Cooling Design Supply Air Temperature Difference {deltaC}
  SupplyAirTemperature,                   !- Zone Heating Design Supply Air Temperature Input Method
  40,                                     !- Zone Heating Design Supply Air Temperature {C}
  11.11,                                  !- Zone Heating Design Supply Air Temperature Difference {deltaC}
  0.0085,                                 !- Zone Cooling Design Supply Air Humidity Ratio {kg-H2O/kg-air}
  0.008,                                  !- Zone Heating Design Supply Air Humidity Ratio {kg-H2O/kg-air}
  ,                                       !- Zone Heating Sizing Factor
  ,                                       !- Zone Cooling Sizing Factor
  DesignDay,                              !- Cooling Design Air Flow Method
  ,                                       !- Cooling Design Air Flow Rate {m3/s}
  ,                                       !- Cooling Minimum Air Flow per Zone Floor Area {m3/s-m2}
  ,                                       !- Cooling Minimum Air Flow {m3/s}
  ,                                       !- Cooling Minimum Air Flow Fraction
  DesignDay,                              !- Heating Design Air Flow Method
  ,                                       !- Heating Design Air Flow Rate {m3/s}
  ,                                       !- Heating Maximum Air Flow per Zone Floor Area {m3/s-m2}
  ,                                       !- Heating Maximum Air Flow {m3/s}
  ,                                       !- Heating Maximum Air Flow Fraction
  ,                                       !- Design Zone Air Distribution Effectiveness in Cooling Mode
  ,                                       !- Design Zone Air Distribution Effectiveness in Heating Mode
  No,                                     !- Account for Dedicated Outdoor Air System
  NeutralSupplyAir,                       !- Dedicated Outdoor Air System Control Strategy
  autosize,                               !- Dedicated Outdoor Air Low Setpoint Temperature for Design {C}
  autosize;                               !- Dedicated Outdoor Air High Setpoint Temperature for Design {C}

OS:ZoneHVAC:EquipmentList,
  {31148d2a-7f79-49e6-90e8-e3ea453f07d5}, !- Handle
  Zone HVAC Equipment List 7,             !- Name
  {0931e765-5f69-420e-adc3-5739c77200a2}; !- Thermal Zone

OS:Space,
  {37de2d43-39ff-4835-ab11-3b31992497f6}, !- Handle
  living space|unit 7|story 1,            !- Name
  {e26dd1d0-c0a4-4622-8b73-12a337445738}, !- Space Type Name
  ,                                       !- Default Construction Set Name
  ,                                       !- Default Schedule Set Name
  -0,                                     !- Direction of Relative North {deg}
  0,                                      !- X Origin {m}
  0,                                      !- Y Origin {m}
  0,                                      !- Z Origin {m}
  ,                                       !- Building Story Name
  {0931e765-5f69-420e-adc3-5739c77200a2}, !- Thermal Zone Name
  ,                                       !- Part of Total Floor Area
  ,                                       !- Design Specification Outdoor Air Object Name
  {5919376a-10d3-4da4-af85-70c16cf0c786}; !- Building Unit Name

OS:Surface,
  {4eb0d8f5-ba07-44a9-9425-a11b86c45d6a}, !- Handle
  Surface 37,                             !- Name
  Wall,                                   !- Surface Type
  ,                                       !- Construction Name
  {37de2d43-39ff-4835-ab11-3b31992497f6}, !- Space Name
  Outdoors,                               !- Outside Boundary Condition
  ,                                       !- Outside Boundary Condition Object
  SunExposed,                             !- Sun Exposure
  WindExposed,                            !- Wind Exposure
  ,                                       !- View Factor to Ground
  ,                                       !- Number of Vertices
  45.2604908501885, 0, 2.4384,            !- X,Y,Z Vertex 1 {m}
  45.2604908501885, 0, 0,                 !- X,Y,Z Vertex 2 {m}
  38.7947064430187, 0, 0,                 !- X,Y,Z Vertex 3 {m}
  38.7947064430187, 0, 2.4384;            !- X,Y,Z Vertex 4 {m}

OS:Surface,
  {0516e0d1-0429-4da3-a423-184baf01e22a}, !- Handle
  Surface 38,                             !- Name
  Wall,                                   !- Surface Type
  ,                                       !- Construction Name
  {37de2d43-39ff-4835-ab11-3b31992497f6}, !- Space Name
  Surface,                                !- Outside Boundary Condition
  {e0705485-1597-4d00-801c-a311433ba79c}, !- Outside Boundary Condition Object
  NoSun,                                  !- Sun Exposure
  NoWind,                                 !- Wind Exposure
  ,                                       !- View Factor to Ground
  ,                                       !- Number of Vertices
  45.2604908501885, -12.9315688143396, 2.4384, !- X,Y,Z Vertex 1 {m}
  45.2604908501885, -12.9315688143396, 0, !- X,Y,Z Vertex 2 {m}
  45.2604908501885, 0, 0,                 !- X,Y,Z Vertex 3 {m}
  45.2604908501885, 0, 2.4384;            !- X,Y,Z Vertex 4 {m}

OS:Surface,
  {2922d121-ed6b-4057-bf1d-5d057e8cb144}, !- Handle
  Surface 39,                             !- Name
  Wall,                                   !- Surface Type
  ,                                       !- Construction Name
  {37de2d43-39ff-4835-ab11-3b31992497f6}, !- Space Name
  Outdoors,                               !- Outside Boundary Condition
  ,                                       !- Outside Boundary Condition Object
  SunExposed,                             !- Sun Exposure
  WindExposed,                            !- Wind Exposure
  ,                                       !- View Factor to Ground
  ,                                       !- Number of Vertices
  38.7947064430187, -12.9315688143396, 2.4384, !- X,Y,Z Vertex 1 {m}
  38.7947064430187, -12.9315688143396, 0, !- X,Y,Z Vertex 2 {m}
  45.2604908501885, -12.9315688143396, 0, !- X,Y,Z Vertex 3 {m}
  45.2604908501885, -12.9315688143396, 2.4384; !- X,Y,Z Vertex 4 {m}

OS:Surface,
  {bd787188-b09f-4639-b589-b6817d1225a3}, !- Handle
  Surface 40,                             !- Name
  Floor,                                  !- Surface Type
  ,                                       !- Construction Name
  {37de2d43-39ff-4835-ab11-3b31992497f6}, !- Space Name
  Foundation,                             !- Outside Boundary Condition
  ,                                       !- Outside Boundary Condition Object
  NoSun,                                  !- Sun Exposure
  NoWind,                                 !- Wind Exposure
  ,                                       !- View Factor to Ground
  ,                                       !- Number of Vertices
  38.7947064430187, -12.9315688143396, 0, !- X,Y,Z Vertex 1 {m}
  38.7947064430187, 0, 0,                 !- X,Y,Z Vertex 2 {m}
  45.2604908501885, 0, 0,                 !- X,Y,Z Vertex 3 {m}
  45.2604908501885, -12.9315688143396, 0; !- X,Y,Z Vertex 4 {m}

OS:Surface,
  {e5e8937a-841c-4793-8568-7b717341975b}, !- Handle
  Surface 41,                             !- Name
  Wall,                                   !- Surface Type
  ,                                       !- Construction Name
  {37de2d43-39ff-4835-ab11-3b31992497f6}, !- Space Name
  Surface,                                !- Outside Boundary Condition
  {7e8ee338-4bd0-4f17-9efa-0da052341774}, !- Outside Boundary Condition Object
  NoSun,                                  !- Sun Exposure
  NoWind,                                 !- Wind Exposure
  ,                                       !- View Factor to Ground
  ,                                       !- Number of Vertices
  38.7947064430187, 0, 2.4384,            !- X,Y,Z Vertex 1 {m}
  38.7947064430187, 0, 0,                 !- X,Y,Z Vertex 2 {m}
  38.7947064430187, -12.9315688143396, 0, !- X,Y,Z Vertex 3 {m}
  38.7947064430187, -12.9315688143396, 2.4384; !- X,Y,Z Vertex 4 {m}

OS:Surface,
  {10cfbd35-f5b8-4564-8534-7f5a95e6bb64}, !- Handle
  Surface 42,                             !- Name
  RoofCeiling,                            !- Surface Type
  ,                                       !- Construction Name
  {37de2d43-39ff-4835-ab11-3b31992497f6}, !- Space Name
  Outdoors,                               !- Outside Boundary Condition
  ,                                       !- Outside Boundary Condition Object
  SunExposed,                             !- Sun Exposure
  WindExposed,                            !- Wind Exposure
  ,                                       !- View Factor to Ground
  ,                                       !- Number of Vertices
  45.2604908501885, -12.9315688143396, 2.4384, !- X,Y,Z Vertex 1 {m}
  45.2604908501885, 0, 2.4384,            !- X,Y,Z Vertex 2 {m}
  38.7947064430187, 0, 2.4384,            !- X,Y,Z Vertex 3 {m}
  38.7947064430187, -12.9315688143396, 2.4384; !- X,Y,Z Vertex 4 {m}

OS:ThermalZone,
  {b136848f-3ad1-4f9c-8522-b80095783b11}, !- Handle
  living zone|unit 8,                     !- Name
  ,                                       !- Multiplier
  ,                                       !- Ceiling Height {m}
  ,                                       !- Volume {m3}
  ,                                       !- Floor Area {m2}
  ,                                       !- Zone Inside Convection Algorithm
  ,                                       !- Zone Outside Convection Algorithm
  ,                                       !- Zone Conditioning Equipment List Name
  {9e929fce-3da2-4d3e-a89f-47dbb731c95a}, !- Zone Air Inlet Port List
  {eb00366d-264a-49da-8e28-709d2802ba35}, !- Zone Air Exhaust Port List
  {eb463c77-7a12-4b8c-9cb6-b770b6cf6c3d}, !- Zone Air Node Name
  {21900e5d-691d-4faf-91d3-ff6fd2c8e151}, !- Zone Return Air Port List
  ,                                       !- Primary Daylighting Control Name
  ,                                       !- Fraction of Zone Controlled by Primary Daylighting Control
  ,                                       !- Secondary Daylighting Control Name
  ,                                       !- Fraction of Zone Controlled by Secondary Daylighting Control
  ,                                       !- Illuminance Map Name
  ,                                       !- Group Rendering Name
  ,                                       !- Thermostat Name
  No;                                     !- Use Ideal Air Loads

OS:Node,
  {116d7431-e778-4f18-95f5-6c7443399f93}, !- Handle
  Node 8,                                 !- Name
  {eb463c77-7a12-4b8c-9cb6-b770b6cf6c3d}, !- Inlet Port
  ;                                       !- Outlet Port

OS:Connection,
  {eb463c77-7a12-4b8c-9cb6-b770b6cf6c3d}, !- Handle
  {80222933-0de0-45ee-8239-909d56874d47}, !- Name
  {b136848f-3ad1-4f9c-8522-b80095783b11}, !- Source Object
  11,                                     !- Outlet Port
  {116d7431-e778-4f18-95f5-6c7443399f93}, !- Target Object
  2;                                      !- Inlet Port

OS:PortList,
  {9e929fce-3da2-4d3e-a89f-47dbb731c95a}, !- Handle
  {3e971112-5445-4d7d-a75a-fc4f0ee5f050}, !- Name
  {b136848f-3ad1-4f9c-8522-b80095783b11}; !- HVAC Component

OS:PortList,
  {eb00366d-264a-49da-8e28-709d2802ba35}, !- Handle
  {3cb3c1f7-1955-4501-b1e0-c01981d3587f}, !- Name
  {b136848f-3ad1-4f9c-8522-b80095783b11}; !- HVAC Component

OS:PortList,
  {21900e5d-691d-4faf-91d3-ff6fd2c8e151}, !- Handle
  {384c9e65-624a-4304-8193-180f6b3adef0}, !- Name
  {b136848f-3ad1-4f9c-8522-b80095783b11}; !- HVAC Component

OS:Sizing:Zone,
  {a66266dc-3a2d-4ff2-a5dd-2e4fde0e2511}, !- Handle
  {b136848f-3ad1-4f9c-8522-b80095783b11}, !- Zone or ZoneList Name
  SupplyAirTemperature,                   !- Zone Cooling Design Supply Air Temperature Input Method
  14,                                     !- Zone Cooling Design Supply Air Temperature {C}
  11.11,                                  !- Zone Cooling Design Supply Air Temperature Difference {deltaC}
  SupplyAirTemperature,                   !- Zone Heating Design Supply Air Temperature Input Method
  40,                                     !- Zone Heating Design Supply Air Temperature {C}
  11.11,                                  !- Zone Heating Design Supply Air Temperature Difference {deltaC}
  0.0085,                                 !- Zone Cooling Design Supply Air Humidity Ratio {kg-H2O/kg-air}
  0.008,                                  !- Zone Heating Design Supply Air Humidity Ratio {kg-H2O/kg-air}
  ,                                       !- Zone Heating Sizing Factor
  ,                                       !- Zone Cooling Sizing Factor
  DesignDay,                              !- Cooling Design Air Flow Method
  ,                                       !- Cooling Design Air Flow Rate {m3/s}
  ,                                       !- Cooling Minimum Air Flow per Zone Floor Area {m3/s-m2}
  ,                                       !- Cooling Minimum Air Flow {m3/s}
  ,                                       !- Cooling Minimum Air Flow Fraction
  DesignDay,                              !- Heating Design Air Flow Method
  ,                                       !- Heating Design Air Flow Rate {m3/s}
  ,                                       !- Heating Maximum Air Flow per Zone Floor Area {m3/s-m2}
  ,                                       !- Heating Maximum Air Flow {m3/s}
  ,                                       !- Heating Maximum Air Flow Fraction
  ,                                       !- Design Zone Air Distribution Effectiveness in Cooling Mode
  ,                                       !- Design Zone Air Distribution Effectiveness in Heating Mode
  No,                                     !- Account for Dedicated Outdoor Air System
  NeutralSupplyAir,                       !- Dedicated Outdoor Air System Control Strategy
  autosize,                               !- Dedicated Outdoor Air Low Setpoint Temperature for Design {C}
  autosize;                               !- Dedicated Outdoor Air High Setpoint Temperature for Design {C}

OS:ZoneHVAC:EquipmentList,
  {78dfc8d6-238d-4096-8a3a-af0b6cd62b09}, !- Handle
  Zone HVAC Equipment List 8,             !- Name
  {b136848f-3ad1-4f9c-8522-b80095783b11}; !- Thermal Zone

OS:Space,
  {233c5b20-b03c-4997-aeaa-7f492a3abc33}, !- Handle
  living space|unit 8|story 1,            !- Name
  {e26dd1d0-c0a4-4622-8b73-12a337445738}, !- Space Type Name
  ,                                       !- Default Construction Set Name
  ,                                       !- Default Schedule Set Name
  -0,                                     !- Direction of Relative North {deg}
  0,                                      !- X Origin {m}
  0,                                      !- Y Origin {m}
  0,                                      !- Z Origin {m}
  ,                                       !- Building Story Name
  {b136848f-3ad1-4f9c-8522-b80095783b11}, !- Thermal Zone Name
  ,                                       !- Part of Total Floor Area
  ,                                       !- Design Specification Outdoor Air Object Name
  {7b3336ae-f354-4ef2-a135-358a4f263c4d}; !- Building Unit Name

OS:Surface,
  {6f1aa0a6-f9e2-47b8-bb3f-ec95bc00727c}, !- Handle
  Surface 43,                             !- Name
  Wall,                                   !- Surface Type
  ,                                       !- Construction Name
  {233c5b20-b03c-4997-aeaa-7f492a3abc33}, !- Space Name
  Outdoors,                               !- Outside Boundary Condition
  ,                                       !- Outside Boundary Condition Object
  SunExposed,                             !- Sun Exposure
  WindExposed,                            !- Wind Exposure
  ,                                       !- View Factor to Ground
  ,                                       !- Number of Vertices
  51.7262752573583, 0, 2.4384,            !- X,Y,Z Vertex 1 {m}
  51.7262752573583, 0, 0,                 !- X,Y,Z Vertex 2 {m}
  45.2604908501885, 0, 0,                 !- X,Y,Z Vertex 3 {m}
  45.2604908501885, 0, 2.4384;            !- X,Y,Z Vertex 4 {m}

OS:Surface,
  {a4555e2b-fbc9-4782-b350-0f2a2c0a0324}, !- Handle
  Surface 44,                             !- Name
  Wall,                                   !- Surface Type
  ,                                       !- Construction Name
  {233c5b20-b03c-4997-aeaa-7f492a3abc33}, !- Space Name
  Outdoors,                               !- Outside Boundary Condition
  ,                                       !- Outside Boundary Condition Object
  SunExposed,                             !- Sun Exposure
  WindExposed,                            !- Wind Exposure
  ,                                       !- View Factor to Ground
  ,                                       !- Number of Vertices
  51.7262752573583, -12.9315688143396, 2.4384, !- X,Y,Z Vertex 1 {m}
  51.7262752573583, -12.9315688143396, 0, !- X,Y,Z Vertex 2 {m}
  51.7262752573583, 0, 0,                 !- X,Y,Z Vertex 3 {m}
  51.7262752573583, 0, 2.4384;            !- X,Y,Z Vertex 4 {m}

OS:Surface,
  {62c62397-147e-4d65-b6e0-0e9c09890fe2}, !- Handle
  Surface 45,                             !- Name
  Wall,                                   !- Surface Type
  ,                                       !- Construction Name
  {233c5b20-b03c-4997-aeaa-7f492a3abc33}, !- Space Name
  Outdoors,                               !- Outside Boundary Condition
  ,                                       !- Outside Boundary Condition Object
  SunExposed,                             !- Sun Exposure
  WindExposed,                            !- Wind Exposure
  ,                                       !- View Factor to Ground
  ,                                       !- Number of Vertices
  45.2604908501885, -12.9315688143396, 2.4384, !- X,Y,Z Vertex 1 {m}
  45.2604908501885, -12.9315688143396, 0, !- X,Y,Z Vertex 2 {m}
  51.7262752573583, -12.9315688143396, 0, !- X,Y,Z Vertex 3 {m}
  51.7262752573583, -12.9315688143396, 2.4384; !- X,Y,Z Vertex 4 {m}

OS:Surface,
  {c665a68c-47d0-4d8f-9152-a1e163360471}, !- Handle
  Surface 46,                             !- Name
  Floor,                                  !- Surface Type
  ,                                       !- Construction Name
  {233c5b20-b03c-4997-aeaa-7f492a3abc33}, !- Space Name
  Foundation,                             !- Outside Boundary Condition
  ,                                       !- Outside Boundary Condition Object
  NoSun,                                  !- Sun Exposure
  NoWind,                                 !- Wind Exposure
  ,                                       !- View Factor to Ground
  ,                                       !- Number of Vertices
  45.2604908501885, -12.9315688143396, 0, !- X,Y,Z Vertex 1 {m}
  45.2604908501885, 0, 0,                 !- X,Y,Z Vertex 2 {m}
  51.7262752573583, 0, 0,                 !- X,Y,Z Vertex 3 {m}
  51.7262752573583, -12.9315688143396, 0; !- X,Y,Z Vertex 4 {m}

OS:Surface,
  {e0705485-1597-4d00-801c-a311433ba79c}, !- Handle
  Surface 47,                             !- Name
  Wall,                                   !- Surface Type
  ,                                       !- Construction Name
  {233c5b20-b03c-4997-aeaa-7f492a3abc33}, !- Space Name
  Surface,                                !- Outside Boundary Condition
  {0516e0d1-0429-4da3-a423-184baf01e22a}, !- Outside Boundary Condition Object
  NoSun,                                  !- Sun Exposure
  NoWind,                                 !- Wind Exposure
  ,                                       !- View Factor to Ground
  ,                                       !- Number of Vertices
  45.2604908501885, 0, 2.4384,            !- X,Y,Z Vertex 1 {m}
  45.2604908501885, 0, 0,                 !- X,Y,Z Vertex 2 {m}
  45.2604908501885, -12.9315688143396, 0, !- X,Y,Z Vertex 3 {m}
  45.2604908501885, -12.9315688143396, 2.4384; !- X,Y,Z Vertex 4 {m}

OS:Surface,
  {8587c786-cddc-4ca5-a19d-c2c06f11f5a0}, !- Handle
  Surface 48,                             !- Name
  RoofCeiling,                            !- Surface Type
  ,                                       !- Construction Name
  {233c5b20-b03c-4997-aeaa-7f492a3abc33}, !- Space Name
  Outdoors,                               !- Outside Boundary Condition
  ,                                       !- Outside Boundary Condition Object
  SunExposed,                             !- Sun Exposure
  WindExposed,                            !- Wind Exposure
  ,                                       !- View Factor to Ground
  ,                                       !- Number of Vertices
  51.7262752573583, -12.9315688143396, 2.4384, !- X,Y,Z Vertex 1 {m}
  51.7262752573583, 0, 2.4384,            !- X,Y,Z Vertex 2 {m}
  45.2604908501885, 0, 2.4384,            !- X,Y,Z Vertex 3 {m}
  45.2604908501885, -12.9315688143396, 2.4384; !- X,Y,Z Vertex 4 {m}

OS:ShadingSurface,
  {bc512cef-0526-4514-9a77-34d50cdd238e}, !- Handle
  Shading Surface 1,                      !- Name
  ,                                       !- Construction Name
  {c0190d08-4736-4c13-9f78-ad2a0c4979c1}, !- Shading Surface Group Name
  ,                                       !- Transmittance Schedule Name
  ,                                       !- Number of Vertices
  0, -15.9795688143396, 2.4384,           !- X,Y,Z Vertex 1 {m}
  51.7262752573583, -15.9795688143396, 2.4384, !- X,Y,Z Vertex 2 {m}
  51.7262752573583, -12.9315688143396, 2.4384, !- X,Y,Z Vertex 3 {m}
  0, -12.9315688143396, 2.4384;           !- X,Y,Z Vertex 4 {m}

OS:ShadingSurfaceGroup,
  {c0190d08-4736-4c13-9f78-ad2a0c4979c1}, !- Handle
  Shading Surface Group 1,                !- Name
  Building;                               !- Shading Surface Type

OS:BuildingUnit,
  {3de62db1-0b23-491c-b753-e254aba1cb26}, !- Handle
  unit 1,                                 !- Name
  ,                                       !- Rendering Color
  Residential;                            !- Building Unit Type

OS:AdditionalProperties,
  {6944d2dc-4a36-4b05-b1ad-437a94a6415f}, !- Handle
  {3de62db1-0b23-491c-b753-e254aba1cb26}, !- Object Name
  Units Represented,                      !- Feature Name 1
  Integer,                                !- Feature Data Type 1
  1,                                      !- Feature Value 1
  NumberOfBedrooms,                       !- Feature Name 2
  Integer,                                !- Feature Data Type 2
  3,                                      !- Feature Value 2
  NumberOfBathrooms,                      !- Feature Name 3
  Double,                                 !- Feature Data Type 3
  2,                                      !- Feature Value 3
  NumberOfOccupants,                      !- Feature Name 4
  Double,                                 !- Feature Data Type 4
  3.3900000000000001;                     !- Feature Value 4

OS:BuildingUnit,
  {a60cd781-7b77-45ec-80b4-356a51371da1}, !- Handle
  unit 2,                                 !- Name
  ,                                       !- Rendering Color
  Residential;                            !- Building Unit Type

OS:AdditionalProperties,
  {53b6847c-2dd5-4095-9fc5-38ad17e1493e}, !- Handle
  {a60cd781-7b77-45ec-80b4-356a51371da1}, !- Object Name
  Units Represented,                      !- Feature Name 1
  Integer,                                !- Feature Data Type 1
  1,                                      !- Feature Value 1
  NumberOfBedrooms,                       !- Feature Name 2
  Integer,                                !- Feature Data Type 2
  3,                                      !- Feature Value 2
  NumberOfBathrooms,                      !- Feature Name 3
  Double,                                 !- Feature Data Type 3
  2,                                      !- Feature Value 3
  NumberOfOccupants,                      !- Feature Name 4
  Double,                                 !- Feature Data Type 4
  3.3900000000000001;                     !- Feature Value 4

OS:BuildingUnit,
  {a8d0d2aa-84c3-4504-96a7-2736127278ae}, !- Handle
  unit 3,                                 !- Name
  ,                                       !- Rendering Color
  Residential;                            !- Building Unit Type

OS:AdditionalProperties,
  {01859ad0-8072-4b46-8739-34fb4fcc5a23}, !- Handle
  {a8d0d2aa-84c3-4504-96a7-2736127278ae}, !- Object Name
  Units Represented,                      !- Feature Name 1
  Integer,                                !- Feature Data Type 1
  1,                                      !- Feature Value 1
  NumberOfBedrooms,                       !- Feature Name 2
  Integer,                                !- Feature Data Type 2
  3,                                      !- Feature Value 2
  NumberOfBathrooms,                      !- Feature Name 3
  Double,                                 !- Feature Data Type 3
  2,                                      !- Feature Value 3
  NumberOfOccupants,                      !- Feature Name 4
  Double,                                 !- Feature Data Type 4
  3.3900000000000001;                     !- Feature Value 4

OS:BuildingUnit,
  {8c4b9853-c4ae-4d54-9d38-8567ea6d874d}, !- Handle
  unit 4,                                 !- Name
  ,                                       !- Rendering Color
  Residential;                            !- Building Unit Type

OS:AdditionalProperties,
  {eb8dafd6-c4ac-45b3-80da-0f82f9deb665}, !- Handle
  {8c4b9853-c4ae-4d54-9d38-8567ea6d874d}, !- Object Name
  Units Represented,                      !- Feature Name 1
  Integer,                                !- Feature Data Type 1
  1,                                      !- Feature Value 1
  NumberOfBedrooms,                       !- Feature Name 2
  Integer,                                !- Feature Data Type 2
  3,                                      !- Feature Value 2
  NumberOfBathrooms,                      !- Feature Name 3
  Double,                                 !- Feature Data Type 3
  2,                                      !- Feature Value 3
  NumberOfOccupants,                      !- Feature Name 4
  Double,                                 !- Feature Data Type 4
  3.3900000000000001;                     !- Feature Value 4

OS:BuildingUnit,
  {cf17c2ad-7892-4aff-936c-78466cd9f392}, !- Handle
  unit 5,                                 !- Name
  ,                                       !- Rendering Color
  Residential;                            !- Building Unit Type

OS:AdditionalProperties,
  {eb12fa36-6df9-4ebc-9ffa-d16e4c20a953}, !- Handle
  {cf17c2ad-7892-4aff-936c-78466cd9f392}, !- Object Name
  Units Represented,                      !- Feature Name 1
  Integer,                                !- Feature Data Type 1
  1,                                      !- Feature Value 1
  NumberOfBedrooms,                       !- Feature Name 2
  Integer,                                !- Feature Data Type 2
  3,                                      !- Feature Value 2
  NumberOfBathrooms,                      !- Feature Name 3
  Double,                                 !- Feature Data Type 3
  2,                                      !- Feature Value 3
  NumberOfOccupants,                      !- Feature Name 4
  Double,                                 !- Feature Data Type 4
  3.3900000000000001;                     !- Feature Value 4

OS:BuildingUnit,
  {6205d61d-80fd-4c64-b2a2-cd8f7a0012da}, !- Handle
  unit 6,                                 !- Name
  ,                                       !- Rendering Color
  Residential;                            !- Building Unit Type

OS:AdditionalProperties,
  {4f633a36-526b-4ae6-a7e9-3e692233f388}, !- Handle
  {6205d61d-80fd-4c64-b2a2-cd8f7a0012da}, !- Object Name
  Units Represented,                      !- Feature Name 1
  Integer,                                !- Feature Data Type 1
  1,                                      !- Feature Value 1
  NumberOfBedrooms,                       !- Feature Name 2
  Integer,                                !- Feature Data Type 2
  3,                                      !- Feature Value 2
  NumberOfBathrooms,                      !- Feature Name 3
  Double,                                 !- Feature Data Type 3
  2,                                      !- Feature Value 3
  NumberOfOccupants,                      !- Feature Name 4
  Double,                                 !- Feature Data Type 4
  3.3900000000000001;                     !- Feature Value 4

OS:BuildingUnit,
  {5919376a-10d3-4da4-af85-70c16cf0c786}, !- Handle
  unit 7,                                 !- Name
  ,                                       !- Rendering Color
  Residential;                            !- Building Unit Type

OS:AdditionalProperties,
  {512ec1da-f28c-48a8-86e4-30d617f382f8}, !- Handle
  {5919376a-10d3-4da4-af85-70c16cf0c786}, !- Object Name
  Units Represented,                      !- Feature Name 1
  Integer,                                !- Feature Data Type 1
  1,                                      !- Feature Value 1
  NumberOfBedrooms,                       !- Feature Name 2
  Integer,                                !- Feature Data Type 2
  3,                                      !- Feature Value 2
  NumberOfBathrooms,                      !- Feature Name 3
  Double,                                 !- Feature Data Type 3
  2,                                      !- Feature Value 3
  NumberOfOccupants,                      !- Feature Name 4
  Double,                                 !- Feature Data Type 4
  3.3900000000000001;                     !- Feature Value 4

OS:BuildingUnit,
  {7b3336ae-f354-4ef2-a135-358a4f263c4d}, !- Handle
  unit 8,                                 !- Name
  ,                                       !- Rendering Color
  Residential;                            !- Building Unit Type

OS:AdditionalProperties,
  {4d9e0fc0-eb7d-4211-9610-b2dd6e4bd498}, !- Handle
  {7b3336ae-f354-4ef2-a135-358a4f263c4d}, !- Object Name
  Units Represented,                      !- Feature Name 1
  Integer,                                !- Feature Data Type 1
  1,                                      !- Feature Value 1
  NumberOfBedrooms,                       !- Feature Name 2
  Integer,                                !- Feature Data Type 2
  3,                                      !- Feature Value 2
  NumberOfBathrooms,                      !- Feature Name 3
  Double,                                 !- Feature Data Type 3
  2,                                      !- Feature Value 3
  NumberOfOccupants,                      !- Feature Name 4
  Double,                                 !- Feature Data Type 4
  3.3900000000000001;                     !- Feature Value 4

OS:Building,
  {797a98dc-565a-4045-bf94-6a1a312f1b00}, !- Handle
>>>>>>> fdb03032
  Building 1,                             !- Name
  ,                                       !- Building Sector Type
  0,                                      !- North Axis {deg}
  ,                                       !- Nominal Floor to Floor Height {m}
  ,                                       !- Space Type Name
  ,                                       !- Default Construction Set Name
  ,                                       !- Default Schedule Set Name
  1,                                      !- Standards Number of Stories
  1,                                      !- Standards Number of Above Ground Stories
  ,                                       !- Standards Template
  multifamily,                            !- Standards Building Type
  8;                                      !- Standards Number of Living Units

OS:AdditionalProperties,
<<<<<<< HEAD
  {1d70c48e-f191-4f6d-8b94-9f285e2cff39}, !- Handle
  {ab6dc845-3364-4be7-ac48-60258aa1c980}, !- Object Name
  num_units,                              !- Feature Name 1
=======
  {c7a518e3-5544-4872-82c9-bc1736f3c3f9}, !- Handle
  {797a98dc-565a-4045-bf94-6a1a312f1b00}, !- Object Name
  Total Units Represented,                !- Feature Name 1
>>>>>>> fdb03032
  Integer,                                !- Feature Data Type 1
  8,                                      !- Feature Value 1
  has_rear_units,                         !- Feature Name 2
  Boolean,                                !- Feature Data Type 2
  false,                                  !- Feature Value 2
  num_floors,                             !- Feature Name 3
  Integer,                                !- Feature Data Type 3
  1,                                      !- Feature Value 3
  horz_location,                          !- Feature Name 4
  String,                                 !- Feature Data Type 4
  Left,                                   !- Feature Value 4
  level,                                  !- Feature Name 5
  String,                                 !- Feature Data Type 5
  Bottom,                                 !- Feature Value 5
  found_type,                             !- Feature Name 6
  String,                                 !- Feature Data Type 6
  slab;                                   !- Feature Value 6

OS:AdditionalProperties,
  {7fefc58c-6c31-44e7-a94d-50164bdc3fcc}, !- Handle
  {0eb91e40-ec3c-447e-9f34-37e46abef2bb}, !- Object Name
  NumberOfBedrooms,                       !- Feature Name 1
  Integer,                                !- Feature Data Type 1
  3,                                      !- Feature Value 1
  NumberOfBathrooms,                      !- Feature Name 2
  Double,                                 !- Feature Data Type 2
  2,                                      !- Feature Value 2
  NumberOfOccupants,                      !- Feature Name 3
  Double,                                 !- Feature Data Type 3
  3.3900000000000001;                     !- Feature Value 3

OS:Schedule:Day,
<<<<<<< HEAD
  {125f3afb-78e4-4236-9567-fd3ce3621bf7}, !- Handle
=======
  {85f5a564-2cb3-4b36-a253-5571ceacbcc0}, !- Handle
>>>>>>> fdb03032
  Schedule Day 1,                         !- Name
  ,                                       !- Schedule Type Limits Name
  ,                                       !- Interpolate to Timestep
  24,                                     !- Hour 1
  0,                                      !- Minute 1
  0;                                      !- Value Until Time 1

OS:Schedule:Day,
<<<<<<< HEAD
  {dc08e03a-c6f7-4c1b-b32c-ccdd1d70363c}, !- Handle
=======
  {6c12533b-5bef-41c1-84e5-028a67374bcf}, !- Handle
>>>>>>> fdb03032
  Schedule Day 2,                         !- Name
  ,                                       !- Schedule Type Limits Name
  ,                                       !- Interpolate to Timestep
  24,                                     !- Hour 1
  0,                                      !- Minute 1
  1;                                      !- Value Until Time 1

OS:Schedule:Ruleset,
<<<<<<< HEAD
  {1e888b96-3a2d-4fbb-9dce-28a105872fab}, !- Handle
  res occupants schedule,                 !- Name
  {1e402ead-46b4-4841-8814-3630d35d317a}, !- Schedule Type Limits Name
  {4a510a91-e224-4eab-9da2-0ce9c2271937}, !- Default Day Schedule Name
  {9a4cfbe6-975d-4067-b25f-5780f3b89645}, !- Summer Design Day Schedule Name
  {88f06440-5773-4271-a098-cbe19595914a}; !- Winter Design Day Schedule Name

OS:Schedule:Day,
  {4a510a91-e224-4eab-9da2-0ce9c2271937}, !- Handle
  Schedule Day 3,                         !- Name
  {1e402ead-46b4-4841-8814-3630d35d317a}, !- Schedule Type Limits Name
=======
  {870a9ce5-2dce-4c46-9a14-d243e2f728bd}, !- Handle
  res occupants schedule,                 !- Name
  {841dfaca-5f63-4164-acd6-0a88a89b6acf}, !- Schedule Type Limits Name
  {97e10af3-577f-4df3-a973-62f09f8c8bc0}, !- Default Day Schedule Name
  {64935c7b-0765-4a3c-954c-f63b82f6406a}, !- Summer Design Day Schedule Name
  {c41b71ec-8986-4055-a890-2349fc42c4f5}; !- Winter Design Day Schedule Name

OS:Schedule:Day,
  {97e10af3-577f-4df3-a973-62f09f8c8bc0}, !- Handle
  Schedule Day 3,                         !- Name
  {841dfaca-5f63-4164-acd6-0a88a89b6acf}, !- Schedule Type Limits Name
>>>>>>> fdb03032
  ,                                       !- Interpolate to Timestep
  24,                                     !- Hour 1
  0,                                      !- Minute 1
  0;                                      !- Value Until Time 1

OS:Schedule:Rule,
<<<<<<< HEAD
  {758048ae-5269-420d-9647-193db05e933c}, !- Handle
  res occupants schedule allday rule1,    !- Name
  {1e888b96-3a2d-4fbb-9dce-28a105872fab}, !- Schedule Ruleset Name
  11,                                     !- Rule Order
  {4cccb1d7-8573-419d-830d-d0902d596489}, !- Day Schedule Name
=======
  {5b52386f-6e7a-48d9-ab45-715b5a546667}, !- Handle
  res occupants schedule allday rule1,    !- Name
  {870a9ce5-2dce-4c46-9a14-d243e2f728bd}, !- Schedule Ruleset Name
  11,                                     !- Rule Order
  {528dbb7d-c7b1-42cd-975e-415d91914392}, !- Day Schedule Name
>>>>>>> fdb03032
  Yes,                                    !- Apply Sunday
  Yes,                                    !- Apply Monday
  Yes,                                    !- Apply Tuesday
  Yes,                                    !- Apply Wednesday
  Yes,                                    !- Apply Thursday
  Yes,                                    !- Apply Friday
  Yes,                                    !- Apply Saturday
  ,                                       !- Apply Holiday
  DateRange,                              !- Date Specification Type
  1,                                      !- Start Month
  1,                                      !- Start Day
  1,                                      !- End Month
  31;                                     !- End Day

OS:Schedule:Day,
<<<<<<< HEAD
  {4cccb1d7-8573-419d-830d-d0902d596489}, !- Handle
  res occupants schedule allday1,         !- Name
  {1e402ead-46b4-4841-8814-3630d35d317a}, !- Schedule Type Limits Name
=======
  {528dbb7d-c7b1-42cd-975e-415d91914392}, !- Handle
  res occupants schedule allday1,         !- Name
  {841dfaca-5f63-4164-acd6-0a88a89b6acf}, !- Schedule Type Limits Name
>>>>>>> fdb03032
  ,                                       !- Interpolate to Timestep
  7,                                      !- Hour 1
  0,                                      !- Minute 1
  1,                                      !- Value Until Time 1
  8,                                      !- Hour 2
  0,                                      !- Minute 2
  0.88,                                   !- Value Until Time 2
  9,                                      !- Hour 3
  0,                                      !- Minute 3
  0.41,                                   !- Value Until Time 3
  16,                                     !- Hour 4
  0,                                      !- Minute 4
  0.24,                                   !- Value Until Time 4
  17,                                     !- Hour 5
  0,                                      !- Minute 5
  0.29,                                   !- Value Until Time 5
  18,                                     !- Hour 6
  0,                                      !- Minute 6
  0.55,                                   !- Value Until Time 6
  21,                                     !- Hour 7
  0,                                      !- Minute 7
  0.9,                                    !- Value Until Time 7
  24,                                     !- Hour 8
  0,                                      !- Minute 8
  1;                                      !- Value Until Time 8

OS:Schedule:Rule,
<<<<<<< HEAD
  {df315e34-9d4a-4cd8-8cc1-9aa48d6bacc7}, !- Handle
  res occupants schedule allday rule2,    !- Name
  {1e888b96-3a2d-4fbb-9dce-28a105872fab}, !- Schedule Ruleset Name
  10,                                     !- Rule Order
  {9fd51e2b-5cda-439b-9577-f57a85454fea}, !- Day Schedule Name
=======
  {9a9455fe-af54-4966-a97c-34c582d9ed46}, !- Handle
  res occupants schedule allday rule2,    !- Name
  {870a9ce5-2dce-4c46-9a14-d243e2f728bd}, !- Schedule Ruleset Name
  10,                                     !- Rule Order
  {c2d09314-0fd3-40cb-ae28-33699ffbd96b}, !- Day Schedule Name
>>>>>>> fdb03032
  Yes,                                    !- Apply Sunday
  Yes,                                    !- Apply Monday
  Yes,                                    !- Apply Tuesday
  Yes,                                    !- Apply Wednesday
  Yes,                                    !- Apply Thursday
  Yes,                                    !- Apply Friday
  Yes,                                    !- Apply Saturday
  ,                                       !- Apply Holiday
  DateRange,                              !- Date Specification Type
  2,                                      !- Start Month
  1,                                      !- Start Day
  2,                                      !- End Month
  28;                                     !- End Day

OS:Schedule:Day,
<<<<<<< HEAD
  {9fd51e2b-5cda-439b-9577-f57a85454fea}, !- Handle
  res occupants schedule allday2,         !- Name
  {1e402ead-46b4-4841-8814-3630d35d317a}, !- Schedule Type Limits Name
=======
  {c2d09314-0fd3-40cb-ae28-33699ffbd96b}, !- Handle
  res occupants schedule allday2,         !- Name
  {841dfaca-5f63-4164-acd6-0a88a89b6acf}, !- Schedule Type Limits Name
>>>>>>> fdb03032
  ,                                       !- Interpolate to Timestep
  7,                                      !- Hour 1
  0,                                      !- Minute 1
  1,                                      !- Value Until Time 1
  8,                                      !- Hour 2
  0,                                      !- Minute 2
  0.88,                                   !- Value Until Time 2
  9,                                      !- Hour 3
  0,                                      !- Minute 3
  0.41,                                   !- Value Until Time 3
  16,                                     !- Hour 4
  0,                                      !- Minute 4
  0.24,                                   !- Value Until Time 4
  17,                                     !- Hour 5
  0,                                      !- Minute 5
  0.29,                                   !- Value Until Time 5
  18,                                     !- Hour 6
  0,                                      !- Minute 6
  0.55,                                   !- Value Until Time 6
  21,                                     !- Hour 7
  0,                                      !- Minute 7
  0.9,                                    !- Value Until Time 7
  24,                                     !- Hour 8
  0,                                      !- Minute 8
  1;                                      !- Value Until Time 8

OS:Schedule:Rule,
<<<<<<< HEAD
  {3073ed6c-bfee-4657-8417-3925a1faaec5}, !- Handle
  res occupants schedule allday rule3,    !- Name
  {1e888b96-3a2d-4fbb-9dce-28a105872fab}, !- Schedule Ruleset Name
  9,                                      !- Rule Order
  {462edb63-26a5-4d84-b4da-436d0b8751a5}, !- Day Schedule Name
=======
  {eb94da1f-8589-4211-ab45-7fb3bb1fe0f8}, !- Handle
  res occupants schedule allday rule3,    !- Name
  {870a9ce5-2dce-4c46-9a14-d243e2f728bd}, !- Schedule Ruleset Name
  9,                                      !- Rule Order
  {5f61e1c7-caa7-4bcf-acfd-6dc233c64415}, !- Day Schedule Name
>>>>>>> fdb03032
  Yes,                                    !- Apply Sunday
  Yes,                                    !- Apply Monday
  Yes,                                    !- Apply Tuesday
  Yes,                                    !- Apply Wednesday
  Yes,                                    !- Apply Thursday
  Yes,                                    !- Apply Friday
  Yes,                                    !- Apply Saturday
  ,                                       !- Apply Holiday
  DateRange,                              !- Date Specification Type
  3,                                      !- Start Month
  1,                                      !- Start Day
  3,                                      !- End Month
  31;                                     !- End Day

OS:Schedule:Day,
<<<<<<< HEAD
  {462edb63-26a5-4d84-b4da-436d0b8751a5}, !- Handle
  res occupants schedule allday3,         !- Name
  {1e402ead-46b4-4841-8814-3630d35d317a}, !- Schedule Type Limits Name
=======
  {5f61e1c7-caa7-4bcf-acfd-6dc233c64415}, !- Handle
  res occupants schedule allday3,         !- Name
  {841dfaca-5f63-4164-acd6-0a88a89b6acf}, !- Schedule Type Limits Name
>>>>>>> fdb03032
  ,                                       !- Interpolate to Timestep
  7,                                      !- Hour 1
  0,                                      !- Minute 1
  1,                                      !- Value Until Time 1
  8,                                      !- Hour 2
  0,                                      !- Minute 2
  0.88,                                   !- Value Until Time 2
  9,                                      !- Hour 3
  0,                                      !- Minute 3
  0.41,                                   !- Value Until Time 3
  16,                                     !- Hour 4
  0,                                      !- Minute 4
  0.24,                                   !- Value Until Time 4
  17,                                     !- Hour 5
  0,                                      !- Minute 5
  0.29,                                   !- Value Until Time 5
  18,                                     !- Hour 6
  0,                                      !- Minute 6
  0.55,                                   !- Value Until Time 6
  21,                                     !- Hour 7
  0,                                      !- Minute 7
  0.9,                                    !- Value Until Time 7
  24,                                     !- Hour 8
  0,                                      !- Minute 8
  1;                                      !- Value Until Time 8

OS:Schedule:Rule,
<<<<<<< HEAD
  {96a9f3b5-b42c-4818-963f-429ecb1dcc46}, !- Handle
  res occupants schedule allday rule4,    !- Name
  {1e888b96-3a2d-4fbb-9dce-28a105872fab}, !- Schedule Ruleset Name
  8,                                      !- Rule Order
  {d49c5c6c-cf30-436d-842b-a65004083538}, !- Day Schedule Name
=======
  {781d79ea-377f-4891-bfaa-8a149b44e5f5}, !- Handle
  res occupants schedule allday rule4,    !- Name
  {870a9ce5-2dce-4c46-9a14-d243e2f728bd}, !- Schedule Ruleset Name
  8,                                      !- Rule Order
  {ed6da3ba-8410-489a-9f27-7c729480b0fa}, !- Day Schedule Name
>>>>>>> fdb03032
  Yes,                                    !- Apply Sunday
  Yes,                                    !- Apply Monday
  Yes,                                    !- Apply Tuesday
  Yes,                                    !- Apply Wednesday
  Yes,                                    !- Apply Thursday
  Yes,                                    !- Apply Friday
  Yes,                                    !- Apply Saturday
  ,                                       !- Apply Holiday
  DateRange,                              !- Date Specification Type
  4,                                      !- Start Month
  1,                                      !- Start Day
  4,                                      !- End Month
  30;                                     !- End Day

OS:Schedule:Day,
<<<<<<< HEAD
  {d49c5c6c-cf30-436d-842b-a65004083538}, !- Handle
  res occupants schedule allday4,         !- Name
  {1e402ead-46b4-4841-8814-3630d35d317a}, !- Schedule Type Limits Name
=======
  {ed6da3ba-8410-489a-9f27-7c729480b0fa}, !- Handle
  res occupants schedule allday4,         !- Name
  {841dfaca-5f63-4164-acd6-0a88a89b6acf}, !- Schedule Type Limits Name
>>>>>>> fdb03032
  ,                                       !- Interpolate to Timestep
  7,                                      !- Hour 1
  0,                                      !- Minute 1
  1,                                      !- Value Until Time 1
  8,                                      !- Hour 2
  0,                                      !- Minute 2
  0.88,                                   !- Value Until Time 2
  9,                                      !- Hour 3
  0,                                      !- Minute 3
  0.41,                                   !- Value Until Time 3
  16,                                     !- Hour 4
  0,                                      !- Minute 4
  0.24,                                   !- Value Until Time 4
  17,                                     !- Hour 5
  0,                                      !- Minute 5
  0.29,                                   !- Value Until Time 5
  18,                                     !- Hour 6
  0,                                      !- Minute 6
  0.55,                                   !- Value Until Time 6
  21,                                     !- Hour 7
  0,                                      !- Minute 7
  0.9,                                    !- Value Until Time 7
  24,                                     !- Hour 8
  0,                                      !- Minute 8
  1;                                      !- Value Until Time 8

OS:Schedule:Rule,
<<<<<<< HEAD
  {dd01f441-b528-4b8d-9ab3-f65ee3aca349}, !- Handle
  res occupants schedule allday rule5,    !- Name
  {1e888b96-3a2d-4fbb-9dce-28a105872fab}, !- Schedule Ruleset Name
  7,                                      !- Rule Order
  {7c7d1433-49b1-4670-958d-e448f584b14e}, !- Day Schedule Name
=======
  {46407871-6a18-4fc9-904a-9d2dd8cc346c}, !- Handle
  res occupants schedule allday rule5,    !- Name
  {870a9ce5-2dce-4c46-9a14-d243e2f728bd}, !- Schedule Ruleset Name
  7,                                      !- Rule Order
  {0ac3a776-e9d8-4e46-9707-7b63d8589ccd}, !- Day Schedule Name
>>>>>>> fdb03032
  Yes,                                    !- Apply Sunday
  Yes,                                    !- Apply Monday
  Yes,                                    !- Apply Tuesday
  Yes,                                    !- Apply Wednesday
  Yes,                                    !- Apply Thursday
  Yes,                                    !- Apply Friday
  Yes,                                    !- Apply Saturday
  ,                                       !- Apply Holiday
  DateRange,                              !- Date Specification Type
  5,                                      !- Start Month
  1,                                      !- Start Day
  5,                                      !- End Month
  31;                                     !- End Day

OS:Schedule:Day,
<<<<<<< HEAD
  {7c7d1433-49b1-4670-958d-e448f584b14e}, !- Handle
  res occupants schedule allday5,         !- Name
  {1e402ead-46b4-4841-8814-3630d35d317a}, !- Schedule Type Limits Name
=======
  {0ac3a776-e9d8-4e46-9707-7b63d8589ccd}, !- Handle
  res occupants schedule allday5,         !- Name
  {841dfaca-5f63-4164-acd6-0a88a89b6acf}, !- Schedule Type Limits Name
>>>>>>> fdb03032
  ,                                       !- Interpolate to Timestep
  7,                                      !- Hour 1
  0,                                      !- Minute 1
  1,                                      !- Value Until Time 1
  8,                                      !- Hour 2
  0,                                      !- Minute 2
  0.88,                                   !- Value Until Time 2
  9,                                      !- Hour 3
  0,                                      !- Minute 3
  0.41,                                   !- Value Until Time 3
  16,                                     !- Hour 4
  0,                                      !- Minute 4
  0.24,                                   !- Value Until Time 4
  17,                                     !- Hour 5
  0,                                      !- Minute 5
  0.29,                                   !- Value Until Time 5
  18,                                     !- Hour 6
  0,                                      !- Minute 6
  0.55,                                   !- Value Until Time 6
  21,                                     !- Hour 7
  0,                                      !- Minute 7
  0.9,                                    !- Value Until Time 7
  24,                                     !- Hour 8
  0,                                      !- Minute 8
  1;                                      !- Value Until Time 8

OS:Schedule:Rule,
<<<<<<< HEAD
  {182a8cad-3efb-43c2-8a9b-a50ee9dc4385}, !- Handle
  res occupants schedule allday rule6,    !- Name
  {1e888b96-3a2d-4fbb-9dce-28a105872fab}, !- Schedule Ruleset Name
  6,                                      !- Rule Order
  {9898c848-4428-4c9f-8b17-3cc9f8a2c965}, !- Day Schedule Name
=======
  {20029cb5-3801-4b3b-b452-243b445d9f88}, !- Handle
  res occupants schedule allday rule6,    !- Name
  {870a9ce5-2dce-4c46-9a14-d243e2f728bd}, !- Schedule Ruleset Name
  6,                                      !- Rule Order
  {493345f1-c528-4e0e-bc85-093abf4fa0da}, !- Day Schedule Name
>>>>>>> fdb03032
  Yes,                                    !- Apply Sunday
  Yes,                                    !- Apply Monday
  Yes,                                    !- Apply Tuesday
  Yes,                                    !- Apply Wednesday
  Yes,                                    !- Apply Thursday
  Yes,                                    !- Apply Friday
  Yes,                                    !- Apply Saturday
  ,                                       !- Apply Holiday
  DateRange,                              !- Date Specification Type
  6,                                      !- Start Month
  1,                                      !- Start Day
  6,                                      !- End Month
  30;                                     !- End Day

OS:Schedule:Day,
<<<<<<< HEAD
  {9898c848-4428-4c9f-8b17-3cc9f8a2c965}, !- Handle
  res occupants schedule allday6,         !- Name
  {1e402ead-46b4-4841-8814-3630d35d317a}, !- Schedule Type Limits Name
=======
  {493345f1-c528-4e0e-bc85-093abf4fa0da}, !- Handle
  res occupants schedule allday6,         !- Name
  {841dfaca-5f63-4164-acd6-0a88a89b6acf}, !- Schedule Type Limits Name
>>>>>>> fdb03032
  ,                                       !- Interpolate to Timestep
  7,                                      !- Hour 1
  0,                                      !- Minute 1
  1,                                      !- Value Until Time 1
  8,                                      !- Hour 2
  0,                                      !- Minute 2
  0.88,                                   !- Value Until Time 2
  9,                                      !- Hour 3
  0,                                      !- Minute 3
  0.41,                                   !- Value Until Time 3
  16,                                     !- Hour 4
  0,                                      !- Minute 4
  0.24,                                   !- Value Until Time 4
  17,                                     !- Hour 5
  0,                                      !- Minute 5
  0.29,                                   !- Value Until Time 5
  18,                                     !- Hour 6
  0,                                      !- Minute 6
  0.55,                                   !- Value Until Time 6
  21,                                     !- Hour 7
  0,                                      !- Minute 7
  0.9,                                    !- Value Until Time 7
  24,                                     !- Hour 8
  0,                                      !- Minute 8
  1;                                      !- Value Until Time 8

OS:Schedule:Rule,
<<<<<<< HEAD
  {8719ecde-7dfc-48fe-a03b-68b06f242db8}, !- Handle
  res occupants schedule allday rule7,    !- Name
  {1e888b96-3a2d-4fbb-9dce-28a105872fab}, !- Schedule Ruleset Name
  5,                                      !- Rule Order
  {9b889a58-67ed-4fd2-8b2b-954afe043109}, !- Day Schedule Name
=======
  {02542d6d-f817-4c0f-bb5b-80e5f6d98668}, !- Handle
  res occupants schedule allday rule7,    !- Name
  {870a9ce5-2dce-4c46-9a14-d243e2f728bd}, !- Schedule Ruleset Name
  5,                                      !- Rule Order
  {cb9fed35-f895-4cf1-be0e-84fc621a30d1}, !- Day Schedule Name
>>>>>>> fdb03032
  Yes,                                    !- Apply Sunday
  Yes,                                    !- Apply Monday
  Yes,                                    !- Apply Tuesday
  Yes,                                    !- Apply Wednesday
  Yes,                                    !- Apply Thursday
  Yes,                                    !- Apply Friday
  Yes,                                    !- Apply Saturday
  ,                                       !- Apply Holiday
  DateRange,                              !- Date Specification Type
  7,                                      !- Start Month
  1,                                      !- Start Day
  7,                                      !- End Month
  31;                                     !- End Day

OS:Schedule:Day,
<<<<<<< HEAD
  {9b889a58-67ed-4fd2-8b2b-954afe043109}, !- Handle
  res occupants schedule allday7,         !- Name
  {1e402ead-46b4-4841-8814-3630d35d317a}, !- Schedule Type Limits Name
=======
  {cb9fed35-f895-4cf1-be0e-84fc621a30d1}, !- Handle
  res occupants schedule allday7,         !- Name
  {841dfaca-5f63-4164-acd6-0a88a89b6acf}, !- Schedule Type Limits Name
>>>>>>> fdb03032
  ,                                       !- Interpolate to Timestep
  7,                                      !- Hour 1
  0,                                      !- Minute 1
  1,                                      !- Value Until Time 1
  8,                                      !- Hour 2
  0,                                      !- Minute 2
  0.88,                                   !- Value Until Time 2
  9,                                      !- Hour 3
  0,                                      !- Minute 3
  0.41,                                   !- Value Until Time 3
  16,                                     !- Hour 4
  0,                                      !- Minute 4
  0.24,                                   !- Value Until Time 4
  17,                                     !- Hour 5
  0,                                      !- Minute 5
  0.29,                                   !- Value Until Time 5
  18,                                     !- Hour 6
  0,                                      !- Minute 6
  0.55,                                   !- Value Until Time 6
  21,                                     !- Hour 7
  0,                                      !- Minute 7
  0.9,                                    !- Value Until Time 7
  24,                                     !- Hour 8
  0,                                      !- Minute 8
  1;                                      !- Value Until Time 8

OS:Schedule:Rule,
<<<<<<< HEAD
  {1fcd3267-65d0-4507-9738-a59f9e77aaea}, !- Handle
  res occupants schedule allday rule8,    !- Name
  {1e888b96-3a2d-4fbb-9dce-28a105872fab}, !- Schedule Ruleset Name
  4,                                      !- Rule Order
  {69f54e99-c0d0-4738-8883-cd93f088765e}, !- Day Schedule Name
=======
  {2a977b51-268d-4547-9f16-f8b5f51f8497}, !- Handle
  res occupants schedule allday rule8,    !- Name
  {870a9ce5-2dce-4c46-9a14-d243e2f728bd}, !- Schedule Ruleset Name
  4,                                      !- Rule Order
  {ca108c14-ca82-4093-9335-0213aaaad46c}, !- Day Schedule Name
>>>>>>> fdb03032
  Yes,                                    !- Apply Sunday
  Yes,                                    !- Apply Monday
  Yes,                                    !- Apply Tuesday
  Yes,                                    !- Apply Wednesday
  Yes,                                    !- Apply Thursday
  Yes,                                    !- Apply Friday
  Yes,                                    !- Apply Saturday
  ,                                       !- Apply Holiday
  DateRange,                              !- Date Specification Type
  8,                                      !- Start Month
  1,                                      !- Start Day
  8,                                      !- End Month
  31;                                     !- End Day

OS:Schedule:Day,
<<<<<<< HEAD
  {69f54e99-c0d0-4738-8883-cd93f088765e}, !- Handle
  res occupants schedule allday8,         !- Name
  {1e402ead-46b4-4841-8814-3630d35d317a}, !- Schedule Type Limits Name
=======
  {ca108c14-ca82-4093-9335-0213aaaad46c}, !- Handle
  res occupants schedule allday8,         !- Name
  {841dfaca-5f63-4164-acd6-0a88a89b6acf}, !- Schedule Type Limits Name
>>>>>>> fdb03032
  ,                                       !- Interpolate to Timestep
  7,                                      !- Hour 1
  0,                                      !- Minute 1
  1,                                      !- Value Until Time 1
  8,                                      !- Hour 2
  0,                                      !- Minute 2
  0.88,                                   !- Value Until Time 2
  9,                                      !- Hour 3
  0,                                      !- Minute 3
  0.41,                                   !- Value Until Time 3
  16,                                     !- Hour 4
  0,                                      !- Minute 4
  0.24,                                   !- Value Until Time 4
  17,                                     !- Hour 5
  0,                                      !- Minute 5
  0.29,                                   !- Value Until Time 5
  18,                                     !- Hour 6
  0,                                      !- Minute 6
  0.55,                                   !- Value Until Time 6
  21,                                     !- Hour 7
  0,                                      !- Minute 7
  0.9,                                    !- Value Until Time 7
  24,                                     !- Hour 8
  0,                                      !- Minute 8
  1;                                      !- Value Until Time 8

OS:Schedule:Rule,
<<<<<<< HEAD
  {b3fde832-9de8-405a-bf04-fb1a7ef9372d}, !- Handle
  res occupants schedule allday rule9,    !- Name
  {1e888b96-3a2d-4fbb-9dce-28a105872fab}, !- Schedule Ruleset Name
  3,                                      !- Rule Order
  {15b3b785-a614-42f6-9769-7d526418c80b}, !- Day Schedule Name
=======
  {c33aaa5b-f0cc-4940-bb3d-a92d89d31f17}, !- Handle
  res occupants schedule allday rule9,    !- Name
  {870a9ce5-2dce-4c46-9a14-d243e2f728bd}, !- Schedule Ruleset Name
  3,                                      !- Rule Order
  {a37f425a-0a5d-4575-845c-fd04cfe9eb02}, !- Day Schedule Name
>>>>>>> fdb03032
  Yes,                                    !- Apply Sunday
  Yes,                                    !- Apply Monday
  Yes,                                    !- Apply Tuesday
  Yes,                                    !- Apply Wednesday
  Yes,                                    !- Apply Thursday
  Yes,                                    !- Apply Friday
  Yes,                                    !- Apply Saturday
  ,                                       !- Apply Holiday
  DateRange,                              !- Date Specification Type
  9,                                      !- Start Month
  1,                                      !- Start Day
  9,                                      !- End Month
  30;                                     !- End Day

OS:Schedule:Day,
<<<<<<< HEAD
  {15b3b785-a614-42f6-9769-7d526418c80b}, !- Handle
  res occupants schedule allday9,         !- Name
  {1e402ead-46b4-4841-8814-3630d35d317a}, !- Schedule Type Limits Name
=======
  {a37f425a-0a5d-4575-845c-fd04cfe9eb02}, !- Handle
  res occupants schedule allday9,         !- Name
  {841dfaca-5f63-4164-acd6-0a88a89b6acf}, !- Schedule Type Limits Name
>>>>>>> fdb03032
  ,                                       !- Interpolate to Timestep
  7,                                      !- Hour 1
  0,                                      !- Minute 1
  1,                                      !- Value Until Time 1
  8,                                      !- Hour 2
  0,                                      !- Minute 2
  0.88,                                   !- Value Until Time 2
  9,                                      !- Hour 3
  0,                                      !- Minute 3
  0.41,                                   !- Value Until Time 3
  16,                                     !- Hour 4
  0,                                      !- Minute 4
  0.24,                                   !- Value Until Time 4
  17,                                     !- Hour 5
  0,                                      !- Minute 5
  0.29,                                   !- Value Until Time 5
  18,                                     !- Hour 6
  0,                                      !- Minute 6
  0.55,                                   !- Value Until Time 6
  21,                                     !- Hour 7
  0,                                      !- Minute 7
  0.9,                                    !- Value Until Time 7
  24,                                     !- Hour 8
  0,                                      !- Minute 8
  1;                                      !- Value Until Time 8

OS:Schedule:Rule,
<<<<<<< HEAD
  {89280fac-9993-4269-84db-103b9e2d6c95}, !- Handle
  res occupants schedule allday rule10,   !- Name
  {1e888b96-3a2d-4fbb-9dce-28a105872fab}, !- Schedule Ruleset Name
  2,                                      !- Rule Order
  {62820b66-7f24-4101-9f40-4950efb52586}, !- Day Schedule Name
=======
  {5bb50236-0689-439f-8964-c6f193ca5cb4}, !- Handle
  res occupants schedule allday rule10,   !- Name
  {870a9ce5-2dce-4c46-9a14-d243e2f728bd}, !- Schedule Ruleset Name
  2,                                      !- Rule Order
  {23a7b4e7-9b78-4f0d-99bd-653425dec56b}, !- Day Schedule Name
>>>>>>> fdb03032
  Yes,                                    !- Apply Sunday
  Yes,                                    !- Apply Monday
  Yes,                                    !- Apply Tuesday
  Yes,                                    !- Apply Wednesday
  Yes,                                    !- Apply Thursday
  Yes,                                    !- Apply Friday
  Yes,                                    !- Apply Saturday
  ,                                       !- Apply Holiday
  DateRange,                              !- Date Specification Type
  10,                                     !- Start Month
  1,                                      !- Start Day
  10,                                     !- End Month
  31;                                     !- End Day

OS:Schedule:Day,
<<<<<<< HEAD
  {62820b66-7f24-4101-9f40-4950efb52586}, !- Handle
  res occupants schedule allday10,        !- Name
  {1e402ead-46b4-4841-8814-3630d35d317a}, !- Schedule Type Limits Name
=======
  {23a7b4e7-9b78-4f0d-99bd-653425dec56b}, !- Handle
  res occupants schedule allday10,        !- Name
  {841dfaca-5f63-4164-acd6-0a88a89b6acf}, !- Schedule Type Limits Name
>>>>>>> fdb03032
  ,                                       !- Interpolate to Timestep
  7,                                      !- Hour 1
  0,                                      !- Minute 1
  1,                                      !- Value Until Time 1
  8,                                      !- Hour 2
  0,                                      !- Minute 2
  0.88,                                   !- Value Until Time 2
  9,                                      !- Hour 3
  0,                                      !- Minute 3
  0.41,                                   !- Value Until Time 3
  16,                                     !- Hour 4
  0,                                      !- Minute 4
  0.24,                                   !- Value Until Time 4
  17,                                     !- Hour 5
  0,                                      !- Minute 5
  0.29,                                   !- Value Until Time 5
  18,                                     !- Hour 6
  0,                                      !- Minute 6
  0.55,                                   !- Value Until Time 6
  21,                                     !- Hour 7
  0,                                      !- Minute 7
  0.9,                                    !- Value Until Time 7
  24,                                     !- Hour 8
  0,                                      !- Minute 8
  1;                                      !- Value Until Time 8

OS:Schedule:Rule,
<<<<<<< HEAD
  {16b124dd-a519-40be-bb2f-7357ae96e828}, !- Handle
  res occupants schedule allday rule11,   !- Name
  {1e888b96-3a2d-4fbb-9dce-28a105872fab}, !- Schedule Ruleset Name
  1,                                      !- Rule Order
  {22d7e2fd-9e73-470e-a95b-797792272c00}, !- Day Schedule Name
=======
  {fbda3fbc-9980-40b7-b284-aba537a3f621}, !- Handle
  res occupants schedule allday rule11,   !- Name
  {870a9ce5-2dce-4c46-9a14-d243e2f728bd}, !- Schedule Ruleset Name
  1,                                      !- Rule Order
  {4c87ef12-d516-4775-8491-d3f19a54018b}, !- Day Schedule Name
>>>>>>> fdb03032
  Yes,                                    !- Apply Sunday
  Yes,                                    !- Apply Monday
  Yes,                                    !- Apply Tuesday
  Yes,                                    !- Apply Wednesday
  Yes,                                    !- Apply Thursday
  Yes,                                    !- Apply Friday
  Yes,                                    !- Apply Saturday
  ,                                       !- Apply Holiday
  DateRange,                              !- Date Specification Type
  11,                                     !- Start Month
  1,                                      !- Start Day
  11,                                     !- End Month
  30;                                     !- End Day

OS:Schedule:Day,
<<<<<<< HEAD
  {22d7e2fd-9e73-470e-a95b-797792272c00}, !- Handle
  res occupants schedule allday11,        !- Name
  {1e402ead-46b4-4841-8814-3630d35d317a}, !- Schedule Type Limits Name
=======
  {4c87ef12-d516-4775-8491-d3f19a54018b}, !- Handle
  res occupants schedule allday11,        !- Name
  {841dfaca-5f63-4164-acd6-0a88a89b6acf}, !- Schedule Type Limits Name
>>>>>>> fdb03032
  ,                                       !- Interpolate to Timestep
  7,                                      !- Hour 1
  0,                                      !- Minute 1
  1,                                      !- Value Until Time 1
  8,                                      !- Hour 2
  0,                                      !- Minute 2
  0.88,                                   !- Value Until Time 2
  9,                                      !- Hour 3
  0,                                      !- Minute 3
  0.41,                                   !- Value Until Time 3
  16,                                     !- Hour 4
  0,                                      !- Minute 4
  0.24,                                   !- Value Until Time 4
  17,                                     !- Hour 5
  0,                                      !- Minute 5
  0.29,                                   !- Value Until Time 5
  18,                                     !- Hour 6
  0,                                      !- Minute 6
  0.55,                                   !- Value Until Time 6
  21,                                     !- Hour 7
  0,                                      !- Minute 7
  0.9,                                    !- Value Until Time 7
  24,                                     !- Hour 8
  0,                                      !- Minute 8
  1;                                      !- Value Until Time 8

OS:Schedule:Rule,
<<<<<<< HEAD
  {b707e2cb-4911-4b27-9edf-35038602aea8}, !- Handle
  res occupants schedule allday rule12,   !- Name
  {1e888b96-3a2d-4fbb-9dce-28a105872fab}, !- Schedule Ruleset Name
  0,                                      !- Rule Order
  {a12e3ce9-ad14-49f0-912e-a7c2d3ac2bbe}, !- Day Schedule Name
=======
  {c4c257ff-e0dd-4fe0-8a80-f25b0fb40d81}, !- Handle
  res occupants schedule allday rule12,   !- Name
  {870a9ce5-2dce-4c46-9a14-d243e2f728bd}, !- Schedule Ruleset Name
  0,                                      !- Rule Order
  {20f2c389-02ce-44c7-b109-cad3d919c125}, !- Day Schedule Name
>>>>>>> fdb03032
  Yes,                                    !- Apply Sunday
  Yes,                                    !- Apply Monday
  Yes,                                    !- Apply Tuesday
  Yes,                                    !- Apply Wednesday
  Yes,                                    !- Apply Thursday
  Yes,                                    !- Apply Friday
  Yes,                                    !- Apply Saturday
  ,                                       !- Apply Holiday
  DateRange,                              !- Date Specification Type
  12,                                     !- Start Month
  1,                                      !- Start Day
  12,                                     !- End Month
  31;                                     !- End Day

OS:Schedule:Day,
<<<<<<< HEAD
  {a12e3ce9-ad14-49f0-912e-a7c2d3ac2bbe}, !- Handle
  res occupants schedule allday12,        !- Name
  {1e402ead-46b4-4841-8814-3630d35d317a}, !- Schedule Type Limits Name
=======
  {20f2c389-02ce-44c7-b109-cad3d919c125}, !- Handle
  res occupants schedule allday12,        !- Name
  {841dfaca-5f63-4164-acd6-0a88a89b6acf}, !- Schedule Type Limits Name
>>>>>>> fdb03032
  ,                                       !- Interpolate to Timestep
  7,                                      !- Hour 1
  0,                                      !- Minute 1
  1,                                      !- Value Until Time 1
  8,                                      !- Hour 2
  0,                                      !- Minute 2
  0.88,                                   !- Value Until Time 2
  9,                                      !- Hour 3
  0,                                      !- Minute 3
  0.41,                                   !- Value Until Time 3
  16,                                     !- Hour 4
  0,                                      !- Minute 4
  0.24,                                   !- Value Until Time 4
  17,                                     !- Hour 5
  0,                                      !- Minute 5
  0.29,                                   !- Value Until Time 5
  18,                                     !- Hour 6
  0,                                      !- Minute 6
  0.55,                                   !- Value Until Time 6
  21,                                     !- Hour 7
  0,                                      !- Minute 7
  0.9,                                    !- Value Until Time 7
  24,                                     !- Hour 8
  0,                                      !- Minute 8
  1;                                      !- Value Until Time 8

OS:Schedule:Day,
<<<<<<< HEAD
  {88f06440-5773-4271-a098-cbe19595914a}, !- Handle
  res occupants schedule winter design,   !- Name
  {1e402ead-46b4-4841-8814-3630d35d317a}, !- Schedule Type Limits Name
=======
  {c41b71ec-8986-4055-a890-2349fc42c4f5}, !- Handle
  res occupants schedule winter design,   !- Name
  {841dfaca-5f63-4164-acd6-0a88a89b6acf}, !- Schedule Type Limits Name
>>>>>>> fdb03032
  ,                                       !- Interpolate to Timestep
  24,                                     !- Hour 1
  0,                                      !- Minute 1
  0;                                      !- Value Until Time 1

OS:Schedule:Day,
<<<<<<< HEAD
  {9a4cfbe6-975d-4067-b25f-5780f3b89645}, !- Handle
  res occupants schedule summer design,   !- Name
  {1e402ead-46b4-4841-8814-3630d35d317a}, !- Schedule Type Limits Name
=======
  {64935c7b-0765-4a3c-954c-f63b82f6406a}, !- Handle
  res occupants schedule summer design,   !- Name
  {841dfaca-5f63-4164-acd6-0a88a89b6acf}, !- Schedule Type Limits Name
>>>>>>> fdb03032
  ,                                       !- Interpolate to Timestep
  24,                                     !- Hour 1
  0,                                      !- Minute 1
  1;                                      !- Value Until Time 1

OS:ScheduleTypeLimits,
<<<<<<< HEAD
  {1e402ead-46b4-4841-8814-3630d35d317a}, !- Handle
=======
  {841dfaca-5f63-4164-acd6-0a88a89b6acf}, !- Handle
>>>>>>> fdb03032
  Fractional,                             !- Name
  0,                                      !- Lower Limit Value
  1,                                      !- Upper Limit Value
  Continuous;                             !- Numeric Type

OS:Schedule:Ruleset,
<<<<<<< HEAD
  {db2a1358-51de-465e-bebd-86302d70e47a}, !- Handle
  Schedule Ruleset 1,                     !- Name
  {dbd0a237-8c6a-44e5-9927-79650c8dd9e5}, !- Schedule Type Limits Name
  {425cd94f-e1fc-4aa8-bff1-49e54a41a8b7}; !- Default Day Schedule Name

OS:Schedule:Day,
  {425cd94f-e1fc-4aa8-bff1-49e54a41a8b7}, !- Handle
  Schedule Day 4,                         !- Name
  {dbd0a237-8c6a-44e5-9927-79650c8dd9e5}, !- Schedule Type Limits Name
=======
  {a64237fb-a4a0-477a-85ad-02feaaa76506}, !- Handle
  Schedule Ruleset 1,                     !- Name
  {2a007411-ae9e-4ae1-a7b3-e499c0543226}, !- Schedule Type Limits Name
  {608293dc-4b29-4227-a5ab-ab532d79d35b}; !- Default Day Schedule Name

OS:Schedule:Day,
  {608293dc-4b29-4227-a5ab-ab532d79d35b}, !- Handle
  Schedule Day 4,                         !- Name
  {2a007411-ae9e-4ae1-a7b3-e499c0543226}, !- Schedule Type Limits Name
>>>>>>> fdb03032
  ,                                       !- Interpolate to Timestep
  24,                                     !- Hour 1
  0,                                      !- Minute 1
  112.539290946133;                       !- Value Until Time 1

OS:People:Definition,
<<<<<<< HEAD
  {61bbff9a-16de-414c-9205-ee60cdf1ac43}, !- Handle
=======
  {edbdffa8-46a1-4ce6-abdf-f854ec8f2beb}, !- Handle
>>>>>>> fdb03032
  res occupants|living space,             !- Name
  People,                                 !- Number of People Calculation Method
  3.39,                                   !- Number of People {people}
  ,                                       !- People per Space Floor Area {person/m2}
  ,                                       !- Space Floor Area per Person {m2/person}
  0.319734,                               !- Fraction Radiant
  0.573,                                  !- Sensible Heat Fraction
  0,                                      !- Carbon Dioxide Generation Rate {m3/s-W}
  No,                                     !- Enable ASHRAE 55 Comfort Warnings
  ZoneAveraged;                           !- Mean Radiant Temperature Calculation Type

OS:People,
<<<<<<< HEAD
  {7d0261d6-0c5b-4bdd-8f6c-bffd82f28051}, !- Handle
  res occupants|living space,             !- Name
  {61bbff9a-16de-414c-9205-ee60cdf1ac43}, !- People Definition Name
  {3bf561b2-63d2-4117-b4f5-e5f3abaf1308}, !- Space or SpaceType Name
  {1e888b96-3a2d-4fbb-9dce-28a105872fab}, !- Number of People Schedule Name
  {db2a1358-51de-465e-bebd-86302d70e47a}, !- Activity Level Schedule Name
=======
  {19c7f5a3-b548-4248-808e-556ac40710a4}, !- Handle
  res occupants|living space,             !- Name
  {edbdffa8-46a1-4ce6-abdf-f854ec8f2beb}, !- People Definition Name
  {54964e8b-c973-44e8-84ee-0d024ddd4e69}, !- Space or SpaceType Name
  {870a9ce5-2dce-4c46-9a14-d243e2f728bd}, !- Number of People Schedule Name
  {a64237fb-a4a0-477a-85ad-02feaaa76506}, !- Activity Level Schedule Name
>>>>>>> fdb03032
  ,                                       !- Surface Name/Angle Factor List Name
  ,                                       !- Work Efficiency Schedule Name
  ,                                       !- Clothing Insulation Schedule Name
  ,                                       !- Air Velocity Schedule Name
  1;                                      !- Multiplier

OS:ScheduleTypeLimits,
<<<<<<< HEAD
  {dbd0a237-8c6a-44e5-9927-79650c8dd9e5}, !- Handle
=======
  {2a007411-ae9e-4ae1-a7b3-e499c0543226}, !- Handle
>>>>>>> fdb03032
  ActivityLevel,                          !- Name
  0,                                      !- Lower Limit Value
  ,                                       !- Upper Limit Value
  Continuous,                             !- Numeric Type
  ActivityLevel;                          !- Unit Type

<<<<<<< HEAD
OS:WeatherFile,
  {a8a13bf2-e7f1-4e00-b043-ebc2f52bae93}, !- Handle
=======
OS:Schedule:Day,
  {2e78f0db-b3fa-49b0-8087-73f7b83e2d16}, !- Handle
  Schedule Day 5,                         !- Name
  ,                                       !- Schedule Type Limits Name
  ,                                       !- Interpolate to Timestep
  24,                                     !- Hour 1
  0,                                      !- Minute 1
  0;                                      !- Value Until Time 1

OS:Schedule:Day,
  {6ee355e1-b111-4f3d-a9fa-9e7b095c78b6}, !- Handle
  Schedule Day 6,                         !- Name
  ,                                       !- Schedule Type Limits Name
  ,                                       !- Interpolate to Timestep
  24,                                     !- Hour 1
  0,                                      !- Minute 1
  1;                                      !- Value Until Time 1

OS:People:Definition,
  {03fd3014-d547-4bbb-946b-bf43f2e1b14d}, !- Handle
  res occupants|unit 2|living space|unit 2|story 1, !- Name
  People,                                 !- Number of People Calculation Method
  3.39,                                   !- Number of People {people}
  ,                                       !- People per Space Floor Area {person/m2}
  ,                                       !- Space Floor Area per Person {m2/person}
  0.319734,                               !- Fraction Radiant
  0.573,                                  !- Sensible Heat Fraction
  0,                                      !- Carbon Dioxide Generation Rate {m3/s-W}
  No,                                     !- Enable ASHRAE 55 Comfort Warnings
  ZoneAveraged;                           !- Mean Radiant Temperature Calculation Type

OS:People,
  {fe519396-8507-413f-9c7b-4afc6221bb35}, !- Handle
  res occupants|unit 2|living space|unit 2|story 1, !- Name
  {03fd3014-d547-4bbb-946b-bf43f2e1b14d}, !- People Definition Name
  {659ab92d-4e3c-43a2-9079-9d486a7c6c8b}, !- Space or SpaceType Name
  {870a9ce5-2dce-4c46-9a14-d243e2f728bd}, !- Number of People Schedule Name
  {a64237fb-a4a0-477a-85ad-02feaaa76506}, !- Activity Level Schedule Name
  ,                                       !- Surface Name/Angle Factor List Name
  ,                                       !- Work Efficiency Schedule Name
  ,                                       !- Clothing Insulation Schedule Name
  ,                                       !- Air Velocity Schedule Name
  1;                                      !- Multiplier

OS:Schedule:Day,
  {1b356b1a-423a-4f14-b1b2-ce7330d555ab}, !- Handle
  Schedule Day 7,                         !- Name
  ,                                       !- Schedule Type Limits Name
  ,                                       !- Interpolate to Timestep
  24,                                     !- Hour 1
  0,                                      !- Minute 1
  0;                                      !- Value Until Time 1

OS:Schedule:Day,
  {680f8842-4137-4480-b0dc-4feae966f4b7}, !- Handle
  Schedule Day 8,                         !- Name
  ,                                       !- Schedule Type Limits Name
  ,                                       !- Interpolate to Timestep
  24,                                     !- Hour 1
  0,                                      !- Minute 1
  1;                                      !- Value Until Time 1

OS:People:Definition,
  {d5e20082-6c26-449d-ad76-f220c8b4d8c7}, !- Handle
  res occupants|unit 3|living space|unit 3|story 1, !- Name
  People,                                 !- Number of People Calculation Method
  3.39,                                   !- Number of People {people}
  ,                                       !- People per Space Floor Area {person/m2}
  ,                                       !- Space Floor Area per Person {m2/person}
  0.319734,                               !- Fraction Radiant
  0.573,                                  !- Sensible Heat Fraction
  0,                                      !- Carbon Dioxide Generation Rate {m3/s-W}
  No,                                     !- Enable ASHRAE 55 Comfort Warnings
  ZoneAveraged;                           !- Mean Radiant Temperature Calculation Type

OS:People,
  {bc351d33-f0a6-4432-b4a8-246343fde0b9}, !- Handle
  res occupants|unit 3|living space|unit 3|story 1, !- Name
  {d5e20082-6c26-449d-ad76-f220c8b4d8c7}, !- People Definition Name
  {51b1d0ba-2484-4bd8-bd3b-09d4871e4d63}, !- Space or SpaceType Name
  {870a9ce5-2dce-4c46-9a14-d243e2f728bd}, !- Number of People Schedule Name
  {a64237fb-a4a0-477a-85ad-02feaaa76506}, !- Activity Level Schedule Name
  ,                                       !- Surface Name/Angle Factor List Name
  ,                                       !- Work Efficiency Schedule Name
  ,                                       !- Clothing Insulation Schedule Name
  ,                                       !- Air Velocity Schedule Name
  1;                                      !- Multiplier

OS:Schedule:Day,
  {440fa712-788e-4179-ba86-899fbdf27bb6}, !- Handle
  Schedule Day 9,                         !- Name
  ,                                       !- Schedule Type Limits Name
  ,                                       !- Interpolate to Timestep
  24,                                     !- Hour 1
  0,                                      !- Minute 1
  0;                                      !- Value Until Time 1

OS:Schedule:Day,
  {9a075d7d-9ad4-4b82-8efd-9aa29aa0ca51}, !- Handle
  Schedule Day 10,                        !- Name
  ,                                       !- Schedule Type Limits Name
  ,                                       !- Interpolate to Timestep
  24,                                     !- Hour 1
  0,                                      !- Minute 1
  1;                                      !- Value Until Time 1

OS:People:Definition,
  {ec4d2566-4ad9-4bfc-a21e-7de4aab6d797}, !- Handle
  res occupants|unit 4|living space|unit 4|story 1, !- Name
  People,                                 !- Number of People Calculation Method
  3.39,                                   !- Number of People {people}
  ,                                       !- People per Space Floor Area {person/m2}
  ,                                       !- Space Floor Area per Person {m2/person}
  0.319734,                               !- Fraction Radiant
  0.573,                                  !- Sensible Heat Fraction
  0,                                      !- Carbon Dioxide Generation Rate {m3/s-W}
  No,                                     !- Enable ASHRAE 55 Comfort Warnings
  ZoneAveraged;                           !- Mean Radiant Temperature Calculation Type

OS:People,
  {a57b81a9-2f94-4b8a-a744-7a239327a202}, !- Handle
  res occupants|unit 4|living space|unit 4|story 1, !- Name
  {ec4d2566-4ad9-4bfc-a21e-7de4aab6d797}, !- People Definition Name
  {f2e9d1aa-a070-4673-bc80-0b8fd3a30d65}, !- Space or SpaceType Name
  {870a9ce5-2dce-4c46-9a14-d243e2f728bd}, !- Number of People Schedule Name
  {a64237fb-a4a0-477a-85ad-02feaaa76506}, !- Activity Level Schedule Name
  ,                                       !- Surface Name/Angle Factor List Name
  ,                                       !- Work Efficiency Schedule Name
  ,                                       !- Clothing Insulation Schedule Name
  ,                                       !- Air Velocity Schedule Name
  1;                                      !- Multiplier

OS:Schedule:Day,
  {a719e8bf-d2cc-4c85-820f-54ffce2f7b3b}, !- Handle
  Schedule Day 11,                        !- Name
  ,                                       !- Schedule Type Limits Name
  ,                                       !- Interpolate to Timestep
  24,                                     !- Hour 1
  0,                                      !- Minute 1
  0;                                      !- Value Until Time 1

OS:Schedule:Day,
  {28f8a46d-73fb-458b-b10c-1c3b9b4abb58}, !- Handle
  Schedule Day 12,                        !- Name
  ,                                       !- Schedule Type Limits Name
  ,                                       !- Interpolate to Timestep
  24,                                     !- Hour 1
  0,                                      !- Minute 1
  1;                                      !- Value Until Time 1

OS:People:Definition,
  {740f72c2-ec25-4e03-8fcd-6d48fdb82fd5}, !- Handle
  res occupants|unit 5|living space|unit 5|story 1, !- Name
  People,                                 !- Number of People Calculation Method
  3.39,                                   !- Number of People {people}
  ,                                       !- People per Space Floor Area {person/m2}
  ,                                       !- Space Floor Area per Person {m2/person}
  0.319734,                               !- Fraction Radiant
  0.573,                                  !- Sensible Heat Fraction
  0,                                      !- Carbon Dioxide Generation Rate {m3/s-W}
  No,                                     !- Enable ASHRAE 55 Comfort Warnings
  ZoneAveraged;                           !- Mean Radiant Temperature Calculation Type

OS:People,
  {f4df879b-90f1-46b6-af01-194156b1f922}, !- Handle
  res occupants|unit 5|living space|unit 5|story 1, !- Name
  {740f72c2-ec25-4e03-8fcd-6d48fdb82fd5}, !- People Definition Name
  {6f1c1248-b3f9-4e0d-85d3-a1a0f1bcfd35}, !- Space or SpaceType Name
  {870a9ce5-2dce-4c46-9a14-d243e2f728bd}, !- Number of People Schedule Name
  {a64237fb-a4a0-477a-85ad-02feaaa76506}, !- Activity Level Schedule Name
  ,                                       !- Surface Name/Angle Factor List Name
  ,                                       !- Work Efficiency Schedule Name
  ,                                       !- Clothing Insulation Schedule Name
  ,                                       !- Air Velocity Schedule Name
  1;                                      !- Multiplier

OS:Schedule:Day,
  {38139a3e-24b4-4551-8411-fd3d342697b9}, !- Handle
  Schedule Day 13,                        !- Name
  ,                                       !- Schedule Type Limits Name
  ,                                       !- Interpolate to Timestep
  24,                                     !- Hour 1
  0,                                      !- Minute 1
  0;                                      !- Value Until Time 1

OS:Schedule:Day,
  {2137e8a1-9649-45ff-b1b8-be87ca818df0}, !- Handle
  Schedule Day 14,                        !- Name
  ,                                       !- Schedule Type Limits Name
  ,                                       !- Interpolate to Timestep
  24,                                     !- Hour 1
  0,                                      !- Minute 1
  1;                                      !- Value Until Time 1

OS:People:Definition,
  {16bb0d44-3b7a-4c30-a21b-eb743140cb82}, !- Handle
  res occupants|unit 6|living space|unit 6|story 1, !- Name
  People,                                 !- Number of People Calculation Method
  3.39,                                   !- Number of People {people}
  ,                                       !- People per Space Floor Area {person/m2}
  ,                                       !- Space Floor Area per Person {m2/person}
  0.319734,                               !- Fraction Radiant
  0.573,                                  !- Sensible Heat Fraction
  0,                                      !- Carbon Dioxide Generation Rate {m3/s-W}
  No,                                     !- Enable ASHRAE 55 Comfort Warnings
  ZoneAveraged;                           !- Mean Radiant Temperature Calculation Type

OS:People,
  {6a99873e-c9a7-47b0-befd-684ee02780df}, !- Handle
  res occupants|unit 6|living space|unit 6|story 1, !- Name
  {16bb0d44-3b7a-4c30-a21b-eb743140cb82}, !- People Definition Name
  {a783bdf6-0c88-430a-85c6-f77dc2887883}, !- Space or SpaceType Name
  {870a9ce5-2dce-4c46-9a14-d243e2f728bd}, !- Number of People Schedule Name
  {a64237fb-a4a0-477a-85ad-02feaaa76506}, !- Activity Level Schedule Name
  ,                                       !- Surface Name/Angle Factor List Name
  ,                                       !- Work Efficiency Schedule Name
  ,                                       !- Clothing Insulation Schedule Name
  ,                                       !- Air Velocity Schedule Name
  1;                                      !- Multiplier

OS:Schedule:Day,
  {bea37ab8-fb92-4c4a-9892-f095777d503b}, !- Handle
  Schedule Day 15,                        !- Name
  ,                                       !- Schedule Type Limits Name
  ,                                       !- Interpolate to Timestep
  24,                                     !- Hour 1
  0,                                      !- Minute 1
  0;                                      !- Value Until Time 1

OS:Schedule:Day,
  {97c004a7-4291-4834-aebb-5ee9e2b7e039}, !- Handle
  Schedule Day 16,                        !- Name
  ,                                       !- Schedule Type Limits Name
  ,                                       !- Interpolate to Timestep
  24,                                     !- Hour 1
  0,                                      !- Minute 1
  1;                                      !- Value Until Time 1

OS:People:Definition,
  {0771f9e7-e8ac-4577-95ba-867544de355e}, !- Handle
  res occupants|unit 7|living space|unit 7|story 1, !- Name
  People,                                 !- Number of People Calculation Method
  3.39,                                   !- Number of People {people}
  ,                                       !- People per Space Floor Area {person/m2}
  ,                                       !- Space Floor Area per Person {m2/person}
  0.319734,                               !- Fraction Radiant
  0.573,                                  !- Sensible Heat Fraction
  0,                                      !- Carbon Dioxide Generation Rate {m3/s-W}
  No,                                     !- Enable ASHRAE 55 Comfort Warnings
  ZoneAveraged;                           !- Mean Radiant Temperature Calculation Type

OS:People,
  {599a5c97-1e28-45b0-a444-d4bf27cae7a2}, !- Handle
  res occupants|unit 7|living space|unit 7|story 1, !- Name
  {0771f9e7-e8ac-4577-95ba-867544de355e}, !- People Definition Name
  {37de2d43-39ff-4835-ab11-3b31992497f6}, !- Space or SpaceType Name
  {870a9ce5-2dce-4c46-9a14-d243e2f728bd}, !- Number of People Schedule Name
  {a64237fb-a4a0-477a-85ad-02feaaa76506}, !- Activity Level Schedule Name
  ,                                       !- Surface Name/Angle Factor List Name
  ,                                       !- Work Efficiency Schedule Name
  ,                                       !- Clothing Insulation Schedule Name
  ,                                       !- Air Velocity Schedule Name
  1;                                      !- Multiplier

OS:Schedule:Day,
  {aeb05a4c-d432-4ef4-8aa4-8c8e40a8e1b6}, !- Handle
  Schedule Day 17,                        !- Name
  ,                                       !- Schedule Type Limits Name
  ,                                       !- Interpolate to Timestep
  24,                                     !- Hour 1
  0,                                      !- Minute 1
  0;                                      !- Value Until Time 1

OS:Schedule:Day,
  {5f199d91-83fe-4501-9ddf-8ed267c3594c}, !- Handle
  Schedule Day 18,                        !- Name
  ,                                       !- Schedule Type Limits Name
  ,                                       !- Interpolate to Timestep
  24,                                     !- Hour 1
  0,                                      !- Minute 1
  1;                                      !- Value Until Time 1

OS:People:Definition,
  {eaadd47d-0a42-419d-8018-8a60438f68c6}, !- Handle
  res occupants|unit 8|living space|unit 8|story 1, !- Name
  People,                                 !- Number of People Calculation Method
  3.39,                                   !- Number of People {people}
  ,                                       !- People per Space Floor Area {person/m2}
  ,                                       !- Space Floor Area per Person {m2/person}
  0.319734,                               !- Fraction Radiant
  0.573,                                  !- Sensible Heat Fraction
  0,                                      !- Carbon Dioxide Generation Rate {m3/s-W}
  No,                                     !- Enable ASHRAE 55 Comfort Warnings
  ZoneAveraged;                           !- Mean Radiant Temperature Calculation Type

OS:People,
  {c59dc646-cb41-42d2-96a3-b7fe4d5c3b1c}, !- Handle
  res occupants|unit 8|living space|unit 8|story 1, !- Name
  {eaadd47d-0a42-419d-8018-8a60438f68c6}, !- People Definition Name
  {233c5b20-b03c-4997-aeaa-7f492a3abc33}, !- Space or SpaceType Name
  {870a9ce5-2dce-4c46-9a14-d243e2f728bd}, !- Number of People Schedule Name
  {a64237fb-a4a0-477a-85ad-02feaaa76506}, !- Activity Level Schedule Name
  ,                                       !- Surface Name/Angle Factor List Name
  ,                                       !- Work Efficiency Schedule Name
  ,                                       !- Clothing Insulation Schedule Name
  ,                                       !- Air Velocity Schedule Name
  1;                                      !- Multiplier

OS:WeatherFile,
  {80138345-3a34-4bb6-bb14-e46462f92492}, !- Handle
>>>>>>> fdb03032
  Denver Intl Ap,                         !- City
  CO,                                     !- State Province Region
  USA,                                    !- Country
  TMY3,                                   !- Data Source
  725650,                                 !- WMO Number
  39.83,                                  !- Latitude {deg}
  -104.65,                                !- Longitude {deg}
  -7,                                     !- Time Zone {hr}
  1650,                                   !- Elevation {m}
  file:../weather/USA_CO_Denver.Intl.AP.725650_TMY3.epw, !- Url
  E23378AA;                               !- Checksum

OS:AdditionalProperties,
<<<<<<< HEAD
  {b5ca751f-3877-46b9-931e-a847a19e9655}, !- Handle
  {a8a13bf2-e7f1-4e00-b043-ebc2f52bae93}, !- Object Name
=======
  {d39061f0-cfcd-4e63-a205-d66d6b9a1e84}, !- Handle
  {80138345-3a34-4bb6-bb14-e46462f92492}, !- Object Name
>>>>>>> fdb03032
  EPWHeaderCity,                          !- Feature Name 1
  String,                                 !- Feature Data Type 1
  Denver Intl Ap,                         !- Feature Value 1
  EPWHeaderState,                         !- Feature Name 2
  String,                                 !- Feature Data Type 2
  CO,                                     !- Feature Value 2
  EPWHeaderCountry,                       !- Feature Name 3
  String,                                 !- Feature Data Type 3
  USA,                                    !- Feature Value 3
  EPWHeaderDataSource,                    !- Feature Name 4
  String,                                 !- Feature Data Type 4
  TMY3,                                   !- Feature Value 4
  EPWHeaderStation,                       !- Feature Name 5
  String,                                 !- Feature Data Type 5
  725650,                                 !- Feature Value 5
  EPWHeaderLatitude,                      !- Feature Name 6
  Double,                                 !- Feature Data Type 6
  39.829999999999998,                     !- Feature Value 6
  EPWHeaderLongitude,                     !- Feature Name 7
  Double,                                 !- Feature Data Type 7
  -104.65000000000001,                    !- Feature Value 7
  EPWHeaderTimezone,                      !- Feature Name 8
  Double,                                 !- Feature Data Type 8
  -7,                                     !- Feature Value 8
  EPWHeaderAltitude,                      !- Feature Name 9
  Double,                                 !- Feature Data Type 9
  5413.3858267716532,                     !- Feature Value 9
  EPWHeaderLocalPressure,                 !- Feature Name 10
  Double,                                 !- Feature Data Type 10
  0.81937567683596546,                    !- Feature Value 10
  EPWHeaderRecordsPerHour,                !- Feature Name 11
  Double,                                 !- Feature Data Type 11
  0,                                      !- Feature Value 11
  EPWDataAnnualAvgDrybulb,                !- Feature Name 12
  Double,                                 !- Feature Data Type 12
  51.575616438356228,                     !- Feature Value 12
  EPWDataAnnualMinDrybulb,                !- Feature Name 13
  Double,                                 !- Feature Data Type 13
  -2.9200000000000017,                    !- Feature Value 13
  EPWDataAnnualMaxDrybulb,                !- Feature Name 14
  Double,                                 !- Feature Data Type 14
  104,                                    !- Feature Value 14
  EPWDataCDD50F,                          !- Feature Name 15
  Double,                                 !- Feature Data Type 15
  3072.2925000000005,                     !- Feature Value 15
  EPWDataCDD65F,                          !- Feature Name 16
  Double,                                 !- Feature Data Type 16
  883.62000000000035,                     !- Feature Value 16
  EPWDataHDD50F,                          !- Feature Name 17
  Double,                                 !- Feature Data Type 17
  2497.1925000000001,                     !- Feature Value 17
  EPWDataHDD65F,                          !- Feature Name 18
  Double,                                 !- Feature Data Type 18
  5783.5200000000013,                     !- Feature Value 18
  EPWDataAnnualAvgWindspeed,              !- Feature Name 19
  Double,                                 !- Feature Data Type 19
  3.9165296803649667,                     !- Feature Value 19
  EPWDataMonthlyAvgDrybulbs,              !- Feature Name 20
  String,                                 !- Feature Data Type 20
  33.4191935483871&#4431.90142857142857&#4443.02620967741937&#4442.48624999999999&#4459.877741935483854&#4473.57574999999997&#4472.07975806451608&#4472.70008064516134&#4466.49200000000006&#4450.079112903225806&#4437.218250000000005&#4434.582177419354835, !- Feature Value 20
  EPWDataGroundMonthlyTemps,              !- Feature Name 21
  String,                                 !- Feature Data Type 21
  44.08306285945173&#4440.89570904991865&#4440.64045432632048&#4442.153016571250646&#4448.225111118704206&#4454.268919273837525&#4459.508577937551024&#4462.82777283423508&#4463.10975667174995&#4460.41014950381947&#4455.304105212311526&#4449.445696474514364, !- Feature Value 21
  EPWDataWSF,                             !- Feature Name 22
  Double,                                 !- Feature Data Type 22
  0.58999999999999997,                    !- Feature Value 22
  EPWDataMonthlyAvgDailyHighDrybulbs,     !- Feature Name 23
  String,                                 !- Feature Data Type 23
  47.41032258064516&#4446.58642857142857&#4455.15032258064517&#4453.708&#4472.80193548387098&#4488.67600000000002&#4486.1858064516129&#4485.87225806451613&#4482.082&#4463.18064516129033&#4448.73400000000001&#4448.87935483870968, !- Feature Value 23
  EPWDataMonthlyAvgDailyLowDrybulbs,      !- Feature Name 24
  String,                                 !- Feature Data Type 24
  19.347741935483874&#4419.856428571428573&#4430.316129032258065&#4431.112&#4447.41612903225806&#4457.901999999999994&#4459.063870967741934&#4460.956774193548384&#4452.352000000000004&#4438.41612903225806&#4427.002000000000002&#4423.02903225806451, !- Feature Value 24
  EPWDesignHeatingDrybulb,                !- Feature Name 25
  Double,                                 !- Feature Data Type 25
  12.02,                                  !- Feature Value 25
  EPWDesignHeatingWindspeed,              !- Feature Name 26
  Double,                                 !- Feature Data Type 26
  2.8062500000000004,                     !- Feature Value 26
  EPWDesignCoolingDrybulb,                !- Feature Name 27
  Double,                                 !- Feature Data Type 27
  91.939999999999998,                     !- Feature Value 27
  EPWDesignCoolingWetbulb,                !- Feature Name 28
  Double,                                 !- Feature Data Type 28
  59.95131430195849,                      !- Feature Value 28
  EPWDesignCoolingHumidityRatio,          !- Feature Name 29
  Double,                                 !- Feature Data Type 29
  0.0059161086834698092,                  !- Feature Value 29
  EPWDesignCoolingWindspeed,              !- Feature Name 30
  Double,                                 !- Feature Data Type 30
  3.7999999999999989,                     !- Feature Value 30
  EPWDesignDailyTemperatureRange,         !- Feature Name 31
  Double,                                 !- Feature Data Type 31
  24.915483870967748,                     !- Feature Value 31
  EPWDesignDehumidDrybulb,                !- Feature Name 32
  Double,                                 !- Feature Data Type 32
  67.996785714285721,                     !- Feature Value 32
  EPWDesignDehumidHumidityRatio,          !- Feature Name 33
  Double,                                 !- Feature Data Type 33
  0.012133744170488724,                   !- Feature Value 33
  EPWDesignCoolingDirectNormal,           !- Feature Name 34
  Double,                                 !- Feature Data Type 34
  985,                                    !- Feature Value 34
  EPWDesignCoolingDiffuseHorizontal,      !- Feature Name 35
  Double,                                 !- Feature Data Type 35
  84;                                     !- Feature Value 35

OS:Site,
<<<<<<< HEAD
  {7de4db6f-d9ba-4345-9a94-e8fbb9cab8ac}, !- Handle
=======
  {3245ffa7-aae3-4414-9215-19d5cf1e5795}, !- Handle
>>>>>>> fdb03032
  Denver Intl Ap_CO_USA,                  !- Name
  39.83,                                  !- Latitude {deg}
  -104.65,                                !- Longitude {deg}
  -7,                                     !- Time Zone {hr}
  1650,                                   !- Elevation {m}
  ;                                       !- Terrain

OS:ClimateZones,
<<<<<<< HEAD
  {975398d6-381a-45db-a9f4-8251179ae2e8}, !- Handle
=======
  {4f85dd9c-ecc5-4318-86f1-bfb45bb94381}, !- Handle
>>>>>>> fdb03032
  ,                                       !- Active Institution
  ,                                       !- Active Year
  ,                                       !- Climate Zone Institution Name 1
  ,                                       !- Climate Zone Document Name 1
  ,                                       !- Climate Zone Document Year 1
  ,                                       !- Climate Zone Value 1
  Building America,                       !- Climate Zone Institution Name 2
  ,                                       !- Climate Zone Document Name 2
  0,                                      !- Climate Zone Document Year 2
  Cold;                                   !- Climate Zone Value 2

OS:Site:WaterMainsTemperature,
<<<<<<< HEAD
  {ff59c67a-8a56-4289-bc44-800d3722cf19}, !- Handle
=======
  {5522f4e6-251e-444f-a43b-df98a3eb5cf5}, !- Handle
>>>>>>> fdb03032
  Correlation,                            !- Calculation Method
  ,                                       !- Temperature Schedule Name
  10.8753424657535,                       !- Annual Average Outdoor Air Temperature {C}
  23.1524007936508;                       !- Maximum Difference In Monthly Average Outdoor Air Temperatures {deltaC}

OS:RunPeriodControl:DaylightSavingTime,
<<<<<<< HEAD
  {51e4aeaa-cf9e-414a-be97-62d5c7407f1b}, !- Handle
=======
  {0c602cb0-161f-4994-97b2-eedddbffd2b5}, !- Handle
>>>>>>> fdb03032
  4/7,                                    !- Start Date
  10/26;                                  !- End Date

OS:Site:GroundTemperature:Deep,
<<<<<<< HEAD
  {9a366bcc-162b-414d-87ff-00e471535710}, !- Handle
=======
  {624fb1a1-be5e-49ab-9062-5ae4707537aa}, !- Handle
>>>>>>> fdb03032
  10.8753424657535,                       !- January Deep Ground Temperature {C}
  10.8753424657535,                       !- February Deep Ground Temperature {C}
  10.8753424657535,                       !- March Deep Ground Temperature {C}
  10.8753424657535,                       !- April Deep Ground Temperature {C}
  10.8753424657535,                       !- May Deep Ground Temperature {C}
  10.8753424657535,                       !- June Deep Ground Temperature {C}
  10.8753424657535,                       !- July Deep Ground Temperature {C}
  10.8753424657535,                       !- August Deep Ground Temperature {C}
  10.8753424657535,                       !- September Deep Ground Temperature {C}
  10.8753424657535,                       !- October Deep Ground Temperature {C}
  10.8753424657535,                       !- November Deep Ground Temperature {C}
  10.8753424657535;                       !- December Deep Ground Temperature {C}
<|MERGE_RESOLUTION|>--- conflicted
+++ resolved
@@ -1,73 +1,41 @@
 !- NOTE: Auto-generated from /test/osw_files/MF_8units_1story_SL_Denver_ExteriorCorridor.osw
 
 OS:Version,
-<<<<<<< HEAD
-  {467bf253-6fc9-438d-93e9-4d0e83d8d4c6}, !- Handle
+  {4930b9bd-ca92-46c4-91ca-92e53c1beb53}, !- Handle
   2.9.0;                                  !- Version Identifier
 
 OS:SimulationControl,
-  {883396a9-eba2-41a8-87fa-5582df4814cf}, !- Handle
-=======
-  {426f9f61-d8c2-4c0a-a402-4bc7540065ad}, !- Handle
-  2.9.1;                                  !- Version Identifier
-
-OS:SimulationControl,
-  {41eb06f0-6ee6-4064-88c4-aebe845a1de1}, !- Handle
->>>>>>> fdb03032
+  {41152b99-2bb7-4259-944f-6706cb145e54}, !- Handle
   ,                                       !- Do Zone Sizing Calculation
   ,                                       !- Do System Sizing Calculation
   ,                                       !- Do Plant Sizing Calculation
   No;                                     !- Run Simulation for Sizing Periods
 
 OS:Timestep,
-<<<<<<< HEAD
-  {9e419117-52ac-4c0f-8f7c-1c1def7e3dbb}, !- Handle
+  {aa45d44d-3462-4443-98d4-788bdbd6a7bd}, !- Handle
   6;                                      !- Number of Timesteps per Hour
 
 OS:ShadowCalculation,
-  {aa42d2de-1e73-4a83-bfc8-bbbf14032934}, !- Handle
-=======
-  {58ea071e-a9bd-4f5a-910a-e2bceb395f65}, !- Handle
-  6;                                      !- Number of Timesteps per Hour
-
-OS:ShadowCalculation,
-  {4098f0b1-7398-44bb-a75c-6db1bf1fa730}, !- Handle
->>>>>>> fdb03032
+  {329062d1-737b-4045-a1d1-beefc1790728}, !- Handle
   20,                                     !- Calculation Frequency
   200;                                    !- Maximum Figures in Shadow Overlap Calculations
 
 OS:SurfaceConvectionAlgorithm:Outside,
-<<<<<<< HEAD
-  {81b15448-fdc2-4209-9ae7-b6da02d2526c}, !- Handle
+  {d9ef1458-5dee-4713-9e23-2a2f10ece8fa}, !- Handle
   DOE-2;                                  !- Algorithm
 
 OS:SurfaceConvectionAlgorithm:Inside,
-  {8fbb155a-f139-4d0b-b193-1ae4de04635d}, !- Handle
+  {b81cafb4-8a93-4428-90b2-35529f2f60de}, !- Handle
   TARP;                                   !- Algorithm
 
 OS:ZoneCapacitanceMultiplier:ResearchSpecial,
-  {5f72dd7d-f423-4359-995f-88f248f4eb99}, !- Handle
-=======
-  {ececd9d0-0a4a-4923-9035-8546b7f72af6}, !- Handle
-  DOE-2;                                  !- Algorithm
-
-OS:SurfaceConvectionAlgorithm:Inside,
-  {ff07bb4c-8767-42ff-8fa3-d09e8663736e}, !- Handle
-  TARP;                                   !- Algorithm
-
-OS:ZoneCapacitanceMultiplier:ResearchSpecial,
-  {13a0fcde-e9ce-4a66-9e6f-6737c95a41dc}, !- Handle
->>>>>>> fdb03032
+  {c51ddedd-86e3-4507-b823-221b15bb6b75}, !- Handle
   ,                                       !- Temperature Capacity Multiplier
   15,                                     !- Humidity Capacity Multiplier
   ;                                       !- Carbon Dioxide Capacity Multiplier
 
 OS:RunPeriod,
-<<<<<<< HEAD
-  {3e96ba33-84e8-49e8-93c5-327f5a7b35dc}, !- Handle
-=======
-  {72ea8226-5fb1-49d7-99ee-dc5f9c9b05f0}, !- Handle
->>>>>>> fdb03032
+  {4d28b4f4-b457-4a63-906a-c1a727b873e6}, !- Handle
   Run Period 1,                           !- Name
   1,                                      !- Begin Month
   1,                                      !- Begin Day of Month
@@ -81,21 +49,13 @@
   ;                                       !- Number of Times Runperiod to be Repeated
 
 OS:YearDescription,
-<<<<<<< HEAD
-  {9ee6f67f-8bac-4cd7-b33a-cd03fe5a6d14}, !- Handle
-=======
-  {a4e3fbde-610c-4fae-a4cd-3149f944b0ce}, !- Handle
->>>>>>> fdb03032
+  {ed3dd992-85af-43e2-829e-6fbc2c683988}, !- Handle
   2007,                                   !- Calendar Year
   ,                                       !- Day of Week for Start Day
   ;                                       !- Is Leap Year
 
 OS:ThermalZone,
-<<<<<<< HEAD
-  {bc49a6fd-53ad-4321-b12e-5964e2a53135}, !- Handle
-=======
-  {a0efecec-2fa8-4bfe-9c5e-4a8ed4ed15c2}, !- Handle
->>>>>>> fdb03032
+  {9982dac6-c48a-4f63-b328-7df800cca7ab}, !- Handle
   living zone,                            !- Name
   ,                                       !- Multiplier
   ,                                       !- Ceiling Height {m}
@@ -104,17 +64,10 @@
   ,                                       !- Zone Inside Convection Algorithm
   ,                                       !- Zone Outside Convection Algorithm
   ,                                       !- Zone Conditioning Equipment List Name
-<<<<<<< HEAD
-  {0ece6de2-2540-4e1b-a7d7-c1bc4231c2eb}, !- Zone Air Inlet Port List
-  {f0a3a396-9483-4153-aec9-ad1d80a4a14f}, !- Zone Air Exhaust Port List
-  {b5a4bda3-ac82-4fa6-ba36-adb532f3fb3e}, !- Zone Air Node Name
-  {8843c3ca-216f-4a69-8229-adca6be503c6}, !- Zone Return Air Port List
-=======
-  {eb1f2657-b3ca-438f-affa-05d1e5732344}, !- Zone Air Inlet Port List
-  {f3b929dd-0faa-4438-9906-3d619b13900f}, !- Zone Air Exhaust Port List
-  {edafa0ba-27e6-4bce-93b0-dead574466f7}, !- Zone Air Node Name
-  {4493ddf5-22dc-492f-8275-2c1a6a02c9c6}, !- Zone Return Air Port List
->>>>>>> fdb03032
+  {31049814-d518-4554-b551-7b66b6c1ae94}, !- Zone Air Inlet Port List
+  {a799cb51-e48a-42ce-8356-20965bc82527}, !- Zone Air Exhaust Port List
+  {a65c0591-ced8-4858-a3d4-490795c1b266}, !- Zone Air Node Name
+  {e1a5de33-40cd-4946-ac08-0e2dc9f77000}, !- Zone Return Air Port List
   ,                                       !- Primary Daylighting Control Name
   ,                                       !- Fraction of Zone Controlled by Primary Daylighting Control
   ,                                       !- Secondary Daylighting Control Name
@@ -125,71 +78,37 @@
   No;                                     !- Use Ideal Air Loads
 
 OS:Node,
-<<<<<<< HEAD
-  {8cf56c27-aef3-4656-a4ec-b104c8e20c58}, !- Handle
+  {0afc08ef-5a77-48c3-90be-ffdccef1dc0d}, !- Handle
   Node 1,                                 !- Name
-  {b5a4bda3-ac82-4fa6-ba36-adb532f3fb3e}, !- Inlet Port
+  {a65c0591-ced8-4858-a3d4-490795c1b266}, !- Inlet Port
   ;                                       !- Outlet Port
 
 OS:Connection,
-  {b5a4bda3-ac82-4fa6-ba36-adb532f3fb3e}, !- Handle
-  {2e0ca860-b793-49f4-8fbc-048c656841ef}, !- Name
-  {bc49a6fd-53ad-4321-b12e-5964e2a53135}, !- Source Object
+  {a65c0591-ced8-4858-a3d4-490795c1b266}, !- Handle
+  {ac66fbbf-9f92-45ae-9f0e-3dcb96ae363a}, !- Name
+  {9982dac6-c48a-4f63-b328-7df800cca7ab}, !- Source Object
   11,                                     !- Outlet Port
-  {8cf56c27-aef3-4656-a4ec-b104c8e20c58}, !- Target Object
+  {0afc08ef-5a77-48c3-90be-ffdccef1dc0d}, !- Target Object
   2;                                      !- Inlet Port
 
 OS:PortList,
-  {0ece6de2-2540-4e1b-a7d7-c1bc4231c2eb}, !- Handle
-  {0123da14-2825-4d10-9fac-e1c580092b92}, !- Name
-  {bc49a6fd-53ad-4321-b12e-5964e2a53135}; !- HVAC Component
+  {31049814-d518-4554-b551-7b66b6c1ae94}, !- Handle
+  {b8e6ebc8-e1ca-4ece-856e-f360564899eb}, !- Name
+  {9982dac6-c48a-4f63-b328-7df800cca7ab}; !- HVAC Component
 
 OS:PortList,
-  {f0a3a396-9483-4153-aec9-ad1d80a4a14f}, !- Handle
-  {dfcab588-41b4-460f-9e8f-20d8cf4d9146}, !- Name
-  {bc49a6fd-53ad-4321-b12e-5964e2a53135}; !- HVAC Component
+  {a799cb51-e48a-42ce-8356-20965bc82527}, !- Handle
+  {9408914b-8208-49c1-8e07-bf6c59fc63eb}, !- Name
+  {9982dac6-c48a-4f63-b328-7df800cca7ab}; !- HVAC Component
 
 OS:PortList,
-  {8843c3ca-216f-4a69-8229-adca6be503c6}, !- Handle
-  {d0e3d362-fdf1-4df6-aab9-4039ef37e584}, !- Name
-  {bc49a6fd-53ad-4321-b12e-5964e2a53135}; !- HVAC Component
+  {e1a5de33-40cd-4946-ac08-0e2dc9f77000}, !- Handle
+  {8b210f4a-73f8-4a8a-8076-add4c71bd38a}, !- Name
+  {9982dac6-c48a-4f63-b328-7df800cca7ab}; !- HVAC Component
 
 OS:Sizing:Zone,
-  {04506d60-b724-45e3-838c-b1e72d86aced}, !- Handle
-  {bc49a6fd-53ad-4321-b12e-5964e2a53135}, !- Zone or ZoneList Name
-=======
-  {3718353c-15c1-4f61-8bf7-46e1cf38713c}, !- Handle
-  Node 1,                                 !- Name
-  {edafa0ba-27e6-4bce-93b0-dead574466f7}, !- Inlet Port
-  ;                                       !- Outlet Port
-
-OS:Connection,
-  {edafa0ba-27e6-4bce-93b0-dead574466f7}, !- Handle
-  {18773cee-e1a3-4657-9287-c58093c641e6}, !- Name
-  {a0efecec-2fa8-4bfe-9c5e-4a8ed4ed15c2}, !- Source Object
-  11,                                     !- Outlet Port
-  {3718353c-15c1-4f61-8bf7-46e1cf38713c}, !- Target Object
-  2;                                      !- Inlet Port
-
-OS:PortList,
-  {eb1f2657-b3ca-438f-affa-05d1e5732344}, !- Handle
-  {ae2a293b-007e-45fa-bfeb-18c7fc69895c}, !- Name
-  {a0efecec-2fa8-4bfe-9c5e-4a8ed4ed15c2}; !- HVAC Component
-
-OS:PortList,
-  {f3b929dd-0faa-4438-9906-3d619b13900f}, !- Handle
-  {dcc5a8a5-b4cd-4912-b2c7-f77d796f241a}, !- Name
-  {a0efecec-2fa8-4bfe-9c5e-4a8ed4ed15c2}; !- HVAC Component
-
-OS:PortList,
-  {4493ddf5-22dc-492f-8275-2c1a6a02c9c6}, !- Handle
-  {631f4cf4-ca25-4699-bc82-8d9ca8aa6d18}, !- Name
-  {a0efecec-2fa8-4bfe-9c5e-4a8ed4ed15c2}; !- HVAC Component
-
-OS:Sizing:Zone,
-  {1c250576-daba-4f5e-944b-cd274026c8ca}, !- Handle
-  {a0efecec-2fa8-4bfe-9c5e-4a8ed4ed15c2}, !- Zone or ZoneList Name
->>>>>>> fdb03032
+  {c8edf7e2-d719-425c-a9d6-9261fca0f8f0}, !- Handle
+  {9982dac6-c48a-4f63-b328-7df800cca7ab}, !- Zone or ZoneList Name
   SupplyAirTemperature,                   !- Zone Cooling Design Supply Air Temperature Input Method
   14,                                     !- Zone Cooling Design Supply Air Temperature {C}
   11.11,                                  !- Zone Cooling Design Supply Air Temperature Difference {deltaC}
@@ -218,25 +137,14 @@
   autosize;                               !- Dedicated Outdoor Air High Setpoint Temperature for Design {C}
 
 OS:ZoneHVAC:EquipmentList,
-<<<<<<< HEAD
-  {514615c4-8956-4bc5-bfc6-e5a3a4f5e9d8}, !- Handle
+  {7a808c62-d50c-49f8-aeac-5a3ec5c5ad22}, !- Handle
   Zone HVAC Equipment List 1,             !- Name
-  {bc49a6fd-53ad-4321-b12e-5964e2a53135}; !- Thermal Zone
+  {9982dac6-c48a-4f63-b328-7df800cca7ab}; !- Thermal Zone
 
 OS:Space,
-  {3bf561b2-63d2-4117-b4f5-e5f3abaf1308}, !- Handle
+  {cd2286d1-2495-46a5-9b8b-33cecaf4c9c4}, !- Handle
   living space,                           !- Name
-  {9a0953f7-fb7b-40f7-928d-fb3791fac9c7}, !- Space Type Name
-=======
-  {600b9093-9863-44f2-9b18-b871eb753627}, !- Handle
-  Zone HVAC Equipment List 1,             !- Name
-  {a0efecec-2fa8-4bfe-9c5e-4a8ed4ed15c2}; !- Thermal Zone
-
-OS:Space,
-  {54964e8b-c973-44e8-84ee-0d024ddd4e69}, !- Handle
-  living space,                           !- Name
-  {e26dd1d0-c0a4-4622-8b73-12a337445738}, !- Space Type Name
->>>>>>> fdb03032
+  {38ebf3fd-6084-4e01-9b06-000ebcdfb9e4}, !- Space Type Name
   ,                                       !- Default Construction Set Name
   ,                                       !- Default Schedule Set Name
   ,                                       !- Direction of Relative North {deg}
@@ -244,31 +152,17 @@
   ,                                       !- Y Origin {m}
   ,                                       !- Z Origin {m}
   ,                                       !- Building Story Name
-<<<<<<< HEAD
-  {bc49a6fd-53ad-4321-b12e-5964e2a53135}, !- Thermal Zone Name
+  {9982dac6-c48a-4f63-b328-7df800cca7ab}, !- Thermal Zone Name
   ,                                       !- Part of Total Floor Area
   ,                                       !- Design Specification Outdoor Air Object Name
-  {0eb91e40-ec3c-447e-9f34-37e46abef2bb}; !- Building Unit Name
+  {e3ced38f-5e48-49b4-935e-598a93b3eaf8}; !- Building Unit Name
 
 OS:Surface,
-  {281b2c43-e688-4639-a070-18ca476a1055}, !- Handle
+  {a218c15b-b4da-4b63-979e-8f67254255eb}, !- Handle
   Surface 1,                              !- Name
   Floor,                                  !- Surface Type
   ,                                       !- Construction Name
-  {3bf561b2-63d2-4117-b4f5-e5f3abaf1308}, !- Space Name
-=======
-  {a0efecec-2fa8-4bfe-9c5e-4a8ed4ed15c2}, !- Thermal Zone Name
-  ,                                       !- Part of Total Floor Area
-  ,                                       !- Design Specification Outdoor Air Object Name
-  {3de62db1-0b23-491c-b753-e254aba1cb26}; !- Building Unit Name
-
-OS:Surface,
-  {57c177b5-5788-4e13-b4e6-4e9d68bf80d2}, !- Handle
-  Surface 1,                              !- Name
-  Floor,                                  !- Surface Type
-  ,                                       !- Construction Name
-  {54964e8b-c973-44e8-84ee-0d024ddd4e69}, !- Space Name
->>>>>>> fdb03032
+  {cd2286d1-2495-46a5-9b8b-33cecaf4c9c4}, !- Space Name
   Foundation,                             !- Outside Boundary Condition
   ,                                       !- Outside Boundary Condition Object
   NoSun,                                  !- Sun Exposure
@@ -281,19 +175,11 @@
   6.46578440716979, -12.9315688143396, 0; !- X,Y,Z Vertex 4 {m}
 
 OS:Surface,
-<<<<<<< HEAD
-  {ca3fbae4-ff16-4907-8cb0-fc35c7e8603a}, !- Handle
+  {003b314d-7e6b-4ce7-99aa-cb910829b781}, !- Handle
   Surface 2,                              !- Name
   Wall,                                   !- Surface Type
   ,                                       !- Construction Name
-  {3bf561b2-63d2-4117-b4f5-e5f3abaf1308}, !- Space Name
-=======
-  {64d59b7c-7ec0-42db-aa44-67c06ffbbf09}, !- Handle
-  Surface 2,                              !- Name
-  Wall,                                   !- Surface Type
-  ,                                       !- Construction Name
-  {54964e8b-c973-44e8-84ee-0d024ddd4e69}, !- Space Name
->>>>>>> fdb03032
+  {cd2286d1-2495-46a5-9b8b-33cecaf4c9c4}, !- Space Name
   Outdoors,                               !- Outside Boundary Condition
   ,                                       !- Outside Boundary Condition Object
   SunExposed,                             !- Sun Exposure
@@ -306,19 +192,11 @@
   0, -12.9315688143396, 2.4384;           !- X,Y,Z Vertex 4 {m}
 
 OS:Surface,
-<<<<<<< HEAD
-  {b0863e2c-8612-4c1e-a02f-7cbdb72c527a}, !- Handle
+  {a720760b-b715-4a52-acac-8dd8af1abcf2}, !- Handle
   Surface 3,                              !- Name
   Wall,                                   !- Surface Type
   ,                                       !- Construction Name
-  {3bf561b2-63d2-4117-b4f5-e5f3abaf1308}, !- Space Name
-=======
-  {9245c8d3-949f-40a6-8c56-82d21ca4e0fd}, !- Handle
-  Surface 3,                              !- Name
-  Wall,                                   !- Surface Type
-  ,                                       !- Construction Name
-  {54964e8b-c973-44e8-84ee-0d024ddd4e69}, !- Space Name
->>>>>>> fdb03032
+  {cd2286d1-2495-46a5-9b8b-33cecaf4c9c4}, !- Space Name
   Outdoors,                               !- Outside Boundary Condition
   ,                                       !- Outside Boundary Condition Object
   SunExposed,                             !- Sun Exposure
@@ -331,23 +209,13 @@
   0, 0, 2.4384;                           !- X,Y,Z Vertex 4 {m}
 
 OS:Surface,
-<<<<<<< HEAD
-  {ba35c239-bb9b-4452-ac5f-0453b1009dfd}, !- Handle
+  {2195eda1-af0b-497e-84a1-d3d483e5cb53}, !- Handle
   Surface 4,                              !- Name
   Wall,                                   !- Surface Type
   ,                                       !- Construction Name
-  {3bf561b2-63d2-4117-b4f5-e5f3abaf1308}, !- Space Name
+  {cd2286d1-2495-46a5-9b8b-33cecaf4c9c4}, !- Space Name
   Adiabatic,                              !- Outside Boundary Condition
   ,                                       !- Outside Boundary Condition Object
-=======
-  {ddb6ae49-1013-455e-a9af-9cf41b697221}, !- Handle
-  Surface 4,                              !- Name
-  Wall,                                   !- Surface Type
-  ,                                       !- Construction Name
-  {54964e8b-c973-44e8-84ee-0d024ddd4e69}, !- Space Name
-  Surface,                                !- Outside Boundary Condition
-  {fce75e78-846a-4207-8efc-4877ef92975d}, !- Outside Boundary Condition Object
->>>>>>> fdb03032
   NoSun,                                  !- Sun Exposure
   NoWind,                                 !- Wind Exposure
   ,                                       !- View Factor to Ground
@@ -358,19 +226,11 @@
   6.46578440716979, 0, 2.4384;            !- X,Y,Z Vertex 4 {m}
 
 OS:Surface,
-<<<<<<< HEAD
-  {9af2581a-5fa9-4ff4-910a-db56571e038c}, !- Handle
+  {b5d87c26-5f9f-4f1c-97e7-1a4035816a25}, !- Handle
   Surface 5,                              !- Name
   Wall,                                   !- Surface Type
   ,                                       !- Construction Name
-  {3bf561b2-63d2-4117-b4f5-e5f3abaf1308}, !- Space Name
-=======
-  {64d68ea6-7faa-437b-95bc-45cb701ff3d7}, !- Handle
-  Surface 5,                              !- Name
-  Wall,                                   !- Surface Type
-  ,                                       !- Construction Name
-  {54964e8b-c973-44e8-84ee-0d024ddd4e69}, !- Space Name
->>>>>>> fdb03032
+  {cd2286d1-2495-46a5-9b8b-33cecaf4c9c4}, !- Space Name
   Outdoors,                               !- Outside Boundary Condition
   ,                                       !- Outside Boundary Condition Object
   SunExposed,                             !- Sun Exposure
@@ -383,19 +243,11 @@
   6.46578440716979, -12.9315688143396, 2.4384; !- X,Y,Z Vertex 4 {m}
 
 OS:Surface,
-<<<<<<< HEAD
-  {6589402b-fcee-4c44-977d-33ee72566c41}, !- Handle
+  {b02a574a-2972-4291-9518-bb9041bb2fd9}, !- Handle
   Surface 6,                              !- Name
   RoofCeiling,                            !- Surface Type
   ,                                       !- Construction Name
-  {3bf561b2-63d2-4117-b4f5-e5f3abaf1308}, !- Space Name
-=======
-  {9751595e-c5b5-4591-8a5c-1c33d103fabc}, !- Handle
-  Surface 6,                              !- Name
-  RoofCeiling,                            !- Surface Type
-  ,                                       !- Construction Name
-  {54964e8b-c973-44e8-84ee-0d024ddd4e69}, !- Space Name
->>>>>>> fdb03032
+  {cd2286d1-2495-46a5-9b8b-33cecaf4c9c4}, !- Space Name
   Outdoors,                               !- Outside Boundary Condition
   ,                                       !- Outside Boundary Condition Object
   SunExposed,                             !- Sun Exposure
@@ -408,11 +260,7 @@
   0, -12.9315688143396, 2.4384;           !- X,Y,Z Vertex 4 {m}
 
 OS:SpaceType,
-<<<<<<< HEAD
-  {9a0953f7-fb7b-40f7-928d-fb3791fac9c7}, !- Handle
-=======
-  {e26dd1d0-c0a4-4622-8b73-12a337445738}, !- Handle
->>>>>>> fdb03032
+  {38ebf3fd-6084-4e01-9b06-000ebcdfb9e4}, !- Handle
   Space Type 1,                           !- Name
   ,                                       !- Default Construction Set Name
   ,                                       !- Default Schedule Set Name
@@ -421,13 +269,12 @@
   ,                                       !- Standards Template
   ,                                       !- Standards Building Type
   living;                                 !- Standards Space Type
-<<<<<<< HEAD
 
 OS:ShadingSurface,
-  {13d8e312-dc85-4693-83f5-5658e4b9f9c7}, !- Handle
+  {499adaa0-a4f6-4609-b03e-f6cebd8f5b20}, !- Handle
   Corridor shading,                       !- Name
   ,                                       !- Construction Name
-  {74b94813-926d-494b-aa67-5ce7d0f37f9a}, !- Shading Surface Group Name
+  {bf0df119-680c-4cf8-b1d0-b97c6b438a7a}, !- Shading Surface Group Name
   ,                                       !- Transmittance Schedule Name
   ,                                       !- Number of Vertices
   0, -15.9795688143396, 2.4384,           !- X,Y,Z Vertex 1 {m}
@@ -436,1651 +283,18 @@
   0, -12.9315688143396, 2.4384;           !- X,Y,Z Vertex 4 {m}
 
 OS:ShadingSurfaceGroup,
-  {74b94813-926d-494b-aa67-5ce7d0f37f9a}, !- Handle
+  {bf0df119-680c-4cf8-b1d0-b97c6b438a7a}, !- Handle
   Shading Surface Group 1,                !- Name
   Building;                               !- Shading Surface Type
 
 OS:BuildingUnit,
-  {0eb91e40-ec3c-447e-9f34-37e46abef2bb}, !- Handle
+  {e3ced38f-5e48-49b4-935e-598a93b3eaf8}, !- Handle
   unit 1,                                 !- Name
   ,                                       !- Rendering Color
   Residential;                            !- Building Unit Type
 
 OS:Building,
-  {ab6dc845-3364-4be7-ac48-60258aa1c980}, !- Handle
-=======
-
-OS:ThermalZone,
-  {665ab164-2d0d-425f-8b22-0bf172c138b4}, !- Handle
-  living zone|unit 2,                     !- Name
-  ,                                       !- Multiplier
-  ,                                       !- Ceiling Height {m}
-  ,                                       !- Volume {m3}
-  ,                                       !- Floor Area {m2}
-  ,                                       !- Zone Inside Convection Algorithm
-  ,                                       !- Zone Outside Convection Algorithm
-  ,                                       !- Zone Conditioning Equipment List Name
-  {842b2ea5-dc49-40f6-82bc-61991f69f757}, !- Zone Air Inlet Port List
-  {8ecbef9e-8a78-456d-8a79-1395ccd5708e}, !- Zone Air Exhaust Port List
-  {cc1e0491-e7e1-4f57-8d71-bb57a0aedd2d}, !- Zone Air Node Name
-  {074d8c7f-b713-4bd4-811d-ca80107837d1}, !- Zone Return Air Port List
-  ,                                       !- Primary Daylighting Control Name
-  ,                                       !- Fraction of Zone Controlled by Primary Daylighting Control
-  ,                                       !- Secondary Daylighting Control Name
-  ,                                       !- Fraction of Zone Controlled by Secondary Daylighting Control
-  ,                                       !- Illuminance Map Name
-  ,                                       !- Group Rendering Name
-  ,                                       !- Thermostat Name
-  No;                                     !- Use Ideal Air Loads
-
-OS:Node,
-  {fd4e309d-a208-40e9-a49d-4fdff0638a09}, !- Handle
-  Node 2,                                 !- Name
-  {cc1e0491-e7e1-4f57-8d71-bb57a0aedd2d}, !- Inlet Port
-  ;                                       !- Outlet Port
-
-OS:Connection,
-  {cc1e0491-e7e1-4f57-8d71-bb57a0aedd2d}, !- Handle
-  {e678fd31-dd46-4d30-9b83-209f7d3f2c20}, !- Name
-  {665ab164-2d0d-425f-8b22-0bf172c138b4}, !- Source Object
-  11,                                     !- Outlet Port
-  {fd4e309d-a208-40e9-a49d-4fdff0638a09}, !- Target Object
-  2;                                      !- Inlet Port
-
-OS:PortList,
-  {842b2ea5-dc49-40f6-82bc-61991f69f757}, !- Handle
-  {b0423145-cfc7-4591-829d-96c4deed418f}, !- Name
-  {665ab164-2d0d-425f-8b22-0bf172c138b4}; !- HVAC Component
-
-OS:PortList,
-  {8ecbef9e-8a78-456d-8a79-1395ccd5708e}, !- Handle
-  {07cf4623-d9e3-4994-8117-294660a7f6b5}, !- Name
-  {665ab164-2d0d-425f-8b22-0bf172c138b4}; !- HVAC Component
-
-OS:PortList,
-  {074d8c7f-b713-4bd4-811d-ca80107837d1}, !- Handle
-  {15c5b2fa-d156-4734-96d1-4353b2b2bb6a}, !- Name
-  {665ab164-2d0d-425f-8b22-0bf172c138b4}; !- HVAC Component
-
-OS:Sizing:Zone,
-  {cc4fc2e3-5974-484a-95f3-0586b5d862c4}, !- Handle
-  {665ab164-2d0d-425f-8b22-0bf172c138b4}, !- Zone or ZoneList Name
-  SupplyAirTemperature,                   !- Zone Cooling Design Supply Air Temperature Input Method
-  14,                                     !- Zone Cooling Design Supply Air Temperature {C}
-  11.11,                                  !- Zone Cooling Design Supply Air Temperature Difference {deltaC}
-  SupplyAirTemperature,                   !- Zone Heating Design Supply Air Temperature Input Method
-  40,                                     !- Zone Heating Design Supply Air Temperature {C}
-  11.11,                                  !- Zone Heating Design Supply Air Temperature Difference {deltaC}
-  0.0085,                                 !- Zone Cooling Design Supply Air Humidity Ratio {kg-H2O/kg-air}
-  0.008,                                  !- Zone Heating Design Supply Air Humidity Ratio {kg-H2O/kg-air}
-  ,                                       !- Zone Heating Sizing Factor
-  ,                                       !- Zone Cooling Sizing Factor
-  DesignDay,                              !- Cooling Design Air Flow Method
-  ,                                       !- Cooling Design Air Flow Rate {m3/s}
-  ,                                       !- Cooling Minimum Air Flow per Zone Floor Area {m3/s-m2}
-  ,                                       !- Cooling Minimum Air Flow {m3/s}
-  ,                                       !- Cooling Minimum Air Flow Fraction
-  DesignDay,                              !- Heating Design Air Flow Method
-  ,                                       !- Heating Design Air Flow Rate {m3/s}
-  ,                                       !- Heating Maximum Air Flow per Zone Floor Area {m3/s-m2}
-  ,                                       !- Heating Maximum Air Flow {m3/s}
-  ,                                       !- Heating Maximum Air Flow Fraction
-  ,                                       !- Design Zone Air Distribution Effectiveness in Cooling Mode
-  ,                                       !- Design Zone Air Distribution Effectiveness in Heating Mode
-  No,                                     !- Account for Dedicated Outdoor Air System
-  NeutralSupplyAir,                       !- Dedicated Outdoor Air System Control Strategy
-  autosize,                               !- Dedicated Outdoor Air Low Setpoint Temperature for Design {C}
-  autosize;                               !- Dedicated Outdoor Air High Setpoint Temperature for Design {C}
-
-OS:ZoneHVAC:EquipmentList,
-  {e2efa24c-e7f5-4426-ae43-d4a13dc16da2}, !- Handle
-  Zone HVAC Equipment List 2,             !- Name
-  {665ab164-2d0d-425f-8b22-0bf172c138b4}; !- Thermal Zone
-
-OS:Space,
-  {659ab92d-4e3c-43a2-9079-9d486a7c6c8b}, !- Handle
-  living space|unit 2|story 1,            !- Name
-  {e26dd1d0-c0a4-4622-8b73-12a337445738}, !- Space Type Name
-  ,                                       !- Default Construction Set Name
-  ,                                       !- Default Schedule Set Name
-  -0,                                     !- Direction of Relative North {deg}
-  0,                                      !- X Origin {m}
-  0,                                      !- Y Origin {m}
-  0,                                      !- Z Origin {m}
-  ,                                       !- Building Story Name
-  {665ab164-2d0d-425f-8b22-0bf172c138b4}, !- Thermal Zone Name
-  ,                                       !- Part of Total Floor Area
-  ,                                       !- Design Specification Outdoor Air Object Name
-  {a60cd781-7b77-45ec-80b4-356a51371da1}; !- Building Unit Name
-
-OS:Surface,
-  {38be1459-9522-4b7b-9aea-1204c4961025}, !- Handle
-  Surface 7,                              !- Name
-  Wall,                                   !- Surface Type
-  ,                                       !- Construction Name
-  {659ab92d-4e3c-43a2-9079-9d486a7c6c8b}, !- Space Name
-  Outdoors,                               !- Outside Boundary Condition
-  ,                                       !- Outside Boundary Condition Object
-  SunExposed,                             !- Sun Exposure
-  WindExposed,                            !- Wind Exposure
-  ,                                       !- View Factor to Ground
-  ,                                       !- Number of Vertices
-  12.9315688143396, 0, 2.4384,            !- X,Y,Z Vertex 1 {m}
-  12.9315688143396, 0, 0,                 !- X,Y,Z Vertex 2 {m}
-  6.46578440716979, 0, 0,                 !- X,Y,Z Vertex 3 {m}
-  6.46578440716979, 0, 2.4384;            !- X,Y,Z Vertex 4 {m}
-
-OS:Surface,
-  {bfa1ca52-4424-4e6a-a0e7-d3231f8f9039}, !- Handle
-  Surface 8,                              !- Name
-  Wall,                                   !- Surface Type
-  ,                                       !- Construction Name
-  {659ab92d-4e3c-43a2-9079-9d486a7c6c8b}, !- Space Name
-  Surface,                                !- Outside Boundary Condition
-  {562ff5fe-20bd-4e80-a4df-c20f0b32b90e}, !- Outside Boundary Condition Object
-  NoSun,                                  !- Sun Exposure
-  NoWind,                                 !- Wind Exposure
-  ,                                       !- View Factor to Ground
-  ,                                       !- Number of Vertices
-  12.9315688143396, -12.9315688143396, 2.4384, !- X,Y,Z Vertex 1 {m}
-  12.9315688143396, -12.9315688143396, 0, !- X,Y,Z Vertex 2 {m}
-  12.9315688143396, 0, 0,                 !- X,Y,Z Vertex 3 {m}
-  12.9315688143396, 0, 2.4384;            !- X,Y,Z Vertex 4 {m}
-
-OS:Surface,
-  {297678f2-1cd7-43d2-85bb-7685098bfe13}, !- Handle
-  Surface 9,                              !- Name
-  Wall,                                   !- Surface Type
-  ,                                       !- Construction Name
-  {659ab92d-4e3c-43a2-9079-9d486a7c6c8b}, !- Space Name
-  Outdoors,                               !- Outside Boundary Condition
-  ,                                       !- Outside Boundary Condition Object
-  SunExposed,                             !- Sun Exposure
-  WindExposed,                            !- Wind Exposure
-  ,                                       !- View Factor to Ground
-  ,                                       !- Number of Vertices
-  6.46578440716979, -12.9315688143396, 2.4384, !- X,Y,Z Vertex 1 {m}
-  6.46578440716979, -12.9315688143396, 0, !- X,Y,Z Vertex 2 {m}
-  12.9315688143396, -12.9315688143396, 0, !- X,Y,Z Vertex 3 {m}
-  12.9315688143396, -12.9315688143396, 2.4384; !- X,Y,Z Vertex 4 {m}
-
-OS:Surface,
-  {ebc1292b-a0e0-407f-85d1-ba36f92db579}, !- Handle
-  Surface 10,                             !- Name
-  Floor,                                  !- Surface Type
-  ,                                       !- Construction Name
-  {659ab92d-4e3c-43a2-9079-9d486a7c6c8b}, !- Space Name
-  Foundation,                             !- Outside Boundary Condition
-  ,                                       !- Outside Boundary Condition Object
-  NoSun,                                  !- Sun Exposure
-  NoWind,                                 !- Wind Exposure
-  ,                                       !- View Factor to Ground
-  ,                                       !- Number of Vertices
-  6.46578440716979, -12.9315688143396, 0, !- X,Y,Z Vertex 1 {m}
-  6.46578440716979, 0, 0,                 !- X,Y,Z Vertex 2 {m}
-  12.9315688143396, 0, 0,                 !- X,Y,Z Vertex 3 {m}
-  12.9315688143396, -12.9315688143396, 0; !- X,Y,Z Vertex 4 {m}
-
-OS:Surface,
-  {fce75e78-846a-4207-8efc-4877ef92975d}, !- Handle
-  Surface 11,                             !- Name
-  Wall,                                   !- Surface Type
-  ,                                       !- Construction Name
-  {659ab92d-4e3c-43a2-9079-9d486a7c6c8b}, !- Space Name
-  Surface,                                !- Outside Boundary Condition
-  {ddb6ae49-1013-455e-a9af-9cf41b697221}, !- Outside Boundary Condition Object
-  NoSun,                                  !- Sun Exposure
-  NoWind,                                 !- Wind Exposure
-  ,                                       !- View Factor to Ground
-  ,                                       !- Number of Vertices
-  6.46578440716979, 0, 2.4384,            !- X,Y,Z Vertex 1 {m}
-  6.46578440716979, 0, 0,                 !- X,Y,Z Vertex 2 {m}
-  6.46578440716979, -12.9315688143396, 0, !- X,Y,Z Vertex 3 {m}
-  6.46578440716979, -12.9315688143396, 2.4384; !- X,Y,Z Vertex 4 {m}
-
-OS:Surface,
-  {e23497ad-182b-44f9-aad9-670c807422c9}, !- Handle
-  Surface 12,                             !- Name
-  RoofCeiling,                            !- Surface Type
-  ,                                       !- Construction Name
-  {659ab92d-4e3c-43a2-9079-9d486a7c6c8b}, !- Space Name
-  Outdoors,                               !- Outside Boundary Condition
-  ,                                       !- Outside Boundary Condition Object
-  SunExposed,                             !- Sun Exposure
-  WindExposed,                            !- Wind Exposure
-  ,                                       !- View Factor to Ground
-  ,                                       !- Number of Vertices
-  12.9315688143396, -12.9315688143396, 2.4384, !- X,Y,Z Vertex 1 {m}
-  12.9315688143396, 0, 2.4384,            !- X,Y,Z Vertex 2 {m}
-  6.46578440716979, 0, 2.4384,            !- X,Y,Z Vertex 3 {m}
-  6.46578440716979, -12.9315688143396, 2.4384; !- X,Y,Z Vertex 4 {m}
-
-OS:ThermalZone,
-  {4daf6ab0-c4cb-4e5f-8113-3208833dd785}, !- Handle
-  living zone|unit 3,                     !- Name
-  ,                                       !- Multiplier
-  ,                                       !- Ceiling Height {m}
-  ,                                       !- Volume {m3}
-  ,                                       !- Floor Area {m2}
-  ,                                       !- Zone Inside Convection Algorithm
-  ,                                       !- Zone Outside Convection Algorithm
-  ,                                       !- Zone Conditioning Equipment List Name
-  {524acef5-6db1-4fa6-98d1-b20bd9f73d0b}, !- Zone Air Inlet Port List
-  {274d1cfb-8c86-450d-b94e-b6371b241854}, !- Zone Air Exhaust Port List
-  {02ea27ca-fe81-4b42-a26a-075f40a8829c}, !- Zone Air Node Name
-  {5d620beb-7351-415b-82f7-e0405b940975}, !- Zone Return Air Port List
-  ,                                       !- Primary Daylighting Control Name
-  ,                                       !- Fraction of Zone Controlled by Primary Daylighting Control
-  ,                                       !- Secondary Daylighting Control Name
-  ,                                       !- Fraction of Zone Controlled by Secondary Daylighting Control
-  ,                                       !- Illuminance Map Name
-  ,                                       !- Group Rendering Name
-  ,                                       !- Thermostat Name
-  No;                                     !- Use Ideal Air Loads
-
-OS:Node,
-  {bd352520-e0e5-480b-8e24-896658e026aa}, !- Handle
-  Node 3,                                 !- Name
-  {02ea27ca-fe81-4b42-a26a-075f40a8829c}, !- Inlet Port
-  ;                                       !- Outlet Port
-
-OS:Connection,
-  {02ea27ca-fe81-4b42-a26a-075f40a8829c}, !- Handle
-  {cef63bc6-06d7-4895-bcb3-b51885151e0b}, !- Name
-  {4daf6ab0-c4cb-4e5f-8113-3208833dd785}, !- Source Object
-  11,                                     !- Outlet Port
-  {bd352520-e0e5-480b-8e24-896658e026aa}, !- Target Object
-  2;                                      !- Inlet Port
-
-OS:PortList,
-  {524acef5-6db1-4fa6-98d1-b20bd9f73d0b}, !- Handle
-  {728a9067-3b4f-47c9-84fc-f5e78bcaab86}, !- Name
-  {4daf6ab0-c4cb-4e5f-8113-3208833dd785}; !- HVAC Component
-
-OS:PortList,
-  {274d1cfb-8c86-450d-b94e-b6371b241854}, !- Handle
-  {767cb2cb-2b70-4d2b-86e6-a905f54f16a9}, !- Name
-  {4daf6ab0-c4cb-4e5f-8113-3208833dd785}; !- HVAC Component
-
-OS:PortList,
-  {5d620beb-7351-415b-82f7-e0405b940975}, !- Handle
-  {42c078c8-498e-4f5f-a7f6-28085a1f6f76}, !- Name
-  {4daf6ab0-c4cb-4e5f-8113-3208833dd785}; !- HVAC Component
-
-OS:Sizing:Zone,
-  {06116dc4-8efe-4468-821b-bff3151d231b}, !- Handle
-  {4daf6ab0-c4cb-4e5f-8113-3208833dd785}, !- Zone or ZoneList Name
-  SupplyAirTemperature,                   !- Zone Cooling Design Supply Air Temperature Input Method
-  14,                                     !- Zone Cooling Design Supply Air Temperature {C}
-  11.11,                                  !- Zone Cooling Design Supply Air Temperature Difference {deltaC}
-  SupplyAirTemperature,                   !- Zone Heating Design Supply Air Temperature Input Method
-  40,                                     !- Zone Heating Design Supply Air Temperature {C}
-  11.11,                                  !- Zone Heating Design Supply Air Temperature Difference {deltaC}
-  0.0085,                                 !- Zone Cooling Design Supply Air Humidity Ratio {kg-H2O/kg-air}
-  0.008,                                  !- Zone Heating Design Supply Air Humidity Ratio {kg-H2O/kg-air}
-  ,                                       !- Zone Heating Sizing Factor
-  ,                                       !- Zone Cooling Sizing Factor
-  DesignDay,                              !- Cooling Design Air Flow Method
-  ,                                       !- Cooling Design Air Flow Rate {m3/s}
-  ,                                       !- Cooling Minimum Air Flow per Zone Floor Area {m3/s-m2}
-  ,                                       !- Cooling Minimum Air Flow {m3/s}
-  ,                                       !- Cooling Minimum Air Flow Fraction
-  DesignDay,                              !- Heating Design Air Flow Method
-  ,                                       !- Heating Design Air Flow Rate {m3/s}
-  ,                                       !- Heating Maximum Air Flow per Zone Floor Area {m3/s-m2}
-  ,                                       !- Heating Maximum Air Flow {m3/s}
-  ,                                       !- Heating Maximum Air Flow Fraction
-  ,                                       !- Design Zone Air Distribution Effectiveness in Cooling Mode
-  ,                                       !- Design Zone Air Distribution Effectiveness in Heating Mode
-  No,                                     !- Account for Dedicated Outdoor Air System
-  NeutralSupplyAir,                       !- Dedicated Outdoor Air System Control Strategy
-  autosize,                               !- Dedicated Outdoor Air Low Setpoint Temperature for Design {C}
-  autosize;                               !- Dedicated Outdoor Air High Setpoint Temperature for Design {C}
-
-OS:ZoneHVAC:EquipmentList,
-  {4645bf00-5faf-4517-824d-0300f98bdc36}, !- Handle
-  Zone HVAC Equipment List 3,             !- Name
-  {4daf6ab0-c4cb-4e5f-8113-3208833dd785}; !- Thermal Zone
-
-OS:Space,
-  {51b1d0ba-2484-4bd8-bd3b-09d4871e4d63}, !- Handle
-  living space|unit 3|story 1,            !- Name
-  {e26dd1d0-c0a4-4622-8b73-12a337445738}, !- Space Type Name
-  ,                                       !- Default Construction Set Name
-  ,                                       !- Default Schedule Set Name
-  -0,                                     !- Direction of Relative North {deg}
-  0,                                      !- X Origin {m}
-  0,                                      !- Y Origin {m}
-  0,                                      !- Z Origin {m}
-  ,                                       !- Building Story Name
-  {4daf6ab0-c4cb-4e5f-8113-3208833dd785}, !- Thermal Zone Name
-  ,                                       !- Part of Total Floor Area
-  ,                                       !- Design Specification Outdoor Air Object Name
-  {a8d0d2aa-84c3-4504-96a7-2736127278ae}; !- Building Unit Name
-
-OS:Surface,
-  {e046b57d-abf1-40b4-95b8-db105c483760}, !- Handle
-  Surface 13,                             !- Name
-  Wall,                                   !- Surface Type
-  ,                                       !- Construction Name
-  {51b1d0ba-2484-4bd8-bd3b-09d4871e4d63}, !- Space Name
-  Outdoors,                               !- Outside Boundary Condition
-  ,                                       !- Outside Boundary Condition Object
-  SunExposed,                             !- Sun Exposure
-  WindExposed,                            !- Wind Exposure
-  ,                                       !- View Factor to Ground
-  ,                                       !- Number of Vertices
-  19.3973532215094, 0, 2.4384,            !- X,Y,Z Vertex 1 {m}
-  19.3973532215094, 0, 0,                 !- X,Y,Z Vertex 2 {m}
-  12.9315688143396, 0, 0,                 !- X,Y,Z Vertex 3 {m}
-  12.9315688143396, 0, 2.4384;            !- X,Y,Z Vertex 4 {m}
-
-OS:Surface,
-  {45cff911-cc5b-447f-a594-7a74d2a0abcf}, !- Handle
-  Surface 14,                             !- Name
-  Wall,                                   !- Surface Type
-  ,                                       !- Construction Name
-  {51b1d0ba-2484-4bd8-bd3b-09d4871e4d63}, !- Space Name
-  Surface,                                !- Outside Boundary Condition
-  {51a10a7f-fb2c-41b6-b665-39cfdd964558}, !- Outside Boundary Condition Object
-  NoSun,                                  !- Sun Exposure
-  NoWind,                                 !- Wind Exposure
-  ,                                       !- View Factor to Ground
-  ,                                       !- Number of Vertices
-  19.3973532215094, -12.9315688143396, 2.4384, !- X,Y,Z Vertex 1 {m}
-  19.3973532215094, -12.9315688143396, 0, !- X,Y,Z Vertex 2 {m}
-  19.3973532215094, 0, 0,                 !- X,Y,Z Vertex 3 {m}
-  19.3973532215094, 0, 2.4384;            !- X,Y,Z Vertex 4 {m}
-
-OS:Surface,
-  {b4bb20e5-3e31-4ff9-bd3b-4d8714b37cb1}, !- Handle
-  Surface 15,                             !- Name
-  Wall,                                   !- Surface Type
-  ,                                       !- Construction Name
-  {51b1d0ba-2484-4bd8-bd3b-09d4871e4d63}, !- Space Name
-  Outdoors,                               !- Outside Boundary Condition
-  ,                                       !- Outside Boundary Condition Object
-  SunExposed,                             !- Sun Exposure
-  WindExposed,                            !- Wind Exposure
-  ,                                       !- View Factor to Ground
-  ,                                       !- Number of Vertices
-  12.9315688143396, -12.9315688143396, 2.4384, !- X,Y,Z Vertex 1 {m}
-  12.9315688143396, -12.9315688143396, 0, !- X,Y,Z Vertex 2 {m}
-  19.3973532215094, -12.9315688143396, 0, !- X,Y,Z Vertex 3 {m}
-  19.3973532215094, -12.9315688143396, 2.4384; !- X,Y,Z Vertex 4 {m}
-
-OS:Surface,
-  {d78d302f-913b-45af-95fb-df31b3163c01}, !- Handle
-  Surface 16,                             !- Name
-  Floor,                                  !- Surface Type
-  ,                                       !- Construction Name
-  {51b1d0ba-2484-4bd8-bd3b-09d4871e4d63}, !- Space Name
-  Foundation,                             !- Outside Boundary Condition
-  ,                                       !- Outside Boundary Condition Object
-  NoSun,                                  !- Sun Exposure
-  NoWind,                                 !- Wind Exposure
-  ,                                       !- View Factor to Ground
-  ,                                       !- Number of Vertices
-  12.9315688143396, -12.9315688143396, 0, !- X,Y,Z Vertex 1 {m}
-  12.9315688143396, 0, 0,                 !- X,Y,Z Vertex 2 {m}
-  19.3973532215094, 0, 0,                 !- X,Y,Z Vertex 3 {m}
-  19.3973532215094, -12.9315688143396, 0; !- X,Y,Z Vertex 4 {m}
-
-OS:Surface,
-  {562ff5fe-20bd-4e80-a4df-c20f0b32b90e}, !- Handle
-  Surface 17,                             !- Name
-  Wall,                                   !- Surface Type
-  ,                                       !- Construction Name
-  {51b1d0ba-2484-4bd8-bd3b-09d4871e4d63}, !- Space Name
-  Surface,                                !- Outside Boundary Condition
-  {bfa1ca52-4424-4e6a-a0e7-d3231f8f9039}, !- Outside Boundary Condition Object
-  NoSun,                                  !- Sun Exposure
-  NoWind,                                 !- Wind Exposure
-  ,                                       !- View Factor to Ground
-  ,                                       !- Number of Vertices
-  12.9315688143396, 0, 2.4384,            !- X,Y,Z Vertex 1 {m}
-  12.9315688143396, 0, 0,                 !- X,Y,Z Vertex 2 {m}
-  12.9315688143396, -12.9315688143396, 0, !- X,Y,Z Vertex 3 {m}
-  12.9315688143396, -12.9315688143396, 2.4384; !- X,Y,Z Vertex 4 {m}
-
-OS:Surface,
-  {f0a2992b-25ff-419c-bd53-c5261ceee584}, !- Handle
-  Surface 18,                             !- Name
-  RoofCeiling,                            !- Surface Type
-  ,                                       !- Construction Name
-  {51b1d0ba-2484-4bd8-bd3b-09d4871e4d63}, !- Space Name
-  Outdoors,                               !- Outside Boundary Condition
-  ,                                       !- Outside Boundary Condition Object
-  SunExposed,                             !- Sun Exposure
-  WindExposed,                            !- Wind Exposure
-  ,                                       !- View Factor to Ground
-  ,                                       !- Number of Vertices
-  19.3973532215094, -12.9315688143396, 2.4384, !- X,Y,Z Vertex 1 {m}
-  19.3973532215094, 0, 2.4384,            !- X,Y,Z Vertex 2 {m}
-  12.9315688143396, 0, 2.4384,            !- X,Y,Z Vertex 3 {m}
-  12.9315688143396, -12.9315688143396, 2.4384; !- X,Y,Z Vertex 4 {m}
-
-OS:ThermalZone,
-  {d2a496b5-41e8-49ee-9951-9e753c5d6899}, !- Handle
-  living zone|unit 4,                     !- Name
-  ,                                       !- Multiplier
-  ,                                       !- Ceiling Height {m}
-  ,                                       !- Volume {m3}
-  ,                                       !- Floor Area {m2}
-  ,                                       !- Zone Inside Convection Algorithm
-  ,                                       !- Zone Outside Convection Algorithm
-  ,                                       !- Zone Conditioning Equipment List Name
-  {c6a121fb-600f-464c-a0a3-e55a42687034}, !- Zone Air Inlet Port List
-  {1eef03c7-c773-432f-ba74-bf327151a989}, !- Zone Air Exhaust Port List
-  {6267ff9c-dfec-4f0f-b191-72f7faead886}, !- Zone Air Node Name
-  {2805dfbe-dcbe-4575-b6aa-fbd948c82ff5}, !- Zone Return Air Port List
-  ,                                       !- Primary Daylighting Control Name
-  ,                                       !- Fraction of Zone Controlled by Primary Daylighting Control
-  ,                                       !- Secondary Daylighting Control Name
-  ,                                       !- Fraction of Zone Controlled by Secondary Daylighting Control
-  ,                                       !- Illuminance Map Name
-  ,                                       !- Group Rendering Name
-  ,                                       !- Thermostat Name
-  No;                                     !- Use Ideal Air Loads
-
-OS:Node,
-  {c8c13aae-6c56-4a72-9426-66de5f397db8}, !- Handle
-  Node 4,                                 !- Name
-  {6267ff9c-dfec-4f0f-b191-72f7faead886}, !- Inlet Port
-  ;                                       !- Outlet Port
-
-OS:Connection,
-  {6267ff9c-dfec-4f0f-b191-72f7faead886}, !- Handle
-  {8602097b-fcb2-4381-9934-f78b8c5be148}, !- Name
-  {d2a496b5-41e8-49ee-9951-9e753c5d6899}, !- Source Object
-  11,                                     !- Outlet Port
-  {c8c13aae-6c56-4a72-9426-66de5f397db8}, !- Target Object
-  2;                                      !- Inlet Port
-
-OS:PortList,
-  {c6a121fb-600f-464c-a0a3-e55a42687034}, !- Handle
-  {3c4c2d5e-6e95-4474-bf8f-51f73a8ed1d0}, !- Name
-  {d2a496b5-41e8-49ee-9951-9e753c5d6899}; !- HVAC Component
-
-OS:PortList,
-  {1eef03c7-c773-432f-ba74-bf327151a989}, !- Handle
-  {e92daa26-b6cd-4716-98a6-0331d018a806}, !- Name
-  {d2a496b5-41e8-49ee-9951-9e753c5d6899}; !- HVAC Component
-
-OS:PortList,
-  {2805dfbe-dcbe-4575-b6aa-fbd948c82ff5}, !- Handle
-  {fdf11945-cb9f-4f6a-8598-499c8f3ca7dd}, !- Name
-  {d2a496b5-41e8-49ee-9951-9e753c5d6899}; !- HVAC Component
-
-OS:Sizing:Zone,
-  {f547c469-61ef-403c-87b3-50a82654f0dd}, !- Handle
-  {d2a496b5-41e8-49ee-9951-9e753c5d6899}, !- Zone or ZoneList Name
-  SupplyAirTemperature,                   !- Zone Cooling Design Supply Air Temperature Input Method
-  14,                                     !- Zone Cooling Design Supply Air Temperature {C}
-  11.11,                                  !- Zone Cooling Design Supply Air Temperature Difference {deltaC}
-  SupplyAirTemperature,                   !- Zone Heating Design Supply Air Temperature Input Method
-  40,                                     !- Zone Heating Design Supply Air Temperature {C}
-  11.11,                                  !- Zone Heating Design Supply Air Temperature Difference {deltaC}
-  0.0085,                                 !- Zone Cooling Design Supply Air Humidity Ratio {kg-H2O/kg-air}
-  0.008,                                  !- Zone Heating Design Supply Air Humidity Ratio {kg-H2O/kg-air}
-  ,                                       !- Zone Heating Sizing Factor
-  ,                                       !- Zone Cooling Sizing Factor
-  DesignDay,                              !- Cooling Design Air Flow Method
-  ,                                       !- Cooling Design Air Flow Rate {m3/s}
-  ,                                       !- Cooling Minimum Air Flow per Zone Floor Area {m3/s-m2}
-  ,                                       !- Cooling Minimum Air Flow {m3/s}
-  ,                                       !- Cooling Minimum Air Flow Fraction
-  DesignDay,                              !- Heating Design Air Flow Method
-  ,                                       !- Heating Design Air Flow Rate {m3/s}
-  ,                                       !- Heating Maximum Air Flow per Zone Floor Area {m3/s-m2}
-  ,                                       !- Heating Maximum Air Flow {m3/s}
-  ,                                       !- Heating Maximum Air Flow Fraction
-  ,                                       !- Design Zone Air Distribution Effectiveness in Cooling Mode
-  ,                                       !- Design Zone Air Distribution Effectiveness in Heating Mode
-  No,                                     !- Account for Dedicated Outdoor Air System
-  NeutralSupplyAir,                       !- Dedicated Outdoor Air System Control Strategy
-  autosize,                               !- Dedicated Outdoor Air Low Setpoint Temperature for Design {C}
-  autosize;                               !- Dedicated Outdoor Air High Setpoint Temperature for Design {C}
-
-OS:ZoneHVAC:EquipmentList,
-  {f6b2ae12-0140-44d7-8e0e-815036c0c193}, !- Handle
-  Zone HVAC Equipment List 4,             !- Name
-  {d2a496b5-41e8-49ee-9951-9e753c5d6899}; !- Thermal Zone
-
-OS:Space,
-  {f2e9d1aa-a070-4673-bc80-0b8fd3a30d65}, !- Handle
-  living space|unit 4|story 1,            !- Name
-  {e26dd1d0-c0a4-4622-8b73-12a337445738}, !- Space Type Name
-  ,                                       !- Default Construction Set Name
-  ,                                       !- Default Schedule Set Name
-  -0,                                     !- Direction of Relative North {deg}
-  0,                                      !- X Origin {m}
-  0,                                      !- Y Origin {m}
-  0,                                      !- Z Origin {m}
-  ,                                       !- Building Story Name
-  {d2a496b5-41e8-49ee-9951-9e753c5d6899}, !- Thermal Zone Name
-  ,                                       !- Part of Total Floor Area
-  ,                                       !- Design Specification Outdoor Air Object Name
-  {8c4b9853-c4ae-4d54-9d38-8567ea6d874d}; !- Building Unit Name
-
-OS:Surface,
-  {c95f8755-efa0-406b-a0f1-ada9b3fabee4}, !- Handle
-  Surface 19,                             !- Name
-  Wall,                                   !- Surface Type
-  ,                                       !- Construction Name
-  {f2e9d1aa-a070-4673-bc80-0b8fd3a30d65}, !- Space Name
-  Outdoors,                               !- Outside Boundary Condition
-  ,                                       !- Outside Boundary Condition Object
-  SunExposed,                             !- Sun Exposure
-  WindExposed,                            !- Wind Exposure
-  ,                                       !- View Factor to Ground
-  ,                                       !- Number of Vertices
-  25.8631376286792, 0, 2.4384,            !- X,Y,Z Vertex 1 {m}
-  25.8631376286792, 0, 0,                 !- X,Y,Z Vertex 2 {m}
-  19.3973532215094, 0, 0,                 !- X,Y,Z Vertex 3 {m}
-  19.3973532215094, 0, 2.4384;            !- X,Y,Z Vertex 4 {m}
-
-OS:Surface,
-  {c6617a78-0e8b-42cc-8c8a-f45587cd6641}, !- Handle
-  Surface 20,                             !- Name
-  Wall,                                   !- Surface Type
-  ,                                       !- Construction Name
-  {f2e9d1aa-a070-4673-bc80-0b8fd3a30d65}, !- Space Name
-  Surface,                                !- Outside Boundary Condition
-  {bb3a326f-c3c4-4b63-a064-dee28b1c9390}, !- Outside Boundary Condition Object
-  NoSun,                                  !- Sun Exposure
-  NoWind,                                 !- Wind Exposure
-  ,                                       !- View Factor to Ground
-  ,                                       !- Number of Vertices
-  25.8631376286792, -12.9315688143396, 2.4384, !- X,Y,Z Vertex 1 {m}
-  25.8631376286792, -12.9315688143396, 0, !- X,Y,Z Vertex 2 {m}
-  25.8631376286792, 0, 0,                 !- X,Y,Z Vertex 3 {m}
-  25.8631376286792, 0, 2.4384;            !- X,Y,Z Vertex 4 {m}
-
-OS:Surface,
-  {712c24ad-e856-4e0c-a6c0-d1e4f6955433}, !- Handle
-  Surface 21,                             !- Name
-  Wall,                                   !- Surface Type
-  ,                                       !- Construction Name
-  {f2e9d1aa-a070-4673-bc80-0b8fd3a30d65}, !- Space Name
-  Outdoors,                               !- Outside Boundary Condition
-  ,                                       !- Outside Boundary Condition Object
-  SunExposed,                             !- Sun Exposure
-  WindExposed,                            !- Wind Exposure
-  ,                                       !- View Factor to Ground
-  ,                                       !- Number of Vertices
-  19.3973532215094, -12.9315688143396, 2.4384, !- X,Y,Z Vertex 1 {m}
-  19.3973532215094, -12.9315688143396, 0, !- X,Y,Z Vertex 2 {m}
-  25.8631376286792, -12.9315688143396, 0, !- X,Y,Z Vertex 3 {m}
-  25.8631376286792, -12.9315688143396, 2.4384; !- X,Y,Z Vertex 4 {m}
-
-OS:Surface,
-  {60f9ec86-c5bb-4425-98a1-1fe9ba6709da}, !- Handle
-  Surface 22,                             !- Name
-  Floor,                                  !- Surface Type
-  ,                                       !- Construction Name
-  {f2e9d1aa-a070-4673-bc80-0b8fd3a30d65}, !- Space Name
-  Foundation,                             !- Outside Boundary Condition
-  ,                                       !- Outside Boundary Condition Object
-  NoSun,                                  !- Sun Exposure
-  NoWind,                                 !- Wind Exposure
-  ,                                       !- View Factor to Ground
-  ,                                       !- Number of Vertices
-  19.3973532215094, -12.9315688143396, 0, !- X,Y,Z Vertex 1 {m}
-  19.3973532215094, 0, 0,                 !- X,Y,Z Vertex 2 {m}
-  25.8631376286792, 0, 0,                 !- X,Y,Z Vertex 3 {m}
-  25.8631376286792, -12.9315688143396, 0; !- X,Y,Z Vertex 4 {m}
-
-OS:Surface,
-  {51a10a7f-fb2c-41b6-b665-39cfdd964558}, !- Handle
-  Surface 23,                             !- Name
-  Wall,                                   !- Surface Type
-  ,                                       !- Construction Name
-  {f2e9d1aa-a070-4673-bc80-0b8fd3a30d65}, !- Space Name
-  Surface,                                !- Outside Boundary Condition
-  {45cff911-cc5b-447f-a594-7a74d2a0abcf}, !- Outside Boundary Condition Object
-  NoSun,                                  !- Sun Exposure
-  NoWind,                                 !- Wind Exposure
-  ,                                       !- View Factor to Ground
-  ,                                       !- Number of Vertices
-  19.3973532215094, 0, 2.4384,            !- X,Y,Z Vertex 1 {m}
-  19.3973532215094, 0, 0,                 !- X,Y,Z Vertex 2 {m}
-  19.3973532215094, -12.9315688143396, 0, !- X,Y,Z Vertex 3 {m}
-  19.3973532215094, -12.9315688143396, 2.4384; !- X,Y,Z Vertex 4 {m}
-
-OS:Surface,
-  {738a3317-c22c-41af-a33b-ea86ba97de56}, !- Handle
-  Surface 24,                             !- Name
-  RoofCeiling,                            !- Surface Type
-  ,                                       !- Construction Name
-  {f2e9d1aa-a070-4673-bc80-0b8fd3a30d65}, !- Space Name
-  Outdoors,                               !- Outside Boundary Condition
-  ,                                       !- Outside Boundary Condition Object
-  SunExposed,                             !- Sun Exposure
-  WindExposed,                            !- Wind Exposure
-  ,                                       !- View Factor to Ground
-  ,                                       !- Number of Vertices
-  25.8631376286792, -12.9315688143396, 2.4384, !- X,Y,Z Vertex 1 {m}
-  25.8631376286792, 0, 2.4384,            !- X,Y,Z Vertex 2 {m}
-  19.3973532215094, 0, 2.4384,            !- X,Y,Z Vertex 3 {m}
-  19.3973532215094, -12.9315688143396, 2.4384; !- X,Y,Z Vertex 4 {m}
-
-OS:ThermalZone,
-  {3c2cbab3-55b4-45d5-97df-e84210626488}, !- Handle
-  living zone|unit 5,                     !- Name
-  ,                                       !- Multiplier
-  ,                                       !- Ceiling Height {m}
-  ,                                       !- Volume {m3}
-  ,                                       !- Floor Area {m2}
-  ,                                       !- Zone Inside Convection Algorithm
-  ,                                       !- Zone Outside Convection Algorithm
-  ,                                       !- Zone Conditioning Equipment List Name
-  {a4170443-f722-4aa4-9367-fad3622ba8d6}, !- Zone Air Inlet Port List
-  {defe7a6a-baf3-4a43-b42b-488fe66b4531}, !- Zone Air Exhaust Port List
-  {9b14e0f8-060e-46d2-ab21-8241d0a564b9}, !- Zone Air Node Name
-  {1eee2c05-bbfc-403c-b25a-f81c17accf2a}, !- Zone Return Air Port List
-  ,                                       !- Primary Daylighting Control Name
-  ,                                       !- Fraction of Zone Controlled by Primary Daylighting Control
-  ,                                       !- Secondary Daylighting Control Name
-  ,                                       !- Fraction of Zone Controlled by Secondary Daylighting Control
-  ,                                       !- Illuminance Map Name
-  ,                                       !- Group Rendering Name
-  ,                                       !- Thermostat Name
-  No;                                     !- Use Ideal Air Loads
-
-OS:Node,
-  {7e42253a-94f9-4b62-b26e-ab92500956dc}, !- Handle
-  Node 5,                                 !- Name
-  {9b14e0f8-060e-46d2-ab21-8241d0a564b9}, !- Inlet Port
-  ;                                       !- Outlet Port
-
-OS:Connection,
-  {9b14e0f8-060e-46d2-ab21-8241d0a564b9}, !- Handle
-  {9775533a-10df-45e2-a3d1-40182d28a446}, !- Name
-  {3c2cbab3-55b4-45d5-97df-e84210626488}, !- Source Object
-  11,                                     !- Outlet Port
-  {7e42253a-94f9-4b62-b26e-ab92500956dc}, !- Target Object
-  2;                                      !- Inlet Port
-
-OS:PortList,
-  {a4170443-f722-4aa4-9367-fad3622ba8d6}, !- Handle
-  {8c558613-fabe-4bad-b4ec-448398f08f02}, !- Name
-  {3c2cbab3-55b4-45d5-97df-e84210626488}; !- HVAC Component
-
-OS:PortList,
-  {defe7a6a-baf3-4a43-b42b-488fe66b4531}, !- Handle
-  {a225b749-5e42-4559-b40f-a12313274e02}, !- Name
-  {3c2cbab3-55b4-45d5-97df-e84210626488}; !- HVAC Component
-
-OS:PortList,
-  {1eee2c05-bbfc-403c-b25a-f81c17accf2a}, !- Handle
-  {de89f8aa-34f5-403a-ab15-ea879819a337}, !- Name
-  {3c2cbab3-55b4-45d5-97df-e84210626488}; !- HVAC Component
-
-OS:Sizing:Zone,
-  {3133f0e7-8a97-4111-96a3-34e8f4c13bbd}, !- Handle
-  {3c2cbab3-55b4-45d5-97df-e84210626488}, !- Zone or ZoneList Name
-  SupplyAirTemperature,                   !- Zone Cooling Design Supply Air Temperature Input Method
-  14,                                     !- Zone Cooling Design Supply Air Temperature {C}
-  11.11,                                  !- Zone Cooling Design Supply Air Temperature Difference {deltaC}
-  SupplyAirTemperature,                   !- Zone Heating Design Supply Air Temperature Input Method
-  40,                                     !- Zone Heating Design Supply Air Temperature {C}
-  11.11,                                  !- Zone Heating Design Supply Air Temperature Difference {deltaC}
-  0.0085,                                 !- Zone Cooling Design Supply Air Humidity Ratio {kg-H2O/kg-air}
-  0.008,                                  !- Zone Heating Design Supply Air Humidity Ratio {kg-H2O/kg-air}
-  ,                                       !- Zone Heating Sizing Factor
-  ,                                       !- Zone Cooling Sizing Factor
-  DesignDay,                              !- Cooling Design Air Flow Method
-  ,                                       !- Cooling Design Air Flow Rate {m3/s}
-  ,                                       !- Cooling Minimum Air Flow per Zone Floor Area {m3/s-m2}
-  ,                                       !- Cooling Minimum Air Flow {m3/s}
-  ,                                       !- Cooling Minimum Air Flow Fraction
-  DesignDay,                              !- Heating Design Air Flow Method
-  ,                                       !- Heating Design Air Flow Rate {m3/s}
-  ,                                       !- Heating Maximum Air Flow per Zone Floor Area {m3/s-m2}
-  ,                                       !- Heating Maximum Air Flow {m3/s}
-  ,                                       !- Heating Maximum Air Flow Fraction
-  ,                                       !- Design Zone Air Distribution Effectiveness in Cooling Mode
-  ,                                       !- Design Zone Air Distribution Effectiveness in Heating Mode
-  No,                                     !- Account for Dedicated Outdoor Air System
-  NeutralSupplyAir,                       !- Dedicated Outdoor Air System Control Strategy
-  autosize,                               !- Dedicated Outdoor Air Low Setpoint Temperature for Design {C}
-  autosize;                               !- Dedicated Outdoor Air High Setpoint Temperature for Design {C}
-
-OS:ZoneHVAC:EquipmentList,
-  {dd2ed891-8ce4-40d9-a8ee-5d83df36ae27}, !- Handle
-  Zone HVAC Equipment List 5,             !- Name
-  {3c2cbab3-55b4-45d5-97df-e84210626488}; !- Thermal Zone
-
-OS:Space,
-  {6f1c1248-b3f9-4e0d-85d3-a1a0f1bcfd35}, !- Handle
-  living space|unit 5|story 1,            !- Name
-  {e26dd1d0-c0a4-4622-8b73-12a337445738}, !- Space Type Name
-  ,                                       !- Default Construction Set Name
-  ,                                       !- Default Schedule Set Name
-  -0,                                     !- Direction of Relative North {deg}
-  0,                                      !- X Origin {m}
-  0,                                      !- Y Origin {m}
-  0,                                      !- Z Origin {m}
-  ,                                       !- Building Story Name
-  {3c2cbab3-55b4-45d5-97df-e84210626488}, !- Thermal Zone Name
-  ,                                       !- Part of Total Floor Area
-  ,                                       !- Design Specification Outdoor Air Object Name
-  {cf17c2ad-7892-4aff-936c-78466cd9f392}; !- Building Unit Name
-
-OS:Surface,
-  {3447490f-62e6-4d9c-bc83-9862176627ee}, !- Handle
-  Surface 25,                             !- Name
-  Wall,                                   !- Surface Type
-  ,                                       !- Construction Name
-  {6f1c1248-b3f9-4e0d-85d3-a1a0f1bcfd35}, !- Space Name
-  Outdoors,                               !- Outside Boundary Condition
-  ,                                       !- Outside Boundary Condition Object
-  SunExposed,                             !- Sun Exposure
-  WindExposed,                            !- Wind Exposure
-  ,                                       !- View Factor to Ground
-  ,                                       !- Number of Vertices
-  32.328922035849, 0, 2.4384,             !- X,Y,Z Vertex 1 {m}
-  32.328922035849, 0, 0,                  !- X,Y,Z Vertex 2 {m}
-  25.8631376286792, 0, 0,                 !- X,Y,Z Vertex 3 {m}
-  25.8631376286792, 0, 2.4384;            !- X,Y,Z Vertex 4 {m}
-
-OS:Surface,
-  {c5cd96bb-1030-4499-a0b7-5e47f6b75c12}, !- Handle
-  Surface 26,                             !- Name
-  Wall,                                   !- Surface Type
-  ,                                       !- Construction Name
-  {6f1c1248-b3f9-4e0d-85d3-a1a0f1bcfd35}, !- Space Name
-  Surface,                                !- Outside Boundary Condition
-  {b5d4bd60-ce96-4859-9c2f-0a0f1d025075}, !- Outside Boundary Condition Object
-  NoSun,                                  !- Sun Exposure
-  NoWind,                                 !- Wind Exposure
-  ,                                       !- View Factor to Ground
-  ,                                       !- Number of Vertices
-  32.328922035849, -12.9315688143396, 2.4384, !- X,Y,Z Vertex 1 {m}
-  32.328922035849, -12.9315688143396, 0,  !- X,Y,Z Vertex 2 {m}
-  32.328922035849, 0, 0,                  !- X,Y,Z Vertex 3 {m}
-  32.328922035849, 0, 2.4384;             !- X,Y,Z Vertex 4 {m}
-
-OS:Surface,
-  {c771a66f-c4f8-4f47-8cda-debb46ebb892}, !- Handle
-  Surface 27,                             !- Name
-  Wall,                                   !- Surface Type
-  ,                                       !- Construction Name
-  {6f1c1248-b3f9-4e0d-85d3-a1a0f1bcfd35}, !- Space Name
-  Outdoors,                               !- Outside Boundary Condition
-  ,                                       !- Outside Boundary Condition Object
-  SunExposed,                             !- Sun Exposure
-  WindExposed,                            !- Wind Exposure
-  ,                                       !- View Factor to Ground
-  ,                                       !- Number of Vertices
-  25.8631376286792, -12.9315688143396, 2.4384, !- X,Y,Z Vertex 1 {m}
-  25.8631376286792, -12.9315688143396, 0, !- X,Y,Z Vertex 2 {m}
-  32.328922035849, -12.9315688143396, 0,  !- X,Y,Z Vertex 3 {m}
-  32.328922035849, -12.9315688143396, 2.4384; !- X,Y,Z Vertex 4 {m}
-
-OS:Surface,
-  {a45de069-efc6-48ba-be21-84f9ee9b3907}, !- Handle
-  Surface 28,                             !- Name
-  Floor,                                  !- Surface Type
-  ,                                       !- Construction Name
-  {6f1c1248-b3f9-4e0d-85d3-a1a0f1bcfd35}, !- Space Name
-  Foundation,                             !- Outside Boundary Condition
-  ,                                       !- Outside Boundary Condition Object
-  NoSun,                                  !- Sun Exposure
-  NoWind,                                 !- Wind Exposure
-  ,                                       !- View Factor to Ground
-  ,                                       !- Number of Vertices
-  25.8631376286792, -12.9315688143396, 0, !- X,Y,Z Vertex 1 {m}
-  25.8631376286792, 0, 0,                 !- X,Y,Z Vertex 2 {m}
-  32.328922035849, 0, 0,                  !- X,Y,Z Vertex 3 {m}
-  32.328922035849, -12.9315688143396, 0;  !- X,Y,Z Vertex 4 {m}
-
-OS:Surface,
-  {bb3a326f-c3c4-4b63-a064-dee28b1c9390}, !- Handle
-  Surface 29,                             !- Name
-  Wall,                                   !- Surface Type
-  ,                                       !- Construction Name
-  {6f1c1248-b3f9-4e0d-85d3-a1a0f1bcfd35}, !- Space Name
-  Surface,                                !- Outside Boundary Condition
-  {c6617a78-0e8b-42cc-8c8a-f45587cd6641}, !- Outside Boundary Condition Object
-  NoSun,                                  !- Sun Exposure
-  NoWind,                                 !- Wind Exposure
-  ,                                       !- View Factor to Ground
-  ,                                       !- Number of Vertices
-  25.8631376286792, 0, 2.4384,            !- X,Y,Z Vertex 1 {m}
-  25.8631376286792, 0, 0,                 !- X,Y,Z Vertex 2 {m}
-  25.8631376286792, -12.9315688143396, 0, !- X,Y,Z Vertex 3 {m}
-  25.8631376286792, -12.9315688143396, 2.4384; !- X,Y,Z Vertex 4 {m}
-
-OS:Surface,
-  {d46668ad-9a6d-4195-8073-6d17e251f376}, !- Handle
-  Surface 30,                             !- Name
-  RoofCeiling,                            !- Surface Type
-  ,                                       !- Construction Name
-  {6f1c1248-b3f9-4e0d-85d3-a1a0f1bcfd35}, !- Space Name
-  Outdoors,                               !- Outside Boundary Condition
-  ,                                       !- Outside Boundary Condition Object
-  SunExposed,                             !- Sun Exposure
-  WindExposed,                            !- Wind Exposure
-  ,                                       !- View Factor to Ground
-  ,                                       !- Number of Vertices
-  32.328922035849, -12.9315688143396, 2.4384, !- X,Y,Z Vertex 1 {m}
-  32.328922035849, 0, 2.4384,             !- X,Y,Z Vertex 2 {m}
-  25.8631376286792, 0, 2.4384,            !- X,Y,Z Vertex 3 {m}
-  25.8631376286792, -12.9315688143396, 2.4384; !- X,Y,Z Vertex 4 {m}
-
-OS:ThermalZone,
-  {b9917ead-1332-413e-afaf-e33e47ae2ad5}, !- Handle
-  living zone|unit 6,                     !- Name
-  ,                                       !- Multiplier
-  ,                                       !- Ceiling Height {m}
-  ,                                       !- Volume {m3}
-  ,                                       !- Floor Area {m2}
-  ,                                       !- Zone Inside Convection Algorithm
-  ,                                       !- Zone Outside Convection Algorithm
-  ,                                       !- Zone Conditioning Equipment List Name
-  {649312e2-f0b0-410a-bde7-8d55c5ed2f2f}, !- Zone Air Inlet Port List
-  {d20a4aba-fae0-4baa-886b-5ba8db91800c}, !- Zone Air Exhaust Port List
-  {fcdbbc2e-bea6-42f5-b7ee-fa7522918163}, !- Zone Air Node Name
-  {00a30e72-20e6-4436-a41d-7ca20d68cc9f}, !- Zone Return Air Port List
-  ,                                       !- Primary Daylighting Control Name
-  ,                                       !- Fraction of Zone Controlled by Primary Daylighting Control
-  ,                                       !- Secondary Daylighting Control Name
-  ,                                       !- Fraction of Zone Controlled by Secondary Daylighting Control
-  ,                                       !- Illuminance Map Name
-  ,                                       !- Group Rendering Name
-  ,                                       !- Thermostat Name
-  No;                                     !- Use Ideal Air Loads
-
-OS:Node,
-  {ad57f476-1b9e-4a0e-aadb-91d676fa07a9}, !- Handle
-  Node 6,                                 !- Name
-  {fcdbbc2e-bea6-42f5-b7ee-fa7522918163}, !- Inlet Port
-  ;                                       !- Outlet Port
-
-OS:Connection,
-  {fcdbbc2e-bea6-42f5-b7ee-fa7522918163}, !- Handle
-  {36821584-03e7-491c-88ae-f62bd5cea594}, !- Name
-  {b9917ead-1332-413e-afaf-e33e47ae2ad5}, !- Source Object
-  11,                                     !- Outlet Port
-  {ad57f476-1b9e-4a0e-aadb-91d676fa07a9}, !- Target Object
-  2;                                      !- Inlet Port
-
-OS:PortList,
-  {649312e2-f0b0-410a-bde7-8d55c5ed2f2f}, !- Handle
-  {de40255f-1197-4072-a364-5716d1cb0fd7}, !- Name
-  {b9917ead-1332-413e-afaf-e33e47ae2ad5}; !- HVAC Component
-
-OS:PortList,
-  {d20a4aba-fae0-4baa-886b-5ba8db91800c}, !- Handle
-  {23a5446a-cd55-4fbb-a5a1-c50919fbdc26}, !- Name
-  {b9917ead-1332-413e-afaf-e33e47ae2ad5}; !- HVAC Component
-
-OS:PortList,
-  {00a30e72-20e6-4436-a41d-7ca20d68cc9f}, !- Handle
-  {127b783a-1ffc-434c-9e81-4cb38c4fd695}, !- Name
-  {b9917ead-1332-413e-afaf-e33e47ae2ad5}; !- HVAC Component
-
-OS:Sizing:Zone,
-  {a7c05cf9-8853-4137-b03d-af77ff7a21f4}, !- Handle
-  {b9917ead-1332-413e-afaf-e33e47ae2ad5}, !- Zone or ZoneList Name
-  SupplyAirTemperature,                   !- Zone Cooling Design Supply Air Temperature Input Method
-  14,                                     !- Zone Cooling Design Supply Air Temperature {C}
-  11.11,                                  !- Zone Cooling Design Supply Air Temperature Difference {deltaC}
-  SupplyAirTemperature,                   !- Zone Heating Design Supply Air Temperature Input Method
-  40,                                     !- Zone Heating Design Supply Air Temperature {C}
-  11.11,                                  !- Zone Heating Design Supply Air Temperature Difference {deltaC}
-  0.0085,                                 !- Zone Cooling Design Supply Air Humidity Ratio {kg-H2O/kg-air}
-  0.008,                                  !- Zone Heating Design Supply Air Humidity Ratio {kg-H2O/kg-air}
-  ,                                       !- Zone Heating Sizing Factor
-  ,                                       !- Zone Cooling Sizing Factor
-  DesignDay,                              !- Cooling Design Air Flow Method
-  ,                                       !- Cooling Design Air Flow Rate {m3/s}
-  ,                                       !- Cooling Minimum Air Flow per Zone Floor Area {m3/s-m2}
-  ,                                       !- Cooling Minimum Air Flow {m3/s}
-  ,                                       !- Cooling Minimum Air Flow Fraction
-  DesignDay,                              !- Heating Design Air Flow Method
-  ,                                       !- Heating Design Air Flow Rate {m3/s}
-  ,                                       !- Heating Maximum Air Flow per Zone Floor Area {m3/s-m2}
-  ,                                       !- Heating Maximum Air Flow {m3/s}
-  ,                                       !- Heating Maximum Air Flow Fraction
-  ,                                       !- Design Zone Air Distribution Effectiveness in Cooling Mode
-  ,                                       !- Design Zone Air Distribution Effectiveness in Heating Mode
-  No,                                     !- Account for Dedicated Outdoor Air System
-  NeutralSupplyAir,                       !- Dedicated Outdoor Air System Control Strategy
-  autosize,                               !- Dedicated Outdoor Air Low Setpoint Temperature for Design {C}
-  autosize;                               !- Dedicated Outdoor Air High Setpoint Temperature for Design {C}
-
-OS:ZoneHVAC:EquipmentList,
-  {32831830-1f0c-4c64-a01d-56ac9e461854}, !- Handle
-  Zone HVAC Equipment List 6,             !- Name
-  {b9917ead-1332-413e-afaf-e33e47ae2ad5}; !- Thermal Zone
-
-OS:Space,
-  {a783bdf6-0c88-430a-85c6-f77dc2887883}, !- Handle
-  living space|unit 6|story 1,            !- Name
-  {e26dd1d0-c0a4-4622-8b73-12a337445738}, !- Space Type Name
-  ,                                       !- Default Construction Set Name
-  ,                                       !- Default Schedule Set Name
-  -0,                                     !- Direction of Relative North {deg}
-  0,                                      !- X Origin {m}
-  0,                                      !- Y Origin {m}
-  0,                                      !- Z Origin {m}
-  ,                                       !- Building Story Name
-  {b9917ead-1332-413e-afaf-e33e47ae2ad5}, !- Thermal Zone Name
-  ,                                       !- Part of Total Floor Area
-  ,                                       !- Design Specification Outdoor Air Object Name
-  {6205d61d-80fd-4c64-b2a2-cd8f7a0012da}; !- Building Unit Name
-
-OS:Surface,
-  {b91b43bc-f008-4829-be79-caa610a5fa0b}, !- Handle
-  Surface 31,                             !- Name
-  Wall,                                   !- Surface Type
-  ,                                       !- Construction Name
-  {a783bdf6-0c88-430a-85c6-f77dc2887883}, !- Space Name
-  Outdoors,                               !- Outside Boundary Condition
-  ,                                       !- Outside Boundary Condition Object
-  SunExposed,                             !- Sun Exposure
-  WindExposed,                            !- Wind Exposure
-  ,                                       !- View Factor to Ground
-  ,                                       !- Number of Vertices
-  38.7947064430187, 0, 2.4384,            !- X,Y,Z Vertex 1 {m}
-  38.7947064430187, 0, 0,                 !- X,Y,Z Vertex 2 {m}
-  32.328922035849, 0, 0,                  !- X,Y,Z Vertex 3 {m}
-  32.328922035849, 0, 2.4384;             !- X,Y,Z Vertex 4 {m}
-
-OS:Surface,
-  {7e8ee338-4bd0-4f17-9efa-0da052341774}, !- Handle
-  Surface 32,                             !- Name
-  Wall,                                   !- Surface Type
-  ,                                       !- Construction Name
-  {a783bdf6-0c88-430a-85c6-f77dc2887883}, !- Space Name
-  Surface,                                !- Outside Boundary Condition
-  {e5e8937a-841c-4793-8568-7b717341975b}, !- Outside Boundary Condition Object
-  NoSun,                                  !- Sun Exposure
-  NoWind,                                 !- Wind Exposure
-  ,                                       !- View Factor to Ground
-  ,                                       !- Number of Vertices
-  38.7947064430187, -12.9315688143396, 2.4384, !- X,Y,Z Vertex 1 {m}
-  38.7947064430187, -12.9315688143396, 0, !- X,Y,Z Vertex 2 {m}
-  38.7947064430187, 0, 0,                 !- X,Y,Z Vertex 3 {m}
-  38.7947064430187, 0, 2.4384;            !- X,Y,Z Vertex 4 {m}
-
-OS:Surface,
-  {41c3a1d3-fb61-452f-bd2a-34312aa5a32e}, !- Handle
-  Surface 33,                             !- Name
-  Wall,                                   !- Surface Type
-  ,                                       !- Construction Name
-  {a783bdf6-0c88-430a-85c6-f77dc2887883}, !- Space Name
-  Outdoors,                               !- Outside Boundary Condition
-  ,                                       !- Outside Boundary Condition Object
-  SunExposed,                             !- Sun Exposure
-  WindExposed,                            !- Wind Exposure
-  ,                                       !- View Factor to Ground
-  ,                                       !- Number of Vertices
-  32.328922035849, -12.9315688143396, 2.4384, !- X,Y,Z Vertex 1 {m}
-  32.328922035849, -12.9315688143396, 0,  !- X,Y,Z Vertex 2 {m}
-  38.7947064430187, -12.9315688143396, 0, !- X,Y,Z Vertex 3 {m}
-  38.7947064430187, -12.9315688143396, 2.4384; !- X,Y,Z Vertex 4 {m}
-
-OS:Surface,
-  {1c8846ad-1295-4f60-b3ae-db01e870afa5}, !- Handle
-  Surface 34,                             !- Name
-  Floor,                                  !- Surface Type
-  ,                                       !- Construction Name
-  {a783bdf6-0c88-430a-85c6-f77dc2887883}, !- Space Name
-  Foundation,                             !- Outside Boundary Condition
-  ,                                       !- Outside Boundary Condition Object
-  NoSun,                                  !- Sun Exposure
-  NoWind,                                 !- Wind Exposure
-  ,                                       !- View Factor to Ground
-  ,                                       !- Number of Vertices
-  32.328922035849, -12.9315688143396, 0,  !- X,Y,Z Vertex 1 {m}
-  32.328922035849, 0, 0,                  !- X,Y,Z Vertex 2 {m}
-  38.7947064430187, 0, 0,                 !- X,Y,Z Vertex 3 {m}
-  38.7947064430187, -12.9315688143396, 0; !- X,Y,Z Vertex 4 {m}
-
-OS:Surface,
-  {b5d4bd60-ce96-4859-9c2f-0a0f1d025075}, !- Handle
-  Surface 35,                             !- Name
-  Wall,                                   !- Surface Type
-  ,                                       !- Construction Name
-  {a783bdf6-0c88-430a-85c6-f77dc2887883}, !- Space Name
-  Surface,                                !- Outside Boundary Condition
-  {c5cd96bb-1030-4499-a0b7-5e47f6b75c12}, !- Outside Boundary Condition Object
-  NoSun,                                  !- Sun Exposure
-  NoWind,                                 !- Wind Exposure
-  ,                                       !- View Factor to Ground
-  ,                                       !- Number of Vertices
-  32.328922035849, 0, 2.4384,             !- X,Y,Z Vertex 1 {m}
-  32.328922035849, 0, 0,                  !- X,Y,Z Vertex 2 {m}
-  32.328922035849, -12.9315688143396, 0,  !- X,Y,Z Vertex 3 {m}
-  32.328922035849, -12.9315688143396, 2.4384; !- X,Y,Z Vertex 4 {m}
-
-OS:Surface,
-  {bf56b94a-d337-4d59-a8dd-9f2d957955e3}, !- Handle
-  Surface 36,                             !- Name
-  RoofCeiling,                            !- Surface Type
-  ,                                       !- Construction Name
-  {a783bdf6-0c88-430a-85c6-f77dc2887883}, !- Space Name
-  Outdoors,                               !- Outside Boundary Condition
-  ,                                       !- Outside Boundary Condition Object
-  SunExposed,                             !- Sun Exposure
-  WindExposed,                            !- Wind Exposure
-  ,                                       !- View Factor to Ground
-  ,                                       !- Number of Vertices
-  38.7947064430187, -12.9315688143396, 2.4384, !- X,Y,Z Vertex 1 {m}
-  38.7947064430187, 0, 2.4384,            !- X,Y,Z Vertex 2 {m}
-  32.328922035849, 0, 2.4384,             !- X,Y,Z Vertex 3 {m}
-  32.328922035849, -12.9315688143396, 2.4384; !- X,Y,Z Vertex 4 {m}
-
-OS:ThermalZone,
-  {0931e765-5f69-420e-adc3-5739c77200a2}, !- Handle
-  living zone|unit 7,                     !- Name
-  ,                                       !- Multiplier
-  ,                                       !- Ceiling Height {m}
-  ,                                       !- Volume {m3}
-  ,                                       !- Floor Area {m2}
-  ,                                       !- Zone Inside Convection Algorithm
-  ,                                       !- Zone Outside Convection Algorithm
-  ,                                       !- Zone Conditioning Equipment List Name
-  {df9d3dfb-a243-4068-98d2-6ed216936328}, !- Zone Air Inlet Port List
-  {6fdc5000-5697-480d-b7ee-2080c23f64e6}, !- Zone Air Exhaust Port List
-  {933a1673-7724-4133-83e8-cb7ed8a04696}, !- Zone Air Node Name
-  {4d3dc678-b97f-4999-941e-a134aa8d1f88}, !- Zone Return Air Port List
-  ,                                       !- Primary Daylighting Control Name
-  ,                                       !- Fraction of Zone Controlled by Primary Daylighting Control
-  ,                                       !- Secondary Daylighting Control Name
-  ,                                       !- Fraction of Zone Controlled by Secondary Daylighting Control
-  ,                                       !- Illuminance Map Name
-  ,                                       !- Group Rendering Name
-  ,                                       !- Thermostat Name
-  No;                                     !- Use Ideal Air Loads
-
-OS:Node,
-  {a40ab9e5-ae0b-4a4b-9c3e-88c63c50bda1}, !- Handle
-  Node 7,                                 !- Name
-  {933a1673-7724-4133-83e8-cb7ed8a04696}, !- Inlet Port
-  ;                                       !- Outlet Port
-
-OS:Connection,
-  {933a1673-7724-4133-83e8-cb7ed8a04696}, !- Handle
-  {57b4b5bf-e703-48f6-8be5-119dc93a04e0}, !- Name
-  {0931e765-5f69-420e-adc3-5739c77200a2}, !- Source Object
-  11,                                     !- Outlet Port
-  {a40ab9e5-ae0b-4a4b-9c3e-88c63c50bda1}, !- Target Object
-  2;                                      !- Inlet Port
-
-OS:PortList,
-  {df9d3dfb-a243-4068-98d2-6ed216936328}, !- Handle
-  {4d88677f-c456-457e-a181-81c036786f91}, !- Name
-  {0931e765-5f69-420e-adc3-5739c77200a2}; !- HVAC Component
-
-OS:PortList,
-  {6fdc5000-5697-480d-b7ee-2080c23f64e6}, !- Handle
-  {a93c46c4-eb09-4a68-a55a-a78651f7df71}, !- Name
-  {0931e765-5f69-420e-adc3-5739c77200a2}; !- HVAC Component
-
-OS:PortList,
-  {4d3dc678-b97f-4999-941e-a134aa8d1f88}, !- Handle
-  {77d614b5-ba79-45f2-811d-fb61820ed1d3}, !- Name
-  {0931e765-5f69-420e-adc3-5739c77200a2}; !- HVAC Component
-
-OS:Sizing:Zone,
-  {9d303e7a-b82b-477c-b8ce-95972b0280b5}, !- Handle
-  {0931e765-5f69-420e-adc3-5739c77200a2}, !- Zone or ZoneList Name
-  SupplyAirTemperature,                   !- Zone Cooling Design Supply Air Temperature Input Method
-  14,                                     !- Zone Cooling Design Supply Air Temperature {C}
-  11.11,                                  !- Zone Cooling Design Supply Air Temperature Difference {deltaC}
-  SupplyAirTemperature,                   !- Zone Heating Design Supply Air Temperature Input Method
-  40,                                     !- Zone Heating Design Supply Air Temperature {C}
-  11.11,                                  !- Zone Heating Design Supply Air Temperature Difference {deltaC}
-  0.0085,                                 !- Zone Cooling Design Supply Air Humidity Ratio {kg-H2O/kg-air}
-  0.008,                                  !- Zone Heating Design Supply Air Humidity Ratio {kg-H2O/kg-air}
-  ,                                       !- Zone Heating Sizing Factor
-  ,                                       !- Zone Cooling Sizing Factor
-  DesignDay,                              !- Cooling Design Air Flow Method
-  ,                                       !- Cooling Design Air Flow Rate {m3/s}
-  ,                                       !- Cooling Minimum Air Flow per Zone Floor Area {m3/s-m2}
-  ,                                       !- Cooling Minimum Air Flow {m3/s}
-  ,                                       !- Cooling Minimum Air Flow Fraction
-  DesignDay,                              !- Heating Design Air Flow Method
-  ,                                       !- Heating Design Air Flow Rate {m3/s}
-  ,                                       !- Heating Maximum Air Flow per Zone Floor Area {m3/s-m2}
-  ,                                       !- Heating Maximum Air Flow {m3/s}
-  ,                                       !- Heating Maximum Air Flow Fraction
-  ,                                       !- Design Zone Air Distribution Effectiveness in Cooling Mode
-  ,                                       !- Design Zone Air Distribution Effectiveness in Heating Mode
-  No,                                     !- Account for Dedicated Outdoor Air System
-  NeutralSupplyAir,                       !- Dedicated Outdoor Air System Control Strategy
-  autosize,                               !- Dedicated Outdoor Air Low Setpoint Temperature for Design {C}
-  autosize;                               !- Dedicated Outdoor Air High Setpoint Temperature for Design {C}
-
-OS:ZoneHVAC:EquipmentList,
-  {31148d2a-7f79-49e6-90e8-e3ea453f07d5}, !- Handle
-  Zone HVAC Equipment List 7,             !- Name
-  {0931e765-5f69-420e-adc3-5739c77200a2}; !- Thermal Zone
-
-OS:Space,
-  {37de2d43-39ff-4835-ab11-3b31992497f6}, !- Handle
-  living space|unit 7|story 1,            !- Name
-  {e26dd1d0-c0a4-4622-8b73-12a337445738}, !- Space Type Name
-  ,                                       !- Default Construction Set Name
-  ,                                       !- Default Schedule Set Name
-  -0,                                     !- Direction of Relative North {deg}
-  0,                                      !- X Origin {m}
-  0,                                      !- Y Origin {m}
-  0,                                      !- Z Origin {m}
-  ,                                       !- Building Story Name
-  {0931e765-5f69-420e-adc3-5739c77200a2}, !- Thermal Zone Name
-  ,                                       !- Part of Total Floor Area
-  ,                                       !- Design Specification Outdoor Air Object Name
-  {5919376a-10d3-4da4-af85-70c16cf0c786}; !- Building Unit Name
-
-OS:Surface,
-  {4eb0d8f5-ba07-44a9-9425-a11b86c45d6a}, !- Handle
-  Surface 37,                             !- Name
-  Wall,                                   !- Surface Type
-  ,                                       !- Construction Name
-  {37de2d43-39ff-4835-ab11-3b31992497f6}, !- Space Name
-  Outdoors,                               !- Outside Boundary Condition
-  ,                                       !- Outside Boundary Condition Object
-  SunExposed,                             !- Sun Exposure
-  WindExposed,                            !- Wind Exposure
-  ,                                       !- View Factor to Ground
-  ,                                       !- Number of Vertices
-  45.2604908501885, 0, 2.4384,            !- X,Y,Z Vertex 1 {m}
-  45.2604908501885, 0, 0,                 !- X,Y,Z Vertex 2 {m}
-  38.7947064430187, 0, 0,                 !- X,Y,Z Vertex 3 {m}
-  38.7947064430187, 0, 2.4384;            !- X,Y,Z Vertex 4 {m}
-
-OS:Surface,
-  {0516e0d1-0429-4da3-a423-184baf01e22a}, !- Handle
-  Surface 38,                             !- Name
-  Wall,                                   !- Surface Type
-  ,                                       !- Construction Name
-  {37de2d43-39ff-4835-ab11-3b31992497f6}, !- Space Name
-  Surface,                                !- Outside Boundary Condition
-  {e0705485-1597-4d00-801c-a311433ba79c}, !- Outside Boundary Condition Object
-  NoSun,                                  !- Sun Exposure
-  NoWind,                                 !- Wind Exposure
-  ,                                       !- View Factor to Ground
-  ,                                       !- Number of Vertices
-  45.2604908501885, -12.9315688143396, 2.4384, !- X,Y,Z Vertex 1 {m}
-  45.2604908501885, -12.9315688143396, 0, !- X,Y,Z Vertex 2 {m}
-  45.2604908501885, 0, 0,                 !- X,Y,Z Vertex 3 {m}
-  45.2604908501885, 0, 2.4384;            !- X,Y,Z Vertex 4 {m}
-
-OS:Surface,
-  {2922d121-ed6b-4057-bf1d-5d057e8cb144}, !- Handle
-  Surface 39,                             !- Name
-  Wall,                                   !- Surface Type
-  ,                                       !- Construction Name
-  {37de2d43-39ff-4835-ab11-3b31992497f6}, !- Space Name
-  Outdoors,                               !- Outside Boundary Condition
-  ,                                       !- Outside Boundary Condition Object
-  SunExposed,                             !- Sun Exposure
-  WindExposed,                            !- Wind Exposure
-  ,                                       !- View Factor to Ground
-  ,                                       !- Number of Vertices
-  38.7947064430187, -12.9315688143396, 2.4384, !- X,Y,Z Vertex 1 {m}
-  38.7947064430187, -12.9315688143396, 0, !- X,Y,Z Vertex 2 {m}
-  45.2604908501885, -12.9315688143396, 0, !- X,Y,Z Vertex 3 {m}
-  45.2604908501885, -12.9315688143396, 2.4384; !- X,Y,Z Vertex 4 {m}
-
-OS:Surface,
-  {bd787188-b09f-4639-b589-b6817d1225a3}, !- Handle
-  Surface 40,                             !- Name
-  Floor,                                  !- Surface Type
-  ,                                       !- Construction Name
-  {37de2d43-39ff-4835-ab11-3b31992497f6}, !- Space Name
-  Foundation,                             !- Outside Boundary Condition
-  ,                                       !- Outside Boundary Condition Object
-  NoSun,                                  !- Sun Exposure
-  NoWind,                                 !- Wind Exposure
-  ,                                       !- View Factor to Ground
-  ,                                       !- Number of Vertices
-  38.7947064430187, -12.9315688143396, 0, !- X,Y,Z Vertex 1 {m}
-  38.7947064430187, 0, 0,                 !- X,Y,Z Vertex 2 {m}
-  45.2604908501885, 0, 0,                 !- X,Y,Z Vertex 3 {m}
-  45.2604908501885, -12.9315688143396, 0; !- X,Y,Z Vertex 4 {m}
-
-OS:Surface,
-  {e5e8937a-841c-4793-8568-7b717341975b}, !- Handle
-  Surface 41,                             !- Name
-  Wall,                                   !- Surface Type
-  ,                                       !- Construction Name
-  {37de2d43-39ff-4835-ab11-3b31992497f6}, !- Space Name
-  Surface,                                !- Outside Boundary Condition
-  {7e8ee338-4bd0-4f17-9efa-0da052341774}, !- Outside Boundary Condition Object
-  NoSun,                                  !- Sun Exposure
-  NoWind,                                 !- Wind Exposure
-  ,                                       !- View Factor to Ground
-  ,                                       !- Number of Vertices
-  38.7947064430187, 0, 2.4384,            !- X,Y,Z Vertex 1 {m}
-  38.7947064430187, 0, 0,                 !- X,Y,Z Vertex 2 {m}
-  38.7947064430187, -12.9315688143396, 0, !- X,Y,Z Vertex 3 {m}
-  38.7947064430187, -12.9315688143396, 2.4384; !- X,Y,Z Vertex 4 {m}
-
-OS:Surface,
-  {10cfbd35-f5b8-4564-8534-7f5a95e6bb64}, !- Handle
-  Surface 42,                             !- Name
-  RoofCeiling,                            !- Surface Type
-  ,                                       !- Construction Name
-  {37de2d43-39ff-4835-ab11-3b31992497f6}, !- Space Name
-  Outdoors,                               !- Outside Boundary Condition
-  ,                                       !- Outside Boundary Condition Object
-  SunExposed,                             !- Sun Exposure
-  WindExposed,                            !- Wind Exposure
-  ,                                       !- View Factor to Ground
-  ,                                       !- Number of Vertices
-  45.2604908501885, -12.9315688143396, 2.4384, !- X,Y,Z Vertex 1 {m}
-  45.2604908501885, 0, 2.4384,            !- X,Y,Z Vertex 2 {m}
-  38.7947064430187, 0, 2.4384,            !- X,Y,Z Vertex 3 {m}
-  38.7947064430187, -12.9315688143396, 2.4384; !- X,Y,Z Vertex 4 {m}
-
-OS:ThermalZone,
-  {b136848f-3ad1-4f9c-8522-b80095783b11}, !- Handle
-  living zone|unit 8,                     !- Name
-  ,                                       !- Multiplier
-  ,                                       !- Ceiling Height {m}
-  ,                                       !- Volume {m3}
-  ,                                       !- Floor Area {m2}
-  ,                                       !- Zone Inside Convection Algorithm
-  ,                                       !- Zone Outside Convection Algorithm
-  ,                                       !- Zone Conditioning Equipment List Name
-  {9e929fce-3da2-4d3e-a89f-47dbb731c95a}, !- Zone Air Inlet Port List
-  {eb00366d-264a-49da-8e28-709d2802ba35}, !- Zone Air Exhaust Port List
-  {eb463c77-7a12-4b8c-9cb6-b770b6cf6c3d}, !- Zone Air Node Name
-  {21900e5d-691d-4faf-91d3-ff6fd2c8e151}, !- Zone Return Air Port List
-  ,                                       !- Primary Daylighting Control Name
-  ,                                       !- Fraction of Zone Controlled by Primary Daylighting Control
-  ,                                       !- Secondary Daylighting Control Name
-  ,                                       !- Fraction of Zone Controlled by Secondary Daylighting Control
-  ,                                       !- Illuminance Map Name
-  ,                                       !- Group Rendering Name
-  ,                                       !- Thermostat Name
-  No;                                     !- Use Ideal Air Loads
-
-OS:Node,
-  {116d7431-e778-4f18-95f5-6c7443399f93}, !- Handle
-  Node 8,                                 !- Name
-  {eb463c77-7a12-4b8c-9cb6-b770b6cf6c3d}, !- Inlet Port
-  ;                                       !- Outlet Port
-
-OS:Connection,
-  {eb463c77-7a12-4b8c-9cb6-b770b6cf6c3d}, !- Handle
-  {80222933-0de0-45ee-8239-909d56874d47}, !- Name
-  {b136848f-3ad1-4f9c-8522-b80095783b11}, !- Source Object
-  11,                                     !- Outlet Port
-  {116d7431-e778-4f18-95f5-6c7443399f93}, !- Target Object
-  2;                                      !- Inlet Port
-
-OS:PortList,
-  {9e929fce-3da2-4d3e-a89f-47dbb731c95a}, !- Handle
-  {3e971112-5445-4d7d-a75a-fc4f0ee5f050}, !- Name
-  {b136848f-3ad1-4f9c-8522-b80095783b11}; !- HVAC Component
-
-OS:PortList,
-  {eb00366d-264a-49da-8e28-709d2802ba35}, !- Handle
-  {3cb3c1f7-1955-4501-b1e0-c01981d3587f}, !- Name
-  {b136848f-3ad1-4f9c-8522-b80095783b11}; !- HVAC Component
-
-OS:PortList,
-  {21900e5d-691d-4faf-91d3-ff6fd2c8e151}, !- Handle
-  {384c9e65-624a-4304-8193-180f6b3adef0}, !- Name
-  {b136848f-3ad1-4f9c-8522-b80095783b11}; !- HVAC Component
-
-OS:Sizing:Zone,
-  {a66266dc-3a2d-4ff2-a5dd-2e4fde0e2511}, !- Handle
-  {b136848f-3ad1-4f9c-8522-b80095783b11}, !- Zone or ZoneList Name
-  SupplyAirTemperature,                   !- Zone Cooling Design Supply Air Temperature Input Method
-  14,                                     !- Zone Cooling Design Supply Air Temperature {C}
-  11.11,                                  !- Zone Cooling Design Supply Air Temperature Difference {deltaC}
-  SupplyAirTemperature,                   !- Zone Heating Design Supply Air Temperature Input Method
-  40,                                     !- Zone Heating Design Supply Air Temperature {C}
-  11.11,                                  !- Zone Heating Design Supply Air Temperature Difference {deltaC}
-  0.0085,                                 !- Zone Cooling Design Supply Air Humidity Ratio {kg-H2O/kg-air}
-  0.008,                                  !- Zone Heating Design Supply Air Humidity Ratio {kg-H2O/kg-air}
-  ,                                       !- Zone Heating Sizing Factor
-  ,                                       !- Zone Cooling Sizing Factor
-  DesignDay,                              !- Cooling Design Air Flow Method
-  ,                                       !- Cooling Design Air Flow Rate {m3/s}
-  ,                                       !- Cooling Minimum Air Flow per Zone Floor Area {m3/s-m2}
-  ,                                       !- Cooling Minimum Air Flow {m3/s}
-  ,                                       !- Cooling Minimum Air Flow Fraction
-  DesignDay,                              !- Heating Design Air Flow Method
-  ,                                       !- Heating Design Air Flow Rate {m3/s}
-  ,                                       !- Heating Maximum Air Flow per Zone Floor Area {m3/s-m2}
-  ,                                       !- Heating Maximum Air Flow {m3/s}
-  ,                                       !- Heating Maximum Air Flow Fraction
-  ,                                       !- Design Zone Air Distribution Effectiveness in Cooling Mode
-  ,                                       !- Design Zone Air Distribution Effectiveness in Heating Mode
-  No,                                     !- Account for Dedicated Outdoor Air System
-  NeutralSupplyAir,                       !- Dedicated Outdoor Air System Control Strategy
-  autosize,                               !- Dedicated Outdoor Air Low Setpoint Temperature for Design {C}
-  autosize;                               !- Dedicated Outdoor Air High Setpoint Temperature for Design {C}
-
-OS:ZoneHVAC:EquipmentList,
-  {78dfc8d6-238d-4096-8a3a-af0b6cd62b09}, !- Handle
-  Zone HVAC Equipment List 8,             !- Name
-  {b136848f-3ad1-4f9c-8522-b80095783b11}; !- Thermal Zone
-
-OS:Space,
-  {233c5b20-b03c-4997-aeaa-7f492a3abc33}, !- Handle
-  living space|unit 8|story 1,            !- Name
-  {e26dd1d0-c0a4-4622-8b73-12a337445738}, !- Space Type Name
-  ,                                       !- Default Construction Set Name
-  ,                                       !- Default Schedule Set Name
-  -0,                                     !- Direction of Relative North {deg}
-  0,                                      !- X Origin {m}
-  0,                                      !- Y Origin {m}
-  0,                                      !- Z Origin {m}
-  ,                                       !- Building Story Name
-  {b136848f-3ad1-4f9c-8522-b80095783b11}, !- Thermal Zone Name
-  ,                                       !- Part of Total Floor Area
-  ,                                       !- Design Specification Outdoor Air Object Name
-  {7b3336ae-f354-4ef2-a135-358a4f263c4d}; !- Building Unit Name
-
-OS:Surface,
-  {6f1aa0a6-f9e2-47b8-bb3f-ec95bc00727c}, !- Handle
-  Surface 43,                             !- Name
-  Wall,                                   !- Surface Type
-  ,                                       !- Construction Name
-  {233c5b20-b03c-4997-aeaa-7f492a3abc33}, !- Space Name
-  Outdoors,                               !- Outside Boundary Condition
-  ,                                       !- Outside Boundary Condition Object
-  SunExposed,                             !- Sun Exposure
-  WindExposed,                            !- Wind Exposure
-  ,                                       !- View Factor to Ground
-  ,                                       !- Number of Vertices
-  51.7262752573583, 0, 2.4384,            !- X,Y,Z Vertex 1 {m}
-  51.7262752573583, 0, 0,                 !- X,Y,Z Vertex 2 {m}
-  45.2604908501885, 0, 0,                 !- X,Y,Z Vertex 3 {m}
-  45.2604908501885, 0, 2.4384;            !- X,Y,Z Vertex 4 {m}
-
-OS:Surface,
-  {a4555e2b-fbc9-4782-b350-0f2a2c0a0324}, !- Handle
-  Surface 44,                             !- Name
-  Wall,                                   !- Surface Type
-  ,                                       !- Construction Name
-  {233c5b20-b03c-4997-aeaa-7f492a3abc33}, !- Space Name
-  Outdoors,                               !- Outside Boundary Condition
-  ,                                       !- Outside Boundary Condition Object
-  SunExposed,                             !- Sun Exposure
-  WindExposed,                            !- Wind Exposure
-  ,                                       !- View Factor to Ground
-  ,                                       !- Number of Vertices
-  51.7262752573583, -12.9315688143396, 2.4384, !- X,Y,Z Vertex 1 {m}
-  51.7262752573583, -12.9315688143396, 0, !- X,Y,Z Vertex 2 {m}
-  51.7262752573583, 0, 0,                 !- X,Y,Z Vertex 3 {m}
-  51.7262752573583, 0, 2.4384;            !- X,Y,Z Vertex 4 {m}
-
-OS:Surface,
-  {62c62397-147e-4d65-b6e0-0e9c09890fe2}, !- Handle
-  Surface 45,                             !- Name
-  Wall,                                   !- Surface Type
-  ,                                       !- Construction Name
-  {233c5b20-b03c-4997-aeaa-7f492a3abc33}, !- Space Name
-  Outdoors,                               !- Outside Boundary Condition
-  ,                                       !- Outside Boundary Condition Object
-  SunExposed,                             !- Sun Exposure
-  WindExposed,                            !- Wind Exposure
-  ,                                       !- View Factor to Ground
-  ,                                       !- Number of Vertices
-  45.2604908501885, -12.9315688143396, 2.4384, !- X,Y,Z Vertex 1 {m}
-  45.2604908501885, -12.9315688143396, 0, !- X,Y,Z Vertex 2 {m}
-  51.7262752573583, -12.9315688143396, 0, !- X,Y,Z Vertex 3 {m}
-  51.7262752573583, -12.9315688143396, 2.4384; !- X,Y,Z Vertex 4 {m}
-
-OS:Surface,
-  {c665a68c-47d0-4d8f-9152-a1e163360471}, !- Handle
-  Surface 46,                             !- Name
-  Floor,                                  !- Surface Type
-  ,                                       !- Construction Name
-  {233c5b20-b03c-4997-aeaa-7f492a3abc33}, !- Space Name
-  Foundation,                             !- Outside Boundary Condition
-  ,                                       !- Outside Boundary Condition Object
-  NoSun,                                  !- Sun Exposure
-  NoWind,                                 !- Wind Exposure
-  ,                                       !- View Factor to Ground
-  ,                                       !- Number of Vertices
-  45.2604908501885, -12.9315688143396, 0, !- X,Y,Z Vertex 1 {m}
-  45.2604908501885, 0, 0,                 !- X,Y,Z Vertex 2 {m}
-  51.7262752573583, 0, 0,                 !- X,Y,Z Vertex 3 {m}
-  51.7262752573583, -12.9315688143396, 0; !- X,Y,Z Vertex 4 {m}
-
-OS:Surface,
-  {e0705485-1597-4d00-801c-a311433ba79c}, !- Handle
-  Surface 47,                             !- Name
-  Wall,                                   !- Surface Type
-  ,                                       !- Construction Name
-  {233c5b20-b03c-4997-aeaa-7f492a3abc33}, !- Space Name
-  Surface,                                !- Outside Boundary Condition
-  {0516e0d1-0429-4da3-a423-184baf01e22a}, !- Outside Boundary Condition Object
-  NoSun,                                  !- Sun Exposure
-  NoWind,                                 !- Wind Exposure
-  ,                                       !- View Factor to Ground
-  ,                                       !- Number of Vertices
-  45.2604908501885, 0, 2.4384,            !- X,Y,Z Vertex 1 {m}
-  45.2604908501885, 0, 0,                 !- X,Y,Z Vertex 2 {m}
-  45.2604908501885, -12.9315688143396, 0, !- X,Y,Z Vertex 3 {m}
-  45.2604908501885, -12.9315688143396, 2.4384; !- X,Y,Z Vertex 4 {m}
-
-OS:Surface,
-  {8587c786-cddc-4ca5-a19d-c2c06f11f5a0}, !- Handle
-  Surface 48,                             !- Name
-  RoofCeiling,                            !- Surface Type
-  ,                                       !- Construction Name
-  {233c5b20-b03c-4997-aeaa-7f492a3abc33}, !- Space Name
-  Outdoors,                               !- Outside Boundary Condition
-  ,                                       !- Outside Boundary Condition Object
-  SunExposed,                             !- Sun Exposure
-  WindExposed,                            !- Wind Exposure
-  ,                                       !- View Factor to Ground
-  ,                                       !- Number of Vertices
-  51.7262752573583, -12.9315688143396, 2.4384, !- X,Y,Z Vertex 1 {m}
-  51.7262752573583, 0, 2.4384,            !- X,Y,Z Vertex 2 {m}
-  45.2604908501885, 0, 2.4384,            !- X,Y,Z Vertex 3 {m}
-  45.2604908501885, -12.9315688143396, 2.4384; !- X,Y,Z Vertex 4 {m}
-
-OS:ShadingSurface,
-  {bc512cef-0526-4514-9a77-34d50cdd238e}, !- Handle
-  Shading Surface 1,                      !- Name
-  ,                                       !- Construction Name
-  {c0190d08-4736-4c13-9f78-ad2a0c4979c1}, !- Shading Surface Group Name
-  ,                                       !- Transmittance Schedule Name
-  ,                                       !- Number of Vertices
-  0, -15.9795688143396, 2.4384,           !- X,Y,Z Vertex 1 {m}
-  51.7262752573583, -15.9795688143396, 2.4384, !- X,Y,Z Vertex 2 {m}
-  51.7262752573583, -12.9315688143396, 2.4384, !- X,Y,Z Vertex 3 {m}
-  0, -12.9315688143396, 2.4384;           !- X,Y,Z Vertex 4 {m}
-
-OS:ShadingSurfaceGroup,
-  {c0190d08-4736-4c13-9f78-ad2a0c4979c1}, !- Handle
-  Shading Surface Group 1,                !- Name
-  Building;                               !- Shading Surface Type
-
-OS:BuildingUnit,
-  {3de62db1-0b23-491c-b753-e254aba1cb26}, !- Handle
-  unit 1,                                 !- Name
-  ,                                       !- Rendering Color
-  Residential;                            !- Building Unit Type
-
-OS:AdditionalProperties,
-  {6944d2dc-4a36-4b05-b1ad-437a94a6415f}, !- Handle
-  {3de62db1-0b23-491c-b753-e254aba1cb26}, !- Object Name
-  Units Represented,                      !- Feature Name 1
-  Integer,                                !- Feature Data Type 1
-  1,                                      !- Feature Value 1
-  NumberOfBedrooms,                       !- Feature Name 2
-  Integer,                                !- Feature Data Type 2
-  3,                                      !- Feature Value 2
-  NumberOfBathrooms,                      !- Feature Name 3
-  Double,                                 !- Feature Data Type 3
-  2,                                      !- Feature Value 3
-  NumberOfOccupants,                      !- Feature Name 4
-  Double,                                 !- Feature Data Type 4
-  3.3900000000000001;                     !- Feature Value 4
-
-OS:BuildingUnit,
-  {a60cd781-7b77-45ec-80b4-356a51371da1}, !- Handle
-  unit 2,                                 !- Name
-  ,                                       !- Rendering Color
-  Residential;                            !- Building Unit Type
-
-OS:AdditionalProperties,
-  {53b6847c-2dd5-4095-9fc5-38ad17e1493e}, !- Handle
-  {a60cd781-7b77-45ec-80b4-356a51371da1}, !- Object Name
-  Units Represented,                      !- Feature Name 1
-  Integer,                                !- Feature Data Type 1
-  1,                                      !- Feature Value 1
-  NumberOfBedrooms,                       !- Feature Name 2
-  Integer,                                !- Feature Data Type 2
-  3,                                      !- Feature Value 2
-  NumberOfBathrooms,                      !- Feature Name 3
-  Double,                                 !- Feature Data Type 3
-  2,                                      !- Feature Value 3
-  NumberOfOccupants,                      !- Feature Name 4
-  Double,                                 !- Feature Data Type 4
-  3.3900000000000001;                     !- Feature Value 4
-
-OS:BuildingUnit,
-  {a8d0d2aa-84c3-4504-96a7-2736127278ae}, !- Handle
-  unit 3,                                 !- Name
-  ,                                       !- Rendering Color
-  Residential;                            !- Building Unit Type
-
-OS:AdditionalProperties,
-  {01859ad0-8072-4b46-8739-34fb4fcc5a23}, !- Handle
-  {a8d0d2aa-84c3-4504-96a7-2736127278ae}, !- Object Name
-  Units Represented,                      !- Feature Name 1
-  Integer,                                !- Feature Data Type 1
-  1,                                      !- Feature Value 1
-  NumberOfBedrooms,                       !- Feature Name 2
-  Integer,                                !- Feature Data Type 2
-  3,                                      !- Feature Value 2
-  NumberOfBathrooms,                      !- Feature Name 3
-  Double,                                 !- Feature Data Type 3
-  2,                                      !- Feature Value 3
-  NumberOfOccupants,                      !- Feature Name 4
-  Double,                                 !- Feature Data Type 4
-  3.3900000000000001;                     !- Feature Value 4
-
-OS:BuildingUnit,
-  {8c4b9853-c4ae-4d54-9d38-8567ea6d874d}, !- Handle
-  unit 4,                                 !- Name
-  ,                                       !- Rendering Color
-  Residential;                            !- Building Unit Type
-
-OS:AdditionalProperties,
-  {eb8dafd6-c4ac-45b3-80da-0f82f9deb665}, !- Handle
-  {8c4b9853-c4ae-4d54-9d38-8567ea6d874d}, !- Object Name
-  Units Represented,                      !- Feature Name 1
-  Integer,                                !- Feature Data Type 1
-  1,                                      !- Feature Value 1
-  NumberOfBedrooms,                       !- Feature Name 2
-  Integer,                                !- Feature Data Type 2
-  3,                                      !- Feature Value 2
-  NumberOfBathrooms,                      !- Feature Name 3
-  Double,                                 !- Feature Data Type 3
-  2,                                      !- Feature Value 3
-  NumberOfOccupants,                      !- Feature Name 4
-  Double,                                 !- Feature Data Type 4
-  3.3900000000000001;                     !- Feature Value 4
-
-OS:BuildingUnit,
-  {cf17c2ad-7892-4aff-936c-78466cd9f392}, !- Handle
-  unit 5,                                 !- Name
-  ,                                       !- Rendering Color
-  Residential;                            !- Building Unit Type
-
-OS:AdditionalProperties,
-  {eb12fa36-6df9-4ebc-9ffa-d16e4c20a953}, !- Handle
-  {cf17c2ad-7892-4aff-936c-78466cd9f392}, !- Object Name
-  Units Represented,                      !- Feature Name 1
-  Integer,                                !- Feature Data Type 1
-  1,                                      !- Feature Value 1
-  NumberOfBedrooms,                       !- Feature Name 2
-  Integer,                                !- Feature Data Type 2
-  3,                                      !- Feature Value 2
-  NumberOfBathrooms,                      !- Feature Name 3
-  Double,                                 !- Feature Data Type 3
-  2,                                      !- Feature Value 3
-  NumberOfOccupants,                      !- Feature Name 4
-  Double,                                 !- Feature Data Type 4
-  3.3900000000000001;                     !- Feature Value 4
-
-OS:BuildingUnit,
-  {6205d61d-80fd-4c64-b2a2-cd8f7a0012da}, !- Handle
-  unit 6,                                 !- Name
-  ,                                       !- Rendering Color
-  Residential;                            !- Building Unit Type
-
-OS:AdditionalProperties,
-  {4f633a36-526b-4ae6-a7e9-3e692233f388}, !- Handle
-  {6205d61d-80fd-4c64-b2a2-cd8f7a0012da}, !- Object Name
-  Units Represented,                      !- Feature Name 1
-  Integer,                                !- Feature Data Type 1
-  1,                                      !- Feature Value 1
-  NumberOfBedrooms,                       !- Feature Name 2
-  Integer,                                !- Feature Data Type 2
-  3,                                      !- Feature Value 2
-  NumberOfBathrooms,                      !- Feature Name 3
-  Double,                                 !- Feature Data Type 3
-  2,                                      !- Feature Value 3
-  NumberOfOccupants,                      !- Feature Name 4
-  Double,                                 !- Feature Data Type 4
-  3.3900000000000001;                     !- Feature Value 4
-
-OS:BuildingUnit,
-  {5919376a-10d3-4da4-af85-70c16cf0c786}, !- Handle
-  unit 7,                                 !- Name
-  ,                                       !- Rendering Color
-  Residential;                            !- Building Unit Type
-
-OS:AdditionalProperties,
-  {512ec1da-f28c-48a8-86e4-30d617f382f8}, !- Handle
-  {5919376a-10d3-4da4-af85-70c16cf0c786}, !- Object Name
-  Units Represented,                      !- Feature Name 1
-  Integer,                                !- Feature Data Type 1
-  1,                                      !- Feature Value 1
-  NumberOfBedrooms,                       !- Feature Name 2
-  Integer,                                !- Feature Data Type 2
-  3,                                      !- Feature Value 2
-  NumberOfBathrooms,                      !- Feature Name 3
-  Double,                                 !- Feature Data Type 3
-  2,                                      !- Feature Value 3
-  NumberOfOccupants,                      !- Feature Name 4
-  Double,                                 !- Feature Data Type 4
-  3.3900000000000001;                     !- Feature Value 4
-
-OS:BuildingUnit,
-  {7b3336ae-f354-4ef2-a135-358a4f263c4d}, !- Handle
-  unit 8,                                 !- Name
-  ,                                       !- Rendering Color
-  Residential;                            !- Building Unit Type
-
-OS:AdditionalProperties,
-  {4d9e0fc0-eb7d-4211-9610-b2dd6e4bd498}, !- Handle
-  {7b3336ae-f354-4ef2-a135-358a4f263c4d}, !- Object Name
-  Units Represented,                      !- Feature Name 1
-  Integer,                                !- Feature Data Type 1
-  1,                                      !- Feature Value 1
-  NumberOfBedrooms,                       !- Feature Name 2
-  Integer,                                !- Feature Data Type 2
-  3,                                      !- Feature Value 2
-  NumberOfBathrooms,                      !- Feature Name 3
-  Double,                                 !- Feature Data Type 3
-  2,                                      !- Feature Value 3
-  NumberOfOccupants,                      !- Feature Name 4
-  Double,                                 !- Feature Data Type 4
-  3.3900000000000001;                     !- Feature Value 4
-
-OS:Building,
-  {797a98dc-565a-4045-bf94-6a1a312f1b00}, !- Handle
->>>>>>> fdb03032
+  {a0d4fe68-5e35-45d4-b57a-d6bed65864a1}, !- Handle
   Building 1,                             !- Name
   ,                                       !- Building Sector Type
   0,                                      !- North Axis {deg}
@@ -2095,15 +309,9 @@
   8;                                      !- Standards Number of Living Units
 
 OS:AdditionalProperties,
-<<<<<<< HEAD
-  {1d70c48e-f191-4f6d-8b94-9f285e2cff39}, !- Handle
-  {ab6dc845-3364-4be7-ac48-60258aa1c980}, !- Object Name
+  {6990a950-2bff-46ce-931b-d47e0c9099d2}, !- Handle
+  {a0d4fe68-5e35-45d4-b57a-d6bed65864a1}, !- Object Name
   num_units,                              !- Feature Name 1
-=======
-  {c7a518e3-5544-4872-82c9-bc1736f3c3f9}, !- Handle
-  {797a98dc-565a-4045-bf94-6a1a312f1b00}, !- Object Name
-  Total Units Represented,                !- Feature Name 1
->>>>>>> fdb03032
   Integer,                                !- Feature Data Type 1
   8,                                      !- Feature Value 1
   has_rear_units,                         !- Feature Name 2
@@ -2120,11 +328,17 @@
   Bottom,                                 !- Feature Value 5
   found_type,                             !- Feature Name 6
   String,                                 !- Feature Data Type 6
-  slab;                                   !- Feature Value 6
+  slab,                                   !- Feature Value 6
+  corridor_width,                         !- Feature Name 7
+  Double,                                 !- Feature Data Type 7
+  3.048,                                  !- Feature Value 7
+  corridor_position,                      !- Feature Name 8
+  String,                                 !- Feature Data Type 8
+  Single Exterior (Front);                !- Feature Value 8
 
 OS:AdditionalProperties,
-  {7fefc58c-6c31-44e7-a94d-50164bdc3fcc}, !- Handle
-  {0eb91e40-ec3c-447e-9f34-37e46abef2bb}, !- Object Name
+  {9b0199a8-66de-4995-8d18-73d72f624a2a}, !- Handle
+  {e3ced38f-5e48-49b4-935e-598a93b3eaf8}, !- Object Name
   NumberOfBedrooms,                       !- Feature Name 1
   Integer,                                !- Feature Data Type 1
   3,                                      !- Feature Value 1
@@ -2136,11 +350,7 @@
   3.3900000000000001;                     !- Feature Value 3
 
 OS:Schedule:Day,
-<<<<<<< HEAD
-  {125f3afb-78e4-4236-9567-fd3ce3621bf7}, !- Handle
-=======
-  {85f5a564-2cb3-4b36-a253-5571ceacbcc0}, !- Handle
->>>>>>> fdb03032
+  {78b0211f-423a-4608-88ad-791bbd99200f}, !- Handle
   Schedule Day 1,                         !- Name
   ,                                       !- Schedule Type Limits Name
   ,                                       !- Interpolate to Timestep
@@ -2149,11 +359,7 @@
   0;                                      !- Value Until Time 1
 
 OS:Schedule:Day,
-<<<<<<< HEAD
-  {dc08e03a-c6f7-4c1b-b32c-ccdd1d70363c}, !- Handle
-=======
-  {6c12533b-5bef-41c1-84e5-028a67374bcf}, !- Handle
->>>>>>> fdb03032
+  {228e3491-8253-4a34-9263-39aa4571e8a5}, !- Handle
   Schedule Day 2,                         !- Name
   ,                                       !- Schedule Type Limits Name
   ,                                       !- Interpolate to Timestep
@@ -2162,50 +368,28 @@
   1;                                      !- Value Until Time 1
 
 OS:Schedule:Ruleset,
-<<<<<<< HEAD
-  {1e888b96-3a2d-4fbb-9dce-28a105872fab}, !- Handle
+  {bfc8feaa-a064-48c4-8285-f4eaf18eac5c}, !- Handle
   res occupants schedule,                 !- Name
-  {1e402ead-46b4-4841-8814-3630d35d317a}, !- Schedule Type Limits Name
-  {4a510a91-e224-4eab-9da2-0ce9c2271937}, !- Default Day Schedule Name
-  {9a4cfbe6-975d-4067-b25f-5780f3b89645}, !- Summer Design Day Schedule Name
-  {88f06440-5773-4271-a098-cbe19595914a}; !- Winter Design Day Schedule Name
-
-OS:Schedule:Day,
-  {4a510a91-e224-4eab-9da2-0ce9c2271937}, !- Handle
+  {d6490d2c-e3ca-47cd-b818-e0568c6e4749}, !- Schedule Type Limits Name
+  {7ea954dd-2ab0-454f-8d25-c0f2959b9ac0}, !- Default Day Schedule Name
+  {66268f19-b5a0-4617-808c-5b5c8c869b6d}, !- Summer Design Day Schedule Name
+  {f67a3440-1e7e-42f7-b44c-c6234c82de69}; !- Winter Design Day Schedule Name
+
+OS:Schedule:Day,
+  {7ea954dd-2ab0-454f-8d25-c0f2959b9ac0}, !- Handle
   Schedule Day 3,                         !- Name
-  {1e402ead-46b4-4841-8814-3630d35d317a}, !- Schedule Type Limits Name
-=======
-  {870a9ce5-2dce-4c46-9a14-d243e2f728bd}, !- Handle
-  res occupants schedule,                 !- Name
-  {841dfaca-5f63-4164-acd6-0a88a89b6acf}, !- Schedule Type Limits Name
-  {97e10af3-577f-4df3-a973-62f09f8c8bc0}, !- Default Day Schedule Name
-  {64935c7b-0765-4a3c-954c-f63b82f6406a}, !- Summer Design Day Schedule Name
-  {c41b71ec-8986-4055-a890-2349fc42c4f5}; !- Winter Design Day Schedule Name
-
-OS:Schedule:Day,
-  {97e10af3-577f-4df3-a973-62f09f8c8bc0}, !- Handle
-  Schedule Day 3,                         !- Name
-  {841dfaca-5f63-4164-acd6-0a88a89b6acf}, !- Schedule Type Limits Name
->>>>>>> fdb03032
+  {d6490d2c-e3ca-47cd-b818-e0568c6e4749}, !- Schedule Type Limits Name
   ,                                       !- Interpolate to Timestep
   24,                                     !- Hour 1
   0,                                      !- Minute 1
   0;                                      !- Value Until Time 1
 
 OS:Schedule:Rule,
-<<<<<<< HEAD
-  {758048ae-5269-420d-9647-193db05e933c}, !- Handle
+  {746037d9-ef4a-4602-b411-8c171e3f6cfd}, !- Handle
   res occupants schedule allday rule1,    !- Name
-  {1e888b96-3a2d-4fbb-9dce-28a105872fab}, !- Schedule Ruleset Name
+  {bfc8feaa-a064-48c4-8285-f4eaf18eac5c}, !- Schedule Ruleset Name
   11,                                     !- Rule Order
-  {4cccb1d7-8573-419d-830d-d0902d596489}, !- Day Schedule Name
-=======
-  {5b52386f-6e7a-48d9-ab45-715b5a546667}, !- Handle
-  res occupants schedule allday rule1,    !- Name
-  {870a9ce5-2dce-4c46-9a14-d243e2f728bd}, !- Schedule Ruleset Name
-  11,                                     !- Rule Order
-  {528dbb7d-c7b1-42cd-975e-415d91914392}, !- Day Schedule Name
->>>>>>> fdb03032
+  {0deb4200-8dd0-459d-93ce-78b0576009d2}, !- Day Schedule Name
   Yes,                                    !- Apply Sunday
   Yes,                                    !- Apply Monday
   Yes,                                    !- Apply Tuesday
@@ -2221,15 +405,9 @@
   31;                                     !- End Day
 
 OS:Schedule:Day,
-<<<<<<< HEAD
-  {4cccb1d7-8573-419d-830d-d0902d596489}, !- Handle
+  {0deb4200-8dd0-459d-93ce-78b0576009d2}, !- Handle
   res occupants schedule allday1,         !- Name
-  {1e402ead-46b4-4841-8814-3630d35d317a}, !- Schedule Type Limits Name
-=======
-  {528dbb7d-c7b1-42cd-975e-415d91914392}, !- Handle
-  res occupants schedule allday1,         !- Name
-  {841dfaca-5f63-4164-acd6-0a88a89b6acf}, !- Schedule Type Limits Name
->>>>>>> fdb03032
+  {d6490d2c-e3ca-47cd-b818-e0568c6e4749}, !- Schedule Type Limits Name
   ,                                       !- Interpolate to Timestep
   7,                                      !- Hour 1
   0,                                      !- Minute 1
@@ -2257,19 +435,11 @@
   1;                                      !- Value Until Time 8
 
 OS:Schedule:Rule,
-<<<<<<< HEAD
-  {df315e34-9d4a-4cd8-8cc1-9aa48d6bacc7}, !- Handle
+  {abb27004-5a18-4c8d-862f-d6c43f192b38}, !- Handle
   res occupants schedule allday rule2,    !- Name
-  {1e888b96-3a2d-4fbb-9dce-28a105872fab}, !- Schedule Ruleset Name
+  {bfc8feaa-a064-48c4-8285-f4eaf18eac5c}, !- Schedule Ruleset Name
   10,                                     !- Rule Order
-  {9fd51e2b-5cda-439b-9577-f57a85454fea}, !- Day Schedule Name
-=======
-  {9a9455fe-af54-4966-a97c-34c582d9ed46}, !- Handle
-  res occupants schedule allday rule2,    !- Name
-  {870a9ce5-2dce-4c46-9a14-d243e2f728bd}, !- Schedule Ruleset Name
-  10,                                     !- Rule Order
-  {c2d09314-0fd3-40cb-ae28-33699ffbd96b}, !- Day Schedule Name
->>>>>>> fdb03032
+  {945e5d88-797f-4548-b10c-f01f252948e4}, !- Day Schedule Name
   Yes,                                    !- Apply Sunday
   Yes,                                    !- Apply Monday
   Yes,                                    !- Apply Tuesday
@@ -2285,15 +455,9 @@
   28;                                     !- End Day
 
 OS:Schedule:Day,
-<<<<<<< HEAD
-  {9fd51e2b-5cda-439b-9577-f57a85454fea}, !- Handle
+  {945e5d88-797f-4548-b10c-f01f252948e4}, !- Handle
   res occupants schedule allday2,         !- Name
-  {1e402ead-46b4-4841-8814-3630d35d317a}, !- Schedule Type Limits Name
-=======
-  {c2d09314-0fd3-40cb-ae28-33699ffbd96b}, !- Handle
-  res occupants schedule allday2,         !- Name
-  {841dfaca-5f63-4164-acd6-0a88a89b6acf}, !- Schedule Type Limits Name
->>>>>>> fdb03032
+  {d6490d2c-e3ca-47cd-b818-e0568c6e4749}, !- Schedule Type Limits Name
   ,                                       !- Interpolate to Timestep
   7,                                      !- Hour 1
   0,                                      !- Minute 1
@@ -2321,19 +485,11 @@
   1;                                      !- Value Until Time 8
 
 OS:Schedule:Rule,
-<<<<<<< HEAD
-  {3073ed6c-bfee-4657-8417-3925a1faaec5}, !- Handle
+  {5a74b0e3-35e8-483e-bb4b-8c8420c8b077}, !- Handle
   res occupants schedule allday rule3,    !- Name
-  {1e888b96-3a2d-4fbb-9dce-28a105872fab}, !- Schedule Ruleset Name
+  {bfc8feaa-a064-48c4-8285-f4eaf18eac5c}, !- Schedule Ruleset Name
   9,                                      !- Rule Order
-  {462edb63-26a5-4d84-b4da-436d0b8751a5}, !- Day Schedule Name
-=======
-  {eb94da1f-8589-4211-ab45-7fb3bb1fe0f8}, !- Handle
-  res occupants schedule allday rule3,    !- Name
-  {870a9ce5-2dce-4c46-9a14-d243e2f728bd}, !- Schedule Ruleset Name
-  9,                                      !- Rule Order
-  {5f61e1c7-caa7-4bcf-acfd-6dc233c64415}, !- Day Schedule Name
->>>>>>> fdb03032
+  {f54f62ce-db2e-4e2e-aa53-09051b0c71fe}, !- Day Schedule Name
   Yes,                                    !- Apply Sunday
   Yes,                                    !- Apply Monday
   Yes,                                    !- Apply Tuesday
@@ -2349,15 +505,9 @@
   31;                                     !- End Day
 
 OS:Schedule:Day,
-<<<<<<< HEAD
-  {462edb63-26a5-4d84-b4da-436d0b8751a5}, !- Handle
+  {f54f62ce-db2e-4e2e-aa53-09051b0c71fe}, !- Handle
   res occupants schedule allday3,         !- Name
-  {1e402ead-46b4-4841-8814-3630d35d317a}, !- Schedule Type Limits Name
-=======
-  {5f61e1c7-caa7-4bcf-acfd-6dc233c64415}, !- Handle
-  res occupants schedule allday3,         !- Name
-  {841dfaca-5f63-4164-acd6-0a88a89b6acf}, !- Schedule Type Limits Name
->>>>>>> fdb03032
+  {d6490d2c-e3ca-47cd-b818-e0568c6e4749}, !- Schedule Type Limits Name
   ,                                       !- Interpolate to Timestep
   7,                                      !- Hour 1
   0,                                      !- Minute 1
@@ -2385,19 +535,11 @@
   1;                                      !- Value Until Time 8
 
 OS:Schedule:Rule,
-<<<<<<< HEAD
-  {96a9f3b5-b42c-4818-963f-429ecb1dcc46}, !- Handle
+  {ee6b1b29-3fb0-42dd-95aa-f7e2acee0331}, !- Handle
   res occupants schedule allday rule4,    !- Name
-  {1e888b96-3a2d-4fbb-9dce-28a105872fab}, !- Schedule Ruleset Name
+  {bfc8feaa-a064-48c4-8285-f4eaf18eac5c}, !- Schedule Ruleset Name
   8,                                      !- Rule Order
-  {d49c5c6c-cf30-436d-842b-a65004083538}, !- Day Schedule Name
-=======
-  {781d79ea-377f-4891-bfaa-8a149b44e5f5}, !- Handle
-  res occupants schedule allday rule4,    !- Name
-  {870a9ce5-2dce-4c46-9a14-d243e2f728bd}, !- Schedule Ruleset Name
-  8,                                      !- Rule Order
-  {ed6da3ba-8410-489a-9f27-7c729480b0fa}, !- Day Schedule Name
->>>>>>> fdb03032
+  {f960e32e-bcb0-4b5e-bf09-4df0a9f3e8d7}, !- Day Schedule Name
   Yes,                                    !- Apply Sunday
   Yes,                                    !- Apply Monday
   Yes,                                    !- Apply Tuesday
@@ -2413,15 +555,9 @@
   30;                                     !- End Day
 
 OS:Schedule:Day,
-<<<<<<< HEAD
-  {d49c5c6c-cf30-436d-842b-a65004083538}, !- Handle
+  {f960e32e-bcb0-4b5e-bf09-4df0a9f3e8d7}, !- Handle
   res occupants schedule allday4,         !- Name
-  {1e402ead-46b4-4841-8814-3630d35d317a}, !- Schedule Type Limits Name
-=======
-  {ed6da3ba-8410-489a-9f27-7c729480b0fa}, !- Handle
-  res occupants schedule allday4,         !- Name
-  {841dfaca-5f63-4164-acd6-0a88a89b6acf}, !- Schedule Type Limits Name
->>>>>>> fdb03032
+  {d6490d2c-e3ca-47cd-b818-e0568c6e4749}, !- Schedule Type Limits Name
   ,                                       !- Interpolate to Timestep
   7,                                      !- Hour 1
   0,                                      !- Minute 1
@@ -2449,19 +585,11 @@
   1;                                      !- Value Until Time 8
 
 OS:Schedule:Rule,
-<<<<<<< HEAD
-  {dd01f441-b528-4b8d-9ab3-f65ee3aca349}, !- Handle
+  {6e1c5d08-1129-4765-8e65-78a9dfb021d6}, !- Handle
   res occupants schedule allday rule5,    !- Name
-  {1e888b96-3a2d-4fbb-9dce-28a105872fab}, !- Schedule Ruleset Name
+  {bfc8feaa-a064-48c4-8285-f4eaf18eac5c}, !- Schedule Ruleset Name
   7,                                      !- Rule Order
-  {7c7d1433-49b1-4670-958d-e448f584b14e}, !- Day Schedule Name
-=======
-  {46407871-6a18-4fc9-904a-9d2dd8cc346c}, !- Handle
-  res occupants schedule allday rule5,    !- Name
-  {870a9ce5-2dce-4c46-9a14-d243e2f728bd}, !- Schedule Ruleset Name
-  7,                                      !- Rule Order
-  {0ac3a776-e9d8-4e46-9707-7b63d8589ccd}, !- Day Schedule Name
->>>>>>> fdb03032
+  {bbfa30cf-33a5-472b-985f-013a0b09d73e}, !- Day Schedule Name
   Yes,                                    !- Apply Sunday
   Yes,                                    !- Apply Monday
   Yes,                                    !- Apply Tuesday
@@ -2477,15 +605,9 @@
   31;                                     !- End Day
 
 OS:Schedule:Day,
-<<<<<<< HEAD
-  {7c7d1433-49b1-4670-958d-e448f584b14e}, !- Handle
+  {bbfa30cf-33a5-472b-985f-013a0b09d73e}, !- Handle
   res occupants schedule allday5,         !- Name
-  {1e402ead-46b4-4841-8814-3630d35d317a}, !- Schedule Type Limits Name
-=======
-  {0ac3a776-e9d8-4e46-9707-7b63d8589ccd}, !- Handle
-  res occupants schedule allday5,         !- Name
-  {841dfaca-5f63-4164-acd6-0a88a89b6acf}, !- Schedule Type Limits Name
->>>>>>> fdb03032
+  {d6490d2c-e3ca-47cd-b818-e0568c6e4749}, !- Schedule Type Limits Name
   ,                                       !- Interpolate to Timestep
   7,                                      !- Hour 1
   0,                                      !- Minute 1
@@ -2513,19 +635,11 @@
   1;                                      !- Value Until Time 8
 
 OS:Schedule:Rule,
-<<<<<<< HEAD
-  {182a8cad-3efb-43c2-8a9b-a50ee9dc4385}, !- Handle
+  {f3d79651-9567-43ff-8755-d41ea7744ac6}, !- Handle
   res occupants schedule allday rule6,    !- Name
-  {1e888b96-3a2d-4fbb-9dce-28a105872fab}, !- Schedule Ruleset Name
+  {bfc8feaa-a064-48c4-8285-f4eaf18eac5c}, !- Schedule Ruleset Name
   6,                                      !- Rule Order
-  {9898c848-4428-4c9f-8b17-3cc9f8a2c965}, !- Day Schedule Name
-=======
-  {20029cb5-3801-4b3b-b452-243b445d9f88}, !- Handle
-  res occupants schedule allday rule6,    !- Name
-  {870a9ce5-2dce-4c46-9a14-d243e2f728bd}, !- Schedule Ruleset Name
-  6,                                      !- Rule Order
-  {493345f1-c528-4e0e-bc85-093abf4fa0da}, !- Day Schedule Name
->>>>>>> fdb03032
+  {80c94499-e594-4071-9e05-b606d03a6032}, !- Day Schedule Name
   Yes,                                    !- Apply Sunday
   Yes,                                    !- Apply Monday
   Yes,                                    !- Apply Tuesday
@@ -2541,15 +655,9 @@
   30;                                     !- End Day
 
 OS:Schedule:Day,
-<<<<<<< HEAD
-  {9898c848-4428-4c9f-8b17-3cc9f8a2c965}, !- Handle
+  {80c94499-e594-4071-9e05-b606d03a6032}, !- Handle
   res occupants schedule allday6,         !- Name
-  {1e402ead-46b4-4841-8814-3630d35d317a}, !- Schedule Type Limits Name
-=======
-  {493345f1-c528-4e0e-bc85-093abf4fa0da}, !- Handle
-  res occupants schedule allday6,         !- Name
-  {841dfaca-5f63-4164-acd6-0a88a89b6acf}, !- Schedule Type Limits Name
->>>>>>> fdb03032
+  {d6490d2c-e3ca-47cd-b818-e0568c6e4749}, !- Schedule Type Limits Name
   ,                                       !- Interpolate to Timestep
   7,                                      !- Hour 1
   0,                                      !- Minute 1
@@ -2577,19 +685,11 @@
   1;                                      !- Value Until Time 8
 
 OS:Schedule:Rule,
-<<<<<<< HEAD
-  {8719ecde-7dfc-48fe-a03b-68b06f242db8}, !- Handle
+  {a080f042-9dcf-4603-839e-8af9f6178120}, !- Handle
   res occupants schedule allday rule7,    !- Name
-  {1e888b96-3a2d-4fbb-9dce-28a105872fab}, !- Schedule Ruleset Name
+  {bfc8feaa-a064-48c4-8285-f4eaf18eac5c}, !- Schedule Ruleset Name
   5,                                      !- Rule Order
-  {9b889a58-67ed-4fd2-8b2b-954afe043109}, !- Day Schedule Name
-=======
-  {02542d6d-f817-4c0f-bb5b-80e5f6d98668}, !- Handle
-  res occupants schedule allday rule7,    !- Name
-  {870a9ce5-2dce-4c46-9a14-d243e2f728bd}, !- Schedule Ruleset Name
-  5,                                      !- Rule Order
-  {cb9fed35-f895-4cf1-be0e-84fc621a30d1}, !- Day Schedule Name
->>>>>>> fdb03032
+  {b640a848-02ed-426c-88c6-1c54d6ed663c}, !- Day Schedule Name
   Yes,                                    !- Apply Sunday
   Yes,                                    !- Apply Monday
   Yes,                                    !- Apply Tuesday
@@ -2605,15 +705,9 @@
   31;                                     !- End Day
 
 OS:Schedule:Day,
-<<<<<<< HEAD
-  {9b889a58-67ed-4fd2-8b2b-954afe043109}, !- Handle
+  {b640a848-02ed-426c-88c6-1c54d6ed663c}, !- Handle
   res occupants schedule allday7,         !- Name
-  {1e402ead-46b4-4841-8814-3630d35d317a}, !- Schedule Type Limits Name
-=======
-  {cb9fed35-f895-4cf1-be0e-84fc621a30d1}, !- Handle
-  res occupants schedule allday7,         !- Name
-  {841dfaca-5f63-4164-acd6-0a88a89b6acf}, !- Schedule Type Limits Name
->>>>>>> fdb03032
+  {d6490d2c-e3ca-47cd-b818-e0568c6e4749}, !- Schedule Type Limits Name
   ,                                       !- Interpolate to Timestep
   7,                                      !- Hour 1
   0,                                      !- Minute 1
@@ -2641,19 +735,11 @@
   1;                                      !- Value Until Time 8
 
 OS:Schedule:Rule,
-<<<<<<< HEAD
-  {1fcd3267-65d0-4507-9738-a59f9e77aaea}, !- Handle
+  {d730abb8-e159-4dce-b348-d64d59bb4e89}, !- Handle
   res occupants schedule allday rule8,    !- Name
-  {1e888b96-3a2d-4fbb-9dce-28a105872fab}, !- Schedule Ruleset Name
+  {bfc8feaa-a064-48c4-8285-f4eaf18eac5c}, !- Schedule Ruleset Name
   4,                                      !- Rule Order
-  {69f54e99-c0d0-4738-8883-cd93f088765e}, !- Day Schedule Name
-=======
-  {2a977b51-268d-4547-9f16-f8b5f51f8497}, !- Handle
-  res occupants schedule allday rule8,    !- Name
-  {870a9ce5-2dce-4c46-9a14-d243e2f728bd}, !- Schedule Ruleset Name
-  4,                                      !- Rule Order
-  {ca108c14-ca82-4093-9335-0213aaaad46c}, !- Day Schedule Name
->>>>>>> fdb03032
+  {c46229a0-f8bc-426f-9035-08f1790b4221}, !- Day Schedule Name
   Yes,                                    !- Apply Sunday
   Yes,                                    !- Apply Monday
   Yes,                                    !- Apply Tuesday
@@ -2669,15 +755,9 @@
   31;                                     !- End Day
 
 OS:Schedule:Day,
-<<<<<<< HEAD
-  {69f54e99-c0d0-4738-8883-cd93f088765e}, !- Handle
+  {c46229a0-f8bc-426f-9035-08f1790b4221}, !- Handle
   res occupants schedule allday8,         !- Name
-  {1e402ead-46b4-4841-8814-3630d35d317a}, !- Schedule Type Limits Name
-=======
-  {ca108c14-ca82-4093-9335-0213aaaad46c}, !- Handle
-  res occupants schedule allday8,         !- Name
-  {841dfaca-5f63-4164-acd6-0a88a89b6acf}, !- Schedule Type Limits Name
->>>>>>> fdb03032
+  {d6490d2c-e3ca-47cd-b818-e0568c6e4749}, !- Schedule Type Limits Name
   ,                                       !- Interpolate to Timestep
   7,                                      !- Hour 1
   0,                                      !- Minute 1
@@ -2705,19 +785,11 @@
   1;                                      !- Value Until Time 8
 
 OS:Schedule:Rule,
-<<<<<<< HEAD
-  {b3fde832-9de8-405a-bf04-fb1a7ef9372d}, !- Handle
+  {f6e80ac8-834c-4f6b-9769-84cc8d2d809f}, !- Handle
   res occupants schedule allday rule9,    !- Name
-  {1e888b96-3a2d-4fbb-9dce-28a105872fab}, !- Schedule Ruleset Name
+  {bfc8feaa-a064-48c4-8285-f4eaf18eac5c}, !- Schedule Ruleset Name
   3,                                      !- Rule Order
-  {15b3b785-a614-42f6-9769-7d526418c80b}, !- Day Schedule Name
-=======
-  {c33aaa5b-f0cc-4940-bb3d-a92d89d31f17}, !- Handle
-  res occupants schedule allday rule9,    !- Name
-  {870a9ce5-2dce-4c46-9a14-d243e2f728bd}, !- Schedule Ruleset Name
-  3,                                      !- Rule Order
-  {a37f425a-0a5d-4575-845c-fd04cfe9eb02}, !- Day Schedule Name
->>>>>>> fdb03032
+  {292907d9-2496-4d84-b334-d09655d98889}, !- Day Schedule Name
   Yes,                                    !- Apply Sunday
   Yes,                                    !- Apply Monday
   Yes,                                    !- Apply Tuesday
@@ -2733,15 +805,9 @@
   30;                                     !- End Day
 
 OS:Schedule:Day,
-<<<<<<< HEAD
-  {15b3b785-a614-42f6-9769-7d526418c80b}, !- Handle
+  {292907d9-2496-4d84-b334-d09655d98889}, !- Handle
   res occupants schedule allday9,         !- Name
-  {1e402ead-46b4-4841-8814-3630d35d317a}, !- Schedule Type Limits Name
-=======
-  {a37f425a-0a5d-4575-845c-fd04cfe9eb02}, !- Handle
-  res occupants schedule allday9,         !- Name
-  {841dfaca-5f63-4164-acd6-0a88a89b6acf}, !- Schedule Type Limits Name
->>>>>>> fdb03032
+  {d6490d2c-e3ca-47cd-b818-e0568c6e4749}, !- Schedule Type Limits Name
   ,                                       !- Interpolate to Timestep
   7,                                      !- Hour 1
   0,                                      !- Minute 1
@@ -2769,19 +835,11 @@
   1;                                      !- Value Until Time 8
 
 OS:Schedule:Rule,
-<<<<<<< HEAD
-  {89280fac-9993-4269-84db-103b9e2d6c95}, !- Handle
+  {87f54253-4a61-4518-b6d9-366c36890819}, !- Handle
   res occupants schedule allday rule10,   !- Name
-  {1e888b96-3a2d-4fbb-9dce-28a105872fab}, !- Schedule Ruleset Name
+  {bfc8feaa-a064-48c4-8285-f4eaf18eac5c}, !- Schedule Ruleset Name
   2,                                      !- Rule Order
-  {62820b66-7f24-4101-9f40-4950efb52586}, !- Day Schedule Name
-=======
-  {5bb50236-0689-439f-8964-c6f193ca5cb4}, !- Handle
-  res occupants schedule allday rule10,   !- Name
-  {870a9ce5-2dce-4c46-9a14-d243e2f728bd}, !- Schedule Ruleset Name
-  2,                                      !- Rule Order
-  {23a7b4e7-9b78-4f0d-99bd-653425dec56b}, !- Day Schedule Name
->>>>>>> fdb03032
+  {4ecfd27f-4fe1-4d42-8c64-e8212ab8fffb}, !- Day Schedule Name
   Yes,                                    !- Apply Sunday
   Yes,                                    !- Apply Monday
   Yes,                                    !- Apply Tuesday
@@ -2797,15 +855,9 @@
   31;                                     !- End Day
 
 OS:Schedule:Day,
-<<<<<<< HEAD
-  {62820b66-7f24-4101-9f40-4950efb52586}, !- Handle
+  {4ecfd27f-4fe1-4d42-8c64-e8212ab8fffb}, !- Handle
   res occupants schedule allday10,        !- Name
-  {1e402ead-46b4-4841-8814-3630d35d317a}, !- Schedule Type Limits Name
-=======
-  {23a7b4e7-9b78-4f0d-99bd-653425dec56b}, !- Handle
-  res occupants schedule allday10,        !- Name
-  {841dfaca-5f63-4164-acd6-0a88a89b6acf}, !- Schedule Type Limits Name
->>>>>>> fdb03032
+  {d6490d2c-e3ca-47cd-b818-e0568c6e4749}, !- Schedule Type Limits Name
   ,                                       !- Interpolate to Timestep
   7,                                      !- Hour 1
   0,                                      !- Minute 1
@@ -2833,19 +885,11 @@
   1;                                      !- Value Until Time 8
 
 OS:Schedule:Rule,
-<<<<<<< HEAD
-  {16b124dd-a519-40be-bb2f-7357ae96e828}, !- Handle
+  {2e6588b6-e35b-42b8-969b-b29825e079f9}, !- Handle
   res occupants schedule allday rule11,   !- Name
-  {1e888b96-3a2d-4fbb-9dce-28a105872fab}, !- Schedule Ruleset Name
+  {bfc8feaa-a064-48c4-8285-f4eaf18eac5c}, !- Schedule Ruleset Name
   1,                                      !- Rule Order
-  {22d7e2fd-9e73-470e-a95b-797792272c00}, !- Day Schedule Name
-=======
-  {fbda3fbc-9980-40b7-b284-aba537a3f621}, !- Handle
-  res occupants schedule allday rule11,   !- Name
-  {870a9ce5-2dce-4c46-9a14-d243e2f728bd}, !- Schedule Ruleset Name
-  1,                                      !- Rule Order
-  {4c87ef12-d516-4775-8491-d3f19a54018b}, !- Day Schedule Name
->>>>>>> fdb03032
+  {e3e5c720-daf9-48fd-bbb4-e3f33ad40ff8}, !- Day Schedule Name
   Yes,                                    !- Apply Sunday
   Yes,                                    !- Apply Monday
   Yes,                                    !- Apply Tuesday
@@ -2861,15 +905,9 @@
   30;                                     !- End Day
 
 OS:Schedule:Day,
-<<<<<<< HEAD
-  {22d7e2fd-9e73-470e-a95b-797792272c00}, !- Handle
+  {e3e5c720-daf9-48fd-bbb4-e3f33ad40ff8}, !- Handle
   res occupants schedule allday11,        !- Name
-  {1e402ead-46b4-4841-8814-3630d35d317a}, !- Schedule Type Limits Name
-=======
-  {4c87ef12-d516-4775-8491-d3f19a54018b}, !- Handle
-  res occupants schedule allday11,        !- Name
-  {841dfaca-5f63-4164-acd6-0a88a89b6acf}, !- Schedule Type Limits Name
->>>>>>> fdb03032
+  {d6490d2c-e3ca-47cd-b818-e0568c6e4749}, !- Schedule Type Limits Name
   ,                                       !- Interpolate to Timestep
   7,                                      !- Hour 1
   0,                                      !- Minute 1
@@ -2897,19 +935,11 @@
   1;                                      !- Value Until Time 8
 
 OS:Schedule:Rule,
-<<<<<<< HEAD
-  {b707e2cb-4911-4b27-9edf-35038602aea8}, !- Handle
+  {3e2d81f3-fae9-48fd-95e2-51f7d2d9e768}, !- Handle
   res occupants schedule allday rule12,   !- Name
-  {1e888b96-3a2d-4fbb-9dce-28a105872fab}, !- Schedule Ruleset Name
+  {bfc8feaa-a064-48c4-8285-f4eaf18eac5c}, !- Schedule Ruleset Name
   0,                                      !- Rule Order
-  {a12e3ce9-ad14-49f0-912e-a7c2d3ac2bbe}, !- Day Schedule Name
-=======
-  {c4c257ff-e0dd-4fe0-8a80-f25b0fb40d81}, !- Handle
-  res occupants schedule allday rule12,   !- Name
-  {870a9ce5-2dce-4c46-9a14-d243e2f728bd}, !- Schedule Ruleset Name
-  0,                                      !- Rule Order
-  {20f2c389-02ce-44c7-b109-cad3d919c125}, !- Day Schedule Name
->>>>>>> fdb03032
+  {e60dab52-48a1-47cb-8cd0-a13ed82db7fe}, !- Day Schedule Name
   Yes,                                    !- Apply Sunday
   Yes,                                    !- Apply Monday
   Yes,                                    !- Apply Tuesday
@@ -2925,15 +955,9 @@
   31;                                     !- End Day
 
 OS:Schedule:Day,
-<<<<<<< HEAD
-  {a12e3ce9-ad14-49f0-912e-a7c2d3ac2bbe}, !- Handle
+  {e60dab52-48a1-47cb-8cd0-a13ed82db7fe}, !- Handle
   res occupants schedule allday12,        !- Name
-  {1e402ead-46b4-4841-8814-3630d35d317a}, !- Schedule Type Limits Name
-=======
-  {20f2c389-02ce-44c7-b109-cad3d919c125}, !- Handle
-  res occupants schedule allday12,        !- Name
-  {841dfaca-5f63-4164-acd6-0a88a89b6acf}, !- Schedule Type Limits Name
->>>>>>> fdb03032
+  {d6490d2c-e3ca-47cd-b818-e0568c6e4749}, !- Schedule Type Limits Name
   ,                                       !- Interpolate to Timestep
   7,                                      !- Hour 1
   0,                                      !- Minute 1
@@ -2961,79 +985,47 @@
   1;                                      !- Value Until Time 8
 
 OS:Schedule:Day,
-<<<<<<< HEAD
-  {88f06440-5773-4271-a098-cbe19595914a}, !- Handle
+  {f67a3440-1e7e-42f7-b44c-c6234c82de69}, !- Handle
   res occupants schedule winter design,   !- Name
-  {1e402ead-46b4-4841-8814-3630d35d317a}, !- Schedule Type Limits Name
-=======
-  {c41b71ec-8986-4055-a890-2349fc42c4f5}, !- Handle
-  res occupants schedule winter design,   !- Name
-  {841dfaca-5f63-4164-acd6-0a88a89b6acf}, !- Schedule Type Limits Name
->>>>>>> fdb03032
+  {d6490d2c-e3ca-47cd-b818-e0568c6e4749}, !- Schedule Type Limits Name
   ,                                       !- Interpolate to Timestep
   24,                                     !- Hour 1
   0,                                      !- Minute 1
   0;                                      !- Value Until Time 1
 
 OS:Schedule:Day,
-<<<<<<< HEAD
-  {9a4cfbe6-975d-4067-b25f-5780f3b89645}, !- Handle
+  {66268f19-b5a0-4617-808c-5b5c8c869b6d}, !- Handle
   res occupants schedule summer design,   !- Name
-  {1e402ead-46b4-4841-8814-3630d35d317a}, !- Schedule Type Limits Name
-=======
-  {64935c7b-0765-4a3c-954c-f63b82f6406a}, !- Handle
-  res occupants schedule summer design,   !- Name
-  {841dfaca-5f63-4164-acd6-0a88a89b6acf}, !- Schedule Type Limits Name
->>>>>>> fdb03032
+  {d6490d2c-e3ca-47cd-b818-e0568c6e4749}, !- Schedule Type Limits Name
   ,                                       !- Interpolate to Timestep
   24,                                     !- Hour 1
   0,                                      !- Minute 1
   1;                                      !- Value Until Time 1
 
 OS:ScheduleTypeLimits,
-<<<<<<< HEAD
-  {1e402ead-46b4-4841-8814-3630d35d317a}, !- Handle
-=======
-  {841dfaca-5f63-4164-acd6-0a88a89b6acf}, !- Handle
->>>>>>> fdb03032
+  {d6490d2c-e3ca-47cd-b818-e0568c6e4749}, !- Handle
   Fractional,                             !- Name
   0,                                      !- Lower Limit Value
   1,                                      !- Upper Limit Value
   Continuous;                             !- Numeric Type
 
 OS:Schedule:Ruleset,
-<<<<<<< HEAD
-  {db2a1358-51de-465e-bebd-86302d70e47a}, !- Handle
+  {a8c9316f-b80b-4733-92b3-d97ddc3ac623}, !- Handle
   Schedule Ruleset 1,                     !- Name
-  {dbd0a237-8c6a-44e5-9927-79650c8dd9e5}, !- Schedule Type Limits Name
-  {425cd94f-e1fc-4aa8-bff1-49e54a41a8b7}; !- Default Day Schedule Name
-
-OS:Schedule:Day,
-  {425cd94f-e1fc-4aa8-bff1-49e54a41a8b7}, !- Handle
+  {7d2b7f71-2e21-4f97-9389-685352972343}, !- Schedule Type Limits Name
+  {890b405a-cb32-47ad-ad0f-390600c2c67d}; !- Default Day Schedule Name
+
+OS:Schedule:Day,
+  {890b405a-cb32-47ad-ad0f-390600c2c67d}, !- Handle
   Schedule Day 4,                         !- Name
-  {dbd0a237-8c6a-44e5-9927-79650c8dd9e5}, !- Schedule Type Limits Name
-=======
-  {a64237fb-a4a0-477a-85ad-02feaaa76506}, !- Handle
-  Schedule Ruleset 1,                     !- Name
-  {2a007411-ae9e-4ae1-a7b3-e499c0543226}, !- Schedule Type Limits Name
-  {608293dc-4b29-4227-a5ab-ab532d79d35b}; !- Default Day Schedule Name
-
-OS:Schedule:Day,
-  {608293dc-4b29-4227-a5ab-ab532d79d35b}, !- Handle
-  Schedule Day 4,                         !- Name
-  {2a007411-ae9e-4ae1-a7b3-e499c0543226}, !- Schedule Type Limits Name
->>>>>>> fdb03032
+  {7d2b7f71-2e21-4f97-9389-685352972343}, !- Schedule Type Limits Name
   ,                                       !- Interpolate to Timestep
   24,                                     !- Hour 1
   0,                                      !- Minute 1
   112.539290946133;                       !- Value Until Time 1
 
 OS:People:Definition,
-<<<<<<< HEAD
-  {61bbff9a-16de-414c-9205-ee60cdf1ac43}, !- Handle
-=======
-  {edbdffa8-46a1-4ce6-abdf-f854ec8f2beb}, !- Handle
->>>>>>> fdb03032
+  {d09c3045-fabe-415d-9a53-b2f9716f8a2c}, !- Handle
   res occupants|living space,             !- Name
   People,                                 !- Number of People Calculation Method
   3.39,                                   !- Number of People {people}
@@ -3046,21 +1038,12 @@
   ZoneAveraged;                           !- Mean Radiant Temperature Calculation Type
 
 OS:People,
-<<<<<<< HEAD
-  {7d0261d6-0c5b-4bdd-8f6c-bffd82f28051}, !- Handle
+  {d0e98270-92fd-480b-9310-83ed30a77d31}, !- Handle
   res occupants|living space,             !- Name
-  {61bbff9a-16de-414c-9205-ee60cdf1ac43}, !- People Definition Name
-  {3bf561b2-63d2-4117-b4f5-e5f3abaf1308}, !- Space or SpaceType Name
-  {1e888b96-3a2d-4fbb-9dce-28a105872fab}, !- Number of People Schedule Name
-  {db2a1358-51de-465e-bebd-86302d70e47a}, !- Activity Level Schedule Name
-=======
-  {19c7f5a3-b548-4248-808e-556ac40710a4}, !- Handle
-  res occupants|living space,             !- Name
-  {edbdffa8-46a1-4ce6-abdf-f854ec8f2beb}, !- People Definition Name
-  {54964e8b-c973-44e8-84ee-0d024ddd4e69}, !- Space or SpaceType Name
-  {870a9ce5-2dce-4c46-9a14-d243e2f728bd}, !- Number of People Schedule Name
-  {a64237fb-a4a0-477a-85ad-02feaaa76506}, !- Activity Level Schedule Name
->>>>>>> fdb03032
+  {d09c3045-fabe-415d-9a53-b2f9716f8a2c}, !- People Definition Name
+  {cd2286d1-2495-46a5-9b8b-33cecaf4c9c4}, !- Space or SpaceType Name
+  {bfc8feaa-a064-48c4-8285-f4eaf18eac5c}, !- Number of People Schedule Name
+  {a8c9316f-b80b-4733-92b3-d97ddc3ac623}, !- Activity Level Schedule Name
   ,                                       !- Surface Name/Angle Factor List Name
   ,                                       !- Work Efficiency Schedule Name
   ,                                       !- Clothing Insulation Schedule Name
@@ -3068,332 +1051,15 @@
   1;                                      !- Multiplier
 
 OS:ScheduleTypeLimits,
-<<<<<<< HEAD
-  {dbd0a237-8c6a-44e5-9927-79650c8dd9e5}, !- Handle
-=======
-  {2a007411-ae9e-4ae1-a7b3-e499c0543226}, !- Handle
->>>>>>> fdb03032
+  {7d2b7f71-2e21-4f97-9389-685352972343}, !- Handle
   ActivityLevel,                          !- Name
   0,                                      !- Lower Limit Value
   ,                                       !- Upper Limit Value
   Continuous,                             !- Numeric Type
   ActivityLevel;                          !- Unit Type
 
-<<<<<<< HEAD
 OS:WeatherFile,
-  {a8a13bf2-e7f1-4e00-b043-ebc2f52bae93}, !- Handle
-=======
-OS:Schedule:Day,
-  {2e78f0db-b3fa-49b0-8087-73f7b83e2d16}, !- Handle
-  Schedule Day 5,                         !- Name
-  ,                                       !- Schedule Type Limits Name
-  ,                                       !- Interpolate to Timestep
-  24,                                     !- Hour 1
-  0,                                      !- Minute 1
-  0;                                      !- Value Until Time 1
-
-OS:Schedule:Day,
-  {6ee355e1-b111-4f3d-a9fa-9e7b095c78b6}, !- Handle
-  Schedule Day 6,                         !- Name
-  ,                                       !- Schedule Type Limits Name
-  ,                                       !- Interpolate to Timestep
-  24,                                     !- Hour 1
-  0,                                      !- Minute 1
-  1;                                      !- Value Until Time 1
-
-OS:People:Definition,
-  {03fd3014-d547-4bbb-946b-bf43f2e1b14d}, !- Handle
-  res occupants|unit 2|living space|unit 2|story 1, !- Name
-  People,                                 !- Number of People Calculation Method
-  3.39,                                   !- Number of People {people}
-  ,                                       !- People per Space Floor Area {person/m2}
-  ,                                       !- Space Floor Area per Person {m2/person}
-  0.319734,                               !- Fraction Radiant
-  0.573,                                  !- Sensible Heat Fraction
-  0,                                      !- Carbon Dioxide Generation Rate {m3/s-W}
-  No,                                     !- Enable ASHRAE 55 Comfort Warnings
-  ZoneAveraged;                           !- Mean Radiant Temperature Calculation Type
-
-OS:People,
-  {fe519396-8507-413f-9c7b-4afc6221bb35}, !- Handle
-  res occupants|unit 2|living space|unit 2|story 1, !- Name
-  {03fd3014-d547-4bbb-946b-bf43f2e1b14d}, !- People Definition Name
-  {659ab92d-4e3c-43a2-9079-9d486a7c6c8b}, !- Space or SpaceType Name
-  {870a9ce5-2dce-4c46-9a14-d243e2f728bd}, !- Number of People Schedule Name
-  {a64237fb-a4a0-477a-85ad-02feaaa76506}, !- Activity Level Schedule Name
-  ,                                       !- Surface Name/Angle Factor List Name
-  ,                                       !- Work Efficiency Schedule Name
-  ,                                       !- Clothing Insulation Schedule Name
-  ,                                       !- Air Velocity Schedule Name
-  1;                                      !- Multiplier
-
-OS:Schedule:Day,
-  {1b356b1a-423a-4f14-b1b2-ce7330d555ab}, !- Handle
-  Schedule Day 7,                         !- Name
-  ,                                       !- Schedule Type Limits Name
-  ,                                       !- Interpolate to Timestep
-  24,                                     !- Hour 1
-  0,                                      !- Minute 1
-  0;                                      !- Value Until Time 1
-
-OS:Schedule:Day,
-  {680f8842-4137-4480-b0dc-4feae966f4b7}, !- Handle
-  Schedule Day 8,                         !- Name
-  ,                                       !- Schedule Type Limits Name
-  ,                                       !- Interpolate to Timestep
-  24,                                     !- Hour 1
-  0,                                      !- Minute 1
-  1;                                      !- Value Until Time 1
-
-OS:People:Definition,
-  {d5e20082-6c26-449d-ad76-f220c8b4d8c7}, !- Handle
-  res occupants|unit 3|living space|unit 3|story 1, !- Name
-  People,                                 !- Number of People Calculation Method
-  3.39,                                   !- Number of People {people}
-  ,                                       !- People per Space Floor Area {person/m2}
-  ,                                       !- Space Floor Area per Person {m2/person}
-  0.319734,                               !- Fraction Radiant
-  0.573,                                  !- Sensible Heat Fraction
-  0,                                      !- Carbon Dioxide Generation Rate {m3/s-W}
-  No,                                     !- Enable ASHRAE 55 Comfort Warnings
-  ZoneAveraged;                           !- Mean Radiant Temperature Calculation Type
-
-OS:People,
-  {bc351d33-f0a6-4432-b4a8-246343fde0b9}, !- Handle
-  res occupants|unit 3|living space|unit 3|story 1, !- Name
-  {d5e20082-6c26-449d-ad76-f220c8b4d8c7}, !- People Definition Name
-  {51b1d0ba-2484-4bd8-bd3b-09d4871e4d63}, !- Space or SpaceType Name
-  {870a9ce5-2dce-4c46-9a14-d243e2f728bd}, !- Number of People Schedule Name
-  {a64237fb-a4a0-477a-85ad-02feaaa76506}, !- Activity Level Schedule Name
-  ,                                       !- Surface Name/Angle Factor List Name
-  ,                                       !- Work Efficiency Schedule Name
-  ,                                       !- Clothing Insulation Schedule Name
-  ,                                       !- Air Velocity Schedule Name
-  1;                                      !- Multiplier
-
-OS:Schedule:Day,
-  {440fa712-788e-4179-ba86-899fbdf27bb6}, !- Handle
-  Schedule Day 9,                         !- Name
-  ,                                       !- Schedule Type Limits Name
-  ,                                       !- Interpolate to Timestep
-  24,                                     !- Hour 1
-  0,                                      !- Minute 1
-  0;                                      !- Value Until Time 1
-
-OS:Schedule:Day,
-  {9a075d7d-9ad4-4b82-8efd-9aa29aa0ca51}, !- Handle
-  Schedule Day 10,                        !- Name
-  ,                                       !- Schedule Type Limits Name
-  ,                                       !- Interpolate to Timestep
-  24,                                     !- Hour 1
-  0,                                      !- Minute 1
-  1;                                      !- Value Until Time 1
-
-OS:People:Definition,
-  {ec4d2566-4ad9-4bfc-a21e-7de4aab6d797}, !- Handle
-  res occupants|unit 4|living space|unit 4|story 1, !- Name
-  People,                                 !- Number of People Calculation Method
-  3.39,                                   !- Number of People {people}
-  ,                                       !- People per Space Floor Area {person/m2}
-  ,                                       !- Space Floor Area per Person {m2/person}
-  0.319734,                               !- Fraction Radiant
-  0.573,                                  !- Sensible Heat Fraction
-  0,                                      !- Carbon Dioxide Generation Rate {m3/s-W}
-  No,                                     !- Enable ASHRAE 55 Comfort Warnings
-  ZoneAveraged;                           !- Mean Radiant Temperature Calculation Type
-
-OS:People,
-  {a57b81a9-2f94-4b8a-a744-7a239327a202}, !- Handle
-  res occupants|unit 4|living space|unit 4|story 1, !- Name
-  {ec4d2566-4ad9-4bfc-a21e-7de4aab6d797}, !- People Definition Name
-  {f2e9d1aa-a070-4673-bc80-0b8fd3a30d65}, !- Space or SpaceType Name
-  {870a9ce5-2dce-4c46-9a14-d243e2f728bd}, !- Number of People Schedule Name
-  {a64237fb-a4a0-477a-85ad-02feaaa76506}, !- Activity Level Schedule Name
-  ,                                       !- Surface Name/Angle Factor List Name
-  ,                                       !- Work Efficiency Schedule Name
-  ,                                       !- Clothing Insulation Schedule Name
-  ,                                       !- Air Velocity Schedule Name
-  1;                                      !- Multiplier
-
-OS:Schedule:Day,
-  {a719e8bf-d2cc-4c85-820f-54ffce2f7b3b}, !- Handle
-  Schedule Day 11,                        !- Name
-  ,                                       !- Schedule Type Limits Name
-  ,                                       !- Interpolate to Timestep
-  24,                                     !- Hour 1
-  0,                                      !- Minute 1
-  0;                                      !- Value Until Time 1
-
-OS:Schedule:Day,
-  {28f8a46d-73fb-458b-b10c-1c3b9b4abb58}, !- Handle
-  Schedule Day 12,                        !- Name
-  ,                                       !- Schedule Type Limits Name
-  ,                                       !- Interpolate to Timestep
-  24,                                     !- Hour 1
-  0,                                      !- Minute 1
-  1;                                      !- Value Until Time 1
-
-OS:People:Definition,
-  {740f72c2-ec25-4e03-8fcd-6d48fdb82fd5}, !- Handle
-  res occupants|unit 5|living space|unit 5|story 1, !- Name
-  People,                                 !- Number of People Calculation Method
-  3.39,                                   !- Number of People {people}
-  ,                                       !- People per Space Floor Area {person/m2}
-  ,                                       !- Space Floor Area per Person {m2/person}
-  0.319734,                               !- Fraction Radiant
-  0.573,                                  !- Sensible Heat Fraction
-  0,                                      !- Carbon Dioxide Generation Rate {m3/s-W}
-  No,                                     !- Enable ASHRAE 55 Comfort Warnings
-  ZoneAveraged;                           !- Mean Radiant Temperature Calculation Type
-
-OS:People,
-  {f4df879b-90f1-46b6-af01-194156b1f922}, !- Handle
-  res occupants|unit 5|living space|unit 5|story 1, !- Name
-  {740f72c2-ec25-4e03-8fcd-6d48fdb82fd5}, !- People Definition Name
-  {6f1c1248-b3f9-4e0d-85d3-a1a0f1bcfd35}, !- Space or SpaceType Name
-  {870a9ce5-2dce-4c46-9a14-d243e2f728bd}, !- Number of People Schedule Name
-  {a64237fb-a4a0-477a-85ad-02feaaa76506}, !- Activity Level Schedule Name
-  ,                                       !- Surface Name/Angle Factor List Name
-  ,                                       !- Work Efficiency Schedule Name
-  ,                                       !- Clothing Insulation Schedule Name
-  ,                                       !- Air Velocity Schedule Name
-  1;                                      !- Multiplier
-
-OS:Schedule:Day,
-  {38139a3e-24b4-4551-8411-fd3d342697b9}, !- Handle
-  Schedule Day 13,                        !- Name
-  ,                                       !- Schedule Type Limits Name
-  ,                                       !- Interpolate to Timestep
-  24,                                     !- Hour 1
-  0,                                      !- Minute 1
-  0;                                      !- Value Until Time 1
-
-OS:Schedule:Day,
-  {2137e8a1-9649-45ff-b1b8-be87ca818df0}, !- Handle
-  Schedule Day 14,                        !- Name
-  ,                                       !- Schedule Type Limits Name
-  ,                                       !- Interpolate to Timestep
-  24,                                     !- Hour 1
-  0,                                      !- Minute 1
-  1;                                      !- Value Until Time 1
-
-OS:People:Definition,
-  {16bb0d44-3b7a-4c30-a21b-eb743140cb82}, !- Handle
-  res occupants|unit 6|living space|unit 6|story 1, !- Name
-  People,                                 !- Number of People Calculation Method
-  3.39,                                   !- Number of People {people}
-  ,                                       !- People per Space Floor Area {person/m2}
-  ,                                       !- Space Floor Area per Person {m2/person}
-  0.319734,                               !- Fraction Radiant
-  0.573,                                  !- Sensible Heat Fraction
-  0,                                      !- Carbon Dioxide Generation Rate {m3/s-W}
-  No,                                     !- Enable ASHRAE 55 Comfort Warnings
-  ZoneAveraged;                           !- Mean Radiant Temperature Calculation Type
-
-OS:People,
-  {6a99873e-c9a7-47b0-befd-684ee02780df}, !- Handle
-  res occupants|unit 6|living space|unit 6|story 1, !- Name
-  {16bb0d44-3b7a-4c30-a21b-eb743140cb82}, !- People Definition Name
-  {a783bdf6-0c88-430a-85c6-f77dc2887883}, !- Space or SpaceType Name
-  {870a9ce5-2dce-4c46-9a14-d243e2f728bd}, !- Number of People Schedule Name
-  {a64237fb-a4a0-477a-85ad-02feaaa76506}, !- Activity Level Schedule Name
-  ,                                       !- Surface Name/Angle Factor List Name
-  ,                                       !- Work Efficiency Schedule Name
-  ,                                       !- Clothing Insulation Schedule Name
-  ,                                       !- Air Velocity Schedule Name
-  1;                                      !- Multiplier
-
-OS:Schedule:Day,
-  {bea37ab8-fb92-4c4a-9892-f095777d503b}, !- Handle
-  Schedule Day 15,                        !- Name
-  ,                                       !- Schedule Type Limits Name
-  ,                                       !- Interpolate to Timestep
-  24,                                     !- Hour 1
-  0,                                      !- Minute 1
-  0;                                      !- Value Until Time 1
-
-OS:Schedule:Day,
-  {97c004a7-4291-4834-aebb-5ee9e2b7e039}, !- Handle
-  Schedule Day 16,                        !- Name
-  ,                                       !- Schedule Type Limits Name
-  ,                                       !- Interpolate to Timestep
-  24,                                     !- Hour 1
-  0,                                      !- Minute 1
-  1;                                      !- Value Until Time 1
-
-OS:People:Definition,
-  {0771f9e7-e8ac-4577-95ba-867544de355e}, !- Handle
-  res occupants|unit 7|living space|unit 7|story 1, !- Name
-  People,                                 !- Number of People Calculation Method
-  3.39,                                   !- Number of People {people}
-  ,                                       !- People per Space Floor Area {person/m2}
-  ,                                       !- Space Floor Area per Person {m2/person}
-  0.319734,                               !- Fraction Radiant
-  0.573,                                  !- Sensible Heat Fraction
-  0,                                      !- Carbon Dioxide Generation Rate {m3/s-W}
-  No,                                     !- Enable ASHRAE 55 Comfort Warnings
-  ZoneAveraged;                           !- Mean Radiant Temperature Calculation Type
-
-OS:People,
-  {599a5c97-1e28-45b0-a444-d4bf27cae7a2}, !- Handle
-  res occupants|unit 7|living space|unit 7|story 1, !- Name
-  {0771f9e7-e8ac-4577-95ba-867544de355e}, !- People Definition Name
-  {37de2d43-39ff-4835-ab11-3b31992497f6}, !- Space or SpaceType Name
-  {870a9ce5-2dce-4c46-9a14-d243e2f728bd}, !- Number of People Schedule Name
-  {a64237fb-a4a0-477a-85ad-02feaaa76506}, !- Activity Level Schedule Name
-  ,                                       !- Surface Name/Angle Factor List Name
-  ,                                       !- Work Efficiency Schedule Name
-  ,                                       !- Clothing Insulation Schedule Name
-  ,                                       !- Air Velocity Schedule Name
-  1;                                      !- Multiplier
-
-OS:Schedule:Day,
-  {aeb05a4c-d432-4ef4-8aa4-8c8e40a8e1b6}, !- Handle
-  Schedule Day 17,                        !- Name
-  ,                                       !- Schedule Type Limits Name
-  ,                                       !- Interpolate to Timestep
-  24,                                     !- Hour 1
-  0,                                      !- Minute 1
-  0;                                      !- Value Until Time 1
-
-OS:Schedule:Day,
-  {5f199d91-83fe-4501-9ddf-8ed267c3594c}, !- Handle
-  Schedule Day 18,                        !- Name
-  ,                                       !- Schedule Type Limits Name
-  ,                                       !- Interpolate to Timestep
-  24,                                     !- Hour 1
-  0,                                      !- Minute 1
-  1;                                      !- Value Until Time 1
-
-OS:People:Definition,
-  {eaadd47d-0a42-419d-8018-8a60438f68c6}, !- Handle
-  res occupants|unit 8|living space|unit 8|story 1, !- Name
-  People,                                 !- Number of People Calculation Method
-  3.39,                                   !- Number of People {people}
-  ,                                       !- People per Space Floor Area {person/m2}
-  ,                                       !- Space Floor Area per Person {m2/person}
-  0.319734,                               !- Fraction Radiant
-  0.573,                                  !- Sensible Heat Fraction
-  0,                                      !- Carbon Dioxide Generation Rate {m3/s-W}
-  No,                                     !- Enable ASHRAE 55 Comfort Warnings
-  ZoneAveraged;                           !- Mean Radiant Temperature Calculation Type
-
-OS:People,
-  {c59dc646-cb41-42d2-96a3-b7fe4d5c3b1c}, !- Handle
-  res occupants|unit 8|living space|unit 8|story 1, !- Name
-  {eaadd47d-0a42-419d-8018-8a60438f68c6}, !- People Definition Name
-  {233c5b20-b03c-4997-aeaa-7f492a3abc33}, !- Space or SpaceType Name
-  {870a9ce5-2dce-4c46-9a14-d243e2f728bd}, !- Number of People Schedule Name
-  {a64237fb-a4a0-477a-85ad-02feaaa76506}, !- Activity Level Schedule Name
-  ,                                       !- Surface Name/Angle Factor List Name
-  ,                                       !- Work Efficiency Schedule Name
-  ,                                       !- Clothing Insulation Schedule Name
-  ,                                       !- Air Velocity Schedule Name
-  1;                                      !- Multiplier
-
-OS:WeatherFile,
-  {80138345-3a34-4bb6-bb14-e46462f92492}, !- Handle
->>>>>>> fdb03032
+  {3095df80-c578-4c8d-9b85-942f0d93f2c5}, !- Handle
   Denver Intl Ap,                         !- City
   CO,                                     !- State Province Region
   USA,                                    !- Country
@@ -3407,13 +1073,8 @@
   E23378AA;                               !- Checksum
 
 OS:AdditionalProperties,
-<<<<<<< HEAD
-  {b5ca751f-3877-46b9-931e-a847a19e9655}, !- Handle
-  {a8a13bf2-e7f1-4e00-b043-ebc2f52bae93}, !- Object Name
-=======
-  {d39061f0-cfcd-4e63-a205-d66d6b9a1e84}, !- Handle
-  {80138345-3a34-4bb6-bb14-e46462f92492}, !- Object Name
->>>>>>> fdb03032
+  {620287d7-c86f-486d-abe8-ea2f06daf002}, !- Handle
+  {3095df80-c578-4c8d-9b85-942f0d93f2c5}, !- Object Name
   EPWHeaderCity,                          !- Feature Name 1
   String,                                 !- Feature Data Type 1
   Denver Intl Ap,                         !- Feature Value 1
@@ -3521,11 +1182,7 @@
   84;                                     !- Feature Value 35
 
 OS:Site,
-<<<<<<< HEAD
-  {7de4db6f-d9ba-4345-9a94-e8fbb9cab8ac}, !- Handle
-=======
-  {3245ffa7-aae3-4414-9215-19d5cf1e5795}, !- Handle
->>>>>>> fdb03032
+  {2aaee319-38fa-4aae-b138-38aeabd1bd2e}, !- Handle
   Denver Intl Ap_CO_USA,                  !- Name
   39.83,                                  !- Latitude {deg}
   -104.65,                                !- Longitude {deg}
@@ -3534,11 +1191,7 @@
   ;                                       !- Terrain
 
 OS:ClimateZones,
-<<<<<<< HEAD
-  {975398d6-381a-45db-a9f4-8251179ae2e8}, !- Handle
-=======
-  {4f85dd9c-ecc5-4318-86f1-bfb45bb94381}, !- Handle
->>>>>>> fdb03032
+  {da1be229-e80d-4f9b-8988-d14ec96cd2a1}, !- Handle
   ,                                       !- Active Institution
   ,                                       !- Active Year
   ,                                       !- Climate Zone Institution Name 1
@@ -3551,31 +1204,19 @@
   Cold;                                   !- Climate Zone Value 2
 
 OS:Site:WaterMainsTemperature,
-<<<<<<< HEAD
-  {ff59c67a-8a56-4289-bc44-800d3722cf19}, !- Handle
-=======
-  {5522f4e6-251e-444f-a43b-df98a3eb5cf5}, !- Handle
->>>>>>> fdb03032
+  {313dd9ec-28b0-46a2-b11a-32fba7950b66}, !- Handle
   Correlation,                            !- Calculation Method
   ,                                       !- Temperature Schedule Name
   10.8753424657535,                       !- Annual Average Outdoor Air Temperature {C}
   23.1524007936508;                       !- Maximum Difference In Monthly Average Outdoor Air Temperatures {deltaC}
 
 OS:RunPeriodControl:DaylightSavingTime,
-<<<<<<< HEAD
-  {51e4aeaa-cf9e-414a-be97-62d5c7407f1b}, !- Handle
-=======
-  {0c602cb0-161f-4994-97b2-eedddbffd2b5}, !- Handle
->>>>>>> fdb03032
+  {928a857c-98f3-4370-a28a-e5049cb42ed7}, !- Handle
   4/7,                                    !- Start Date
   10/26;                                  !- End Date
 
 OS:Site:GroundTemperature:Deep,
-<<<<<<< HEAD
-  {9a366bcc-162b-414d-87ff-00e471535710}, !- Handle
-=======
-  {624fb1a1-be5e-49ab-9062-5ae4707537aa}, !- Handle
->>>>>>> fdb03032
+  {55e9d142-dcdc-44f9-b97f-19783c0ccd8b}, !- Handle
   10.8753424657535,                       !- January Deep Ground Temperature {C}
   10.8753424657535,                       !- February Deep Ground Temperature {C}
   10.8753424657535,                       !- March Deep Ground Temperature {C}
