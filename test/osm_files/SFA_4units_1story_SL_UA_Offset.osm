--- conflicted
+++ resolved
@@ -1,73 +1,41 @@
 !- NOTE: Auto-generated from /test/osw_files/SFA_4units_1story_SL_UA_Offset.osw
 
 OS:Version,
-<<<<<<< HEAD
-  {4f00b31b-beee-4e09-b00d-ebcbd785c620}, !- Handle
+  {2ac0d09d-dcc8-4b6d-91b2-ff83a49a4cad}, !- Handle
   2.9.0;                                  !- Version Identifier
 
 OS:SimulationControl,
-  {9a762e03-7f8e-4a6c-b9ea-d01f0bd20402}, !- Handle
-=======
-  {97e65a76-74b9-45f4-8c8b-905b98cc5579}, !- Handle
-  2.9.0;                                  !- Version Identifier
-
-OS:SimulationControl,
-  {cafad2a4-c155-41a5-b1f9-2829d8d15bbf}, !- Handle
->>>>>>> f9199dcb
+  {d89abd57-c5bc-4b26-9ab9-78c4e642afe4}, !- Handle
   ,                                       !- Do Zone Sizing Calculation
   ,                                       !- Do System Sizing Calculation
   ,                                       !- Do Plant Sizing Calculation
   No;                                     !- Run Simulation for Sizing Periods
 
 OS:Timestep,
-<<<<<<< HEAD
-  {73b7da50-708c-44c6-a190-c3155fc63608}, !- Handle
+  {388d2d5c-41c8-47b2-8805-bdc5ba68f9dd}, !- Handle
   6;                                      !- Number of Timesteps per Hour
 
 OS:ShadowCalculation,
-  {138315c2-af34-49a5-8238-9c0eede4f799}, !- Handle
-=======
-  {0ba003f4-e515-4efd-8cd6-ab21445d177e}, !- Handle
-  6;                                      !- Number of Timesteps per Hour
-
-OS:ShadowCalculation,
-  {ce83b366-2b0e-484a-b6b6-50b41712ab31}, !- Handle
->>>>>>> f9199dcb
+  {e824a2fd-5325-4e44-8556-04ebb9041b3b}, !- Handle
   20,                                     !- Calculation Frequency
   200;                                    !- Maximum Figures in Shadow Overlap Calculations
 
 OS:SurfaceConvectionAlgorithm:Outside,
-<<<<<<< HEAD
-  {dcdc8d03-bbce-4ddc-ad3b-cbdcf0038f93}, !- Handle
+  {1b9bf6c1-6310-46b6-adec-1b89d2c2e98e}, !- Handle
   DOE-2;                                  !- Algorithm
 
 OS:SurfaceConvectionAlgorithm:Inside,
-  {655ea361-5f8f-495d-8059-c0e2c1ff033d}, !- Handle
+  {9aae80a1-12ac-4ead-b555-ece9fc901b3f}, !- Handle
   TARP;                                   !- Algorithm
 
 OS:ZoneCapacitanceMultiplier:ResearchSpecial,
-  {f9b30346-35d2-4b86-b4b1-245547e8ffbd}, !- Handle
-=======
-  {a536762f-864d-4c69-8897-6ca71ca25834}, !- Handle
-  DOE-2;                                  !- Algorithm
-
-OS:SurfaceConvectionAlgorithm:Inside,
-  {bce4f275-19eb-491e-abcc-124059b6d80c}, !- Handle
-  TARP;                                   !- Algorithm
-
-OS:ZoneCapacitanceMultiplier:ResearchSpecial,
-  {6b454fc8-aa09-4bb4-b57b-dbbefbbd2a84}, !- Handle
->>>>>>> f9199dcb
+  {4f1dac0c-6bc7-4c9f-811c-129f3dbb99c0}, !- Handle
   ,                                       !- Temperature Capacity Multiplier
   15,                                     !- Humidity Capacity Multiplier
   ;                                       !- Carbon Dioxide Capacity Multiplier
 
 OS:RunPeriod,
-<<<<<<< HEAD
-  {9d21303a-03b0-405e-a033-4905864d2ed6}, !- Handle
-=======
-  {3258bfbb-2824-424d-aea3-313ab3ad66dc}, !- Handle
->>>>>>> f9199dcb
+  {17693792-fad1-4104-966b-ab65256bb0da}, !- Handle
   Run Period 1,                           !- Name
   1,                                      !- Begin Month
   1,                                      !- Begin Day of Month
@@ -81,21 +49,13 @@
   ;                                       !- Number of Times Runperiod to be Repeated
 
 OS:YearDescription,
-<<<<<<< HEAD
-  {c1152874-e08d-4e19-b7fb-93c16cb87629}, !- Handle
-=======
-  {510e8c0f-d9b6-4930-86cb-46018c7596e4}, !- Handle
->>>>>>> f9199dcb
+  {7262c2c7-9ec2-44de-95d4-20145dda430d}, !- Handle
   2007,                                   !- Calendar Year
   ,                                       !- Day of Week for Start Day
   ;                                       !- Is Leap Year
 
 OS:ThermalZone,
-<<<<<<< HEAD
-  {36078104-a494-4c3f-9194-c8ec677adbb8}, !- Handle
-=======
-  {21577f0a-33ac-4dbc-a64c-241a4e75c21c}, !- Handle
->>>>>>> f9199dcb
+  {70c1927c-c325-48f0-8202-7efab0991831}, !- Handle
   living zone,                            !- Name
   ,                                       !- Multiplier
   ,                                       !- Ceiling Height {m}
@@ -104,17 +64,10 @@
   ,                                       !- Zone Inside Convection Algorithm
   ,                                       !- Zone Outside Convection Algorithm
   ,                                       !- Zone Conditioning Equipment List Name
-<<<<<<< HEAD
-  {609f7c12-342a-46a0-8618-df380addc08b}, !- Zone Air Inlet Port List
-  {06de2753-af96-4484-8757-7e9f81ea4618}, !- Zone Air Exhaust Port List
-  {20fe3cc5-f9ee-4fb9-977d-589add1ac048}, !- Zone Air Node Name
-  {81101f90-8c82-458c-85d9-ccadaf8a4580}, !- Zone Return Air Port List
-=======
-  {69a8aedc-6027-4182-ae3c-55a920080fb5}, !- Zone Air Inlet Port List
-  {4c2fd312-61a4-4cfb-af44-74bb368c3a32}, !- Zone Air Exhaust Port List
-  {78494aca-6ea8-4553-9069-4ba6f759fa20}, !- Zone Air Node Name
-  {78461634-c773-48b6-88ce-8fdc1c20fcd8}, !- Zone Return Air Port List
->>>>>>> f9199dcb
+  {5438911d-f126-46cc-910f-5ca31263e92d}, !- Zone Air Inlet Port List
+  {b2b78b63-f328-49d7-b241-cfa912d11dbb}, !- Zone Air Exhaust Port List
+  {67ef1e5c-eadd-49a1-8d9d-255093a58043}, !- Zone Air Node Name
+  {06245a30-1600-4f57-b2c9-fb4b78b5a811}, !- Zone Return Air Port List
   ,                                       !- Primary Daylighting Control Name
   ,                                       !- Fraction of Zone Controlled by Primary Daylighting Control
   ,                                       !- Secondary Daylighting Control Name
@@ -125,71 +78,37 @@
   No;                                     !- Use Ideal Air Loads
 
 OS:Node,
-<<<<<<< HEAD
-  {06130f59-413b-47b6-9c43-7f644baec95f}, !- Handle
+  {f3745f3f-9081-450a-9ec7-4b005fda8de3}, !- Handle
   Node 1,                                 !- Name
-  {20fe3cc5-f9ee-4fb9-977d-589add1ac048}, !- Inlet Port
+  {67ef1e5c-eadd-49a1-8d9d-255093a58043}, !- Inlet Port
   ;                                       !- Outlet Port
 
 OS:Connection,
-  {20fe3cc5-f9ee-4fb9-977d-589add1ac048}, !- Handle
-  {3c66206c-f1e0-4da3-b262-eed1a7d59186}, !- Name
-  {36078104-a494-4c3f-9194-c8ec677adbb8}, !- Source Object
+  {67ef1e5c-eadd-49a1-8d9d-255093a58043}, !- Handle
+  {c45b3511-8e62-489e-9161-77fc7983731a}, !- Name
+  {70c1927c-c325-48f0-8202-7efab0991831}, !- Source Object
   11,                                     !- Outlet Port
-  {06130f59-413b-47b6-9c43-7f644baec95f}, !- Target Object
+  {f3745f3f-9081-450a-9ec7-4b005fda8de3}, !- Target Object
   2;                                      !- Inlet Port
 
 OS:PortList,
-  {609f7c12-342a-46a0-8618-df380addc08b}, !- Handle
-  {c6c4c606-a4c6-4183-9a96-50bfc9d1b1c9}, !- Name
-  {36078104-a494-4c3f-9194-c8ec677adbb8}; !- HVAC Component
+  {5438911d-f126-46cc-910f-5ca31263e92d}, !- Handle
+  {c2223052-14af-4b93-9fdd-979aec5ea53b}, !- Name
+  {70c1927c-c325-48f0-8202-7efab0991831}; !- HVAC Component
 
 OS:PortList,
-  {06de2753-af96-4484-8757-7e9f81ea4618}, !- Handle
-  {add128c3-7c33-44b1-81fd-d33b17b043e4}, !- Name
-  {36078104-a494-4c3f-9194-c8ec677adbb8}; !- HVAC Component
+  {b2b78b63-f328-49d7-b241-cfa912d11dbb}, !- Handle
+  {64be7a2b-1c87-4b0c-a5bf-efabde9faa4d}, !- Name
+  {70c1927c-c325-48f0-8202-7efab0991831}; !- HVAC Component
 
 OS:PortList,
-  {81101f90-8c82-458c-85d9-ccadaf8a4580}, !- Handle
-  {a0d88c5b-08ce-4c51-a9eb-467a993a128d}, !- Name
-  {36078104-a494-4c3f-9194-c8ec677adbb8}; !- HVAC Component
+  {06245a30-1600-4f57-b2c9-fb4b78b5a811}, !- Handle
+  {6703fe83-bece-46ed-b2a3-19ba07f27f39}, !- Name
+  {70c1927c-c325-48f0-8202-7efab0991831}; !- HVAC Component
 
 OS:Sizing:Zone,
-  {52669145-2557-4911-b96d-71397bf362e8}, !- Handle
-  {36078104-a494-4c3f-9194-c8ec677adbb8}, !- Zone or ZoneList Name
-=======
-  {7871d0c9-7fd7-44b4-81fe-b0968384a9ac}, !- Handle
-  Node 1,                                 !- Name
-  {78494aca-6ea8-4553-9069-4ba6f759fa20}, !- Inlet Port
-  ;                                       !- Outlet Port
-
-OS:Connection,
-  {78494aca-6ea8-4553-9069-4ba6f759fa20}, !- Handle
-  {9a8a959a-8a97-43fb-9a86-966e517a86e8}, !- Name
-  {21577f0a-33ac-4dbc-a64c-241a4e75c21c}, !- Source Object
-  11,                                     !- Outlet Port
-  {7871d0c9-7fd7-44b4-81fe-b0968384a9ac}, !- Target Object
-  2;                                      !- Inlet Port
-
-OS:PortList,
-  {69a8aedc-6027-4182-ae3c-55a920080fb5}, !- Handle
-  {bbd4cf82-9692-4583-929c-f20b6a7cb971}, !- Name
-  {21577f0a-33ac-4dbc-a64c-241a4e75c21c}; !- HVAC Component
-
-OS:PortList,
-  {4c2fd312-61a4-4cfb-af44-74bb368c3a32}, !- Handle
-  {e07c0fca-2d8d-4874-902a-fc90aaf7c0fd}, !- Name
-  {21577f0a-33ac-4dbc-a64c-241a4e75c21c}; !- HVAC Component
-
-OS:PortList,
-  {78461634-c773-48b6-88ce-8fdc1c20fcd8}, !- Handle
-  {035867df-248d-4e66-98c7-6da1f2c4b449}, !- Name
-  {21577f0a-33ac-4dbc-a64c-241a4e75c21c}; !- HVAC Component
-
-OS:Sizing:Zone,
-  {6446fb0c-e386-43b0-b921-3e795dbef2ef}, !- Handle
-  {21577f0a-33ac-4dbc-a64c-241a4e75c21c}, !- Zone or ZoneList Name
->>>>>>> f9199dcb
+  {002fcdb7-503a-4811-8216-08b31d2dd3d1}, !- Handle
+  {70c1927c-c325-48f0-8202-7efab0991831}, !- Zone or ZoneList Name
   SupplyAirTemperature,                   !- Zone Cooling Design Supply Air Temperature Input Method
   14,                                     !- Zone Cooling Design Supply Air Temperature {C}
   11.11,                                  !- Zone Cooling Design Supply Air Temperature Difference {deltaC}
@@ -218,25 +137,14 @@
   autosize;                               !- Dedicated Outdoor Air High Setpoint Temperature for Design {C}
 
 OS:ZoneHVAC:EquipmentList,
-<<<<<<< HEAD
-  {6ebbdfc8-3c73-44b5-82d1-63f31ee25ebe}, !- Handle
+  {f5edc28e-2b3d-4731-8fc5-e486fe20007d}, !- Handle
   Zone HVAC Equipment List 1,             !- Name
-  {36078104-a494-4c3f-9194-c8ec677adbb8}; !- Thermal Zone
+  {70c1927c-c325-48f0-8202-7efab0991831}; !- Thermal Zone
 
 OS:Space,
-  {d0286558-dda4-4a88-90f1-f7f12a89d3a9}, !- Handle
+  {3e4eaf1c-6af8-4d11-bf30-ea2cc7d2e18f}, !- Handle
   living space,                           !- Name
-  {918f44d9-ab8a-4432-ba2d-a4bb138eef87}, !- Space Type Name
-=======
-  {27f025bb-8668-4164-b55e-3db2528cc038}, !- Handle
-  Zone HVAC Equipment List 1,             !- Name
-  {21577f0a-33ac-4dbc-a64c-241a4e75c21c}; !- Thermal Zone
-
-OS:Space,
-  {1bbb9927-a0d6-4410-90f4-da06e02f0172}, !- Handle
-  living space,                           !- Name
-  {7d1812b6-fac0-44a3-84bf-9de1f874eb95}, !- Space Type Name
->>>>>>> f9199dcb
+  {1c2c52c0-eab8-447f-b276-2d69fc667ffe}, !- Space Type Name
   ,                                       !- Default Construction Set Name
   ,                                       !- Default Schedule Set Name
   ,                                       !- Direction of Relative North {deg}
@@ -244,31 +152,17 @@
   ,                                       !- Y Origin {m}
   ,                                       !- Z Origin {m}
   ,                                       !- Building Story Name
-<<<<<<< HEAD
-  {36078104-a494-4c3f-9194-c8ec677adbb8}, !- Thermal Zone Name
+  {70c1927c-c325-48f0-8202-7efab0991831}, !- Thermal Zone Name
   ,                                       !- Part of Total Floor Area
   ,                                       !- Design Specification Outdoor Air Object Name
-  {93ebfb31-d21a-4dfd-ab80-b444fcec0c34}; !- Building Unit Name
+  {ffded87a-0c0e-4d27-b2ab-32e8cbf6026f}; !- Building Unit Name
 
 OS:Surface,
-  {c36a9560-db89-441a-ac80-10955603d496}, !- Handle
+  {707b8356-15ce-4a0a-b6d5-8ef869317fce}, !- Handle
   Surface 1,                              !- Name
   Floor,                                  !- Surface Type
   ,                                       !- Construction Name
-  {d0286558-dda4-4a88-90f1-f7f12a89d3a9}, !- Space Name
-=======
-  {21577f0a-33ac-4dbc-a64c-241a4e75c21c}, !- Thermal Zone Name
-  ,                                       !- Part of Total Floor Area
-  ,                                       !- Design Specification Outdoor Air Object Name
-  {4cdf2c26-095c-4964-80fa-d5dcc8c8f60e}; !- Building Unit Name
-
-OS:Surface,
-  {6ccc8ab5-9804-4af3-ad8b-6c37b8270913}, !- Handle
-  Surface 1,                              !- Name
-  Floor,                                  !- Surface Type
-  ,                                       !- Construction Name
-  {1bbb9927-a0d6-4410-90f4-da06e02f0172}, !- Space Name
->>>>>>> f9199dcb
+  {3e4eaf1c-6af8-4d11-bf30-ea2cc7d2e18f}, !- Space Name
   Foundation,                             !- Outside Boundary Condition
   ,                                       !- Outside Boundary Condition Object
   NoSun,                                  !- Sun Exposure
@@ -281,19 +175,11 @@
   6.46578440716979, -12.9315688143396, 0; !- X,Y,Z Vertex 4 {m}
 
 OS:Surface,
-<<<<<<< HEAD
-  {fddadf91-dfdb-4c17-92d8-565902217353}, !- Handle
+  {24c53aec-7f66-4f8c-9759-935aa86df30b}, !- Handle
   Surface 2,                              !- Name
   Wall,                                   !- Surface Type
   ,                                       !- Construction Name
-  {d0286558-dda4-4a88-90f1-f7f12a89d3a9}, !- Space Name
-=======
-  {ba0536b1-088c-4294-beb8-386410a5f6ff}, !- Handle
-  Surface 2,                              !- Name
-  Wall,                                   !- Surface Type
-  ,                                       !- Construction Name
-  {1bbb9927-a0d6-4410-90f4-da06e02f0172}, !- Space Name
->>>>>>> f9199dcb
+  {3e4eaf1c-6af8-4d11-bf30-ea2cc7d2e18f}, !- Space Name
   Outdoors,                               !- Outside Boundary Condition
   ,                                       !- Outside Boundary Condition Object
   SunExposed,                             !- Sun Exposure
@@ -306,19 +192,11 @@
   0, -12.9315688143396, 2.4384;           !- X,Y,Z Vertex 4 {m}
 
 OS:Surface,
-<<<<<<< HEAD
-  {fa4ea6fd-9cea-4b63-9d03-fe81fe2e4fbb}, !- Handle
+  {f643e365-7707-438a-bef1-87f26be40e63}, !- Handle
   Surface 3,                              !- Name
   Wall,                                   !- Surface Type
   ,                                       !- Construction Name
-  {d0286558-dda4-4a88-90f1-f7f12a89d3a9}, !- Space Name
-=======
-  {d4724783-2dc6-4388-a5bb-63649b5c2de7}, !- Handle
-  Surface 3,                              !- Name
-  Wall,                                   !- Surface Type
-  ,                                       !- Construction Name
-  {1bbb9927-a0d6-4410-90f4-da06e02f0172}, !- Space Name
->>>>>>> f9199dcb
+  {3e4eaf1c-6af8-4d11-bf30-ea2cc7d2e18f}, !- Space Name
   Outdoors,                               !- Outside Boundary Condition
   ,                                       !- Outside Boundary Condition Object
   SunExposed,                             !- Sun Exposure
@@ -331,36 +209,28 @@
   0, 0, 2.4384;                           !- X,Y,Z Vertex 4 {m}
 
 OS:Surface,
-<<<<<<< HEAD
-  {906c838d-c9ed-4187-96c4-5de51e99d32c}, !- Handle
+  {f82d40db-97ac-4dc1-a9af-b2de3ecafb44}, !- Handle
   Surface 4,                              !- Name
   Wall,                                   !- Surface Type
   ,                                       !- Construction Name
-  {d0286558-dda4-4a88-90f1-f7f12a89d3a9}, !- Space Name
+  {3e4eaf1c-6af8-4d11-bf30-ea2cc7d2e18f}, !- Space Name
   Adiabatic,                              !- Outside Boundary Condition
-=======
-  {ad2b861f-107b-44fb-863a-b095400ebdab}, !- Handle
-  Surface 4,                              !- Name
-  Wall,                                   !- Surface Type
-  ,                                       !- Construction Name
-  {1bbb9927-a0d6-4410-90f4-da06e02f0172}, !- Space Name
-  Surface,                                !- Outside Boundary Condition
-  {dd3db6b2-5ccd-41a1-ad9a-c0858eb3c7ad}, !- Outside Boundary Condition Object
+  ,                                       !- Outside Boundary Condition Object
   NoSun,                                  !- Sun Exposure
   NoWind,                                 !- Wind Exposure
   ,                                       !- View Factor to Ground
   ,                                       !- Number of Vertices
-  6.46578440716979, -11.1027688143396, 2.4384, !- X,Y,Z Vertex 1 {m}
-  6.46578440716979, -11.1027688143396, 0, !- X,Y,Z Vertex 2 {m}
+  6.46578440716979, -12.9315688143396, 2.4384, !- X,Y,Z Vertex 1 {m}
+  6.46578440716979, -12.9315688143396, 0, !- X,Y,Z Vertex 2 {m}
   6.46578440716979, 0, 0,                 !- X,Y,Z Vertex 3 {m}
   6.46578440716979, 0, 2.4384;            !- X,Y,Z Vertex 4 {m}
 
 OS:Surface,
-  {e553a89c-9987-45e9-9020-57d59d7dcdf3}, !- Handle
+  {e25b0a89-549d-4225-ac4b-18f679c0efb5}, !- Handle
   Surface 5,                              !- Name
   Wall,                                   !- Surface Type
   ,                                       !- Construction Name
-  {1bbb9927-a0d6-4410-90f4-da06e02f0172}, !- Space Name
+  {3e4eaf1c-6af8-4d11-bf30-ea2cc7d2e18f}, !- Space Name
   Outdoors,                               !- Outside Boundary Condition
   ,                                       !- Outside Boundary Condition Object
   SunExposed,                             !- Sun Exposure
@@ -373,13 +243,13 @@
   6.46578440716979, -12.9315688143396, 2.4384; !- X,Y,Z Vertex 4 {m}
 
 OS:Surface,
-  {4aefb534-e456-439c-91af-45005048278d}, !- Handle
+  {ed1c86b0-023a-4b31-92ce-063e8a8e57b7}, !- Handle
   Surface 6,                              !- Name
   RoofCeiling,                            !- Surface Type
   ,                                       !- Construction Name
-  {1bbb9927-a0d6-4410-90f4-da06e02f0172}, !- Space Name
+  {3e4eaf1c-6af8-4d11-bf30-ea2cc7d2e18f}, !- Space Name
   Surface,                                !- Outside Boundary Condition
-  {98849922-6a18-47b0-a57f-99a92cd9d451}, !- Outside Boundary Condition Object
+  {4fa41efe-bb80-4d84-80be-47997b5c4e05}, !- Outside Boundary Condition Object
   NoSun,                                  !- Sun Exposure
   NoWind,                                 !- Wind Exposure
   ,                                       !- View Factor to Ground
@@ -390,7 +260,7 @@
   0, -12.9315688143396, 2.4384;           !- X,Y,Z Vertex 4 {m}
 
 OS:SpaceType,
-  {7d1812b6-fac0-44a3-84bf-9de1f874eb95}, !- Handle
+  {1c2c52c0-eab8-447f-b276-2d69fc667ffe}, !- Handle
   Space Type 1,                           !- Name
   ,                                       !- Default Construction Set Name
   ,                                       !- Default Schedule Set Name
@@ -401,13 +271,13 @@
   living;                                 !- Standards Space Type
 
 OS:Surface,
-  {98849922-6a18-47b0-a57f-99a92cd9d451}, !- Handle
+  {4fa41efe-bb80-4d84-80be-47997b5c4e05}, !- Handle
   Surface 7,                              !- Name
   Floor,                                  !- Surface Type
   ,                                       !- Construction Name
-  {b14759c7-f252-4692-a5e1-717fe69ae04b}, !- Space Name
+  {b58523df-4a1f-4980-afb6-92f7e7296de4}, !- Space Name
   Surface,                                !- Outside Boundary Condition
-  {4aefb534-e456-439c-91af-45005048278d}, !- Outside Boundary Condition Object
+  {ed1c86b0-023a-4b31-92ce-063e8a8e57b7}, !- Outside Boundary Condition Object
   NoSun,                                  !- Sun Exposure
   NoWind,                                 !- Wind Exposure
   ,                                       !- View Factor to Ground
@@ -418,74 +288,90 @@
   6.46578440716979, -12.9315688143396, 2.4384; !- X,Y,Z Vertex 4 {m}
 
 OS:Surface,
-  {eb90fae2-ef81-49df-b307-34f43ab5b0f2}, !- Handle
+  {717f3519-fef4-405e-93f9-bf775923b93d}, !- Handle
   Surface 8,                              !- Name
   RoofCeiling,                            !- Surface Type
   ,                                       !- Construction Name
-  {b14759c7-f252-4692-a5e1-717fe69ae04b}, !- Space Name
+  {b58523df-4a1f-4980-afb6-92f7e7296de4}, !- Space Name
   Outdoors,                               !- Outside Boundary Condition
   ,                                       !- Outside Boundary Condition Object
   SunExposed,                             !- Sun Exposure
   WindExposed,                            !- Wind Exposure
   ,                                       !- View Factor to Ground
   ,                                       !- Number of Vertices
-  3.2328922035849, 0, 4.05484610179245,   !- X,Y,Z Vertex 1 {m}
-  0, 0, 2.4384,                           !- X,Y,Z Vertex 2 {m}
-  0, -12.9315688143396, 2.4384,           !- X,Y,Z Vertex 3 {m}
-  3.2328922035849, -12.9315688143396, 4.05484610179245; !- X,Y,Z Vertex 4 {m}
+  0, -6.46578440716979, 5.6712922035849,  !- X,Y,Z Vertex 1 {m}
+  6.46578440716979, -6.46578440716979, 5.6712922035849, !- X,Y,Z Vertex 2 {m}
+  6.46578440716979, 0, 2.4384,            !- X,Y,Z Vertex 3 {m}
+  0, 0, 2.4384;                           !- X,Y,Z Vertex 4 {m}
 
 OS:Surface,
-  {a1c24286-7a81-4ae8-bd2c-dad1a9daf2f4}, !- Handle
+  {9a4e7e33-986d-4033-b857-b61a39ad2961}, !- Handle
   Surface 9,                              !- Name
   RoofCeiling,                            !- Surface Type
   ,                                       !- Construction Name
-  {b14759c7-f252-4692-a5e1-717fe69ae04b}, !- Space Name
+  {b58523df-4a1f-4980-afb6-92f7e7296de4}, !- Space Name
   Outdoors,                               !- Outside Boundary Condition
   ,                                       !- Outside Boundary Condition Object
   SunExposed,                             !- Sun Exposure
   WindExposed,                            !- Wind Exposure
   ,                                       !- View Factor to Ground
   ,                                       !- Number of Vertices
-  3.2328922035849, -12.9315688143396, 4.05484610179245, !- X,Y,Z Vertex 1 {m}
-  6.46578440716979, -12.9315688143396, 2.4384, !- X,Y,Z Vertex 2 {m}
-  6.46578440716979, 0, 2.4384,            !- X,Y,Z Vertex 3 {m}
-  3.2328922035849, 0, 4.05484610179245;   !- X,Y,Z Vertex 4 {m}
+  6.46578440716979, -6.46578440716979, 5.6712922035849, !- X,Y,Z Vertex 1 {m}
+  0, -6.46578440716979, 5.6712922035849,  !- X,Y,Z Vertex 2 {m}
+  0, -12.9315688143396, 2.4384,           !- X,Y,Z Vertex 3 {m}
+  6.46578440716979, -12.9315688143396, 2.4384; !- X,Y,Z Vertex 4 {m}
 
 OS:Surface,
-  {3edd3cb2-02e5-4633-8db1-0425c4eccf88}, !- Handle
+  {e47a66d8-a7ba-470d-b796-2aefeecf2cc4}, !- Handle
   Surface 10,                             !- Name
   Wall,                                   !- Surface Type
   ,                                       !- Construction Name
-  {b14759c7-f252-4692-a5e1-717fe69ae04b}, !- Space Name
+  {b58523df-4a1f-4980-afb6-92f7e7296de4}, !- Space Name
   Outdoors,                               !- Outside Boundary Condition
   ,                                       !- Outside Boundary Condition Object
   SunExposed,                             !- Sun Exposure
   WindExposed,                            !- Wind Exposure
   ,                                       !- View Factor to Ground
   ,                                       !- Number of Vertices
-  3.2328922035849, -12.9315688143396, 4.05484610179245, !- X,Y,Z Vertex 1 {m}
-  0, -12.9315688143396, 2.4384,           !- X,Y,Z Vertex 2 {m}
-  6.46578440716979, -12.9315688143396, 2.4384; !- X,Y,Z Vertex 3 {m}
+  0, -6.46578440716979, 5.6712922035849,  !- X,Y,Z Vertex 1 {m}
+  0, 0, 2.4384,                           !- X,Y,Z Vertex 2 {m}
+  0, -12.9315688143396, 2.4384;           !- X,Y,Z Vertex 3 {m}
 
 OS:Surface,
-  {49bae5ac-4d77-4ad9-a522-710b5dbbf8a7}, !- Handle
+  {69b48d4e-a56e-4ef4-a35f-d6b293668ba1}, !- Handle
   Surface 11,                             !- Name
   Wall,                                   !- Surface Type
   ,                                       !- Construction Name
-  {b14759c7-f252-4692-a5e1-717fe69ae04b}, !- Space Name
-  Outdoors,                               !- Outside Boundary Condition
+  {b58523df-4a1f-4980-afb6-92f7e7296de4}, !- Space Name
+  Adiabatic,                              !- Outside Boundary Condition
   ,                                       !- Outside Boundary Condition Object
-  SunExposed,                             !- Sun Exposure
-  WindExposed,                            !- Wind Exposure
+  NoSun,                                  !- Sun Exposure
+  NoWind,                                 !- Wind Exposure
   ,                                       !- View Factor to Ground
   ,                                       !- Number of Vertices
-  3.2328922035849, 0, 4.05484610179245,   !- X,Y,Z Vertex 1 {m}
-  6.46578440716979, 0, 2.4384,            !- X,Y,Z Vertex 2 {m}
-  0, 0, 2.4384;                           !- X,Y,Z Vertex 3 {m}
+  6.46578440716979, -6.46578440716979, 5.6712922035849, !- X,Y,Z Vertex 1 {m}
+  6.46578440716979, -12.9315688143396, 2.4384, !- X,Y,Z Vertex 2 {m}
+  6.46578440716979, 0, 2.4384;            !- X,Y,Z Vertex 3 {m}
+
+OS:Space,
+  {b58523df-4a1f-4980-afb6-92f7e7296de4}, !- Handle
+  unfinished attic space,                 !- Name
+  {8797a1b7-b529-4c9a-a2ab-c1f9c858408c}, !- Space Type Name
+  ,                                       !- Default Construction Set Name
+  ,                                       !- Default Schedule Set Name
+  ,                                       !- Direction of Relative North {deg}
+  ,                                       !- X Origin {m}
+  ,                                       !- Y Origin {m}
+  ,                                       !- Z Origin {m}
+  ,                                       !- Building Story Name
+  {c4162821-c5e7-4a98-ba3f-3620485aff31}, !- Thermal Zone Name
+  ,                                       !- Part of Total Floor Area
+  ,                                       !- Design Specification Outdoor Air Object Name
+  {ffded87a-0c0e-4d27-b2ab-32e8cbf6026f}; !- Building Unit Name
 
 OS:ThermalZone,
-  {0c70488e-1348-40fc-bdff-078e1b74f45f}, !- Handle
-  living zone|unit 2,                     !- Name
+  {c4162821-c5e7-4a98-ba3f-3620485aff31}, !- Handle
+  unfinished attic zone,                  !- Name
   ,                                       !- Multiplier
   ,                                       !- Ceiling Height {m}
   ,                                       !- Volume {m3}
@@ -493,10 +379,10 @@
   ,                                       !- Zone Inside Convection Algorithm
   ,                                       !- Zone Outside Convection Algorithm
   ,                                       !- Zone Conditioning Equipment List Name
-  {20d1ad8a-852b-4e4f-9301-9db7ffd1b740}, !- Zone Air Inlet Port List
-  {e11df4a3-341a-4084-881e-428ea534f3ce}, !- Zone Air Exhaust Port List
-  {e6b0fc1d-9d12-497e-9ff8-f611dd49d720}, !- Zone Air Node Name
-  {f7fb5bfe-ecd5-4ed4-aa22-8d121b1a6621}, !- Zone Return Air Port List
+  {b7b0b08a-d4b8-442e-b022-250da50d58a9}, !- Zone Air Inlet Port List
+  {69019d63-2ba9-422c-b6b8-c6fea189a6e3}, !- Zone Air Exhaust Port List
+  {493f65fe-ef35-42c6-8ea4-7273dd50c3c9}, !- Zone Air Node Name
+  {1fa6e2d8-761d-46a6-bff3-626bf098ba72}, !- Zone Return Air Port List
   ,                                       !- Primary Daylighting Control Name
   ,                                       !- Fraction of Zone Controlled by Primary Daylighting Control
   ,                                       !- Secondary Daylighting Control Name
@@ -507,37 +393,37 @@
   No;                                     !- Use Ideal Air Loads
 
 OS:Node,
-  {88e40125-7a00-4272-898c-59fc0e062b7d}, !- Handle
+  {7851e456-95dd-402e-92fb-09ba338a8c60}, !- Handle
   Node 2,                                 !- Name
-  {e6b0fc1d-9d12-497e-9ff8-f611dd49d720}, !- Inlet Port
+  {493f65fe-ef35-42c6-8ea4-7273dd50c3c9}, !- Inlet Port
   ;                                       !- Outlet Port
 
 OS:Connection,
-  {e6b0fc1d-9d12-497e-9ff8-f611dd49d720}, !- Handle
-  {5f3e13f1-8680-43ec-a91f-f9b12957120a}, !- Name
-  {0c70488e-1348-40fc-bdff-078e1b74f45f}, !- Source Object
+  {493f65fe-ef35-42c6-8ea4-7273dd50c3c9}, !- Handle
+  {11affc3e-ca0d-4916-a644-13a379c1473f}, !- Name
+  {c4162821-c5e7-4a98-ba3f-3620485aff31}, !- Source Object
   11,                                     !- Outlet Port
-  {88e40125-7a00-4272-898c-59fc0e062b7d}, !- Target Object
+  {7851e456-95dd-402e-92fb-09ba338a8c60}, !- Target Object
   2;                                      !- Inlet Port
 
 OS:PortList,
-  {20d1ad8a-852b-4e4f-9301-9db7ffd1b740}, !- Handle
-  {679b53a6-27dd-45b5-b9f9-ef799e18deb1}, !- Name
-  {0c70488e-1348-40fc-bdff-078e1b74f45f}; !- HVAC Component
+  {b7b0b08a-d4b8-442e-b022-250da50d58a9}, !- Handle
+  {fc2b98d5-ee3a-4e0c-8447-2345347114f1}, !- Name
+  {c4162821-c5e7-4a98-ba3f-3620485aff31}; !- HVAC Component
 
 OS:PortList,
-  {e11df4a3-341a-4084-881e-428ea534f3ce}, !- Handle
-  {c576850c-43d6-4c13-bccb-f1f7f4c8776c}, !- Name
-  {0c70488e-1348-40fc-bdff-078e1b74f45f}; !- HVAC Component
+  {69019d63-2ba9-422c-b6b8-c6fea189a6e3}, !- Handle
+  {5994fc00-537b-451e-8bb8-18cbe9386c9c}, !- Name
+  {c4162821-c5e7-4a98-ba3f-3620485aff31}; !- HVAC Component
 
 OS:PortList,
-  {f7fb5bfe-ecd5-4ed4-aa22-8d121b1a6621}, !- Handle
-  {b5d5d8d2-eeed-47f6-a2a4-f8d7d9021a63}, !- Name
-  {0c70488e-1348-40fc-bdff-078e1b74f45f}; !- HVAC Component
+  {1fa6e2d8-761d-46a6-bff3-626bf098ba72}, !- Handle
+  {7803494a-a1cd-45d5-8e26-6f375d80adf7}, !- Name
+  {c4162821-c5e7-4a98-ba3f-3620485aff31}; !- HVAC Component
 
 OS:Sizing:Zone,
-  {5a0eb706-0ce8-49cb-abff-6d0e57634dcd}, !- Handle
-  {0c70488e-1348-40fc-bdff-078e1b74f45f}, !- Zone or ZoneList Name
+  {00810115-6ed4-4154-9b1b-636b7dc89a61}, !- Handle
+  {c4162821-c5e7-4a98-ba3f-3620485aff31}, !- Zone or ZoneList Name
   SupplyAirTemperature,                   !- Zone Cooling Design Supply Air Temperature Input Method
   14,                                     !- Zone Cooling Design Supply Air Temperature {C}
   11.11,                                  !- Zone Cooling Design Supply Air Temperature Difference {deltaC}
@@ -566,1153 +452,12 @@
   autosize;                               !- Dedicated Outdoor Air High Setpoint Temperature for Design {C}
 
 OS:ZoneHVAC:EquipmentList,
-  {a64137b7-bc87-4384-a049-e28797691d89}, !- Handle
+  {e9a80ad4-e045-4e7e-b8c8-390cdc03652e}, !- Handle
   Zone HVAC Equipment List 2,             !- Name
-  {0c70488e-1348-40fc-bdff-078e1b74f45f}; !- Thermal Zone
-
-OS:Space,
-  {ec61b1a4-e90c-4dad-936d-eaa0d0675690}, !- Handle
-  living space|unit 2|story 1,            !- Name
-  {7d1812b6-fac0-44a3-84bf-9de1f874eb95}, !- Space Type Name
-  ,                                       !- Default Construction Set Name
-  ,                                       !- Default Schedule Set Name
-  -0,                                     !- Direction of Relative North {deg}
-  0,                                      !- X Origin {m}
-  0,                                      !- Y Origin {m}
-  0,                                      !- Z Origin {m}
-  ,                                       !- Building Story Name
-  {0c70488e-1348-40fc-bdff-078e1b74f45f}, !- Thermal Zone Name
-  ,                                       !- Part of Total Floor Area
-  ,                                       !- Design Specification Outdoor Air Object Name
-  {6eb45284-ffe2-42ec-be8c-31ab5d3de248}; !- Building Unit Name
-
-OS:Surface,
-  {1b30d7f2-7dc0-4303-95c3-c7b3a471a655}, !- Handle
-  Surface 12,                             !- Name
-  Wall,                                   !- Surface Type
-  ,                                       !- Construction Name
-  {ec61b1a4-e90c-4dad-936d-eaa0d0675690}, !- Space Name
-  Outdoors,                               !- Outside Boundary Condition
-  ,                                       !- Outside Boundary Condition Object
-  SunExposed,                             !- Sun Exposure
-  WindExposed,                            !- Wind Exposure
-  ,                                       !- View Factor to Ground
-  ,                                       !- Number of Vertices
-  12.9315688143396, 1.8288, 2.4384,       !- X,Y,Z Vertex 1 {m}
-  12.9315688143396, 1.8288, 0,            !- X,Y,Z Vertex 2 {m}
-  6.46578440716979, 1.8288, 0,            !- X,Y,Z Vertex 3 {m}
-  6.46578440716979, 1.8288, 2.4384;       !- X,Y,Z Vertex 4 {m}
-
-OS:Surface,
-  {7b3a037f-fb97-4f2d-bfbc-540a8e8b59db}, !- Handle
-  Surface 13,                             !- Name
-  Wall,                                   !- Surface Type
-  ,                                       !- Construction Name
-  {ec61b1a4-e90c-4dad-936d-eaa0d0675690}, !- Space Name
-  Surface,                                !- Outside Boundary Condition
-  {5715cf5f-ba2d-4179-add9-c29d8686b690}, !- Outside Boundary Condition Object
-  NoSun,                                  !- Sun Exposure
-  NoWind,                                 !- Wind Exposure
-  ,                                       !- View Factor to Ground
-  ,                                       !- Number of Vertices
-  12.9315688143396, -11.1027688143396, 2.4384, !- X,Y,Z Vertex 1 {m}
-  12.9315688143396, -11.1027688143396, 0, !- X,Y,Z Vertex 2 {m}
-  12.9315688143396, 0, 0,                 !- X,Y,Z Vertex 3 {m}
-  12.9315688143396, 0, 2.4384;            !- X,Y,Z Vertex 4 {m}
-
-OS:Surface,
-  {b9a52879-a3f2-4121-a1a6-c20e4ec941f0}, !- Handle
-  Surface 14,                             !- Name
-  RoofCeiling,                            !- Surface Type
-  ,                                       !- Construction Name
-  {ec61b1a4-e90c-4dad-936d-eaa0d0675690}, !- Space Name
-  Surface,                                !- Outside Boundary Condition
-  {3a093537-baa3-4ae0-9fb3-1d0e7414626b}, !- Outside Boundary Condition Object
-  NoSun,                                  !- Sun Exposure
-  NoWind,                                 !- Wind Exposure
-  ,                                       !- View Factor to Ground
-  ,                                       !- Number of Vertices
-  12.9315688143396, -11.1027688143396, 2.4384, !- X,Y,Z Vertex 1 {m}
-  12.9315688143396, 1.8288, 2.4384,       !- X,Y,Z Vertex 2 {m}
-  6.46578440716979, 1.8288, 2.4384,       !- X,Y,Z Vertex 3 {m}
-  6.46578440716979, -11.1027688143396, 2.4384; !- X,Y,Z Vertex 4 {m}
-
-OS:Surface,
-  {af001063-2bcf-4033-bf3a-c5e3f7bc6377}, !- Handle
-  Surface 15,                             !- Name
-  Wall,                                   !- Surface Type
-  ,                                       !- Construction Name
-  {ec61b1a4-e90c-4dad-936d-eaa0d0675690}, !- Space Name
-  Outdoors,                               !- Outside Boundary Condition
-  ,                                       !- Outside Boundary Condition Object
-  SunExposed,                             !- Sun Exposure
-  WindExposed,                            !- Wind Exposure
-  ,                                       !- View Factor to Ground
-  ,                                       !- Number of Vertices
-  6.46578440716979, -11.1027688143396, 2.4384, !- X,Y,Z Vertex 1 {m}
-  6.46578440716979, -11.1027688143396, 0, !- X,Y,Z Vertex 2 {m}
-  12.9315688143396, -11.1027688143396, 0, !- X,Y,Z Vertex 3 {m}
-  12.9315688143396, -11.1027688143396, 2.4384; !- X,Y,Z Vertex 4 {m}
-
-OS:Surface,
-  {dd074821-8c3b-4ea8-90fe-4151e7290a03}, !- Handle
-  Surface 16,                             !- Name
-  Floor,                                  !- Surface Type
-  ,                                       !- Construction Name
-  {ec61b1a4-e90c-4dad-936d-eaa0d0675690}, !- Space Name
-  Foundation,                             !- Outside Boundary Condition
-  ,                                       !- Outside Boundary Condition Object
-  NoSun,                                  !- Sun Exposure
-  NoWind,                                 !- Wind Exposure
-  ,                                       !- View Factor to Ground
-  ,                                       !- Number of Vertices
-  6.46578440716979, -11.1027688143396, 0, !- X,Y,Z Vertex 1 {m}
-  6.46578440716979, 1.8288, 0,            !- X,Y,Z Vertex 2 {m}
-  12.9315688143396, 1.8288, 0,            !- X,Y,Z Vertex 3 {m}
-  12.9315688143396, -11.1027688143396, 0; !- X,Y,Z Vertex 4 {m}
-
-OS:Surface,
-  {dd3db6b2-5ccd-41a1-ad9a-c0858eb3c7ad}, !- Handle
-  Surface 17,                             !- Name
-  Wall,                                   !- Surface Type
-  ,                                       !- Construction Name
-  {ec61b1a4-e90c-4dad-936d-eaa0d0675690}, !- Space Name
-  Surface,                                !- Outside Boundary Condition
-  {ad2b861f-107b-44fb-863a-b095400ebdab}, !- Outside Boundary Condition Object
-  NoSun,                                  !- Sun Exposure
-  NoWind,                                 !- Wind Exposure
-  ,                                       !- View Factor to Ground
-  ,                                       !- Number of Vertices
-  6.46578440716979, 0, 2.4384,            !- X,Y,Z Vertex 1 {m}
-  6.46578440716979, 0, 0,                 !- X,Y,Z Vertex 2 {m}
-  6.46578440716979, -11.1027688143396, 0, !- X,Y,Z Vertex 3 {m}
-  6.46578440716979, -11.1027688143396, 2.4384; !- X,Y,Z Vertex 4 {m}
-
-OS:Surface,
-  {61be0d39-c039-416f-aa41-3e7f94549c56}, !- Handle
-  Surface 18,                             !- Name
-  RoofCeiling,                            !- Surface Type
-  ,                                       !- Construction Name
-  {b14759c7-f252-4692-a5e1-717fe69ae04b}, !- Space Name
-  Outdoors,                               !- Outside Boundary Condition
-  ,                                       !- Outside Boundary Condition Object
-  SunExposed,                             !- Sun Exposure
-  WindExposed,                            !- Wind Exposure
-  ,                                       !- View Factor to Ground
-  ,                                       !- Number of Vertices
-  9.69867661075469, 1.8288, 4.05484610179245, !- X,Y,Z Vertex 1 {m}
-  6.46578440716979, 1.8288, 2.4384,       !- X,Y,Z Vertex 2 {m}
-  6.46578440716979, -11.1027688143396, 2.4384, !- X,Y,Z Vertex 3 {m}
-  9.69867661075469, -11.1027688143396, 4.05484610179245; !- X,Y,Z Vertex 4 {m}
-
-OS:Surface,
-  {290daad4-7c66-4a16-8e95-46fd5de0b2c2}, !- Handle
-  Surface 19,                             !- Name
-  Wall,                                   !- Surface Type
-  ,                                       !- Construction Name
-  {b14759c7-f252-4692-a5e1-717fe69ae04b}, !- Space Name
-  Outdoors,                               !- Outside Boundary Condition
-  ,                                       !- Outside Boundary Condition Object
-  SunExposed,                             !- Sun Exposure
-  WindExposed,                            !- Wind Exposure
-  ,                                       !- View Factor to Ground
-  ,                                       !- Number of Vertices
-  9.69867661075469, -11.1027688143396, 4.05484610179245, !- X,Y,Z Vertex 1 {m}
-  6.46578440716979, -11.1027688143396, 2.4384, !- X,Y,Z Vertex 2 {m}
-  12.9315688143396, -11.1027688143396, 2.4384; !- X,Y,Z Vertex 3 {m}
-
-OS:Surface,
-  {3a093537-baa3-4ae0-9fb3-1d0e7414626b}, !- Handle
-  Surface 20,                             !- Name
-  Floor,                                  !- Surface Type
-  ,                                       !- Construction Name
-  {b14759c7-f252-4692-a5e1-717fe69ae04b}, !- Space Name
-  Surface,                                !- Outside Boundary Condition
-  {b9a52879-a3f2-4121-a1a6-c20e4ec941f0}, !- Outside Boundary Condition Object
-  NoSun,                                  !- Sun Exposure
-  NoWind,                                 !- Wind Exposure
-  ,                                       !- View Factor to Ground
-  ,                                       !- Number of Vertices
-  6.46578440716979, -11.1027688143396, 2.4384, !- X,Y,Z Vertex 1 {m}
-  6.46578440716979, 1.8288, 2.4384,       !- X,Y,Z Vertex 2 {m}
-  12.9315688143396, 1.8288, 2.4384,       !- X,Y,Z Vertex 3 {m}
-  12.9315688143396, -11.1027688143396, 2.4384; !- X,Y,Z Vertex 4 {m}
-
-OS:Surface,
-  {80494e3e-e183-4932-a989-ce217f7076de}, !- Handle
-  Surface 21,                             !- Name
-  RoofCeiling,                            !- Surface Type
-  ,                                       !- Construction Name
-  {b14759c7-f252-4692-a5e1-717fe69ae04b}, !- Space Name
-  Outdoors,                               !- Outside Boundary Condition
-  ,                                       !- Outside Boundary Condition Object
-  SunExposed,                             !- Sun Exposure
-  WindExposed,                            !- Wind Exposure
-  ,                                       !- View Factor to Ground
-  ,                                       !- Number of Vertices
-  9.69867661075469, -11.1027688143396, 4.05484610179245, !- X,Y,Z Vertex 1 {m}
-  12.9315688143396, -11.1027688143396, 2.4384, !- X,Y,Z Vertex 2 {m}
-  12.9315688143396, 1.8288, 2.4384,       !- X,Y,Z Vertex 3 {m}
-  9.69867661075469, 1.8288, 4.05484610179245; !- X,Y,Z Vertex 4 {m}
-
-OS:Surface,
-  {20f33d66-e30d-4222-9f22-269c78c46aef}, !- Handle
-  Surface 22,                             !- Name
-  Wall,                                   !- Surface Type
-  ,                                       !- Construction Name
-  {b14759c7-f252-4692-a5e1-717fe69ae04b}, !- Space Name
-  Outdoors,                               !- Outside Boundary Condition
-  ,                                       !- Outside Boundary Condition Object
-  SunExposed,                             !- Sun Exposure
-  WindExposed,                            !- Wind Exposure
-  ,                                       !- View Factor to Ground
-  ,                                       !- Number of Vertices
-  9.69867661075469, 1.8288, 4.05484610179245, !- X,Y,Z Vertex 1 {m}
-  12.9315688143396, 1.8288, 2.4384,       !- X,Y,Z Vertex 2 {m}
-  6.46578440716979, 1.8288, 2.4384;       !- X,Y,Z Vertex 3 {m}
-
-OS:ThermalZone,
-  {6f9e423e-62b3-4855-81c4-6004cccc7c46}, !- Handle
-  living zone|unit 3,                     !- Name
-  ,                                       !- Multiplier
-  ,                                       !- Ceiling Height {m}
-  ,                                       !- Volume {m3}
-  ,                                       !- Floor Area {m2}
-  ,                                       !- Zone Inside Convection Algorithm
-  ,                                       !- Zone Outside Convection Algorithm
-  ,                                       !- Zone Conditioning Equipment List Name
-  {ff9fc722-891c-428d-ae8a-c57777798fab}, !- Zone Air Inlet Port List
-  {a9164eb6-0133-4be1-b47d-99955ecdec08}, !- Zone Air Exhaust Port List
-  {a9b9d35c-ea10-4faa-8ff5-45980dbaae31}, !- Zone Air Node Name
-  {14d42390-235f-426e-b15c-d9a0d62f4037}, !- Zone Return Air Port List
-  ,                                       !- Primary Daylighting Control Name
-  ,                                       !- Fraction of Zone Controlled by Primary Daylighting Control
-  ,                                       !- Secondary Daylighting Control Name
-  ,                                       !- Fraction of Zone Controlled by Secondary Daylighting Control
-  ,                                       !- Illuminance Map Name
-  ,                                       !- Group Rendering Name
-  ,                                       !- Thermostat Name
-  No;                                     !- Use Ideal Air Loads
-
-OS:Node,
-  {c46990ca-b4bf-4f71-88e9-a89d008d0dff}, !- Handle
-  Node 3,                                 !- Name
-  {a9b9d35c-ea10-4faa-8ff5-45980dbaae31}, !- Inlet Port
-  ;                                       !- Outlet Port
-
-OS:Connection,
-  {a9b9d35c-ea10-4faa-8ff5-45980dbaae31}, !- Handle
-  {2ad1ce93-7b04-4b73-84e8-6f8d2e238b95}, !- Name
-  {6f9e423e-62b3-4855-81c4-6004cccc7c46}, !- Source Object
-  11,                                     !- Outlet Port
-  {c46990ca-b4bf-4f71-88e9-a89d008d0dff}, !- Target Object
-  2;                                      !- Inlet Port
-
-OS:PortList,
-  {ff9fc722-891c-428d-ae8a-c57777798fab}, !- Handle
-  {d69b07c7-1e32-426d-ab44-92ee90803ea9}, !- Name
-  {6f9e423e-62b3-4855-81c4-6004cccc7c46}; !- HVAC Component
-
-OS:PortList,
-  {a9164eb6-0133-4be1-b47d-99955ecdec08}, !- Handle
-  {27ae73cf-522f-4959-a369-c9084e86d2f0}, !- Name
-  {6f9e423e-62b3-4855-81c4-6004cccc7c46}; !- HVAC Component
-
-OS:PortList,
-  {14d42390-235f-426e-b15c-d9a0d62f4037}, !- Handle
-  {54c870d7-c47d-463f-b9b1-80a9bcb765ac}, !- Name
-  {6f9e423e-62b3-4855-81c4-6004cccc7c46}; !- HVAC Component
-
-OS:Sizing:Zone,
-  {6a3108dc-1b54-4c75-842f-bdddc54f9da1}, !- Handle
-  {6f9e423e-62b3-4855-81c4-6004cccc7c46}, !- Zone or ZoneList Name
-  SupplyAirTemperature,                   !- Zone Cooling Design Supply Air Temperature Input Method
-  14,                                     !- Zone Cooling Design Supply Air Temperature {C}
-  11.11,                                  !- Zone Cooling Design Supply Air Temperature Difference {deltaC}
-  SupplyAirTemperature,                   !- Zone Heating Design Supply Air Temperature Input Method
-  40,                                     !- Zone Heating Design Supply Air Temperature {C}
-  11.11,                                  !- Zone Heating Design Supply Air Temperature Difference {deltaC}
-  0.0085,                                 !- Zone Cooling Design Supply Air Humidity Ratio {kg-H2O/kg-air}
-  0.008,                                  !- Zone Heating Design Supply Air Humidity Ratio {kg-H2O/kg-air}
-  ,                                       !- Zone Heating Sizing Factor
-  ,                                       !- Zone Cooling Sizing Factor
-  DesignDay,                              !- Cooling Design Air Flow Method
-  ,                                       !- Cooling Design Air Flow Rate {m3/s}
-  ,                                       !- Cooling Minimum Air Flow per Zone Floor Area {m3/s-m2}
-  ,                                       !- Cooling Minimum Air Flow {m3/s}
-  ,                                       !- Cooling Minimum Air Flow Fraction
-  DesignDay,                              !- Heating Design Air Flow Method
-  ,                                       !- Heating Design Air Flow Rate {m3/s}
-  ,                                       !- Heating Maximum Air Flow per Zone Floor Area {m3/s-m2}
-  ,                                       !- Heating Maximum Air Flow {m3/s}
-  ,                                       !- Heating Maximum Air Flow Fraction
-  ,                                       !- Design Zone Air Distribution Effectiveness in Cooling Mode
-  ,                                       !- Design Zone Air Distribution Effectiveness in Heating Mode
-  No,                                     !- Account for Dedicated Outdoor Air System
-  NeutralSupplyAir,                       !- Dedicated Outdoor Air System Control Strategy
-  autosize,                               !- Dedicated Outdoor Air Low Setpoint Temperature for Design {C}
-  autosize;                               !- Dedicated Outdoor Air High Setpoint Temperature for Design {C}
-
-OS:ZoneHVAC:EquipmentList,
-  {797546b3-071b-4042-b37d-e99efe1239be}, !- Handle
-  Zone HVAC Equipment List 3,             !- Name
-  {6f9e423e-62b3-4855-81c4-6004cccc7c46}; !- Thermal Zone
-
-OS:Space,
-  {58653438-da00-46d8-8b04-d2056b67d05d}, !- Handle
-  living space|unit 3|story 1,            !- Name
-  {7d1812b6-fac0-44a3-84bf-9de1f874eb95}, !- Space Type Name
-  ,                                       !- Default Construction Set Name
-  ,                                       !- Default Schedule Set Name
-  -0,                                     !- Direction of Relative North {deg}
-  0,                                      !- X Origin {m}
-  0,                                      !- Y Origin {m}
-  0,                                      !- Z Origin {m}
-  ,                                       !- Building Story Name
-  {6f9e423e-62b3-4855-81c4-6004cccc7c46}, !- Thermal Zone Name
-  ,                                       !- Part of Total Floor Area
-  ,                                       !- Design Specification Outdoor Air Object Name
-  {b0746396-9160-40d4-9c4e-12fc10870d36}; !- Building Unit Name
-
-OS:Surface,
-  {fac49646-0549-478e-9811-464601847765}, !- Handle
-  Surface 23,                             !- Name
-  Wall,                                   !- Surface Type
-  ,                                       !- Construction Name
-  {58653438-da00-46d8-8b04-d2056b67d05d}, !- Space Name
-  Outdoors,                               !- Outside Boundary Condition
-  ,                                       !- Outside Boundary Condition Object
-  SunExposed,                             !- Sun Exposure
-  WindExposed,                            !- Wind Exposure
-  ,                                       !- View Factor to Ground
-  ,                                       !- Number of Vertices
-  19.3973532215094, 0, 2.4384,            !- X,Y,Z Vertex 1 {m}
-  19.3973532215094, 0, 0,                 !- X,Y,Z Vertex 2 {m}
-  12.9315688143396, 0, 0,                 !- X,Y,Z Vertex 3 {m}
-  12.9315688143396, 0, 2.4384;            !- X,Y,Z Vertex 4 {m}
-
-OS:Surface,
-  {97c879c7-a714-403a-9f32-7aa99172a2ce}, !- Handle
-  Surface 24,                             !- Name
-  Wall,                                   !- Surface Type
-  ,                                       !- Construction Name
-  {58653438-da00-46d8-8b04-d2056b67d05d}, !- Space Name
-  Surface,                                !- Outside Boundary Condition
-  {cc7628d9-dae5-4e36-8a09-aa49e4b0b2ef}, !- Outside Boundary Condition Object
-  NoSun,                                  !- Sun Exposure
-  NoWind,                                 !- Wind Exposure
-  ,                                       !- View Factor to Ground
-  ,                                       !- Number of Vertices
-  19.3973532215094, -11.1027688143396, 2.4384, !- X,Y,Z Vertex 1 {m}
-  19.3973532215094, -11.1027688143396, 0, !- X,Y,Z Vertex 2 {m}
-  19.3973532215094, 0, 0,                 !- X,Y,Z Vertex 3 {m}
-  19.3973532215094, 0, 2.4384;            !- X,Y,Z Vertex 4 {m}
-
-OS:Surface,
-  {6d2cd69c-718a-4e44-8089-14526ad15709}, !- Handle
-  Surface 25,                             !- Name
-  RoofCeiling,                            !- Surface Type
-  ,                                       !- Construction Name
-  {58653438-da00-46d8-8b04-d2056b67d05d}, !- Space Name
-  Surface,                                !- Outside Boundary Condition
-  {df282fba-1bbf-4a75-b266-a177eb5f8123}, !- Outside Boundary Condition Object
-  NoSun,                                  !- Sun Exposure
-  NoWind,                                 !- Wind Exposure
-  ,                                       !- View Factor to Ground
-  ,                                       !- Number of Vertices
-  19.3973532215094, -12.9315688143396, 2.4384, !- X,Y,Z Vertex 1 {m}
-  19.3973532215094, 0, 2.4384,            !- X,Y,Z Vertex 2 {m}
-  12.9315688143396, 0, 2.4384,            !- X,Y,Z Vertex 3 {m}
-  12.9315688143396, -12.9315688143396, 2.4384; !- X,Y,Z Vertex 4 {m}
-
-OS:Surface,
-  {9466c22b-0d01-4aa3-99ef-7cad9b2915f2}, !- Handle
-  Surface 26,                             !- Name
-  Wall,                                   !- Surface Type
-  ,                                       !- Construction Name
-  {58653438-da00-46d8-8b04-d2056b67d05d}, !- Space Name
-  Outdoors,                               !- Outside Boundary Condition
-  ,                                       !- Outside Boundary Condition Object
-  SunExposed,                             !- Sun Exposure
-  WindExposed,                            !- Wind Exposure
-  ,                                       !- View Factor to Ground
-  ,                                       !- Number of Vertices
-  12.9315688143396, -12.9315688143396, 2.4384, !- X,Y,Z Vertex 1 {m}
-  12.9315688143396, -12.9315688143396, 0, !- X,Y,Z Vertex 2 {m}
-  19.3973532215094, -12.9315688143396, 0, !- X,Y,Z Vertex 3 {m}
-  19.3973532215094, -12.9315688143396, 2.4384; !- X,Y,Z Vertex 4 {m}
-
-OS:Surface,
-  {4f28de61-b947-47c6-9d9d-e717164d67c9}, !- Handle
-  Surface 27,                             !- Name
-  Floor,                                  !- Surface Type
-  ,                                       !- Construction Name
-  {58653438-da00-46d8-8b04-d2056b67d05d}, !- Space Name
-  Foundation,                             !- Outside Boundary Condition
-  ,                                       !- Outside Boundary Condition Object
-  NoSun,                                  !- Sun Exposure
-  NoWind,                                 !- Wind Exposure
-  ,                                       !- View Factor to Ground
-  ,                                       !- Number of Vertices
-  12.9315688143396, -12.9315688143396, 0, !- X,Y,Z Vertex 1 {m}
-  12.9315688143396, 0, 0,                 !- X,Y,Z Vertex 2 {m}
-  19.3973532215094, 0, 0,                 !- X,Y,Z Vertex 3 {m}
-  19.3973532215094, -12.9315688143396, 0; !- X,Y,Z Vertex 4 {m}
-
-OS:Surface,
-  {5715cf5f-ba2d-4179-add9-c29d8686b690}, !- Handle
-  Surface 28,                             !- Name
-  Wall,                                   !- Surface Type
-  ,                                       !- Construction Name
-  {58653438-da00-46d8-8b04-d2056b67d05d}, !- Space Name
-  Surface,                                !- Outside Boundary Condition
-  {7b3a037f-fb97-4f2d-bfbc-540a8e8b59db}, !- Outside Boundary Condition Object
-  NoSun,                                  !- Sun Exposure
-  NoWind,                                 !- Wind Exposure
-  ,                                       !- View Factor to Ground
-  ,                                       !- Number of Vertices
-  12.9315688143396, 0, 2.4384,            !- X,Y,Z Vertex 1 {m}
-  12.9315688143396, 0, 0,                 !- X,Y,Z Vertex 2 {m}
-  12.9315688143396, -11.1027688143396, 0, !- X,Y,Z Vertex 3 {m}
-  12.9315688143396, -11.1027688143396, 2.4384; !- X,Y,Z Vertex 4 {m}
-
-OS:Surface,
-  {1d4b883f-1efd-40aa-985e-9916e17cf5dd}, !- Handle
-  Surface 29,                             !- Name
-  RoofCeiling,                            !- Surface Type
-  ,                                       !- Construction Name
-  {b14759c7-f252-4692-a5e1-717fe69ae04b}, !- Space Name
-  Outdoors,                               !- Outside Boundary Condition
-  ,                                       !- Outside Boundary Condition Object
-  SunExposed,                             !- Sun Exposure
-  WindExposed,                            !- Wind Exposure
-  ,                                       !- View Factor to Ground
-  ,                                       !- Number of Vertices
-  16.1644610179245, 0, 4.05484610179245,  !- X,Y,Z Vertex 1 {m}
-  12.9315688143396, 0, 2.4384,            !- X,Y,Z Vertex 2 {m}
-  12.9315688143396, -12.9315688143396, 2.4384, !- X,Y,Z Vertex 3 {m}
-  16.1644610179245, -12.9315688143396, 4.05484610179245; !- X,Y,Z Vertex 4 {m}
-
-OS:Surface,
-  {53897e60-74b4-48f2-9139-39fd982be0b9}, !- Handle
-  Surface 30,                             !- Name
-  Wall,                                   !- Surface Type
-  ,                                       !- Construction Name
-  {b14759c7-f252-4692-a5e1-717fe69ae04b}, !- Space Name
-  Outdoors,                               !- Outside Boundary Condition
-  ,                                       !- Outside Boundary Condition Object
-  SunExposed,                             !- Sun Exposure
-  WindExposed,                            !- Wind Exposure
-  ,                                       !- View Factor to Ground
-  ,                                       !- Number of Vertices
-  16.1644610179245, -12.9315688143396, 4.05484610179245, !- X,Y,Z Vertex 1 {m}
-  12.9315688143396, -12.9315688143396, 2.4384, !- X,Y,Z Vertex 2 {m}
-  19.3973532215094, -12.9315688143396, 2.4384; !- X,Y,Z Vertex 3 {m}
-
-OS:Surface,
-  {df282fba-1bbf-4a75-b266-a177eb5f8123}, !- Handle
-  Surface 31,                             !- Name
-  Floor,                                  !- Surface Type
-  ,                                       !- Construction Name
-  {b14759c7-f252-4692-a5e1-717fe69ae04b}, !- Space Name
-  Surface,                                !- Outside Boundary Condition
-  {6d2cd69c-718a-4e44-8089-14526ad15709}, !- Outside Boundary Condition Object
-  NoSun,                                  !- Sun Exposure
-  NoWind,                                 !- Wind Exposure
-  ,                                       !- View Factor to Ground
-  ,                                       !- Number of Vertices
-  12.9315688143396, -12.9315688143396, 2.4384, !- X,Y,Z Vertex 1 {m}
-  12.9315688143396, 0, 2.4384,            !- X,Y,Z Vertex 2 {m}
-  19.3973532215094, 0, 2.4384,            !- X,Y,Z Vertex 3 {m}
-  19.3973532215094, -12.9315688143396, 2.4384; !- X,Y,Z Vertex 4 {m}
-
-OS:Surface,
-  {19221b5f-0e60-4c8d-894c-a709094c1566}, !- Handle
-  Surface 32,                             !- Name
-  RoofCeiling,                            !- Surface Type
-  ,                                       !- Construction Name
-  {b14759c7-f252-4692-a5e1-717fe69ae04b}, !- Space Name
-  Outdoors,                               !- Outside Boundary Condition
-  ,                                       !- Outside Boundary Condition Object
-  SunExposed,                             !- Sun Exposure
-  WindExposed,                            !- Wind Exposure
-  ,                                       !- View Factor to Ground
-  ,                                       !- Number of Vertices
-  16.1644610179245, -12.9315688143396, 4.05484610179245, !- X,Y,Z Vertex 1 {m}
-  19.3973532215094, -12.9315688143396, 2.4384, !- X,Y,Z Vertex 2 {m}
-  19.3973532215094, 0, 2.4384,            !- X,Y,Z Vertex 3 {m}
-  16.1644610179245, 0, 4.05484610179245;  !- X,Y,Z Vertex 4 {m}
-
-OS:Surface,
-  {8b041f0a-1dc9-4147-af79-91f1a370d85d}, !- Handle
-  Surface 33,                             !- Name
-  Wall,                                   !- Surface Type
-  ,                                       !- Construction Name
-  {b14759c7-f252-4692-a5e1-717fe69ae04b}, !- Space Name
-  Outdoors,                               !- Outside Boundary Condition
-  ,                                       !- Outside Boundary Condition Object
-  SunExposed,                             !- Sun Exposure
-  WindExposed,                            !- Wind Exposure
-  ,                                       !- View Factor to Ground
-  ,                                       !- Number of Vertices
-  16.1644610179245, 0, 4.05484610179245,  !- X,Y,Z Vertex 1 {m}
-  19.3973532215094, 0, 2.4384,            !- X,Y,Z Vertex 2 {m}
-  12.9315688143396, 0, 2.4384;            !- X,Y,Z Vertex 3 {m}
-
-OS:ThermalZone,
-  {c79ed533-16db-4559-b7b0-b249bcdf04f1}, !- Handle
-  living zone|unit 4,                     !- Name
-  ,                                       !- Multiplier
-  ,                                       !- Ceiling Height {m}
-  ,                                       !- Volume {m3}
-  ,                                       !- Floor Area {m2}
-  ,                                       !- Zone Inside Convection Algorithm
-  ,                                       !- Zone Outside Convection Algorithm
-  ,                                       !- Zone Conditioning Equipment List Name
-  {d579b06a-8e61-4da8-ac3b-e4d5a7602024}, !- Zone Air Inlet Port List
-  {32103155-aebe-4366-8883-76f437abc747}, !- Zone Air Exhaust Port List
-  {e4a27c2f-f467-494e-992e-01cead754fb8}, !- Zone Air Node Name
-  {d844ae95-4e75-4cbe-a265-90317acaf10b}, !- Zone Return Air Port List
-  ,                                       !- Primary Daylighting Control Name
-  ,                                       !- Fraction of Zone Controlled by Primary Daylighting Control
-  ,                                       !- Secondary Daylighting Control Name
-  ,                                       !- Fraction of Zone Controlled by Secondary Daylighting Control
-  ,                                       !- Illuminance Map Name
-  ,                                       !- Group Rendering Name
-  ,                                       !- Thermostat Name
-  No;                                     !- Use Ideal Air Loads
-
-OS:Node,
-  {c937d86f-f145-4809-95a6-88ce4ac9d26c}, !- Handle
-  Node 4,                                 !- Name
-  {e4a27c2f-f467-494e-992e-01cead754fb8}, !- Inlet Port
-  ;                                       !- Outlet Port
-
-OS:Connection,
-  {e4a27c2f-f467-494e-992e-01cead754fb8}, !- Handle
-  {1ee58c33-6a07-4a2a-b045-d8c279d2a75d}, !- Name
-  {c79ed533-16db-4559-b7b0-b249bcdf04f1}, !- Source Object
-  11,                                     !- Outlet Port
-  {c937d86f-f145-4809-95a6-88ce4ac9d26c}, !- Target Object
-  2;                                      !- Inlet Port
-
-OS:PortList,
-  {d579b06a-8e61-4da8-ac3b-e4d5a7602024}, !- Handle
-  {b9049a25-132b-4b6f-a47a-206a27c38ff0}, !- Name
-  {c79ed533-16db-4559-b7b0-b249bcdf04f1}; !- HVAC Component
-
-OS:PortList,
-  {32103155-aebe-4366-8883-76f437abc747}, !- Handle
-  {7a5a8097-d825-4cd7-b351-ad02691a4c33}, !- Name
-  {c79ed533-16db-4559-b7b0-b249bcdf04f1}; !- HVAC Component
-
-OS:PortList,
-  {d844ae95-4e75-4cbe-a265-90317acaf10b}, !- Handle
-  {1ed1c566-fe97-4883-a89c-33a7bc9c7ef2}, !- Name
-  {c79ed533-16db-4559-b7b0-b249bcdf04f1}; !- HVAC Component
-
-OS:Sizing:Zone,
-  {52d12f7d-edb3-47a1-8719-6b2e090981ae}, !- Handle
-  {c79ed533-16db-4559-b7b0-b249bcdf04f1}, !- Zone or ZoneList Name
-  SupplyAirTemperature,                   !- Zone Cooling Design Supply Air Temperature Input Method
-  14,                                     !- Zone Cooling Design Supply Air Temperature {C}
-  11.11,                                  !- Zone Cooling Design Supply Air Temperature Difference {deltaC}
-  SupplyAirTemperature,                   !- Zone Heating Design Supply Air Temperature Input Method
-  40,                                     !- Zone Heating Design Supply Air Temperature {C}
-  11.11,                                  !- Zone Heating Design Supply Air Temperature Difference {deltaC}
-  0.0085,                                 !- Zone Cooling Design Supply Air Humidity Ratio {kg-H2O/kg-air}
-  0.008,                                  !- Zone Heating Design Supply Air Humidity Ratio {kg-H2O/kg-air}
-  ,                                       !- Zone Heating Sizing Factor
-  ,                                       !- Zone Cooling Sizing Factor
-  DesignDay,                              !- Cooling Design Air Flow Method
-  ,                                       !- Cooling Design Air Flow Rate {m3/s}
-  ,                                       !- Cooling Minimum Air Flow per Zone Floor Area {m3/s-m2}
-  ,                                       !- Cooling Minimum Air Flow {m3/s}
-  ,                                       !- Cooling Minimum Air Flow Fraction
-  DesignDay,                              !- Heating Design Air Flow Method
-  ,                                       !- Heating Design Air Flow Rate {m3/s}
-  ,                                       !- Heating Maximum Air Flow per Zone Floor Area {m3/s-m2}
-  ,                                       !- Heating Maximum Air Flow {m3/s}
-  ,                                       !- Heating Maximum Air Flow Fraction
-  ,                                       !- Design Zone Air Distribution Effectiveness in Cooling Mode
-  ,                                       !- Design Zone Air Distribution Effectiveness in Heating Mode
-  No,                                     !- Account for Dedicated Outdoor Air System
-  NeutralSupplyAir,                       !- Dedicated Outdoor Air System Control Strategy
-  autosize,                               !- Dedicated Outdoor Air Low Setpoint Temperature for Design {C}
-  autosize;                               !- Dedicated Outdoor Air High Setpoint Temperature for Design {C}
-
-OS:ZoneHVAC:EquipmentList,
-  {4de61dce-eceb-48e6-8ece-959e631ba1aa}, !- Handle
-  Zone HVAC Equipment List 4,             !- Name
-  {c79ed533-16db-4559-b7b0-b249bcdf04f1}; !- Thermal Zone
-
-OS:Space,
-  {233b5b05-2aab-4883-8572-629f4de51553}, !- Handle
-  living space|unit 4|story 1,            !- Name
-  {7d1812b6-fac0-44a3-84bf-9de1f874eb95}, !- Space Type Name
-  ,                                       !- Default Construction Set Name
-  ,                                       !- Default Schedule Set Name
-  -0,                                     !- Direction of Relative North {deg}
-  0,                                      !- X Origin {m}
-  0,                                      !- Y Origin {m}
-  0,                                      !- Z Origin {m}
-  ,                                       !- Building Story Name
-  {c79ed533-16db-4559-b7b0-b249bcdf04f1}, !- Thermal Zone Name
-  ,                                       !- Part of Total Floor Area
-  ,                                       !- Design Specification Outdoor Air Object Name
-  {41311058-7b47-490a-850e-620b5e5f960d}; !- Building Unit Name
-
-OS:Surface,
-  {dd5820ae-95b0-4263-9498-b9d10b42aa4c}, !- Handle
-  Surface 34,                             !- Name
-  Wall,                                   !- Surface Type
-  ,                                       !- Construction Name
-  {233b5b05-2aab-4883-8572-629f4de51553}, !- Space Name
-  Outdoors,                               !- Outside Boundary Condition
-  ,                                       !- Outside Boundary Condition Object
-  SunExposed,                             !- Sun Exposure
-  WindExposed,                            !- Wind Exposure
-  ,                                       !- View Factor to Ground
-  ,                                       !- Number of Vertices
-  25.8631376286792, 1.8288, 2.4384,       !- X,Y,Z Vertex 1 {m}
-  25.8631376286792, 1.8288, 0,            !- X,Y,Z Vertex 2 {m}
-  19.3973532215094, 1.8288, 0,            !- X,Y,Z Vertex 3 {m}
-  19.3973532215094, 1.8288, 2.4384;       !- X,Y,Z Vertex 4 {m}
-
-OS:Surface,
-  {897c63e8-4472-4418-b73c-2c332ccdea59}, !- Handle
-  Surface 35,                             !- Name
-  Wall,                                   !- Surface Type
-  ,                                       !- Construction Name
-  {233b5b05-2aab-4883-8572-629f4de51553}, !- Space Name
-  Outdoors,                               !- Outside Boundary Condition
-  ,                                       !- Outside Boundary Condition Object
-  SunExposed,                             !- Sun Exposure
-  WindExposed,                            !- Wind Exposure
-  ,                                       !- View Factor to Ground
-  ,                                       !- Number of Vertices
-  25.8631376286792, -11.1027688143396, 2.4384, !- X,Y,Z Vertex 1 {m}
-  25.8631376286792, -11.1027688143396, 0, !- X,Y,Z Vertex 2 {m}
-  25.8631376286792, 1.8288, 0,            !- X,Y,Z Vertex 3 {m}
-  25.8631376286792, 1.8288, 2.4384;       !- X,Y,Z Vertex 4 {m}
-
-OS:Surface,
-  {9e9572f1-448a-4708-8943-8d0333eebe2e}, !- Handle
-  Surface 36,                             !- Name
-  RoofCeiling,                            !- Surface Type
-  ,                                       !- Construction Name
-  {233b5b05-2aab-4883-8572-629f4de51553}, !- Space Name
-  Surface,                                !- Outside Boundary Condition
-  {1aafb3e2-9360-48e4-8827-3d3ba8c56be2}, !- Outside Boundary Condition Object
-  NoSun,                                  !- Sun Exposure
-  NoWind,                                 !- Wind Exposure
-  ,                                       !- View Factor to Ground
-  ,                                       !- Number of Vertices
-  25.8631376286792, -11.1027688143396, 2.4384, !- X,Y,Z Vertex 1 {m}
-  25.8631376286792, 1.8288, 2.4384,       !- X,Y,Z Vertex 2 {m}
-  19.3973532215094, 1.8288, 2.4384,       !- X,Y,Z Vertex 3 {m}
-  19.3973532215094, -11.1027688143396, 2.4384; !- X,Y,Z Vertex 4 {m}
-
-OS:Surface,
-  {55d09cdf-6e3e-4199-a8b7-9dedba74e5aa}, !- Handle
-  Surface 37,                             !- Name
-  Wall,                                   !- Surface Type
-  ,                                       !- Construction Name
-  {233b5b05-2aab-4883-8572-629f4de51553}, !- Space Name
-  Outdoors,                               !- Outside Boundary Condition
-  ,                                       !- Outside Boundary Condition Object
-  SunExposed,                             !- Sun Exposure
-  WindExposed,                            !- Wind Exposure
-  ,                                       !- View Factor to Ground
-  ,                                       !- Number of Vertices
-  19.3973532215094, -11.1027688143396, 2.4384, !- X,Y,Z Vertex 1 {m}
-  19.3973532215094, -11.1027688143396, 0, !- X,Y,Z Vertex 2 {m}
-  25.8631376286792, -11.1027688143396, 0, !- X,Y,Z Vertex 3 {m}
-  25.8631376286792, -11.1027688143396, 2.4384; !- X,Y,Z Vertex 4 {m}
-
-OS:Surface,
-  {66fa8d23-68cd-453f-9281-638c6a8e8f7e}, !- Handle
-  Surface 38,                             !- Name
-  Floor,                                  !- Surface Type
-  ,                                       !- Construction Name
-  {233b5b05-2aab-4883-8572-629f4de51553}, !- Space Name
-  Foundation,                             !- Outside Boundary Condition
->>>>>>> f9199dcb
-  ,                                       !- Outside Boundary Condition Object
-  NoSun,                                  !- Sun Exposure
-  NoWind,                                 !- Wind Exposure
-  ,                                       !- View Factor to Ground
-  ,                                       !- Number of Vertices
-<<<<<<< HEAD
-  6.46578440716979, -12.9315688143396, 2.4384, !- X,Y,Z Vertex 1 {m}
-  6.46578440716979, -12.9315688143396, 0, !- X,Y,Z Vertex 2 {m}
-  6.46578440716979, 0, 0,                 !- X,Y,Z Vertex 3 {m}
-  6.46578440716979, 0, 2.4384;            !- X,Y,Z Vertex 4 {m}
-
-OS:Surface,
-  {5bb1ca84-ee92-4992-b989-ab689228c9d8}, !- Handle
-  Surface 5,                              !- Name
-  Wall,                                   !- Surface Type
-  ,                                       !- Construction Name
-  {d0286558-dda4-4a88-90f1-f7f12a89d3a9}, !- Space Name
-=======
-  19.3973532215094, -11.1027688143396, 0, !- X,Y,Z Vertex 1 {m}
-  19.3973532215094, 1.8288, 0,            !- X,Y,Z Vertex 2 {m}
-  25.8631376286792, 1.8288, 0,            !- X,Y,Z Vertex 3 {m}
-  25.8631376286792, -11.1027688143396, 0; !- X,Y,Z Vertex 4 {m}
-
-OS:Surface,
-  {cc7628d9-dae5-4e36-8a09-aa49e4b0b2ef}, !- Handle
-  Surface 39,                             !- Name
-  Wall,                                   !- Surface Type
-  ,                                       !- Construction Name
-  {233b5b05-2aab-4883-8572-629f4de51553}, !- Space Name
-  Surface,                                !- Outside Boundary Condition
-  {97c879c7-a714-403a-9f32-7aa99172a2ce}, !- Outside Boundary Condition Object
-  NoSun,                                  !- Sun Exposure
-  NoWind,                                 !- Wind Exposure
-  ,                                       !- View Factor to Ground
-  ,                                       !- Number of Vertices
-  19.3973532215094, 0, 2.4384,            !- X,Y,Z Vertex 1 {m}
-  19.3973532215094, 0, 0,                 !- X,Y,Z Vertex 2 {m}
-  19.3973532215094, -11.1027688143396, 0, !- X,Y,Z Vertex 3 {m}
-  19.3973532215094, -11.1027688143396, 2.4384; !- X,Y,Z Vertex 4 {m}
-
-OS:Surface,
-  {b935f985-0de8-4994-a843-d48983a8ce64}, !- Handle
-  Surface 40,                             !- Name
-  RoofCeiling,                            !- Surface Type
-  ,                                       !- Construction Name
-  {b14759c7-f252-4692-a5e1-717fe69ae04b}, !- Space Name
-  Outdoors,                               !- Outside Boundary Condition
-  ,                                       !- Outside Boundary Condition Object
-  SunExposed,                             !- Sun Exposure
-  WindExposed,                            !- Wind Exposure
-  ,                                       !- View Factor to Ground
-  ,                                       !- Number of Vertices
-  22.6302454250943, 1.8288, 4.05484610179245, !- X,Y,Z Vertex 1 {m}
-  19.3973532215094, 1.8288, 2.4384,       !- X,Y,Z Vertex 2 {m}
-  19.3973532215094, -11.1027688143396, 2.4384, !- X,Y,Z Vertex 3 {m}
-  22.6302454250943, -11.1027688143396, 4.05484610179245; !- X,Y,Z Vertex 4 {m}
-
-OS:Surface,
-  {b88c16ad-e64b-4837-b04a-d3d43addc48f}, !- Handle
-  Surface 41,                             !- Name
-  Wall,                                   !- Surface Type
-  ,                                       !- Construction Name
-  {b14759c7-f252-4692-a5e1-717fe69ae04b}, !- Space Name
->>>>>>> f9199dcb
-  Outdoors,                               !- Outside Boundary Condition
-  ,                                       !- Outside Boundary Condition Object
-  SunExposed,                             !- Sun Exposure
-  WindExposed,                            !- Wind Exposure
-  ,                                       !- View Factor to Ground
-  ,                                       !- Number of Vertices
-<<<<<<< HEAD
-  0, -12.9315688143396, 2.4384,           !- X,Y,Z Vertex 1 {m}
-  0, -12.9315688143396, 0,                !- X,Y,Z Vertex 2 {m}
-  6.46578440716979, -12.9315688143396, 0, !- X,Y,Z Vertex 3 {m}
-  6.46578440716979, -12.9315688143396, 2.4384; !- X,Y,Z Vertex 4 {m}
-
-OS:Surface,
-  {e150d16a-73ea-4c27-b5a2-02288e9e47c6}, !- Handle
-  Surface 6,                              !- Name
-  RoofCeiling,                            !- Surface Type
-  ,                                       !- Construction Name
-  {d0286558-dda4-4a88-90f1-f7f12a89d3a9}, !- Space Name
-  Surface,                                !- Outside Boundary Condition
-  {bac1ca47-4517-4614-ba5d-e72627528c34}, !- Outside Boundary Condition Object
-=======
-  22.6302454250943, -11.1027688143396, 4.05484610179245, !- X,Y,Z Vertex 1 {m}
-  19.3973532215094, -11.1027688143396, 2.4384, !- X,Y,Z Vertex 2 {m}
-  25.8631376286792, -11.1027688143396, 2.4384; !- X,Y,Z Vertex 3 {m}
-
-OS:Surface,
-  {1aafb3e2-9360-48e4-8827-3d3ba8c56be2}, !- Handle
-  Surface 42,                             !- Name
-  Floor,                                  !- Surface Type
-  ,                                       !- Construction Name
-  {b14759c7-f252-4692-a5e1-717fe69ae04b}, !- Space Name
-  Surface,                                !- Outside Boundary Condition
-  {9e9572f1-448a-4708-8943-8d0333eebe2e}, !- Outside Boundary Condition Object
->>>>>>> f9199dcb
-  NoSun,                                  !- Sun Exposure
-  NoWind,                                 !- Wind Exposure
-  ,                                       !- View Factor to Ground
-  ,                                       !- Number of Vertices
-<<<<<<< HEAD
-  6.46578440716979, -12.9315688143396, 2.4384, !- X,Y,Z Vertex 1 {m}
-  6.46578440716979, 0, 2.4384,            !- X,Y,Z Vertex 2 {m}
-  0, 0, 2.4384,                           !- X,Y,Z Vertex 3 {m}
-  0, -12.9315688143396, 2.4384;           !- X,Y,Z Vertex 4 {m}
+  {c4162821-c5e7-4a98-ba3f-3620485aff31}; !- Thermal Zone
 
 OS:SpaceType,
-  {918f44d9-ab8a-4432-ba2d-a4bb138eef87}, !- Handle
-  Space Type 1,                           !- Name
-  ,                                       !- Default Construction Set Name
-  ,                                       !- Default Schedule Set Name
-  ,                                       !- Group Rendering Name
-  ,                                       !- Design Specification Outdoor Air Object Name
-  ,                                       !- Standards Template
-  ,                                       !- Standards Building Type
-  living;                                 !- Standards Space Type
-
-OS:Surface,
-  {bac1ca47-4517-4614-ba5d-e72627528c34}, !- Handle
-  Surface 7,                              !- Name
-  Floor,                                  !- Surface Type
-  ,                                       !- Construction Name
-  {2622b495-0716-4ad6-bae2-64055af6af05}, !- Space Name
-  Surface,                                !- Outside Boundary Condition
-  {e150d16a-73ea-4c27-b5a2-02288e9e47c6}, !- Outside Boundary Condition Object
-  NoSun,                                  !- Sun Exposure
-  NoWind,                                 !- Wind Exposure
-  ,                                       !- View Factor to Ground
-  ,                                       !- Number of Vertices
-  0, -12.9315688143396, 2.4384,           !- X,Y,Z Vertex 1 {m}
-  0, 0, 2.4384,                           !- X,Y,Z Vertex 2 {m}
-  6.46578440716979, 0, 2.4384,            !- X,Y,Z Vertex 3 {m}
-  6.46578440716979, -12.9315688143396, 2.4384; !- X,Y,Z Vertex 4 {m}
-
-OS:Surface,
-  {e7f34bc1-9eaa-4919-a019-9696bd96738d}, !- Handle
-  Surface 8,                              !- Name
-  RoofCeiling,                            !- Surface Type
-  ,                                       !- Construction Name
-  {2622b495-0716-4ad6-bae2-64055af6af05}, !- Space Name
-=======
-  19.3973532215094, -11.1027688143396, 2.4384, !- X,Y,Z Vertex 1 {m}
-  19.3973532215094, 1.8288, 2.4384,       !- X,Y,Z Vertex 2 {m}
-  25.8631376286792, 1.8288, 2.4384,       !- X,Y,Z Vertex 3 {m}
-  25.8631376286792, -11.1027688143396, 2.4384; !- X,Y,Z Vertex 4 {m}
-
-OS:Surface,
-  {6a9199a4-1be0-47b0-bca0-3fe56b7dc19c}, !- Handle
-  Surface 43,                             !- Name
-  RoofCeiling,                            !- Surface Type
-  ,                                       !- Construction Name
-  {b14759c7-f252-4692-a5e1-717fe69ae04b}, !- Space Name
-  Outdoors,                               !- Outside Boundary Condition
-  ,                                       !- Outside Boundary Condition Object
-  SunExposed,                             !- Sun Exposure
-  WindExposed,                            !- Wind Exposure
-  ,                                       !- View Factor to Ground
-  ,                                       !- Number of Vertices
-  22.6302454250943, -11.1027688143396, 4.05484610179245, !- X,Y,Z Vertex 1 {m}
-  25.8631376286792, -11.1027688143396, 2.4384, !- X,Y,Z Vertex 2 {m}
-  25.8631376286792, 1.8288, 2.4384,       !- X,Y,Z Vertex 3 {m}
-  22.6302454250943, 1.8288, 4.05484610179245; !- X,Y,Z Vertex 4 {m}
-
-OS:Surface,
-  {d8b8145a-8bdd-462a-9c6e-52f49ed775b7}, !- Handle
-  Surface 44,                             !- Name
-  Wall,                                   !- Surface Type
-  ,                                       !- Construction Name
-  {b14759c7-f252-4692-a5e1-717fe69ae04b}, !- Space Name
-  Outdoors,                               !- Outside Boundary Condition
-  ,                                       !- Outside Boundary Condition Object
-  SunExposed,                             !- Sun Exposure
-  WindExposed,                            !- Wind Exposure
-  ,                                       !- View Factor to Ground
-  ,                                       !- Number of Vertices
-  22.6302454250943, 1.8288, 4.05484610179245, !- X,Y,Z Vertex 1 {m}
-  25.8631376286792, 1.8288, 2.4384,       !- X,Y,Z Vertex 2 {m}
-  19.3973532215094, 1.8288, 2.4384;       !- X,Y,Z Vertex 3 {m}
-
-OS:Surface,
-  {a3509f43-3f81-4d16-bafe-827683bf83b3}, !- Handle
-  Surface 45,                             !- Name
-  Wall,                                   !- Surface Type
-  ,                                       !- Construction Name
-  {1bbb9927-a0d6-4410-90f4-da06e02f0172}, !- Space Name
-  Outdoors,                               !- Outside Boundary Condition
-  ,                                       !- Outside Boundary Condition Object
-  SunExposed,                             !- Sun Exposure
-  WindExposed,                            !- Wind Exposure
-  ,                                       !- View Factor to Ground
-  ,                                       !- Number of Vertices
-  6.46578440716979, -12.9315688143396, 2.4384, !- X,Y,Z Vertex 1 {m}
-  6.46578440716979, -12.9315688143396, 0, !- X,Y,Z Vertex 2 {m}
-  6.46578440716979, -11.1027688143396, 0, !- X,Y,Z Vertex 3 {m}
-  6.46578440716979, -11.1027688143396, 2.4384; !- X,Y,Z Vertex 4 {m}
-
-OS:Surface,
-  {225dd932-123c-4dfe-be9a-547aea4d65cf}, !- Handle
-  Surface 46,                             !- Name
-  Wall,                                   !- Surface Type
-  ,                                       !- Construction Name
-  {ec61b1a4-e90c-4dad-936d-eaa0d0675690}, !- Space Name
-  Outdoors,                               !- Outside Boundary Condition
-  ,                                       !- Outside Boundary Condition Object
-  SunExposed,                             !- Sun Exposure
-  WindExposed,                            !- Wind Exposure
-  ,                                       !- View Factor to Ground
-  ,                                       !- Number of Vertices
-  6.46578440716979, 1.8288, 2.4384,       !- X,Y,Z Vertex 1 {m}
-  6.46578440716979, 1.8288, 0,            !- X,Y,Z Vertex 2 {m}
-  6.46578440716979, 0, 0,                 !- X,Y,Z Vertex 3 {m}
-  6.46578440716979, 0, 2.4384;            !- X,Y,Z Vertex 4 {m}
-
-OS:Surface,
-  {a403b805-8338-487e-ab4e-0def47beb769}, !- Handle
-  Surface 47,                             !- Name
-  Wall,                                   !- Surface Type
-  ,                                       !- Construction Name
-  {58653438-da00-46d8-8b04-d2056b67d05d}, !- Space Name
->>>>>>> f9199dcb
-  Outdoors,                               !- Outside Boundary Condition
-  ,                                       !- Outside Boundary Condition Object
-  SunExposed,                             !- Sun Exposure
-  WindExposed,                            !- Wind Exposure
-  ,                                       !- View Factor to Ground
-  ,                                       !- Number of Vertices
-  0, -6.46578440716979, 5.6712922035849,  !- X,Y,Z Vertex 1 {m}
-  6.46578440716979, -6.46578440716979, 5.6712922035849, !- X,Y,Z Vertex 2 {m}
-  6.46578440716979, 0, 2.4384,            !- X,Y,Z Vertex 3 {m}
-  0, 0, 2.4384;                           !- X,Y,Z Vertex 4 {m}
-
-OS:Surface,
-<<<<<<< HEAD
-  {a95490da-188f-4151-b121-2dff245de6ff}, !- Handle
-  Surface 9,                              !- Name
-  RoofCeiling,                            !- Surface Type
-  ,                                       !- Construction Name
-  {2622b495-0716-4ad6-bae2-64055af6af05}, !- Space Name
-=======
-  {73340d29-251c-413b-8aa0-a1f1dba2c524}, !- Handle
-  Surface 48,                             !- Name
-  Wall,                                   !- Surface Type
-  ,                                       !- Construction Name
-  {233b5b05-2aab-4883-8572-629f4de51553}, !- Space Name
->>>>>>> f9199dcb
-  Outdoors,                               !- Outside Boundary Condition
-  ,                                       !- Outside Boundary Condition Object
-  SunExposed,                             !- Sun Exposure
-  WindExposed,                            !- Wind Exposure
-  ,                                       !- View Factor to Ground
-  ,                                       !- Number of Vertices
-  6.46578440716979, -6.46578440716979, 5.6712922035849, !- X,Y,Z Vertex 1 {m}
-  0, -6.46578440716979, 5.6712922035849,  !- X,Y,Z Vertex 2 {m}
-  0, -12.9315688143396, 2.4384,           !- X,Y,Z Vertex 3 {m}
-  6.46578440716979, -12.9315688143396, 2.4384; !- X,Y,Z Vertex 4 {m}
-
-OS:Surface,
-<<<<<<< HEAD
-  {bc30b71c-b137-4818-9ce9-d3b1cccd82c6}, !- Handle
-  Surface 10,                             !- Name
-  Wall,                                   !- Surface Type
-  ,                                       !- Construction Name
-  {2622b495-0716-4ad6-bae2-64055af6af05}, !- Space Name
-=======
-  {7d111e6f-258b-4fe1-a8a3-8a2b432f9024}, !- Handle
-  Surface 49,                             !- Name
-  Wall,                                   !- Surface Type
-  ,                                       !- Construction Name
-  {58653438-da00-46d8-8b04-d2056b67d05d}, !- Space Name
->>>>>>> f9199dcb
-  Outdoors,                               !- Outside Boundary Condition
-  ,                                       !- Outside Boundary Condition Object
-  SunExposed,                             !- Sun Exposure
-  WindExposed,                            !- Wind Exposure
-  ,                                       !- View Factor to Ground
-  ,                                       !- Number of Vertices
-  0, -6.46578440716979, 5.6712922035849,  !- X,Y,Z Vertex 1 {m}
-  0, 0, 2.4384,                           !- X,Y,Z Vertex 2 {m}
-  0, -12.9315688143396, 2.4384;           !- X,Y,Z Vertex 3 {m}
-
-OS:Surface,
-<<<<<<< HEAD
-  {1f93169a-bdb7-4cf6-b04d-9555dbbbcd3b}, !- Handle
-  Surface 11,                             !- Name
-  Wall,                                   !- Surface Type
-  ,                                       !- Construction Name
-  {2622b495-0716-4ad6-bae2-64055af6af05}, !- Space Name
-  Adiabatic,                              !- Outside Boundary Condition
-=======
-  {bd9bc076-0921-48d2-bb05-3e720d9a7fe6}, !- Handle
-  Surface 50,                             !- Name
-  Wall,                                   !- Surface Type
-  ,                                       !- Construction Name
-  {ec61b1a4-e90c-4dad-936d-eaa0d0675690}, !- Space Name
-  Outdoors,                               !- Outside Boundary Condition
->>>>>>> f9199dcb
-  ,                                       !- Outside Boundary Condition Object
-  NoSun,                                  !- Sun Exposure
-  NoWind,                                 !- Wind Exposure
-  ,                                       !- View Factor to Ground
-  ,                                       !- Number of Vertices
-  6.46578440716979, -6.46578440716979, 5.6712922035849, !- X,Y,Z Vertex 1 {m}
-  6.46578440716979, -12.9315688143396, 2.4384, !- X,Y,Z Vertex 2 {m}
-  6.46578440716979, 0, 2.4384;            !- X,Y,Z Vertex 3 {m}
-
-OS:Space,
-<<<<<<< HEAD
-  {2622b495-0716-4ad6-bae2-64055af6af05}, !- Handle
-  unfinished attic space,                 !- Name
-  {94de5888-8716-4b8d-9cf8-66037141e218}, !- Space Type Name
-=======
-  {b14759c7-f252-4692-a5e1-717fe69ae04b}, !- Handle
-  unfinished attic space,                 !- Name
-  {4162333f-ac21-4287-8a40-6f4cbfe1f4d4}, !- Space Type Name
->>>>>>> f9199dcb
-  ,                                       !- Default Construction Set Name
-  ,                                       !- Default Schedule Set Name
-  ,                                       !- Direction of Relative North {deg}
-  ,                                       !- X Origin {m}
-  ,                                       !- Y Origin {m}
-  ,                                       !- Z Origin {m}
-  ,                                       !- Building Story Name
-<<<<<<< HEAD
-  {d2f19c40-3545-4ad4-9d18-9526f67c7bf3}, !- Thermal Zone Name
-  ,                                       !- Part of Total Floor Area
-  ,                                       !- Design Specification Outdoor Air Object Name
-  {93ebfb31-d21a-4dfd-ab80-b444fcec0c34}; !- Building Unit Name
-
-OS:ThermalZone,
-  {d2f19c40-3545-4ad4-9d18-9526f67c7bf3}, !- Handle
-=======
-  {913abea5-652e-4940-a23f-f22d002c94ae}; !- Thermal Zone Name
-
-OS:ThermalZone,
-  {913abea5-652e-4940-a23f-f22d002c94ae}, !- Handle
->>>>>>> f9199dcb
-  unfinished attic zone,                  !- Name
-  ,                                       !- Multiplier
-  ,                                       !- Ceiling Height {m}
-  ,                                       !- Volume {m3}
-  ,                                       !- Floor Area {m2}
-  ,                                       !- Zone Inside Convection Algorithm
-  ,                                       !- Zone Outside Convection Algorithm
-  ,                                       !- Zone Conditioning Equipment List Name
-<<<<<<< HEAD
-  {84eaf860-6820-45d3-b428-02425a1208f0}, !- Zone Air Inlet Port List
-  {750016cb-6456-45d7-ac69-d134a10be7a6}, !- Zone Air Exhaust Port List
-  {2e108c37-a716-4465-9efd-b4664aefcb2f}, !- Zone Air Node Name
-  {3834bfc7-e705-4384-a4a9-c379d3ae63ac}, !- Zone Return Air Port List
-=======
-  {98fc3172-0359-4a5a-bcc3-372e6050477e}, !- Zone Air Inlet Port List
-  {021d30a4-c363-404e-a5a3-2f32c0099976}, !- Zone Air Exhaust Port List
-  {54a3c4d2-d065-4095-92e0-85f8ed6ff53b}, !- Zone Air Node Name
-  {9350a6a5-2f63-4024-8b37-23a73b9b2c4a}, !- Zone Return Air Port List
->>>>>>> f9199dcb
-  ,                                       !- Primary Daylighting Control Name
-  ,                                       !- Fraction of Zone Controlled by Primary Daylighting Control
-  ,                                       !- Secondary Daylighting Control Name
-  ,                                       !- Fraction of Zone Controlled by Secondary Daylighting Control
-  ,                                       !- Illuminance Map Name
-  ,                                       !- Group Rendering Name
-  ,                                       !- Thermostat Name
-  No;                                     !- Use Ideal Air Loads
-
-OS:Node,
-<<<<<<< HEAD
-  {24152339-94e1-4aa8-9608-c57f73e9c6b7}, !- Handle
-  Node 2,                                 !- Name
-  {2e108c37-a716-4465-9efd-b4664aefcb2f}, !- Inlet Port
-  ;                                       !- Outlet Port
-
-OS:Connection,
-  {2e108c37-a716-4465-9efd-b4664aefcb2f}, !- Handle
-  {59164648-6cea-428a-9a7a-8cbd77627c97}, !- Name
-  {d2f19c40-3545-4ad4-9d18-9526f67c7bf3}, !- Source Object
-  11,                                     !- Outlet Port
-  {24152339-94e1-4aa8-9608-c57f73e9c6b7}, !- Target Object
-  2;                                      !- Inlet Port
-
-OS:PortList,
-  {84eaf860-6820-45d3-b428-02425a1208f0}, !- Handle
-  {d19c7f66-aff4-472e-9b5b-f77f9941f513}, !- Name
-  {d2f19c40-3545-4ad4-9d18-9526f67c7bf3}; !- HVAC Component
-
-OS:PortList,
-  {750016cb-6456-45d7-ac69-d134a10be7a6}, !- Handle
-  {fe9e6416-7705-48c7-ab04-28fdb0add34b}, !- Name
-  {d2f19c40-3545-4ad4-9d18-9526f67c7bf3}; !- HVAC Component
-
-OS:PortList,
-  {3834bfc7-e705-4384-a4a9-c379d3ae63ac}, !- Handle
-  {95be49a0-3d37-400f-a6bd-831faed5d44f}, !- Name
-  {d2f19c40-3545-4ad4-9d18-9526f67c7bf3}; !- HVAC Component
-
-OS:Sizing:Zone,
-  {786aaffb-01a3-4739-90c7-c1047957bf7b}, !- Handle
-  {d2f19c40-3545-4ad4-9d18-9526f67c7bf3}, !- Zone or ZoneList Name
-=======
-  {87467c93-b60b-4bae-9811-d1bdbfcb177a}, !- Handle
-  Node 5,                                 !- Name
-  {54a3c4d2-d065-4095-92e0-85f8ed6ff53b}, !- Inlet Port
-  ;                                       !- Outlet Port
-
-OS:Connection,
-  {54a3c4d2-d065-4095-92e0-85f8ed6ff53b}, !- Handle
-  {6da62807-ad0e-475a-a5e2-d30ea29acd1b}, !- Name
-  {913abea5-652e-4940-a23f-f22d002c94ae}, !- Source Object
-  11,                                     !- Outlet Port
-  {87467c93-b60b-4bae-9811-d1bdbfcb177a}, !- Target Object
-  2;                                      !- Inlet Port
-
-OS:PortList,
-  {98fc3172-0359-4a5a-bcc3-372e6050477e}, !- Handle
-  {11c260b7-95a7-48db-b34c-007ab79ccefd}, !- Name
-  {913abea5-652e-4940-a23f-f22d002c94ae}; !- HVAC Component
-
-OS:PortList,
-  {021d30a4-c363-404e-a5a3-2f32c0099976}, !- Handle
-  {9654fcf8-8ca6-4f77-a731-9beca979e40f}, !- Name
-  {913abea5-652e-4940-a23f-f22d002c94ae}; !- HVAC Component
-
-OS:PortList,
-  {9350a6a5-2f63-4024-8b37-23a73b9b2c4a}, !- Handle
-  {d46c21ab-4cc9-4ec0-b639-f1859a2b8d77}, !- Name
-  {913abea5-652e-4940-a23f-f22d002c94ae}; !- HVAC Component
-
-OS:Sizing:Zone,
-  {1ab02c42-0813-42c1-a413-3f0824f07f41}, !- Handle
-  {913abea5-652e-4940-a23f-f22d002c94ae}, !- Zone or ZoneList Name
->>>>>>> f9199dcb
-  SupplyAirTemperature,                   !- Zone Cooling Design Supply Air Temperature Input Method
-  14,                                     !- Zone Cooling Design Supply Air Temperature {C}
-  11.11,                                  !- Zone Cooling Design Supply Air Temperature Difference {deltaC}
-  SupplyAirTemperature,                   !- Zone Heating Design Supply Air Temperature Input Method
-  40,                                     !- Zone Heating Design Supply Air Temperature {C}
-  11.11,                                  !- Zone Heating Design Supply Air Temperature Difference {deltaC}
-  0.0085,                                 !- Zone Cooling Design Supply Air Humidity Ratio {kg-H2O/kg-air}
-  0.008,                                  !- Zone Heating Design Supply Air Humidity Ratio {kg-H2O/kg-air}
-  ,                                       !- Zone Heating Sizing Factor
-  ,                                       !- Zone Cooling Sizing Factor
-  DesignDay,                              !- Cooling Design Air Flow Method
-  ,                                       !- Cooling Design Air Flow Rate {m3/s}
-  ,                                       !- Cooling Minimum Air Flow per Zone Floor Area {m3/s-m2}
-  ,                                       !- Cooling Minimum Air Flow {m3/s}
-  ,                                       !- Cooling Minimum Air Flow Fraction
-  DesignDay,                              !- Heating Design Air Flow Method
-  ,                                       !- Heating Design Air Flow Rate {m3/s}
-  ,                                       !- Heating Maximum Air Flow per Zone Floor Area {m3/s-m2}
-  ,                                       !- Heating Maximum Air Flow {m3/s}
-  ,                                       !- Heating Maximum Air Flow Fraction
-  ,                                       !- Design Zone Air Distribution Effectiveness in Cooling Mode
-  ,                                       !- Design Zone Air Distribution Effectiveness in Heating Mode
-  No,                                     !- Account for Dedicated Outdoor Air System
-  NeutralSupplyAir,                       !- Dedicated Outdoor Air System Control Strategy
-  autosize,                               !- Dedicated Outdoor Air Low Setpoint Temperature for Design {C}
-  autosize;                               !- Dedicated Outdoor Air High Setpoint Temperature for Design {C}
-
-OS:ZoneHVAC:EquipmentList,
-<<<<<<< HEAD
-  {8ed13958-f319-4ab0-ab85-365cfd4d323c}, !- Handle
-  Zone HVAC Equipment List 2,             !- Name
-  {d2f19c40-3545-4ad4-9d18-9526f67c7bf3}; !- Thermal Zone
-
-OS:SpaceType,
-  {94de5888-8716-4b8d-9cf8-66037141e218}, !- Handle
-=======
-  {4412ed6b-e081-4753-8110-dd681d92a784}, !- Handle
-  Zone HVAC Equipment List 5,             !- Name
-  {913abea5-652e-4940-a23f-f22d002c94ae}; !- Thermal Zone
-
-OS:SpaceType,
-  {4162333f-ac21-4287-8a40-6f4cbfe1f4d4}, !- Handle
->>>>>>> f9199dcb
+  {8797a1b7-b529-4c9a-a2ab-c1f9c858408c}, !- Handle
   Space Type 2,                           !- Name
   ,                                       !- Default Construction Set Name
   ,                                       !- Default Schedule Set Name
@@ -1722,101 +467,8 @@
   ,                                       !- Standards Building Type
   unfinished attic;                       !- Standards Space Type
 
-<<<<<<< HEAD
 OS:Building,
-  {e5db9e8a-3bb9-4c5f-9d8e-2edb473ee0f7}, !- Handle
-=======
-OS:BuildingUnit,
-  {4cdf2c26-095c-4964-80fa-d5dcc8c8f60e}, !- Handle
-  unit 1,                                 !- Name
-  ,                                       !- Rendering Color
-  Residential;                            !- Building Unit Type
-
-OS:AdditionalProperties,
-  {565f1395-eea6-4931-aa74-20053759c7cc}, !- Handle
-  {4cdf2c26-095c-4964-80fa-d5dcc8c8f60e}, !- Object Name
-  Units Represented,                      !- Feature Name 1
-  Integer,                                !- Feature Data Type 1
-  1,                                      !- Feature Value 1
-  NumberOfBedrooms,                       !- Feature Name 2
-  Integer,                                !- Feature Data Type 2
-  3,                                      !- Feature Value 2
-  NumberOfBathrooms,                      !- Feature Name 3
-  Double,                                 !- Feature Data Type 3
-  2,                                      !- Feature Value 3
-  NumberOfOccupants,                      !- Feature Name 4
-  Double,                                 !- Feature Data Type 4
-  3.3900000000000001;                     !- Feature Value 4
-
-OS:BuildingUnit,
-  {6eb45284-ffe2-42ec-be8c-31ab5d3de248}, !- Handle
-  unit 2,                                 !- Name
-  ,                                       !- Rendering Color
-  Residential;                            !- Building Unit Type
-
-OS:AdditionalProperties,
-  {ea7d444e-010f-4a4e-9fee-d1982fee8d28}, !- Handle
-  {6eb45284-ffe2-42ec-be8c-31ab5d3de248}, !- Object Name
-  Units Represented,                      !- Feature Name 1
-  Integer,                                !- Feature Data Type 1
-  1,                                      !- Feature Value 1
-  NumberOfBedrooms,                       !- Feature Name 2
-  Integer,                                !- Feature Data Type 2
-  3,                                      !- Feature Value 2
-  NumberOfBathrooms,                      !- Feature Name 3
-  Double,                                 !- Feature Data Type 3
-  2,                                      !- Feature Value 3
-  NumberOfOccupants,                      !- Feature Name 4
-  Double,                                 !- Feature Data Type 4
-  3.3900000000000001;                     !- Feature Value 4
-
-OS:BuildingUnit,
-  {b0746396-9160-40d4-9c4e-12fc10870d36}, !- Handle
-  unit 3,                                 !- Name
-  ,                                       !- Rendering Color
-  Residential;                            !- Building Unit Type
-
-OS:AdditionalProperties,
-  {a241040d-ac69-460b-a4b6-4b25724531e0}, !- Handle
-  {b0746396-9160-40d4-9c4e-12fc10870d36}, !- Object Name
-  Units Represented,                      !- Feature Name 1
-  Integer,                                !- Feature Data Type 1
-  1,                                      !- Feature Value 1
-  NumberOfBedrooms,                       !- Feature Name 2
-  Integer,                                !- Feature Data Type 2
-  3,                                      !- Feature Value 2
-  NumberOfBathrooms,                      !- Feature Name 3
-  Double,                                 !- Feature Data Type 3
-  2,                                      !- Feature Value 3
-  NumberOfOccupants,                      !- Feature Name 4
-  Double,                                 !- Feature Data Type 4
-  3.3900000000000001;                     !- Feature Value 4
-
-OS:BuildingUnit,
-  {41311058-7b47-490a-850e-620b5e5f960d}, !- Handle
-  unit 4,                                 !- Name
-  ,                                       !- Rendering Color
-  Residential;                            !- Building Unit Type
-
-OS:AdditionalProperties,
-  {fbc1e111-9f2a-4c55-97f4-cc95292ca1b5}, !- Handle
-  {41311058-7b47-490a-850e-620b5e5f960d}, !- Object Name
-  Units Represented,                      !- Feature Name 1
-  Integer,                                !- Feature Data Type 1
-  1,                                      !- Feature Value 1
-  NumberOfBedrooms,                       !- Feature Name 2
-  Integer,                                !- Feature Data Type 2
-  3,                                      !- Feature Value 2
-  NumberOfBathrooms,                      !- Feature Name 3
-  Double,                                 !- Feature Data Type 3
-  2,                                      !- Feature Value 3
-  NumberOfOccupants,                      !- Feature Name 4
-  Double,                                 !- Feature Data Type 4
-  3.3900000000000001;                     !- Feature Value 4
-
-OS:Building,
-  {3f5259cb-a80d-4b80-bd62-f8db1c08ba91}, !- Handle
->>>>>>> f9199dcb
+  {1b832ed3-4233-4f5a-8228-1970cafab160}, !- Handle
   Building 1,                             !- Name
   ,                                       !- Building Sector Type
   0,                                      !- North Axis {deg}
@@ -1831,9 +483,8 @@
   4;                                      !- Standards Number of Living Units
 
 OS:AdditionalProperties,
-<<<<<<< HEAD
-  {2d9d8cff-6814-4dd1-9300-afa82e7ffeda}, !- Handle
-  {e5db9e8a-3bb9-4c5f-9d8e-2edb473ee0f7}, !- Object Name
+  {d3892ec7-ca64-4600-b969-ca75c34f344f}, !- Handle
+  {1b832ed3-4233-4f5a-8228-1970cafab160}, !- Object Name
   num_units,                              !- Feature Name 1
   Integer,                                !- Feature Data Type 1
   4,                                      !- Feature Value 1
@@ -1842,38 +493,29 @@
   false,                                  !- Feature Value 2
   horz_location,                          !- Feature Name 3
   String,                                 !- Feature Data Type 3
-  Left,                                   !- Feature Value 3
-  build_type,                             !- Feature Name 4
-  String,                                 !- Feature Data Type 4
-  SFA;                                    !- Feature Value 4
+  Left;                                   !- Feature Value 3
 
 OS:BuildingUnit,
-  {93ebfb31-d21a-4dfd-ab80-b444fcec0c34}, !- Handle
+  {ffded87a-0c0e-4d27-b2ab-32e8cbf6026f}, !- Handle
   unit 1,                                 !- Name
   ,                                       !- Rendering Color
   Residential;                            !- Building Unit Type
 
 OS:AdditionalProperties,
-  {1bafbb5e-dfb0-4540-8472-35b8f0d17b8c}, !- Handle
-  {93ebfb31-d21a-4dfd-ab80-b444fcec0c34}, !- Object Name
+  {30b43101-accf-41eb-9d38-fafea4530ca4}, !- Handle
+  {ffded87a-0c0e-4d27-b2ab-32e8cbf6026f}, !- Object Name
   NumberOfBedrooms,                       !- Feature Name 1
   Integer,                                !- Feature Data Type 1
   3,                                      !- Feature Value 1
   NumberOfBathrooms,                      !- Feature Name 2
   Double,                                 !- Feature Data Type 2
-  2;                                      !- Feature Value 2
-=======
-  {04dc9b17-ca92-4c05-b5d3-f30aa23790b1}, !- Handle
-  {3f5259cb-a80d-4b80-bd62-f8db1c08ba91}, !- Object Name
-  Total Units Represented,                !- Feature Name 1
-  Integer,                                !- Feature Data Type 1
-  4,                                      !- Feature Value 1
-  Total Units Modeled,                    !- Feature Name 2
-  Integer,                                !- Feature Data Type 2
-  4;                                      !- Feature Value 2
-
-OS:Schedule:Day,
-  {81d44ec3-88df-4d01-b690-c10d1c04428a}, !- Handle
+  2,                                      !- Feature Value 2
+  NumberOfOccupants,                      !- Feature Name 3
+  Double,                                 !- Feature Data Type 3
+  3.3900000000000001;                     !- Feature Value 3
+
+OS:Schedule:Day,
+  {4338fa44-807e-4073-a4c1-3f6ebe184c4c}, !- Handle
   Schedule Day 1,                         !- Name
   ,                                       !- Schedule Type Limits Name
   ,                                       !- Interpolate to Timestep
@@ -1882,7 +524,7 @@
   0;                                      !- Value Until Time 1
 
 OS:Schedule:Day,
-  {edc3638e-d754-4ee2-8453-0a4c5669fe32}, !- Handle
+  {70568c80-b970-482e-9c2f-4bad28166c01}, !- Handle
   Schedule Day 2,                         !- Name
   ,                                       !- Schedule Type Limits Name
   ,                                       !- Interpolate to Timestep
@@ -1891,28 +533,28 @@
   1;                                      !- Value Until Time 1
 
 OS:Schedule:Ruleset,
-  {d918fdd8-708d-4b10-b8ca-201eccf081e0}, !- Handle
+  {c264a0c8-f82e-479c-ba7d-b45fbc65db52}, !- Handle
   res occupants schedule,                 !- Name
-  {3f4f7c6d-6d53-4f8c-bade-f0de7c33365a}, !- Schedule Type Limits Name
-  {4f9ac618-bd53-4a78-9590-8121f3d86b5b}, !- Default Day Schedule Name
-  {d461db6c-420b-49e7-ae41-8dd7fdf063fa}, !- Summer Design Day Schedule Name
-  {a1585d65-33bb-4305-a378-f5c61d7ccc65}; !- Winter Design Day Schedule Name
-
-OS:Schedule:Day,
-  {4f9ac618-bd53-4a78-9590-8121f3d86b5b}, !- Handle
+  {cab071cf-a003-45c6-be63-5c4845777066}, !- Schedule Type Limits Name
+  {c13fef02-2406-41f9-b774-0da34f88d9c7}, !- Default Day Schedule Name
+  {cf27fe9c-b49c-4728-9b00-3f4f823962b1}, !- Summer Design Day Schedule Name
+  {5832b25c-e658-4c18-9213-67bf611651c8}; !- Winter Design Day Schedule Name
+
+OS:Schedule:Day,
+  {c13fef02-2406-41f9-b774-0da34f88d9c7}, !- Handle
   Schedule Day 3,                         !- Name
-  {3f4f7c6d-6d53-4f8c-bade-f0de7c33365a}, !- Schedule Type Limits Name
+  {cab071cf-a003-45c6-be63-5c4845777066}, !- Schedule Type Limits Name
   ,                                       !- Interpolate to Timestep
   24,                                     !- Hour 1
   0,                                      !- Minute 1
   0;                                      !- Value Until Time 1
 
 OS:Schedule:Rule,
-  {69792bab-38ad-46a3-b579-ed4e31790e53}, !- Handle
+  {f487c2aa-7986-4cb0-84c3-d1db710412cb}, !- Handle
   res occupants schedule allday rule1,    !- Name
-  {d918fdd8-708d-4b10-b8ca-201eccf081e0}, !- Schedule Ruleset Name
+  {c264a0c8-f82e-479c-ba7d-b45fbc65db52}, !- Schedule Ruleset Name
   11,                                     !- Rule Order
-  {09b1bdfc-cc4f-43df-bd76-b1bb68e625c7}, !- Day Schedule Name
+  {38b239cd-f69d-4c92-b4fe-7a7ec3653c8b}, !- Day Schedule Name
   Yes,                                    !- Apply Sunday
   Yes,                                    !- Apply Monday
   Yes,                                    !- Apply Tuesday
@@ -1928,9 +570,9 @@
   31;                                     !- End Day
 
 OS:Schedule:Day,
-  {09b1bdfc-cc4f-43df-bd76-b1bb68e625c7}, !- Handle
+  {38b239cd-f69d-4c92-b4fe-7a7ec3653c8b}, !- Handle
   res occupants schedule allday1,         !- Name
-  {3f4f7c6d-6d53-4f8c-bade-f0de7c33365a}, !- Schedule Type Limits Name
+  {cab071cf-a003-45c6-be63-5c4845777066}, !- Schedule Type Limits Name
   ,                                       !- Interpolate to Timestep
   7,                                      !- Hour 1
   0,                                      !- Minute 1
@@ -1958,11 +600,11 @@
   1;                                      !- Value Until Time 8
 
 OS:Schedule:Rule,
-  {40848023-959b-42ca-833b-31dfd40590c6}, !- Handle
+  {4f917e3a-73ab-4d4c-acd3-a2ca4351dabe}, !- Handle
   res occupants schedule allday rule2,    !- Name
-  {d918fdd8-708d-4b10-b8ca-201eccf081e0}, !- Schedule Ruleset Name
+  {c264a0c8-f82e-479c-ba7d-b45fbc65db52}, !- Schedule Ruleset Name
   10,                                     !- Rule Order
-  {53b5e7fe-e2d0-4fa5-930b-2540e6f3b82d}, !- Day Schedule Name
+  {728b0990-916f-4041-b873-bfb07bc575cd}, !- Day Schedule Name
   Yes,                                    !- Apply Sunday
   Yes,                                    !- Apply Monday
   Yes,                                    !- Apply Tuesday
@@ -1978,9 +620,9 @@
   28;                                     !- End Day
 
 OS:Schedule:Day,
-  {53b5e7fe-e2d0-4fa5-930b-2540e6f3b82d}, !- Handle
+  {728b0990-916f-4041-b873-bfb07bc575cd}, !- Handle
   res occupants schedule allday2,         !- Name
-  {3f4f7c6d-6d53-4f8c-bade-f0de7c33365a}, !- Schedule Type Limits Name
+  {cab071cf-a003-45c6-be63-5c4845777066}, !- Schedule Type Limits Name
   ,                                       !- Interpolate to Timestep
   7,                                      !- Hour 1
   0,                                      !- Minute 1
@@ -2008,11 +650,11 @@
   1;                                      !- Value Until Time 8
 
 OS:Schedule:Rule,
-  {cd9157bd-2bd0-4927-a977-e2376d828085}, !- Handle
+  {4f44e073-6d2b-4b9a-bcfd-69c181c1931d}, !- Handle
   res occupants schedule allday rule3,    !- Name
-  {d918fdd8-708d-4b10-b8ca-201eccf081e0}, !- Schedule Ruleset Name
+  {c264a0c8-f82e-479c-ba7d-b45fbc65db52}, !- Schedule Ruleset Name
   9,                                      !- Rule Order
-  {ce3168e9-8adf-4e8b-87f8-0b6710f096a3}, !- Day Schedule Name
+  {6092a199-a56f-46b9-b5aa-84dca499c6bc}, !- Day Schedule Name
   Yes,                                    !- Apply Sunday
   Yes,                                    !- Apply Monday
   Yes,                                    !- Apply Tuesday
@@ -2028,9 +670,9 @@
   31;                                     !- End Day
 
 OS:Schedule:Day,
-  {ce3168e9-8adf-4e8b-87f8-0b6710f096a3}, !- Handle
+  {6092a199-a56f-46b9-b5aa-84dca499c6bc}, !- Handle
   res occupants schedule allday3,         !- Name
-  {3f4f7c6d-6d53-4f8c-bade-f0de7c33365a}, !- Schedule Type Limits Name
+  {cab071cf-a003-45c6-be63-5c4845777066}, !- Schedule Type Limits Name
   ,                                       !- Interpolate to Timestep
   7,                                      !- Hour 1
   0,                                      !- Minute 1
@@ -2058,11 +700,11 @@
   1;                                      !- Value Until Time 8
 
 OS:Schedule:Rule,
-  {7c415ae3-8162-448c-9c03-66ede12f7e97}, !- Handle
+  {ac1750b8-0d3f-4244-8e7d-6fe42e6528dd}, !- Handle
   res occupants schedule allday rule4,    !- Name
-  {d918fdd8-708d-4b10-b8ca-201eccf081e0}, !- Schedule Ruleset Name
+  {c264a0c8-f82e-479c-ba7d-b45fbc65db52}, !- Schedule Ruleset Name
   8,                                      !- Rule Order
-  {a3624448-6b19-4232-b64e-c57aaa09fe07}, !- Day Schedule Name
+  {5c25dae8-bf8d-4631-b708-8867d47cc5ef}, !- Day Schedule Name
   Yes,                                    !- Apply Sunday
   Yes,                                    !- Apply Monday
   Yes,                                    !- Apply Tuesday
@@ -2078,9 +720,9 @@
   30;                                     !- End Day
 
 OS:Schedule:Day,
-  {a3624448-6b19-4232-b64e-c57aaa09fe07}, !- Handle
+  {5c25dae8-bf8d-4631-b708-8867d47cc5ef}, !- Handle
   res occupants schedule allday4,         !- Name
-  {3f4f7c6d-6d53-4f8c-bade-f0de7c33365a}, !- Schedule Type Limits Name
+  {cab071cf-a003-45c6-be63-5c4845777066}, !- Schedule Type Limits Name
   ,                                       !- Interpolate to Timestep
   7,                                      !- Hour 1
   0,                                      !- Minute 1
@@ -2108,11 +750,11 @@
   1;                                      !- Value Until Time 8
 
 OS:Schedule:Rule,
-  {0a51522d-7c09-4e87-9684-c0b83aa3b7e7}, !- Handle
+  {7ed3c24d-6d06-4bd5-9e64-cb2b006e9ccf}, !- Handle
   res occupants schedule allday rule5,    !- Name
-  {d918fdd8-708d-4b10-b8ca-201eccf081e0}, !- Schedule Ruleset Name
+  {c264a0c8-f82e-479c-ba7d-b45fbc65db52}, !- Schedule Ruleset Name
   7,                                      !- Rule Order
-  {5e4139ed-f0b4-43fb-9504-d315e2d651d6}, !- Day Schedule Name
+  {11e4f303-f838-4924-abb6-4432d04bc1de}, !- Day Schedule Name
   Yes,                                    !- Apply Sunday
   Yes,                                    !- Apply Monday
   Yes,                                    !- Apply Tuesday
@@ -2128,9 +770,9 @@
   31;                                     !- End Day
 
 OS:Schedule:Day,
-  {5e4139ed-f0b4-43fb-9504-d315e2d651d6}, !- Handle
+  {11e4f303-f838-4924-abb6-4432d04bc1de}, !- Handle
   res occupants schedule allday5,         !- Name
-  {3f4f7c6d-6d53-4f8c-bade-f0de7c33365a}, !- Schedule Type Limits Name
+  {cab071cf-a003-45c6-be63-5c4845777066}, !- Schedule Type Limits Name
   ,                                       !- Interpolate to Timestep
   7,                                      !- Hour 1
   0,                                      !- Minute 1
@@ -2158,11 +800,11 @@
   1;                                      !- Value Until Time 8
 
 OS:Schedule:Rule,
-  {993477d1-dd0a-48de-8506-194dfea1af53}, !- Handle
+  {427884d8-d381-4a26-8966-3a5c74a31b40}, !- Handle
   res occupants schedule allday rule6,    !- Name
-  {d918fdd8-708d-4b10-b8ca-201eccf081e0}, !- Schedule Ruleset Name
+  {c264a0c8-f82e-479c-ba7d-b45fbc65db52}, !- Schedule Ruleset Name
   6,                                      !- Rule Order
-  {128a377a-7666-4c8f-a680-fd9fe87cfb58}, !- Day Schedule Name
+  {9aa74919-c910-4bc5-86b7-3b5dd9913d72}, !- Day Schedule Name
   Yes,                                    !- Apply Sunday
   Yes,                                    !- Apply Monday
   Yes,                                    !- Apply Tuesday
@@ -2178,9 +820,9 @@
   30;                                     !- End Day
 
 OS:Schedule:Day,
-  {128a377a-7666-4c8f-a680-fd9fe87cfb58}, !- Handle
+  {9aa74919-c910-4bc5-86b7-3b5dd9913d72}, !- Handle
   res occupants schedule allday6,         !- Name
-  {3f4f7c6d-6d53-4f8c-bade-f0de7c33365a}, !- Schedule Type Limits Name
+  {cab071cf-a003-45c6-be63-5c4845777066}, !- Schedule Type Limits Name
   ,                                       !- Interpolate to Timestep
   7,                                      !- Hour 1
   0,                                      !- Minute 1
@@ -2208,11 +850,11 @@
   1;                                      !- Value Until Time 8
 
 OS:Schedule:Rule,
-  {aa1b0d9b-7ff4-40e1-ad87-0bb9664a3624}, !- Handle
+  {24fbad96-1b07-4a8f-9f11-beae702df154}, !- Handle
   res occupants schedule allday rule7,    !- Name
-  {d918fdd8-708d-4b10-b8ca-201eccf081e0}, !- Schedule Ruleset Name
+  {c264a0c8-f82e-479c-ba7d-b45fbc65db52}, !- Schedule Ruleset Name
   5,                                      !- Rule Order
-  {ca940899-7362-4efa-824c-a13476ba5363}, !- Day Schedule Name
+  {3890856c-f9a5-4d65-a3cb-2e0d4a617f61}, !- Day Schedule Name
   Yes,                                    !- Apply Sunday
   Yes,                                    !- Apply Monday
   Yes,                                    !- Apply Tuesday
@@ -2228,9 +870,9 @@
   31;                                     !- End Day
 
 OS:Schedule:Day,
-  {ca940899-7362-4efa-824c-a13476ba5363}, !- Handle
+  {3890856c-f9a5-4d65-a3cb-2e0d4a617f61}, !- Handle
   res occupants schedule allday7,         !- Name
-  {3f4f7c6d-6d53-4f8c-bade-f0de7c33365a}, !- Schedule Type Limits Name
+  {cab071cf-a003-45c6-be63-5c4845777066}, !- Schedule Type Limits Name
   ,                                       !- Interpolate to Timestep
   7,                                      !- Hour 1
   0,                                      !- Minute 1
@@ -2258,11 +900,11 @@
   1;                                      !- Value Until Time 8
 
 OS:Schedule:Rule,
-  {4ee6fd40-7ff5-4efa-a449-19b44e299398}, !- Handle
+  {685b8fa3-d955-4c3d-ade4-7ffb1dbc2c51}, !- Handle
   res occupants schedule allday rule8,    !- Name
-  {d918fdd8-708d-4b10-b8ca-201eccf081e0}, !- Schedule Ruleset Name
+  {c264a0c8-f82e-479c-ba7d-b45fbc65db52}, !- Schedule Ruleset Name
   4,                                      !- Rule Order
-  {977cd4c1-1bce-40ee-bd95-7783fca0f694}, !- Day Schedule Name
+  {664f4c5e-8f93-4718-83b0-69eb198e4070}, !- Day Schedule Name
   Yes,                                    !- Apply Sunday
   Yes,                                    !- Apply Monday
   Yes,                                    !- Apply Tuesday
@@ -2278,9 +920,9 @@
   31;                                     !- End Day
 
 OS:Schedule:Day,
-  {977cd4c1-1bce-40ee-bd95-7783fca0f694}, !- Handle
+  {664f4c5e-8f93-4718-83b0-69eb198e4070}, !- Handle
   res occupants schedule allday8,         !- Name
-  {3f4f7c6d-6d53-4f8c-bade-f0de7c33365a}, !- Schedule Type Limits Name
+  {cab071cf-a003-45c6-be63-5c4845777066}, !- Schedule Type Limits Name
   ,                                       !- Interpolate to Timestep
   7,                                      !- Hour 1
   0,                                      !- Minute 1
@@ -2308,11 +950,11 @@
   1;                                      !- Value Until Time 8
 
 OS:Schedule:Rule,
-  {7f67a96a-1225-4e31-bb2c-0353459ecc98}, !- Handle
+  {e212cc10-1bdd-40bf-949d-37f84dced81e}, !- Handle
   res occupants schedule allday rule9,    !- Name
-  {d918fdd8-708d-4b10-b8ca-201eccf081e0}, !- Schedule Ruleset Name
+  {c264a0c8-f82e-479c-ba7d-b45fbc65db52}, !- Schedule Ruleset Name
   3,                                      !- Rule Order
-  {0f998180-4128-43f4-a325-f94e4f18e127}, !- Day Schedule Name
+  {71aba3a4-0c41-46fc-93af-7b648e8e4c42}, !- Day Schedule Name
   Yes,                                    !- Apply Sunday
   Yes,                                    !- Apply Monday
   Yes,                                    !- Apply Tuesday
@@ -2328,9 +970,9 @@
   30;                                     !- End Day
 
 OS:Schedule:Day,
-  {0f998180-4128-43f4-a325-f94e4f18e127}, !- Handle
+  {71aba3a4-0c41-46fc-93af-7b648e8e4c42}, !- Handle
   res occupants schedule allday9,         !- Name
-  {3f4f7c6d-6d53-4f8c-bade-f0de7c33365a}, !- Schedule Type Limits Name
+  {cab071cf-a003-45c6-be63-5c4845777066}, !- Schedule Type Limits Name
   ,                                       !- Interpolate to Timestep
   7,                                      !- Hour 1
   0,                                      !- Minute 1
@@ -2358,11 +1000,11 @@
   1;                                      !- Value Until Time 8
 
 OS:Schedule:Rule,
-  {db46aca8-34b1-43ec-b28a-1759319c3480}, !- Handle
+  {005b5799-bd96-4d3d-b941-cc83dfb0bcbf}, !- Handle
   res occupants schedule allday rule10,   !- Name
-  {d918fdd8-708d-4b10-b8ca-201eccf081e0}, !- Schedule Ruleset Name
+  {c264a0c8-f82e-479c-ba7d-b45fbc65db52}, !- Schedule Ruleset Name
   2,                                      !- Rule Order
-  {f32f0668-d4f2-467a-831f-bd83e9d3b15d}, !- Day Schedule Name
+  {1500a732-77fd-44eb-8fa5-e67d680cd88c}, !- Day Schedule Name
   Yes,                                    !- Apply Sunday
   Yes,                                    !- Apply Monday
   Yes,                                    !- Apply Tuesday
@@ -2378,9 +1020,9 @@
   31;                                     !- End Day
 
 OS:Schedule:Day,
-  {f32f0668-d4f2-467a-831f-bd83e9d3b15d}, !- Handle
+  {1500a732-77fd-44eb-8fa5-e67d680cd88c}, !- Handle
   res occupants schedule allday10,        !- Name
-  {3f4f7c6d-6d53-4f8c-bade-f0de7c33365a}, !- Schedule Type Limits Name
+  {cab071cf-a003-45c6-be63-5c4845777066}, !- Schedule Type Limits Name
   ,                                       !- Interpolate to Timestep
   7,                                      !- Hour 1
   0,                                      !- Minute 1
@@ -2408,11 +1050,11 @@
   1;                                      !- Value Until Time 8
 
 OS:Schedule:Rule,
-  {c291c513-72c2-4843-89d7-9e2b2d054f02}, !- Handle
+  {a4fcd8f1-8032-4526-a368-7a2c31cce9d4}, !- Handle
   res occupants schedule allday rule11,   !- Name
-  {d918fdd8-708d-4b10-b8ca-201eccf081e0}, !- Schedule Ruleset Name
+  {c264a0c8-f82e-479c-ba7d-b45fbc65db52}, !- Schedule Ruleset Name
   1,                                      !- Rule Order
-  {c3d1d250-c819-47e9-b032-6114310e3452}, !- Day Schedule Name
+  {8c625cc8-c711-4402-9b01-d3897714c32c}, !- Day Schedule Name
   Yes,                                    !- Apply Sunday
   Yes,                                    !- Apply Monday
   Yes,                                    !- Apply Tuesday
@@ -2428,9 +1070,9 @@
   30;                                     !- End Day
 
 OS:Schedule:Day,
-  {c3d1d250-c819-47e9-b032-6114310e3452}, !- Handle
+  {8c625cc8-c711-4402-9b01-d3897714c32c}, !- Handle
   res occupants schedule allday11,        !- Name
-  {3f4f7c6d-6d53-4f8c-bade-f0de7c33365a}, !- Schedule Type Limits Name
+  {cab071cf-a003-45c6-be63-5c4845777066}, !- Schedule Type Limits Name
   ,                                       !- Interpolate to Timestep
   7,                                      !- Hour 1
   0,                                      !- Minute 1
@@ -2458,11 +1100,11 @@
   1;                                      !- Value Until Time 8
 
 OS:Schedule:Rule,
-  {7d093827-38e8-4f6c-9c5f-c8f4a4a668af}, !- Handle
+  {fad2746e-24aa-4509-84b3-46456288c91e}, !- Handle
   res occupants schedule allday rule12,   !- Name
-  {d918fdd8-708d-4b10-b8ca-201eccf081e0}, !- Schedule Ruleset Name
+  {c264a0c8-f82e-479c-ba7d-b45fbc65db52}, !- Schedule Ruleset Name
   0,                                      !- Rule Order
-  {62cbdb51-53f5-4f6c-b8ba-145db0dfcace}, !- Day Schedule Name
+  {67c62d0e-fc43-4838-9ac1-8096c8236be2}, !- Day Schedule Name
   Yes,                                    !- Apply Sunday
   Yes,                                    !- Apply Monday
   Yes,                                    !- Apply Tuesday
@@ -2478,9 +1120,9 @@
   31;                                     !- End Day
 
 OS:Schedule:Day,
-  {62cbdb51-53f5-4f6c-b8ba-145db0dfcace}, !- Handle
+  {67c62d0e-fc43-4838-9ac1-8096c8236be2}, !- Handle
   res occupants schedule allday12,        !- Name
-  {3f4f7c6d-6d53-4f8c-bade-f0de7c33365a}, !- Schedule Type Limits Name
+  {cab071cf-a003-45c6-be63-5c4845777066}, !- Schedule Type Limits Name
   ,                                       !- Interpolate to Timestep
   7,                                      !- Hour 1
   0,                                      !- Minute 1
@@ -2508,47 +1150,47 @@
   1;                                      !- Value Until Time 8
 
 OS:Schedule:Day,
-  {a1585d65-33bb-4305-a378-f5c61d7ccc65}, !- Handle
+  {5832b25c-e658-4c18-9213-67bf611651c8}, !- Handle
   res occupants schedule winter design,   !- Name
-  {3f4f7c6d-6d53-4f8c-bade-f0de7c33365a}, !- Schedule Type Limits Name
+  {cab071cf-a003-45c6-be63-5c4845777066}, !- Schedule Type Limits Name
   ,                                       !- Interpolate to Timestep
   24,                                     !- Hour 1
   0,                                      !- Minute 1
   0;                                      !- Value Until Time 1
 
 OS:Schedule:Day,
-  {d461db6c-420b-49e7-ae41-8dd7fdf063fa}, !- Handle
+  {cf27fe9c-b49c-4728-9b00-3f4f823962b1}, !- Handle
   res occupants schedule summer design,   !- Name
-  {3f4f7c6d-6d53-4f8c-bade-f0de7c33365a}, !- Schedule Type Limits Name
+  {cab071cf-a003-45c6-be63-5c4845777066}, !- Schedule Type Limits Name
   ,                                       !- Interpolate to Timestep
   24,                                     !- Hour 1
   0,                                      !- Minute 1
   1;                                      !- Value Until Time 1
 
 OS:ScheduleTypeLimits,
-  {3f4f7c6d-6d53-4f8c-bade-f0de7c33365a}, !- Handle
+  {cab071cf-a003-45c6-be63-5c4845777066}, !- Handle
   Fractional,                             !- Name
   0,                                      !- Lower Limit Value
   1,                                      !- Upper Limit Value
   Continuous;                             !- Numeric Type
 
 OS:Schedule:Ruleset,
-  {13b7b1c6-2ac8-4e70-babc-64dfa8c6a132}, !- Handle
+  {1859e105-6599-4f92-801f-d271c4d80acd}, !- Handle
   Schedule Ruleset 1,                     !- Name
-  {7d8410ba-0302-4eba-8e44-1ab8b55c46da}, !- Schedule Type Limits Name
-  {5ee9ca63-3c34-4c9d-bc9d-c37ccc205256}; !- Default Day Schedule Name
-
-OS:Schedule:Day,
-  {5ee9ca63-3c34-4c9d-bc9d-c37ccc205256}, !- Handle
+  {19960a29-1105-4efd-9bbd-3da0db5ca505}, !- Schedule Type Limits Name
+  {01e00e23-4954-48b4-842c-bd98881731fa}; !- Default Day Schedule Name
+
+OS:Schedule:Day,
+  {01e00e23-4954-48b4-842c-bd98881731fa}, !- Handle
   Schedule Day 4,                         !- Name
-  {7d8410ba-0302-4eba-8e44-1ab8b55c46da}, !- Schedule Type Limits Name
+  {19960a29-1105-4efd-9bbd-3da0db5ca505}, !- Schedule Type Limits Name
   ,                                       !- Interpolate to Timestep
   24,                                     !- Hour 1
   0,                                      !- Minute 1
   112.539290946133;                       !- Value Until Time 1
 
 OS:People:Definition,
-  {fb0a6539-39da-4d37-b080-2bb788b00c83}, !- Handle
+  {ac6ee2fb-51b1-412d-8aca-f29ae7fde6f9}, !- Handle
   res occupants|living space,             !- Name
   People,                                 !- Number of People Calculation Method
   3.39,                                   !- Number of People {people}
@@ -2561,12 +1203,12 @@
   ZoneAveraged;                           !- Mean Radiant Temperature Calculation Type
 
 OS:People,
-  {59aa1d87-5538-4d52-befb-f270864d13d9}, !- Handle
+  {e1c8c90d-0d97-4ba4-9d62-63dbd9d42ead}, !- Handle
   res occupants|living space,             !- Name
-  {fb0a6539-39da-4d37-b080-2bb788b00c83}, !- People Definition Name
-  {1bbb9927-a0d6-4410-90f4-da06e02f0172}, !- Space or SpaceType Name
-  {d918fdd8-708d-4b10-b8ca-201eccf081e0}, !- Number of People Schedule Name
-  {13b7b1c6-2ac8-4e70-babc-64dfa8c6a132}, !- Activity Level Schedule Name
+  {ac6ee2fb-51b1-412d-8aca-f29ae7fde6f9}, !- People Definition Name
+  {3e4eaf1c-6af8-4d11-bf30-ea2cc7d2e18f}, !- Space or SpaceType Name
+  {c264a0c8-f82e-479c-ba7d-b45fbc65db52}, !- Number of People Schedule Name
+  {1859e105-6599-4f92-801f-d271c4d80acd}, !- Activity Level Schedule Name
   ,                                       !- Surface Name/Angle Factor List Name
   ,                                       !- Work Efficiency Schedule Name
   ,                                       !- Clothing Insulation Schedule Name
@@ -2574,152 +1216,9 @@
   1;                                      !- Multiplier
 
 OS:ScheduleTypeLimits,
-  {7d8410ba-0302-4eba-8e44-1ab8b55c46da}, !- Handle
+  {19960a29-1105-4efd-9bbd-3da0db5ca505}, !- Handle
   ActivityLevel,                          !- Name
   0,                                      !- Lower Limit Value
   ,                                       !- Upper Limit Value
   Continuous,                             !- Numeric Type
   ActivityLevel;                          !- Unit Type
-
-OS:Schedule:Day,
-  {d84f26b6-6236-453e-9da2-1dbcbc0df50f}, !- Handle
-  Schedule Day 5,                         !- Name
-  ,                                       !- Schedule Type Limits Name
-  ,                                       !- Interpolate to Timestep
-  24,                                     !- Hour 1
-  0,                                      !- Minute 1
-  0;                                      !- Value Until Time 1
-
-OS:Schedule:Day,
-  {50ab8cc7-3b27-4e8e-82d2-43d64bbe8dff}, !- Handle
-  Schedule Day 6,                         !- Name
-  ,                                       !- Schedule Type Limits Name
-  ,                                       !- Interpolate to Timestep
-  24,                                     !- Hour 1
-  0,                                      !- Minute 1
-  1;                                      !- Value Until Time 1
->>>>>>> f9199dcb
-
-OS:People:Definition,
-  {5ce44f8a-1730-433c-a67e-81a51f50e57f}, !- Handle
-  res occupants|unit 2|living space|unit 2|story 1, !- Name
-  People,                                 !- Number of People Calculation Method
-  3.39,                                   !- Number of People {people}
-  ,                                       !- People per Space Floor Area {person/m2}
-  ,                                       !- Space Floor Area per Person {m2/person}
-  0.319734,                               !- Fraction Radiant
-  0.573,                                  !- Sensible Heat Fraction
-  0,                                      !- Carbon Dioxide Generation Rate {m3/s-W}
-  No,                                     !- Enable ASHRAE 55 Comfort Warnings
-  ZoneAveraged;                           !- Mean Radiant Temperature Calculation Type
-
-OS:People,
-  {8615094d-cac8-4518-850c-ec1bff05f081}, !- Handle
-  res occupants|unit 2|living space|unit 2|story 1, !- Name
-  {5ce44f8a-1730-433c-a67e-81a51f50e57f}, !- People Definition Name
-  {ec61b1a4-e90c-4dad-936d-eaa0d0675690}, !- Space or SpaceType Name
-  {d918fdd8-708d-4b10-b8ca-201eccf081e0}, !- Number of People Schedule Name
-  {13b7b1c6-2ac8-4e70-babc-64dfa8c6a132}, !- Activity Level Schedule Name
-  ,                                       !- Surface Name/Angle Factor List Name
-  ,                                       !- Work Efficiency Schedule Name
-  ,                                       !- Clothing Insulation Schedule Name
-  ,                                       !- Air Velocity Schedule Name
-  1;                                      !- Multiplier
-
-OS:Schedule:Day,
-<<<<<<< HEAD
-  {2e6ae906-e141-4380-b0b4-84c3f2514b6c}, !- Handle
-  Schedule Day 1,                         !- Name
-=======
-  {5869cc60-d8ea-4750-b93f-3dff6d77378b}, !- Handle
-  Schedule Day 7,                         !- Name
->>>>>>> f9199dcb
-  ,                                       !- Schedule Type Limits Name
-  ,                                       !- Interpolate to Timestep
-  24,                                     !- Hour 1
-  0,                                      !- Minute 1
-  0;                                      !- Value Until Time 1
-
-OS:Schedule:Day,
-<<<<<<< HEAD
-  {8b9d7c29-8ce9-4d1d-9c0b-4c4e0073108a}, !- Handle
-  Schedule Day 2,                         !- Name
-=======
-  {5c4ee33b-3cdc-4479-8478-dbfe05f53a85}, !- Handle
-  Schedule Day 8,                         !- Name
->>>>>>> f9199dcb
-  ,                                       !- Schedule Type Limits Name
-  ,                                       !- Interpolate to Timestep
-  24,                                     !- Hour 1
-  0,                                      !- Minute 1
-  1;                                      !- Value Until Time 1
-
-OS:People:Definition,
-  {0b1de1f8-0eb2-4352-8ddd-59f735a82e1d}, !- Handle
-  res occupants|unit 3|living space|unit 3|story 1, !- Name
-  People,                                 !- Number of People Calculation Method
-  3.39,                                   !- Number of People {people}
-  ,                                       !- People per Space Floor Area {person/m2}
-  ,                                       !- Space Floor Area per Person {m2/person}
-  0.319734,                               !- Fraction Radiant
-  0.573,                                  !- Sensible Heat Fraction
-  0,                                      !- Carbon Dioxide Generation Rate {m3/s-W}
-  No,                                     !- Enable ASHRAE 55 Comfort Warnings
-  ZoneAveraged;                           !- Mean Radiant Temperature Calculation Type
-
-OS:People,
-  {7186794b-6b39-45d5-a94c-a71c952d0b79}, !- Handle
-  res occupants|unit 3|living space|unit 3|story 1, !- Name
-  {0b1de1f8-0eb2-4352-8ddd-59f735a82e1d}, !- People Definition Name
-  {58653438-da00-46d8-8b04-d2056b67d05d}, !- Space or SpaceType Name
-  {d918fdd8-708d-4b10-b8ca-201eccf081e0}, !- Number of People Schedule Name
-  {13b7b1c6-2ac8-4e70-babc-64dfa8c6a132}, !- Activity Level Schedule Name
-  ,                                       !- Surface Name/Angle Factor List Name
-  ,                                       !- Work Efficiency Schedule Name
-  ,                                       !- Clothing Insulation Schedule Name
-  ,                                       !- Air Velocity Schedule Name
-  1;                                      !- Multiplier
-
-OS:Schedule:Day,
-  {7d8f345d-f81f-449f-9a9d-07208f33947a}, !- Handle
-  Schedule Day 9,                         !- Name
-  ,                                       !- Schedule Type Limits Name
-  ,                                       !- Interpolate to Timestep
-  24,                                     !- Hour 1
-  0,                                      !- Minute 1
-  0;                                      !- Value Until Time 1
-
-OS:Schedule:Day,
-  {2c58b3e5-edd0-4a2a-98be-dc2369a5b3b1}, !- Handle
-  Schedule Day 10,                        !- Name
-  ,                                       !- Schedule Type Limits Name
-  ,                                       !- Interpolate to Timestep
-  24,                                     !- Hour 1
-  0,                                      !- Minute 1
-  1;                                      !- Value Until Time 1
-
-OS:People:Definition,
-  {b2cd140d-862d-498d-83e1-ccfdc47f24ad}, !- Handle
-  res occupants|unit 4|living space|unit 4|story 1, !- Name
-  People,                                 !- Number of People Calculation Method
-  3.39,                                   !- Number of People {people}
-  ,                                       !- People per Space Floor Area {person/m2}
-  ,                                       !- Space Floor Area per Person {m2/person}
-  0.319734,                               !- Fraction Radiant
-  0.573,                                  !- Sensible Heat Fraction
-  0,                                      !- Carbon Dioxide Generation Rate {m3/s-W}
-  No,                                     !- Enable ASHRAE 55 Comfort Warnings
-  ZoneAveraged;                           !- Mean Radiant Temperature Calculation Type
-
-OS:People,
-  {9ec8f285-399f-402e-a4d1-4da74148846d}, !- Handle
-  res occupants|unit 4|living space|unit 4|story 1, !- Name
-  {b2cd140d-862d-498d-83e1-ccfdc47f24ad}, !- People Definition Name
-  {233b5b05-2aab-4883-8572-629f4de51553}, !- Space or SpaceType Name
-  {d918fdd8-708d-4b10-b8ca-201eccf081e0}, !- Number of People Schedule Name
-  {13b7b1c6-2ac8-4e70-babc-64dfa8c6a132}, !- Activity Level Schedule Name
-  ,                                       !- Surface Name/Angle Factor List Name
-  ,                                       !- Work Efficiency Schedule Name
-  ,                                       !- Clothing Insulation Schedule Name
-  ,                                       !- Air Velocity Schedule Name
-  1;                                      !- Multiplier
