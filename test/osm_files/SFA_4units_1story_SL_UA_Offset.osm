--- conflicted
+++ resolved
@@ -1,54 +1,26 @@
 !- NOTE: Auto-generated from /test/osw_files/SFA_4units_1story_SL_UA_Offset.osw
 
 OS:Version,
-<<<<<<< HEAD
-  {ac2d1a7d-8c51-42d1-afc3-7397cc7e6e31}, !- Handle
-  2.9.0;                                  !- Version Identifier
-
-OS:SimulationControl,
-  {ab63b58c-40c4-49b5-8c11-ae1fd05be187}, !- Handle
-=======
   {2695768c-6a5f-4f0b-8f62-56c45d8b64fc}, !- Handle
   2.9.0;                                  !- Version Identifier
 
 OS:SimulationControl,
   {f2a0dfb9-600a-4051-82c4-7b3814a75daf}, !- Handle
->>>>>>> 30cb9182
   ,                                       !- Do Zone Sizing Calculation
   ,                                       !- Do System Sizing Calculation
   ,                                       !- Do Plant Sizing Calculation
   No;                                     !- Run Simulation for Sizing Periods
 
 OS:Timestep,
-<<<<<<< HEAD
-  {5bcfef5d-11c3-4db4-9ab3-a82bc6dd5e63}, !- Handle
-  6;                                      !- Number of Timesteps per Hour
-
-OS:ShadowCalculation,
-  {10b22eee-5fc5-4d89-b423-20787de04e0e}, !- Handle
-=======
   {cfa27c94-ea15-42ef-b8c1-2aecb4a1bd89}, !- Handle
   6;                                      !- Number of Timesteps per Hour
 
 OS:ShadowCalculation,
   {660a6741-f8b2-4295-a9e3-f3ae685fec54}, !- Handle
->>>>>>> 30cb9182
   20,                                     !- Calculation Frequency
   200;                                    !- Maximum Figures in Shadow Overlap Calculations
 
 OS:SurfaceConvectionAlgorithm:Outside,
-<<<<<<< HEAD
-  {ed50a224-92f3-4eee-a936-96f579395812}, !- Handle
-  DOE-2;                                  !- Algorithm
-
-OS:SurfaceConvectionAlgorithm:Inside,
-  {cdb24c83-06c5-41a9-9c8a-67256dc09dc4}, !- Handle
-  TARP;                                   !- Algorithm
-
-OS:ZoneCapacitanceMultiplier:ResearchSpecial,
-  {a72f8f34-b028-4f19-998c-8c5978fdeb88}, !- Handle
-  ,                                       !- Temperature Capacity Multiplier
-=======
   {9b5850ee-1174-4270-920d-1c7ab350bdb9}, !- Handle
   DOE-2;                                  !- Algorithm
 
@@ -59,16 +31,11 @@
 OS:ZoneCapacitanceMultiplier:ResearchSpecial,
   {e10c8e0b-55ae-45b6-91db-14c7e09de6d9}, !- Handle
   3.6,                                    !- Temperature Capacity Multiplier
->>>>>>> 30cb9182
   15,                                     !- Humidity Capacity Multiplier
   ;                                       !- Carbon Dioxide Capacity Multiplier
 
 OS:RunPeriod,
-<<<<<<< HEAD
-  {82af30c6-8809-47d3-82f1-53397b20674a}, !- Handle
-=======
   {86d6d6db-776e-4435-ab27-1f8c56026add}, !- Handle
->>>>>>> 30cb9182
   Run Period 1,                           !- Name
   1,                                      !- Begin Month
   1,                                      !- Begin Day of Month
@@ -82,21 +49,13 @@
   ;                                       !- Number of Times Runperiod to be Repeated
 
 OS:YearDescription,
-<<<<<<< HEAD
-  {71f06bda-48aa-4df0-b709-44ba511f05c1}, !- Handle
-=======
   {daf155dc-1a80-476f-9a88-e56bec01587a}, !- Handle
->>>>>>> 30cb9182
   2007,                                   !- Calendar Year
   ,                                       !- Day of Week for Start Day
   ;                                       !- Is Leap Year
 
 OS:Building,
-<<<<<<< HEAD
-  {0186e166-4fe0-4e30-bdd5-73b25028e475}, !- Handle
-=======
   {c1e3d434-a8ca-4b3d-b618-3c33c48f270c}, !- Handle
->>>>>>> 30cb9182
   Building 1,                             !- Name
   ,                                       !- Building Sector Type
   ,                                       !- North Axis {deg}
@@ -111,33 +70,17 @@
   4;                                      !- Standards Number of Living Units
 
 OS:AdditionalProperties,
-<<<<<<< HEAD
-  {5d6ebac6-375e-41ef-bdf7-85eb0eb5b564}, !- Handle
-  {0186e166-4fe0-4e30-bdd5-73b25028e475}, !- Object Name
-  num_units,                              !- Feature Name 1
-=======
   {a4db41dc-5521-4ac9-ae8b-552bdb9c853b}, !- Handle
   {c1e3d434-a8ca-4b3d-b618-3c33c48f270c}, !- Object Name
   Total Units Represented,                !- Feature Name 1
->>>>>>> 30cb9182
   Integer,                                !- Feature Data Type 1
   4,                                      !- Feature Value 1
-  has_rear_units,                         !- Feature Name 2
-  Boolean,                                !- Feature Data Type 2
-  false,                                  !- Feature Value 2
-  horz_location,                          !- Feature Name 3
-  String,                                 !- Feature Data Type 3
-  Left,                                   !- Feature Value 3
-  num_floors,                             !- Feature Name 4
-  Integer,                                !- Feature Data Type 4
-  1;                                      !- Feature Value 4
+  Total Units Modeled,                    !- Feature Name 2
+  Integer,                                !- Feature Data Type 2
+  4;                                      !- Feature Value 2
 
 OS:ThermalZone,
-<<<<<<< HEAD
-  {5f8ca504-9b1e-4a55-a689-8e1d61a85453}, !- Handle
-=======
   {2512eefb-024f-4969-8c13-e4509a585359}, !- Handle
->>>>>>> 30cb9182
   living zone,                            !- Name
   ,                                       !- Multiplier
   ,                                       !- Ceiling Height {m}
@@ -146,17 +89,10 @@
   ,                                       !- Zone Inside Convection Algorithm
   ,                                       !- Zone Outside Convection Algorithm
   ,                                       !- Zone Conditioning Equipment List Name
-<<<<<<< HEAD
-  {b1e55676-e574-4f60-9e1d-d9177d96c64d}, !- Zone Air Inlet Port List
-  {b54631f5-e135-41e0-a829-0e89dbec0a8e}, !- Zone Air Exhaust Port List
-  {4c4b83a9-7ff9-4169-ab6e-02f55292d710}, !- Zone Air Node Name
-  {c614a33e-56b8-4ed5-8b98-47c1bb5f6a31}, !- Zone Return Air Port List
-=======
   {494e0a6b-c5d1-447f-a1f9-c76f448a98d5}, !- Zone Air Inlet Port List
   {659cca40-bf9e-42a6-a01c-6be6b19f7cab}, !- Zone Air Exhaust Port List
   {33e21198-b60c-4031-8ef5-49a93c24019d}, !- Zone Air Node Name
   {f7d61f74-55c6-4c9a-ae93-5c17435a63b0}, !- Zone Return Air Port List
->>>>>>> 30cb9182
   ,                                       !- Primary Daylighting Control Name
   ,                                       !- Fraction of Zone Controlled by Primary Daylighting Control
   ,                                       !- Secondary Daylighting Control Name
@@ -167,39 +103,6 @@
   No;                                     !- Use Ideal Air Loads
 
 OS:Node,
-<<<<<<< HEAD
-  {004925f9-980f-462e-b683-dc11a2a5c7e4}, !- Handle
-  Node 1,                                 !- Name
-  {4c4b83a9-7ff9-4169-ab6e-02f55292d710}, !- Inlet Port
-  ;                                       !- Outlet Port
-
-OS:Connection,
-  {4c4b83a9-7ff9-4169-ab6e-02f55292d710}, !- Handle
-  {a4882396-cc34-4aba-be1e-9f47589019af}, !- Name
-  {5f8ca504-9b1e-4a55-a689-8e1d61a85453}, !- Source Object
-  11,                                     !- Outlet Port
-  {004925f9-980f-462e-b683-dc11a2a5c7e4}, !- Target Object
-  2;                                      !- Inlet Port
-
-OS:PortList,
-  {b1e55676-e574-4f60-9e1d-d9177d96c64d}, !- Handle
-  {c43d9da0-c970-4eb0-a2c0-6d4d08bf8890}, !- Name
-  {5f8ca504-9b1e-4a55-a689-8e1d61a85453}; !- HVAC Component
-
-OS:PortList,
-  {b54631f5-e135-41e0-a829-0e89dbec0a8e}, !- Handle
-  {594f84a0-87c2-4aa5-b7eb-46f0ed7f1fea}, !- Name
-  {5f8ca504-9b1e-4a55-a689-8e1d61a85453}; !- HVAC Component
-
-OS:PortList,
-  {c614a33e-56b8-4ed5-8b98-47c1bb5f6a31}, !- Handle
-  {ede1384c-b19d-4dee-a6d1-30e90de75c0f}, !- Name
-  {5f8ca504-9b1e-4a55-a689-8e1d61a85453}; !- HVAC Component
-
-OS:Sizing:Zone,
-  {09a9a689-7f1d-44df-8e2d-9daef576d2c7}, !- Handle
-  {5f8ca504-9b1e-4a55-a689-8e1d61a85453}, !- Zone or ZoneList Name
-=======
   {86fd1cd3-22aa-4b1e-8722-9cd316fedda4}, !- Handle
   Node 1,                                 !- Name
   {33e21198-b60c-4031-8ef5-49a93c24019d}, !- Inlet Port
@@ -231,7 +134,6 @@
 OS:Sizing:Zone,
   {3eff549a-72bb-4edb-b328-10973f694d85}, !- Handle
   {2512eefb-024f-4969-8c13-e4509a585359}, !- Zone or ZoneList Name
->>>>>>> 30cb9182
   SupplyAirTemperature,                   !- Zone Cooling Design Supply Air Temperature Input Method
   14,                                     !- Zone Cooling Design Supply Air Temperature {C}
   11.11,                                  !- Zone Cooling Design Supply Air Temperature Difference {deltaC}
@@ -260,16 +162,6 @@
   autosize;                               !- Dedicated Outdoor Air High Setpoint Temperature for Design {C}
 
 OS:ZoneHVAC:EquipmentList,
-<<<<<<< HEAD
-  {8391c7b9-b15e-40b5-aadc-aead86f6a1d6}, !- Handle
-  Zone HVAC Equipment List 1,             !- Name
-  {5f8ca504-9b1e-4a55-a689-8e1d61a85453}; !- Thermal Zone
-
-OS:Space,
-  {16990af9-e6e0-4a0a-bddf-1dd915804055}, !- Handle
-  living space,                           !- Name
-  {f3cde225-ba99-4151-802f-2565d63361df}, !- Space Type Name
-=======
   {a79f605a-455c-491b-9aaa-21578e5431d8}, !- Handle
   Zone HVAC Equipment List 1,             !- Name
   {2512eefb-024f-4969-8c13-e4509a585359}; !- Thermal Zone
@@ -278,7 +170,6 @@
   {fbc42637-567a-4e15-9278-7169a0af3554}, !- Handle
   living space,                           !- Name
   {c4460bbf-94b5-4791-aaeb-dd87486aae15}, !- Space Type Name
->>>>>>> 30cb9182
   ,                                       !- Default Construction Set Name
   ,                                       !- Default Schedule Set Name
   ,                                       !- Direction of Relative North {deg}
@@ -286,19 +177,6 @@
   ,                                       !- Y Origin {m}
   ,                                       !- Z Origin {m}
   ,                                       !- Building Story Name
-<<<<<<< HEAD
-  {5f8ca504-9b1e-4a55-a689-8e1d61a85453}, !- Thermal Zone Name
-  ,                                       !- Part of Total Floor Area
-  ,                                       !- Design Specification Outdoor Air Object Name
-  {c5b3db5a-b482-45e9-a5d4-049fdaa76fc8}; !- Building Unit Name
-
-OS:Surface,
-  {706e52b3-141f-4914-b8c3-208f0eb67a36}, !- Handle
-  Surface 1,                              !- Name
-  Floor,                                  !- Surface Type
-  ,                                       !- Construction Name
-  {16990af9-e6e0-4a0a-bddf-1dd915804055}, !- Space Name
-=======
   {2512eefb-024f-4969-8c13-e4509a585359}, !- Thermal Zone Name
   ,                                       !- Part of Total Floor Area
   ,                                       !- Design Specification Outdoor Air Object Name
@@ -310,7 +188,6 @@
   Floor,                                  !- Surface Type
   ,                                       !- Construction Name
   {fbc42637-567a-4e15-9278-7169a0af3554}, !- Space Name
->>>>>>> 30cb9182
   Foundation,                             !- Outside Boundary Condition
   ,                                       !- Outside Boundary Condition Object
   NoSun,                                  !- Sun Exposure
@@ -323,19 +200,11 @@
   6.46578440716979, -12.9315688143396, 0; !- X,Y,Z Vertex 4 {m}
 
 OS:Surface,
-<<<<<<< HEAD
-  {84e56233-9b80-433e-98bd-3fe8e5dcb9eb}, !- Handle
-  Surface 2,                              !- Name
-  Wall,                                   !- Surface Type
-  ,                                       !- Construction Name
-  {16990af9-e6e0-4a0a-bddf-1dd915804055}, !- Space Name
-=======
   {7713b7e2-cd35-4758-bee0-488eb2422514}, !- Handle
   Surface 2,                              !- Name
   Wall,                                   !- Surface Type
   ,                                       !- Construction Name
   {fbc42637-567a-4e15-9278-7169a0af3554}, !- Space Name
->>>>>>> 30cb9182
   Outdoors,                               !- Outside Boundary Condition
   ,                                       !- Outside Boundary Condition Object
   SunExposed,                             !- Sun Exposure
@@ -348,19 +217,11 @@
   0, -12.9315688143396, 2.4384;           !- X,Y,Z Vertex 4 {m}
 
 OS:Surface,
-<<<<<<< HEAD
-  {149dd899-e07a-4daa-bb52-536416e3748f}, !- Handle
-  Surface 3,                              !- Name
-  Wall,                                   !- Surface Type
-  ,                                       !- Construction Name
-  {16990af9-e6e0-4a0a-bddf-1dd915804055}, !- Space Name
-=======
   {4b3a8e7a-7a2e-4294-8bad-f20b73cf7ef3}, !- Handle
   Surface 3,                              !- Name
   Wall,                                   !- Surface Type
   ,                                       !- Construction Name
   {fbc42637-567a-4e15-9278-7169a0af3554}, !- Space Name
->>>>>>> 30cb9182
   Outdoors,                               !- Outside Boundary Condition
   ,                                       !- Outside Boundary Condition Object
   SunExposed,                             !- Sun Exposure
@@ -373,15 +234,6 @@
   0, 0, 2.4384;                           !- X,Y,Z Vertex 4 {m}
 
 OS:Surface,
-<<<<<<< HEAD
-  {410f18c2-a513-4e63-9caa-b7ca4a5b108c}, !- Handle
-  Surface 4,                              !- Name
-  Wall,                                   !- Surface Type
-  ,                                       !- Construction Name
-  {16990af9-e6e0-4a0a-bddf-1dd915804055}, !- Space Name
-  Adiabatic,                              !- Outside Boundary Condition
-  ,                                       !- Outside Boundary Condition Object
-=======
   {d0409841-015d-464b-a9e3-df97296668f6}, !- Handle
   Surface 4,                              !- Name
   Wall,                                   !- Surface Type
@@ -389,24 +241,10 @@
   {fbc42637-567a-4e15-9278-7169a0af3554}, !- Space Name
   Surface,                                !- Outside Boundary Condition
   {97ea844e-1efd-4172-9ee4-905ae6e778c3}, !- Outside Boundary Condition Object
->>>>>>> 30cb9182
-  NoSun,                                  !- Sun Exposure
-  NoWind,                                 !- Wind Exposure
-  ,                                       !- View Factor to Ground
-  ,                                       !- Number of Vertices
-<<<<<<< HEAD
-  6.46578440716979, -12.9315688143396, 2.4384, !- X,Y,Z Vertex 1 {m}
-  6.46578440716979, -12.9315688143396, 0, !- X,Y,Z Vertex 2 {m}
-  6.46578440716979, 0, 0,                 !- X,Y,Z Vertex 3 {m}
-  6.46578440716979, 0, 2.4384;            !- X,Y,Z Vertex 4 {m}
-
-OS:Surface,
-  {9fe3f189-6fd9-416b-9585-d8631a8ea4f6}, !- Handle
-  Surface 5,                              !- Name
-  Wall,                                   !- Surface Type
-  ,                                       !- Construction Name
-  {16990af9-e6e0-4a0a-bddf-1dd915804055}, !- Space Name
-=======
+  NoSun,                                  !- Sun Exposure
+  NoWind,                                 !- Wind Exposure
+  ,                                       !- View Factor to Ground
+  ,                                       !- Number of Vertices
   6.46578440716979, -11.1027688143396, 2.4384, !- X,Y,Z Vertex 1 {m}
   6.46578440716979, -11.1027688143396, 0, !- X,Y,Z Vertex 2 {m}
   6.46578440716979, 0, 0,                 !- X,Y,Z Vertex 3 {m}
@@ -1293,71 +1131,12 @@
   Wall,                                   !- Surface Type
   ,                                       !- Construction Name
   {7e51884a-6082-4e90-8e2f-7600ec65c9f9}, !- Space Name
->>>>>>> 30cb9182
-  Outdoors,                               !- Outside Boundary Condition
-  ,                                       !- Outside Boundary Condition Object
-  SunExposed,                             !- Sun Exposure
-  WindExposed,                            !- Wind Exposure
-  ,                                       !- View Factor to Ground
-  ,                                       !- Number of Vertices
-<<<<<<< HEAD
-  0, -12.9315688143396, 2.4384,           !- X,Y,Z Vertex 1 {m}
-  0, -12.9315688143396, 0,                !- X,Y,Z Vertex 2 {m}
-  6.46578440716979, -12.9315688143396, 0, !- X,Y,Z Vertex 3 {m}
-  6.46578440716979, -12.9315688143396, 2.4384; !- X,Y,Z Vertex 4 {m}
-
-OS:Surface,
-  {ec0c35c0-de78-4acd-bde4-1de46362e9c6}, !- Handle
-  Surface 6,                              !- Name
-  RoofCeiling,                            !- Surface Type
-  ,                                       !- Construction Name
-  {16990af9-e6e0-4a0a-bddf-1dd915804055}, !- Space Name
-  Surface,                                !- Outside Boundary Condition
-  {3c2040c8-5d9f-4f30-bb44-cb9c0cef2d2b}, !- Outside Boundary Condition Object
-  NoSun,                                  !- Sun Exposure
-  NoWind,                                 !- Wind Exposure
-  ,                                       !- View Factor to Ground
-  ,                                       !- Number of Vertices
-  6.46578440716979, -12.9315688143396, 2.4384, !- X,Y,Z Vertex 1 {m}
-  6.46578440716979, 0, 2.4384,            !- X,Y,Z Vertex 2 {m}
-  0, 0, 2.4384,                           !- X,Y,Z Vertex 3 {m}
-  0, -12.9315688143396, 2.4384;           !- X,Y,Z Vertex 4 {m}
-
-OS:SpaceType,
-  {f3cde225-ba99-4151-802f-2565d63361df}, !- Handle
-  Space Type 1,                           !- Name
-  ,                                       !- Default Construction Set Name
-  ,                                       !- Default Schedule Set Name
-  ,                                       !- Group Rendering Name
-  ,                                       !- Design Specification Outdoor Air Object Name
-  ,                                       !- Standards Template
-  ,                                       !- Standards Building Type
-  living;                                 !- Standards Space Type
-
-OS:Surface,
-  {3c2040c8-5d9f-4f30-bb44-cb9c0cef2d2b}, !- Handle
-  Surface 7,                              !- Name
-  Floor,                                  !- Surface Type
-  ,                                       !- Construction Name
-  {cca8798a-4ad8-4e98-b78d-0a30e768514b}, !- Space Name
-  Surface,                                !- Outside Boundary Condition
-  {ec0c35c0-de78-4acd-bde4-1de46362e9c6}, !- Outside Boundary Condition Object
-  NoSun,                                  !- Sun Exposure
-  NoWind,                                 !- Wind Exposure
-  ,                                       !- View Factor to Ground
-  ,                                       !- Number of Vertices
-  0, -12.9315688143396, 2.4384,           !- X,Y,Z Vertex 1 {m}
-  0, 0, 2.4384,                           !- X,Y,Z Vertex 2 {m}
-  6.46578440716979, 0, 2.4384,            !- X,Y,Z Vertex 3 {m}
-  6.46578440716979, -12.9315688143396, 2.4384; !- X,Y,Z Vertex 4 {m}
-
-OS:Surface,
-  {da206bc8-fd8c-4913-b5b8-397f739efb3c}, !- Handle
-  Surface 8,                              !- Name
-  RoofCeiling,                            !- Surface Type
-  ,                                       !- Construction Name
-  {cca8798a-4ad8-4e98-b78d-0a30e768514b}, !- Space Name
-=======
+  Outdoors,                               !- Outside Boundary Condition
+  ,                                       !- Outside Boundary Condition Object
+  SunExposed,                             !- Sun Exposure
+  WindExposed,                            !- Wind Exposure
+  ,                                       !- View Factor to Ground
+  ,                                       !- Number of Vertices
   19.3973532215094, -11.1027688143396, 2.4384, !- X,Y,Z Vertex 1 {m}
   19.3973532215094, -11.1027688143396, 0, !- X,Y,Z Vertex 2 {m}
   25.8631376286792, -11.1027688143396, 0, !- X,Y,Z Vertex 3 {m}
@@ -1503,102 +1282,72 @@
   Wall,                                   !- Surface Type
   ,                                       !- Construction Name
   {764736b5-8cbe-4f9f-8298-623cb8835c0c}, !- Space Name
->>>>>>> 30cb9182
-  Outdoors,                               !- Outside Boundary Condition
-  ,                                       !- Outside Boundary Condition Object
-  SunExposed,                             !- Sun Exposure
-  WindExposed,                            !- Wind Exposure
-  ,                                       !- View Factor to Ground
-  ,                                       !- Number of Vertices
-  0, -6.46578440716979, 5.6712922035849,  !- X,Y,Z Vertex 1 {m}
-  6.46578440716979, -6.46578440716979, 5.6712922035849, !- X,Y,Z Vertex 2 {m}
-  6.46578440716979, 0, 2.4384,            !- X,Y,Z Vertex 3 {m}
-  0, 0, 2.4384;                           !- X,Y,Z Vertex 4 {m}
-
-OS:Surface,
-<<<<<<< HEAD
-  {a8b6910a-865a-44e8-b235-62132b10559f}, !- Handle
-  Surface 9,                              !- Name
-  RoofCeiling,                            !- Surface Type
-  ,                                       !- Construction Name
-  {cca8798a-4ad8-4e98-b78d-0a30e768514b}, !- Space Name
-=======
+  Outdoors,                               !- Outside Boundary Condition
+  ,                                       !- Outside Boundary Condition Object
+  SunExposed,                             !- Sun Exposure
+  WindExposed,                            !- Wind Exposure
+  ,                                       !- View Factor to Ground
+  ,                                       !- Number of Vertices
+  19.3973532215094, -12.9315688143396, 2.4384, !- X,Y,Z Vertex 1 {m}
+  19.3973532215094, -12.9315688143396, 0, !- X,Y,Z Vertex 2 {m}
+  19.3973532215094, -11.1027688143396, 0, !- X,Y,Z Vertex 3 {m}
+  19.3973532215094, -11.1027688143396, 2.4384; !- X,Y,Z Vertex 4 {m}
+
+OS:Surface,
   {6fc4d285-2d60-4fef-8d13-53c0f892e993}, !- Handle
   Surface 48,                             !- Name
   Wall,                                   !- Surface Type
   ,                                       !- Construction Name
   {7e51884a-6082-4e90-8e2f-7600ec65c9f9}, !- Space Name
->>>>>>> 30cb9182
-  Outdoors,                               !- Outside Boundary Condition
-  ,                                       !- Outside Boundary Condition Object
-  SunExposed,                             !- Sun Exposure
-  WindExposed,                            !- Wind Exposure
-  ,                                       !- View Factor to Ground
-  ,                                       !- Number of Vertices
-  6.46578440716979, -6.46578440716979, 5.6712922035849, !- X,Y,Z Vertex 1 {m}
-  0, -6.46578440716979, 5.6712922035849,  !- X,Y,Z Vertex 2 {m}
-  0, -12.9315688143396, 2.4384,           !- X,Y,Z Vertex 3 {m}
-  6.46578440716979, -12.9315688143396, 2.4384; !- X,Y,Z Vertex 4 {m}
-
-OS:Surface,
-<<<<<<< HEAD
-  {e76bbcca-6342-413a-97ab-d88738b46ecd}, !- Handle
-  Surface 10,                             !- Name
-  Wall,                                   !- Surface Type
-  ,                                       !- Construction Name
-  {cca8798a-4ad8-4e98-b78d-0a30e768514b}, !- Space Name
-=======
+  Outdoors,                               !- Outside Boundary Condition
+  ,                                       !- Outside Boundary Condition Object
+  SunExposed,                             !- Sun Exposure
+  WindExposed,                            !- Wind Exposure
+  ,                                       !- View Factor to Ground
+  ,                                       !- Number of Vertices
+  19.3973532215094, 1.8288, 2.4384,       !- X,Y,Z Vertex 1 {m}
+  19.3973532215094, 1.8288, 0,            !- X,Y,Z Vertex 2 {m}
+  19.3973532215094, 0, 0,                 !- X,Y,Z Vertex 3 {m}
+  19.3973532215094, 0, 2.4384;            !- X,Y,Z Vertex 4 {m}
+
+OS:Surface,
   {d3b6790b-5cd0-45d9-87a8-854b047b524d}, !- Handle
   Surface 49,                             !- Name
   Wall,                                   !- Surface Type
   ,                                       !- Construction Name
   {764736b5-8cbe-4f9f-8298-623cb8835c0c}, !- Space Name
->>>>>>> 30cb9182
-  Outdoors,                               !- Outside Boundary Condition
-  ,                                       !- Outside Boundary Condition Object
-  SunExposed,                             !- Sun Exposure
-  WindExposed,                            !- Wind Exposure
-  ,                                       !- View Factor to Ground
-  ,                                       !- Number of Vertices
-  0, -6.46578440716979, 5.6712922035849,  !- X,Y,Z Vertex 1 {m}
-  0, 0, 2.4384,                           !- X,Y,Z Vertex 2 {m}
-  0, -12.9315688143396, 2.4384;           !- X,Y,Z Vertex 3 {m}
-
-OS:Surface,
-<<<<<<< HEAD
-  {87fea411-08e7-45da-9f7e-68961868ab2c}, !- Handle
-  Surface 11,                             !- Name
-  Wall,                                   !- Surface Type
-  ,                                       !- Construction Name
-  {cca8798a-4ad8-4e98-b78d-0a30e768514b}, !- Space Name
-  Adiabatic,                              !- Outside Boundary Condition
-=======
+  Outdoors,                               !- Outside Boundary Condition
+  ,                                       !- Outside Boundary Condition Object
+  SunExposed,                             !- Sun Exposure
+  WindExposed,                            !- Wind Exposure
+  ,                                       !- View Factor to Ground
+  ,                                       !- Number of Vertices
+  12.9315688143396, -11.1027688143396, 2.4384, !- X,Y,Z Vertex 1 {m}
+  12.9315688143396, -11.1027688143396, 0, !- X,Y,Z Vertex 2 {m}
+  12.9315688143396, -12.9315688143396, 0, !- X,Y,Z Vertex 3 {m}
+  12.9315688143396, -12.9315688143396, 2.4384; !- X,Y,Z Vertex 4 {m}
+
+OS:Surface,
   {c0bfb0ee-82a2-487c-91a0-7d395521774f}, !- Handle
   Surface 50,                             !- Name
   Wall,                                   !- Surface Type
   ,                                       !- Construction Name
   {3a3dc5a1-1a66-42b5-bc87-4a4590d7fecf}, !- Space Name
   Outdoors,                               !- Outside Boundary Condition
->>>>>>> 30cb9182
-  ,                                       !- Outside Boundary Condition Object
-  NoSun,                                  !- Sun Exposure
-  NoWind,                                 !- Wind Exposure
-  ,                                       !- View Factor to Ground
-  ,                                       !- Number of Vertices
-  6.46578440716979, -6.46578440716979, 5.6712922035849, !- X,Y,Z Vertex 1 {m}
-  6.46578440716979, -12.9315688143396, 2.4384, !- X,Y,Z Vertex 2 {m}
-  6.46578440716979, 0, 2.4384;            !- X,Y,Z Vertex 3 {m}
+  ,                                       !- Outside Boundary Condition Object
+  SunExposed,                             !- Sun Exposure
+  WindExposed,                            !- Wind Exposure
+  ,                                       !- View Factor to Ground
+  ,                                       !- Number of Vertices
+  12.9315688143396, 0, 2.4384,            !- X,Y,Z Vertex 1 {m}
+  12.9315688143396, 0, 0,                 !- X,Y,Z Vertex 2 {m}
+  12.9315688143396, 1.8288, 0,            !- X,Y,Z Vertex 3 {m}
+  12.9315688143396, 1.8288, 2.4384;       !- X,Y,Z Vertex 4 {m}
 
 OS:Space,
-<<<<<<< HEAD
-  {cca8798a-4ad8-4e98-b78d-0a30e768514b}, !- Handle
-  unfinished attic space,                 !- Name
-  {9b3f9b9f-6939-4011-9740-c030e5ee2d58}, !- Space Type Name
-=======
   {bca12416-a9e5-486d-a283-9c2e31dbe06e}, !- Handle
   unfinished attic space,                 !- Name
   {c9220761-c0a7-4d05-91e4-e4cadae019c1}, !- Space Type Name
->>>>>>> 30cb9182
   ,                                       !- Default Construction Set Name
   ,                                       !- Default Schedule Set Name
   ,                                       !- Direction of Relative North {deg}
@@ -1606,17 +1355,10 @@
   ,                                       !- Y Origin {m}
   ,                                       !- Z Origin {m}
   ,                                       !- Building Story Name
-<<<<<<< HEAD
-  {eeb323df-9bc6-4491-96ea-e5fcbd6da0d9}; !- Thermal Zone Name
-
-OS:ThermalZone,
-  {eeb323df-9bc6-4491-96ea-e5fcbd6da0d9}, !- Handle
-=======
   {6a023ec4-a636-479d-8e47-53aaf1a44247}; !- Thermal Zone Name
 
 OS:ThermalZone,
   {6a023ec4-a636-479d-8e47-53aaf1a44247}, !- Handle
->>>>>>> 30cb9182
   unfinished attic zone,                  !- Name
   ,                                       !- Multiplier
   ,                                       !- Ceiling Height {m}
@@ -1625,17 +1367,10 @@
   ,                                       !- Zone Inside Convection Algorithm
   ,                                       !- Zone Outside Convection Algorithm
   ,                                       !- Zone Conditioning Equipment List Name
-<<<<<<< HEAD
-  {57066397-0ad6-487a-b0a6-2ab2d4a3c783}, !- Zone Air Inlet Port List
-  {2026bfb0-8cc6-40f1-86e4-562f716179a4}, !- Zone Air Exhaust Port List
-  {752a1314-9c47-4800-87fe-5375a3c1e5d2}, !- Zone Air Node Name
-  {c7acd95a-f19a-441f-ba9f-bb8a59f5e8b5}, !- Zone Return Air Port List
-=======
   {9b4d2ee8-f935-4437-8883-bea7c57acd07}, !- Zone Air Inlet Port List
   {12b3699f-dfdb-4132-8869-5c4f1d3e613b}, !- Zone Air Exhaust Port List
   {345c255d-7a74-4265-85ea-22f1cf93b0c1}, !- Zone Air Node Name
   {8f902be3-3d7a-4019-9293-8197ecda94a4}, !- Zone Return Air Port List
->>>>>>> 30cb9182
   ,                                       !- Primary Daylighting Control Name
   ,                                       !- Fraction of Zone Controlled by Primary Daylighting Control
   ,                                       !- Secondary Daylighting Control Name
@@ -1646,39 +1381,6 @@
   No;                                     !- Use Ideal Air Loads
 
 OS:Node,
-<<<<<<< HEAD
-  {a06727b4-a218-4b76-9acf-b03a391abf0d}, !- Handle
-  Node 2,                                 !- Name
-  {752a1314-9c47-4800-87fe-5375a3c1e5d2}, !- Inlet Port
-  ;                                       !- Outlet Port
-
-OS:Connection,
-  {752a1314-9c47-4800-87fe-5375a3c1e5d2}, !- Handle
-  {d94d0299-39a2-49ef-af30-bb6e3ef61c85}, !- Name
-  {eeb323df-9bc6-4491-96ea-e5fcbd6da0d9}, !- Source Object
-  11,                                     !- Outlet Port
-  {a06727b4-a218-4b76-9acf-b03a391abf0d}, !- Target Object
-  2;                                      !- Inlet Port
-
-OS:PortList,
-  {57066397-0ad6-487a-b0a6-2ab2d4a3c783}, !- Handle
-  {acf425e0-1591-43d9-9f4f-ec6ab147e295}, !- Name
-  {eeb323df-9bc6-4491-96ea-e5fcbd6da0d9}; !- HVAC Component
-
-OS:PortList,
-  {2026bfb0-8cc6-40f1-86e4-562f716179a4}, !- Handle
-  {cdbc11b7-8272-481d-8a40-62e289982f4a}, !- Name
-  {eeb323df-9bc6-4491-96ea-e5fcbd6da0d9}; !- HVAC Component
-
-OS:PortList,
-  {c7acd95a-f19a-441f-ba9f-bb8a59f5e8b5}, !- Handle
-  {69ebfc6a-8efd-4400-8778-d8b51f646234}, !- Name
-  {eeb323df-9bc6-4491-96ea-e5fcbd6da0d9}; !- HVAC Component
-
-OS:Sizing:Zone,
-  {2f0f520a-05ef-47bb-95be-b22e3af1a3b7}, !- Handle
-  {eeb323df-9bc6-4491-96ea-e5fcbd6da0d9}, !- Zone or ZoneList Name
-=======
   {0af4c95a-4939-4da8-8ff3-7aa6977ea343}, !- Handle
   Node 5,                                 !- Name
   {345c255d-7a74-4265-85ea-22f1cf93b0c1}, !- Inlet Port
@@ -1710,7 +1412,6 @@
 OS:Sizing:Zone,
   {567e796b-c2fb-4a72-8498-27a752f6a78e}, !- Handle
   {6a023ec4-a636-479d-8e47-53aaf1a44247}, !- Zone or ZoneList Name
->>>>>>> 30cb9182
   SupplyAirTemperature,                   !- Zone Cooling Design Supply Air Temperature Input Method
   14,                                     !- Zone Cooling Design Supply Air Temperature {C}
   11.11,                                  !- Zone Cooling Design Supply Air Temperature Difference {deltaC}
@@ -1739,21 +1440,12 @@
   autosize;                               !- Dedicated Outdoor Air High Setpoint Temperature for Design {C}
 
 OS:ZoneHVAC:EquipmentList,
-<<<<<<< HEAD
-  {f441522e-4d65-4879-a506-555861946c57}, !- Handle
-  Zone HVAC Equipment List 2,             !- Name
-  {eeb323df-9bc6-4491-96ea-e5fcbd6da0d9}; !- Thermal Zone
-
-OS:SpaceType,
-  {9b3f9b9f-6939-4011-9740-c030e5ee2d58}, !- Handle
-=======
   {15d940a8-40c9-4906-b244-a44de409fada}, !- Handle
   Zone HVAC Equipment List 5,             !- Name
   {6a023ec4-a636-479d-8e47-53aaf1a44247}; !- Thermal Zone
 
 OS:SpaceType,
   {c9220761-c0a7-4d05-91e4-e4cadae019c1}, !- Handle
->>>>>>> 30cb9182
   Space Type 2,                           !- Name
   ,                                       !- Default Construction Set Name
   ,                                       !- Default Schedule Set Name
@@ -1764,21 +1456,12 @@
   unfinished attic;                       !- Standards Space Type
 
 OS:BuildingUnit,
-<<<<<<< HEAD
-  {c5b3db5a-b482-45e9-a5d4-049fdaa76fc8}, !- Handle
-=======
   {add86118-c33c-4bd5-baef-bea84b8d6e36}, !- Handle
->>>>>>> 30cb9182
   unit 1,                                 !- Name
   ,                                       !- Rendering Color
   Residential;                            !- Building Unit Type
 
 OS:AdditionalProperties,
-<<<<<<< HEAD
-  {0c2a7ada-8e68-422a-905f-95a6b61d346d}, !- Handle
-  {c5b3db5a-b482-45e9-a5d4-049fdaa76fc8}, !- Object Name
-  NumberOfBedrooms,                       !- Feature Name 1
-=======
   {954b5daf-c8cd-4eee-9119-f28964532ea3}, !- Handle
   {add86118-c33c-4bd5-baef-bea84b8d6e36}, !- Object Name
   Units Represented,                      !- Feature Name 1
@@ -1842,30 +1525,17 @@
   {db53b4ec-9144-4b3b-9296-8cafa83471a4}, !- Handle
   {1d30e1aa-e49a-4280-8c47-6c41605d61ea}, !- Object Name
   Units Represented,                      !- Feature Name 1
->>>>>>> 30cb9182
   Integer,                                !- Feature Data Type 1
-  3,                                      !- Feature Value 1
-  NumberOfBathrooms,                      !- Feature Name 2
-  Double,                                 !- Feature Data Type 2
-  2,                                      !- Feature Value 2
-  NumberOfOccupants,                      !- Feature Name 3
+  1,                                      !- Feature Value 1
+  NumberOfBedrooms,                       !- Feature Name 2
+  Integer,                                !- Feature Data Type 2
+  3,                                      !- Feature Value 2
+  NumberOfBathrooms,                      !- Feature Name 3
   Double,                                 !- Feature Data Type 3
-<<<<<<< HEAD
-  3.3900000000000001;                     !- Feature Value 3
-
-OS:External:File,
-  {ab3cae33-92b9-4e2b-8368-50defb77edf7}, !- Handle
-  8760.csv,                               !- Name
-  8760.csv;                               !- File Name
-
-OS:Schedule:Day,
-  {9b26c45b-b9ef-44e5-b446-5b172dbf6fcc}, !- Handle
-=======
   2;                                      !- Feature Value 3
 
 OS:Schedule:Day,
   {4968b55d-7589-4699-a800-4b75ee45f53d}, !- Handle
->>>>>>> 30cb9182
   Schedule Day 1,                         !- Name
   ,                                       !- Schedule Type Limits Name
   ,                                       !- Interpolate to Timestep
@@ -1874,85 +1544,10 @@
   0;                                      !- Value Until Time 1
 
 OS:Schedule:Day,
-<<<<<<< HEAD
-  {30351d86-922a-4c7a-9d85-dd2d5a85ddf0}, !- Handle
-=======
   {e22aee02-2b4b-442e-98d4-64aa66efa27b}, !- Handle
->>>>>>> 30cb9182
   Schedule Day 2,                         !- Name
   ,                                       !- Schedule Type Limits Name
   ,                                       !- Interpolate to Timestep
   24,                                     !- Hour 1
   0,                                      !- Minute 1
   1;                                      !- Value Until Time 1
-<<<<<<< HEAD
-
-OS:Schedule:File,
-  {c39a9fb0-feca-4b2d-a975-2b576a6323b9}, !- Handle
-  occupants,                              !- Name
-  {ea861521-1ecf-4c43-83eb-d7883f99f791}, !- Schedule Type Limits Name
-  {ab3cae33-92b9-4e2b-8368-50defb77edf7}, !- External File Name
-  1,                                      !- Column Number
-  1,                                      !- Rows to Skip at Top
-  8760,                                   !- Number of Hours of Data
-  ,                                       !- Column Separator
-  ,                                       !- Interpolate to Timestep
-  60;                                     !- Minutes per Item
-
-OS:Schedule:Ruleset,
-  {a938540e-3240-4391-a9bf-18f0528a1856}, !- Handle
-  Schedule Ruleset 1,                     !- Name
-  {2f9b2a30-f3a3-414b-8052-a332cd349b7c}, !- Schedule Type Limits Name
-  {bbebcf04-6e57-479a-abe8-368f8cdf9359}; !- Default Day Schedule Name
-
-OS:Schedule:Day,
-  {bbebcf04-6e57-479a-abe8-368f8cdf9359}, !- Handle
-  Schedule Day 3,                         !- Name
-  {2f9b2a30-f3a3-414b-8052-a332cd349b7c}, !- Schedule Type Limits Name
-  ,                                       !- Interpolate to Timestep
-  24,                                     !- Hour 1
-  0,                                      !- Minute 1
-  112.539290946133;                       !- Value Until Time 1
-
-OS:People:Definition,
-  {54036c7b-7586-4682-ab59-b2658d5ef93d}, !- Handle
-  res occupants|living space,             !- Name
-  People,                                 !- Number of People Calculation Method
-  3.39,                                   !- Number of People {people}
-  ,                                       !- People per Space Floor Area {person/m2}
-  ,                                       !- Space Floor Area per Person {m2/person}
-  0.319734,                               !- Fraction Radiant
-  0.573,                                  !- Sensible Heat Fraction
-  0,                                      !- Carbon Dioxide Generation Rate {m3/s-W}
-  No,                                     !- Enable ASHRAE 55 Comfort Warnings
-  ZoneAveraged;                           !- Mean Radiant Temperature Calculation Type
-
-OS:People,
-  {11a317f0-d97e-4ae6-a510-56ff350c5ecc}, !- Handle
-  res occupants|living space,             !- Name
-  {54036c7b-7586-4682-ab59-b2658d5ef93d}, !- People Definition Name
-  {16990af9-e6e0-4a0a-bddf-1dd915804055}, !- Space or SpaceType Name
-  {c39a9fb0-feca-4b2d-a975-2b576a6323b9}, !- Number of People Schedule Name
-  {a938540e-3240-4391-a9bf-18f0528a1856}, !- Activity Level Schedule Name
-  ,                                       !- Surface Name/Angle Factor List Name
-  ,                                       !- Work Efficiency Schedule Name
-  ,                                       !- Clothing Insulation Schedule Name
-  ,                                       !- Air Velocity Schedule Name
-  1;                                      !- Multiplier
-
-OS:ScheduleTypeLimits,
-  {2f9b2a30-f3a3-414b-8052-a332cd349b7c}, !- Handle
-  ActivityLevel,                          !- Name
-  0,                                      !- Lower Limit Value
-  ,                                       !- Upper Limit Value
-  Continuous,                             !- Numeric Type
-  ActivityLevel;                          !- Unit Type
-
-OS:ScheduleTypeLimits,
-  {ea861521-1ecf-4c43-83eb-d7883f99f791}, !- Handle
-  Fractional,                             !- Name
-  0,                                      !- Lower Limit Value
-  1,                                      !- Upper Limit Value
-  Continuous;                             !- Numeric Type
-=======
->>>>>>> 30cb9182
