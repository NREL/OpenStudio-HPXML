!- NOTE: Auto-generated from /test/osw_files/SFA_4units_1story_SL_UA_Offset.osw

OS:Version,
<<<<<<< HEAD
  {43b2103a-f5f4-4663-a12c-35edf7952165}, !- Handle
  2.9.0;                                  !- Version Identifier

OS:SimulationControl,
  {06ba9477-a524-400e-bbb0-d22b3384f510}, !- Handle
=======
  {48ea2deb-95c6-4aed-a44b-57d2194a6cc4}, !- Handle
  2.9.0;                                  !- Version Identifier

OS:SimulationControl,
  {74603323-3a14-462a-90d5-1efcdb377b38}, !- Handle
>>>>>>> 64865042
  ,                                       !- Do Zone Sizing Calculation
  ,                                       !- Do System Sizing Calculation
  ,                                       !- Do Plant Sizing Calculation
  No;                                     !- Run Simulation for Sizing Periods

OS:Timestep,
<<<<<<< HEAD
  {e22b93c3-add6-459f-9baf-cd20a82c240c}, !- Handle
  6;                                      !- Number of Timesteps per Hour

OS:ShadowCalculation,
  {b211b3dc-cd83-4453-8ae0-b2ed69c6ff3e}, !- Handle
=======
  {c8316a37-0fce-4349-b4ae-36b69acbbdd8}, !- Handle
  6;                                      !- Number of Timesteps per Hour

OS:ShadowCalculation,
  {d3d6eddc-e3af-4b38-9ef2-3ea97b1f1c44}, !- Handle
>>>>>>> 64865042
  20,                                     !- Calculation Frequency
  200;                                    !- Maximum Figures in Shadow Overlap Calculations

OS:SurfaceConvectionAlgorithm:Outside,
<<<<<<< HEAD
  {f7ab6317-eec1-483e-907d-9841764f4890}, !- Handle
  DOE-2;                                  !- Algorithm

OS:SurfaceConvectionAlgorithm:Inside,
  {d562b1fe-3695-4045-9ef0-930a2b69b94d}, !- Handle
  TARP;                                   !- Algorithm

OS:ZoneCapacitanceMultiplier:ResearchSpecial,
  {eb1b841b-1abd-46d9-bc14-29431ebd0ce9}, !- Handle
=======
  {68f85f4c-1af5-48f3-882b-12e41816e071}, !- Handle
  DOE-2;                                  !- Algorithm

OS:SurfaceConvectionAlgorithm:Inside,
  {e6a379a6-0f70-48f4-94f0-5ca313b12cff}, !- Handle
  TARP;                                   !- Algorithm

OS:ZoneCapacitanceMultiplier:ResearchSpecial,
  {5b43af9b-ded6-4ee9-b86f-20b666c478da}, !- Handle
>>>>>>> 64865042
  ,                                       !- Temperature Capacity Multiplier
  15,                                     !- Humidity Capacity Multiplier
  ;                                       !- Carbon Dioxide Capacity Multiplier

OS:RunPeriod,
<<<<<<< HEAD
  {f53a9592-e496-47d1-baa9-1111176c0a0d}, !- Handle
=======
  {f470ac35-1af1-47bb-8e6b-e34849c619fb}, !- Handle
>>>>>>> 64865042
  Run Period 1,                           !- Name
  1,                                      !- Begin Month
  1,                                      !- Begin Day of Month
  12,                                     !- End Month
  31,                                     !- End Day of Month
  ,                                       !- Use Weather File Holidays and Special Days
  ,                                       !- Use Weather File Daylight Saving Period
  ,                                       !- Apply Weekend Holiday Rule
  ,                                       !- Use Weather File Rain Indicators
  ,                                       !- Use Weather File Snow Indicators
  ;                                       !- Number of Times Runperiod to be Repeated

OS:YearDescription,
<<<<<<< HEAD
  {55ec9b2f-85be-4ce1-aeb3-1449c8d93522}, !- Handle
=======
  {49730c17-1648-4e7d-b4fa-ea7ee4f6b794}, !- Handle
>>>>>>> 64865042
  2007,                                   !- Calendar Year
  ,                                       !- Day of Week for Start Day
  ;                                       !- Is Leap Year

OS:Building,
<<<<<<< HEAD
  {da503a02-0eb2-4e39-ad26-544b21b25d02}, !- Handle
=======
  {d2bef184-af7a-40b4-9f31-aa9bd39e3698}, !- Handle
>>>>>>> 64865042
  Building 1,                             !- Name
  ,                                       !- Building Sector Type
  0,                                      !- North Axis {deg}
  ,                                       !- Nominal Floor to Floor Height {m}
  ,                                       !- Space Type Name
  ,                                       !- Default Construction Set Name
  ,                                       !- Default Schedule Set Name
  1,                                      !- Standards Number of Stories
  1,                                      !- Standards Number of Above Ground Stories
  ,                                       !- Standards Template
  singlefamilyattached,                   !- Standards Building Type
  4;                                      !- Standards Number of Living Units

OS:AdditionalProperties,
<<<<<<< HEAD
  {9ff3e50d-0d30-4433-a414-c810aad4ae03}, !- Handle
  {da503a02-0eb2-4e39-ad26-544b21b25d02}, !- Object Name
=======
  {106ded78-152a-4196-9640-133f345703f6}, !- Handle
  {d2bef184-af7a-40b4-9f31-aa9bd39e3698}, !- Object Name
>>>>>>> 64865042
  num_units,                              !- Feature Name 1
  Integer,                                !- Feature Data Type 1
  4,                                      !- Feature Value 1
  has_rear_units,                         !- Feature Name 2
  Boolean,                                !- Feature Data Type 2
  false,                                  !- Feature Value 2
  horz_location,                          !- Feature Name 3
  String,                                 !- Feature Data Type 3
  Left,                                   !- Feature Value 3
  num_floors,                             !- Feature Name 4
  Integer,                                !- Feature Data Type 4
  1;                                      !- Feature Value 4

OS:ThermalZone,
<<<<<<< HEAD
  {bd36beb6-a057-4e94-9bf5-ff96c93386f0}, !- Handle
=======
  {97443604-1bf3-43e0-978a-0d8706d7f3cd}, !- Handle
>>>>>>> 64865042
  living zone,                            !- Name
  ,                                       !- Multiplier
  ,                                       !- Ceiling Height {m}
  ,                                       !- Volume {m3}
  ,                                       !- Floor Area {m2}
  ,                                       !- Zone Inside Convection Algorithm
  ,                                       !- Zone Outside Convection Algorithm
  ,                                       !- Zone Conditioning Equipment List Name
<<<<<<< HEAD
  {35fc62c5-58f1-4b28-a127-5117f9d52750}, !- Zone Air Inlet Port List
  {15156cce-2921-454b-a3e7-21cfb4b0c70d}, !- Zone Air Exhaust Port List
  {6159ccbe-2b98-4d8f-b1d0-5de0271ccc9c}, !- Zone Air Node Name
  {116e556f-c43b-45ec-a376-e4e8354918d5}, !- Zone Return Air Port List
=======
  {68cf5c84-fa5f-45f1-8d62-9baccc0d21ed}, !- Zone Air Inlet Port List
  {47baebdc-d372-4020-ad68-35250c362aeb}, !- Zone Air Exhaust Port List
  {f8e849a9-28e3-4159-9d25-9caab336c14a}, !- Zone Air Node Name
  {6f093dc2-d49e-482c-8085-a15f2479d1da}, !- Zone Return Air Port List
>>>>>>> 64865042
  ,                                       !- Primary Daylighting Control Name
  ,                                       !- Fraction of Zone Controlled by Primary Daylighting Control
  ,                                       !- Secondary Daylighting Control Name
  ,                                       !- Fraction of Zone Controlled by Secondary Daylighting Control
  ,                                       !- Illuminance Map Name
  ,                                       !- Group Rendering Name
  ,                                       !- Thermostat Name
  No;                                     !- Use Ideal Air Loads

OS:Node,
<<<<<<< HEAD
  {bae1b990-a953-4309-8606-32d49a7ab124}, !- Handle
  Node 1,                                 !- Name
  {6159ccbe-2b98-4d8f-b1d0-5de0271ccc9c}, !- Inlet Port
  ;                                       !- Outlet Port

OS:Connection,
  {6159ccbe-2b98-4d8f-b1d0-5de0271ccc9c}, !- Handle
  {e5e648c5-3589-4cf4-b6dd-447f95539970}, !- Name
  {bd36beb6-a057-4e94-9bf5-ff96c93386f0}, !- Source Object
  11,                                     !- Outlet Port
  {bae1b990-a953-4309-8606-32d49a7ab124}, !- Target Object
  2;                                      !- Inlet Port

OS:PortList,
  {35fc62c5-58f1-4b28-a127-5117f9d52750}, !- Handle
  {7f470ef5-bf6e-4e68-b851-251c6dc1e0e4}, !- Name
  {bd36beb6-a057-4e94-9bf5-ff96c93386f0}; !- HVAC Component

OS:PortList,
  {15156cce-2921-454b-a3e7-21cfb4b0c70d}, !- Handle
  {3da46dc3-b79a-4332-8f58-27c844b297a2}, !- Name
  {bd36beb6-a057-4e94-9bf5-ff96c93386f0}; !- HVAC Component

OS:PortList,
  {116e556f-c43b-45ec-a376-e4e8354918d5}, !- Handle
  {5b561b17-b0df-4955-860a-537a294740bc}, !- Name
  {bd36beb6-a057-4e94-9bf5-ff96c93386f0}; !- HVAC Component

OS:Sizing:Zone,
  {104d7665-d035-47b9-b54a-6373f74a4b20}, !- Handle
  {bd36beb6-a057-4e94-9bf5-ff96c93386f0}, !- Zone or ZoneList Name
=======
  {c5ee4a06-bdff-4f10-98aa-627cdfa91f7c}, !- Handle
  Node 1,                                 !- Name
  {f8e849a9-28e3-4159-9d25-9caab336c14a}, !- Inlet Port
  ;                                       !- Outlet Port

OS:Connection,
  {f8e849a9-28e3-4159-9d25-9caab336c14a}, !- Handle
  {c8b6abac-0eca-4e4e-928c-53f1335355a3}, !- Name
  {97443604-1bf3-43e0-978a-0d8706d7f3cd}, !- Source Object
  11,                                     !- Outlet Port
  {c5ee4a06-bdff-4f10-98aa-627cdfa91f7c}, !- Target Object
  2;                                      !- Inlet Port

OS:PortList,
  {68cf5c84-fa5f-45f1-8d62-9baccc0d21ed}, !- Handle
  {760975a2-3177-46e3-9458-5720c4d57e79}, !- Name
  {97443604-1bf3-43e0-978a-0d8706d7f3cd}; !- HVAC Component

OS:PortList,
  {47baebdc-d372-4020-ad68-35250c362aeb}, !- Handle
  {fe68b94e-6b5b-494f-a6d3-d76a99b0f388}, !- Name
  {97443604-1bf3-43e0-978a-0d8706d7f3cd}; !- HVAC Component

OS:PortList,
  {6f093dc2-d49e-482c-8085-a15f2479d1da}, !- Handle
  {049b1340-4226-48c6-a90a-f9162b2d0aec}, !- Name
  {97443604-1bf3-43e0-978a-0d8706d7f3cd}; !- HVAC Component

OS:Sizing:Zone,
  {9f53d702-a461-4319-8ea3-bc135efb7778}, !- Handle
  {97443604-1bf3-43e0-978a-0d8706d7f3cd}, !- Zone or ZoneList Name
>>>>>>> 64865042
  SupplyAirTemperature,                   !- Zone Cooling Design Supply Air Temperature Input Method
  14,                                     !- Zone Cooling Design Supply Air Temperature {C}
  11.11,                                  !- Zone Cooling Design Supply Air Temperature Difference {deltaC}
  SupplyAirTemperature,                   !- Zone Heating Design Supply Air Temperature Input Method
  40,                                     !- Zone Heating Design Supply Air Temperature {C}
  11.11,                                  !- Zone Heating Design Supply Air Temperature Difference {deltaC}
  0.0085,                                 !- Zone Cooling Design Supply Air Humidity Ratio {kg-H2O/kg-air}
  0.008,                                  !- Zone Heating Design Supply Air Humidity Ratio {kg-H2O/kg-air}
  ,                                       !- Zone Heating Sizing Factor
  ,                                       !- Zone Cooling Sizing Factor
  DesignDay,                              !- Cooling Design Air Flow Method
  ,                                       !- Cooling Design Air Flow Rate {m3/s}
  ,                                       !- Cooling Minimum Air Flow per Zone Floor Area {m3/s-m2}
  ,                                       !- Cooling Minimum Air Flow {m3/s}
  ,                                       !- Cooling Minimum Air Flow Fraction
  DesignDay,                              !- Heating Design Air Flow Method
  ,                                       !- Heating Design Air Flow Rate {m3/s}
  ,                                       !- Heating Maximum Air Flow per Zone Floor Area {m3/s-m2}
  ,                                       !- Heating Maximum Air Flow {m3/s}
  ,                                       !- Heating Maximum Air Flow Fraction
  ,                                       !- Design Zone Air Distribution Effectiveness in Cooling Mode
  ,                                       !- Design Zone Air Distribution Effectiveness in Heating Mode
  No,                                     !- Account for Dedicated Outdoor Air System
  NeutralSupplyAir,                       !- Dedicated Outdoor Air System Control Strategy
  autosize,                               !- Dedicated Outdoor Air Low Setpoint Temperature for Design {C}
  autosize;                               !- Dedicated Outdoor Air High Setpoint Temperature for Design {C}

OS:ZoneHVAC:EquipmentList,
<<<<<<< HEAD
  {702b0e43-a918-4fa7-ad20-d5400b3332a2}, !- Handle
  Zone HVAC Equipment List 1,             !- Name
  {bd36beb6-a057-4e94-9bf5-ff96c93386f0}; !- Thermal Zone

OS:Space,
  {93fbe059-e981-4153-9d56-f395f070831c}, !- Handle
  living space,                           !- Name
  {1fd68ec0-f6ff-4a23-91b4-2e09666a1a09}, !- Space Type Name
=======
  {5ea5ecce-fac9-472c-bc57-f3bd607183fb}, !- Handle
  Zone HVAC Equipment List 1,             !- Name
  {97443604-1bf3-43e0-978a-0d8706d7f3cd}; !- Thermal Zone

OS:Space,
  {7f416d07-b4b8-48ff-8f42-d92ef1063d6e}, !- Handle
  living space,                           !- Name
  {3b18ec63-8033-40e5-a065-17ab6bbd052f}, !- Space Type Name
>>>>>>> 64865042
  ,                                       !- Default Construction Set Name
  ,                                       !- Default Schedule Set Name
  ,                                       !- Direction of Relative North {deg}
  ,                                       !- X Origin {m}
  ,                                       !- Y Origin {m}
  ,                                       !- Z Origin {m}
  ,                                       !- Building Story Name
<<<<<<< HEAD
  {bd36beb6-a057-4e94-9bf5-ff96c93386f0}, !- Thermal Zone Name
  ,                                       !- Part of Total Floor Area
  ,                                       !- Design Specification Outdoor Air Object Name
  {f885de72-8357-4122-9561-c3e195de24df}; !- Building Unit Name

OS:Surface,
  {e0ceeb11-88b0-47d2-94c2-bb331d2fb19d}, !- Handle
  Surface 1,                              !- Name
  Floor,                                  !- Surface Type
  ,                                       !- Construction Name
  {93fbe059-e981-4153-9d56-f395f070831c}, !- Space Name
=======
  {97443604-1bf3-43e0-978a-0d8706d7f3cd}, !- Thermal Zone Name
  ,                                       !- Part of Total Floor Area
  ,                                       !- Design Specification Outdoor Air Object Name
  {28e60cde-497c-4f55-9229-58c6e89977f2}; !- Building Unit Name

OS:Surface,
  {853c480e-2079-4638-9259-2057b9a1977e}, !- Handle
  Surface 1,                              !- Name
  Floor,                                  !- Surface Type
  ,                                       !- Construction Name
  {7f416d07-b4b8-48ff-8f42-d92ef1063d6e}, !- Space Name
>>>>>>> 64865042
  Foundation,                             !- Outside Boundary Condition
  ,                                       !- Outside Boundary Condition Object
  NoSun,                                  !- Sun Exposure
  NoWind,                                 !- Wind Exposure
  ,                                       !- View Factor to Ground
  ,                                       !- Number of Vertices
  0, -12.9315688143396, 0,                !- X,Y,Z Vertex 1 {m}
  0, 0, 0,                                !- X,Y,Z Vertex 2 {m}
  6.46578440716979, 0, 0,                 !- X,Y,Z Vertex 3 {m}
  6.46578440716979, -12.9315688143396, 0; !- X,Y,Z Vertex 4 {m}

OS:Surface,
<<<<<<< HEAD
  {9296dd63-322d-45e7-ad5a-e39ddc595847}, !- Handle
  Surface 2,                              !- Name
  Wall,                                   !- Surface Type
  ,                                       !- Construction Name
  {93fbe059-e981-4153-9d56-f395f070831c}, !- Space Name
=======
  {09c6f638-9c52-4720-8d3d-645dc54a048f}, !- Handle
  Surface 2,                              !- Name
  Wall,                                   !- Surface Type
  ,                                       !- Construction Name
  {7f416d07-b4b8-48ff-8f42-d92ef1063d6e}, !- Space Name
>>>>>>> 64865042
  Outdoors,                               !- Outside Boundary Condition
  ,                                       !- Outside Boundary Condition Object
  SunExposed,                             !- Sun Exposure
  WindExposed,                            !- Wind Exposure
  ,                                       !- View Factor to Ground
  ,                                       !- Number of Vertices
  0, 0, 2.4384,                           !- X,Y,Z Vertex 1 {m}
  0, 0, 0,                                !- X,Y,Z Vertex 2 {m}
  0, -12.9315688143396, 0,                !- X,Y,Z Vertex 3 {m}
  0, -12.9315688143396, 2.4384;           !- X,Y,Z Vertex 4 {m}

OS:Surface,
<<<<<<< HEAD
  {ea646602-5f55-40ae-a802-df0100d3cd80}, !- Handle
  Surface 3,                              !- Name
  Wall,                                   !- Surface Type
  ,                                       !- Construction Name
  {93fbe059-e981-4153-9d56-f395f070831c}, !- Space Name
=======
  {fd10ea15-ee8e-4c2c-afa4-217ab6a65a2b}, !- Handle
  Surface 3,                              !- Name
  Wall,                                   !- Surface Type
  ,                                       !- Construction Name
  {7f416d07-b4b8-48ff-8f42-d92ef1063d6e}, !- Space Name
>>>>>>> 64865042
  Outdoors,                               !- Outside Boundary Condition
  ,                                       !- Outside Boundary Condition Object
  SunExposed,                             !- Sun Exposure
  WindExposed,                            !- Wind Exposure
  ,                                       !- View Factor to Ground
  ,                                       !- Number of Vertices
  6.46578440716979, 0, 2.4384,            !- X,Y,Z Vertex 1 {m}
  6.46578440716979, 0, 0,                 !- X,Y,Z Vertex 2 {m}
  0, 0, 0,                                !- X,Y,Z Vertex 3 {m}
  0, 0, 2.4384;                           !- X,Y,Z Vertex 4 {m}

OS:Surface,
<<<<<<< HEAD
  {92ef1194-ffb1-4b04-8f14-b120b8fbb96d}, !- Handle
  Surface 4,                              !- Name
  Wall,                                   !- Surface Type
  ,                                       !- Construction Name
  {93fbe059-e981-4153-9d56-f395f070831c}, !- Space Name
=======
  {991e4e75-e133-48c0-9fee-2f72816eaf0d}, !- Handle
  Surface 4,                              !- Name
  Wall,                                   !- Surface Type
  ,                                       !- Construction Name
  {7f416d07-b4b8-48ff-8f42-d92ef1063d6e}, !- Space Name
>>>>>>> 64865042
  Adiabatic,                              !- Outside Boundary Condition
  ,                                       !- Outside Boundary Condition Object
  NoSun,                                  !- Sun Exposure
  NoWind,                                 !- Wind Exposure
  ,                                       !- View Factor to Ground
  ,                                       !- Number of Vertices
  6.46578440716979, -12.9315688143396, 2.4384, !- X,Y,Z Vertex 1 {m}
  6.46578440716979, -12.9315688143396, 0, !- X,Y,Z Vertex 2 {m}
  6.46578440716979, 0, 0,                 !- X,Y,Z Vertex 3 {m}
  6.46578440716979, 0, 2.4384;            !- X,Y,Z Vertex 4 {m}

OS:Surface,
<<<<<<< HEAD
  {a1ad3d77-7047-43e3-a2b4-d5e10049816c}, !- Handle
  Surface 5,                              !- Name
  Wall,                                   !- Surface Type
  ,                                       !- Construction Name
  {93fbe059-e981-4153-9d56-f395f070831c}, !- Space Name
=======
  {070bfe18-7e1e-4190-951e-563b3d564e74}, !- Handle
  Surface 5,                              !- Name
  Wall,                                   !- Surface Type
  ,                                       !- Construction Name
  {7f416d07-b4b8-48ff-8f42-d92ef1063d6e}, !- Space Name
>>>>>>> 64865042
  Outdoors,                               !- Outside Boundary Condition
  ,                                       !- Outside Boundary Condition Object
  SunExposed,                             !- Sun Exposure
  WindExposed,                            !- Wind Exposure
  ,                                       !- View Factor to Ground
  ,                                       !- Number of Vertices
  0, -12.9315688143396, 2.4384,           !- X,Y,Z Vertex 1 {m}
  0, -12.9315688143396, 0,                !- X,Y,Z Vertex 2 {m}
  6.46578440716979, -12.9315688143396, 0, !- X,Y,Z Vertex 3 {m}
  6.46578440716979, -12.9315688143396, 2.4384; !- X,Y,Z Vertex 4 {m}

OS:Surface,
<<<<<<< HEAD
  {bf204a11-f08d-4dfc-99f7-28f70cd70284}, !- Handle
  Surface 6,                              !- Name
  RoofCeiling,                            !- Surface Type
  ,                                       !- Construction Name
  {93fbe059-e981-4153-9d56-f395f070831c}, !- Space Name
  Surface,                                !- Outside Boundary Condition
  {e6b6a8d7-19db-4260-951e-b2c698e12e6f}, !- Outside Boundary Condition Object
=======
  {35451681-f22c-4521-af63-aa5325d1dda1}, !- Handle
  Surface 6,                              !- Name
  RoofCeiling,                            !- Surface Type
  ,                                       !- Construction Name
  {7f416d07-b4b8-48ff-8f42-d92ef1063d6e}, !- Space Name
  Surface,                                !- Outside Boundary Condition
  {8923c4e9-53e2-4ffa-8a47-0c55db570b5f}, !- Outside Boundary Condition Object
>>>>>>> 64865042
  NoSun,                                  !- Sun Exposure
  NoWind,                                 !- Wind Exposure
  ,                                       !- View Factor to Ground
  ,                                       !- Number of Vertices
  6.46578440716979, -12.9315688143396, 2.4384, !- X,Y,Z Vertex 1 {m}
  6.46578440716979, 0, 2.4384,            !- X,Y,Z Vertex 2 {m}
  0, 0, 2.4384,                           !- X,Y,Z Vertex 3 {m}
  0, -12.9315688143396, 2.4384;           !- X,Y,Z Vertex 4 {m}

OS:SpaceType,
<<<<<<< HEAD
  {1fd68ec0-f6ff-4a23-91b4-2e09666a1a09}, !- Handle
=======
  {3b18ec63-8033-40e5-a065-17ab6bbd052f}, !- Handle
>>>>>>> 64865042
  Space Type 1,                           !- Name
  ,                                       !- Default Construction Set Name
  ,                                       !- Default Schedule Set Name
  ,                                       !- Group Rendering Name
  ,                                       !- Design Specification Outdoor Air Object Name
  ,                                       !- Standards Template
  ,                                       !- Standards Building Type
  living;                                 !- Standards Space Type

OS:Surface,
<<<<<<< HEAD
  {e6b6a8d7-19db-4260-951e-b2c698e12e6f}, !- Handle
  Surface 7,                              !- Name
  Floor,                                  !- Surface Type
  ,                                       !- Construction Name
  {434b6f60-8acf-4b87-b94b-5e33de6c3427}, !- Space Name
  Surface,                                !- Outside Boundary Condition
  {bf204a11-f08d-4dfc-99f7-28f70cd70284}, !- Outside Boundary Condition Object
=======
  {8923c4e9-53e2-4ffa-8a47-0c55db570b5f}, !- Handle
  Surface 7,                              !- Name
  Floor,                                  !- Surface Type
  ,                                       !- Construction Name
  {f5c33819-4557-41a3-a221-9eff6eea4128}, !- Space Name
  Surface,                                !- Outside Boundary Condition
  {35451681-f22c-4521-af63-aa5325d1dda1}, !- Outside Boundary Condition Object
>>>>>>> 64865042
  NoSun,                                  !- Sun Exposure
  NoWind,                                 !- Wind Exposure
  ,                                       !- View Factor to Ground
  ,                                       !- Number of Vertices
  0, -12.9315688143396, 2.4384,           !- X,Y,Z Vertex 1 {m}
  0, 0, 2.4384,                           !- X,Y,Z Vertex 2 {m}
  6.46578440716979, 0, 2.4384,            !- X,Y,Z Vertex 3 {m}
  6.46578440716979, -12.9315688143396, 2.4384; !- X,Y,Z Vertex 4 {m}

OS:Surface,
<<<<<<< HEAD
  {c84c87cd-cfa0-45cd-b1b1-20d6fb5f9acc}, !- Handle
  Surface 8,                              !- Name
  RoofCeiling,                            !- Surface Type
  ,                                       !- Construction Name
  {434b6f60-8acf-4b87-b94b-5e33de6c3427}, !- Space Name
=======
  {5e2148b4-98d5-4d0e-9f38-1294293e7fe4}, !- Handle
  Surface 8,                              !- Name
  RoofCeiling,                            !- Surface Type
  ,                                       !- Construction Name
  {f5c33819-4557-41a3-a221-9eff6eea4128}, !- Space Name
>>>>>>> 64865042
  Outdoors,                               !- Outside Boundary Condition
  ,                                       !- Outside Boundary Condition Object
  SunExposed,                             !- Sun Exposure
  WindExposed,                            !- Wind Exposure
  ,                                       !- View Factor to Ground
  ,                                       !- Number of Vertices
  0, -6.46578440716979, 5.6712922035849,  !- X,Y,Z Vertex 1 {m}
  6.46578440716979, -6.46578440716979, 5.6712922035849, !- X,Y,Z Vertex 2 {m}
  6.46578440716979, 0, 2.4384,            !- X,Y,Z Vertex 3 {m}
  0, 0, 2.4384;                           !- X,Y,Z Vertex 4 {m}

OS:Surface,
<<<<<<< HEAD
  {13fe9377-cc80-4e6f-8503-638e84d27606}, !- Handle
  Surface 9,                              !- Name
  RoofCeiling,                            !- Surface Type
  ,                                       !- Construction Name
  {434b6f60-8acf-4b87-b94b-5e33de6c3427}, !- Space Name
=======
  {13de3dac-8173-4b2c-bd87-51adc66cb73a}, !- Handle
  Surface 9,                              !- Name
  RoofCeiling,                            !- Surface Type
  ,                                       !- Construction Name
  {f5c33819-4557-41a3-a221-9eff6eea4128}, !- Space Name
>>>>>>> 64865042
  Outdoors,                               !- Outside Boundary Condition
  ,                                       !- Outside Boundary Condition Object
  SunExposed,                             !- Sun Exposure
  WindExposed,                            !- Wind Exposure
  ,                                       !- View Factor to Ground
  ,                                       !- Number of Vertices
  6.46578440716979, -6.46578440716979, 5.6712922035849, !- X,Y,Z Vertex 1 {m}
  0, -6.46578440716979, 5.6712922035849,  !- X,Y,Z Vertex 2 {m}
  0, -12.9315688143396, 2.4384,           !- X,Y,Z Vertex 3 {m}
  6.46578440716979, -12.9315688143396, 2.4384; !- X,Y,Z Vertex 4 {m}

OS:Surface,
<<<<<<< HEAD
  {6c5e0b03-2ed2-45c9-aa97-eaddf7d0596c}, !- Handle
  Surface 10,                             !- Name
  Wall,                                   !- Surface Type
  ,                                       !- Construction Name
  {434b6f60-8acf-4b87-b94b-5e33de6c3427}, !- Space Name
=======
  {61c2b9ca-2567-442f-a488-db8ef92862c7}, !- Handle
  Surface 10,                             !- Name
  Wall,                                   !- Surface Type
  ,                                       !- Construction Name
  {f5c33819-4557-41a3-a221-9eff6eea4128}, !- Space Name
>>>>>>> 64865042
  Outdoors,                               !- Outside Boundary Condition
  ,                                       !- Outside Boundary Condition Object
  SunExposed,                             !- Sun Exposure
  WindExposed,                            !- Wind Exposure
  ,                                       !- View Factor to Ground
  ,                                       !- Number of Vertices
  0, -6.46578440716979, 5.6712922035849,  !- X,Y,Z Vertex 1 {m}
  0, 0, 2.4384,                           !- X,Y,Z Vertex 2 {m}
  0, -12.9315688143396, 2.4384;           !- X,Y,Z Vertex 3 {m}

OS:Surface,
<<<<<<< HEAD
  {a7ea2b50-4466-49b7-8ca0-3b6b677ddcf2}, !- Handle
  Surface 11,                             !- Name
  Wall,                                   !- Surface Type
  ,                                       !- Construction Name
  {434b6f60-8acf-4b87-b94b-5e33de6c3427}, !- Space Name
=======
  {54011722-30ba-472f-9f3e-1d305998db49}, !- Handle
  Surface 11,                             !- Name
  Wall,                                   !- Surface Type
  ,                                       !- Construction Name
  {f5c33819-4557-41a3-a221-9eff6eea4128}, !- Space Name
>>>>>>> 64865042
  Adiabatic,                              !- Outside Boundary Condition
  ,                                       !- Outside Boundary Condition Object
  NoSun,                                  !- Sun Exposure
  NoWind,                                 !- Wind Exposure
  ,                                       !- View Factor to Ground
  ,                                       !- Number of Vertices
  6.46578440716979, -6.46578440716979, 5.6712922035849, !- X,Y,Z Vertex 1 {m}
  6.46578440716979, -12.9315688143396, 2.4384, !- X,Y,Z Vertex 2 {m}
  6.46578440716979, 0, 2.4384;            !- X,Y,Z Vertex 3 {m}

OS:Space,
<<<<<<< HEAD
  {434b6f60-8acf-4b87-b94b-5e33de6c3427}, !- Handle
  unfinished attic space,                 !- Name
  {7a2c22a6-5bf2-4126-8114-3e812f60caba}, !- Space Type Name
=======
  {f5c33819-4557-41a3-a221-9eff6eea4128}, !- Handle
  unfinished attic space,                 !- Name
  {23831814-be35-4f87-bd7a-ef979fdb07d7}, !- Space Type Name
>>>>>>> 64865042
  ,                                       !- Default Construction Set Name
  ,                                       !- Default Schedule Set Name
  ,                                       !- Direction of Relative North {deg}
  ,                                       !- X Origin {m}
  ,                                       !- Y Origin {m}
  ,                                       !- Z Origin {m}
  ,                                       !- Building Story Name
<<<<<<< HEAD
  {3c4bce9c-2e4f-4b9c-b26c-d2ce887a8c03}; !- Thermal Zone Name

OS:ThermalZone,
  {3c4bce9c-2e4f-4b9c-b26c-d2ce887a8c03}, !- Handle
=======
  {01fa218d-a844-4ebc-8433-ff272212b236}; !- Thermal Zone Name

OS:ThermalZone,
  {01fa218d-a844-4ebc-8433-ff272212b236}, !- Handle
>>>>>>> 64865042
  unfinished attic zone,                  !- Name
  ,                                       !- Multiplier
  ,                                       !- Ceiling Height {m}
  ,                                       !- Volume {m3}
  ,                                       !- Floor Area {m2}
  ,                                       !- Zone Inside Convection Algorithm
  ,                                       !- Zone Outside Convection Algorithm
  ,                                       !- Zone Conditioning Equipment List Name
<<<<<<< HEAD
  {eff432e0-60e3-49dc-b95a-4d52343a90da}, !- Zone Air Inlet Port List
  {8fb2711b-4132-46cb-b36e-e00be016248b}, !- Zone Air Exhaust Port List
  {29773fbe-8f9a-452e-b7b5-5734cb6b4a6c}, !- Zone Air Node Name
  {9bfc4a70-efa8-44db-afdd-4b3353948773}, !- Zone Return Air Port List
=======
  {39b66eea-ea16-43b2-96f3-15d3d4490215}, !- Zone Air Inlet Port List
  {da40b583-8f3a-49d5-914e-5d20a4960b6d}, !- Zone Air Exhaust Port List
  {c1bcdb5f-ce96-4884-b8f3-30dc3dee8a96}, !- Zone Air Node Name
  {c3e834a3-3901-4e55-9746-d29b0abdb5c6}, !- Zone Return Air Port List
>>>>>>> 64865042
  ,                                       !- Primary Daylighting Control Name
  ,                                       !- Fraction of Zone Controlled by Primary Daylighting Control
  ,                                       !- Secondary Daylighting Control Name
  ,                                       !- Fraction of Zone Controlled by Secondary Daylighting Control
  ,                                       !- Illuminance Map Name
  ,                                       !- Group Rendering Name
  ,                                       !- Thermostat Name
  No;                                     !- Use Ideal Air Loads

OS:Node,
<<<<<<< HEAD
  {914b0710-e4f5-4f79-8e53-bfd497630f69}, !- Handle
  Node 2,                                 !- Name
  {29773fbe-8f9a-452e-b7b5-5734cb6b4a6c}, !- Inlet Port
  ;                                       !- Outlet Port

OS:Connection,
  {29773fbe-8f9a-452e-b7b5-5734cb6b4a6c}, !- Handle
  {cc5034bc-4fc7-471e-b3fe-cc088ecc3173}, !- Name
  {3c4bce9c-2e4f-4b9c-b26c-d2ce887a8c03}, !- Source Object
  11,                                     !- Outlet Port
  {914b0710-e4f5-4f79-8e53-bfd497630f69}, !- Target Object
  2;                                      !- Inlet Port

OS:PortList,
  {eff432e0-60e3-49dc-b95a-4d52343a90da}, !- Handle
  {094c197e-4ddc-4db2-ba86-7d5f5778ca89}, !- Name
  {3c4bce9c-2e4f-4b9c-b26c-d2ce887a8c03}; !- HVAC Component

OS:PortList,
  {8fb2711b-4132-46cb-b36e-e00be016248b}, !- Handle
  {421d299d-999f-4366-8cd2-cf3aa2ee03b3}, !- Name
  {3c4bce9c-2e4f-4b9c-b26c-d2ce887a8c03}; !- HVAC Component

OS:PortList,
  {9bfc4a70-efa8-44db-afdd-4b3353948773}, !- Handle
  {8085b03a-dedd-4afc-bfa1-12555e98d933}, !- Name
  {3c4bce9c-2e4f-4b9c-b26c-d2ce887a8c03}; !- HVAC Component

OS:Sizing:Zone,
  {499a31ab-62a0-4754-a852-016d23a4f800}, !- Handle
  {3c4bce9c-2e4f-4b9c-b26c-d2ce887a8c03}, !- Zone or ZoneList Name
=======
  {c08c9c38-bca0-4bbd-bd22-f8bb80039205}, !- Handle
  Node 2,                                 !- Name
  {c1bcdb5f-ce96-4884-b8f3-30dc3dee8a96}, !- Inlet Port
  ;                                       !- Outlet Port

OS:Connection,
  {c1bcdb5f-ce96-4884-b8f3-30dc3dee8a96}, !- Handle
  {9ac4892b-8e8c-4931-857a-bcb5eed9adf9}, !- Name
  {01fa218d-a844-4ebc-8433-ff272212b236}, !- Source Object
  11,                                     !- Outlet Port
  {c08c9c38-bca0-4bbd-bd22-f8bb80039205}, !- Target Object
  2;                                      !- Inlet Port

OS:PortList,
  {39b66eea-ea16-43b2-96f3-15d3d4490215}, !- Handle
  {0034689c-ab1e-4403-bb66-4d77bc57a643}, !- Name
  {01fa218d-a844-4ebc-8433-ff272212b236}; !- HVAC Component

OS:PortList,
  {da40b583-8f3a-49d5-914e-5d20a4960b6d}, !- Handle
  {2cf6ee19-361f-41ff-92d0-dd55ff439f96}, !- Name
  {01fa218d-a844-4ebc-8433-ff272212b236}; !- HVAC Component

OS:PortList,
  {c3e834a3-3901-4e55-9746-d29b0abdb5c6}, !- Handle
  {6c99b5dd-7ddd-48be-98ff-08e42b703834}, !- Name
  {01fa218d-a844-4ebc-8433-ff272212b236}; !- HVAC Component

OS:Sizing:Zone,
  {7131d3d7-5da1-45fd-8e77-5c396430d084}, !- Handle
  {01fa218d-a844-4ebc-8433-ff272212b236}, !- Zone or ZoneList Name
>>>>>>> 64865042
  SupplyAirTemperature,                   !- Zone Cooling Design Supply Air Temperature Input Method
  14,                                     !- Zone Cooling Design Supply Air Temperature {C}
  11.11,                                  !- Zone Cooling Design Supply Air Temperature Difference {deltaC}
  SupplyAirTemperature,                   !- Zone Heating Design Supply Air Temperature Input Method
  40,                                     !- Zone Heating Design Supply Air Temperature {C}
  11.11,                                  !- Zone Heating Design Supply Air Temperature Difference {deltaC}
  0.0085,                                 !- Zone Cooling Design Supply Air Humidity Ratio {kg-H2O/kg-air}
  0.008,                                  !- Zone Heating Design Supply Air Humidity Ratio {kg-H2O/kg-air}
  ,                                       !- Zone Heating Sizing Factor
  ,                                       !- Zone Cooling Sizing Factor
  DesignDay,                              !- Cooling Design Air Flow Method
  ,                                       !- Cooling Design Air Flow Rate {m3/s}
  ,                                       !- Cooling Minimum Air Flow per Zone Floor Area {m3/s-m2}
  ,                                       !- Cooling Minimum Air Flow {m3/s}
  ,                                       !- Cooling Minimum Air Flow Fraction
  DesignDay,                              !- Heating Design Air Flow Method
  ,                                       !- Heating Design Air Flow Rate {m3/s}
  ,                                       !- Heating Maximum Air Flow per Zone Floor Area {m3/s-m2}
  ,                                       !- Heating Maximum Air Flow {m3/s}
  ,                                       !- Heating Maximum Air Flow Fraction
  ,                                       !- Design Zone Air Distribution Effectiveness in Cooling Mode
  ,                                       !- Design Zone Air Distribution Effectiveness in Heating Mode
  No,                                     !- Account for Dedicated Outdoor Air System
  NeutralSupplyAir,                       !- Dedicated Outdoor Air System Control Strategy
  autosize,                               !- Dedicated Outdoor Air Low Setpoint Temperature for Design {C}
  autosize;                               !- Dedicated Outdoor Air High Setpoint Temperature for Design {C}

OS:ZoneHVAC:EquipmentList,
<<<<<<< HEAD
  {fa8a96d9-81aa-461a-a309-d02f6426b8bf}, !- Handle
  Zone HVAC Equipment List 2,             !- Name
  {3c4bce9c-2e4f-4b9c-b26c-d2ce887a8c03}; !- Thermal Zone

OS:SpaceType,
  {7a2c22a6-5bf2-4126-8114-3e812f60caba}, !- Handle
=======
  {521aeee1-479c-48c4-903f-113bf1a9fc98}, !- Handle
  Zone HVAC Equipment List 2,             !- Name
  {01fa218d-a844-4ebc-8433-ff272212b236}; !- Thermal Zone

OS:SpaceType,
  {23831814-be35-4f87-bd7a-ef979fdb07d7}, !- Handle
>>>>>>> 64865042
  Space Type 2,                           !- Name
  ,                                       !- Default Construction Set Name
  ,                                       !- Default Schedule Set Name
  ,                                       !- Group Rendering Name
  ,                                       !- Design Specification Outdoor Air Object Name
  ,                                       !- Standards Template
  ,                                       !- Standards Building Type
  unfinished attic;                       !- Standards Space Type

OS:BuildingUnit,
<<<<<<< HEAD
  {f885de72-8357-4122-9561-c3e195de24df}, !- Handle
=======
  {28e60cde-497c-4f55-9229-58c6e89977f2}, !- Handle
>>>>>>> 64865042
  unit 1,                                 !- Name
  ,                                       !- Rendering Color
  Residential;                            !- Building Unit Type

OS:AdditionalProperties,
<<<<<<< HEAD
  {90f2dafa-c468-4fb8-a09b-ae92bd62aed0}, !- Handle
  {f885de72-8357-4122-9561-c3e195de24df}, !- Object Name
=======
  {0a3a5970-2692-4ee4-a92c-1413f23c0aa1}, !- Handle
  {28e60cde-497c-4f55-9229-58c6e89977f2}, !- Object Name
>>>>>>> 64865042
  NumberOfBedrooms,                       !- Feature Name 1
  Integer,                                !- Feature Data Type 1
  3,                                      !- Feature Value 1
  NumberOfBathrooms,                      !- Feature Name 2
  Double,                                 !- Feature Data Type 2
  2,                                      !- Feature Value 2
  NumberOfOccupants,                      !- Feature Name 3
  Double,                                 !- Feature Data Type 3
  3.3900000000000001;                     !- Feature Value 3

OS:External:File,
<<<<<<< HEAD
  {fabe4633-afab-4af2-8c92-dc14b5564ab6}, !- Handle
=======
  {8e7248e2-b415-41f2-a122-a291d254686e}, !- Handle
>>>>>>> 64865042
  8760.csv,                               !- Name
  8760.csv;                               !- File Name

OS:Schedule:Day,
<<<<<<< HEAD
  {b25dc409-9edc-4430-9b6b-7cc327d48a63}, !- Handle
=======
  {6a11f5f0-7f72-4ac7-9a2f-1d928cbb5110}, !- Handle
>>>>>>> 64865042
  Schedule Day 1,                         !- Name
  ,                                       !- Schedule Type Limits Name
  ,                                       !- Interpolate to Timestep
  24,                                     !- Hour 1
  0,                                      !- Minute 1
  0;                                      !- Value Until Time 1

OS:Schedule:Day,
<<<<<<< HEAD
  {23dd4655-ab39-455f-8d0e-ab0e665edfd7}, !- Handle
=======
  {11537a13-e733-4240-8575-9ed0882c521f}, !- Handle
>>>>>>> 64865042
  Schedule Day 2,                         !- Name
  ,                                       !- Schedule Type Limits Name
  ,                                       !- Interpolate to Timestep
  24,                                     !- Hour 1
  0,                                      !- Minute 1
  1;                                      !- Value Until Time 1

OS:Schedule:File,
<<<<<<< HEAD
  {d8c69527-f4a7-4a36-b8c1-d681ebec27a2}, !- Handle
  occupants,                              !- Name
  {94ca7c98-9aa8-40b5-a36b-11c59fff8373}, !- Schedule Type Limits Name
  {fabe4633-afab-4af2-8c92-dc14b5564ab6}, !- External File Name
=======
  {22f60446-2c9f-4dae-a4b5-594b809ff26d}, !- Handle
  occupants,                              !- Name
  {5f40374e-ada9-4e09-8931-91eee0d12259}, !- Schedule Type Limits Name
  {8e7248e2-b415-41f2-a122-a291d254686e}, !- External File Name
>>>>>>> 64865042
  1,                                      !- Column Number
  1,                                      !- Rows to Skip at Top
  8760,                                   !- Number of Hours of Data
  ,                                       !- Column Separator
  ,                                       !- Interpolate to Timestep
  60;                                     !- Minutes per Item

OS:Schedule:Ruleset,
<<<<<<< HEAD
  {08bd5e64-bc6a-4d39-9001-df48afada39a}, !- Handle
  Schedule Ruleset 1,                     !- Name
  {dde3ec5e-cc3c-4cc9-bd04-af5f0a6e21bc}, !- Schedule Type Limits Name
  {5de084bc-00eb-4ce1-9b83-464d85bf5bad}; !- Default Day Schedule Name

OS:Schedule:Day,
  {5de084bc-00eb-4ce1-9b83-464d85bf5bad}, !- Handle
  Schedule Day 3,                         !- Name
  {dde3ec5e-cc3c-4cc9-bd04-af5f0a6e21bc}, !- Schedule Type Limits Name
=======
  {d222b798-18cb-423e-bf7f-3eb9d31dd2bd}, !- Handle
  Schedule Ruleset 1,                     !- Name
  {a502cf1a-5635-4ec7-9e10-7b388bd37574}, !- Schedule Type Limits Name
  {4e3e0472-db58-4d73-804a-826e4a0ae939}; !- Default Day Schedule Name

OS:Schedule:Day,
  {4e3e0472-db58-4d73-804a-826e4a0ae939}, !- Handle
  Schedule Day 3,                         !- Name
  {a502cf1a-5635-4ec7-9e10-7b388bd37574}, !- Schedule Type Limits Name
>>>>>>> 64865042
  ,                                       !- Interpolate to Timestep
  24,                                     !- Hour 1
  0,                                      !- Minute 1
  112.539290946133;                       !- Value Until Time 1

OS:People:Definition,
<<<<<<< HEAD
  {6bc13742-69cc-466e-b783-1796b0f3862f}, !- Handle
=======
  {87b1dae8-4c98-4261-b028-e1ad72c3281d}, !- Handle
>>>>>>> 64865042
  res occupants|living space,             !- Name
  People,                                 !- Number of People Calculation Method
  3.39,                                   !- Number of People {people}
  ,                                       !- People per Space Floor Area {person/m2}
  ,                                       !- Space Floor Area per Person {m2/person}
  0.319734,                               !- Fraction Radiant
  0.573,                                  !- Sensible Heat Fraction
  0,                                      !- Carbon Dioxide Generation Rate {m3/s-W}
  No,                                     !- Enable ASHRAE 55 Comfort Warnings
  ZoneAveraged;                           !- Mean Radiant Temperature Calculation Type

OS:People,
<<<<<<< HEAD
  {d202e281-e8f7-4b0d-a3a8-98e9bad7243f}, !- Handle
  res occupants|living space,             !- Name
  {6bc13742-69cc-466e-b783-1796b0f3862f}, !- People Definition Name
  {93fbe059-e981-4153-9d56-f395f070831c}, !- Space or SpaceType Name
  {d8c69527-f4a7-4a36-b8c1-d681ebec27a2}, !- Number of People Schedule Name
  {08bd5e64-bc6a-4d39-9001-df48afada39a}, !- Activity Level Schedule Name
=======
  {0e37d87c-3b64-4ac5-bd55-c8659ec681c6}, !- Handle
  res occupants|living space,             !- Name
  {87b1dae8-4c98-4261-b028-e1ad72c3281d}, !- People Definition Name
  {7f416d07-b4b8-48ff-8f42-d92ef1063d6e}, !- Space or SpaceType Name
  {22f60446-2c9f-4dae-a4b5-594b809ff26d}, !- Number of People Schedule Name
  {d222b798-18cb-423e-bf7f-3eb9d31dd2bd}, !- Activity Level Schedule Name
>>>>>>> 64865042
  ,                                       !- Surface Name/Angle Factor List Name
  ,                                       !- Work Efficiency Schedule Name
  ,                                       !- Clothing Insulation Schedule Name
  ,                                       !- Air Velocity Schedule Name
  1;                                      !- Multiplier

OS:ScheduleTypeLimits,
<<<<<<< HEAD
  {dde3ec5e-cc3c-4cc9-bd04-af5f0a6e21bc}, !- Handle
=======
  {a502cf1a-5635-4ec7-9e10-7b388bd37574}, !- Handle
>>>>>>> 64865042
  ActivityLevel,                          !- Name
  0,                                      !- Lower Limit Value
  ,                                       !- Upper Limit Value
  Continuous,                             !- Numeric Type
  ActivityLevel;                          !- Unit Type

OS:ScheduleTypeLimits,
<<<<<<< HEAD
  {94ca7c98-9aa8-40b5-a36b-11c59fff8373}, !- Handle
=======
  {5f40374e-ada9-4e09-8931-91eee0d12259}, !- Handle
>>>>>>> 64865042
  Fractional,                             !- Name
  0,                                      !- Lower Limit Value
  1,                                      !- Upper Limit Value
  Continuous;                             !- Numeric Type
<|MERGE_RESOLUTION|>--- conflicted
+++ resolved
@@ -1,73 +1,41 @@
 !- NOTE: Auto-generated from /test/osw_files/SFA_4units_1story_SL_UA_Offset.osw
 
 OS:Version,
-<<<<<<< HEAD
-  {43b2103a-f5f4-4663-a12c-35edf7952165}, !- Handle
+  {5b98f722-705d-4e24-bac4-6d0bded22d12}, !- Handle
   2.9.0;                                  !- Version Identifier
 
 OS:SimulationControl,
-  {06ba9477-a524-400e-bbb0-d22b3384f510}, !- Handle
-=======
-  {48ea2deb-95c6-4aed-a44b-57d2194a6cc4}, !- Handle
-  2.9.0;                                  !- Version Identifier
-
-OS:SimulationControl,
-  {74603323-3a14-462a-90d5-1efcdb377b38}, !- Handle
->>>>>>> 64865042
+  {565b7559-937a-428f-a7a7-8794cdf7ada4}, !- Handle
   ,                                       !- Do Zone Sizing Calculation
   ,                                       !- Do System Sizing Calculation
   ,                                       !- Do Plant Sizing Calculation
   No;                                     !- Run Simulation for Sizing Periods
 
 OS:Timestep,
-<<<<<<< HEAD
-  {e22b93c3-add6-459f-9baf-cd20a82c240c}, !- Handle
+  {659e1ba7-1418-4ed0-ab18-d44875009d96}, !- Handle
   6;                                      !- Number of Timesteps per Hour
 
 OS:ShadowCalculation,
-  {b211b3dc-cd83-4453-8ae0-b2ed69c6ff3e}, !- Handle
-=======
-  {c8316a37-0fce-4349-b4ae-36b69acbbdd8}, !- Handle
-  6;                                      !- Number of Timesteps per Hour
-
-OS:ShadowCalculation,
-  {d3d6eddc-e3af-4b38-9ef2-3ea97b1f1c44}, !- Handle
->>>>>>> 64865042
+  {88f75eaa-485c-432a-a5a8-d74ff73bc27f}, !- Handle
   20,                                     !- Calculation Frequency
   200;                                    !- Maximum Figures in Shadow Overlap Calculations
 
 OS:SurfaceConvectionAlgorithm:Outside,
-<<<<<<< HEAD
-  {f7ab6317-eec1-483e-907d-9841764f4890}, !- Handle
+  {2037f392-9502-4573-bee2-fa6fdd6eda2c}, !- Handle
   DOE-2;                                  !- Algorithm
 
 OS:SurfaceConvectionAlgorithm:Inside,
-  {d562b1fe-3695-4045-9ef0-930a2b69b94d}, !- Handle
+  {0254eb3d-8284-4223-8396-cd301f88716f}, !- Handle
   TARP;                                   !- Algorithm
 
 OS:ZoneCapacitanceMultiplier:ResearchSpecial,
-  {eb1b841b-1abd-46d9-bc14-29431ebd0ce9}, !- Handle
-=======
-  {68f85f4c-1af5-48f3-882b-12e41816e071}, !- Handle
-  DOE-2;                                  !- Algorithm
-
-OS:SurfaceConvectionAlgorithm:Inside,
-  {e6a379a6-0f70-48f4-94f0-5ca313b12cff}, !- Handle
-  TARP;                                   !- Algorithm
-
-OS:ZoneCapacitanceMultiplier:ResearchSpecial,
-  {5b43af9b-ded6-4ee9-b86f-20b666c478da}, !- Handle
->>>>>>> 64865042
+  {8cd36fc3-654c-47b1-9480-cb4eb2c07a06}, !- Handle
   ,                                       !- Temperature Capacity Multiplier
   15,                                     !- Humidity Capacity Multiplier
   ;                                       !- Carbon Dioxide Capacity Multiplier
 
 OS:RunPeriod,
-<<<<<<< HEAD
-  {f53a9592-e496-47d1-baa9-1111176c0a0d}, !- Handle
-=======
-  {f470ac35-1af1-47bb-8e6b-e34849c619fb}, !- Handle
->>>>>>> 64865042
+  {36264a76-5702-4a90-955f-8de95a623766}, !- Handle
   Run Period 1,                           !- Name
   1,                                      !- Begin Month
   1,                                      !- Begin Day of Month
@@ -81,21 +49,13 @@
   ;                                       !- Number of Times Runperiod to be Repeated
 
 OS:YearDescription,
-<<<<<<< HEAD
-  {55ec9b2f-85be-4ce1-aeb3-1449c8d93522}, !- Handle
-=======
-  {49730c17-1648-4e7d-b4fa-ea7ee4f6b794}, !- Handle
->>>>>>> 64865042
+  {1e6b1276-f8e4-4951-9c2b-882b977138a0}, !- Handle
   2007,                                   !- Calendar Year
   ,                                       !- Day of Week for Start Day
   ;                                       !- Is Leap Year
 
 OS:Building,
-<<<<<<< HEAD
-  {da503a02-0eb2-4e39-ad26-544b21b25d02}, !- Handle
-=======
-  {d2bef184-af7a-40b4-9f31-aa9bd39e3698}, !- Handle
->>>>>>> 64865042
+  {7f805f15-1872-4b11-8fd5-fb0135f056a7}, !- Handle
   Building 1,                             !- Name
   ,                                       !- Building Sector Type
   0,                                      !- North Axis {deg}
@@ -110,13 +70,8 @@
   4;                                      !- Standards Number of Living Units
 
 OS:AdditionalProperties,
-<<<<<<< HEAD
-  {9ff3e50d-0d30-4433-a414-c810aad4ae03}, !- Handle
-  {da503a02-0eb2-4e39-ad26-544b21b25d02}, !- Object Name
-=======
-  {106ded78-152a-4196-9640-133f345703f6}, !- Handle
-  {d2bef184-af7a-40b4-9f31-aa9bd39e3698}, !- Object Name
->>>>>>> 64865042
+  {09ed08b4-09f8-487d-905c-b18101051410}, !- Handle
+  {7f805f15-1872-4b11-8fd5-fb0135f056a7}, !- Object Name
   num_units,                              !- Feature Name 1
   Integer,                                !- Feature Data Type 1
   4,                                      !- Feature Value 1
@@ -131,11 +86,7 @@
   1;                                      !- Feature Value 4
 
 OS:ThermalZone,
-<<<<<<< HEAD
-  {bd36beb6-a057-4e94-9bf5-ff96c93386f0}, !- Handle
-=======
-  {97443604-1bf3-43e0-978a-0d8706d7f3cd}, !- Handle
->>>>>>> 64865042
+  {78957089-9785-4ccc-8102-739f1a97b94b}, !- Handle
   living zone,                            !- Name
   ,                                       !- Multiplier
   ,                                       !- Ceiling Height {m}
@@ -144,17 +95,10 @@
   ,                                       !- Zone Inside Convection Algorithm
   ,                                       !- Zone Outside Convection Algorithm
   ,                                       !- Zone Conditioning Equipment List Name
-<<<<<<< HEAD
-  {35fc62c5-58f1-4b28-a127-5117f9d52750}, !- Zone Air Inlet Port List
-  {15156cce-2921-454b-a3e7-21cfb4b0c70d}, !- Zone Air Exhaust Port List
-  {6159ccbe-2b98-4d8f-b1d0-5de0271ccc9c}, !- Zone Air Node Name
-  {116e556f-c43b-45ec-a376-e4e8354918d5}, !- Zone Return Air Port List
-=======
-  {68cf5c84-fa5f-45f1-8d62-9baccc0d21ed}, !- Zone Air Inlet Port List
-  {47baebdc-d372-4020-ad68-35250c362aeb}, !- Zone Air Exhaust Port List
-  {f8e849a9-28e3-4159-9d25-9caab336c14a}, !- Zone Air Node Name
-  {6f093dc2-d49e-482c-8085-a15f2479d1da}, !- Zone Return Air Port List
->>>>>>> 64865042
+  {7d752005-c23a-4a8b-bcff-6653351aa650}, !- Zone Air Inlet Port List
+  {7900000e-1b3c-4f85-acb2-681805974d11}, !- Zone Air Exhaust Port List
+  {5800f96a-b6fa-4f2e-8235-c46ca30cee7f}, !- Zone Air Node Name
+  {f27c5773-dce4-404b-9124-2644cd7ccfd2}, !- Zone Return Air Port List
   ,                                       !- Primary Daylighting Control Name
   ,                                       !- Fraction of Zone Controlled by Primary Daylighting Control
   ,                                       !- Secondary Daylighting Control Name
@@ -165,71 +109,37 @@
   No;                                     !- Use Ideal Air Loads
 
 OS:Node,
-<<<<<<< HEAD
-  {bae1b990-a953-4309-8606-32d49a7ab124}, !- Handle
+  {8efcdf0b-45b0-467a-8e66-5131fec0f901}, !- Handle
   Node 1,                                 !- Name
-  {6159ccbe-2b98-4d8f-b1d0-5de0271ccc9c}, !- Inlet Port
+  {5800f96a-b6fa-4f2e-8235-c46ca30cee7f}, !- Inlet Port
   ;                                       !- Outlet Port
 
 OS:Connection,
-  {6159ccbe-2b98-4d8f-b1d0-5de0271ccc9c}, !- Handle
-  {e5e648c5-3589-4cf4-b6dd-447f95539970}, !- Name
-  {bd36beb6-a057-4e94-9bf5-ff96c93386f0}, !- Source Object
+  {5800f96a-b6fa-4f2e-8235-c46ca30cee7f}, !- Handle
+  {21ccaf31-0152-4766-8dbd-d35925662837}, !- Name
+  {78957089-9785-4ccc-8102-739f1a97b94b}, !- Source Object
   11,                                     !- Outlet Port
-  {bae1b990-a953-4309-8606-32d49a7ab124}, !- Target Object
+  {8efcdf0b-45b0-467a-8e66-5131fec0f901}, !- Target Object
   2;                                      !- Inlet Port
 
 OS:PortList,
-  {35fc62c5-58f1-4b28-a127-5117f9d52750}, !- Handle
-  {7f470ef5-bf6e-4e68-b851-251c6dc1e0e4}, !- Name
-  {bd36beb6-a057-4e94-9bf5-ff96c93386f0}; !- HVAC Component
+  {7d752005-c23a-4a8b-bcff-6653351aa650}, !- Handle
+  {908f9a36-e769-4146-944b-0a5d715f5f87}, !- Name
+  {78957089-9785-4ccc-8102-739f1a97b94b}; !- HVAC Component
 
 OS:PortList,
-  {15156cce-2921-454b-a3e7-21cfb4b0c70d}, !- Handle
-  {3da46dc3-b79a-4332-8f58-27c844b297a2}, !- Name
-  {bd36beb6-a057-4e94-9bf5-ff96c93386f0}; !- HVAC Component
+  {7900000e-1b3c-4f85-acb2-681805974d11}, !- Handle
+  {552b259e-5060-4ab3-ad5d-51df2c06daea}, !- Name
+  {78957089-9785-4ccc-8102-739f1a97b94b}; !- HVAC Component
 
 OS:PortList,
-  {116e556f-c43b-45ec-a376-e4e8354918d5}, !- Handle
-  {5b561b17-b0df-4955-860a-537a294740bc}, !- Name
-  {bd36beb6-a057-4e94-9bf5-ff96c93386f0}; !- HVAC Component
+  {f27c5773-dce4-404b-9124-2644cd7ccfd2}, !- Handle
+  {be1ed3e9-e90e-4b91-9cf8-fad34820621e}, !- Name
+  {78957089-9785-4ccc-8102-739f1a97b94b}; !- HVAC Component
 
 OS:Sizing:Zone,
-  {104d7665-d035-47b9-b54a-6373f74a4b20}, !- Handle
-  {bd36beb6-a057-4e94-9bf5-ff96c93386f0}, !- Zone or ZoneList Name
-=======
-  {c5ee4a06-bdff-4f10-98aa-627cdfa91f7c}, !- Handle
-  Node 1,                                 !- Name
-  {f8e849a9-28e3-4159-9d25-9caab336c14a}, !- Inlet Port
-  ;                                       !- Outlet Port
-
-OS:Connection,
-  {f8e849a9-28e3-4159-9d25-9caab336c14a}, !- Handle
-  {c8b6abac-0eca-4e4e-928c-53f1335355a3}, !- Name
-  {97443604-1bf3-43e0-978a-0d8706d7f3cd}, !- Source Object
-  11,                                     !- Outlet Port
-  {c5ee4a06-bdff-4f10-98aa-627cdfa91f7c}, !- Target Object
-  2;                                      !- Inlet Port
-
-OS:PortList,
-  {68cf5c84-fa5f-45f1-8d62-9baccc0d21ed}, !- Handle
-  {760975a2-3177-46e3-9458-5720c4d57e79}, !- Name
-  {97443604-1bf3-43e0-978a-0d8706d7f3cd}; !- HVAC Component
-
-OS:PortList,
-  {47baebdc-d372-4020-ad68-35250c362aeb}, !- Handle
-  {fe68b94e-6b5b-494f-a6d3-d76a99b0f388}, !- Name
-  {97443604-1bf3-43e0-978a-0d8706d7f3cd}; !- HVAC Component
-
-OS:PortList,
-  {6f093dc2-d49e-482c-8085-a15f2479d1da}, !- Handle
-  {049b1340-4226-48c6-a90a-f9162b2d0aec}, !- Name
-  {97443604-1bf3-43e0-978a-0d8706d7f3cd}; !- HVAC Component
-
-OS:Sizing:Zone,
-  {9f53d702-a461-4319-8ea3-bc135efb7778}, !- Handle
-  {97443604-1bf3-43e0-978a-0d8706d7f3cd}, !- Zone or ZoneList Name
->>>>>>> 64865042
+  {3a23f958-a460-4601-a93b-12e2a494f863}, !- Handle
+  {78957089-9785-4ccc-8102-739f1a97b94b}, !- Zone or ZoneList Name
   SupplyAirTemperature,                   !- Zone Cooling Design Supply Air Temperature Input Method
   14,                                     !- Zone Cooling Design Supply Air Temperature {C}
   11.11,                                  !- Zone Cooling Design Supply Air Temperature Difference {deltaC}
@@ -258,25 +168,14 @@
   autosize;                               !- Dedicated Outdoor Air High Setpoint Temperature for Design {C}
 
 OS:ZoneHVAC:EquipmentList,
-<<<<<<< HEAD
-  {702b0e43-a918-4fa7-ad20-d5400b3332a2}, !- Handle
+  {c29421d8-5cca-40d8-8b06-0915d43dd3f1}, !- Handle
   Zone HVAC Equipment List 1,             !- Name
-  {bd36beb6-a057-4e94-9bf5-ff96c93386f0}; !- Thermal Zone
+  {78957089-9785-4ccc-8102-739f1a97b94b}; !- Thermal Zone
 
 OS:Space,
-  {93fbe059-e981-4153-9d56-f395f070831c}, !- Handle
+  {71b9558d-952a-4262-9a68-e362cfd40a98}, !- Handle
   living space,                           !- Name
-  {1fd68ec0-f6ff-4a23-91b4-2e09666a1a09}, !- Space Type Name
-=======
-  {5ea5ecce-fac9-472c-bc57-f3bd607183fb}, !- Handle
-  Zone HVAC Equipment List 1,             !- Name
-  {97443604-1bf3-43e0-978a-0d8706d7f3cd}; !- Thermal Zone
-
-OS:Space,
-  {7f416d07-b4b8-48ff-8f42-d92ef1063d6e}, !- Handle
-  living space,                           !- Name
-  {3b18ec63-8033-40e5-a065-17ab6bbd052f}, !- Space Type Name
->>>>>>> 64865042
+  {f241765e-70f8-4c82-8fef-acbb25b73c0d}, !- Space Type Name
   ,                                       !- Default Construction Set Name
   ,                                       !- Default Schedule Set Name
   ,                                       !- Direction of Relative North {deg}
@@ -284,31 +183,17 @@
   ,                                       !- Y Origin {m}
   ,                                       !- Z Origin {m}
   ,                                       !- Building Story Name
-<<<<<<< HEAD
-  {bd36beb6-a057-4e94-9bf5-ff96c93386f0}, !- Thermal Zone Name
+  {78957089-9785-4ccc-8102-739f1a97b94b}, !- Thermal Zone Name
   ,                                       !- Part of Total Floor Area
   ,                                       !- Design Specification Outdoor Air Object Name
-  {f885de72-8357-4122-9561-c3e195de24df}; !- Building Unit Name
-
-OS:Surface,
-  {e0ceeb11-88b0-47d2-94c2-bb331d2fb19d}, !- Handle
+  {7355c118-693c-4ea9-a06a-b48face54661}; !- Building Unit Name
+
+OS:Surface,
+  {bf8a3cda-d11f-465c-b793-2c46dd2b0e52}, !- Handle
   Surface 1,                              !- Name
   Floor,                                  !- Surface Type
   ,                                       !- Construction Name
-  {93fbe059-e981-4153-9d56-f395f070831c}, !- Space Name
-=======
-  {97443604-1bf3-43e0-978a-0d8706d7f3cd}, !- Thermal Zone Name
-  ,                                       !- Part of Total Floor Area
-  ,                                       !- Design Specification Outdoor Air Object Name
-  {28e60cde-497c-4f55-9229-58c6e89977f2}; !- Building Unit Name
-
-OS:Surface,
-  {853c480e-2079-4638-9259-2057b9a1977e}, !- Handle
-  Surface 1,                              !- Name
-  Floor,                                  !- Surface Type
-  ,                                       !- Construction Name
-  {7f416d07-b4b8-48ff-8f42-d92ef1063d6e}, !- Space Name
->>>>>>> 64865042
+  {71b9558d-952a-4262-9a68-e362cfd40a98}, !- Space Name
   Foundation,                             !- Outside Boundary Condition
   ,                                       !- Outside Boundary Condition Object
   NoSun,                                  !- Sun Exposure
@@ -321,19 +206,11 @@
   6.46578440716979, -12.9315688143396, 0; !- X,Y,Z Vertex 4 {m}
 
 OS:Surface,
-<<<<<<< HEAD
-  {9296dd63-322d-45e7-ad5a-e39ddc595847}, !- Handle
+  {de7d0e97-40a2-473b-b835-8fe23284a56f}, !- Handle
   Surface 2,                              !- Name
   Wall,                                   !- Surface Type
   ,                                       !- Construction Name
-  {93fbe059-e981-4153-9d56-f395f070831c}, !- Space Name
-=======
-  {09c6f638-9c52-4720-8d3d-645dc54a048f}, !- Handle
-  Surface 2,                              !- Name
-  Wall,                                   !- Surface Type
-  ,                                       !- Construction Name
-  {7f416d07-b4b8-48ff-8f42-d92ef1063d6e}, !- Space Name
->>>>>>> 64865042
+  {71b9558d-952a-4262-9a68-e362cfd40a98}, !- Space Name
   Outdoors,                               !- Outside Boundary Condition
   ,                                       !- Outside Boundary Condition Object
   SunExposed,                             !- Sun Exposure
@@ -346,19 +223,11 @@
   0, -12.9315688143396, 2.4384;           !- X,Y,Z Vertex 4 {m}
 
 OS:Surface,
-<<<<<<< HEAD
-  {ea646602-5f55-40ae-a802-df0100d3cd80}, !- Handle
+  {c0dbbb99-4070-4f17-963e-d7b9974463ab}, !- Handle
   Surface 3,                              !- Name
   Wall,                                   !- Surface Type
   ,                                       !- Construction Name
-  {93fbe059-e981-4153-9d56-f395f070831c}, !- Space Name
-=======
-  {fd10ea15-ee8e-4c2c-afa4-217ab6a65a2b}, !- Handle
-  Surface 3,                              !- Name
-  Wall,                                   !- Surface Type
-  ,                                       !- Construction Name
-  {7f416d07-b4b8-48ff-8f42-d92ef1063d6e}, !- Space Name
->>>>>>> 64865042
+  {71b9558d-952a-4262-9a68-e362cfd40a98}, !- Space Name
   Outdoors,                               !- Outside Boundary Condition
   ,                                       !- Outside Boundary Condition Object
   SunExposed,                             !- Sun Exposure
@@ -371,19 +240,11 @@
   0, 0, 2.4384;                           !- X,Y,Z Vertex 4 {m}
 
 OS:Surface,
-<<<<<<< HEAD
-  {92ef1194-ffb1-4b04-8f14-b120b8fbb96d}, !- Handle
+  {c738a81d-93db-45bc-8c61-f122ac152434}, !- Handle
   Surface 4,                              !- Name
   Wall,                                   !- Surface Type
   ,                                       !- Construction Name
-  {93fbe059-e981-4153-9d56-f395f070831c}, !- Space Name
-=======
-  {991e4e75-e133-48c0-9fee-2f72816eaf0d}, !- Handle
-  Surface 4,                              !- Name
-  Wall,                                   !- Surface Type
-  ,                                       !- Construction Name
-  {7f416d07-b4b8-48ff-8f42-d92ef1063d6e}, !- Space Name
->>>>>>> 64865042
+  {71b9558d-952a-4262-9a68-e362cfd40a98}, !- Space Name
   Adiabatic,                              !- Outside Boundary Condition
   ,                                       !- Outside Boundary Condition Object
   NoSun,                                  !- Sun Exposure
@@ -396,19 +257,11 @@
   6.46578440716979, 0, 2.4384;            !- X,Y,Z Vertex 4 {m}
 
 OS:Surface,
-<<<<<<< HEAD
-  {a1ad3d77-7047-43e3-a2b4-d5e10049816c}, !- Handle
+  {dd3b841a-0b6d-4a18-92c0-32bd3545d5d1}, !- Handle
   Surface 5,                              !- Name
   Wall,                                   !- Surface Type
   ,                                       !- Construction Name
-  {93fbe059-e981-4153-9d56-f395f070831c}, !- Space Name
-=======
-  {070bfe18-7e1e-4190-951e-563b3d564e74}, !- Handle
-  Surface 5,                              !- Name
-  Wall,                                   !- Surface Type
-  ,                                       !- Construction Name
-  {7f416d07-b4b8-48ff-8f42-d92ef1063d6e}, !- Space Name
->>>>>>> 64865042
+  {71b9558d-952a-4262-9a68-e362cfd40a98}, !- Space Name
   Outdoors,                               !- Outside Boundary Condition
   ,                                       !- Outside Boundary Condition Object
   SunExposed,                             !- Sun Exposure
@@ -421,23 +274,13 @@
   6.46578440716979, -12.9315688143396, 2.4384; !- X,Y,Z Vertex 4 {m}
 
 OS:Surface,
-<<<<<<< HEAD
-  {bf204a11-f08d-4dfc-99f7-28f70cd70284}, !- Handle
+  {91479664-15f9-460a-820c-eb51c6923f69}, !- Handle
   Surface 6,                              !- Name
   RoofCeiling,                            !- Surface Type
   ,                                       !- Construction Name
-  {93fbe059-e981-4153-9d56-f395f070831c}, !- Space Name
+  {71b9558d-952a-4262-9a68-e362cfd40a98}, !- Space Name
   Surface,                                !- Outside Boundary Condition
-  {e6b6a8d7-19db-4260-951e-b2c698e12e6f}, !- Outside Boundary Condition Object
-=======
-  {35451681-f22c-4521-af63-aa5325d1dda1}, !- Handle
-  Surface 6,                              !- Name
-  RoofCeiling,                            !- Surface Type
-  ,                                       !- Construction Name
-  {7f416d07-b4b8-48ff-8f42-d92ef1063d6e}, !- Space Name
-  Surface,                                !- Outside Boundary Condition
-  {8923c4e9-53e2-4ffa-8a47-0c55db570b5f}, !- Outside Boundary Condition Object
->>>>>>> 64865042
+  {6a26638c-a2d6-4e4c-b7a1-3be751805332}, !- Outside Boundary Condition Object
   NoSun,                                  !- Sun Exposure
   NoWind,                                 !- Wind Exposure
   ,                                       !- View Factor to Ground
@@ -448,11 +291,7 @@
   0, -12.9315688143396, 2.4384;           !- X,Y,Z Vertex 4 {m}
 
 OS:SpaceType,
-<<<<<<< HEAD
-  {1fd68ec0-f6ff-4a23-91b4-2e09666a1a09}, !- Handle
-=======
-  {3b18ec63-8033-40e5-a065-17ab6bbd052f}, !- Handle
->>>>>>> 64865042
+  {f241765e-70f8-4c82-8fef-acbb25b73c0d}, !- Handle
   Space Type 1,                           !- Name
   ,                                       !- Default Construction Set Name
   ,                                       !- Default Schedule Set Name
@@ -463,23 +302,13 @@
   living;                                 !- Standards Space Type
 
 OS:Surface,
-<<<<<<< HEAD
-  {e6b6a8d7-19db-4260-951e-b2c698e12e6f}, !- Handle
+  {6a26638c-a2d6-4e4c-b7a1-3be751805332}, !- Handle
   Surface 7,                              !- Name
   Floor,                                  !- Surface Type
   ,                                       !- Construction Name
-  {434b6f60-8acf-4b87-b94b-5e33de6c3427}, !- Space Name
+  {155a7cd4-22ca-4c7a-95b5-9a11239f7445}, !- Space Name
   Surface,                                !- Outside Boundary Condition
-  {bf204a11-f08d-4dfc-99f7-28f70cd70284}, !- Outside Boundary Condition Object
-=======
-  {8923c4e9-53e2-4ffa-8a47-0c55db570b5f}, !- Handle
-  Surface 7,                              !- Name
-  Floor,                                  !- Surface Type
-  ,                                       !- Construction Name
-  {f5c33819-4557-41a3-a221-9eff6eea4128}, !- Space Name
-  Surface,                                !- Outside Boundary Condition
-  {35451681-f22c-4521-af63-aa5325d1dda1}, !- Outside Boundary Condition Object
->>>>>>> 64865042
+  {91479664-15f9-460a-820c-eb51c6923f69}, !- Outside Boundary Condition Object
   NoSun,                                  !- Sun Exposure
   NoWind,                                 !- Wind Exposure
   ,                                       !- View Factor to Ground
@@ -490,19 +319,11 @@
   6.46578440716979, -12.9315688143396, 2.4384; !- X,Y,Z Vertex 4 {m}
 
 OS:Surface,
-<<<<<<< HEAD
-  {c84c87cd-cfa0-45cd-b1b1-20d6fb5f9acc}, !- Handle
+  {12012edb-c044-4991-a224-256a50569b64}, !- Handle
   Surface 8,                              !- Name
   RoofCeiling,                            !- Surface Type
   ,                                       !- Construction Name
-  {434b6f60-8acf-4b87-b94b-5e33de6c3427}, !- Space Name
-=======
-  {5e2148b4-98d5-4d0e-9f38-1294293e7fe4}, !- Handle
-  Surface 8,                              !- Name
-  RoofCeiling,                            !- Surface Type
-  ,                                       !- Construction Name
-  {f5c33819-4557-41a3-a221-9eff6eea4128}, !- Space Name
->>>>>>> 64865042
+  {155a7cd4-22ca-4c7a-95b5-9a11239f7445}, !- Space Name
   Outdoors,                               !- Outside Boundary Condition
   ,                                       !- Outside Boundary Condition Object
   SunExposed,                             !- Sun Exposure
@@ -515,19 +336,11 @@
   0, 0, 2.4384;                           !- X,Y,Z Vertex 4 {m}
 
 OS:Surface,
-<<<<<<< HEAD
-  {13fe9377-cc80-4e6f-8503-638e84d27606}, !- Handle
+  {6f2501a8-d99d-48a9-bf35-08b90542c0bb}, !- Handle
   Surface 9,                              !- Name
   RoofCeiling,                            !- Surface Type
   ,                                       !- Construction Name
-  {434b6f60-8acf-4b87-b94b-5e33de6c3427}, !- Space Name
-=======
-  {13de3dac-8173-4b2c-bd87-51adc66cb73a}, !- Handle
-  Surface 9,                              !- Name
-  RoofCeiling,                            !- Surface Type
-  ,                                       !- Construction Name
-  {f5c33819-4557-41a3-a221-9eff6eea4128}, !- Space Name
->>>>>>> 64865042
+  {155a7cd4-22ca-4c7a-95b5-9a11239f7445}, !- Space Name
   Outdoors,                               !- Outside Boundary Condition
   ,                                       !- Outside Boundary Condition Object
   SunExposed,                             !- Sun Exposure
@@ -540,19 +353,11 @@
   6.46578440716979, -12.9315688143396, 2.4384; !- X,Y,Z Vertex 4 {m}
 
 OS:Surface,
-<<<<<<< HEAD
-  {6c5e0b03-2ed2-45c9-aa97-eaddf7d0596c}, !- Handle
+  {3842dda1-8e65-4911-b6b5-0f2ac6c959f1}, !- Handle
   Surface 10,                             !- Name
   Wall,                                   !- Surface Type
   ,                                       !- Construction Name
-  {434b6f60-8acf-4b87-b94b-5e33de6c3427}, !- Space Name
-=======
-  {61c2b9ca-2567-442f-a488-db8ef92862c7}, !- Handle
-  Surface 10,                             !- Name
-  Wall,                                   !- Surface Type
-  ,                                       !- Construction Name
-  {f5c33819-4557-41a3-a221-9eff6eea4128}, !- Space Name
->>>>>>> 64865042
+  {155a7cd4-22ca-4c7a-95b5-9a11239f7445}, !- Space Name
   Outdoors,                               !- Outside Boundary Condition
   ,                                       !- Outside Boundary Condition Object
   SunExposed,                             !- Sun Exposure
@@ -564,19 +369,11 @@
   0, -12.9315688143396, 2.4384;           !- X,Y,Z Vertex 3 {m}
 
 OS:Surface,
-<<<<<<< HEAD
-  {a7ea2b50-4466-49b7-8ca0-3b6b677ddcf2}, !- Handle
+  {b8e27d0c-aeba-40f6-b6fd-cf02e9bb5c82}, !- Handle
   Surface 11,                             !- Name
   Wall,                                   !- Surface Type
   ,                                       !- Construction Name
-  {434b6f60-8acf-4b87-b94b-5e33de6c3427}, !- Space Name
-=======
-  {54011722-30ba-472f-9f3e-1d305998db49}, !- Handle
-  Surface 11,                             !- Name
-  Wall,                                   !- Surface Type
-  ,                                       !- Construction Name
-  {f5c33819-4557-41a3-a221-9eff6eea4128}, !- Space Name
->>>>>>> 64865042
+  {155a7cd4-22ca-4c7a-95b5-9a11239f7445}, !- Space Name
   Adiabatic,                              !- Outside Boundary Condition
   ,                                       !- Outside Boundary Condition Object
   NoSun,                                  !- Sun Exposure
@@ -588,15 +385,9 @@
   6.46578440716979, 0, 2.4384;            !- X,Y,Z Vertex 3 {m}
 
 OS:Space,
-<<<<<<< HEAD
-  {434b6f60-8acf-4b87-b94b-5e33de6c3427}, !- Handle
+  {155a7cd4-22ca-4c7a-95b5-9a11239f7445}, !- Handle
   unfinished attic space,                 !- Name
-  {7a2c22a6-5bf2-4126-8114-3e812f60caba}, !- Space Type Name
-=======
-  {f5c33819-4557-41a3-a221-9eff6eea4128}, !- Handle
-  unfinished attic space,                 !- Name
-  {23831814-be35-4f87-bd7a-ef979fdb07d7}, !- Space Type Name
->>>>>>> 64865042
+  {bf5b0482-e933-46cb-b491-182c66cad219}, !- Space Type Name
   ,                                       !- Default Construction Set Name
   ,                                       !- Default Schedule Set Name
   ,                                       !- Direction of Relative North {deg}
@@ -604,17 +395,10 @@
   ,                                       !- Y Origin {m}
   ,                                       !- Z Origin {m}
   ,                                       !- Building Story Name
-<<<<<<< HEAD
-  {3c4bce9c-2e4f-4b9c-b26c-d2ce887a8c03}; !- Thermal Zone Name
+  {c8a2cdb3-35a5-493f-a2b4-80505c4d4d52}; !- Thermal Zone Name
 
 OS:ThermalZone,
-  {3c4bce9c-2e4f-4b9c-b26c-d2ce887a8c03}, !- Handle
-=======
-  {01fa218d-a844-4ebc-8433-ff272212b236}; !- Thermal Zone Name
-
-OS:ThermalZone,
-  {01fa218d-a844-4ebc-8433-ff272212b236}, !- Handle
->>>>>>> 64865042
+  {c8a2cdb3-35a5-493f-a2b4-80505c4d4d52}, !- Handle
   unfinished attic zone,                  !- Name
   ,                                       !- Multiplier
   ,                                       !- Ceiling Height {m}
@@ -623,17 +407,10 @@
   ,                                       !- Zone Inside Convection Algorithm
   ,                                       !- Zone Outside Convection Algorithm
   ,                                       !- Zone Conditioning Equipment List Name
-<<<<<<< HEAD
-  {eff432e0-60e3-49dc-b95a-4d52343a90da}, !- Zone Air Inlet Port List
-  {8fb2711b-4132-46cb-b36e-e00be016248b}, !- Zone Air Exhaust Port List
-  {29773fbe-8f9a-452e-b7b5-5734cb6b4a6c}, !- Zone Air Node Name
-  {9bfc4a70-efa8-44db-afdd-4b3353948773}, !- Zone Return Air Port List
-=======
-  {39b66eea-ea16-43b2-96f3-15d3d4490215}, !- Zone Air Inlet Port List
-  {da40b583-8f3a-49d5-914e-5d20a4960b6d}, !- Zone Air Exhaust Port List
-  {c1bcdb5f-ce96-4884-b8f3-30dc3dee8a96}, !- Zone Air Node Name
-  {c3e834a3-3901-4e55-9746-d29b0abdb5c6}, !- Zone Return Air Port List
->>>>>>> 64865042
+  {8040e463-1415-4498-b541-2e868d61c38e}, !- Zone Air Inlet Port List
+  {f87f67d0-f9fb-44c7-abf1-4af7c22be967}, !- Zone Air Exhaust Port List
+  {ef7d8cf1-3f64-44da-8695-0c1bd1c316d6}, !- Zone Air Node Name
+  {2ece9060-2598-442c-9585-7ccc4147e96c}, !- Zone Return Air Port List
   ,                                       !- Primary Daylighting Control Name
   ,                                       !- Fraction of Zone Controlled by Primary Daylighting Control
   ,                                       !- Secondary Daylighting Control Name
@@ -644,71 +421,37 @@
   No;                                     !- Use Ideal Air Loads
 
 OS:Node,
-<<<<<<< HEAD
-  {914b0710-e4f5-4f79-8e53-bfd497630f69}, !- Handle
+  {03b60dc7-5647-41c8-830d-00ef77074635}, !- Handle
   Node 2,                                 !- Name
-  {29773fbe-8f9a-452e-b7b5-5734cb6b4a6c}, !- Inlet Port
+  {ef7d8cf1-3f64-44da-8695-0c1bd1c316d6}, !- Inlet Port
   ;                                       !- Outlet Port
 
 OS:Connection,
-  {29773fbe-8f9a-452e-b7b5-5734cb6b4a6c}, !- Handle
-  {cc5034bc-4fc7-471e-b3fe-cc088ecc3173}, !- Name
-  {3c4bce9c-2e4f-4b9c-b26c-d2ce887a8c03}, !- Source Object
+  {ef7d8cf1-3f64-44da-8695-0c1bd1c316d6}, !- Handle
+  {072c2e9f-8c3a-492a-b60c-1da0802b88ac}, !- Name
+  {c8a2cdb3-35a5-493f-a2b4-80505c4d4d52}, !- Source Object
   11,                                     !- Outlet Port
-  {914b0710-e4f5-4f79-8e53-bfd497630f69}, !- Target Object
+  {03b60dc7-5647-41c8-830d-00ef77074635}, !- Target Object
   2;                                      !- Inlet Port
 
 OS:PortList,
-  {eff432e0-60e3-49dc-b95a-4d52343a90da}, !- Handle
-  {094c197e-4ddc-4db2-ba86-7d5f5778ca89}, !- Name
-  {3c4bce9c-2e4f-4b9c-b26c-d2ce887a8c03}; !- HVAC Component
+  {8040e463-1415-4498-b541-2e868d61c38e}, !- Handle
+  {9093263d-686a-45ef-a866-ac89c11bec6a}, !- Name
+  {c8a2cdb3-35a5-493f-a2b4-80505c4d4d52}; !- HVAC Component
 
 OS:PortList,
-  {8fb2711b-4132-46cb-b36e-e00be016248b}, !- Handle
-  {421d299d-999f-4366-8cd2-cf3aa2ee03b3}, !- Name
-  {3c4bce9c-2e4f-4b9c-b26c-d2ce887a8c03}; !- HVAC Component
+  {f87f67d0-f9fb-44c7-abf1-4af7c22be967}, !- Handle
+  {cdd1ac6b-3806-4cf5-9898-4988ee526474}, !- Name
+  {c8a2cdb3-35a5-493f-a2b4-80505c4d4d52}; !- HVAC Component
 
 OS:PortList,
-  {9bfc4a70-efa8-44db-afdd-4b3353948773}, !- Handle
-  {8085b03a-dedd-4afc-bfa1-12555e98d933}, !- Name
-  {3c4bce9c-2e4f-4b9c-b26c-d2ce887a8c03}; !- HVAC Component
+  {2ece9060-2598-442c-9585-7ccc4147e96c}, !- Handle
+  {bc273e2e-4114-4792-9944-c7a97bd17ebd}, !- Name
+  {c8a2cdb3-35a5-493f-a2b4-80505c4d4d52}; !- HVAC Component
 
 OS:Sizing:Zone,
-  {499a31ab-62a0-4754-a852-016d23a4f800}, !- Handle
-  {3c4bce9c-2e4f-4b9c-b26c-d2ce887a8c03}, !- Zone or ZoneList Name
-=======
-  {c08c9c38-bca0-4bbd-bd22-f8bb80039205}, !- Handle
-  Node 2,                                 !- Name
-  {c1bcdb5f-ce96-4884-b8f3-30dc3dee8a96}, !- Inlet Port
-  ;                                       !- Outlet Port
-
-OS:Connection,
-  {c1bcdb5f-ce96-4884-b8f3-30dc3dee8a96}, !- Handle
-  {9ac4892b-8e8c-4931-857a-bcb5eed9adf9}, !- Name
-  {01fa218d-a844-4ebc-8433-ff272212b236}, !- Source Object
-  11,                                     !- Outlet Port
-  {c08c9c38-bca0-4bbd-bd22-f8bb80039205}, !- Target Object
-  2;                                      !- Inlet Port
-
-OS:PortList,
-  {39b66eea-ea16-43b2-96f3-15d3d4490215}, !- Handle
-  {0034689c-ab1e-4403-bb66-4d77bc57a643}, !- Name
-  {01fa218d-a844-4ebc-8433-ff272212b236}; !- HVAC Component
-
-OS:PortList,
-  {da40b583-8f3a-49d5-914e-5d20a4960b6d}, !- Handle
-  {2cf6ee19-361f-41ff-92d0-dd55ff439f96}, !- Name
-  {01fa218d-a844-4ebc-8433-ff272212b236}; !- HVAC Component
-
-OS:PortList,
-  {c3e834a3-3901-4e55-9746-d29b0abdb5c6}, !- Handle
-  {6c99b5dd-7ddd-48be-98ff-08e42b703834}, !- Name
-  {01fa218d-a844-4ebc-8433-ff272212b236}; !- HVAC Component
-
-OS:Sizing:Zone,
-  {7131d3d7-5da1-45fd-8e77-5c396430d084}, !- Handle
-  {01fa218d-a844-4ebc-8433-ff272212b236}, !- Zone or ZoneList Name
->>>>>>> 64865042
+  {10f5a388-0cce-4e66-af52-5043a8966cb1}, !- Handle
+  {c8a2cdb3-35a5-493f-a2b4-80505c4d4d52}, !- Zone or ZoneList Name
   SupplyAirTemperature,                   !- Zone Cooling Design Supply Air Temperature Input Method
   14,                                     !- Zone Cooling Design Supply Air Temperature {C}
   11.11,                                  !- Zone Cooling Design Supply Air Temperature Difference {deltaC}
@@ -737,21 +480,12 @@
   autosize;                               !- Dedicated Outdoor Air High Setpoint Temperature for Design {C}
 
 OS:ZoneHVAC:EquipmentList,
-<<<<<<< HEAD
-  {fa8a96d9-81aa-461a-a309-d02f6426b8bf}, !- Handle
+  {67f76a35-b753-4a34-9746-d916a678d098}, !- Handle
   Zone HVAC Equipment List 2,             !- Name
-  {3c4bce9c-2e4f-4b9c-b26c-d2ce887a8c03}; !- Thermal Zone
+  {c8a2cdb3-35a5-493f-a2b4-80505c4d4d52}; !- Thermal Zone
 
 OS:SpaceType,
-  {7a2c22a6-5bf2-4126-8114-3e812f60caba}, !- Handle
-=======
-  {521aeee1-479c-48c4-903f-113bf1a9fc98}, !- Handle
-  Zone HVAC Equipment List 2,             !- Name
-  {01fa218d-a844-4ebc-8433-ff272212b236}; !- Thermal Zone
-
-OS:SpaceType,
-  {23831814-be35-4f87-bd7a-ef979fdb07d7}, !- Handle
->>>>>>> 64865042
+  {bf5b0482-e933-46cb-b491-182c66cad219}, !- Handle
   Space Type 2,                           !- Name
   ,                                       !- Default Construction Set Name
   ,                                       !- Default Schedule Set Name
@@ -762,23 +496,14 @@
   unfinished attic;                       !- Standards Space Type
 
 OS:BuildingUnit,
-<<<<<<< HEAD
-  {f885de72-8357-4122-9561-c3e195de24df}, !- Handle
-=======
-  {28e60cde-497c-4f55-9229-58c6e89977f2}, !- Handle
->>>>>>> 64865042
+  {7355c118-693c-4ea9-a06a-b48face54661}, !- Handle
   unit 1,                                 !- Name
   ,                                       !- Rendering Color
   Residential;                            !- Building Unit Type
 
 OS:AdditionalProperties,
-<<<<<<< HEAD
-  {90f2dafa-c468-4fb8-a09b-ae92bd62aed0}, !- Handle
-  {f885de72-8357-4122-9561-c3e195de24df}, !- Object Name
-=======
-  {0a3a5970-2692-4ee4-a92c-1413f23c0aa1}, !- Handle
-  {28e60cde-497c-4f55-9229-58c6e89977f2}, !- Object Name
->>>>>>> 64865042
+  {458b9356-c7d1-485b-ba3e-af1966fe667a}, !- Handle
+  {7355c118-693c-4ea9-a06a-b48face54661}, !- Object Name
   NumberOfBedrooms,                       !- Feature Name 1
   Integer,                                !- Feature Data Type 1
   3,                                      !- Feature Value 1
@@ -790,20 +515,12 @@
   3.3900000000000001;                     !- Feature Value 3
 
 OS:External:File,
-<<<<<<< HEAD
-  {fabe4633-afab-4af2-8c92-dc14b5564ab6}, !- Handle
-=======
-  {8e7248e2-b415-41f2-a122-a291d254686e}, !- Handle
->>>>>>> 64865042
+  {e44ac930-8e9c-4deb-a530-27db151c560a}, !- Handle
   8760.csv,                               !- Name
   8760.csv;                               !- File Name
 
 OS:Schedule:Day,
-<<<<<<< HEAD
-  {b25dc409-9edc-4430-9b6b-7cc327d48a63}, !- Handle
-=======
-  {6a11f5f0-7f72-4ac7-9a2f-1d928cbb5110}, !- Handle
->>>>>>> 64865042
+  {5c6424cd-bae9-4774-95ed-b78605d6512d}, !- Handle
   Schedule Day 1,                         !- Name
   ,                                       !- Schedule Type Limits Name
   ,                                       !- Interpolate to Timestep
@@ -812,11 +529,7 @@
   0;                                      !- Value Until Time 1
 
 OS:Schedule:Day,
-<<<<<<< HEAD
-  {23dd4655-ab39-455f-8d0e-ab0e665edfd7}, !- Handle
-=======
-  {11537a13-e733-4240-8575-9ed0882c521f}, !- Handle
->>>>>>> 64865042
+  {c4faf3b3-a64f-4ef4-8fa2-caf839a76d7e}, !- Handle
   Schedule Day 2,                         !- Name
   ,                                       !- Schedule Type Limits Name
   ,                                       !- Interpolate to Timestep
@@ -825,17 +538,10 @@
   1;                                      !- Value Until Time 1
 
 OS:Schedule:File,
-<<<<<<< HEAD
-  {d8c69527-f4a7-4a36-b8c1-d681ebec27a2}, !- Handle
+  {1640ecb1-2acf-4c54-b987-2f1e47d45f16}, !- Handle
   occupants,                              !- Name
-  {94ca7c98-9aa8-40b5-a36b-11c59fff8373}, !- Schedule Type Limits Name
-  {fabe4633-afab-4af2-8c92-dc14b5564ab6}, !- External File Name
-=======
-  {22f60446-2c9f-4dae-a4b5-594b809ff26d}, !- Handle
-  occupants,                              !- Name
-  {5f40374e-ada9-4e09-8931-91eee0d12259}, !- Schedule Type Limits Name
-  {8e7248e2-b415-41f2-a122-a291d254686e}, !- External File Name
->>>>>>> 64865042
+  {b50dde1d-d96f-40ad-a1b1-0c9e234b0764}, !- Schedule Type Limits Name
+  {e44ac930-8e9c-4deb-a530-27db151c560a}, !- External File Name
   1,                                      !- Column Number
   1,                                      !- Rows to Skip at Top
   8760,                                   !- Number of Hours of Data
@@ -844,38 +550,22 @@
   60;                                     !- Minutes per Item
 
 OS:Schedule:Ruleset,
-<<<<<<< HEAD
-  {08bd5e64-bc6a-4d39-9001-df48afada39a}, !- Handle
+  {370140a4-57fe-4007-b726-8d50319090b1}, !- Handle
   Schedule Ruleset 1,                     !- Name
-  {dde3ec5e-cc3c-4cc9-bd04-af5f0a6e21bc}, !- Schedule Type Limits Name
-  {5de084bc-00eb-4ce1-9b83-464d85bf5bad}; !- Default Day Schedule Name
+  {ba07c7b8-1a25-4ebb-8336-51d0445535ba}, !- Schedule Type Limits Name
+  {998c21a7-2ff8-4b3a-97ba-e1893ccd73b8}; !- Default Day Schedule Name
 
 OS:Schedule:Day,
-  {5de084bc-00eb-4ce1-9b83-464d85bf5bad}, !- Handle
+  {998c21a7-2ff8-4b3a-97ba-e1893ccd73b8}, !- Handle
   Schedule Day 3,                         !- Name
-  {dde3ec5e-cc3c-4cc9-bd04-af5f0a6e21bc}, !- Schedule Type Limits Name
-=======
-  {d222b798-18cb-423e-bf7f-3eb9d31dd2bd}, !- Handle
-  Schedule Ruleset 1,                     !- Name
-  {a502cf1a-5635-4ec7-9e10-7b388bd37574}, !- Schedule Type Limits Name
-  {4e3e0472-db58-4d73-804a-826e4a0ae939}; !- Default Day Schedule Name
-
-OS:Schedule:Day,
-  {4e3e0472-db58-4d73-804a-826e4a0ae939}, !- Handle
-  Schedule Day 3,                         !- Name
-  {a502cf1a-5635-4ec7-9e10-7b388bd37574}, !- Schedule Type Limits Name
->>>>>>> 64865042
+  {ba07c7b8-1a25-4ebb-8336-51d0445535ba}, !- Schedule Type Limits Name
   ,                                       !- Interpolate to Timestep
   24,                                     !- Hour 1
   0,                                      !- Minute 1
   112.539290946133;                       !- Value Until Time 1
 
 OS:People:Definition,
-<<<<<<< HEAD
-  {6bc13742-69cc-466e-b783-1796b0f3862f}, !- Handle
-=======
-  {87b1dae8-4c98-4261-b028-e1ad72c3281d}, !- Handle
->>>>>>> 64865042
+  {5e23565a-0cea-4d22-b3f5-90fecd88d586}, !- Handle
   res occupants|living space,             !- Name
   People,                                 !- Number of People Calculation Method
   3.39,                                   !- Number of People {people}
@@ -888,21 +578,12 @@
   ZoneAveraged;                           !- Mean Radiant Temperature Calculation Type
 
 OS:People,
-<<<<<<< HEAD
-  {d202e281-e8f7-4b0d-a3a8-98e9bad7243f}, !- Handle
+  {82856461-3a60-4dde-b5d5-a2b18a33ced5}, !- Handle
   res occupants|living space,             !- Name
-  {6bc13742-69cc-466e-b783-1796b0f3862f}, !- People Definition Name
-  {93fbe059-e981-4153-9d56-f395f070831c}, !- Space or SpaceType Name
-  {d8c69527-f4a7-4a36-b8c1-d681ebec27a2}, !- Number of People Schedule Name
-  {08bd5e64-bc6a-4d39-9001-df48afada39a}, !- Activity Level Schedule Name
-=======
-  {0e37d87c-3b64-4ac5-bd55-c8659ec681c6}, !- Handle
-  res occupants|living space,             !- Name
-  {87b1dae8-4c98-4261-b028-e1ad72c3281d}, !- People Definition Name
-  {7f416d07-b4b8-48ff-8f42-d92ef1063d6e}, !- Space or SpaceType Name
-  {22f60446-2c9f-4dae-a4b5-594b809ff26d}, !- Number of People Schedule Name
-  {d222b798-18cb-423e-bf7f-3eb9d31dd2bd}, !- Activity Level Schedule Name
->>>>>>> 64865042
+  {5e23565a-0cea-4d22-b3f5-90fecd88d586}, !- People Definition Name
+  {71b9558d-952a-4262-9a68-e362cfd40a98}, !- Space or SpaceType Name
+  {1640ecb1-2acf-4c54-b987-2f1e47d45f16}, !- Number of People Schedule Name
+  {370140a4-57fe-4007-b726-8d50319090b1}, !- Activity Level Schedule Name
   ,                                       !- Surface Name/Angle Factor List Name
   ,                                       !- Work Efficiency Schedule Name
   ,                                       !- Clothing Insulation Schedule Name
@@ -910,11 +591,7 @@
   1;                                      !- Multiplier
 
 OS:ScheduleTypeLimits,
-<<<<<<< HEAD
-  {dde3ec5e-cc3c-4cc9-bd04-af5f0a6e21bc}, !- Handle
-=======
-  {a502cf1a-5635-4ec7-9e10-7b388bd37574}, !- Handle
->>>>>>> 64865042
+  {ba07c7b8-1a25-4ebb-8336-51d0445535ba}, !- Handle
   ActivityLevel,                          !- Name
   0,                                      !- Lower Limit Value
   ,                                       !- Upper Limit Value
@@ -922,11 +599,7 @@
   ActivityLevel;                          !- Unit Type
 
 OS:ScheduleTypeLimits,
-<<<<<<< HEAD
-  {94ca7c98-9aa8-40b5-a36b-11c59fff8373}, !- Handle
-=======
-  {5f40374e-ada9-4e09-8931-91eee0d12259}, !- Handle
->>>>>>> 64865042
+  {b50dde1d-d96f-40ad-a1b1-0c9e234b0764}, !- Handle
   Fractional,                             !- Name
   0,                                      !- Lower Limit Value
   1,                                      !- Upper Limit Value
