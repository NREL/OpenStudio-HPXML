!- NOTE: Auto-generated from /test/osw_files/SFA_4units_1story_SL_UA_Offset.osw

OS:Version,
<<<<<<< HEAD
  {b53591db-683e-4ed3-a521-0b770332d3fb}, !- Handle
  2.9.0;                                  !- Version Identifier

OS:SimulationControl,
  {ac33bf53-61d5-4283-9c52-61904f8916a6}, !- Handle
=======
  {57f71e98-fb28-447f-87fa-2c1a3b1b8a44}, !- Handle
  2.9.0;                                  !- Version Identifier

OS:SimulationControl,
  {0a032f25-a64f-47d2-bdc9-1a01a18c8b44}, !- Handle
>>>>>>> fe5e5cb8
  ,                                       !- Do Zone Sizing Calculation
  ,                                       !- Do System Sizing Calculation
  ,                                       !- Do Plant Sizing Calculation
  No;                                     !- Run Simulation for Sizing Periods

OS:Timestep,
<<<<<<< HEAD
  {891e8acf-32ee-47a8-9f36-b4e680b5ee70}, !- Handle
  6;                                      !- Number of Timesteps per Hour

OS:ShadowCalculation,
  {2ff327bf-b25b-491b-a491-33c7d5ed562f}, !- Handle
=======
  {695ea820-6548-4383-87e6-28389326901e}, !- Handle
  6;                                      !- Number of Timesteps per Hour

OS:ShadowCalculation,
  {d4132e5b-8982-434c-82f3-7720d7cfa45f}, !- Handle
>>>>>>> fe5e5cb8
  20,                                     !- Calculation Frequency
  200;                                    !- Maximum Figures in Shadow Overlap Calculations

OS:SurfaceConvectionAlgorithm:Outside,
<<<<<<< HEAD
  {7eafd89c-eed8-48a9-88c8-cb46a7ecd173}, !- Handle
  DOE-2;                                  !- Algorithm

OS:SurfaceConvectionAlgorithm:Inside,
  {dbdad2cc-2bf1-4cc7-9932-ed3a54b619d5}, !- Handle
  TARP;                                   !- Algorithm

OS:ZoneCapacitanceMultiplier:ResearchSpecial,
  {8a270036-afb4-4953-989d-c7d1e10a7abf}, !- Handle
=======
  {519d3765-c409-439c-a141-cdd3646025dc}, !- Handle
  DOE-2;                                  !- Algorithm

OS:SurfaceConvectionAlgorithm:Inside,
  {47c9a357-75da-4372-8137-8a9ece8d890b}, !- Handle
  TARP;                                   !- Algorithm

OS:ZoneCapacitanceMultiplier:ResearchSpecial,
  {4a0a004e-5e74-4d1f-b9c7-be4e68d2e0f9}, !- Handle
>>>>>>> fe5e5cb8
  ,                                       !- Temperature Capacity Multiplier
  15,                                     !- Humidity Capacity Multiplier
  ;                                       !- Carbon Dioxide Capacity Multiplier

OS:RunPeriod,
<<<<<<< HEAD
  {5f8143d4-9a60-4c18-951b-7ccd405ea0fe}, !- Handle
=======
  {10f7897b-9653-403d-af49-474bca2170eb}, !- Handle
>>>>>>> fe5e5cb8
  Run Period 1,                           !- Name
  1,                                      !- Begin Month
  1,                                      !- Begin Day of Month
  12,                                     !- End Month
  31,                                     !- End Day of Month
  ,                                       !- Use Weather File Holidays and Special Days
  ,                                       !- Use Weather File Daylight Saving Period
  ,                                       !- Apply Weekend Holiday Rule
  ,                                       !- Use Weather File Rain Indicators
  ,                                       !- Use Weather File Snow Indicators
  ;                                       !- Number of Times Runperiod to be Repeated

OS:YearDescription,
<<<<<<< HEAD
  {cd49ec0d-ab25-4082-b5ea-174230415334}, !- Handle
=======
  {30efbab3-549b-44af-bf44-e5ca66fbac77}, !- Handle
>>>>>>> fe5e5cb8
  2007,                                   !- Calendar Year
  ,                                       !- Day of Week for Start Day
  ;                                       !- Is Leap Year

OS:Building,
<<<<<<< HEAD
  {a3ada360-18da-4aa9-8705-905774af8fcb}, !- Handle
=======
  {7e58f0b8-ba85-483e-a2a7-36f7eee7a7e2}, !- Handle
>>>>>>> fe5e5cb8
  Building 1,                             !- Name
  ,                                       !- Building Sector Type
  0,                                      !- North Axis {deg}
  ,                                       !- Nominal Floor to Floor Height {m}
  ,                                       !- Space Type Name
  ,                                       !- Default Construction Set Name
  ,                                       !- Default Schedule Set Name
  1,                                      !- Standards Number of Stories
  1,                                      !- Standards Number of Above Ground Stories
  ,                                       !- Standards Template
  singlefamilyattached,                   !- Standards Building Type
  4;                                      !- Standards Number of Living Units

OS:AdditionalProperties,
<<<<<<< HEAD
  {0aeb2886-c2e7-41ca-9203-6f4fde53da6b}, !- Handle
  {a3ada360-18da-4aa9-8705-905774af8fcb}, !- Object Name
  num_units,                              !- Feature Name 1
=======
  {b02210b5-acb0-486f-a07e-ec2b1ff4e3a8}, !- Handle
  {7e58f0b8-ba85-483e-a2a7-36f7eee7a7e2}, !- Object Name
  Total Units Represented,                !- Feature Name 1
>>>>>>> fe5e5cb8
  Integer,                                !- Feature Data Type 1
  4,                                      !- Feature Value 1
  has_rear_units,                         !- Feature Name 2
  Boolean,                                !- Feature Data Type 2
  false,                                  !- Feature Value 2
  horz_location,                          !- Feature Name 3
  String,                                 !- Feature Data Type 3
  Left,                                   !- Feature Value 3
  num_floors,                             !- Feature Name 4
  Integer,                                !- Feature Data Type 4
  1;                                      !- Feature Value 4

OS:ThermalZone,
<<<<<<< HEAD
  {28ea3f04-22b6-4a95-88cd-1db9ae3874bc}, !- Handle
=======
  {d9249212-e926-4b19-ac27-d1263cf25e31}, !- Handle
>>>>>>> fe5e5cb8
  living zone,                            !- Name
  ,                                       !- Multiplier
  ,                                       !- Ceiling Height {m}
  ,                                       !- Volume {m3}
  ,                                       !- Floor Area {m2}
  ,                                       !- Zone Inside Convection Algorithm
  ,                                       !- Zone Outside Convection Algorithm
  ,                                       !- Zone Conditioning Equipment List Name
<<<<<<< HEAD
  {8297f7c4-6073-4569-8430-dd1820e496e5}, !- Zone Air Inlet Port List
  {a6e08256-410a-4b09-8375-d09e31f40a59}, !- Zone Air Exhaust Port List
  {3151750c-5534-4320-b9b0-785965c596f9}, !- Zone Air Node Name
  {23867811-ac52-456b-bdc7-fa60a6e28cc8}, !- Zone Return Air Port List
=======
  {8d87c902-2acd-47f9-93f3-d3b3fad7c26e}, !- Zone Air Inlet Port List
  {07b2f324-1757-4b53-9b50-87b2d69c5e0c}, !- Zone Air Exhaust Port List
  {9b996f9f-50bf-432d-84b1-cd06a44a3858}, !- Zone Air Node Name
  {47445d67-faca-4869-9341-9929775ea4d9}, !- Zone Return Air Port List
>>>>>>> fe5e5cb8
  ,                                       !- Primary Daylighting Control Name
  ,                                       !- Fraction of Zone Controlled by Primary Daylighting Control
  ,                                       !- Secondary Daylighting Control Name
  ,                                       !- Fraction of Zone Controlled by Secondary Daylighting Control
  ,                                       !- Illuminance Map Name
  ,                                       !- Group Rendering Name
  ,                                       !- Thermostat Name
  No;                                     !- Use Ideal Air Loads

OS:Node,
<<<<<<< HEAD
  {e922e403-841c-4d8f-a2a5-10ae4eb73bfc}, !- Handle
  Node 1,                                 !- Name
  {3151750c-5534-4320-b9b0-785965c596f9}, !- Inlet Port
  ;                                       !- Outlet Port

OS:Connection,
  {3151750c-5534-4320-b9b0-785965c596f9}, !- Handle
  {ec4ee4aa-8a4f-4a57-86e0-cc9964fccf79}, !- Name
  {28ea3f04-22b6-4a95-88cd-1db9ae3874bc}, !- Source Object
  11,                                     !- Outlet Port
  {e922e403-841c-4d8f-a2a5-10ae4eb73bfc}, !- Target Object
  2;                                      !- Inlet Port

OS:PortList,
  {8297f7c4-6073-4569-8430-dd1820e496e5}, !- Handle
  {866104c9-d87d-4580-a672-8feb65fb0930}, !- Name
  {28ea3f04-22b6-4a95-88cd-1db9ae3874bc}; !- HVAC Component

OS:PortList,
  {a6e08256-410a-4b09-8375-d09e31f40a59}, !- Handle
  {abe320e2-c077-4086-bec3-1266b73fdd98}, !- Name
  {28ea3f04-22b6-4a95-88cd-1db9ae3874bc}; !- HVAC Component

OS:PortList,
  {23867811-ac52-456b-bdc7-fa60a6e28cc8}, !- Handle
  {5c20e22b-f028-46f0-bf89-9a1cd722cf72}, !- Name
  {28ea3f04-22b6-4a95-88cd-1db9ae3874bc}; !- HVAC Component

OS:Sizing:Zone,
  {cd4ed34f-81f2-4d26-9edd-093d0cee2bb8}, !- Handle
  {28ea3f04-22b6-4a95-88cd-1db9ae3874bc}, !- Zone or ZoneList Name
=======
  {f1607860-f80e-4670-9570-4c8a6fe626cc}, !- Handle
  Node 1,                                 !- Name
  {9b996f9f-50bf-432d-84b1-cd06a44a3858}, !- Inlet Port
  ;                                       !- Outlet Port

OS:Connection,
  {9b996f9f-50bf-432d-84b1-cd06a44a3858}, !- Handle
  {cb4b88d5-2bd6-4ba7-ba51-418de7507e0a}, !- Name
  {d9249212-e926-4b19-ac27-d1263cf25e31}, !- Source Object
  11,                                     !- Outlet Port
  {f1607860-f80e-4670-9570-4c8a6fe626cc}, !- Target Object
  2;                                      !- Inlet Port

OS:PortList,
  {8d87c902-2acd-47f9-93f3-d3b3fad7c26e}, !- Handle
  {e085814e-b5fa-4a0c-9a74-2cc53b463aab}, !- Name
  {d9249212-e926-4b19-ac27-d1263cf25e31}; !- HVAC Component

OS:PortList,
  {07b2f324-1757-4b53-9b50-87b2d69c5e0c}, !- Handle
  {aa93cb54-226a-4721-b616-11f74d779042}, !- Name
  {d9249212-e926-4b19-ac27-d1263cf25e31}; !- HVAC Component

OS:PortList,
  {47445d67-faca-4869-9341-9929775ea4d9}, !- Handle
  {3d02aba9-5eba-40c3-8796-645c30a78c63}, !- Name
  {d9249212-e926-4b19-ac27-d1263cf25e31}; !- HVAC Component

OS:Sizing:Zone,
  {f9d674bb-524e-42fb-b70d-40c361bd1318}, !- Handle
  {d9249212-e926-4b19-ac27-d1263cf25e31}, !- Zone or ZoneList Name
>>>>>>> fe5e5cb8
  SupplyAirTemperature,                   !- Zone Cooling Design Supply Air Temperature Input Method
  14,                                     !- Zone Cooling Design Supply Air Temperature {C}
  11.11,                                  !- Zone Cooling Design Supply Air Temperature Difference {deltaC}
  SupplyAirTemperature,                   !- Zone Heating Design Supply Air Temperature Input Method
  40,                                     !- Zone Heating Design Supply Air Temperature {C}
  11.11,                                  !- Zone Heating Design Supply Air Temperature Difference {deltaC}
  0.0085,                                 !- Zone Cooling Design Supply Air Humidity Ratio {kg-H2O/kg-air}
  0.008,                                  !- Zone Heating Design Supply Air Humidity Ratio {kg-H2O/kg-air}
  ,                                       !- Zone Heating Sizing Factor
  ,                                       !- Zone Cooling Sizing Factor
  DesignDay,                              !- Cooling Design Air Flow Method
  ,                                       !- Cooling Design Air Flow Rate {m3/s}
  ,                                       !- Cooling Minimum Air Flow per Zone Floor Area {m3/s-m2}
  ,                                       !- Cooling Minimum Air Flow {m3/s}
  ,                                       !- Cooling Minimum Air Flow Fraction
  DesignDay,                              !- Heating Design Air Flow Method
  ,                                       !- Heating Design Air Flow Rate {m3/s}
  ,                                       !- Heating Maximum Air Flow per Zone Floor Area {m3/s-m2}
  ,                                       !- Heating Maximum Air Flow {m3/s}
  ,                                       !- Heating Maximum Air Flow Fraction
  ,                                       !- Design Zone Air Distribution Effectiveness in Cooling Mode
  ,                                       !- Design Zone Air Distribution Effectiveness in Heating Mode
  No,                                     !- Account for Dedicated Outdoor Air System
  NeutralSupplyAir,                       !- Dedicated Outdoor Air System Control Strategy
  autosize,                               !- Dedicated Outdoor Air Low Setpoint Temperature for Design {C}
  autosize;                               !- Dedicated Outdoor Air High Setpoint Temperature for Design {C}

OS:ZoneHVAC:EquipmentList,
<<<<<<< HEAD
  {657c313a-7a6a-42e5-8d43-9b5babd9216e}, !- Handle
  Zone HVAC Equipment List 1,             !- Name
  {28ea3f04-22b6-4a95-88cd-1db9ae3874bc}; !- Thermal Zone

OS:Space,
  {fa608d4b-1157-4ad9-b8d4-14d00b1080eb}, !- Handle
  living space,                           !- Name
  {4554db71-e3ec-4144-b472-bb40c3cccdc0}, !- Space Type Name
=======
  {1e75fca7-2b32-4f5a-96e8-7a1cdda6d1f2}, !- Handle
  Zone HVAC Equipment List 1,             !- Name
  {d9249212-e926-4b19-ac27-d1263cf25e31}; !- Thermal Zone

OS:Space,
  {7f35cd55-fc92-4c76-a485-7b81443dbea4}, !- Handle
  living space,                           !- Name
  {b0907a46-35c9-412b-95b3-4f2102fba7f2}, !- Space Type Name
>>>>>>> fe5e5cb8
  ,                                       !- Default Construction Set Name
  ,                                       !- Default Schedule Set Name
  ,                                       !- Direction of Relative North {deg}
  ,                                       !- X Origin {m}
  ,                                       !- Y Origin {m}
  ,                                       !- Z Origin {m}
  ,                                       !- Building Story Name
<<<<<<< HEAD
  {28ea3f04-22b6-4a95-88cd-1db9ae3874bc}, !- Thermal Zone Name
  ,                                       !- Part of Total Floor Area
  ,                                       !- Design Specification Outdoor Air Object Name
  {5d777761-0af6-4d82-8404-74dbba306960}; !- Building Unit Name

OS:Surface,
  {3cf143ed-7214-4591-b2dd-38dec86725a4}, !- Handle
  Surface 1,                              !- Name
  Floor,                                  !- Surface Type
  ,                                       !- Construction Name
  {fa608d4b-1157-4ad9-b8d4-14d00b1080eb}, !- Space Name
=======
  {d9249212-e926-4b19-ac27-d1263cf25e31}, !- Thermal Zone Name
  ,                                       !- Part of Total Floor Area
  ,                                       !- Design Specification Outdoor Air Object Name
  {e72f0422-e1dd-4315-8bb3-75e2fb1150f0}; !- Building Unit Name

OS:Surface,
  {ac6e1554-9796-4460-98e4-9901ce887702}, !- Handle
  Surface 1,                              !- Name
  Floor,                                  !- Surface Type
  ,                                       !- Construction Name
  {7f35cd55-fc92-4c76-a485-7b81443dbea4}, !- Space Name
>>>>>>> fe5e5cb8
  Foundation,                             !- Outside Boundary Condition
  ,                                       !- Outside Boundary Condition Object
  NoSun,                                  !- Sun Exposure
  NoWind,                                 !- Wind Exposure
  ,                                       !- View Factor to Ground
  ,                                       !- Number of Vertices
  0, -12.9315688143396, 0,                !- X,Y,Z Vertex 1 {m}
  0, 0, 0,                                !- X,Y,Z Vertex 2 {m}
  6.46578440716979, 0, 0,                 !- X,Y,Z Vertex 3 {m}
  6.46578440716979, -12.9315688143396, 0; !- X,Y,Z Vertex 4 {m}

OS:Surface,
<<<<<<< HEAD
  {db00ef0a-30f7-43ec-88f0-b54b6610453b}, !- Handle
  Surface 2,                              !- Name
  Wall,                                   !- Surface Type
  ,                                       !- Construction Name
  {fa608d4b-1157-4ad9-b8d4-14d00b1080eb}, !- Space Name
=======
  {fb52ae26-45a0-4ab7-a38b-c3e977f3346d}, !- Handle
  Surface 2,                              !- Name
  Wall,                                   !- Surface Type
  ,                                       !- Construction Name
  {7f35cd55-fc92-4c76-a485-7b81443dbea4}, !- Space Name
>>>>>>> fe5e5cb8
  Outdoors,                               !- Outside Boundary Condition
  ,                                       !- Outside Boundary Condition Object
  SunExposed,                             !- Sun Exposure
  WindExposed,                            !- Wind Exposure
  ,                                       !- View Factor to Ground
  ,                                       !- Number of Vertices
  0, 0, 2.4384,                           !- X,Y,Z Vertex 1 {m}
  0, 0, 0,                                !- X,Y,Z Vertex 2 {m}
  0, -12.9315688143396, 0,                !- X,Y,Z Vertex 3 {m}
  0, -12.9315688143396, 2.4384;           !- X,Y,Z Vertex 4 {m}

OS:Surface,
<<<<<<< HEAD
  {7436b8b2-1af3-4727-8360-78728d0f846c}, !- Handle
  Surface 3,                              !- Name
  Wall,                                   !- Surface Type
  ,                                       !- Construction Name
  {fa608d4b-1157-4ad9-b8d4-14d00b1080eb}, !- Space Name
=======
  {f11528c5-2513-4969-879f-5467dded3c16}, !- Handle
  Surface 3,                              !- Name
  Wall,                                   !- Surface Type
  ,                                       !- Construction Name
  {7f35cd55-fc92-4c76-a485-7b81443dbea4}, !- Space Name
>>>>>>> fe5e5cb8
  Outdoors,                               !- Outside Boundary Condition
  ,                                       !- Outside Boundary Condition Object
  SunExposed,                             !- Sun Exposure
  WindExposed,                            !- Wind Exposure
  ,                                       !- View Factor to Ground
  ,                                       !- Number of Vertices
  6.46578440716979, 0, 2.4384,            !- X,Y,Z Vertex 1 {m}
  6.46578440716979, 0, 0,                 !- X,Y,Z Vertex 2 {m}
  0, 0, 0,                                !- X,Y,Z Vertex 3 {m}
  0, 0, 2.4384;                           !- X,Y,Z Vertex 4 {m}

OS:Surface,
<<<<<<< HEAD
  {239f8144-1e10-408c-9305-4c2355738a18}, !- Handle
  Surface 4,                              !- Name
  Wall,                                   !- Surface Type
  ,                                       !- Construction Name
  {fa608d4b-1157-4ad9-b8d4-14d00b1080eb}, !- Space Name
  Adiabatic,                              !- Outside Boundary Condition
=======
  {96f33280-2d1e-469f-a7c0-855af5c45c01}, !- Handle
  Surface 4,                              !- Name
  Wall,                                   !- Surface Type
  ,                                       !- Construction Name
  {7f35cd55-fc92-4c76-a485-7b81443dbea4}, !- Space Name
  Surface,                                !- Outside Boundary Condition
  {3e3ad979-492c-46c1-b305-9ea60822931d}, !- Outside Boundary Condition Object
  NoSun,                                  !- Sun Exposure
  NoWind,                                 !- Wind Exposure
  ,                                       !- View Factor to Ground
  ,                                       !- Number of Vertices
  6.46578440716979, -11.1027688143396, 2.4384, !- X,Y,Z Vertex 1 {m}
  6.46578440716979, -11.1027688143396, 0, !- X,Y,Z Vertex 2 {m}
  6.46578440716979, 0, 0,                 !- X,Y,Z Vertex 3 {m}
  6.46578440716979, 0, 2.4384;            !- X,Y,Z Vertex 4 {m}

OS:Surface,
  {a9f8560f-05aa-4646-bc67-5c8b38b2226b}, !- Handle
  Surface 5,                              !- Name
  Wall,                                   !- Surface Type
  ,                                       !- Construction Name
  {7f35cd55-fc92-4c76-a485-7b81443dbea4}, !- Space Name
  Outdoors,                               !- Outside Boundary Condition
  ,                                       !- Outside Boundary Condition Object
  SunExposed,                             !- Sun Exposure
  WindExposed,                            !- Wind Exposure
  ,                                       !- View Factor to Ground
  ,                                       !- Number of Vertices
  0, -12.9315688143396, 2.4384,           !- X,Y,Z Vertex 1 {m}
  0, -12.9315688143396, 0,                !- X,Y,Z Vertex 2 {m}
  6.46578440716979, -12.9315688143396, 0, !- X,Y,Z Vertex 3 {m}
  6.46578440716979, -12.9315688143396, 2.4384; !- X,Y,Z Vertex 4 {m}

OS:Surface,
  {977e3071-9ae0-4099-9826-d887ec9f8755}, !- Handle
  Surface 6,                              !- Name
  RoofCeiling,                            !- Surface Type
  ,                                       !- Construction Name
  {7f35cd55-fc92-4c76-a485-7b81443dbea4}, !- Space Name
  Surface,                                !- Outside Boundary Condition
  {1a864be6-26bc-4bec-aa29-f887677dc84d}, !- Outside Boundary Condition Object
  NoSun,                                  !- Sun Exposure
  NoWind,                                 !- Wind Exposure
  ,                                       !- View Factor to Ground
  ,                                       !- Number of Vertices
  6.46578440716979, -12.9315688143396, 2.4384, !- X,Y,Z Vertex 1 {m}
  6.46578440716979, 0, 2.4384,            !- X,Y,Z Vertex 2 {m}
  0, 0, 2.4384,                           !- X,Y,Z Vertex 3 {m}
  0, -12.9315688143396, 2.4384;           !- X,Y,Z Vertex 4 {m}

OS:SpaceType,
  {b0907a46-35c9-412b-95b3-4f2102fba7f2}, !- Handle
  Space Type 1,                           !- Name
  ,                                       !- Default Construction Set Name
  ,                                       !- Default Schedule Set Name
  ,                                       !- Group Rendering Name
  ,                                       !- Design Specification Outdoor Air Object Name
  ,                                       !- Standards Template
  ,                                       !- Standards Building Type
  living;                                 !- Standards Space Type

OS:Surface,
  {1a864be6-26bc-4bec-aa29-f887677dc84d}, !- Handle
  Surface 7,                              !- Name
  Floor,                                  !- Surface Type
  ,                                       !- Construction Name
  {4e998cb5-f98e-4e10-a2fd-a550e0f7f28f}, !- Space Name
  Surface,                                !- Outside Boundary Condition
  {977e3071-9ae0-4099-9826-d887ec9f8755}, !- Outside Boundary Condition Object
  NoSun,                                  !- Sun Exposure
  NoWind,                                 !- Wind Exposure
  ,                                       !- View Factor to Ground
  ,                                       !- Number of Vertices
  0, -12.9315688143396, 2.4384,           !- X,Y,Z Vertex 1 {m}
  0, 0, 2.4384,                           !- X,Y,Z Vertex 2 {m}
  6.46578440716979, 0, 2.4384,            !- X,Y,Z Vertex 3 {m}
  6.46578440716979, -12.9315688143396, 2.4384; !- X,Y,Z Vertex 4 {m}

OS:Surface,
  {8945758e-f535-429a-847d-5feb879bfcd6}, !- Handle
  Surface 8,                              !- Name
  RoofCeiling,                            !- Surface Type
  ,                                       !- Construction Name
  {4e998cb5-f98e-4e10-a2fd-a550e0f7f28f}, !- Space Name
  Outdoors,                               !- Outside Boundary Condition
  ,                                       !- Outside Boundary Condition Object
  SunExposed,                             !- Sun Exposure
  WindExposed,                            !- Wind Exposure
  ,                                       !- View Factor to Ground
  ,                                       !- Number of Vertices
  3.2328922035849, 0, 4.05484610179245,   !- X,Y,Z Vertex 1 {m}
  0, 0, 2.4384,                           !- X,Y,Z Vertex 2 {m}
  0, -12.9315688143396, 2.4384,           !- X,Y,Z Vertex 3 {m}
  3.2328922035849, -12.9315688143396, 4.05484610179245; !- X,Y,Z Vertex 4 {m}

OS:Surface,
  {9fa5ba38-70be-40e8-85ff-a79c0c72670f}, !- Handle
  Surface 9,                              !- Name
  RoofCeiling,                            !- Surface Type
  ,                                       !- Construction Name
  {4e998cb5-f98e-4e10-a2fd-a550e0f7f28f}, !- Space Name
  Outdoors,                               !- Outside Boundary Condition
  ,                                       !- Outside Boundary Condition Object
  SunExposed,                             !- Sun Exposure
  WindExposed,                            !- Wind Exposure
  ,                                       !- View Factor to Ground
  ,                                       !- Number of Vertices
  3.2328922035849, -12.9315688143396, 4.05484610179245, !- X,Y,Z Vertex 1 {m}
  6.46578440716979, -12.9315688143396, 2.4384, !- X,Y,Z Vertex 2 {m}
  6.46578440716979, 0, 2.4384,            !- X,Y,Z Vertex 3 {m}
  3.2328922035849, 0, 4.05484610179245;   !- X,Y,Z Vertex 4 {m}

OS:Surface,
  {3a05820e-411a-4f3d-bcf1-57bfacefc7e7}, !- Handle
  Surface 10,                             !- Name
  Wall,                                   !- Surface Type
  ,                                       !- Construction Name
  {4e998cb5-f98e-4e10-a2fd-a550e0f7f28f}, !- Space Name
  Outdoors,                               !- Outside Boundary Condition
  ,                                       !- Outside Boundary Condition Object
  SunExposed,                             !- Sun Exposure
  WindExposed,                            !- Wind Exposure
  ,                                       !- View Factor to Ground
  ,                                       !- Number of Vertices
  3.2328922035849, -12.9315688143396, 4.05484610179245, !- X,Y,Z Vertex 1 {m}
  0, -12.9315688143396, 2.4384,           !- X,Y,Z Vertex 2 {m}
  6.46578440716979, -12.9315688143396, 2.4384; !- X,Y,Z Vertex 3 {m}

OS:Surface,
  {f8478551-5d2b-4d16-a79a-e6b149528773}, !- Handle
  Surface 11,                             !- Name
  Wall,                                   !- Surface Type
  ,                                       !- Construction Name
  {4e998cb5-f98e-4e10-a2fd-a550e0f7f28f}, !- Space Name
  Outdoors,                               !- Outside Boundary Condition
  ,                                       !- Outside Boundary Condition Object
  SunExposed,                             !- Sun Exposure
  WindExposed,                            !- Wind Exposure
  ,                                       !- View Factor to Ground
  ,                                       !- Number of Vertices
  3.2328922035849, 0, 4.05484610179245,   !- X,Y,Z Vertex 1 {m}
  6.46578440716979, 0, 2.4384,            !- X,Y,Z Vertex 2 {m}
  0, 0, 2.4384;                           !- X,Y,Z Vertex 3 {m}

OS:ThermalZone,
  {abaf0a8c-62d4-4d50-b418-6e4984943e6c}, !- Handle
  living zone|unit 2,                     !- Name
  ,                                       !- Multiplier
  ,                                       !- Ceiling Height {m}
  ,                                       !- Volume {m3}
  ,                                       !- Floor Area {m2}
  ,                                       !- Zone Inside Convection Algorithm
  ,                                       !- Zone Outside Convection Algorithm
  ,                                       !- Zone Conditioning Equipment List Name
  {1a5a097c-1c2f-47a0-af5f-7e8940367d44}, !- Zone Air Inlet Port List
  {ed099f4a-89e6-4f9b-90b3-b6174de501fa}, !- Zone Air Exhaust Port List
  {97b3b360-dea1-4ff3-b6b2-b7bdfde37d1b}, !- Zone Air Node Name
  {48dcdef0-a6d7-43c6-b9d4-a82f6c7326b1}, !- Zone Return Air Port List
  ,                                       !- Primary Daylighting Control Name
  ,                                       !- Fraction of Zone Controlled by Primary Daylighting Control
  ,                                       !- Secondary Daylighting Control Name
  ,                                       !- Fraction of Zone Controlled by Secondary Daylighting Control
  ,                                       !- Illuminance Map Name
  ,                                       !- Group Rendering Name
  ,                                       !- Thermostat Name
  No;                                     !- Use Ideal Air Loads

OS:Node,
  {8b46c0d7-c0dd-41f2-9ba0-0af01a021971}, !- Handle
  Node 2,                                 !- Name
  {97b3b360-dea1-4ff3-b6b2-b7bdfde37d1b}, !- Inlet Port
  ;                                       !- Outlet Port

OS:Connection,
  {97b3b360-dea1-4ff3-b6b2-b7bdfde37d1b}, !- Handle
  {754f83a9-8b88-450d-907b-babeca975f94}, !- Name
  {abaf0a8c-62d4-4d50-b418-6e4984943e6c}, !- Source Object
  11,                                     !- Outlet Port
  {8b46c0d7-c0dd-41f2-9ba0-0af01a021971}, !- Target Object
  2;                                      !- Inlet Port

OS:PortList,
  {1a5a097c-1c2f-47a0-af5f-7e8940367d44}, !- Handle
  {c50bf232-3126-44e6-9f4e-ef7c6b5ea084}, !- Name
  {abaf0a8c-62d4-4d50-b418-6e4984943e6c}; !- HVAC Component

OS:PortList,
  {ed099f4a-89e6-4f9b-90b3-b6174de501fa}, !- Handle
  {ea66f43a-26f1-48c1-84ae-0da9e0cc1606}, !- Name
  {abaf0a8c-62d4-4d50-b418-6e4984943e6c}; !- HVAC Component

OS:PortList,
  {48dcdef0-a6d7-43c6-b9d4-a82f6c7326b1}, !- Handle
  {c332a1e9-8de6-4e2e-83da-e1fb88631613}, !- Name
  {abaf0a8c-62d4-4d50-b418-6e4984943e6c}; !- HVAC Component

OS:Sizing:Zone,
  {0fd6e4e2-9280-4172-88fc-08a9b37bf715}, !- Handle
  {abaf0a8c-62d4-4d50-b418-6e4984943e6c}, !- Zone or ZoneList Name
  SupplyAirTemperature,                   !- Zone Cooling Design Supply Air Temperature Input Method
  14,                                     !- Zone Cooling Design Supply Air Temperature {C}
  11.11,                                  !- Zone Cooling Design Supply Air Temperature Difference {deltaC}
  SupplyAirTemperature,                   !- Zone Heating Design Supply Air Temperature Input Method
  40,                                     !- Zone Heating Design Supply Air Temperature {C}
  11.11,                                  !- Zone Heating Design Supply Air Temperature Difference {deltaC}
  0.0085,                                 !- Zone Cooling Design Supply Air Humidity Ratio {kg-H2O/kg-air}
  0.008,                                  !- Zone Heating Design Supply Air Humidity Ratio {kg-H2O/kg-air}
  ,                                       !- Zone Heating Sizing Factor
  ,                                       !- Zone Cooling Sizing Factor
  DesignDay,                              !- Cooling Design Air Flow Method
  ,                                       !- Cooling Design Air Flow Rate {m3/s}
  ,                                       !- Cooling Minimum Air Flow per Zone Floor Area {m3/s-m2}
  ,                                       !- Cooling Minimum Air Flow {m3/s}
  ,                                       !- Cooling Minimum Air Flow Fraction
  DesignDay,                              !- Heating Design Air Flow Method
  ,                                       !- Heating Design Air Flow Rate {m3/s}
  ,                                       !- Heating Maximum Air Flow per Zone Floor Area {m3/s-m2}
  ,                                       !- Heating Maximum Air Flow {m3/s}
  ,                                       !- Heating Maximum Air Flow Fraction
  ,                                       !- Design Zone Air Distribution Effectiveness in Cooling Mode
  ,                                       !- Design Zone Air Distribution Effectiveness in Heating Mode
  No,                                     !- Account for Dedicated Outdoor Air System
  NeutralSupplyAir,                       !- Dedicated Outdoor Air System Control Strategy
  autosize,                               !- Dedicated Outdoor Air Low Setpoint Temperature for Design {C}
  autosize;                               !- Dedicated Outdoor Air High Setpoint Temperature for Design {C}

OS:ZoneHVAC:EquipmentList,
  {321e5fdf-4808-4c41-8233-eb4bb2d7e3ab}, !- Handle
  Zone HVAC Equipment List 2,             !- Name
  {abaf0a8c-62d4-4d50-b418-6e4984943e6c}; !- Thermal Zone

OS:Space,
  {af54f66b-621e-4411-a129-7467a71224f3}, !- Handle
  living space|unit 2|story 1,            !- Name
  {b0907a46-35c9-412b-95b3-4f2102fba7f2}, !- Space Type Name
  ,                                       !- Default Construction Set Name
  ,                                       !- Default Schedule Set Name
  -0,                                     !- Direction of Relative North {deg}
  0,                                      !- X Origin {m}
  0,                                      !- Y Origin {m}
  0,                                      !- Z Origin {m}
  ,                                       !- Building Story Name
  {abaf0a8c-62d4-4d50-b418-6e4984943e6c}, !- Thermal Zone Name
  ,                                       !- Part of Total Floor Area
  ,                                       !- Design Specification Outdoor Air Object Name
  {89da8295-0e2e-4b16-891c-831651ad0003}; !- Building Unit Name

OS:Surface,
  {7fbf693d-dfad-4c94-b2c8-57071eb7c3ba}, !- Handle
  Surface 12,                             !- Name
  Wall,                                   !- Surface Type
  ,                                       !- Construction Name
  {af54f66b-621e-4411-a129-7467a71224f3}, !- Space Name
  Outdoors,                               !- Outside Boundary Condition
  ,                                       !- Outside Boundary Condition Object
  SunExposed,                             !- Sun Exposure
  WindExposed,                            !- Wind Exposure
  ,                                       !- View Factor to Ground
  ,                                       !- Number of Vertices
  12.9315688143396, 1.8288, 2.4384,       !- X,Y,Z Vertex 1 {m}
  12.9315688143396, 1.8288, 0,            !- X,Y,Z Vertex 2 {m}
  6.46578440716979, 1.8288, 0,            !- X,Y,Z Vertex 3 {m}
  6.46578440716979, 1.8288, 2.4384;       !- X,Y,Z Vertex 4 {m}

OS:Surface,
  {3e3ad979-492c-46c1-b305-9ea60822931d}, !- Handle
  Surface 13,                             !- Name
  Wall,                                   !- Surface Type
  ,                                       !- Construction Name
  {af54f66b-621e-4411-a129-7467a71224f3}, !- Space Name
  Surface,                                !- Outside Boundary Condition
  {96f33280-2d1e-469f-a7c0-855af5c45c01}, !- Outside Boundary Condition Object
  NoSun,                                  !- Sun Exposure
  NoWind,                                 !- Wind Exposure
  ,                                       !- View Factor to Ground
  ,                                       !- Number of Vertices
  6.46578440716979, 0, 2.4384,            !- X,Y,Z Vertex 1 {m}
  6.46578440716979, 0, 0,                 !- X,Y,Z Vertex 2 {m}
  6.46578440716979, -11.1027688143396, 0, !- X,Y,Z Vertex 3 {m}
  6.46578440716979, -11.1027688143396, 2.4384; !- X,Y,Z Vertex 4 {m}

OS:Surface,
  {b060d8f9-9e04-4e70-b965-44a18788f0ae}, !- Handle
  Surface 14,                             !- Name
  Wall,                                   !- Surface Type
  ,                                       !- Construction Name
  {af54f66b-621e-4411-a129-7467a71224f3}, !- Space Name
  Outdoors,                               !- Outside Boundary Condition
  ,                                       !- Outside Boundary Condition Object
  SunExposed,                             !- Sun Exposure
  WindExposed,                            !- Wind Exposure
  ,                                       !- View Factor to Ground
  ,                                       !- Number of Vertices
  6.46578440716979, -11.1027688143396, 2.4384, !- X,Y,Z Vertex 1 {m}
  6.46578440716979, -11.1027688143396, 0, !- X,Y,Z Vertex 2 {m}
  12.9315688143396, -11.1027688143396, 0, !- X,Y,Z Vertex 3 {m}
  12.9315688143396, -11.1027688143396, 2.4384; !- X,Y,Z Vertex 4 {m}

OS:Surface,
  {82ffa0c1-8400-40db-b1e4-dcbce01f28e4}, !- Handle
  Surface 15,                             !- Name
  Floor,                                  !- Surface Type
  ,                                       !- Construction Name
  {af54f66b-621e-4411-a129-7467a71224f3}, !- Space Name
  Foundation,                             !- Outside Boundary Condition
  ,                                       !- Outside Boundary Condition Object
  NoSun,                                  !- Sun Exposure
  NoWind,                                 !- Wind Exposure
  ,                                       !- View Factor to Ground
  ,                                       !- Number of Vertices
  6.46578440716979, -11.1027688143396, 0, !- X,Y,Z Vertex 1 {m}
  6.46578440716979, 1.8288, 0,            !- X,Y,Z Vertex 2 {m}
  12.9315688143396, 1.8288, 0,            !- X,Y,Z Vertex 3 {m}
  12.9315688143396, -11.1027688143396, 0; !- X,Y,Z Vertex 4 {m}

OS:Surface,
  {f4a79d15-0cc8-472d-89fe-b6b611a26490}, !- Handle
  Surface 16,                             !- Name
  RoofCeiling,                            !- Surface Type
  ,                                       !- Construction Name
  {af54f66b-621e-4411-a129-7467a71224f3}, !- Space Name
  Surface,                                !- Outside Boundary Condition
  {c775ece8-fa97-4733-8ec4-9ecf53d294ad}, !- Outside Boundary Condition Object
  NoSun,                                  !- Sun Exposure
  NoWind,                                 !- Wind Exposure
  ,                                       !- View Factor to Ground
  ,                                       !- Number of Vertices
  12.9315688143396, -11.1027688143396, 2.4384, !- X,Y,Z Vertex 1 {m}
  12.9315688143396, 1.8288, 2.4384,       !- X,Y,Z Vertex 2 {m}
  6.46578440716979, 1.8288, 2.4384,       !- X,Y,Z Vertex 3 {m}
  6.46578440716979, -11.1027688143396, 2.4384; !- X,Y,Z Vertex 4 {m}

OS:Surface,
  {f8688ecc-77e2-487c-8946-0ac2a53ebfa9}, !- Handle
  Surface 17,                             !- Name
  Wall,                                   !- Surface Type
  ,                                       !- Construction Name
  {af54f66b-621e-4411-a129-7467a71224f3}, !- Space Name
  Surface,                                !- Outside Boundary Condition
  {226860a9-49d1-426e-80f5-f4edf859c583}, !- Outside Boundary Condition Object
  NoSun,                                  !- Sun Exposure
  NoWind,                                 !- Wind Exposure
  ,                                       !- View Factor to Ground
  ,                                       !- Number of Vertices
  12.9315688143396, -11.1027688143396, 2.4384, !- X,Y,Z Vertex 1 {m}
  12.9315688143396, -11.1027688143396, 0, !- X,Y,Z Vertex 2 {m}
  12.9315688143396, 0, 0,                 !- X,Y,Z Vertex 3 {m}
  12.9315688143396, 0, 2.4384;            !- X,Y,Z Vertex 4 {m}

OS:Surface,
  {c775ece8-fa97-4733-8ec4-9ecf53d294ad}, !- Handle
  Surface 18,                             !- Name
  Floor,                                  !- Surface Type
  ,                                       !- Construction Name
  {4e998cb5-f98e-4e10-a2fd-a550e0f7f28f}, !- Space Name
  Surface,                                !- Outside Boundary Condition
  {f4a79d15-0cc8-472d-89fe-b6b611a26490}, !- Outside Boundary Condition Object
  NoSun,                                  !- Sun Exposure
  NoWind,                                 !- Wind Exposure
  ,                                       !- View Factor to Ground
  ,                                       !- Number of Vertices
  6.46578440716979, -11.1027688143396, 2.4384, !- X,Y,Z Vertex 1 {m}
  6.46578440716979, 1.8288, 2.4384,       !- X,Y,Z Vertex 2 {m}
  12.9315688143396, 1.8288, 2.4384,       !- X,Y,Z Vertex 3 {m}
  12.9315688143396, -11.1027688143396, 2.4384; !- X,Y,Z Vertex 4 {m}

OS:Surface,
  {533cf840-ca42-4d73-8c8d-9e9f4542e58f}, !- Handle
  Surface 19,                             !- Name
  RoofCeiling,                            !- Surface Type
  ,                                       !- Construction Name
  {4e998cb5-f98e-4e10-a2fd-a550e0f7f28f}, !- Space Name
  Outdoors,                               !- Outside Boundary Condition
  ,                                       !- Outside Boundary Condition Object
  SunExposed,                             !- Sun Exposure
  WindExposed,                            !- Wind Exposure
  ,                                       !- View Factor to Ground
  ,                                       !- Number of Vertices
  9.69867661075469, 1.8288, 4.05484610179245, !- X,Y,Z Vertex 1 {m}
  6.46578440716979, 1.8288, 2.4384,       !- X,Y,Z Vertex 2 {m}
  6.46578440716979, -11.1027688143396, 2.4384, !- X,Y,Z Vertex 3 {m}
  9.69867661075469, -11.1027688143396, 4.05484610179245; !- X,Y,Z Vertex 4 {m}

OS:Surface,
  {57f973be-bd5f-4116-b975-6b048be6d40a}, !- Handle
  Surface 20,                             !- Name
  Wall,                                   !- Surface Type
  ,                                       !- Construction Name
  {4e998cb5-f98e-4e10-a2fd-a550e0f7f28f}, !- Space Name
  Outdoors,                               !- Outside Boundary Condition
  ,                                       !- Outside Boundary Condition Object
  SunExposed,                             !- Sun Exposure
  WindExposed,                            !- Wind Exposure
  ,                                       !- View Factor to Ground
  ,                                       !- Number of Vertices
  9.69867661075469, -11.1027688143396, 4.05484610179245, !- X,Y,Z Vertex 1 {m}
  6.46578440716979, -11.1027688143396, 2.4384, !- X,Y,Z Vertex 2 {m}
  12.9315688143396, -11.1027688143396, 2.4384; !- X,Y,Z Vertex 3 {m}

OS:Surface,
  {23fc1481-d4b2-4b34-8f40-fdfafd8638ba}, !- Handle
  Surface 21,                             !- Name
  RoofCeiling,                            !- Surface Type
  ,                                       !- Construction Name
  {4e998cb5-f98e-4e10-a2fd-a550e0f7f28f}, !- Space Name
  Outdoors,                               !- Outside Boundary Condition
  ,                                       !- Outside Boundary Condition Object
  SunExposed,                             !- Sun Exposure
  WindExposed,                            !- Wind Exposure
  ,                                       !- View Factor to Ground
  ,                                       !- Number of Vertices
  9.69867661075469, -11.1027688143396, 4.05484610179245, !- X,Y,Z Vertex 1 {m}
  12.9315688143396, -11.1027688143396, 2.4384, !- X,Y,Z Vertex 2 {m}
  12.9315688143396, 1.8288, 2.4384,       !- X,Y,Z Vertex 3 {m}
  9.69867661075469, 1.8288, 4.05484610179245; !- X,Y,Z Vertex 4 {m}

OS:Surface,
  {2650939c-01ea-41e3-b93b-d9940a4f954a}, !- Handle
  Surface 22,                             !- Name
  Wall,                                   !- Surface Type
  ,                                       !- Construction Name
  {4e998cb5-f98e-4e10-a2fd-a550e0f7f28f}, !- Space Name
  Outdoors,                               !- Outside Boundary Condition
  ,                                       !- Outside Boundary Condition Object
  SunExposed,                             !- Sun Exposure
  WindExposed,                            !- Wind Exposure
  ,                                       !- View Factor to Ground
  ,                                       !- Number of Vertices
  9.69867661075469, 1.8288, 4.05484610179245, !- X,Y,Z Vertex 1 {m}
  12.9315688143396, 1.8288, 2.4384,       !- X,Y,Z Vertex 2 {m}
  6.46578440716979, 1.8288, 2.4384;       !- X,Y,Z Vertex 3 {m}

OS:ThermalZone,
  {4bde2710-c7ef-4417-a6d2-9ca2fc6f8b3a}, !- Handle
  living zone|unit 3,                     !- Name
  ,                                       !- Multiplier
  ,                                       !- Ceiling Height {m}
  ,                                       !- Volume {m3}
  ,                                       !- Floor Area {m2}
  ,                                       !- Zone Inside Convection Algorithm
  ,                                       !- Zone Outside Convection Algorithm
  ,                                       !- Zone Conditioning Equipment List Name
  {132aa57b-25d1-4cf6-bdcf-7634377bcdcf}, !- Zone Air Inlet Port List
  {081f0668-8421-424f-a697-ca036516c703}, !- Zone Air Exhaust Port List
  {0c2c1430-0f11-4065-8075-4a49e72f7dfc}, !- Zone Air Node Name
  {75a8d4b7-0cc5-4dca-9883-d666d799a33b}, !- Zone Return Air Port List
  ,                                       !- Primary Daylighting Control Name
  ,                                       !- Fraction of Zone Controlled by Primary Daylighting Control
  ,                                       !- Secondary Daylighting Control Name
  ,                                       !- Fraction of Zone Controlled by Secondary Daylighting Control
  ,                                       !- Illuminance Map Name
  ,                                       !- Group Rendering Name
  ,                                       !- Thermostat Name
  No;                                     !- Use Ideal Air Loads

OS:Node,
  {db31b41c-12b7-4fb2-adc1-a5300538c670}, !- Handle
  Node 3,                                 !- Name
  {0c2c1430-0f11-4065-8075-4a49e72f7dfc}, !- Inlet Port
  ;                                       !- Outlet Port

OS:Connection,
  {0c2c1430-0f11-4065-8075-4a49e72f7dfc}, !- Handle
  {e6d87c85-6d44-4799-8fb3-a32a656f7ed9}, !- Name
  {4bde2710-c7ef-4417-a6d2-9ca2fc6f8b3a}, !- Source Object
  11,                                     !- Outlet Port
  {db31b41c-12b7-4fb2-adc1-a5300538c670}, !- Target Object
  2;                                      !- Inlet Port

OS:PortList,
  {132aa57b-25d1-4cf6-bdcf-7634377bcdcf}, !- Handle
  {a37dbab8-33cf-4db5-81a7-36e7d8e79671}, !- Name
  {4bde2710-c7ef-4417-a6d2-9ca2fc6f8b3a}; !- HVAC Component

OS:PortList,
  {081f0668-8421-424f-a697-ca036516c703}, !- Handle
  {a76a94a8-046d-4e12-8d83-2f85aa10d30d}, !- Name
  {4bde2710-c7ef-4417-a6d2-9ca2fc6f8b3a}; !- HVAC Component

OS:PortList,
  {75a8d4b7-0cc5-4dca-9883-d666d799a33b}, !- Handle
  {9073a3f1-5d43-408e-9e09-3c84809dfc32}, !- Name
  {4bde2710-c7ef-4417-a6d2-9ca2fc6f8b3a}; !- HVAC Component

OS:Sizing:Zone,
  {59808842-a5f9-45dd-aecd-803802de13e1}, !- Handle
  {4bde2710-c7ef-4417-a6d2-9ca2fc6f8b3a}, !- Zone or ZoneList Name
  SupplyAirTemperature,                   !- Zone Cooling Design Supply Air Temperature Input Method
  14,                                     !- Zone Cooling Design Supply Air Temperature {C}
  11.11,                                  !- Zone Cooling Design Supply Air Temperature Difference {deltaC}
  SupplyAirTemperature,                   !- Zone Heating Design Supply Air Temperature Input Method
  40,                                     !- Zone Heating Design Supply Air Temperature {C}
  11.11,                                  !- Zone Heating Design Supply Air Temperature Difference {deltaC}
  0.0085,                                 !- Zone Cooling Design Supply Air Humidity Ratio {kg-H2O/kg-air}
  0.008,                                  !- Zone Heating Design Supply Air Humidity Ratio {kg-H2O/kg-air}
  ,                                       !- Zone Heating Sizing Factor
  ,                                       !- Zone Cooling Sizing Factor
  DesignDay,                              !- Cooling Design Air Flow Method
  ,                                       !- Cooling Design Air Flow Rate {m3/s}
  ,                                       !- Cooling Minimum Air Flow per Zone Floor Area {m3/s-m2}
  ,                                       !- Cooling Minimum Air Flow {m3/s}
  ,                                       !- Cooling Minimum Air Flow Fraction
  DesignDay,                              !- Heating Design Air Flow Method
  ,                                       !- Heating Design Air Flow Rate {m3/s}
  ,                                       !- Heating Maximum Air Flow per Zone Floor Area {m3/s-m2}
  ,                                       !- Heating Maximum Air Flow {m3/s}
  ,                                       !- Heating Maximum Air Flow Fraction
  ,                                       !- Design Zone Air Distribution Effectiveness in Cooling Mode
  ,                                       !- Design Zone Air Distribution Effectiveness in Heating Mode
  No,                                     !- Account for Dedicated Outdoor Air System
  NeutralSupplyAir,                       !- Dedicated Outdoor Air System Control Strategy
  autosize,                               !- Dedicated Outdoor Air Low Setpoint Temperature for Design {C}
  autosize;                               !- Dedicated Outdoor Air High Setpoint Temperature for Design {C}

OS:ZoneHVAC:EquipmentList,
  {09fde3c6-0417-47dd-9d81-aa736bc8fbe7}, !- Handle
  Zone HVAC Equipment List 3,             !- Name
  {4bde2710-c7ef-4417-a6d2-9ca2fc6f8b3a}; !- Thermal Zone

OS:Space,
  {18f32a01-59bd-4be5-841b-1e3e98776d9b}, !- Handle
  living space|unit 3|story 1,            !- Name
  {b0907a46-35c9-412b-95b3-4f2102fba7f2}, !- Space Type Name
  ,                                       !- Default Construction Set Name
  ,                                       !- Default Schedule Set Name
  -0,                                     !- Direction of Relative North {deg}
  0,                                      !- X Origin {m}
  0,                                      !- Y Origin {m}
  0,                                      !- Z Origin {m}
  ,                                       !- Building Story Name
  {4bde2710-c7ef-4417-a6d2-9ca2fc6f8b3a}, !- Thermal Zone Name
  ,                                       !- Part of Total Floor Area
  ,                                       !- Design Specification Outdoor Air Object Name
  {049ab26d-234c-4d8b-a195-5995be031e5b}; !- Building Unit Name

OS:Surface,
  {16345da8-c536-48d3-8b25-260f0e8c3849}, !- Handle
  Surface 23,                             !- Name
  Wall,                                   !- Surface Type
  ,                                       !- Construction Name
  {18f32a01-59bd-4be5-841b-1e3e98776d9b}, !- Space Name
  Outdoors,                               !- Outside Boundary Condition
  ,                                       !- Outside Boundary Condition Object
  SunExposed,                             !- Sun Exposure
  WindExposed,                            !- Wind Exposure
  ,                                       !- View Factor to Ground
  ,                                       !- Number of Vertices
  19.3973532215094, 0, 2.4384,            !- X,Y,Z Vertex 1 {m}
  19.3973532215094, 0, 0,                 !- X,Y,Z Vertex 2 {m}
  12.9315688143396, 0, 0,                 !- X,Y,Z Vertex 3 {m}
  12.9315688143396, 0, 2.4384;            !- X,Y,Z Vertex 4 {m}

OS:Surface,
  {226860a9-49d1-426e-80f5-f4edf859c583}, !- Handle
  Surface 24,                             !- Name
  Wall,                                   !- Surface Type
  ,                                       !- Construction Name
  {18f32a01-59bd-4be5-841b-1e3e98776d9b}, !- Space Name
  Surface,                                !- Outside Boundary Condition
  {f8688ecc-77e2-487c-8946-0ac2a53ebfa9}, !- Outside Boundary Condition Object
  NoSun,                                  !- Sun Exposure
  NoWind,                                 !- Wind Exposure
  ,                                       !- View Factor to Ground
  ,                                       !- Number of Vertices
  12.9315688143396, 0, 2.4384,            !- X,Y,Z Vertex 1 {m}
  12.9315688143396, 0, 0,                 !- X,Y,Z Vertex 2 {m}
  12.9315688143396, -11.1027688143396, 0, !- X,Y,Z Vertex 3 {m}
  12.9315688143396, -11.1027688143396, 2.4384; !- X,Y,Z Vertex 4 {m}

OS:Surface,
  {665ddaea-a509-4c6b-84ca-aea03b7fa7a1}, !- Handle
  Surface 25,                             !- Name
  Wall,                                   !- Surface Type
  ,                                       !- Construction Name
  {18f32a01-59bd-4be5-841b-1e3e98776d9b}, !- Space Name
  Outdoors,                               !- Outside Boundary Condition
  ,                                       !- Outside Boundary Condition Object
  SunExposed,                             !- Sun Exposure
  WindExposed,                            !- Wind Exposure
  ,                                       !- View Factor to Ground
  ,                                       !- Number of Vertices
  12.9315688143396, -12.9315688143396, 2.4384, !- X,Y,Z Vertex 1 {m}
  12.9315688143396, -12.9315688143396, 0, !- X,Y,Z Vertex 2 {m}
  19.3973532215094, -12.9315688143396, 0, !- X,Y,Z Vertex 3 {m}
  19.3973532215094, -12.9315688143396, 2.4384; !- X,Y,Z Vertex 4 {m}

OS:Surface,
  {2b6fdb49-b2d1-4f04-b344-fb2041c90b51}, !- Handle
  Surface 26,                             !- Name
  Floor,                                  !- Surface Type
  ,                                       !- Construction Name
  {18f32a01-59bd-4be5-841b-1e3e98776d9b}, !- Space Name
  Foundation,                             !- Outside Boundary Condition
  ,                                       !- Outside Boundary Condition Object
  NoSun,                                  !- Sun Exposure
  NoWind,                                 !- Wind Exposure
  ,                                       !- View Factor to Ground
  ,                                       !- Number of Vertices
  12.9315688143396, -12.9315688143396, 0, !- X,Y,Z Vertex 1 {m}
  12.9315688143396, 0, 0,                 !- X,Y,Z Vertex 2 {m}
  19.3973532215094, 0, 0,                 !- X,Y,Z Vertex 3 {m}
  19.3973532215094, -12.9315688143396, 0; !- X,Y,Z Vertex 4 {m}

OS:Surface,
  {18c04f60-f7ec-49bb-b0ce-3c22103e3e49}, !- Handle
  Surface 27,                             !- Name
  RoofCeiling,                            !- Surface Type
  ,                                       !- Construction Name
  {18f32a01-59bd-4be5-841b-1e3e98776d9b}, !- Space Name
  Surface,                                !- Outside Boundary Condition
  {4542ae71-2f84-44c0-9e4a-e0e072d5f353}, !- Outside Boundary Condition Object
  NoSun,                                  !- Sun Exposure
  NoWind,                                 !- Wind Exposure
  ,                                       !- View Factor to Ground
  ,                                       !- Number of Vertices
  19.3973532215094, -12.9315688143396, 2.4384, !- X,Y,Z Vertex 1 {m}
  19.3973532215094, 0, 2.4384,            !- X,Y,Z Vertex 2 {m}
  12.9315688143396, 0, 2.4384,            !- X,Y,Z Vertex 3 {m}
  12.9315688143396, -12.9315688143396, 2.4384; !- X,Y,Z Vertex 4 {m}

OS:Surface,
  {ffc32683-6c4f-41c8-8455-832789d647fe}, !- Handle
  Surface 28,                             !- Name
  Wall,                                   !- Surface Type
  ,                                       !- Construction Name
  {18f32a01-59bd-4be5-841b-1e3e98776d9b}, !- Space Name
  Surface,                                !- Outside Boundary Condition
  {fb92533b-240c-46af-be45-3ea9b5d0748c}, !- Outside Boundary Condition Object
  NoSun,                                  !- Sun Exposure
  NoWind,                                 !- Wind Exposure
  ,                                       !- View Factor to Ground
  ,                                       !- Number of Vertices
  19.3973532215094, -11.1027688143396, 2.4384, !- X,Y,Z Vertex 1 {m}
  19.3973532215094, -11.1027688143396, 0, !- X,Y,Z Vertex 2 {m}
  19.3973532215094, 0, 0,                 !- X,Y,Z Vertex 3 {m}
  19.3973532215094, 0, 2.4384;            !- X,Y,Z Vertex 4 {m}

OS:Surface,
  {4542ae71-2f84-44c0-9e4a-e0e072d5f353}, !- Handle
  Surface 29,                             !- Name
  Floor,                                  !- Surface Type
  ,                                       !- Construction Name
  {4e998cb5-f98e-4e10-a2fd-a550e0f7f28f}, !- Space Name
  Surface,                                !- Outside Boundary Condition
  {18c04f60-f7ec-49bb-b0ce-3c22103e3e49}, !- Outside Boundary Condition Object
  NoSun,                                  !- Sun Exposure
  NoWind,                                 !- Wind Exposure
  ,                                       !- View Factor to Ground
  ,                                       !- Number of Vertices
  12.9315688143396, -12.9315688143396, 2.4384, !- X,Y,Z Vertex 1 {m}
  12.9315688143396, 0, 2.4384,            !- X,Y,Z Vertex 2 {m}
  19.3973532215094, 0, 2.4384,            !- X,Y,Z Vertex 3 {m}
  19.3973532215094, -12.9315688143396, 2.4384; !- X,Y,Z Vertex 4 {m}

OS:Surface,
  {720b3349-1405-4fe1-9bbf-dd803ac87d26}, !- Handle
  Surface 30,                             !- Name
  RoofCeiling,                            !- Surface Type
  ,                                       !- Construction Name
  {4e998cb5-f98e-4e10-a2fd-a550e0f7f28f}, !- Space Name
  Outdoors,                               !- Outside Boundary Condition
  ,                                       !- Outside Boundary Condition Object
  SunExposed,                             !- Sun Exposure
  WindExposed,                            !- Wind Exposure
  ,                                       !- View Factor to Ground
  ,                                       !- Number of Vertices
  16.1644610179245, 0, 4.05484610179245,  !- X,Y,Z Vertex 1 {m}
  12.9315688143396, 0, 2.4384,            !- X,Y,Z Vertex 2 {m}
  12.9315688143396, -12.9315688143396, 2.4384, !- X,Y,Z Vertex 3 {m}
  16.1644610179245, -12.9315688143396, 4.05484610179245; !- X,Y,Z Vertex 4 {m}

OS:Surface,
  {cbd2d37f-0a18-4a0b-875b-044d55c8317e}, !- Handle
  Surface 31,                             !- Name
  Wall,                                   !- Surface Type
  ,                                       !- Construction Name
  {4e998cb5-f98e-4e10-a2fd-a550e0f7f28f}, !- Space Name
  Outdoors,                               !- Outside Boundary Condition
  ,                                       !- Outside Boundary Condition Object
  SunExposed,                             !- Sun Exposure
  WindExposed,                            !- Wind Exposure
  ,                                       !- View Factor to Ground
  ,                                       !- Number of Vertices
  16.1644610179245, -12.9315688143396, 4.05484610179245, !- X,Y,Z Vertex 1 {m}
  12.9315688143396, -12.9315688143396, 2.4384, !- X,Y,Z Vertex 2 {m}
  19.3973532215094, -12.9315688143396, 2.4384; !- X,Y,Z Vertex 3 {m}

OS:Surface,
  {add8cfdd-f9b3-4cf9-948a-20a6a9459b1f}, !- Handle
  Surface 32,                             !- Name
  RoofCeiling,                            !- Surface Type
  ,                                       !- Construction Name
  {4e998cb5-f98e-4e10-a2fd-a550e0f7f28f}, !- Space Name
  Outdoors,                               !- Outside Boundary Condition
  ,                                       !- Outside Boundary Condition Object
  SunExposed,                             !- Sun Exposure
  WindExposed,                            !- Wind Exposure
  ,                                       !- View Factor to Ground
  ,                                       !- Number of Vertices
  16.1644610179245, -12.9315688143396, 4.05484610179245, !- X,Y,Z Vertex 1 {m}
  19.3973532215094, -12.9315688143396, 2.4384, !- X,Y,Z Vertex 2 {m}
  19.3973532215094, 0, 2.4384,            !- X,Y,Z Vertex 3 {m}
  16.1644610179245, 0, 4.05484610179245;  !- X,Y,Z Vertex 4 {m}

OS:Surface,
  {dc992d70-f761-47dc-8b8b-14c14b41a44e}, !- Handle
  Surface 33,                             !- Name
  Wall,                                   !- Surface Type
  ,                                       !- Construction Name
  {4e998cb5-f98e-4e10-a2fd-a550e0f7f28f}, !- Space Name
  Outdoors,                               !- Outside Boundary Condition
  ,                                       !- Outside Boundary Condition Object
  SunExposed,                             !- Sun Exposure
  WindExposed,                            !- Wind Exposure
  ,                                       !- View Factor to Ground
  ,                                       !- Number of Vertices
  16.1644610179245, 0, 4.05484610179245,  !- X,Y,Z Vertex 1 {m}
  19.3973532215094, 0, 2.4384,            !- X,Y,Z Vertex 2 {m}
  12.9315688143396, 0, 2.4384;            !- X,Y,Z Vertex 3 {m}

OS:ThermalZone,
  {84798e2e-ba4e-4dd6-b94e-02bb4f7c7690}, !- Handle
  living zone|unit 4,                     !- Name
  ,                                       !- Multiplier
  ,                                       !- Ceiling Height {m}
  ,                                       !- Volume {m3}
  ,                                       !- Floor Area {m2}
  ,                                       !- Zone Inside Convection Algorithm
  ,                                       !- Zone Outside Convection Algorithm
  ,                                       !- Zone Conditioning Equipment List Name
  {0aec79f1-a1ff-44ce-9fc9-dfe18f1ad25c}, !- Zone Air Inlet Port List
  {865ec3a2-81e0-48ee-8af5-ccbabd203bf3}, !- Zone Air Exhaust Port List
  {c7d82925-682f-4135-a029-5a44dbbd01ae}, !- Zone Air Node Name
  {2e30b32f-7b5c-4bb1-81e6-a526404f4115}, !- Zone Return Air Port List
  ,                                       !- Primary Daylighting Control Name
  ,                                       !- Fraction of Zone Controlled by Primary Daylighting Control
  ,                                       !- Secondary Daylighting Control Name
  ,                                       !- Fraction of Zone Controlled by Secondary Daylighting Control
  ,                                       !- Illuminance Map Name
  ,                                       !- Group Rendering Name
  ,                                       !- Thermostat Name
  No;                                     !- Use Ideal Air Loads

OS:Node,
  {1dbb6fa9-8a5a-4e00-a5d8-6fb1542dddde}, !- Handle
  Node 4,                                 !- Name
  {c7d82925-682f-4135-a029-5a44dbbd01ae}, !- Inlet Port
  ;                                       !- Outlet Port

OS:Connection,
  {c7d82925-682f-4135-a029-5a44dbbd01ae}, !- Handle
  {a2e78550-e2d2-456f-8448-2c5c7dd8f630}, !- Name
  {84798e2e-ba4e-4dd6-b94e-02bb4f7c7690}, !- Source Object
  11,                                     !- Outlet Port
  {1dbb6fa9-8a5a-4e00-a5d8-6fb1542dddde}, !- Target Object
  2;                                      !- Inlet Port

OS:PortList,
  {0aec79f1-a1ff-44ce-9fc9-dfe18f1ad25c}, !- Handle
  {6ce21348-4cc6-44ba-9989-0049db597662}, !- Name
  {84798e2e-ba4e-4dd6-b94e-02bb4f7c7690}; !- HVAC Component

OS:PortList,
  {865ec3a2-81e0-48ee-8af5-ccbabd203bf3}, !- Handle
  {6ec34640-2fe0-45df-b480-aed30a190ae2}, !- Name
  {84798e2e-ba4e-4dd6-b94e-02bb4f7c7690}; !- HVAC Component

OS:PortList,
  {2e30b32f-7b5c-4bb1-81e6-a526404f4115}, !- Handle
  {e9b8d1d9-ea9c-4d91-ac8c-eb385b1402a9}, !- Name
  {84798e2e-ba4e-4dd6-b94e-02bb4f7c7690}; !- HVAC Component

OS:Sizing:Zone,
  {8b3778d8-84ea-49d2-925f-2d9f5c3d7589}, !- Handle
  {84798e2e-ba4e-4dd6-b94e-02bb4f7c7690}, !- Zone or ZoneList Name
  SupplyAirTemperature,                   !- Zone Cooling Design Supply Air Temperature Input Method
  14,                                     !- Zone Cooling Design Supply Air Temperature {C}
  11.11,                                  !- Zone Cooling Design Supply Air Temperature Difference {deltaC}
  SupplyAirTemperature,                   !- Zone Heating Design Supply Air Temperature Input Method
  40,                                     !- Zone Heating Design Supply Air Temperature {C}
  11.11,                                  !- Zone Heating Design Supply Air Temperature Difference {deltaC}
  0.0085,                                 !- Zone Cooling Design Supply Air Humidity Ratio {kg-H2O/kg-air}
  0.008,                                  !- Zone Heating Design Supply Air Humidity Ratio {kg-H2O/kg-air}
  ,                                       !- Zone Heating Sizing Factor
  ,                                       !- Zone Cooling Sizing Factor
  DesignDay,                              !- Cooling Design Air Flow Method
  ,                                       !- Cooling Design Air Flow Rate {m3/s}
  ,                                       !- Cooling Minimum Air Flow per Zone Floor Area {m3/s-m2}
  ,                                       !- Cooling Minimum Air Flow {m3/s}
  ,                                       !- Cooling Minimum Air Flow Fraction
  DesignDay,                              !- Heating Design Air Flow Method
  ,                                       !- Heating Design Air Flow Rate {m3/s}
  ,                                       !- Heating Maximum Air Flow per Zone Floor Area {m3/s-m2}
  ,                                       !- Heating Maximum Air Flow {m3/s}
  ,                                       !- Heating Maximum Air Flow Fraction
  ,                                       !- Design Zone Air Distribution Effectiveness in Cooling Mode
  ,                                       !- Design Zone Air Distribution Effectiveness in Heating Mode
  No,                                     !- Account for Dedicated Outdoor Air System
  NeutralSupplyAir,                       !- Dedicated Outdoor Air System Control Strategy
  autosize,                               !- Dedicated Outdoor Air Low Setpoint Temperature for Design {C}
  autosize;                               !- Dedicated Outdoor Air High Setpoint Temperature for Design {C}

OS:ZoneHVAC:EquipmentList,
  {ffe3d2f9-079a-41c5-9db1-20ad2d45456b}, !- Handle
  Zone HVAC Equipment List 4,             !- Name
  {84798e2e-ba4e-4dd6-b94e-02bb4f7c7690}; !- Thermal Zone

OS:Space,
  {1a94cdaa-796c-458d-b901-b3d27befde1b}, !- Handle
  living space|unit 4|story 1,            !- Name
  {b0907a46-35c9-412b-95b3-4f2102fba7f2}, !- Space Type Name
  ,                                       !- Default Construction Set Name
  ,                                       !- Default Schedule Set Name
  -0,                                     !- Direction of Relative North {deg}
  0,                                      !- X Origin {m}
  0,                                      !- Y Origin {m}
  0,                                      !- Z Origin {m}
  ,                                       !- Building Story Name
  {84798e2e-ba4e-4dd6-b94e-02bb4f7c7690}, !- Thermal Zone Name
  ,                                       !- Part of Total Floor Area
  ,                                       !- Design Specification Outdoor Air Object Name
  {ac9b2cc3-653f-4856-a450-0a8c49a9f9c6}; !- Building Unit Name

OS:Surface,
  {8e3ed99f-8cdd-4c09-a229-77cd474f4c62}, !- Handle
  Surface 34,                             !- Name
  Wall,                                   !- Surface Type
  ,                                       !- Construction Name
  {1a94cdaa-796c-458d-b901-b3d27befde1b}, !- Space Name
  Outdoors,                               !- Outside Boundary Condition
  ,                                       !- Outside Boundary Condition Object
  SunExposed,                             !- Sun Exposure
  WindExposed,                            !- Wind Exposure
  ,                                       !- View Factor to Ground
  ,                                       !- Number of Vertices
  25.8631376286792, 1.8288, 2.4384,       !- X,Y,Z Vertex 1 {m}
  25.8631376286792, 1.8288, 0,            !- X,Y,Z Vertex 2 {m}
  19.3973532215094, 1.8288, 0,            !- X,Y,Z Vertex 3 {m}
  19.3973532215094, 1.8288, 2.4384;       !- X,Y,Z Vertex 4 {m}

OS:Surface,
  {fb92533b-240c-46af-be45-3ea9b5d0748c}, !- Handle
  Surface 35,                             !- Name
  Wall,                                   !- Surface Type
  ,                                       !- Construction Name
  {1a94cdaa-796c-458d-b901-b3d27befde1b}, !- Space Name
  Surface,                                !- Outside Boundary Condition
  {ffc32683-6c4f-41c8-8455-832789d647fe}, !- Outside Boundary Condition Object
  NoSun,                                  !- Sun Exposure
  NoWind,                                 !- Wind Exposure
  ,                                       !- View Factor to Ground
  ,                                       !- Number of Vertices
  19.3973532215094, 0, 2.4384,            !- X,Y,Z Vertex 1 {m}
  19.3973532215094, 0, 0,                 !- X,Y,Z Vertex 2 {m}
  19.3973532215094, -11.1027688143396, 0, !- X,Y,Z Vertex 3 {m}
  19.3973532215094, -11.1027688143396, 2.4384; !- X,Y,Z Vertex 4 {m}

OS:Surface,
  {53ab69c0-60fb-47d8-821b-82df802262aa}, !- Handle
  Surface 36,                             !- Name
  Wall,                                   !- Surface Type
  ,                                       !- Construction Name
  {1a94cdaa-796c-458d-b901-b3d27befde1b}, !- Space Name
  Outdoors,                               !- Outside Boundary Condition
  ,                                       !- Outside Boundary Condition Object
  SunExposed,                             !- Sun Exposure
  WindExposed,                            !- Wind Exposure
  ,                                       !- View Factor to Ground
  ,                                       !- Number of Vertices
  19.3973532215094, -11.1027688143396, 2.4384, !- X,Y,Z Vertex 1 {m}
  19.3973532215094, -11.1027688143396, 0, !- X,Y,Z Vertex 2 {m}
  25.8631376286792, -11.1027688143396, 0, !- X,Y,Z Vertex 3 {m}
  25.8631376286792, -11.1027688143396, 2.4384; !- X,Y,Z Vertex 4 {m}

OS:Surface,
  {ad140433-5d2a-4880-ba25-64f12700d890}, !- Handle
  Surface 37,                             !- Name
  Floor,                                  !- Surface Type
  ,                                       !- Construction Name
  {1a94cdaa-796c-458d-b901-b3d27befde1b}, !- Space Name
  Foundation,                             !- Outside Boundary Condition
>>>>>>> fe5e5cb8
  ,                                       !- Outside Boundary Condition Object
  NoSun,                                  !- Sun Exposure
  NoWind,                                 !- Wind Exposure
  ,                                       !- View Factor to Ground
  ,                                       !- Number of Vertices
<<<<<<< HEAD
  6.46578440716979, -12.9315688143396, 2.4384, !- X,Y,Z Vertex 1 {m}
  6.46578440716979, -12.9315688143396, 0, !- X,Y,Z Vertex 2 {m}
  6.46578440716979, 0, 0,                 !- X,Y,Z Vertex 3 {m}
  6.46578440716979, 0, 2.4384;            !- X,Y,Z Vertex 4 {m}

OS:Surface,
  {4a82aad0-56a7-440a-8a7c-20353f779d81}, !- Handle
  Surface 5,                              !- Name
  Wall,                                   !- Surface Type
  ,                                       !- Construction Name
  {fa608d4b-1157-4ad9-b8d4-14d00b1080eb}, !- Space Name
=======
  19.3973532215094, -11.1027688143396, 0, !- X,Y,Z Vertex 1 {m}
  19.3973532215094, 1.8288, 0,            !- X,Y,Z Vertex 2 {m}
  25.8631376286792, 1.8288, 0,            !- X,Y,Z Vertex 3 {m}
  25.8631376286792, -11.1027688143396, 0; !- X,Y,Z Vertex 4 {m}

OS:Surface,
  {1be6ac12-04c4-4c55-ac9c-71d6a156b149}, !- Handle
  Surface 38,                             !- Name
  RoofCeiling,                            !- Surface Type
  ,                                       !- Construction Name
  {1a94cdaa-796c-458d-b901-b3d27befde1b}, !- Space Name
  Surface,                                !- Outside Boundary Condition
  {8b0b3a3d-eba0-4565-a2d8-d51bbe5bd387}, !- Outside Boundary Condition Object
  NoSun,                                  !- Sun Exposure
  NoWind,                                 !- Wind Exposure
  ,                                       !- View Factor to Ground
  ,                                       !- Number of Vertices
  25.8631376286792, -11.1027688143396, 2.4384, !- X,Y,Z Vertex 1 {m}
  25.8631376286792, 1.8288, 2.4384,       !- X,Y,Z Vertex 2 {m}
  19.3973532215094, 1.8288, 2.4384,       !- X,Y,Z Vertex 3 {m}
  19.3973532215094, -11.1027688143396, 2.4384; !- X,Y,Z Vertex 4 {m}

OS:Surface,
  {92cf21e8-3b49-4b77-97cf-9f90f20e5c61}, !- Handle
  Surface 39,                             !- Name
  Wall,                                   !- Surface Type
  ,                                       !- Construction Name
  {1a94cdaa-796c-458d-b901-b3d27befde1b}, !- Space Name
>>>>>>> fe5e5cb8
  Outdoors,                               !- Outside Boundary Condition
  ,                                       !- Outside Boundary Condition Object
  SunExposed,                             !- Sun Exposure
  WindExposed,                            !- Wind Exposure
  ,                                       !- View Factor to Ground
  ,                                       !- Number of Vertices
  0, -12.9315688143396, 2.4384,           !- X,Y,Z Vertex 1 {m}
  0, -12.9315688143396, 0,                !- X,Y,Z Vertex 2 {m}
  6.46578440716979, -12.9315688143396, 0, !- X,Y,Z Vertex 3 {m}
  6.46578440716979, -12.9315688143396, 2.4384; !- X,Y,Z Vertex 4 {m}

OS:Surface,
<<<<<<< HEAD
  {8e2d25ba-4cfe-4b54-acc4-a089e3046774}, !- Handle
  Surface 6,                              !- Name
  RoofCeiling,                            !- Surface Type
  ,                                       !- Construction Name
  {fa608d4b-1157-4ad9-b8d4-14d00b1080eb}, !- Space Name
  Surface,                                !- Outside Boundary Condition
  {7046604d-5c1a-4383-b46a-fd4c983ef988}, !- Outside Boundary Condition Object
=======
  {8b0b3a3d-eba0-4565-a2d8-d51bbe5bd387}, !- Handle
  Surface 40,                             !- Name
  Floor,                                  !- Surface Type
  ,                                       !- Construction Name
  {4e998cb5-f98e-4e10-a2fd-a550e0f7f28f}, !- Space Name
  Surface,                                !- Outside Boundary Condition
  {1be6ac12-04c4-4c55-ac9c-71d6a156b149}, !- Outside Boundary Condition Object
>>>>>>> fe5e5cb8
  NoSun,                                  !- Sun Exposure
  NoWind,                                 !- Wind Exposure
  ,                                       !- View Factor to Ground
  ,                                       !- Number of Vertices
<<<<<<< HEAD
  6.46578440716979, -12.9315688143396, 2.4384, !- X,Y,Z Vertex 1 {m}
  6.46578440716979, 0, 2.4384,            !- X,Y,Z Vertex 2 {m}
  0, 0, 2.4384,                           !- X,Y,Z Vertex 3 {m}
  0, -12.9315688143396, 2.4384;           !- X,Y,Z Vertex 4 {m}

OS:SpaceType,
  {4554db71-e3ec-4144-b472-bb40c3cccdc0}, !- Handle
  Space Type 1,                           !- Name
  ,                                       !- Default Construction Set Name
  ,                                       !- Default Schedule Set Name
  ,                                       !- Group Rendering Name
  ,                                       !- Design Specification Outdoor Air Object Name
  ,                                       !- Standards Template
  ,                                       !- Standards Building Type
  living;                                 !- Standards Space Type

OS:Surface,
  {7046604d-5c1a-4383-b46a-fd4c983ef988}, !- Handle
  Surface 7,                              !- Name
  Floor,                                  !- Surface Type
  ,                                       !- Construction Name
  {c3bff9b0-61f6-4b63-8f33-496bf81bef24}, !- Space Name
  Surface,                                !- Outside Boundary Condition
  {8e2d25ba-4cfe-4b54-acc4-a089e3046774}, !- Outside Boundary Condition Object
  NoSun,                                  !- Sun Exposure
  NoWind,                                 !- Wind Exposure
  ,                                       !- View Factor to Ground
  ,                                       !- Number of Vertices
  0, -12.9315688143396, 2.4384,           !- X,Y,Z Vertex 1 {m}
  0, 0, 2.4384,                           !- X,Y,Z Vertex 2 {m}
  6.46578440716979, 0, 2.4384,            !- X,Y,Z Vertex 3 {m}
  6.46578440716979, -12.9315688143396, 2.4384; !- X,Y,Z Vertex 4 {m}

OS:Surface,
  {c98fbe80-a2b1-49da-99a9-434ea782d224}, !- Handle
  Surface 8,                              !- Name
  RoofCeiling,                            !- Surface Type
  ,                                       !- Construction Name
  {c3bff9b0-61f6-4b63-8f33-496bf81bef24}, !- Space Name
=======
  19.3973532215094, -11.1027688143396, 2.4384, !- X,Y,Z Vertex 1 {m}
  19.3973532215094, 1.8288, 2.4384,       !- X,Y,Z Vertex 2 {m}
  25.8631376286792, 1.8288, 2.4384,       !- X,Y,Z Vertex 3 {m}
  25.8631376286792, -11.1027688143396, 2.4384; !- X,Y,Z Vertex 4 {m}

OS:Surface,
  {b3154bf5-3d55-4f9b-9d7f-acfda1df2a76}, !- Handle
  Surface 41,                             !- Name
  RoofCeiling,                            !- Surface Type
  ,                                       !- Construction Name
  {4e998cb5-f98e-4e10-a2fd-a550e0f7f28f}, !- Space Name
  Outdoors,                               !- Outside Boundary Condition
  ,                                       !- Outside Boundary Condition Object
  SunExposed,                             !- Sun Exposure
  WindExposed,                            !- Wind Exposure
  ,                                       !- View Factor to Ground
  ,                                       !- Number of Vertices
  22.6302454250943, 1.8288, 4.05484610179245, !- X,Y,Z Vertex 1 {m}
  19.3973532215094, 1.8288, 2.4384,       !- X,Y,Z Vertex 2 {m}
  19.3973532215094, -11.1027688143396, 2.4384, !- X,Y,Z Vertex 3 {m}
  22.6302454250943, -11.1027688143396, 4.05484610179245; !- X,Y,Z Vertex 4 {m}

OS:Surface,
  {a8778ed2-8cc2-446b-a607-1c78bb56bad6}, !- Handle
  Surface 42,                             !- Name
  Wall,                                   !- Surface Type
  ,                                       !- Construction Name
  {4e998cb5-f98e-4e10-a2fd-a550e0f7f28f}, !- Space Name
  Outdoors,                               !- Outside Boundary Condition
  ,                                       !- Outside Boundary Condition Object
  SunExposed,                             !- Sun Exposure
  WindExposed,                            !- Wind Exposure
  ,                                       !- View Factor to Ground
  ,                                       !- Number of Vertices
  22.6302454250943, -11.1027688143396, 4.05484610179245, !- X,Y,Z Vertex 1 {m}
  19.3973532215094, -11.1027688143396, 2.4384, !- X,Y,Z Vertex 2 {m}
  25.8631376286792, -11.1027688143396, 2.4384; !- X,Y,Z Vertex 3 {m}

OS:Surface,
  {081983a6-e1ef-4529-816a-de79e7b4d687}, !- Handle
  Surface 43,                             !- Name
  RoofCeiling,                            !- Surface Type
  ,                                       !- Construction Name
  {4e998cb5-f98e-4e10-a2fd-a550e0f7f28f}, !- Space Name
  Outdoors,                               !- Outside Boundary Condition
  ,                                       !- Outside Boundary Condition Object
  SunExposed,                             !- Sun Exposure
  WindExposed,                            !- Wind Exposure
  ,                                       !- View Factor to Ground
  ,                                       !- Number of Vertices
  22.6302454250943, -11.1027688143396, 4.05484610179245, !- X,Y,Z Vertex 1 {m}
  25.8631376286792, -11.1027688143396, 2.4384, !- X,Y,Z Vertex 2 {m}
  25.8631376286792, 1.8288, 2.4384,       !- X,Y,Z Vertex 3 {m}
  22.6302454250943, 1.8288, 4.05484610179245; !- X,Y,Z Vertex 4 {m}

OS:Surface,
  {d151fec1-7db4-4619-a7d7-45cf9f2771e3}, !- Handle
  Surface 44,                             !- Name
  Wall,                                   !- Surface Type
  ,                                       !- Construction Name
  {4e998cb5-f98e-4e10-a2fd-a550e0f7f28f}, !- Space Name
  Outdoors,                               !- Outside Boundary Condition
  ,                                       !- Outside Boundary Condition Object
  SunExposed,                             !- Sun Exposure
  WindExposed,                            !- Wind Exposure
  ,                                       !- View Factor to Ground
  ,                                       !- Number of Vertices
  22.6302454250943, 1.8288, 4.05484610179245, !- X,Y,Z Vertex 1 {m}
  25.8631376286792, 1.8288, 2.4384,       !- X,Y,Z Vertex 2 {m}
  19.3973532215094, 1.8288, 2.4384;       !- X,Y,Z Vertex 3 {m}

OS:Surface,
  {9c8f32d9-bab5-4fd0-a5fe-7642d33608d0}, !- Handle
  Surface 45,                             !- Name
  Wall,                                   !- Surface Type
  ,                                       !- Construction Name
  {7f35cd55-fc92-4c76-a485-7b81443dbea4}, !- Space Name
  Outdoors,                               !- Outside Boundary Condition
  ,                                       !- Outside Boundary Condition Object
  SunExposed,                             !- Sun Exposure
  WindExposed,                            !- Wind Exposure
  ,                                       !- View Factor to Ground
  ,                                       !- Number of Vertices
  6.46578440716979, -12.9315688143396, 2.4384, !- X,Y,Z Vertex 1 {m}
  6.46578440716979, -12.9315688143396, 0, !- X,Y,Z Vertex 2 {m}
  6.46578440716979, -11.1027688143396, 0, !- X,Y,Z Vertex 3 {m}
  6.46578440716979, -11.1027688143396, 2.4384; !- X,Y,Z Vertex 4 {m}

OS:Surface,
  {5c9398ee-81a1-4111-9336-413f202a2913}, !- Handle
  Surface 46,                             !- Name
  Wall,                                   !- Surface Type
  ,                                       !- Construction Name
  {af54f66b-621e-4411-a129-7467a71224f3}, !- Space Name
  Outdoors,                               !- Outside Boundary Condition
  ,                                       !- Outside Boundary Condition Object
  SunExposed,                             !- Sun Exposure
  WindExposed,                            !- Wind Exposure
  ,                                       !- View Factor to Ground
  ,                                       !- Number of Vertices
  6.46578440716979, 1.8288, 2.4384,       !- X,Y,Z Vertex 1 {m}
  6.46578440716979, 1.8288, 0,            !- X,Y,Z Vertex 2 {m}
  6.46578440716979, 0, 0,                 !- X,Y,Z Vertex 3 {m}
  6.46578440716979, 0, 2.4384;            !- X,Y,Z Vertex 4 {m}

OS:Surface,
  {89e8f80d-adb9-4846-bfb9-3ecf720258aa}, !- Handle
  Surface 47,                             !- Name
  Wall,                                   !- Surface Type
  ,                                       !- Construction Name
  {18f32a01-59bd-4be5-841b-1e3e98776d9b}, !- Space Name
>>>>>>> fe5e5cb8
  Outdoors,                               !- Outside Boundary Condition
  ,                                       !- Outside Boundary Condition Object
  SunExposed,                             !- Sun Exposure
  WindExposed,                            !- Wind Exposure
  ,                                       !- View Factor to Ground
  ,                                       !- Number of Vertices
  0, -6.46578440716979, 5.6712922035849,  !- X,Y,Z Vertex 1 {m}
  6.46578440716979, -6.46578440716979, 5.6712922035849, !- X,Y,Z Vertex 2 {m}
  6.46578440716979, 0, 2.4384,            !- X,Y,Z Vertex 3 {m}
  0, 0, 2.4384;                           !- X,Y,Z Vertex 4 {m}

OS:Surface,
<<<<<<< HEAD
  {44ffd820-6a99-47ab-9bad-cc8c9d2ccec5}, !- Handle
  Surface 9,                              !- Name
  RoofCeiling,                            !- Surface Type
  ,                                       !- Construction Name
  {c3bff9b0-61f6-4b63-8f33-496bf81bef24}, !- Space Name
=======
  {1cbe82a0-c96b-431d-a65e-0078023e5e9b}, !- Handle
  Surface 48,                             !- Name
  Wall,                                   !- Surface Type
  ,                                       !- Construction Name
  {1a94cdaa-796c-458d-b901-b3d27befde1b}, !- Space Name
>>>>>>> fe5e5cb8
  Outdoors,                               !- Outside Boundary Condition
  ,                                       !- Outside Boundary Condition Object
  SunExposed,                             !- Sun Exposure
  WindExposed,                            !- Wind Exposure
  ,                                       !- View Factor to Ground
  ,                                       !- Number of Vertices
  6.46578440716979, -6.46578440716979, 5.6712922035849, !- X,Y,Z Vertex 1 {m}
  0, -6.46578440716979, 5.6712922035849,  !- X,Y,Z Vertex 2 {m}
  0, -12.9315688143396, 2.4384,           !- X,Y,Z Vertex 3 {m}
  6.46578440716979, -12.9315688143396, 2.4384; !- X,Y,Z Vertex 4 {m}

OS:Surface,
<<<<<<< HEAD
  {634368fa-2f20-4a71-86a5-b89b022a7978}, !- Handle
  Surface 10,                             !- Name
  Wall,                                   !- Surface Type
  ,                                       !- Construction Name
  {c3bff9b0-61f6-4b63-8f33-496bf81bef24}, !- Space Name
=======
  {a0143356-a692-4329-b8aa-7c0118c68665}, !- Handle
  Surface 49,                             !- Name
  Wall,                                   !- Surface Type
  ,                                       !- Construction Name
  {18f32a01-59bd-4be5-841b-1e3e98776d9b}, !- Space Name
>>>>>>> fe5e5cb8
  Outdoors,                               !- Outside Boundary Condition
  ,                                       !- Outside Boundary Condition Object
  SunExposed,                             !- Sun Exposure
  WindExposed,                            !- Wind Exposure
  ,                                       !- View Factor to Ground
  ,                                       !- Number of Vertices
  0, -6.46578440716979, 5.6712922035849,  !- X,Y,Z Vertex 1 {m}
  0, 0, 2.4384,                           !- X,Y,Z Vertex 2 {m}
  0, -12.9315688143396, 2.4384;           !- X,Y,Z Vertex 3 {m}

OS:Surface,
<<<<<<< HEAD
  {5c057422-2b56-42df-b547-720b86274782}, !- Handle
  Surface 11,                             !- Name
  Wall,                                   !- Surface Type
  ,                                       !- Construction Name
  {c3bff9b0-61f6-4b63-8f33-496bf81bef24}, !- Space Name
  Adiabatic,                              !- Outside Boundary Condition
=======
  {854fff91-2a86-4e80-9bed-f1b430c077c9}, !- Handle
  Surface 50,                             !- Name
  Wall,                                   !- Surface Type
  ,                                       !- Construction Name
  {af54f66b-621e-4411-a129-7467a71224f3}, !- Space Name
  Outdoors,                               !- Outside Boundary Condition
>>>>>>> fe5e5cb8
  ,                                       !- Outside Boundary Condition Object
  NoSun,                                  !- Sun Exposure
  NoWind,                                 !- Wind Exposure
  ,                                       !- View Factor to Ground
  ,                                       !- Number of Vertices
  6.46578440716979, -6.46578440716979, 5.6712922035849, !- X,Y,Z Vertex 1 {m}
  6.46578440716979, -12.9315688143396, 2.4384, !- X,Y,Z Vertex 2 {m}
  6.46578440716979, 0, 2.4384;            !- X,Y,Z Vertex 3 {m}

OS:Space,
<<<<<<< HEAD
  {c3bff9b0-61f6-4b63-8f33-496bf81bef24}, !- Handle
  unfinished attic space,                 !- Name
  {5025599a-dd5c-470f-9ad1-63678c507e01}, !- Space Type Name
=======
  {4e998cb5-f98e-4e10-a2fd-a550e0f7f28f}, !- Handle
  unfinished attic space,                 !- Name
  {ede98f43-c8ce-4972-946b-1f776c723321}, !- Space Type Name
>>>>>>> fe5e5cb8
  ,                                       !- Default Construction Set Name
  ,                                       !- Default Schedule Set Name
  ,                                       !- Direction of Relative North {deg}
  ,                                       !- X Origin {m}
  ,                                       !- Y Origin {m}
  ,                                       !- Z Origin {m}
  ,                                       !- Building Story Name
<<<<<<< HEAD
  {055e1cde-f7ec-4a4e-9926-1ac37e95d363}; !- Thermal Zone Name

OS:ThermalZone,
  {055e1cde-f7ec-4a4e-9926-1ac37e95d363}, !- Handle
=======
  {916f9966-ae2c-4b64-9cf8-2d423570202d}; !- Thermal Zone Name

OS:ThermalZone,
  {916f9966-ae2c-4b64-9cf8-2d423570202d}, !- Handle
>>>>>>> fe5e5cb8
  unfinished attic zone,                  !- Name
  ,                                       !- Multiplier
  ,                                       !- Ceiling Height {m}
  ,                                       !- Volume {m3}
  ,                                       !- Floor Area {m2}
  ,                                       !- Zone Inside Convection Algorithm
  ,                                       !- Zone Outside Convection Algorithm
  ,                                       !- Zone Conditioning Equipment List Name
<<<<<<< HEAD
  {af691ae9-1a8f-405a-aaaf-64426fb5b8b9}, !- Zone Air Inlet Port List
  {dbcddc15-1706-44dc-acce-ccf041aef973}, !- Zone Air Exhaust Port List
  {fc13027f-9c59-4527-9609-d07b2e483d8b}, !- Zone Air Node Name
  {1eede900-521f-4f1a-925f-6616e4736927}, !- Zone Return Air Port List
=======
  {2398a2df-832a-404c-9fbf-663044d772c9}, !- Zone Air Inlet Port List
  {03a9e302-26e4-4c4d-9c13-abf75d8bed16}, !- Zone Air Exhaust Port List
  {72679e9a-965f-4567-91c2-31320bf1542d}, !- Zone Air Node Name
  {bf442902-ec46-4875-b494-ead9b3b7b104}, !- Zone Return Air Port List
>>>>>>> fe5e5cb8
  ,                                       !- Primary Daylighting Control Name
  ,                                       !- Fraction of Zone Controlled by Primary Daylighting Control
  ,                                       !- Secondary Daylighting Control Name
  ,                                       !- Fraction of Zone Controlled by Secondary Daylighting Control
  ,                                       !- Illuminance Map Name
  ,                                       !- Group Rendering Name
  ,                                       !- Thermostat Name
  No;                                     !- Use Ideal Air Loads

OS:Node,
<<<<<<< HEAD
  {4d6d6714-1157-411b-8a8f-f3d0c471b5b9}, !- Handle
  Node 2,                                 !- Name
  {fc13027f-9c59-4527-9609-d07b2e483d8b}, !- Inlet Port
  ;                                       !- Outlet Port

OS:Connection,
  {fc13027f-9c59-4527-9609-d07b2e483d8b}, !- Handle
  {7302417b-3089-454a-97c8-4958211006f2}, !- Name
  {055e1cde-f7ec-4a4e-9926-1ac37e95d363}, !- Source Object
  11,                                     !- Outlet Port
  {4d6d6714-1157-411b-8a8f-f3d0c471b5b9}, !- Target Object
  2;                                      !- Inlet Port

OS:PortList,
  {af691ae9-1a8f-405a-aaaf-64426fb5b8b9}, !- Handle
  {f95b67c2-fc4c-4b8f-8a64-71a2ff421a17}, !- Name
  {055e1cde-f7ec-4a4e-9926-1ac37e95d363}; !- HVAC Component

OS:PortList,
  {dbcddc15-1706-44dc-acce-ccf041aef973}, !- Handle
  {41d31a13-d814-4170-8fb1-52d4529d3b57}, !- Name
  {055e1cde-f7ec-4a4e-9926-1ac37e95d363}; !- HVAC Component

OS:PortList,
  {1eede900-521f-4f1a-925f-6616e4736927}, !- Handle
  {65387b57-4edd-4896-8bce-80b63cfe4df3}, !- Name
  {055e1cde-f7ec-4a4e-9926-1ac37e95d363}; !- HVAC Component

OS:Sizing:Zone,
  {1a352a96-63da-4d9a-b23e-872ba5112f98}, !- Handle
  {055e1cde-f7ec-4a4e-9926-1ac37e95d363}, !- Zone or ZoneList Name
=======
  {8a59a6a8-4aae-48fc-a2ca-a425e6332b63}, !- Handle
  Node 5,                                 !- Name
  {72679e9a-965f-4567-91c2-31320bf1542d}, !- Inlet Port
  ;                                       !- Outlet Port

OS:Connection,
  {72679e9a-965f-4567-91c2-31320bf1542d}, !- Handle
  {3205b122-dcab-473a-8bce-61a48348b29f}, !- Name
  {916f9966-ae2c-4b64-9cf8-2d423570202d}, !- Source Object
  11,                                     !- Outlet Port
  {8a59a6a8-4aae-48fc-a2ca-a425e6332b63}, !- Target Object
  2;                                      !- Inlet Port

OS:PortList,
  {2398a2df-832a-404c-9fbf-663044d772c9}, !- Handle
  {5652392b-9f74-472d-97d8-46ff4a8d176e}, !- Name
  {916f9966-ae2c-4b64-9cf8-2d423570202d}; !- HVAC Component

OS:PortList,
  {03a9e302-26e4-4c4d-9c13-abf75d8bed16}, !- Handle
  {c27442f1-056a-4b4d-89fa-47597a5babf5}, !- Name
  {916f9966-ae2c-4b64-9cf8-2d423570202d}; !- HVAC Component

OS:PortList,
  {bf442902-ec46-4875-b494-ead9b3b7b104}, !- Handle
  {f8002b17-f741-4138-abb0-c93e208b17fa}, !- Name
  {916f9966-ae2c-4b64-9cf8-2d423570202d}; !- HVAC Component

OS:Sizing:Zone,
  {3e6c0572-8aea-475e-bfae-697bce8f62d5}, !- Handle
  {916f9966-ae2c-4b64-9cf8-2d423570202d}, !- Zone or ZoneList Name
>>>>>>> fe5e5cb8
  SupplyAirTemperature,                   !- Zone Cooling Design Supply Air Temperature Input Method
  14,                                     !- Zone Cooling Design Supply Air Temperature {C}
  11.11,                                  !- Zone Cooling Design Supply Air Temperature Difference {deltaC}
  SupplyAirTemperature,                   !- Zone Heating Design Supply Air Temperature Input Method
  40,                                     !- Zone Heating Design Supply Air Temperature {C}
  11.11,                                  !- Zone Heating Design Supply Air Temperature Difference {deltaC}
  0.0085,                                 !- Zone Cooling Design Supply Air Humidity Ratio {kg-H2O/kg-air}
  0.008,                                  !- Zone Heating Design Supply Air Humidity Ratio {kg-H2O/kg-air}
  ,                                       !- Zone Heating Sizing Factor
  ,                                       !- Zone Cooling Sizing Factor
  DesignDay,                              !- Cooling Design Air Flow Method
  ,                                       !- Cooling Design Air Flow Rate {m3/s}
  ,                                       !- Cooling Minimum Air Flow per Zone Floor Area {m3/s-m2}
  ,                                       !- Cooling Minimum Air Flow {m3/s}
  ,                                       !- Cooling Minimum Air Flow Fraction
  DesignDay,                              !- Heating Design Air Flow Method
  ,                                       !- Heating Design Air Flow Rate {m3/s}
  ,                                       !- Heating Maximum Air Flow per Zone Floor Area {m3/s-m2}
  ,                                       !- Heating Maximum Air Flow {m3/s}
  ,                                       !- Heating Maximum Air Flow Fraction
  ,                                       !- Design Zone Air Distribution Effectiveness in Cooling Mode
  ,                                       !- Design Zone Air Distribution Effectiveness in Heating Mode
  No,                                     !- Account for Dedicated Outdoor Air System
  NeutralSupplyAir,                       !- Dedicated Outdoor Air System Control Strategy
  autosize,                               !- Dedicated Outdoor Air Low Setpoint Temperature for Design {C}
  autosize;                               !- Dedicated Outdoor Air High Setpoint Temperature for Design {C}

OS:ZoneHVAC:EquipmentList,
<<<<<<< HEAD
  {5198725d-99f3-4e25-a6d0-b152216c32e4}, !- Handle
  Zone HVAC Equipment List 2,             !- Name
  {055e1cde-f7ec-4a4e-9926-1ac37e95d363}; !- Thermal Zone

OS:SpaceType,
  {5025599a-dd5c-470f-9ad1-63678c507e01}, !- Handle
=======
  {f3773f75-fa16-4b09-a784-d0b749a06a71}, !- Handle
  Zone HVAC Equipment List 5,             !- Name
  {916f9966-ae2c-4b64-9cf8-2d423570202d}; !- Thermal Zone

OS:SpaceType,
  {ede98f43-c8ce-4972-946b-1f776c723321}, !- Handle
>>>>>>> fe5e5cb8
  Space Type 2,                           !- Name
  ,                                       !- Default Construction Set Name
  ,                                       !- Default Schedule Set Name
  ,                                       !- Group Rendering Name
  ,                                       !- Design Specification Outdoor Air Object Name
  ,                                       !- Standards Template
  ,                                       !- Standards Building Type
  unfinished attic;                       !- Standards Space Type

OS:BuildingUnit,
<<<<<<< HEAD
  {5d777761-0af6-4d82-8404-74dbba306960}, !- Handle
=======
  {e72f0422-e1dd-4315-8bb3-75e2fb1150f0}, !- Handle
>>>>>>> fe5e5cb8
  unit 1,                                 !- Name
  ,                                       !- Rendering Color
  Residential;                            !- Building Unit Type

OS:AdditionalProperties,
<<<<<<< HEAD
  {9b510ecc-923d-40f3-91d8-1f2df02d2732}, !- Handle
  {5d777761-0af6-4d82-8404-74dbba306960}, !- Object Name
  NumberOfBedrooms,                       !- Feature Name 1
=======
  {7eeca58b-2f44-4c3f-ac3d-662772f8dd75}, !- Handle
  {e72f0422-e1dd-4315-8bb3-75e2fb1150f0}, !- Object Name
  Units Represented,                      !- Feature Name 1
  Integer,                                !- Feature Data Type 1
  1,                                      !- Feature Value 1
  NumberOfBedrooms,                       !- Feature Name 2
  Integer,                                !- Feature Data Type 2
  3,                                      !- Feature Value 2
  NumberOfBathrooms,                      !- Feature Name 3
  Double,                                 !- Feature Data Type 3
  2,                                      !- Feature Value 3
  NumberOfOccupants,                      !- Feature Name 4
  Double,                                 !- Feature Data Type 4
  3.3900000000000001;                     !- Feature Value 4

OS:BuildingUnit,
  {89da8295-0e2e-4b16-891c-831651ad0003}, !- Handle
  unit 2,                                 !- Name
  ,                                       !- Rendering Color
  Residential;                            !- Building Unit Type

OS:AdditionalProperties,
  {44e00a03-6677-447a-9713-2aec766cd600}, !- Handle
  {89da8295-0e2e-4b16-891c-831651ad0003}, !- Object Name
  Units Represented,                      !- Feature Name 1
  Integer,                                !- Feature Data Type 1
  1,                                      !- Feature Value 1
  NumberOfBedrooms,                       !- Feature Name 2
  Integer,                                !- Feature Data Type 2
  3,                                      !- Feature Value 2
  NumberOfBathrooms,                      !- Feature Name 3
  Double,                                 !- Feature Data Type 3
  2,                                      !- Feature Value 3
  NumberOfOccupants,                      !- Feature Name 4
  Double,                                 !- Feature Data Type 4
  3.3900000000000001;                     !- Feature Value 4

OS:BuildingUnit,
  {049ab26d-234c-4d8b-a195-5995be031e5b}, !- Handle
  unit 3,                                 !- Name
  ,                                       !- Rendering Color
  Residential;                            !- Building Unit Type

OS:AdditionalProperties,
  {c210af68-e1af-42bc-8b39-3e1d4dd379e2}, !- Handle
  {049ab26d-234c-4d8b-a195-5995be031e5b}, !- Object Name
  Units Represented,                      !- Feature Name 1
  Integer,                                !- Feature Data Type 1
  1,                                      !- Feature Value 1
  NumberOfBedrooms,                       !- Feature Name 2
  Integer,                                !- Feature Data Type 2
  3,                                      !- Feature Value 2
  NumberOfBathrooms,                      !- Feature Name 3
  Double,                                 !- Feature Data Type 3
  2,                                      !- Feature Value 3
  NumberOfOccupants,                      !- Feature Name 4
  Double,                                 !- Feature Data Type 4
  3.3900000000000001;                     !- Feature Value 4

OS:BuildingUnit,
  {ac9b2cc3-653f-4856-a450-0a8c49a9f9c6}, !- Handle
  unit 4,                                 !- Name
  ,                                       !- Rendering Color
  Residential;                            !- Building Unit Type

OS:AdditionalProperties,
  {9a92a43f-cef7-4f6f-965d-5a92f1c16e5e}, !- Handle
  {ac9b2cc3-653f-4856-a450-0a8c49a9f9c6}, !- Object Name
  Units Represented,                      !- Feature Name 1
>>>>>>> fe5e5cb8
  Integer,                                !- Feature Data Type 1
  3,                                      !- Feature Value 1
  NumberOfBathrooms,                      !- Feature Name 2
  Double,                                 !- Feature Data Type 2
  2,                                      !- Feature Value 2
  NumberOfOccupants,                      !- Feature Name 3
  Double,                                 !- Feature Data Type 3
  3.3900000000000001;                     !- Feature Value 3

OS:External:File,
<<<<<<< HEAD
  {feb38496-94c9-4b0f-a20b-dadd77ca6025}, !- Handle
=======
  {1eeb2e22-6aaf-483a-986e-a667debe1f7a}, !- Handle
>>>>>>> fe5e5cb8
  8760.csv,                               !- Name
  8760.csv;                               !- File Name

OS:Schedule:Day,
<<<<<<< HEAD
  {bbc233cd-7309-4929-ab07-43a688b801a5}, !- Handle
=======
  {e0bff22d-2350-4b54-a68a-a00e9d050802}, !- Handle
>>>>>>> fe5e5cb8
  Schedule Day 1,                         !- Name
  ,                                       !- Schedule Type Limits Name
  ,                                       !- Interpolate to Timestep
  24,                                     !- Hour 1
  0,                                      !- Minute 1
  0;                                      !- Value Until Time 1

OS:Schedule:Day,
<<<<<<< HEAD
  {fcbe45f9-aeba-4070-b1ad-775f6384b774}, !- Handle
=======
  {c7a9f084-e47d-48cb-a66c-34f6a16c7b05}, !- Handle
>>>>>>> fe5e5cb8
  Schedule Day 2,                         !- Name
  ,                                       !- Schedule Type Limits Name
  ,                                       !- Interpolate to Timestep
  24,                                     !- Hour 1
  0,                                      !- Minute 1
  1;                                      !- Value Until Time 1

OS:Schedule:File,
<<<<<<< HEAD
  {0c0bbd84-6ab5-4c0c-a2f7-9a8d4a3cd634}, !- Handle
  occupants,                              !- Name
  {8e802fc4-fd19-420d-b767-7edd5683433d}, !- Schedule Type Limits Name
  {feb38496-94c9-4b0f-a20b-dadd77ca6025}, !- External File Name
=======
  {9b02004c-104c-4b1f-adf3-aefdde52216c}, !- Handle
  occupants,                              !- Name
  {6b53aedc-a5fb-4983-8fca-37b824ad4166}, !- Schedule Type Limits Name
  {1eeb2e22-6aaf-483a-986e-a667debe1f7a}, !- External File Name
>>>>>>> fe5e5cb8
  1,                                      !- Column Number
  1,                                      !- Rows to Skip at Top
  8760,                                   !- Number of Hours of Data
  ,                                       !- Column Separator
  ,                                       !- Interpolate to Timestep
  60;                                     !- Minutes per Item

OS:Schedule:Ruleset,
<<<<<<< HEAD
  {afb7b4a0-4d0d-43d5-9e63-08f4f42c51d9}, !- Handle
  Schedule Ruleset 1,                     !- Name
  {5007165d-6e01-46eb-a6ca-fb2223d2cb4a}, !- Schedule Type Limits Name
  {182b98bd-e4a8-4888-89c5-2e83e3ebf106}; !- Default Day Schedule Name

OS:Schedule:Day,
  {182b98bd-e4a8-4888-89c5-2e83e3ebf106}, !- Handle
  Schedule Day 3,                         !- Name
  {5007165d-6e01-46eb-a6ca-fb2223d2cb4a}, !- Schedule Type Limits Name
=======
  {9f1ec850-18e1-4185-a257-baa22a8c5377}, !- Handle
  Schedule Ruleset 1,                     !- Name
  {36b308e9-727e-47b5-955d-797fd793e9fa}, !- Schedule Type Limits Name
  {27122a2a-e8d9-4d15-b9b2-c112832c2300}; !- Default Day Schedule Name

OS:Schedule:Day,
  {27122a2a-e8d9-4d15-b9b2-c112832c2300}, !- Handle
  Schedule Day 3,                         !- Name
  {36b308e9-727e-47b5-955d-797fd793e9fa}, !- Schedule Type Limits Name
>>>>>>> fe5e5cb8
  ,                                       !- Interpolate to Timestep
  24,                                     !- Hour 1
  0,                                      !- Minute 1
  112.539290946133;                       !- Value Until Time 1

OS:People:Definition,
<<<<<<< HEAD
  {6a82734d-4483-4a91-81b8-d2d3db1de189}, !- Handle
=======
  {eda2e947-137e-4363-959a-81f402f1b3eb}, !- Handle
>>>>>>> fe5e5cb8
  res occupants|living space,             !- Name
  People,                                 !- Number of People Calculation Method
  3.39,                                   !- Number of People {people}
  ,                                       !- People per Space Floor Area {person/m2}
  ,                                       !- Space Floor Area per Person {m2/person}
  0.319734,                               !- Fraction Radiant
  0.573,                                  !- Sensible Heat Fraction
  0,                                      !- Carbon Dioxide Generation Rate {m3/s-W}
  No,                                     !- Enable ASHRAE 55 Comfort Warnings
  ZoneAveraged;                           !- Mean Radiant Temperature Calculation Type

OS:People,
<<<<<<< HEAD
  {ec5c31f3-a829-4b11-9c52-c8dff70ef5ed}, !- Handle
  res occupants|living space,             !- Name
  {6a82734d-4483-4a91-81b8-d2d3db1de189}, !- People Definition Name
  {fa608d4b-1157-4ad9-b8d4-14d00b1080eb}, !- Space or SpaceType Name
  {0c0bbd84-6ab5-4c0c-a2f7-9a8d4a3cd634}, !- Number of People Schedule Name
  {afb7b4a0-4d0d-43d5-9e63-08f4f42c51d9}, !- Activity Level Schedule Name
=======
  {266cddcc-375d-41ea-85d2-28ed1d393e54}, !- Handle
  res occupants|living space,             !- Name
  {eda2e947-137e-4363-959a-81f402f1b3eb}, !- People Definition Name
  {7f35cd55-fc92-4c76-a485-7b81443dbea4}, !- Space or SpaceType Name
  {9b02004c-104c-4b1f-adf3-aefdde52216c}, !- Number of People Schedule Name
  {9f1ec850-18e1-4185-a257-baa22a8c5377}, !- Activity Level Schedule Name
>>>>>>> fe5e5cb8
  ,                                       !- Surface Name/Angle Factor List Name
  ,                                       !- Work Efficiency Schedule Name
  ,                                       !- Clothing Insulation Schedule Name
  ,                                       !- Air Velocity Schedule Name
  1;                                      !- Multiplier

OS:ScheduleTypeLimits,
<<<<<<< HEAD
  {5007165d-6e01-46eb-a6ca-fb2223d2cb4a}, !- Handle
=======
  {36b308e9-727e-47b5-955d-797fd793e9fa}, !- Handle
>>>>>>> fe5e5cb8
  ActivityLevel,                          !- Name
  0,                                      !- Lower Limit Value
  ,                                       !- Upper Limit Value
  Continuous,                             !- Numeric Type
  ActivityLevel;                          !- Unit Type

OS:ScheduleTypeLimits,
<<<<<<< HEAD
  {8e802fc4-fd19-420d-b767-7edd5683433d}, !- Handle
=======
  {6b53aedc-a5fb-4983-8fca-37b824ad4166}, !- Handle
>>>>>>> fe5e5cb8
  Fractional,                             !- Name
  0,                                      !- Lower Limit Value
  1,                                      !- Upper Limit Value
  Continuous;                             !- Numeric Type
<<<<<<< HEAD
=======

OS:Schedule:Day,
  {9b0f8445-fa45-420e-9396-ba97d052fce3}, !- Handle
  Schedule Day 4,                         !- Name
  ,                                       !- Schedule Type Limits Name
  ,                                       !- Interpolate to Timestep
  24,                                     !- Hour 1
  0,                                      !- Minute 1
  0;                                      !- Value Until Time 1

OS:Schedule:Day,
  {fcfac13e-2b2e-4066-a531-32c51439658d}, !- Handle
  Schedule Day 5,                         !- Name
  ,                                       !- Schedule Type Limits Name
  ,                                       !- Interpolate to Timestep
  24,                                     !- Hour 1
  0,                                      !- Minute 1
  1;                                      !- Value Until Time 1

OS:People:Definition,
  {8876180c-1b50-4364-a255-c17df15d2b36}, !- Handle
  res occupants|unit 2|living space|unit 2|story 1, !- Name
  People,                                 !- Number of People Calculation Method
  3.39,                                   !- Number of People {people}
  ,                                       !- People per Space Floor Area {person/m2}
  ,                                       !- Space Floor Area per Person {m2/person}
  0.319734,                               !- Fraction Radiant
  0.573,                                  !- Sensible Heat Fraction
  0,                                      !- Carbon Dioxide Generation Rate {m3/s-W}
  No,                                     !- Enable ASHRAE 55 Comfort Warnings
  ZoneAveraged;                           !- Mean Radiant Temperature Calculation Type

OS:People,
  {870d26d7-7c54-45fc-9d3d-b347c077fc9f}, !- Handle
  res occupants|unit 2|living space|unit 2|story 1, !- Name
  {8876180c-1b50-4364-a255-c17df15d2b36}, !- People Definition Name
  {af54f66b-621e-4411-a129-7467a71224f3}, !- Space or SpaceType Name
  {9b02004c-104c-4b1f-adf3-aefdde52216c}, !- Number of People Schedule Name
  {9f1ec850-18e1-4185-a257-baa22a8c5377}, !- Activity Level Schedule Name
  ,                                       !- Surface Name/Angle Factor List Name
  ,                                       !- Work Efficiency Schedule Name
  ,                                       !- Clothing Insulation Schedule Name
  ,                                       !- Air Velocity Schedule Name
  1;                                      !- Multiplier

OS:Schedule:Day,
  {08a39d7e-223f-4d70-89dc-3322b6a7e693}, !- Handle
  Schedule Day 6,                         !- Name
  ,                                       !- Schedule Type Limits Name
  ,                                       !- Interpolate to Timestep
  24,                                     !- Hour 1
  0,                                      !- Minute 1
  0;                                      !- Value Until Time 1

OS:Schedule:Day,
  {ebbcd760-ebe7-4db1-962d-dd8a0a8ce949}, !- Handle
  Schedule Day 7,                         !- Name
  ,                                       !- Schedule Type Limits Name
  ,                                       !- Interpolate to Timestep
  24,                                     !- Hour 1
  0,                                      !- Minute 1
  1;                                      !- Value Until Time 1

OS:People:Definition,
  {0682308f-1db1-40d3-8fdf-0715db7fe0be}, !- Handle
  res occupants|unit 3|living space|unit 3|story 1, !- Name
  People,                                 !- Number of People Calculation Method
  3.39,                                   !- Number of People {people}
  ,                                       !- People per Space Floor Area {person/m2}
  ,                                       !- Space Floor Area per Person {m2/person}
  0.319734,                               !- Fraction Radiant
  0.573,                                  !- Sensible Heat Fraction
  0,                                      !- Carbon Dioxide Generation Rate {m3/s-W}
  No,                                     !- Enable ASHRAE 55 Comfort Warnings
  ZoneAveraged;                           !- Mean Radiant Temperature Calculation Type

OS:People,
  {87ca91e7-2b8e-46d2-8b14-cf74a448fe9d}, !- Handle
  res occupants|unit 3|living space|unit 3|story 1, !- Name
  {0682308f-1db1-40d3-8fdf-0715db7fe0be}, !- People Definition Name
  {18f32a01-59bd-4be5-841b-1e3e98776d9b}, !- Space or SpaceType Name
  {9b02004c-104c-4b1f-adf3-aefdde52216c}, !- Number of People Schedule Name
  {9f1ec850-18e1-4185-a257-baa22a8c5377}, !- Activity Level Schedule Name
  ,                                       !- Surface Name/Angle Factor List Name
  ,                                       !- Work Efficiency Schedule Name
  ,                                       !- Clothing Insulation Schedule Name
  ,                                       !- Air Velocity Schedule Name
  1;                                      !- Multiplier

OS:Schedule:Day,
  {d3887a5b-9dbc-4c02-8b08-b50848427868}, !- Handle
  Schedule Day 8,                         !- Name
  ,                                       !- Schedule Type Limits Name
  ,                                       !- Interpolate to Timestep
  24,                                     !- Hour 1
  0,                                      !- Minute 1
  0;                                      !- Value Until Time 1

OS:Schedule:Day,
  {4bb51c83-cf50-4260-aacf-2a21a4b63062}, !- Handle
  Schedule Day 9,                         !- Name
  ,                                       !- Schedule Type Limits Name
  ,                                       !- Interpolate to Timestep
  24,                                     !- Hour 1
  0,                                      !- Minute 1
  1;                                      !- Value Until Time 1

OS:People:Definition,
  {a6eaea77-c35d-4e85-bb5d-0963487f54df}, !- Handle
  res occupants|unit 4|living space|unit 4|story 1, !- Name
  People,                                 !- Number of People Calculation Method
  3.39,                                   !- Number of People {people}
  ,                                       !- People per Space Floor Area {person/m2}
  ,                                       !- Space Floor Area per Person {m2/person}
  0.319734,                               !- Fraction Radiant
  0.573,                                  !- Sensible Heat Fraction
  0,                                      !- Carbon Dioxide Generation Rate {m3/s-W}
  No,                                     !- Enable ASHRAE 55 Comfort Warnings
  ZoneAveraged;                           !- Mean Radiant Temperature Calculation Type

OS:People,
  {b22ddd6c-40b3-48a1-8442-c06f7b4d6815}, !- Handle
  res occupants|unit 4|living space|unit 4|story 1, !- Name
  {a6eaea77-c35d-4e85-bb5d-0963487f54df}, !- People Definition Name
  {1a94cdaa-796c-458d-b901-b3d27befde1b}, !- Space or SpaceType Name
  {9b02004c-104c-4b1f-adf3-aefdde52216c}, !- Number of People Schedule Name
  {9f1ec850-18e1-4185-a257-baa22a8c5377}, !- Activity Level Schedule Name
  ,                                       !- Surface Name/Angle Factor List Name
  ,                                       !- Work Efficiency Schedule Name
  ,                                       !- Clothing Insulation Schedule Name
  ,                                       !- Air Velocity Schedule Name
  1;                                      !- Multiplier
>>>>>>> fe5e5cb8
<|MERGE_RESOLUTION|>--- conflicted
+++ resolved
@@ -1,53 +1,26 @@
 !- NOTE: Auto-generated from /test/osw_files/SFA_4units_1story_SL_UA_Offset.osw
 
 OS:Version,
-<<<<<<< HEAD
-  {b53591db-683e-4ed3-a521-0b770332d3fb}, !- Handle
-  2.9.0;                                  !- Version Identifier
-
-OS:SimulationControl,
-  {ac33bf53-61d5-4283-9c52-61904f8916a6}, !- Handle
-=======
   {57f71e98-fb28-447f-87fa-2c1a3b1b8a44}, !- Handle
   2.9.0;                                  !- Version Identifier
 
 OS:SimulationControl,
   {0a032f25-a64f-47d2-bdc9-1a01a18c8b44}, !- Handle
->>>>>>> fe5e5cb8
   ,                                       !- Do Zone Sizing Calculation
   ,                                       !- Do System Sizing Calculation
   ,                                       !- Do Plant Sizing Calculation
   No;                                     !- Run Simulation for Sizing Periods
 
 OS:Timestep,
-<<<<<<< HEAD
-  {891e8acf-32ee-47a8-9f36-b4e680b5ee70}, !- Handle
-  6;                                      !- Number of Timesteps per Hour
-
-OS:ShadowCalculation,
-  {2ff327bf-b25b-491b-a491-33c7d5ed562f}, !- Handle
-=======
   {695ea820-6548-4383-87e6-28389326901e}, !- Handle
   6;                                      !- Number of Timesteps per Hour
 
 OS:ShadowCalculation,
   {d4132e5b-8982-434c-82f3-7720d7cfa45f}, !- Handle
->>>>>>> fe5e5cb8
   20,                                     !- Calculation Frequency
   200;                                    !- Maximum Figures in Shadow Overlap Calculations
 
 OS:SurfaceConvectionAlgorithm:Outside,
-<<<<<<< HEAD
-  {7eafd89c-eed8-48a9-88c8-cb46a7ecd173}, !- Handle
-  DOE-2;                                  !- Algorithm
-
-OS:SurfaceConvectionAlgorithm:Inside,
-  {dbdad2cc-2bf1-4cc7-9932-ed3a54b619d5}, !- Handle
-  TARP;                                   !- Algorithm
-
-OS:ZoneCapacitanceMultiplier:ResearchSpecial,
-  {8a270036-afb4-4953-989d-c7d1e10a7abf}, !- Handle
-=======
   {519d3765-c409-439c-a141-cdd3646025dc}, !- Handle
   DOE-2;                                  !- Algorithm
 
@@ -57,17 +30,12 @@
 
 OS:ZoneCapacitanceMultiplier:ResearchSpecial,
   {4a0a004e-5e74-4d1f-b9c7-be4e68d2e0f9}, !- Handle
->>>>>>> fe5e5cb8
   ,                                       !- Temperature Capacity Multiplier
   15,                                     !- Humidity Capacity Multiplier
   ;                                       !- Carbon Dioxide Capacity Multiplier
 
 OS:RunPeriod,
-<<<<<<< HEAD
-  {5f8143d4-9a60-4c18-951b-7ccd405ea0fe}, !- Handle
-=======
   {10f7897b-9653-403d-af49-474bca2170eb}, !- Handle
->>>>>>> fe5e5cb8
   Run Period 1,                           !- Name
   1,                                      !- Begin Month
   1,                                      !- Begin Day of Month
@@ -81,21 +49,13 @@
   ;                                       !- Number of Times Runperiod to be Repeated
 
 OS:YearDescription,
-<<<<<<< HEAD
-  {cd49ec0d-ab25-4082-b5ea-174230415334}, !- Handle
-=======
   {30efbab3-549b-44af-bf44-e5ca66fbac77}, !- Handle
->>>>>>> fe5e5cb8
   2007,                                   !- Calendar Year
   ,                                       !- Day of Week for Start Day
   ;                                       !- Is Leap Year
 
 OS:Building,
-<<<<<<< HEAD
-  {a3ada360-18da-4aa9-8705-905774af8fcb}, !- Handle
-=======
   {7e58f0b8-ba85-483e-a2a7-36f7eee7a7e2}, !- Handle
->>>>>>> fe5e5cb8
   Building 1,                             !- Name
   ,                                       !- Building Sector Type
   0,                                      !- North Axis {deg}
@@ -110,33 +70,17 @@
   4;                                      !- Standards Number of Living Units
 
 OS:AdditionalProperties,
-<<<<<<< HEAD
-  {0aeb2886-c2e7-41ca-9203-6f4fde53da6b}, !- Handle
-  {a3ada360-18da-4aa9-8705-905774af8fcb}, !- Object Name
-  num_units,                              !- Feature Name 1
-=======
   {b02210b5-acb0-486f-a07e-ec2b1ff4e3a8}, !- Handle
   {7e58f0b8-ba85-483e-a2a7-36f7eee7a7e2}, !- Object Name
   Total Units Represented,                !- Feature Name 1
->>>>>>> fe5e5cb8
   Integer,                                !- Feature Data Type 1
   4,                                      !- Feature Value 1
-  has_rear_units,                         !- Feature Name 2
-  Boolean,                                !- Feature Data Type 2
-  false,                                  !- Feature Value 2
-  horz_location,                          !- Feature Name 3
-  String,                                 !- Feature Data Type 3
-  Left,                                   !- Feature Value 3
-  num_floors,                             !- Feature Name 4
-  Integer,                                !- Feature Data Type 4
-  1;                                      !- Feature Value 4
+  Total Units Modeled,                    !- Feature Name 2
+  Integer,                                !- Feature Data Type 2
+  4;                                      !- Feature Value 2
 
 OS:ThermalZone,
-<<<<<<< HEAD
-  {28ea3f04-22b6-4a95-88cd-1db9ae3874bc}, !- Handle
-=======
   {d9249212-e926-4b19-ac27-d1263cf25e31}, !- Handle
->>>>>>> fe5e5cb8
   living zone,                            !- Name
   ,                                       !- Multiplier
   ,                                       !- Ceiling Height {m}
@@ -145,17 +89,10 @@
   ,                                       !- Zone Inside Convection Algorithm
   ,                                       !- Zone Outside Convection Algorithm
   ,                                       !- Zone Conditioning Equipment List Name
-<<<<<<< HEAD
-  {8297f7c4-6073-4569-8430-dd1820e496e5}, !- Zone Air Inlet Port List
-  {a6e08256-410a-4b09-8375-d09e31f40a59}, !- Zone Air Exhaust Port List
-  {3151750c-5534-4320-b9b0-785965c596f9}, !- Zone Air Node Name
-  {23867811-ac52-456b-bdc7-fa60a6e28cc8}, !- Zone Return Air Port List
-=======
   {8d87c902-2acd-47f9-93f3-d3b3fad7c26e}, !- Zone Air Inlet Port List
   {07b2f324-1757-4b53-9b50-87b2d69c5e0c}, !- Zone Air Exhaust Port List
   {9b996f9f-50bf-432d-84b1-cd06a44a3858}, !- Zone Air Node Name
   {47445d67-faca-4869-9341-9929775ea4d9}, !- Zone Return Air Port List
->>>>>>> fe5e5cb8
   ,                                       !- Primary Daylighting Control Name
   ,                                       !- Fraction of Zone Controlled by Primary Daylighting Control
   ,                                       !- Secondary Daylighting Control Name
@@ -166,39 +103,6 @@
   No;                                     !- Use Ideal Air Loads
 
 OS:Node,
-<<<<<<< HEAD
-  {e922e403-841c-4d8f-a2a5-10ae4eb73bfc}, !- Handle
-  Node 1,                                 !- Name
-  {3151750c-5534-4320-b9b0-785965c596f9}, !- Inlet Port
-  ;                                       !- Outlet Port
-
-OS:Connection,
-  {3151750c-5534-4320-b9b0-785965c596f9}, !- Handle
-  {ec4ee4aa-8a4f-4a57-86e0-cc9964fccf79}, !- Name
-  {28ea3f04-22b6-4a95-88cd-1db9ae3874bc}, !- Source Object
-  11,                                     !- Outlet Port
-  {e922e403-841c-4d8f-a2a5-10ae4eb73bfc}, !- Target Object
-  2;                                      !- Inlet Port
-
-OS:PortList,
-  {8297f7c4-6073-4569-8430-dd1820e496e5}, !- Handle
-  {866104c9-d87d-4580-a672-8feb65fb0930}, !- Name
-  {28ea3f04-22b6-4a95-88cd-1db9ae3874bc}; !- HVAC Component
-
-OS:PortList,
-  {a6e08256-410a-4b09-8375-d09e31f40a59}, !- Handle
-  {abe320e2-c077-4086-bec3-1266b73fdd98}, !- Name
-  {28ea3f04-22b6-4a95-88cd-1db9ae3874bc}; !- HVAC Component
-
-OS:PortList,
-  {23867811-ac52-456b-bdc7-fa60a6e28cc8}, !- Handle
-  {5c20e22b-f028-46f0-bf89-9a1cd722cf72}, !- Name
-  {28ea3f04-22b6-4a95-88cd-1db9ae3874bc}; !- HVAC Component
-
-OS:Sizing:Zone,
-  {cd4ed34f-81f2-4d26-9edd-093d0cee2bb8}, !- Handle
-  {28ea3f04-22b6-4a95-88cd-1db9ae3874bc}, !- Zone or ZoneList Name
-=======
   {f1607860-f80e-4670-9570-4c8a6fe626cc}, !- Handle
   Node 1,                                 !- Name
   {9b996f9f-50bf-432d-84b1-cd06a44a3858}, !- Inlet Port
@@ -230,7 +134,6 @@
 OS:Sizing:Zone,
   {f9d674bb-524e-42fb-b70d-40c361bd1318}, !- Handle
   {d9249212-e926-4b19-ac27-d1263cf25e31}, !- Zone or ZoneList Name
->>>>>>> fe5e5cb8
   SupplyAirTemperature,                   !- Zone Cooling Design Supply Air Temperature Input Method
   14,                                     !- Zone Cooling Design Supply Air Temperature {C}
   11.11,                                  !- Zone Cooling Design Supply Air Temperature Difference {deltaC}
@@ -259,16 +162,6 @@
   autosize;                               !- Dedicated Outdoor Air High Setpoint Temperature for Design {C}
 
 OS:ZoneHVAC:EquipmentList,
-<<<<<<< HEAD
-  {657c313a-7a6a-42e5-8d43-9b5babd9216e}, !- Handle
-  Zone HVAC Equipment List 1,             !- Name
-  {28ea3f04-22b6-4a95-88cd-1db9ae3874bc}; !- Thermal Zone
-
-OS:Space,
-  {fa608d4b-1157-4ad9-b8d4-14d00b1080eb}, !- Handle
-  living space,                           !- Name
-  {4554db71-e3ec-4144-b472-bb40c3cccdc0}, !- Space Type Name
-=======
   {1e75fca7-2b32-4f5a-96e8-7a1cdda6d1f2}, !- Handle
   Zone HVAC Equipment List 1,             !- Name
   {d9249212-e926-4b19-ac27-d1263cf25e31}; !- Thermal Zone
@@ -277,7 +170,6 @@
   {7f35cd55-fc92-4c76-a485-7b81443dbea4}, !- Handle
   living space,                           !- Name
   {b0907a46-35c9-412b-95b3-4f2102fba7f2}, !- Space Type Name
->>>>>>> fe5e5cb8
   ,                                       !- Default Construction Set Name
   ,                                       !- Default Schedule Set Name
   ,                                       !- Direction of Relative North {deg}
@@ -285,19 +177,6 @@
   ,                                       !- Y Origin {m}
   ,                                       !- Z Origin {m}
   ,                                       !- Building Story Name
-<<<<<<< HEAD
-  {28ea3f04-22b6-4a95-88cd-1db9ae3874bc}, !- Thermal Zone Name
-  ,                                       !- Part of Total Floor Area
-  ,                                       !- Design Specification Outdoor Air Object Name
-  {5d777761-0af6-4d82-8404-74dbba306960}; !- Building Unit Name
-
-OS:Surface,
-  {3cf143ed-7214-4591-b2dd-38dec86725a4}, !- Handle
-  Surface 1,                              !- Name
-  Floor,                                  !- Surface Type
-  ,                                       !- Construction Name
-  {fa608d4b-1157-4ad9-b8d4-14d00b1080eb}, !- Space Name
-=======
   {d9249212-e926-4b19-ac27-d1263cf25e31}, !- Thermal Zone Name
   ,                                       !- Part of Total Floor Area
   ,                                       !- Design Specification Outdoor Air Object Name
@@ -309,7 +188,6 @@
   Floor,                                  !- Surface Type
   ,                                       !- Construction Name
   {7f35cd55-fc92-4c76-a485-7b81443dbea4}, !- Space Name
->>>>>>> fe5e5cb8
   Foundation,                             !- Outside Boundary Condition
   ,                                       !- Outside Boundary Condition Object
   NoSun,                                  !- Sun Exposure
@@ -322,19 +200,11 @@
   6.46578440716979, -12.9315688143396, 0; !- X,Y,Z Vertex 4 {m}
 
 OS:Surface,
-<<<<<<< HEAD
-  {db00ef0a-30f7-43ec-88f0-b54b6610453b}, !- Handle
-  Surface 2,                              !- Name
-  Wall,                                   !- Surface Type
-  ,                                       !- Construction Name
-  {fa608d4b-1157-4ad9-b8d4-14d00b1080eb}, !- Space Name
-=======
   {fb52ae26-45a0-4ab7-a38b-c3e977f3346d}, !- Handle
   Surface 2,                              !- Name
   Wall,                                   !- Surface Type
   ,                                       !- Construction Name
   {7f35cd55-fc92-4c76-a485-7b81443dbea4}, !- Space Name
->>>>>>> fe5e5cb8
   Outdoors,                               !- Outside Boundary Condition
   ,                                       !- Outside Boundary Condition Object
   SunExposed,                             !- Sun Exposure
@@ -347,19 +217,11 @@
   0, -12.9315688143396, 2.4384;           !- X,Y,Z Vertex 4 {m}
 
 OS:Surface,
-<<<<<<< HEAD
-  {7436b8b2-1af3-4727-8360-78728d0f846c}, !- Handle
-  Surface 3,                              !- Name
-  Wall,                                   !- Surface Type
-  ,                                       !- Construction Name
-  {fa608d4b-1157-4ad9-b8d4-14d00b1080eb}, !- Space Name
-=======
   {f11528c5-2513-4969-879f-5467dded3c16}, !- Handle
   Surface 3,                              !- Name
   Wall,                                   !- Surface Type
   ,                                       !- Construction Name
   {7f35cd55-fc92-4c76-a485-7b81443dbea4}, !- Space Name
->>>>>>> fe5e5cb8
   Outdoors,                               !- Outside Boundary Condition
   ,                                       !- Outside Boundary Condition Object
   SunExposed,                             !- Sun Exposure
@@ -372,14 +234,6 @@
   0, 0, 2.4384;                           !- X,Y,Z Vertex 4 {m}
 
 OS:Surface,
-<<<<<<< HEAD
-  {239f8144-1e10-408c-9305-4c2355738a18}, !- Handle
-  Surface 4,                              !- Name
-  Wall,                                   !- Surface Type
-  ,                                       !- Construction Name
-  {fa608d4b-1157-4ad9-b8d4-14d00b1080eb}, !- Space Name
-  Adiabatic,                              !- Outside Boundary Condition
-=======
   {96f33280-2d1e-469f-a7c0-855af5c45c01}, !- Handle
   Surface 4,                              !- Name
   Wall,                                   !- Surface Type
@@ -1261,25 +1115,11 @@
   ,                                       !- Construction Name
   {1a94cdaa-796c-458d-b901-b3d27befde1b}, !- Space Name
   Foundation,                             !- Outside Boundary Condition
->>>>>>> fe5e5cb8
   ,                                       !- Outside Boundary Condition Object
   NoSun,                                  !- Sun Exposure
   NoWind,                                 !- Wind Exposure
   ,                                       !- View Factor to Ground
   ,                                       !- Number of Vertices
-<<<<<<< HEAD
-  6.46578440716979, -12.9315688143396, 2.4384, !- X,Y,Z Vertex 1 {m}
-  6.46578440716979, -12.9315688143396, 0, !- X,Y,Z Vertex 2 {m}
-  6.46578440716979, 0, 0,                 !- X,Y,Z Vertex 3 {m}
-  6.46578440716979, 0, 2.4384;            !- X,Y,Z Vertex 4 {m}
-
-OS:Surface,
-  {4a82aad0-56a7-440a-8a7c-20353f779d81}, !- Handle
-  Surface 5,                              !- Name
-  Wall,                                   !- Surface Type
-  ,                                       !- Construction Name
-  {fa608d4b-1157-4ad9-b8d4-14d00b1080eb}, !- Space Name
-=======
   19.3973532215094, -11.1027688143396, 0, !- X,Y,Z Vertex 1 {m}
   19.3973532215094, 1.8288, 0,            !- X,Y,Z Vertex 2 {m}
   25.8631376286792, 1.8288, 0,            !- X,Y,Z Vertex 3 {m}
@@ -1308,28 +1148,18 @@
   Wall,                                   !- Surface Type
   ,                                       !- Construction Name
   {1a94cdaa-796c-458d-b901-b3d27befde1b}, !- Space Name
->>>>>>> fe5e5cb8
-  Outdoors,                               !- Outside Boundary Condition
-  ,                                       !- Outside Boundary Condition Object
-  SunExposed,                             !- Sun Exposure
-  WindExposed,                            !- Wind Exposure
-  ,                                       !- View Factor to Ground
-  ,                                       !- Number of Vertices
-  0, -12.9315688143396, 2.4384,           !- X,Y,Z Vertex 1 {m}
-  0, -12.9315688143396, 0,                !- X,Y,Z Vertex 2 {m}
-  6.46578440716979, -12.9315688143396, 0, !- X,Y,Z Vertex 3 {m}
-  6.46578440716979, -12.9315688143396, 2.4384; !- X,Y,Z Vertex 4 {m}
-
-OS:Surface,
-<<<<<<< HEAD
-  {8e2d25ba-4cfe-4b54-acc4-a089e3046774}, !- Handle
-  Surface 6,                              !- Name
-  RoofCeiling,                            !- Surface Type
-  ,                                       !- Construction Name
-  {fa608d4b-1157-4ad9-b8d4-14d00b1080eb}, !- Space Name
-  Surface,                                !- Outside Boundary Condition
-  {7046604d-5c1a-4383-b46a-fd4c983ef988}, !- Outside Boundary Condition Object
-=======
+  Outdoors,                               !- Outside Boundary Condition
+  ,                                       !- Outside Boundary Condition Object
+  SunExposed,                             !- Sun Exposure
+  WindExposed,                            !- Wind Exposure
+  ,                                       !- View Factor to Ground
+  ,                                       !- Number of Vertices
+  25.8631376286792, -11.1027688143396, 2.4384, !- X,Y,Z Vertex 1 {m}
+  25.8631376286792, -11.1027688143396, 0, !- X,Y,Z Vertex 2 {m}
+  25.8631376286792, 1.8288, 0,            !- X,Y,Z Vertex 3 {m}
+  25.8631376286792, 1.8288, 2.4384;       !- X,Y,Z Vertex 4 {m}
+
+OS:Surface,
   {8b0b3a3d-eba0-4565-a2d8-d51bbe5bd387}, !- Handle
   Surface 40,                             !- Name
   Floor,                                  !- Surface Type
@@ -1337,52 +1167,10 @@
   {4e998cb5-f98e-4e10-a2fd-a550e0f7f28f}, !- Space Name
   Surface,                                !- Outside Boundary Condition
   {1be6ac12-04c4-4c55-ac9c-71d6a156b149}, !- Outside Boundary Condition Object
->>>>>>> fe5e5cb8
   NoSun,                                  !- Sun Exposure
   NoWind,                                 !- Wind Exposure
   ,                                       !- View Factor to Ground
   ,                                       !- Number of Vertices
-<<<<<<< HEAD
-  6.46578440716979, -12.9315688143396, 2.4384, !- X,Y,Z Vertex 1 {m}
-  6.46578440716979, 0, 2.4384,            !- X,Y,Z Vertex 2 {m}
-  0, 0, 2.4384,                           !- X,Y,Z Vertex 3 {m}
-  0, -12.9315688143396, 2.4384;           !- X,Y,Z Vertex 4 {m}
-
-OS:SpaceType,
-  {4554db71-e3ec-4144-b472-bb40c3cccdc0}, !- Handle
-  Space Type 1,                           !- Name
-  ,                                       !- Default Construction Set Name
-  ,                                       !- Default Schedule Set Name
-  ,                                       !- Group Rendering Name
-  ,                                       !- Design Specification Outdoor Air Object Name
-  ,                                       !- Standards Template
-  ,                                       !- Standards Building Type
-  living;                                 !- Standards Space Type
-
-OS:Surface,
-  {7046604d-5c1a-4383-b46a-fd4c983ef988}, !- Handle
-  Surface 7,                              !- Name
-  Floor,                                  !- Surface Type
-  ,                                       !- Construction Name
-  {c3bff9b0-61f6-4b63-8f33-496bf81bef24}, !- Space Name
-  Surface,                                !- Outside Boundary Condition
-  {8e2d25ba-4cfe-4b54-acc4-a089e3046774}, !- Outside Boundary Condition Object
-  NoSun,                                  !- Sun Exposure
-  NoWind,                                 !- Wind Exposure
-  ,                                       !- View Factor to Ground
-  ,                                       !- Number of Vertices
-  0, -12.9315688143396, 2.4384,           !- X,Y,Z Vertex 1 {m}
-  0, 0, 2.4384,                           !- X,Y,Z Vertex 2 {m}
-  6.46578440716979, 0, 2.4384,            !- X,Y,Z Vertex 3 {m}
-  6.46578440716979, -12.9315688143396, 2.4384; !- X,Y,Z Vertex 4 {m}
-
-OS:Surface,
-  {c98fbe80-a2b1-49da-99a9-434ea782d224}, !- Handle
-  Surface 8,                              !- Name
-  RoofCeiling,                            !- Surface Type
-  ,                                       !- Construction Name
-  {c3bff9b0-61f6-4b63-8f33-496bf81bef24}, !- Space Name
-=======
   19.3973532215094, -11.1027688143396, 2.4384, !- X,Y,Z Vertex 1 {m}
   19.3973532215094, 1.8288, 2.4384,       !- X,Y,Z Vertex 2 {m}
   25.8631376286792, 1.8288, 2.4384,       !- X,Y,Z Vertex 3 {m}
@@ -1494,102 +1282,72 @@
   Wall,                                   !- Surface Type
   ,                                       !- Construction Name
   {18f32a01-59bd-4be5-841b-1e3e98776d9b}, !- Space Name
->>>>>>> fe5e5cb8
-  Outdoors,                               !- Outside Boundary Condition
-  ,                                       !- Outside Boundary Condition Object
-  SunExposed,                             !- Sun Exposure
-  WindExposed,                            !- Wind Exposure
-  ,                                       !- View Factor to Ground
-  ,                                       !- Number of Vertices
-  0, -6.46578440716979, 5.6712922035849,  !- X,Y,Z Vertex 1 {m}
-  6.46578440716979, -6.46578440716979, 5.6712922035849, !- X,Y,Z Vertex 2 {m}
-  6.46578440716979, 0, 2.4384,            !- X,Y,Z Vertex 3 {m}
-  0, 0, 2.4384;                           !- X,Y,Z Vertex 4 {m}
-
-OS:Surface,
-<<<<<<< HEAD
-  {44ffd820-6a99-47ab-9bad-cc8c9d2ccec5}, !- Handle
-  Surface 9,                              !- Name
-  RoofCeiling,                            !- Surface Type
-  ,                                       !- Construction Name
-  {c3bff9b0-61f6-4b63-8f33-496bf81bef24}, !- Space Name
-=======
+  Outdoors,                               !- Outside Boundary Condition
+  ,                                       !- Outside Boundary Condition Object
+  SunExposed,                             !- Sun Exposure
+  WindExposed,                            !- Wind Exposure
+  ,                                       !- View Factor to Ground
+  ,                                       !- Number of Vertices
+  19.3973532215094, -12.9315688143396, 2.4384, !- X,Y,Z Vertex 1 {m}
+  19.3973532215094, -12.9315688143396, 0, !- X,Y,Z Vertex 2 {m}
+  19.3973532215094, -11.1027688143396, 0, !- X,Y,Z Vertex 3 {m}
+  19.3973532215094, -11.1027688143396, 2.4384; !- X,Y,Z Vertex 4 {m}
+
+OS:Surface,
   {1cbe82a0-c96b-431d-a65e-0078023e5e9b}, !- Handle
   Surface 48,                             !- Name
   Wall,                                   !- Surface Type
   ,                                       !- Construction Name
   {1a94cdaa-796c-458d-b901-b3d27befde1b}, !- Space Name
->>>>>>> fe5e5cb8
-  Outdoors,                               !- Outside Boundary Condition
-  ,                                       !- Outside Boundary Condition Object
-  SunExposed,                             !- Sun Exposure
-  WindExposed,                            !- Wind Exposure
-  ,                                       !- View Factor to Ground
-  ,                                       !- Number of Vertices
-  6.46578440716979, -6.46578440716979, 5.6712922035849, !- X,Y,Z Vertex 1 {m}
-  0, -6.46578440716979, 5.6712922035849,  !- X,Y,Z Vertex 2 {m}
-  0, -12.9315688143396, 2.4384,           !- X,Y,Z Vertex 3 {m}
-  6.46578440716979, -12.9315688143396, 2.4384; !- X,Y,Z Vertex 4 {m}
-
-OS:Surface,
-<<<<<<< HEAD
-  {634368fa-2f20-4a71-86a5-b89b022a7978}, !- Handle
-  Surface 10,                             !- Name
-  Wall,                                   !- Surface Type
-  ,                                       !- Construction Name
-  {c3bff9b0-61f6-4b63-8f33-496bf81bef24}, !- Space Name
-=======
+  Outdoors,                               !- Outside Boundary Condition
+  ,                                       !- Outside Boundary Condition Object
+  SunExposed,                             !- Sun Exposure
+  WindExposed,                            !- Wind Exposure
+  ,                                       !- View Factor to Ground
+  ,                                       !- Number of Vertices
+  19.3973532215094, 1.8288, 2.4384,       !- X,Y,Z Vertex 1 {m}
+  19.3973532215094, 1.8288, 0,            !- X,Y,Z Vertex 2 {m}
+  19.3973532215094, 0, 0,                 !- X,Y,Z Vertex 3 {m}
+  19.3973532215094, 0, 2.4384;            !- X,Y,Z Vertex 4 {m}
+
+OS:Surface,
   {a0143356-a692-4329-b8aa-7c0118c68665}, !- Handle
   Surface 49,                             !- Name
   Wall,                                   !- Surface Type
   ,                                       !- Construction Name
   {18f32a01-59bd-4be5-841b-1e3e98776d9b}, !- Space Name
->>>>>>> fe5e5cb8
-  Outdoors,                               !- Outside Boundary Condition
-  ,                                       !- Outside Boundary Condition Object
-  SunExposed,                             !- Sun Exposure
-  WindExposed,                            !- Wind Exposure
-  ,                                       !- View Factor to Ground
-  ,                                       !- Number of Vertices
-  0, -6.46578440716979, 5.6712922035849,  !- X,Y,Z Vertex 1 {m}
-  0, 0, 2.4384,                           !- X,Y,Z Vertex 2 {m}
-  0, -12.9315688143396, 2.4384;           !- X,Y,Z Vertex 3 {m}
-
-OS:Surface,
-<<<<<<< HEAD
-  {5c057422-2b56-42df-b547-720b86274782}, !- Handle
-  Surface 11,                             !- Name
-  Wall,                                   !- Surface Type
-  ,                                       !- Construction Name
-  {c3bff9b0-61f6-4b63-8f33-496bf81bef24}, !- Space Name
-  Adiabatic,                              !- Outside Boundary Condition
-=======
+  Outdoors,                               !- Outside Boundary Condition
+  ,                                       !- Outside Boundary Condition Object
+  SunExposed,                             !- Sun Exposure
+  WindExposed,                            !- Wind Exposure
+  ,                                       !- View Factor to Ground
+  ,                                       !- Number of Vertices
+  12.9315688143396, -11.1027688143396, 2.4384, !- X,Y,Z Vertex 1 {m}
+  12.9315688143396, -11.1027688143396, 0, !- X,Y,Z Vertex 2 {m}
+  12.9315688143396, -12.9315688143396, 0, !- X,Y,Z Vertex 3 {m}
+  12.9315688143396, -12.9315688143396, 2.4384; !- X,Y,Z Vertex 4 {m}
+
+OS:Surface,
   {854fff91-2a86-4e80-9bed-f1b430c077c9}, !- Handle
   Surface 50,                             !- Name
   Wall,                                   !- Surface Type
   ,                                       !- Construction Name
   {af54f66b-621e-4411-a129-7467a71224f3}, !- Space Name
   Outdoors,                               !- Outside Boundary Condition
->>>>>>> fe5e5cb8
-  ,                                       !- Outside Boundary Condition Object
-  NoSun,                                  !- Sun Exposure
-  NoWind,                                 !- Wind Exposure
-  ,                                       !- View Factor to Ground
-  ,                                       !- Number of Vertices
-  6.46578440716979, -6.46578440716979, 5.6712922035849, !- X,Y,Z Vertex 1 {m}
-  6.46578440716979, -12.9315688143396, 2.4384, !- X,Y,Z Vertex 2 {m}
-  6.46578440716979, 0, 2.4384;            !- X,Y,Z Vertex 3 {m}
+  ,                                       !- Outside Boundary Condition Object
+  SunExposed,                             !- Sun Exposure
+  WindExposed,                            !- Wind Exposure
+  ,                                       !- View Factor to Ground
+  ,                                       !- Number of Vertices
+  12.9315688143396, 0, 2.4384,            !- X,Y,Z Vertex 1 {m}
+  12.9315688143396, 0, 0,                 !- X,Y,Z Vertex 2 {m}
+  12.9315688143396, 1.8288, 0,            !- X,Y,Z Vertex 3 {m}
+  12.9315688143396, 1.8288, 2.4384;       !- X,Y,Z Vertex 4 {m}
 
 OS:Space,
-<<<<<<< HEAD
-  {c3bff9b0-61f6-4b63-8f33-496bf81bef24}, !- Handle
-  unfinished attic space,                 !- Name
-  {5025599a-dd5c-470f-9ad1-63678c507e01}, !- Space Type Name
-=======
   {4e998cb5-f98e-4e10-a2fd-a550e0f7f28f}, !- Handle
   unfinished attic space,                 !- Name
   {ede98f43-c8ce-4972-946b-1f776c723321}, !- Space Type Name
->>>>>>> fe5e5cb8
   ,                                       !- Default Construction Set Name
   ,                                       !- Default Schedule Set Name
   ,                                       !- Direction of Relative North {deg}
@@ -1597,17 +1355,10 @@
   ,                                       !- Y Origin {m}
   ,                                       !- Z Origin {m}
   ,                                       !- Building Story Name
-<<<<<<< HEAD
-  {055e1cde-f7ec-4a4e-9926-1ac37e95d363}; !- Thermal Zone Name
-
-OS:ThermalZone,
-  {055e1cde-f7ec-4a4e-9926-1ac37e95d363}, !- Handle
-=======
   {916f9966-ae2c-4b64-9cf8-2d423570202d}; !- Thermal Zone Name
 
 OS:ThermalZone,
   {916f9966-ae2c-4b64-9cf8-2d423570202d}, !- Handle
->>>>>>> fe5e5cb8
   unfinished attic zone,                  !- Name
   ,                                       !- Multiplier
   ,                                       !- Ceiling Height {m}
@@ -1616,17 +1367,10 @@
   ,                                       !- Zone Inside Convection Algorithm
   ,                                       !- Zone Outside Convection Algorithm
   ,                                       !- Zone Conditioning Equipment List Name
-<<<<<<< HEAD
-  {af691ae9-1a8f-405a-aaaf-64426fb5b8b9}, !- Zone Air Inlet Port List
-  {dbcddc15-1706-44dc-acce-ccf041aef973}, !- Zone Air Exhaust Port List
-  {fc13027f-9c59-4527-9609-d07b2e483d8b}, !- Zone Air Node Name
-  {1eede900-521f-4f1a-925f-6616e4736927}, !- Zone Return Air Port List
-=======
   {2398a2df-832a-404c-9fbf-663044d772c9}, !- Zone Air Inlet Port List
   {03a9e302-26e4-4c4d-9c13-abf75d8bed16}, !- Zone Air Exhaust Port List
   {72679e9a-965f-4567-91c2-31320bf1542d}, !- Zone Air Node Name
   {bf442902-ec46-4875-b494-ead9b3b7b104}, !- Zone Return Air Port List
->>>>>>> fe5e5cb8
   ,                                       !- Primary Daylighting Control Name
   ,                                       !- Fraction of Zone Controlled by Primary Daylighting Control
   ,                                       !- Secondary Daylighting Control Name
@@ -1637,39 +1381,6 @@
   No;                                     !- Use Ideal Air Loads
 
 OS:Node,
-<<<<<<< HEAD
-  {4d6d6714-1157-411b-8a8f-f3d0c471b5b9}, !- Handle
-  Node 2,                                 !- Name
-  {fc13027f-9c59-4527-9609-d07b2e483d8b}, !- Inlet Port
-  ;                                       !- Outlet Port
-
-OS:Connection,
-  {fc13027f-9c59-4527-9609-d07b2e483d8b}, !- Handle
-  {7302417b-3089-454a-97c8-4958211006f2}, !- Name
-  {055e1cde-f7ec-4a4e-9926-1ac37e95d363}, !- Source Object
-  11,                                     !- Outlet Port
-  {4d6d6714-1157-411b-8a8f-f3d0c471b5b9}, !- Target Object
-  2;                                      !- Inlet Port
-
-OS:PortList,
-  {af691ae9-1a8f-405a-aaaf-64426fb5b8b9}, !- Handle
-  {f95b67c2-fc4c-4b8f-8a64-71a2ff421a17}, !- Name
-  {055e1cde-f7ec-4a4e-9926-1ac37e95d363}; !- HVAC Component
-
-OS:PortList,
-  {dbcddc15-1706-44dc-acce-ccf041aef973}, !- Handle
-  {41d31a13-d814-4170-8fb1-52d4529d3b57}, !- Name
-  {055e1cde-f7ec-4a4e-9926-1ac37e95d363}; !- HVAC Component
-
-OS:PortList,
-  {1eede900-521f-4f1a-925f-6616e4736927}, !- Handle
-  {65387b57-4edd-4896-8bce-80b63cfe4df3}, !- Name
-  {055e1cde-f7ec-4a4e-9926-1ac37e95d363}; !- HVAC Component
-
-OS:Sizing:Zone,
-  {1a352a96-63da-4d9a-b23e-872ba5112f98}, !- Handle
-  {055e1cde-f7ec-4a4e-9926-1ac37e95d363}, !- Zone or ZoneList Name
-=======
   {8a59a6a8-4aae-48fc-a2ca-a425e6332b63}, !- Handle
   Node 5,                                 !- Name
   {72679e9a-965f-4567-91c2-31320bf1542d}, !- Inlet Port
@@ -1701,7 +1412,6 @@
 OS:Sizing:Zone,
   {3e6c0572-8aea-475e-bfae-697bce8f62d5}, !- Handle
   {916f9966-ae2c-4b64-9cf8-2d423570202d}, !- Zone or ZoneList Name
->>>>>>> fe5e5cb8
   SupplyAirTemperature,                   !- Zone Cooling Design Supply Air Temperature Input Method
   14,                                     !- Zone Cooling Design Supply Air Temperature {C}
   11.11,                                  !- Zone Cooling Design Supply Air Temperature Difference {deltaC}
@@ -1730,21 +1440,12 @@
   autosize;                               !- Dedicated Outdoor Air High Setpoint Temperature for Design {C}
 
 OS:ZoneHVAC:EquipmentList,
-<<<<<<< HEAD
-  {5198725d-99f3-4e25-a6d0-b152216c32e4}, !- Handle
-  Zone HVAC Equipment List 2,             !- Name
-  {055e1cde-f7ec-4a4e-9926-1ac37e95d363}; !- Thermal Zone
-
-OS:SpaceType,
-  {5025599a-dd5c-470f-9ad1-63678c507e01}, !- Handle
-=======
   {f3773f75-fa16-4b09-a784-d0b749a06a71}, !- Handle
   Zone HVAC Equipment List 5,             !- Name
   {916f9966-ae2c-4b64-9cf8-2d423570202d}; !- Thermal Zone
 
 OS:SpaceType,
   {ede98f43-c8ce-4972-946b-1f776c723321}, !- Handle
->>>>>>> fe5e5cb8
   Space Type 2,                           !- Name
   ,                                       !- Default Construction Set Name
   ,                                       !- Default Schedule Set Name
@@ -1755,21 +1456,12 @@
   unfinished attic;                       !- Standards Space Type
 
 OS:BuildingUnit,
-<<<<<<< HEAD
-  {5d777761-0af6-4d82-8404-74dbba306960}, !- Handle
-=======
   {e72f0422-e1dd-4315-8bb3-75e2fb1150f0}, !- Handle
->>>>>>> fe5e5cb8
   unit 1,                                 !- Name
   ,                                       !- Rendering Color
   Residential;                            !- Building Unit Type
 
 OS:AdditionalProperties,
-<<<<<<< HEAD
-  {9b510ecc-923d-40f3-91d8-1f2df02d2732}, !- Handle
-  {5d777761-0af6-4d82-8404-74dbba306960}, !- Object Name
-  NumberOfBedrooms,                       !- Feature Name 1
-=======
   {7eeca58b-2f44-4c3f-ac3d-662772f8dd75}, !- Handle
   {e72f0422-e1dd-4315-8bb3-75e2fb1150f0}, !- Object Name
   Units Represented,                      !- Feature Name 1
@@ -1839,31 +1531,25 @@
   {9a92a43f-cef7-4f6f-965d-5a92f1c16e5e}, !- Handle
   {ac9b2cc3-653f-4856-a450-0a8c49a9f9c6}, !- Object Name
   Units Represented,                      !- Feature Name 1
->>>>>>> fe5e5cb8
   Integer,                                !- Feature Data Type 1
-  3,                                      !- Feature Value 1
-  NumberOfBathrooms,                      !- Feature Name 2
-  Double,                                 !- Feature Data Type 2
-  2,                                      !- Feature Value 2
-  NumberOfOccupants,                      !- Feature Name 3
+  1,                                      !- Feature Value 1
+  NumberOfBedrooms,                       !- Feature Name 2
+  Integer,                                !- Feature Data Type 2
+  3,                                      !- Feature Value 2
+  NumberOfBathrooms,                      !- Feature Name 3
   Double,                                 !- Feature Data Type 3
-  3.3900000000000001;                     !- Feature Value 3
+  2,                                      !- Feature Value 3
+  NumberOfOccupants,                      !- Feature Name 4
+  Double,                                 !- Feature Data Type 4
+  3.3900000000000001;                     !- Feature Value 4
 
 OS:External:File,
-<<<<<<< HEAD
-  {feb38496-94c9-4b0f-a20b-dadd77ca6025}, !- Handle
-=======
   {1eeb2e22-6aaf-483a-986e-a667debe1f7a}, !- Handle
->>>>>>> fe5e5cb8
   8760.csv,                               !- Name
   8760.csv;                               !- File Name
 
 OS:Schedule:Day,
-<<<<<<< HEAD
-  {bbc233cd-7309-4929-ab07-43a688b801a5}, !- Handle
-=======
   {e0bff22d-2350-4b54-a68a-a00e9d050802}, !- Handle
->>>>>>> fe5e5cb8
   Schedule Day 1,                         !- Name
   ,                                       !- Schedule Type Limits Name
   ,                                       !- Interpolate to Timestep
@@ -1872,11 +1558,7 @@
   0;                                      !- Value Until Time 1
 
 OS:Schedule:Day,
-<<<<<<< HEAD
-  {fcbe45f9-aeba-4070-b1ad-775f6384b774}, !- Handle
-=======
   {c7a9f084-e47d-48cb-a66c-34f6a16c7b05}, !- Handle
->>>>>>> fe5e5cb8
   Schedule Day 2,                         !- Name
   ,                                       !- Schedule Type Limits Name
   ,                                       !- Interpolate to Timestep
@@ -1885,17 +1567,10 @@
   1;                                      !- Value Until Time 1
 
 OS:Schedule:File,
-<<<<<<< HEAD
-  {0c0bbd84-6ab5-4c0c-a2f7-9a8d4a3cd634}, !- Handle
-  occupants,                              !- Name
-  {8e802fc4-fd19-420d-b767-7edd5683433d}, !- Schedule Type Limits Name
-  {feb38496-94c9-4b0f-a20b-dadd77ca6025}, !- External File Name
-=======
   {9b02004c-104c-4b1f-adf3-aefdde52216c}, !- Handle
   occupants,                              !- Name
   {6b53aedc-a5fb-4983-8fca-37b824ad4166}, !- Schedule Type Limits Name
   {1eeb2e22-6aaf-483a-986e-a667debe1f7a}, !- External File Name
->>>>>>> fe5e5cb8
   1,                                      !- Column Number
   1,                                      !- Rows to Skip at Top
   8760,                                   !- Number of Hours of Data
@@ -1904,17 +1579,6 @@
   60;                                     !- Minutes per Item
 
 OS:Schedule:Ruleset,
-<<<<<<< HEAD
-  {afb7b4a0-4d0d-43d5-9e63-08f4f42c51d9}, !- Handle
-  Schedule Ruleset 1,                     !- Name
-  {5007165d-6e01-46eb-a6ca-fb2223d2cb4a}, !- Schedule Type Limits Name
-  {182b98bd-e4a8-4888-89c5-2e83e3ebf106}; !- Default Day Schedule Name
-
-OS:Schedule:Day,
-  {182b98bd-e4a8-4888-89c5-2e83e3ebf106}, !- Handle
-  Schedule Day 3,                         !- Name
-  {5007165d-6e01-46eb-a6ca-fb2223d2cb4a}, !- Schedule Type Limits Name
-=======
   {9f1ec850-18e1-4185-a257-baa22a8c5377}, !- Handle
   Schedule Ruleset 1,                     !- Name
   {36b308e9-727e-47b5-955d-797fd793e9fa}, !- Schedule Type Limits Name
@@ -1924,18 +1588,13 @@
   {27122a2a-e8d9-4d15-b9b2-c112832c2300}, !- Handle
   Schedule Day 3,                         !- Name
   {36b308e9-727e-47b5-955d-797fd793e9fa}, !- Schedule Type Limits Name
->>>>>>> fe5e5cb8
   ,                                       !- Interpolate to Timestep
   24,                                     !- Hour 1
   0,                                      !- Minute 1
   112.539290946133;                       !- Value Until Time 1
 
 OS:People:Definition,
-<<<<<<< HEAD
-  {6a82734d-4483-4a91-81b8-d2d3db1de189}, !- Handle
-=======
   {eda2e947-137e-4363-959a-81f402f1b3eb}, !- Handle
->>>>>>> fe5e5cb8
   res occupants|living space,             !- Name
   People,                                 !- Number of People Calculation Method
   3.39,                                   !- Number of People {people}
@@ -1948,21 +1607,12 @@
   ZoneAveraged;                           !- Mean Radiant Temperature Calculation Type
 
 OS:People,
-<<<<<<< HEAD
-  {ec5c31f3-a829-4b11-9c52-c8dff70ef5ed}, !- Handle
-  res occupants|living space,             !- Name
-  {6a82734d-4483-4a91-81b8-d2d3db1de189}, !- People Definition Name
-  {fa608d4b-1157-4ad9-b8d4-14d00b1080eb}, !- Space or SpaceType Name
-  {0c0bbd84-6ab5-4c0c-a2f7-9a8d4a3cd634}, !- Number of People Schedule Name
-  {afb7b4a0-4d0d-43d5-9e63-08f4f42c51d9}, !- Activity Level Schedule Name
-=======
   {266cddcc-375d-41ea-85d2-28ed1d393e54}, !- Handle
   res occupants|living space,             !- Name
   {eda2e947-137e-4363-959a-81f402f1b3eb}, !- People Definition Name
   {7f35cd55-fc92-4c76-a485-7b81443dbea4}, !- Space or SpaceType Name
   {9b02004c-104c-4b1f-adf3-aefdde52216c}, !- Number of People Schedule Name
   {9f1ec850-18e1-4185-a257-baa22a8c5377}, !- Activity Level Schedule Name
->>>>>>> fe5e5cb8
   ,                                       !- Surface Name/Angle Factor List Name
   ,                                       !- Work Efficiency Schedule Name
   ,                                       !- Clothing Insulation Schedule Name
@@ -1970,11 +1620,7 @@
   1;                                      !- Multiplier
 
 OS:ScheduleTypeLimits,
-<<<<<<< HEAD
-  {5007165d-6e01-46eb-a6ca-fb2223d2cb4a}, !- Handle
-=======
   {36b308e9-727e-47b5-955d-797fd793e9fa}, !- Handle
->>>>>>> fe5e5cb8
   ActivityLevel,                          !- Name
   0,                                      !- Lower Limit Value
   ,                                       !- Upper Limit Value
@@ -1982,17 +1628,11 @@
   ActivityLevel;                          !- Unit Type
 
 OS:ScheduleTypeLimits,
-<<<<<<< HEAD
-  {8e802fc4-fd19-420d-b767-7edd5683433d}, !- Handle
-=======
   {6b53aedc-a5fb-4983-8fca-37b824ad4166}, !- Handle
->>>>>>> fe5e5cb8
   Fractional,                             !- Name
   0,                                      !- Lower Limit Value
   1,                                      !- Upper Limit Value
   Continuous;                             !- Numeric Type
-<<<<<<< HEAD
-=======
 
 OS:Schedule:Day,
   {9b0f8445-fa45-420e-9396-ba97d052fce3}, !- Handle
@@ -2125,4 +1765,3 @@
   ,                                       !- Clothing Insulation Schedule Name
   ,                                       !- Air Velocity Schedule Name
   1;                                      !- Multiplier
->>>>>>> fe5e5cb8
