!- NOTE: Auto-generated from /test/osw_files/SFD_2000sqft_2story_SL_UA_3Beds_2Baths_Denver_Furnace_CentralAC_ElecWHTank_ClothesWasher_ClothesDryer.osw

OS:Version,
<<<<<<< HEAD
  {00dd00d0-c456-4513-b908-8abcd552a816}, !- Handle
  3.0.1;                                  !- Version Identifier

OS:SimulationControl,
  {0b8b15c6-0365-4eb7-bcab-339f5d8f6072}, !- Handle
=======
  {f5baf7b2-6aa9-43ac-b7bc-d547fd21b0b7}, !- Handle
  2.9.0;                                  !- Version Identifier

OS:SimulationControl,
  {608b9582-d909-4ee0-a711-56ef58f0bd3d}, !- Handle
>>>>>>> fcfe5a62
  ,                                       !- Do Zone Sizing Calculation
  ,                                       !- Do System Sizing Calculation
  ,                                       !- Do Plant Sizing Calculation
  No;                                     !- Run Simulation for Sizing Periods

OS:Timestep,
<<<<<<< HEAD
  {89631526-0a1b-44d4-aa67-e86bbce01ad8}, !- Handle
  6;                                      !- Number of Timesteps per Hour

OS:ShadowCalculation,
  {91742ea5-dab1-41d7-9008-6b0b70db1eb8}, !- Handle
  PolygonClipping,                        !- Shading Calculation Method
  ,                                       !- Shading Calculation Update Frequency Method
  20,                                     !- Shading Calculation Update Frequency
  15000,                                  !- Maximum Figures in Shadow Overlap Calculations
  ,                                       !- Polygon Clipping Algorithm
  512,                                    !- Pixel Counting Resolution
  ,                                       !- Sky Diffuse Modeling Algorithm
  No,                                     !- Output External Shading Calculation Results
  No,                                     !- Disable Self-Shading Within Shading Zone Groups
  No;                                     !- Disable Self-Shading From Shading Zone Groups to Other Zones

OS:WeatherFile,
  {997c7724-798a-4b58-9df1-39f6967deeea}, !- Handle
=======
  {f0c8cafe-dfe1-4541-8c5b-214ae0ceaf76}, !- Handle
  6;                                      !- Number of Timesteps per Hour

OS:ShadowCalculation,
  {a4fb5a40-0494-47c1-b4fb-cdeb7ec20e63}, !- Handle
  20,                                     !- Calculation Frequency
  200;                                    !- Maximum Figures in Shadow Overlap Calculations

OS:SurfaceConvectionAlgorithm:Outside,
  {b5c2206e-3836-4534-b212-94fa3c0eba6c}, !- Handle
  DOE-2;                                  !- Algorithm

OS:SurfaceConvectionAlgorithm:Inside,
  {6d4729cb-3a94-4250-af3c-058fa9ef0869}, !- Handle
  TARP;                                   !- Algorithm

OS:ZoneCapacitanceMultiplier:ResearchSpecial,
  {9830543a-b03c-488e-b812-b1a75b79959c}, !- Handle
  3.6,                                    !- Temperature Capacity Multiplier
  15,                                     !- Humidity Capacity Multiplier
  ;                                       !- Carbon Dioxide Capacity Multiplier

OS:RunPeriod,
  {9d759bc5-b63e-4375-9876-c67e270f9ae1}, !- Handle
  Run Period 1,                           !- Name
  1,                                      !- Begin Month
  1,                                      !- Begin Day of Month
  12,                                     !- End Month
  31,                                     !- End Day of Month
  ,                                       !- Use Weather File Holidays and Special Days
  ,                                       !- Use Weather File Daylight Saving Period
  ,                                       !- Apply Weekend Holiday Rule
  ,                                       !- Use Weather File Rain Indicators
  ,                                       !- Use Weather File Snow Indicators
  ;                                       !- Number of Times Runperiod to be Repeated

OS:YearDescription,
  {e949f5c8-562d-4390-a62c-a04f2557bfe2}, !- Handle
  2007,                                   !- Calendar Year
  ,                                       !- Day of Week for Start Day
  ;                                       !- Is Leap Year

OS:WeatherFile,
  {24b35c02-b7da-4893-9088-36acba9827d0}, !- Handle
>>>>>>> fcfe5a62
  Denver Intl Ap,                         !- City
  CO,                                     !- State Province Region
  USA,                                    !- Country
  TMY3,                                   !- Data Source
  725650,                                 !- WMO Number
  39.83,                                  !- Latitude {deg}
  -104.65,                                !- Longitude {deg}
  -7,                                     !- Time Zone {hr}
  1650,                                   !- Elevation {m}
  C:/OpenStudio/OpenStudio-BuildStock/resources/measures/HPXMLtoOpenStudio/weather/USA_CO_Denver.Intl.AP.725650_TMY3.epw, !- Url
  E23378AA;                               !- Checksum

OS:AdditionalProperties,
<<<<<<< HEAD
  {71c4f78b-d9f8-435f-ba8b-6aed7abc8641}, !- Handle
  {997c7724-798a-4b58-9df1-39f6967deeea}, !- Object Name
=======
  {cc2dc750-5466-4b13-9b8b-186bc1752a28}, !- Handle
  {24b35c02-b7da-4893-9088-36acba9827d0}, !- Object Name
>>>>>>> fcfe5a62
  EPWHeaderCity,                          !- Feature Name 1
  String,                                 !- Feature Data Type 1
  Denver Intl Ap,                         !- Feature Value 1
  EPWHeaderState,                         !- Feature Name 2
  String,                                 !- Feature Data Type 2
  CO,                                     !- Feature Value 2
  EPWHeaderCountry,                       !- Feature Name 3
  String,                                 !- Feature Data Type 3
  USA,                                    !- Feature Value 3
  EPWHeaderDataSource,                    !- Feature Name 4
  String,                                 !- Feature Data Type 4
  TMY3,                                   !- Feature Value 4
  EPWHeaderStation,                       !- Feature Name 5
  String,                                 !- Feature Data Type 5
  725650,                                 !- Feature Value 5
  EPWHeaderLatitude,                      !- Feature Name 6
  Double,                                 !- Feature Data Type 6
  39.829999999999998,                     !- Feature Value 6
  EPWHeaderLongitude,                     !- Feature Name 7
  Double,                                 !- Feature Data Type 7
  -104.65000000000001,                    !- Feature Value 7
  EPWHeaderTimezone,                      !- Feature Name 8
  Double,                                 !- Feature Data Type 8
  -7,                                     !- Feature Value 8
  EPWHeaderAltitude,                      !- Feature Name 9
  Double,                                 !- Feature Data Type 9
  5413.3858267716532,                     !- Feature Value 9
  EPWHeaderLocalPressure,                 !- Feature Name 10
  Double,                                 !- Feature Data Type 10
  0.81937567683596546,                    !- Feature Value 10
  EPWHeaderRecordsPerHour,                !- Feature Name 11
  Double,                                 !- Feature Data Type 11
  0,                                      !- Feature Value 11
  EPWDataAnnualAvgDrybulb,                !- Feature Name 12
  Double,                                 !- Feature Data Type 12
  51.575616438356228,                     !- Feature Value 12
  EPWDataAnnualMinDrybulb,                !- Feature Name 13
  Double,                                 !- Feature Data Type 13
  -2.9200000000000017,                    !- Feature Value 13
  EPWDataAnnualMaxDrybulb,                !- Feature Name 14
  Double,                                 !- Feature Data Type 14
  104,                                    !- Feature Value 14
  EPWDataCDD50F,                          !- Feature Name 15
  Double,                                 !- Feature Data Type 15
  3072.2925000000005,                     !- Feature Value 15
  EPWDataCDD65F,                          !- Feature Name 16
  Double,                                 !- Feature Data Type 16
  883.62000000000035,                     !- Feature Value 16
  EPWDataHDD50F,                          !- Feature Name 17
  Double,                                 !- Feature Data Type 17
  2497.1925000000001,                     !- Feature Value 17
  EPWDataHDD65F,                          !- Feature Name 18
  Double,                                 !- Feature Data Type 18
  5783.5200000000013,                     !- Feature Value 18
  EPWDataAnnualAvgWindspeed,              !- Feature Name 19
  Double,                                 !- Feature Data Type 19
  3.9165296803649667,                     !- Feature Value 19
  EPWDataMonthlyAvgDrybulbs,              !- Feature Name 20
  String,                                 !- Feature Data Type 20
  33.4191935483871&#4431.90142857142857&#4443.02620967741937&#4442.48624999999999&#4459.877741935483854&#4473.57574999999997&#4472.07975806451608&#4472.70008064516134&#4466.49200000000006&#4450.079112903225806&#4437.218250000000005&#4434.582177419354835, !- Feature Value 20
  EPWDataGroundMonthlyTemps,              !- Feature Name 21
  String,                                 !- Feature Data Type 21
  44.08306285945173&#4440.89570904991865&#4440.64045432632048&#4442.153016571250646&#4448.225111118704206&#4454.268919273837525&#4459.508577937551024&#4462.82777283423508&#4463.10975667174995&#4460.41014950381947&#4455.304105212311526&#4449.445696474514364, !- Feature Value 21
  EPWDataWSF,                             !- Feature Name 22
  Double,                                 !- Feature Data Type 22
  0.58999999999999997,                    !- Feature Value 22
  EPWDataMonthlyAvgDailyHighDrybulbs,     !- Feature Name 23
  String,                                 !- Feature Data Type 23
  47.41032258064516&#4446.58642857142857&#4455.15032258064517&#4453.708&#4472.80193548387098&#4488.67600000000002&#4486.1858064516129&#4485.87225806451613&#4482.082&#4463.18064516129033&#4448.73400000000001&#4448.87935483870968, !- Feature Value 23
  EPWDataMonthlyAvgDailyLowDrybulbs,      !- Feature Name 24
  String,                                 !- Feature Data Type 24
  19.347741935483874&#4419.856428571428573&#4430.316129032258065&#4431.112&#4447.41612903225806&#4457.901999999999994&#4459.063870967741934&#4460.956774193548384&#4452.352000000000004&#4438.41612903225806&#4427.002000000000002&#4423.02903225806451, !- Feature Value 24
  EPWDesignHeatingDrybulb,                !- Feature Name 25
  Double,                                 !- Feature Data Type 25
  12.02,                                  !- Feature Value 25
  EPWDesignHeatingWindspeed,              !- Feature Name 26
  Double,                                 !- Feature Data Type 26
  2.8062500000000004,                     !- Feature Value 26
  EPWDesignCoolingDrybulb,                !- Feature Name 27
  Double,                                 !- Feature Data Type 27
  91.939999999999998,                     !- Feature Value 27
  EPWDesignCoolingWetbulb,                !- Feature Name 28
  Double,                                 !- Feature Data Type 28
  59.95131430195849,                      !- Feature Value 28
  EPWDesignCoolingHumidityRatio,          !- Feature Name 29
  Double,                                 !- Feature Data Type 29
  0.0059161086834698092,                  !- Feature Value 29
  EPWDesignCoolingWindspeed,              !- Feature Name 30
  Double,                                 !- Feature Data Type 30
  3.7999999999999989,                     !- Feature Value 30
  EPWDesignDailyTemperatureRange,         !- Feature Name 31
  Double,                                 !- Feature Data Type 31
  24.915483870967748,                     !- Feature Value 31
  EPWDesignDehumidDrybulb,                !- Feature Name 32
  Double,                                 !- Feature Data Type 32
  67.996785714285721,                     !- Feature Value 32
  EPWDesignDehumidHumidityRatio,          !- Feature Name 33
  Double,                                 !- Feature Data Type 33
  0.012133744170488724,                   !- Feature Value 33
  EPWDesignCoolingDirectNormal,           !- Feature Name 34
  Double,                                 !- Feature Data Type 34
  985,                                    !- Feature Value 34
  EPWDesignCoolingDiffuseHorizontal,      !- Feature Name 35
  Double,                                 !- Feature Data Type 35
  84;                                     !- Feature Value 35

OS:YearDescription,
  {f8e3d723-65be-4c98-90ae-a3078b7fc4f5}; !- Handle

OS:Site,
<<<<<<< HEAD
  {5f1a8003-0019-452a-bfe3-02992e6a9fd3}, !- Handle
=======
  {fdad7bc5-bdc7-4227-95d4-cc07c3559012}, !- Handle
>>>>>>> fcfe5a62
  Denver Intl Ap_CO_USA,                  !- Name
  39.83,                                  !- Latitude {deg}
  -104.65,                                !- Longitude {deg}
  -7,                                     !- Time Zone {hr}
  1650,                                   !- Elevation {m}
  ;                                       !- Terrain

OS:ClimateZones,
<<<<<<< HEAD
  {9d85ecac-1d90-4c17-9780-703b9c354f90}, !- Handle
  Building America,                       !- Climate Zone Institution Name 1
=======
  {08d9a779-55bf-42e9-bbfa-0421d9a562e6}, !- Handle
  ,                                       !- Active Institution
  ,                                       !- Active Year
  ,                                       !- Climate Zone Institution Name 1
>>>>>>> fcfe5a62
  ,                                       !- Climate Zone Document Name 1
  0,                                      !- Climate Zone Document Year 1
  Cold;                                   !- Climate Zone Value 1

OS:Site:WaterMainsTemperature,
<<<<<<< HEAD
  {114c67a0-2221-46c0-b4a1-fffbd10ad581}, !- Handle
=======
  {57434c0f-80a0-4b4a-b41f-587e1847f460}, !- Handle
>>>>>>> fcfe5a62
  Correlation,                            !- Calculation Method
  ,                                       !- Temperature Schedule Name
  10.8753424657535,                       !- Annual Average Outdoor Air Temperature {C}
  23.1524007936508;                       !- Maximum Difference In Monthly Average Outdoor Air Temperatures {deltaC}

OS:RunPeriodControl:DaylightSavingTime,
<<<<<<< HEAD
  {1a811109-62e5-4a19-af3e-5e20e1de6f2b}, !- Handle
=======
  {fd18b539-6da7-42cf-8338-e3bc5310d7b6}, !- Handle
>>>>>>> fcfe5a62
  4/7,                                    !- Start Date
  10/26;                                  !- End Date

OS:Site:GroundTemperature:Deep,
<<<<<<< HEAD
  {817e874e-2225-4b7a-a094-9b82a48695ef}, !- Handle
=======
  {d9380afe-42d6-460e-833d-07f11cdde58b}, !- Handle
>>>>>>> fcfe5a62
  10.8753424657535,                       !- January Deep Ground Temperature {C}
  10.8753424657535,                       !- February Deep Ground Temperature {C}
  10.8753424657535,                       !- March Deep Ground Temperature {C}
  10.8753424657535,                       !- April Deep Ground Temperature {C}
  10.8753424657535,                       !- May Deep Ground Temperature {C}
  10.8753424657535,                       !- June Deep Ground Temperature {C}
  10.8753424657535,                       !- July Deep Ground Temperature {C}
  10.8753424657535,                       !- August Deep Ground Temperature {C}
  10.8753424657535,                       !- September Deep Ground Temperature {C}
  10.8753424657535,                       !- October Deep Ground Temperature {C}
  10.8753424657535,                       !- November Deep Ground Temperature {C}
  10.8753424657535;                       !- December Deep Ground Temperature {C}

OS:Building,
<<<<<<< HEAD
  {3cd32556-f071-44f8-acec-903979897116}, !- Handle
=======
  {bc9e3b8b-b0a9-4ff4-b922-e4369c431bb7}, !- Handle
>>>>>>> fcfe5a62
  Building 1,                             !- Name
  ,                                       !- Building Sector Type
  ,                                       !- North Axis {deg}
  ,                                       !- Nominal Floor to Floor Height {m}
  ,                                       !- Space Type Name
  ,                                       !- Default Construction Set Name
  ,                                       !- Default Schedule Set Name
  2,                                      !- Standards Number of Stories
  2,                                      !- Standards Number of Above Ground Stories
  ,                                       !- Standards Template
  singlefamilydetached,                   !- Standards Building Type
  1;                                      !- Standards Number of Living Units

OS:AdditionalProperties,
<<<<<<< HEAD
  {bab4b028-94f5-4447-9dff-c699c8f25ee9}, !- Handle
  {3cd32556-f071-44f8-acec-903979897116}, !- Object Name
=======
  {b97d8ee3-b10b-4020-a4b0-caa307837910}, !- Handle
  {bc9e3b8b-b0a9-4ff4-b922-e4369c431bb7}, !- Object Name
>>>>>>> fcfe5a62
  Total Units Represented,                !- Feature Name 1
  Integer,                                !- Feature Data Type 1
  1,                                      !- Feature Value 1
  Total Units Modeled,                    !- Feature Name 2
  Integer,                                !- Feature Data Type 2
  1;                                      !- Feature Value 2

OS:ThermalZone,
<<<<<<< HEAD
  {7f56b171-4378-4b3f-839d-856350ca2768}, !- Handle
=======
  {3cca305c-83ad-41d5-9ff9-1bd8f1ac954e}, !- Handle
>>>>>>> fcfe5a62
  living zone,                            !- Name
  ,                                       !- Multiplier
  ,                                       !- Ceiling Height {m}
  ,                                       !- Volume {m3}
  ,                                       !- Floor Area {m2}
  ,                                       !- Zone Inside Convection Algorithm
  ,                                       !- Zone Outside Convection Algorithm
  ,                                       !- Zone Conditioning Equipment List Name
<<<<<<< HEAD
  {4cb36aa7-47d5-4c8a-a2c6-4df666c6b70b}, !- Zone Air Inlet Port List
  {3a9b1872-0299-47b1-a3bd-abc79afebba9}, !- Zone Air Exhaust Port List
  {5fa0f64e-9392-4eae-8b50-96f84c1fe541}, !- Zone Air Node Name
  {6751aa3e-fd6f-4ae2-8edb-601419c93d60}, !- Zone Return Air Port List
=======
  {4f1d704a-bb38-47a4-aeb5-6655003146f9}, !- Zone Air Inlet Port List
  {54d789cd-2bcb-4e0e-af19-89b3a29eaf27}, !- Zone Air Exhaust Port List
  {bd856de0-d549-4f92-8478-8614fe831cc9}, !- Zone Air Node Name
  {b652154d-2ff4-4151-ae14-baa8ecc0d148}, !- Zone Return Air Port List
>>>>>>> fcfe5a62
  ,                                       !- Primary Daylighting Control Name
  ,                                       !- Fraction of Zone Controlled by Primary Daylighting Control
  ,                                       !- Secondary Daylighting Control Name
  ,                                       !- Fraction of Zone Controlled by Secondary Daylighting Control
  ,                                       !- Illuminance Map Name
  ,                                       !- Group Rendering Name
<<<<<<< HEAD
  {db3dc19f-5889-414f-80a8-f4e19f500d3f}, !- Thermostat Name
  No;                                     !- Use Ideal Air Loads

OS:Node,
  {af0001aa-e682-479a-adca-a221a5f495dc}, !- Handle
  Node 1,                                 !- Name
  {5fa0f64e-9392-4eae-8b50-96f84c1fe541}, !- Inlet Port
  ;                                       !- Outlet Port

OS:Connection,
  {5fa0f64e-9392-4eae-8b50-96f84c1fe541}, !- Handle
  {0bd008cb-af27-4a01-bf87-a771ae0bdb53}, !- Name
  {7f56b171-4378-4b3f-839d-856350ca2768}, !- Source Object
  11,                                     !- Outlet Port
  {af0001aa-e682-479a-adca-a221a5f495dc}, !- Target Object
  2;                                      !- Inlet Port

OS:PortList,
  {4cb36aa7-47d5-4c8a-a2c6-4df666c6b70b}, !- Handle
  {1349bbcd-0f6e-4386-9fd6-cf0009cc835f}, !- Name
  {7f56b171-4378-4b3f-839d-856350ca2768}, !- HVAC Component
  {f559ce85-952e-4375-a316-05e5f765ae50}, !- Port 1
  {7f9a2e31-b9e9-43b9-80a4-c77fed490aaf}; !- Port 2

OS:PortList,
  {3a9b1872-0299-47b1-a3bd-abc79afebba9}, !- Handle
  {82dded8a-5405-40ae-b8ef-0b55081adb9b}, !- Name
  {7f56b171-4378-4b3f-839d-856350ca2768}; !- HVAC Component

OS:PortList,
  {6751aa3e-fd6f-4ae2-8edb-601419c93d60}, !- Handle
  {12822a1b-0f37-42ea-9c4b-bd21ecf7f89e}, !- Name
  {7f56b171-4378-4b3f-839d-856350ca2768}, !- HVAC Component
  {cd42dbbe-2007-44c6-8702-7efc1005ff93}, !- Port 1
  {cbe312ae-c85f-4842-b19c-ce052a5a2cad}; !- Port 2

OS:Sizing:Zone,
  {c0b6e1ee-6ef7-420b-953e-24e4c30aec05}, !- Handle
  {7f56b171-4378-4b3f-839d-856350ca2768}, !- Zone or ZoneList Name
=======
  ,                                       !- Thermostat Name
  No;                                     !- Use Ideal Air Loads

OS:Node,
  {72e9f14a-41dc-4672-ba24-65f34e63291c}, !- Handle
  Node 1,                                 !- Name
  {bd856de0-d549-4f92-8478-8614fe831cc9}, !- Inlet Port
  ;                                       !- Outlet Port

OS:Connection,
  {bd856de0-d549-4f92-8478-8614fe831cc9}, !- Handle
  {683ef308-cbaf-49a5-af75-092b7521d3e6}, !- Name
  {3cca305c-83ad-41d5-9ff9-1bd8f1ac954e}, !- Source Object
  11,                                     !- Outlet Port
  {72e9f14a-41dc-4672-ba24-65f34e63291c}, !- Target Object
  2;                                      !- Inlet Port

OS:PortList,
  {4f1d704a-bb38-47a4-aeb5-6655003146f9}, !- Handle
  {282ca1e0-a45e-4900-a1f4-d36816183533}, !- Name
  {3cca305c-83ad-41d5-9ff9-1bd8f1ac954e}; !- HVAC Component

OS:PortList,
  {54d789cd-2bcb-4e0e-af19-89b3a29eaf27}, !- Handle
  {7b5ec455-a2f6-4af2-b6c2-f9b685d3e393}, !- Name
  {3cca305c-83ad-41d5-9ff9-1bd8f1ac954e}; !- HVAC Component

OS:PortList,
  {b652154d-2ff4-4151-ae14-baa8ecc0d148}, !- Handle
  {77d1a64f-fd7a-4707-8fab-b5a1dbe4348a}, !- Name
  {3cca305c-83ad-41d5-9ff9-1bd8f1ac954e}; !- HVAC Component

OS:Sizing:Zone,
  {44aa77f7-1dcc-4f56-a3f5-f3911e4a305d}, !- Handle
  {3cca305c-83ad-41d5-9ff9-1bd8f1ac954e}, !- Zone or ZoneList Name
>>>>>>> fcfe5a62
  SupplyAirTemperature,                   !- Zone Cooling Design Supply Air Temperature Input Method
  14,                                     !- Zone Cooling Design Supply Air Temperature {C}
  11.11,                                  !- Zone Cooling Design Supply Air Temperature Difference {deltaC}
  SupplyAirTemperature,                   !- Zone Heating Design Supply Air Temperature Input Method
  40,                                     !- Zone Heating Design Supply Air Temperature {C}
  11.11,                                  !- Zone Heating Design Supply Air Temperature Difference {deltaC}
  0.0085,                                 !- Zone Cooling Design Supply Air Humidity Ratio {kg-H2O/kg-air}
  0.008,                                  !- Zone Heating Design Supply Air Humidity Ratio {kg-H2O/kg-air}
  ,                                       !- Zone Heating Sizing Factor
  ,                                       !- Zone Cooling Sizing Factor
  DesignDay,                              !- Cooling Design Air Flow Method
  ,                                       !- Cooling Design Air Flow Rate {m3/s}
  ,                                       !- Cooling Minimum Air Flow per Zone Floor Area {m3/s-m2}
  ,                                       !- Cooling Minimum Air Flow {m3/s}
  ,                                       !- Cooling Minimum Air Flow Fraction
  DesignDay,                              !- Heating Design Air Flow Method
  ,                                       !- Heating Design Air Flow Rate {m3/s}
  ,                                       !- Heating Maximum Air Flow per Zone Floor Area {m3/s-m2}
  ,                                       !- Heating Maximum Air Flow {m3/s}
  ,                                       !- Heating Maximum Air Flow Fraction
  No,                                     !- Account for Dedicated Outdoor Air System
  NeutralSupplyAir,                       !- Dedicated Outdoor Air System Control Strategy
  autosize,                               !- Dedicated Outdoor Air Low Setpoint Temperature for Design {C}
  autosize;                               !- Dedicated Outdoor Air High Setpoint Temperature for Design {C}

OS:ZoneHVAC:EquipmentList,
<<<<<<< HEAD
  {3a1c5c37-3ddf-4f3b-bae7-c00f5cbace69}, !- Handle
  Zone HVAC Equipment List 1,             !- Name
  {7f56b171-4378-4b3f-839d-856350ca2768}, !- Thermal Zone
  SequentialLoad,                         !- Load Distribution Scheme
  {a8158291-7412-4a15-89dc-dab7af627461}, !- Zone Equipment 1
  1,                                      !- Zone Equipment Cooling Sequence 1
  1,                                      !- Zone Equipment Heating or No-Load Sequence 1
  ,                                       !- Zone Equipment Sequential Cooling Fraction Schedule Name 1
  ,                                       !- Zone Equipment Sequential Heating Fraction Schedule Name 1
  {fbc0e60c-804d-4458-b3f8-8ffd830c0b9d}, !- Zone Equipment 2
  2,                                      !- Zone Equipment Cooling Sequence 2
  2,                                      !- Zone Equipment Heating or No-Load Sequence 2
  ,                                       !- Zone Equipment Sequential Cooling Fraction Schedule Name 2
  ;                                       !- Zone Equipment Sequential Heating Fraction Schedule Name 2

OS:Space,
  {34dbc034-5138-4c53-859f-43499c80325b}, !- Handle
  living space,                           !- Name
  {0111efbd-12f0-4077-a4da-d014be71c725}, !- Space Type Name
=======
  {fde85806-2dde-45b6-a382-6c87cf3afcb0}, !- Handle
  Zone HVAC Equipment List 1,             !- Name
  {3cca305c-83ad-41d5-9ff9-1bd8f1ac954e}; !- Thermal Zone

OS:Space,
  {23fea4d9-943b-47c9-8d57-823c008f79b9}, !- Handle
  living space,                           !- Name
  {d9faecb5-1c00-4142-a8a3-9c0aa8f7b83b}, !- Space Type Name
>>>>>>> fcfe5a62
  ,                                       !- Default Construction Set Name
  ,                                       !- Default Schedule Set Name
  -0,                                     !- Direction of Relative North {deg}
  0,                                      !- X Origin {m}
  0,                                      !- Y Origin {m}
  0,                                      !- Z Origin {m}
  ,                                       !- Building Story Name
<<<<<<< HEAD
  {7f56b171-4378-4b3f-839d-856350ca2768}, !- Thermal Zone Name
  ,                                       !- Part of Total Floor Area
  ,                                       !- Design Specification Outdoor Air Object Name
  {a7acdaeb-ffcc-49e5-a009-cc9ccee1aa63}; !- Building Unit Name

OS:Surface,
  {d15995a3-7435-403e-ab8a-18ddc735d16d}, !- Handle
  Surface 1,                              !- Name
  Floor,                                  !- Surface Type
  ,                                       !- Construction Name
  {34dbc034-5138-4c53-859f-43499c80325b}, !- Space Name
=======
  {3cca305c-83ad-41d5-9ff9-1bd8f1ac954e}, !- Thermal Zone Name
  ,                                       !- Part of Total Floor Area
  ,                                       !- Design Specification Outdoor Air Object Name
  {4c972f06-fdab-4829-9764-910484730a7a}; !- Building Unit Name

OS:Surface,
  {77b5a8b0-e51a-4ceb-b642-d22714781feb}, !- Handle
  Surface 1,                              !- Name
  Floor,                                  !- Surface Type
  ,                                       !- Construction Name
  {23fea4d9-943b-47c9-8d57-823c008f79b9}, !- Space Name
>>>>>>> fcfe5a62
  Foundation,                             !- Outside Boundary Condition
  ,                                       !- Outside Boundary Condition Object
  NoSun,                                  !- Sun Exposure
  NoWind,                                 !- Wind Exposure
  ,                                       !- View Factor to Ground
  ,                                       !- Number of Vertices
  0, 0, 0,                                !- X,Y,Z Vertex 1 {m}
  0, 6.81553519541936, 0,                 !- X,Y,Z Vertex 2 {m}
  13.6310703908387, 6.81553519541936, 0,  !- X,Y,Z Vertex 3 {m}
  13.6310703908387, 0, 0;                 !- X,Y,Z Vertex 4 {m}

OS:Surface,
<<<<<<< HEAD
  {a8bdb69b-bb79-45e8-8447-6d040525682e}, !- Handle
  Surface 2,                              !- Name
  Wall,                                   !- Surface Type
  ,                                       !- Construction Name
  {34dbc034-5138-4c53-859f-43499c80325b}, !- Space Name
=======
  {3edd28d1-5f77-48b1-83b4-a195aaec637d}, !- Handle
  Surface 2,                              !- Name
  Wall,                                   !- Surface Type
  ,                                       !- Construction Name
  {23fea4d9-943b-47c9-8d57-823c008f79b9}, !- Space Name
>>>>>>> fcfe5a62
  Outdoors,                               !- Outside Boundary Condition
  ,                                       !- Outside Boundary Condition Object
  SunExposed,                             !- Sun Exposure
  WindExposed,                            !- Wind Exposure
  ,                                       !- View Factor to Ground
  ,                                       !- Number of Vertices
  0, 6.81553519541936, 2.4384,            !- X,Y,Z Vertex 1 {m}
  0, 6.81553519541936, 0,                 !- X,Y,Z Vertex 2 {m}
  0, 0, 0,                                !- X,Y,Z Vertex 3 {m}
  0, 0, 2.4384;                           !- X,Y,Z Vertex 4 {m}

OS:Surface,
<<<<<<< HEAD
  {e40205bf-8a35-42c7-88aa-cec34a3223d1}, !- Handle
  Surface 3,                              !- Name
  Wall,                                   !- Surface Type
  ,                                       !- Construction Name
  {34dbc034-5138-4c53-859f-43499c80325b}, !- Space Name
=======
  {40e48f23-e5d3-4b37-8359-6e5605840bd3}, !- Handle
  Surface 3,                              !- Name
  Wall,                                   !- Surface Type
  ,                                       !- Construction Name
  {23fea4d9-943b-47c9-8d57-823c008f79b9}, !- Space Name
>>>>>>> fcfe5a62
  Outdoors,                               !- Outside Boundary Condition
  ,                                       !- Outside Boundary Condition Object
  SunExposed,                             !- Sun Exposure
  WindExposed,                            !- Wind Exposure
  ,                                       !- View Factor to Ground
  ,                                       !- Number of Vertices
  13.6310703908387, 6.81553519541936, 2.4384, !- X,Y,Z Vertex 1 {m}
  13.6310703908387, 6.81553519541936, 0,  !- X,Y,Z Vertex 2 {m}
  0, 6.81553519541936, 0,                 !- X,Y,Z Vertex 3 {m}
  0, 6.81553519541936, 2.4384;            !- X,Y,Z Vertex 4 {m}

OS:Surface,
<<<<<<< HEAD
  {43a00bef-28ff-456e-acfd-ed953ed34a34}, !- Handle
  Surface 4,                              !- Name
  Wall,                                   !- Surface Type
  ,                                       !- Construction Name
  {34dbc034-5138-4c53-859f-43499c80325b}, !- Space Name
=======
  {24fbbd87-1f61-4f0b-8a9c-dfe6a010caff}, !- Handle
  Surface 4,                              !- Name
  Wall,                                   !- Surface Type
  ,                                       !- Construction Name
  {23fea4d9-943b-47c9-8d57-823c008f79b9}, !- Space Name
>>>>>>> fcfe5a62
  Outdoors,                               !- Outside Boundary Condition
  ,                                       !- Outside Boundary Condition Object
  SunExposed,                             !- Sun Exposure
  WindExposed,                            !- Wind Exposure
  ,                                       !- View Factor to Ground
  ,                                       !- Number of Vertices
  13.6310703908387, 0, 2.4384,            !- X,Y,Z Vertex 1 {m}
  13.6310703908387, 0, 0,                 !- X,Y,Z Vertex 2 {m}
  13.6310703908387, 6.81553519541936, 0,  !- X,Y,Z Vertex 3 {m}
  13.6310703908387, 6.81553519541936, 2.4384; !- X,Y,Z Vertex 4 {m}

OS:Surface,
<<<<<<< HEAD
  {a2e70a52-3e17-42cb-a7ac-35071ff00bac}, !- Handle
  Surface 5,                              !- Name
  Wall,                                   !- Surface Type
  ,                                       !- Construction Name
  {34dbc034-5138-4c53-859f-43499c80325b}, !- Space Name
=======
  {2885c7b7-701e-40c7-92a7-fca8f964e6ef}, !- Handle
  Surface 5,                              !- Name
  Wall,                                   !- Surface Type
  ,                                       !- Construction Name
  {23fea4d9-943b-47c9-8d57-823c008f79b9}, !- Space Name
>>>>>>> fcfe5a62
  Outdoors,                               !- Outside Boundary Condition
  ,                                       !- Outside Boundary Condition Object
  SunExposed,                             !- Sun Exposure
  WindExposed,                            !- Wind Exposure
  ,                                       !- View Factor to Ground
  ,                                       !- Number of Vertices
  0, 0, 2.4384,                           !- X,Y,Z Vertex 1 {m}
  0, 0, 0,                                !- X,Y,Z Vertex 2 {m}
  13.6310703908387, 0, 0,                 !- X,Y,Z Vertex 3 {m}
  13.6310703908387, 0, 2.4384;            !- X,Y,Z Vertex 4 {m}

OS:Surface,
<<<<<<< HEAD
  {13814d65-42d5-44a9-a65c-c0984c77cb0a}, !- Handle
  Surface 6,                              !- Name
  RoofCeiling,                            !- Surface Type
  ,                                       !- Construction Name
  {34dbc034-5138-4c53-859f-43499c80325b}, !- Space Name
  Surface,                                !- Outside Boundary Condition
  {b6430c26-31b6-4ee5-9574-9a04b44cf14b}, !- Outside Boundary Condition Object
=======
  {c68a1bca-7d10-490e-bd85-b5aedd29cab4}, !- Handle
  Surface 6,                              !- Name
  RoofCeiling,                            !- Surface Type
  ,                                       !- Construction Name
  {23fea4d9-943b-47c9-8d57-823c008f79b9}, !- Space Name
  Surface,                                !- Outside Boundary Condition
  {3bae6069-6072-475d-97d4-b241aba2a880}, !- Outside Boundary Condition Object
>>>>>>> fcfe5a62
  NoSun,                                  !- Sun Exposure
  NoWind,                                 !- Wind Exposure
  ,                                       !- View Factor to Ground
  ,                                       !- Number of Vertices
  13.6310703908387, 0, 2.4384,            !- X,Y,Z Vertex 1 {m}
  13.6310703908387, 6.81553519541936, 2.4384, !- X,Y,Z Vertex 2 {m}
  0, 6.81553519541936, 2.4384,            !- X,Y,Z Vertex 3 {m}
  0, 0, 2.4384;                           !- X,Y,Z Vertex 4 {m}

OS:SpaceType,
<<<<<<< HEAD
  {0111efbd-12f0-4077-a4da-d014be71c725}, !- Handle
=======
  {d9faecb5-1c00-4142-a8a3-9c0aa8f7b83b}, !- Handle
>>>>>>> fcfe5a62
  Space Type 1,                           !- Name
  ,                                       !- Default Construction Set Name
  ,                                       !- Default Schedule Set Name
  ,                                       !- Group Rendering Name
  ,                                       !- Design Specification Outdoor Air Object Name
  ,                                       !- Standards Template
  ,                                       !- Standards Building Type
  living;                                 !- Standards Space Type

OS:Space,
<<<<<<< HEAD
  {07336c96-2731-4bfb-b0c4-a571836b709e}, !- Handle
  living space|story 2,                   !- Name
  {0111efbd-12f0-4077-a4da-d014be71c725}, !- Space Type Name
=======
  {27d3897f-ddda-49a4-84b0-5f8e5b62c9e0}, !- Handle
  living space|story 2,                   !- Name
  {d9faecb5-1c00-4142-a8a3-9c0aa8f7b83b}, !- Space Type Name
>>>>>>> fcfe5a62
  ,                                       !- Default Construction Set Name
  ,                                       !- Default Schedule Set Name
  -0,                                     !- Direction of Relative North {deg}
  0,                                      !- X Origin {m}
  0,                                      !- Y Origin {m}
  2.4384,                                 !- Z Origin {m}
  ,                                       !- Building Story Name
<<<<<<< HEAD
  {7f56b171-4378-4b3f-839d-856350ca2768}, !- Thermal Zone Name
  ,                                       !- Part of Total Floor Area
  ,                                       !- Design Specification Outdoor Air Object Name
  {a7acdaeb-ffcc-49e5-a009-cc9ccee1aa63}; !- Building Unit Name

OS:Surface,
  {b6430c26-31b6-4ee5-9574-9a04b44cf14b}, !- Handle
  Surface 7,                              !- Name
  Floor,                                  !- Surface Type
  ,                                       !- Construction Name
  {07336c96-2731-4bfb-b0c4-a571836b709e}, !- Space Name
  Surface,                                !- Outside Boundary Condition
  {13814d65-42d5-44a9-a65c-c0984c77cb0a}, !- Outside Boundary Condition Object
=======
  {3cca305c-83ad-41d5-9ff9-1bd8f1ac954e}, !- Thermal Zone Name
  ,                                       !- Part of Total Floor Area
  ,                                       !- Design Specification Outdoor Air Object Name
  {4c972f06-fdab-4829-9764-910484730a7a}; !- Building Unit Name

OS:Surface,
  {3bae6069-6072-475d-97d4-b241aba2a880}, !- Handle
  Surface 7,                              !- Name
  Floor,                                  !- Surface Type
  ,                                       !- Construction Name
  {27d3897f-ddda-49a4-84b0-5f8e5b62c9e0}, !- Space Name
  Surface,                                !- Outside Boundary Condition
  {c68a1bca-7d10-490e-bd85-b5aedd29cab4}, !- Outside Boundary Condition Object
>>>>>>> fcfe5a62
  NoSun,                                  !- Sun Exposure
  NoWind,                                 !- Wind Exposure
  ,                                       !- View Factor to Ground
  ,                                       !- Number of Vertices
  0, 0, 0,                                !- X,Y,Z Vertex 1 {m}
  0, 6.81553519541936, 0,                 !- X,Y,Z Vertex 2 {m}
  13.6310703908387, 6.81553519541936, 0,  !- X,Y,Z Vertex 3 {m}
  13.6310703908387, 0, 0;                 !- X,Y,Z Vertex 4 {m}

OS:Surface,
<<<<<<< HEAD
  {f2d1bbb1-de2b-464f-8d26-5596571162dd}, !- Handle
  Surface 8,                              !- Name
  Wall,                                   !- Surface Type
  ,                                       !- Construction Name
  {07336c96-2731-4bfb-b0c4-a571836b709e}, !- Space Name
=======
  {37fa57cf-188c-43e5-b4ef-f97596a3f47a}, !- Handle
  Surface 8,                              !- Name
  Wall,                                   !- Surface Type
  ,                                       !- Construction Name
  {27d3897f-ddda-49a4-84b0-5f8e5b62c9e0}, !- Space Name
>>>>>>> fcfe5a62
  Outdoors,                               !- Outside Boundary Condition
  ,                                       !- Outside Boundary Condition Object
  SunExposed,                             !- Sun Exposure
  WindExposed,                            !- Wind Exposure
  ,                                       !- View Factor to Ground
  ,                                       !- Number of Vertices
  0, 6.81553519541936, 2.4384,            !- X,Y,Z Vertex 1 {m}
  0, 6.81553519541936, 0,                 !- X,Y,Z Vertex 2 {m}
  0, 0, 0,                                !- X,Y,Z Vertex 3 {m}
  0, 0, 2.4384;                           !- X,Y,Z Vertex 4 {m}

OS:Surface,
<<<<<<< HEAD
  {1cb93cd9-d9da-4116-b045-7903f96b24b6}, !- Handle
  Surface 9,                              !- Name
  Wall,                                   !- Surface Type
  ,                                       !- Construction Name
  {07336c96-2731-4bfb-b0c4-a571836b709e}, !- Space Name
=======
  {aa0e06ee-e3c2-4223-9fee-c9793a8bad78}, !- Handle
  Surface 9,                              !- Name
  Wall,                                   !- Surface Type
  ,                                       !- Construction Name
  {27d3897f-ddda-49a4-84b0-5f8e5b62c9e0}, !- Space Name
>>>>>>> fcfe5a62
  Outdoors,                               !- Outside Boundary Condition
  ,                                       !- Outside Boundary Condition Object
  SunExposed,                             !- Sun Exposure
  WindExposed,                            !- Wind Exposure
  ,                                       !- View Factor to Ground
  ,                                       !- Number of Vertices
  13.6310703908387, 6.81553519541936, 2.4384, !- X,Y,Z Vertex 1 {m}
  13.6310703908387, 6.81553519541936, 0,  !- X,Y,Z Vertex 2 {m}
  0, 6.81553519541936, 0,                 !- X,Y,Z Vertex 3 {m}
  0, 6.81553519541936, 2.4384;            !- X,Y,Z Vertex 4 {m}

OS:Surface,
<<<<<<< HEAD
  {9df6ebf1-db10-48e6-9c28-78abec50be14}, !- Handle
  Surface 10,                             !- Name
  Wall,                                   !- Surface Type
  ,                                       !- Construction Name
  {07336c96-2731-4bfb-b0c4-a571836b709e}, !- Space Name
=======
  {8099d99f-9607-4f6b-927b-e80b8aa959f2}, !- Handle
  Surface 10,                             !- Name
  Wall,                                   !- Surface Type
  ,                                       !- Construction Name
  {27d3897f-ddda-49a4-84b0-5f8e5b62c9e0}, !- Space Name
>>>>>>> fcfe5a62
  Outdoors,                               !- Outside Boundary Condition
  ,                                       !- Outside Boundary Condition Object
  SunExposed,                             !- Sun Exposure
  WindExposed,                            !- Wind Exposure
  ,                                       !- View Factor to Ground
  ,                                       !- Number of Vertices
  13.6310703908387, 0, 2.4384,            !- X,Y,Z Vertex 1 {m}
  13.6310703908387, 0, 0,                 !- X,Y,Z Vertex 2 {m}
  13.6310703908387, 6.81553519541936, 0,  !- X,Y,Z Vertex 3 {m}
  13.6310703908387, 6.81553519541936, 2.4384; !- X,Y,Z Vertex 4 {m}

OS:Surface,
<<<<<<< HEAD
  {2b211e6c-9b6a-4eb7-8b65-338df05fb93e}, !- Handle
  Surface 11,                             !- Name
  Wall,                                   !- Surface Type
  ,                                       !- Construction Name
  {07336c96-2731-4bfb-b0c4-a571836b709e}, !- Space Name
=======
  {19aeb24b-e488-4dff-ab2d-20e517c170d0}, !- Handle
  Surface 11,                             !- Name
  Wall,                                   !- Surface Type
  ,                                       !- Construction Name
  {27d3897f-ddda-49a4-84b0-5f8e5b62c9e0}, !- Space Name
>>>>>>> fcfe5a62
  Outdoors,                               !- Outside Boundary Condition
  ,                                       !- Outside Boundary Condition Object
  SunExposed,                             !- Sun Exposure
  WindExposed,                            !- Wind Exposure
  ,                                       !- View Factor to Ground
  ,                                       !- Number of Vertices
  0, 0, 2.4384,                           !- X,Y,Z Vertex 1 {m}
  0, 0, 0,                                !- X,Y,Z Vertex 2 {m}
  13.6310703908387, 0, 0,                 !- X,Y,Z Vertex 3 {m}
  13.6310703908387, 0, 2.4384;            !- X,Y,Z Vertex 4 {m}

OS:Surface,
<<<<<<< HEAD
  {6fb1184b-53e8-4463-a6b5-e618286e03dd}, !- Handle
  Surface 12,                             !- Name
  RoofCeiling,                            !- Surface Type
  ,                                       !- Construction Name
  {07336c96-2731-4bfb-b0c4-a571836b709e}, !- Space Name
  Surface,                                !- Outside Boundary Condition
  {de8e70ff-59d1-496c-ac58-c6b1e93d0c6d}, !- Outside Boundary Condition Object
=======
  {e9239251-84f7-45b4-8dcb-9f318a9cfd60}, !- Handle
  Surface 12,                             !- Name
  RoofCeiling,                            !- Surface Type
  ,                                       !- Construction Name
  {27d3897f-ddda-49a4-84b0-5f8e5b62c9e0}, !- Space Name
  Surface,                                !- Outside Boundary Condition
  {b5918b87-df90-48f4-8214-1a65b8e2fb27}, !- Outside Boundary Condition Object
>>>>>>> fcfe5a62
  NoSun,                                  !- Sun Exposure
  NoWind,                                 !- Wind Exposure
  ,                                       !- View Factor to Ground
  ,                                       !- Number of Vertices
  13.6310703908387, 0, 2.4384,            !- X,Y,Z Vertex 1 {m}
  13.6310703908387, 6.81553519541936, 2.4384, !- X,Y,Z Vertex 2 {m}
  0, 6.81553519541936, 2.4384,            !- X,Y,Z Vertex 3 {m}
  0, 0, 2.4384;                           !- X,Y,Z Vertex 4 {m}

OS:Surface,
<<<<<<< HEAD
  {de8e70ff-59d1-496c-ac58-c6b1e93d0c6d}, !- Handle
  Surface 13,                             !- Name
  Floor,                                  !- Surface Type
  ,                                       !- Construction Name
  {9b69a33d-39b5-444c-ae38-78da7126295b}, !- Space Name
  Surface,                                !- Outside Boundary Condition
  {6fb1184b-53e8-4463-a6b5-e618286e03dd}, !- Outside Boundary Condition Object
=======
  {b5918b87-df90-48f4-8214-1a65b8e2fb27}, !- Handle
  Surface 13,                             !- Name
  Floor,                                  !- Surface Type
  ,                                       !- Construction Name
  {3f8cbaf9-69cb-458c-a6ea-50893ad9714c}, !- Space Name
  Surface,                                !- Outside Boundary Condition
  {e9239251-84f7-45b4-8dcb-9f318a9cfd60}, !- Outside Boundary Condition Object
>>>>>>> fcfe5a62
  NoSun,                                  !- Sun Exposure
  NoWind,                                 !- Wind Exposure
  ,                                       !- View Factor to Ground
  ,                                       !- Number of Vertices
  0, 6.81553519541936, 0,                 !- X,Y,Z Vertex 1 {m}
  13.6310703908387, 6.81553519541936, 0,  !- X,Y,Z Vertex 2 {m}
  13.6310703908387, 0, 0,                 !- X,Y,Z Vertex 3 {m}
  0, 0, 0;                                !- X,Y,Z Vertex 4 {m}

OS:Surface,
<<<<<<< HEAD
  {33d0ffab-557e-476f-ac6d-cbbced83e526}, !- Handle
  Surface 14,                             !- Name
  RoofCeiling,                            !- Surface Type
  ,                                       !- Construction Name
  {9b69a33d-39b5-444c-ae38-78da7126295b}, !- Space Name
=======
  {4aba30f6-d3b4-404b-a9bd-dccf20c1f3b8}, !- Handle
  Surface 14,                             !- Name
  RoofCeiling,                            !- Surface Type
  ,                                       !- Construction Name
  {3f8cbaf9-69cb-458c-a6ea-50893ad9714c}, !- Space Name
>>>>>>> fcfe5a62
  Outdoors,                               !- Outside Boundary Condition
  ,                                       !- Outside Boundary Condition Object
  SunExposed,                             !- Sun Exposure
  WindExposed,                            !- Wind Exposure
  ,                                       !- View Factor to Ground
  ,                                       !- Number of Vertices
  13.6310703908387, 3.40776759770968, 1.70388379885484, !- X,Y,Z Vertex 1 {m}
  0, 3.40776759770968, 1.70388379885484,  !- X,Y,Z Vertex 2 {m}
  0, 0, 0,                                !- X,Y,Z Vertex 3 {m}
  13.6310703908387, 0, 0;                 !- X,Y,Z Vertex 4 {m}

OS:Surface,
<<<<<<< HEAD
  {8d153ba5-e523-4b8e-b810-44fa995d3a80}, !- Handle
  Surface 15,                             !- Name
  RoofCeiling,                            !- Surface Type
  ,                                       !- Construction Name
  {9b69a33d-39b5-444c-ae38-78da7126295b}, !- Space Name
=======
  {2587c266-0a05-41b4-ab27-931cdd6d5793}, !- Handle
  Surface 15,                             !- Name
  RoofCeiling,                            !- Surface Type
  ,                                       !- Construction Name
  {3f8cbaf9-69cb-458c-a6ea-50893ad9714c}, !- Space Name
>>>>>>> fcfe5a62
  Outdoors,                               !- Outside Boundary Condition
  ,                                       !- Outside Boundary Condition Object
  SunExposed,                             !- Sun Exposure
  WindExposed,                            !- Wind Exposure
  ,                                       !- View Factor to Ground
  ,                                       !- Number of Vertices
  0, 3.40776759770968, 1.70388379885484,  !- X,Y,Z Vertex 1 {m}
  13.6310703908387, 3.40776759770968, 1.70388379885484, !- X,Y,Z Vertex 2 {m}
  13.6310703908387, 6.81553519541936, 0,  !- X,Y,Z Vertex 3 {m}
  0, 6.81553519541936, 0;                 !- X,Y,Z Vertex 4 {m}

OS:Surface,
<<<<<<< HEAD
  {9aa0e118-de98-45d7-944f-e16129b36f1e}, !- Handle
  Surface 16,                             !- Name
  Wall,                                   !- Surface Type
  ,                                       !- Construction Name
  {9b69a33d-39b5-444c-ae38-78da7126295b}, !- Space Name
=======
  {1f116898-d379-49dc-8c7e-ba2724efd178}, !- Handle
  Surface 16,                             !- Name
  Wall,                                   !- Surface Type
  ,                                       !- Construction Name
  {3f8cbaf9-69cb-458c-a6ea-50893ad9714c}, !- Space Name
>>>>>>> fcfe5a62
  Outdoors,                               !- Outside Boundary Condition
  ,                                       !- Outside Boundary Condition Object
  SunExposed,                             !- Sun Exposure
  WindExposed,                            !- Wind Exposure
  ,                                       !- View Factor to Ground
  ,                                       !- Number of Vertices
  0, 3.40776759770968, 1.70388379885484,  !- X,Y,Z Vertex 1 {m}
  0, 6.81553519541936, 0,                 !- X,Y,Z Vertex 2 {m}
  0, 0, 0;                                !- X,Y,Z Vertex 3 {m}

OS:Surface,
<<<<<<< HEAD
  {7c89532d-37eb-45ac-9fa0-270a4381a9b2}, !- Handle
  Surface 17,                             !- Name
  Wall,                                   !- Surface Type
  ,                                       !- Construction Name
  {9b69a33d-39b5-444c-ae38-78da7126295b}, !- Space Name
=======
  {b4ecf979-23c0-4017-880b-82df1d8769b1}, !- Handle
  Surface 17,                             !- Name
  Wall,                                   !- Surface Type
  ,                                       !- Construction Name
  {3f8cbaf9-69cb-458c-a6ea-50893ad9714c}, !- Space Name
>>>>>>> fcfe5a62
  Outdoors,                               !- Outside Boundary Condition
  ,                                       !- Outside Boundary Condition Object
  SunExposed,                             !- Sun Exposure
  WindExposed,                            !- Wind Exposure
  ,                                       !- View Factor to Ground
  ,                                       !- Number of Vertices
  13.6310703908387, 3.40776759770968, 1.70388379885484, !- X,Y,Z Vertex 1 {m}
  13.6310703908387, 0, 0,                 !- X,Y,Z Vertex 2 {m}
  13.6310703908387, 6.81553519541936, 0;  !- X,Y,Z Vertex 3 {m}

OS:Space,
<<<<<<< HEAD
  {9b69a33d-39b5-444c-ae38-78da7126295b}, !- Handle
  unfinished attic space,                 !- Name
  {e54c050a-ae05-4931-86ed-dbe6dc95e51e}, !- Space Type Name
=======
  {3f8cbaf9-69cb-458c-a6ea-50893ad9714c}, !- Handle
  unfinished attic space,                 !- Name
  {abc60757-3e06-4aa2-96af-1dccfcf55181}, !- Space Type Name
>>>>>>> fcfe5a62
  ,                                       !- Default Construction Set Name
  ,                                       !- Default Schedule Set Name
  -0,                                     !- Direction of Relative North {deg}
  0,                                      !- X Origin {m}
  0,                                      !- Y Origin {m}
  4.8768,                                 !- Z Origin {m}
  ,                                       !- Building Story Name
<<<<<<< HEAD
  {532721e0-ab15-4fb4-ae2b-21ebc63e9316}; !- Thermal Zone Name

OS:ThermalZone,
  {532721e0-ab15-4fb4-ae2b-21ebc63e9316}, !- Handle
=======
  {2939fdc5-aa42-46f4-b8e6-fc535fc81ae1}; !- Thermal Zone Name

OS:ThermalZone,
  {2939fdc5-aa42-46f4-b8e6-fc535fc81ae1}, !- Handle
>>>>>>> fcfe5a62
  unfinished attic zone,                  !- Name
  ,                                       !- Multiplier
  ,                                       !- Ceiling Height {m}
  ,                                       !- Volume {m3}
  ,                                       !- Floor Area {m2}
  ,                                       !- Zone Inside Convection Algorithm
  ,                                       !- Zone Outside Convection Algorithm
  ,                                       !- Zone Conditioning Equipment List Name
<<<<<<< HEAD
  {2dd68d86-6149-4728-945e-6679b2063d4c}, !- Zone Air Inlet Port List
  {65eec87b-f9d7-4128-9370-7e7a2d953d3b}, !- Zone Air Exhaust Port List
  {d4e93ea8-0bf6-4d4e-afcd-80cb1bd34f67}, !- Zone Air Node Name
  {d54044fb-5322-4608-a4e7-29b83e65b830}, !- Zone Return Air Port List
=======
  {bd422bb5-fdd8-4bc2-af3d-87d51740105a}, !- Zone Air Inlet Port List
  {74bec764-ace3-4f6f-acb5-7954c92ebe12}, !- Zone Air Exhaust Port List
  {f1ffb288-9701-4954-8719-5db08e5f56c9}, !- Zone Air Node Name
  {69503765-df93-4482-a367-c96a7f502c15}, !- Zone Return Air Port List
>>>>>>> fcfe5a62
  ,                                       !- Primary Daylighting Control Name
  ,                                       !- Fraction of Zone Controlled by Primary Daylighting Control
  ,                                       !- Secondary Daylighting Control Name
  ,                                       !- Fraction of Zone Controlled by Secondary Daylighting Control
  ,                                       !- Illuminance Map Name
  ,                                       !- Group Rendering Name
  ,                                       !- Thermostat Name
  No;                                     !- Use Ideal Air Loads

OS:Node,
<<<<<<< HEAD
  {d2855ed8-e33f-4e74-8404-8922607b020d}, !- Handle
  Node 2,                                 !- Name
  {d4e93ea8-0bf6-4d4e-afcd-80cb1bd34f67}, !- Inlet Port
  ;                                       !- Outlet Port

OS:Connection,
  {d4e93ea8-0bf6-4d4e-afcd-80cb1bd34f67}, !- Handle
  {cac9b80e-54f6-4e35-a271-3d14bd13e7d3}, !- Name
  {532721e0-ab15-4fb4-ae2b-21ebc63e9316}, !- Source Object
  11,                                     !- Outlet Port
  {d2855ed8-e33f-4e74-8404-8922607b020d}, !- Target Object
  2;                                      !- Inlet Port

OS:PortList,
  {2dd68d86-6149-4728-945e-6679b2063d4c}, !- Handle
  {d6061d3b-9db5-4c52-a41f-3ad9dc915b86}, !- Name
  {532721e0-ab15-4fb4-ae2b-21ebc63e9316}; !- HVAC Component

OS:PortList,
  {65eec87b-f9d7-4128-9370-7e7a2d953d3b}, !- Handle
  {0fe780d9-fbc5-47bf-a8a4-8ed7a54855c4}, !- Name
  {532721e0-ab15-4fb4-ae2b-21ebc63e9316}; !- HVAC Component

OS:PortList,
  {d54044fb-5322-4608-a4e7-29b83e65b830}, !- Handle
  {6bf5f1d4-f318-41e8-8a78-7b3768d4e7d7}, !- Name
  {532721e0-ab15-4fb4-ae2b-21ebc63e9316}; !- HVAC Component

OS:Sizing:Zone,
  {2b16272d-6752-4cae-a0a8-c8532a396a17}, !- Handle
  {532721e0-ab15-4fb4-ae2b-21ebc63e9316}, !- Zone or ZoneList Name
=======
  {878e73ad-369d-4402-9521-f468a7a3fa61}, !- Handle
  Node 2,                                 !- Name
  {f1ffb288-9701-4954-8719-5db08e5f56c9}, !- Inlet Port
  ;                                       !- Outlet Port

OS:Connection,
  {f1ffb288-9701-4954-8719-5db08e5f56c9}, !- Handle
  {66aed068-87f5-40cc-9c6b-0b1e7d6c83a5}, !- Name
  {2939fdc5-aa42-46f4-b8e6-fc535fc81ae1}, !- Source Object
  11,                                     !- Outlet Port
  {878e73ad-369d-4402-9521-f468a7a3fa61}, !- Target Object
  2;                                      !- Inlet Port

OS:PortList,
  {bd422bb5-fdd8-4bc2-af3d-87d51740105a}, !- Handle
  {8673c4aa-371d-4554-bde9-05f7fe2b2f7e}, !- Name
  {2939fdc5-aa42-46f4-b8e6-fc535fc81ae1}; !- HVAC Component

OS:PortList,
  {74bec764-ace3-4f6f-acb5-7954c92ebe12}, !- Handle
  {5820c3ec-fbdc-4a4c-b832-5d3055bb5de2}, !- Name
  {2939fdc5-aa42-46f4-b8e6-fc535fc81ae1}; !- HVAC Component

OS:PortList,
  {69503765-df93-4482-a367-c96a7f502c15}, !- Handle
  {5f39a9c1-cd15-4f07-8f2a-f9d326ac44b2}, !- Name
  {2939fdc5-aa42-46f4-b8e6-fc535fc81ae1}; !- HVAC Component

OS:Sizing:Zone,
  {65bc4625-02bd-4f35-bc28-62f51235c791}, !- Handle
  {2939fdc5-aa42-46f4-b8e6-fc535fc81ae1}, !- Zone or ZoneList Name
>>>>>>> fcfe5a62
  SupplyAirTemperature,                   !- Zone Cooling Design Supply Air Temperature Input Method
  14,                                     !- Zone Cooling Design Supply Air Temperature {C}
  11.11,                                  !- Zone Cooling Design Supply Air Temperature Difference {deltaC}
  SupplyAirTemperature,                   !- Zone Heating Design Supply Air Temperature Input Method
  40,                                     !- Zone Heating Design Supply Air Temperature {C}
  11.11,                                  !- Zone Heating Design Supply Air Temperature Difference {deltaC}
  0.0085,                                 !- Zone Cooling Design Supply Air Humidity Ratio {kg-H2O/kg-air}
  0.008,                                  !- Zone Heating Design Supply Air Humidity Ratio {kg-H2O/kg-air}
  ,                                       !- Zone Heating Sizing Factor
  ,                                       !- Zone Cooling Sizing Factor
  DesignDay,                              !- Cooling Design Air Flow Method
  ,                                       !- Cooling Design Air Flow Rate {m3/s}
  ,                                       !- Cooling Minimum Air Flow per Zone Floor Area {m3/s-m2}
  ,                                       !- Cooling Minimum Air Flow {m3/s}
  ,                                       !- Cooling Minimum Air Flow Fraction
  DesignDay,                              !- Heating Design Air Flow Method
  ,                                       !- Heating Design Air Flow Rate {m3/s}
  ,                                       !- Heating Maximum Air Flow per Zone Floor Area {m3/s-m2}
  ,                                       !- Heating Maximum Air Flow {m3/s}
  ,                                       !- Heating Maximum Air Flow Fraction
  No,                                     !- Account for Dedicated Outdoor Air System
  NeutralSupplyAir,                       !- Dedicated Outdoor Air System Control Strategy
  autosize,                               !- Dedicated Outdoor Air Low Setpoint Temperature for Design {C}
  autosize;                               !- Dedicated Outdoor Air High Setpoint Temperature for Design {C}

OS:ZoneHVAC:EquipmentList,
<<<<<<< HEAD
  {4f9e93c1-4133-45b5-bc96-09b8d72969c8}, !- Handle
  Zone HVAC Equipment List 2,             !- Name
  {532721e0-ab15-4fb4-ae2b-21ebc63e9316}; !- Thermal Zone

OS:SpaceType,
  {e54c050a-ae05-4931-86ed-dbe6dc95e51e}, !- Handle
=======
  {d6014d66-b8e0-406b-958d-5a83da898152}, !- Handle
  Zone HVAC Equipment List 2,             !- Name
  {2939fdc5-aa42-46f4-b8e6-fc535fc81ae1}; !- Thermal Zone

OS:SpaceType,
  {abc60757-3e06-4aa2-96af-1dccfcf55181}, !- Handle
>>>>>>> fcfe5a62
  Space Type 2,                           !- Name
  ,                                       !- Default Construction Set Name
  ,                                       !- Default Schedule Set Name
  ,                                       !- Group Rendering Name
  ,                                       !- Design Specification Outdoor Air Object Name
  ,                                       !- Standards Template
  ,                                       !- Standards Building Type
  unfinished attic;                       !- Standards Space Type

OS:BuildingUnit,
<<<<<<< HEAD
  {a7acdaeb-ffcc-49e5-a009-cc9ccee1aa63}, !- Handle
=======
  {4c972f06-fdab-4829-9764-910484730a7a}, !- Handle
>>>>>>> fcfe5a62
  unit 1,                                 !- Name
  ,                                       !- Rendering Color
  Residential;                            !- Building Unit Type

OS:AdditionalProperties,
<<<<<<< HEAD
  {abc25519-905e-4f77-abaa-730cea0cd46a}, !- Handle
  {a7acdaeb-ffcc-49e5-a009-cc9ccee1aa63}, !- Object Name
=======
  {5726f264-1136-402f-8d40-f7744e07b83f}, !- Handle
  {4c972f06-fdab-4829-9764-910484730a7a}, !- Object Name
>>>>>>> fcfe5a62
  NumberOfBedrooms,                       !- Feature Name 1
  Integer,                                !- Feature Data Type 1
  3,                                      !- Feature Value 1
  NumberOfBathrooms,                      !- Feature Name 2
  Double,                                 !- Feature Data Type 2
  2,                                      !- Feature Value 2
  NumberOfOccupants,                      !- Feature Name 3
  Double,                                 !- Feature Data Type 3
  2.6400000000000001;                     !- Feature Value 3

<<<<<<< HEAD
OS:External:File,
  {99d5a3c3-0710-45c1-89e9-9802c8339780}, !- Handle
  8760.csv,                               !- Name
  8760.csv;                               !- File Name

OS:Schedule:File,
  {ee749011-f6b2-4816-805d-4a53051c8631}, !- Handle
  occupants,                              !- Name
  {1a3597e9-6e03-4927-bd77-32d2f9d51b9a}, !- Schedule Type Limits Name
  {99d5a3c3-0710-45c1-89e9-9802c8339780}, !- External File Name
  1,                                      !- Column Number
  1,                                      !- Rows to Skip at Top
  8760,                                   !- Number of Hours of Data
  ,                                       !- Column Separator
  ,                                       !- Interpolate to Timestep
  60;                                     !- Minutes per Item

OS:Schedule:Ruleset,
  {85ac4642-0d34-4b77-9599-218597a192a4}, !- Handle
  Schedule Ruleset 1,                     !- Name
  {beed11cd-6b2b-4e28-b41b-7a1753db8ff8}, !- Schedule Type Limits Name
  {051deb50-1f01-4862-87ad-1e2418bbd736}; !- Default Day Schedule Name

OS:Schedule:Day,
  {051deb50-1f01-4862-87ad-1e2418bbd736}, !- Handle
  Schedule Day 3,                         !- Name
  {beed11cd-6b2b-4e28-b41b-7a1753db8ff8}, !- Schedule Type Limits Name
  ,                                       !- Interpolate to Timestep
  24,                                     !- Hour 1
  0,                                      !- Minute 1
  112.539290946133;                       !- Value Until Time 1

OS:People:Definition,
  {ea0956a9-57a9-4dab-b186-04e0bb90f135}, !- Handle
  res occupants|living space,             !- Name
  People,                                 !- Number of People Calculation Method
  1.32,                                   !- Number of People {people}
  ,                                       !- People per Space Floor Area {person/m2}
  ,                                       !- Space Floor Area per Person {m2/person}
  0.319734,                               !- Fraction Radiant
  0.573,                                  !- Sensible Heat Fraction
  0,                                      !- Carbon Dioxide Generation Rate {m3/s-W}
  No,                                     !- Enable ASHRAE 55 Comfort Warnings
  ZoneAveraged;                           !- Mean Radiant Temperature Calculation Type

OS:People,
  {5499b4de-4c85-4e0d-88c7-96e9a964bc15}, !- Handle
  res occupants|living space,             !- Name
  {ea0956a9-57a9-4dab-b186-04e0bb90f135}, !- People Definition Name
  {34dbc034-5138-4c53-859f-43499c80325b}, !- Space or SpaceType Name
  {ee749011-f6b2-4816-805d-4a53051c8631}, !- Number of People Schedule Name
  {85ac4642-0d34-4b77-9599-218597a192a4}, !- Activity Level Schedule Name
  ,                                       !- Surface Name/Angle Factor List Name
  ,                                       !- Work Efficiency Schedule Name
  ,                                       !- Clothing Insulation Schedule Name
  ,                                       !- Air Velocity Schedule Name
  1;                                      !- Multiplier

OS:ScheduleTypeLimits,
  {beed11cd-6b2b-4e28-b41b-7a1753db8ff8}, !- Handle
  ActivityLevel,                          !- Name
  0,                                      !- Lower Limit Value
  ,                                       !- Upper Limit Value
  Continuous,                             !- Numeric Type
  ActivityLevel;                          !- Unit Type

OS:ScheduleTypeLimits,
  {1a3597e9-6e03-4927-bd77-32d2f9d51b9a}, !- Handle
  Fractional,                             !- Name
  0,                                      !- Lower Limit Value
  1,                                      !- Upper Limit Value
  Continuous;                             !- Numeric Type

OS:People:Definition,
  {ef7b8569-3533-4dd8-8334-0ead661a3c19}, !- Handle
  res occupants|living space|story 2,     !- Name
  People,                                 !- Number of People Calculation Method
  1.32,                                   !- Number of People {people}
  ,                                       !- People per Space Floor Area {person/m2}
  ,                                       !- Space Floor Area per Person {m2/person}
  0.319734,                               !- Fraction Radiant
  0.573,                                  !- Sensible Heat Fraction
  0,                                      !- Carbon Dioxide Generation Rate {m3/s-W}
  No,                                     !- Enable ASHRAE 55 Comfort Warnings
  ZoneAveraged;                           !- Mean Radiant Temperature Calculation Type

OS:People,
  {06ae1fe3-088b-4367-8e90-0d14af98f833}, !- Handle
  res occupants|living space|story 2,     !- Name
  {ef7b8569-3533-4dd8-8334-0ead661a3c19}, !- People Definition Name
  {07336c96-2731-4bfb-b0c4-a571836b709e}, !- Space or SpaceType Name
  {ee749011-f6b2-4816-805d-4a53051c8631}, !- Number of People Schedule Name
  {85ac4642-0d34-4b77-9599-218597a192a4}, !- Activity Level Schedule Name
  ,                                       !- Surface Name/Angle Factor List Name
  ,                                       !- Work Efficiency Schedule Name
  ,                                       !- Clothing Insulation Schedule Name
  ,                                       !- Air Velocity Schedule Name
  1;                                      !- Multiplier

OS:Coil:Heating:Gas,
  {bd073092-3f53-42fb-8890-e661050ac995}, !- Handle
  res fur gas heating coil,               !- Name
  {974e4982-9f98-4877-b08f-2c15ece914d6}, !- Availability Schedule Name
  0.78,                                   !- Gas Burner Efficiency
  AutoSize,                               !- Nominal Capacity {W}
  ,                                       !- Air Inlet Node Name
  ,                                       !- Air Outlet Node Name
  ,                                       !- Temperature Setpoint Node Name
  76,                                     !- Parasitic Electric Load {W}
  ,                                       !- Part Load Fraction Correlation Curve Name
  0,                                      !- Parasitic Gas Load {W}
  NaturalGas;                             !- Fuel Type

OS:Schedule:Constant,
  {974e4982-9f98-4877-b08f-2c15ece914d6}, !- Handle
  Always On Discrete,                     !- Name
  {c14fdde7-22f7-47c6-a406-1d5f2f948be5}, !- Schedule Type Limits Name
  1;                                      !- Value

OS:ScheduleTypeLimits,
  {c14fdde7-22f7-47c6-a406-1d5f2f948be5}, !- Handle
  OnOff,                                  !- Name
  0,                                      !- Lower Limit Value
  1,                                      !- Upper Limit Value
  Discrete,                               !- Numeric Type
  Availability;                           !- Unit Type

OS:Fan:OnOff,
  {792c8756-8ae3-4515-a334-939305dc16f1}, !- Handle
  res fur gas htg supply fan,             !- Name
  {974e4982-9f98-4877-b08f-2c15ece914d6}, !- Availability Schedule Name
  0.75,                                   !- Fan Total Efficiency
  794.580001233493,                       !- Pressure Rise {Pa}
  autosize,                               !- Maximum Flow Rate {m3/s}
  1,                                      !- Motor Efficiency
  1,                                      !- Motor In Airstream Fraction
  ,                                       !- Air Inlet Node Name
  ,                                       !- Air Outlet Node Name
  {4f8e8807-f96c-46db-909f-9de20f9a1149}, !- Fan Power Ratio Function of Speed Ratio Curve Name
  {aafbf357-5fd4-47f7-b55e-68fc1d81c108}, !- Fan Efficiency Ratio Function of Speed Ratio Curve Name
  res fur gas htg supply fan;             !- End-Use Subcategory

OS:Curve:Exponent,
  {4f8e8807-f96c-46db-909f-9de20f9a1149}, !- Handle
  Fan On Off Power Curve,                 !- Name
  1,                                      !- Coefficient1 Constant
  0,                                      !- Coefficient2 Constant
  0,                                      !- Coefficient3 Constant
  0,                                      !- Minimum Value of x
  1,                                      !- Maximum Value of x
  ,                                       !- Minimum Curve Output
  ,                                       !- Maximum Curve Output
  ,                                       !- Input Unit Type for X
  ;                                       !- Output Unit Type

OS:Curve:Cubic,
  {aafbf357-5fd4-47f7-b55e-68fc1d81c108}, !- Handle
  Fan On Off Efficiency Curve,            !- Name
  1,                                      !- Coefficient1 Constant
  0,                                      !- Coefficient2 x
  0,                                      !- Coefficient3 x**2
  0,                                      !- Coefficient4 x**3
  0,                                      !- Minimum Value of x
  1;                                      !- Maximum Value of x

OS:AirLoopHVAC:UnitarySystem,
  {924bf0f5-28cc-44c3-883b-278d7d31fe3b}, !- Handle
  res fur gas unitary system,             !- Name
  Load,                                   !- Control Type
  {7f56b171-4378-4b3f-839d-856350ca2768}, !- Controlling Zone or Thermostat Location
  None,                                   !- Dehumidification Control Type
  {974e4982-9f98-4877-b08f-2c15ece914d6}, !- Availability Schedule Name
  {9861d89d-7a5e-4d71-b643-e6a41820ac67}, !- Air Inlet Node Name
  {075f3a60-0ee2-48dc-908c-1f6c429ed975}, !- Air Outlet Node Name
  {792c8756-8ae3-4515-a334-939305dc16f1}, !- Supply Fan Name
  BlowThrough,                            !- Fan Placement
  {41246ede-3c27-4e28-b7d1-52714e3d6bf1}, !- Supply Air Fan Operating Mode Schedule Name
  {bd073092-3f53-42fb-8890-e661050ac995}, !- Heating Coil Name
  1,                                      !- DX Heating Coil Sizing Ratio
  ,                                       !- Cooling Coil Name
  No,                                     !- Use DOAS DX Cooling Coil
  2,                                      !- DOAS DX Cooling Coil Leaving Minimum Air Temperature {C}
  SensibleOnlyLoadControl,                !- Latent Load Control
  ,                                       !- Supplemental Heating Coil Name
  ,                                       !- Supply Air Flow Rate Method During Cooling Operation
  0,                                      !- Supply Air Flow Rate During Cooling Operation {m3/s}
  ,                                       !- Supply Air Flow Rate Per Floor Area During Cooling Operation {m3/s-m2}
  ,                                       !- Fraction of Autosized Design Cooling Supply Air Flow Rate
  ,                                       !- Design Supply Air Flow Rate Per Unit of Capacity During Cooling Operation {m3/s-W}
  ,                                       !- Supply Air Flow Rate Method During Heating Operation
  Autosize,                               !- Supply Air Flow Rate During Heating Operation {m3/s}
  ,                                       !- Supply Air Flow Rate Per Floor Area during Heating Operation {m3/s-m2}
  ,                                       !- Fraction of Autosized Design Heating Supply Air Flow Rate
  ,                                       !- Design Supply Air Flow Rate Per Unit of Capacity During Heating Operation {m3/s-W}
  ,                                       !- Supply Air Flow Rate Method When No Cooling or Heating is Required
  0,                                      !- Supply Air Flow Rate When No Cooling or Heating is Required {m3/s}
  ,                                       !- Supply Air Flow Rate Per Floor Area When No Cooling or Heating is Required {m3/s-m2}
  ,                                       !- Fraction of Autosized Design Cooling Supply Air Flow Rate When No Cooling or Heating is Required
  ,                                       !- Fraction of Autosized Design Heating Supply Air Flow Rate When No Cooling or Heating is Required
  ,                                       !- Design Supply Air Flow Rate Per Unit of Capacity During Cooling Operation When No Cooling or Heating is Required {m3/s-W}
  ,                                       !- Design Supply Air Flow Rate Per Unit of Capacity During Heating Operation When No Cooling or Heating is Required {m3/s-W}
  48.8888888888889,                       !- Maximum Supply Air Temperature {C}
  21,                                     !- Maximum Outdoor Dry-Bulb Temperature for Supplemental Heater Operation {C}
  ,                                       !- Outdoor Dry-Bulb Temperature Sensor Node Name
  2.5,                                    !- Maximum Cycling Rate {cycles/hr}
  60,                                     !- Heat Pump Time Constant {s}
  0.01,                                   !- Fraction of On-Cycle Power Use
  60,                                     !- Heat Pump Fan Delay Time {s}
  0,                                      !- Ancilliary On-Cycle Electric Power {W}
  0;                                      !- Ancilliary Off-Cycle Electric Power {W}

OS:Schedule:Constant,
  {41246ede-3c27-4e28-b7d1-52714e3d6bf1}, !- Handle
  Always Off Discrete,                    !- Name
  {ca04de58-4d5c-493d-a9a3-190ce0e90bd5}, !- Schedule Type Limits Name
  0;                                      !- Value

OS:ScheduleTypeLimits,
  {ca04de58-4d5c-493d-a9a3-190ce0e90bd5}, !- Handle
  OnOff 1,                                !- Name
  0,                                      !- Lower Limit Value
  1,                                      !- Upper Limit Value
  Discrete,                               !- Numeric Type
  Availability;                           !- Unit Type

OS:AirLoopHVAC,
  {b6e55e66-c41f-4a8f-be47-3aca67212663}, !- Handle
  res fur gas asys,                       !- Name
  ,                                       !- Controller List Name
  {974e4982-9f98-4877-b08f-2c15ece914d6}, !- Availability Schedule
  {8c16b374-03e4-4043-bdf4-878db8ee760b}, !- Availability Manager List Name
  AutoSize,                               !- Design Supply Air Flow Rate {m3/s}
  ,                                       !- Branch List Name
  ,                                       !- Connector List Name
  {53bb7e5e-b60f-4d37-8ccc-53a316699e7b}, !- Supply Side Inlet Node Name
  {52cb7f4a-a0dc-4375-81e4-d5a0e2bfc951}, !- Demand Side Outlet Node Name
  {57f181f7-ed77-449e-b9ad-b583c1c7918d}, !- Demand Side Inlet Node A
  {f3bea5be-3dcc-4893-b34c-438f40a51e37}, !- Supply Side Outlet Node A
  ,                                       !- Demand Side Inlet Node B
  ,                                       !- Supply Side Outlet Node B
  ,                                       !- Return Air Bypass Flow Temperature Setpoint Schedule Name
  {c1bc77ac-0f53-49e2-8379-bf266b9df7bb}, !- Demand Mixer Name
  {50443a18-e88d-4819-ba10-51b3e5e1087f}, !- Demand Splitter A Name
  ,                                       !- Demand Splitter B Name
  ;                                       !- Supply Splitter Name

OS:Node,
  {b0376d5f-931f-4d3d-9bbb-1a7e1989eb76}, !- Handle
  Node 3,                                 !- Name
  {53bb7e5e-b60f-4d37-8ccc-53a316699e7b}, !- Inlet Port
  {9861d89d-7a5e-4d71-b643-e6a41820ac67}; !- Outlet Port

OS:Node,
  {314c58b5-8ef9-44fb-8e86-0f32e8ab7fdc}, !- Handle
  Node 4,                                 !- Name
  {075f3a60-0ee2-48dc-908c-1f6c429ed975}, !- Inlet Port
  {f3bea5be-3dcc-4893-b34c-438f40a51e37}; !- Outlet Port

OS:Connection,
  {53bb7e5e-b60f-4d37-8ccc-53a316699e7b}, !- Handle
  {3f0a962b-d650-45e2-ae1c-e4e619c5236d}, !- Name
  {b6e55e66-c41f-4a8f-be47-3aca67212663}, !- Source Object
  8,                                      !- Outlet Port
  {b0376d5f-931f-4d3d-9bbb-1a7e1989eb76}, !- Target Object
  2;                                      !- Inlet Port

OS:Connection,
  {f3bea5be-3dcc-4893-b34c-438f40a51e37}, !- Handle
  {23ba0244-dff1-450d-92cf-e6206f4ed1bd}, !- Name
  {314c58b5-8ef9-44fb-8e86-0f32e8ab7fdc}, !- Source Object
  3,                                      !- Outlet Port
  {b6e55e66-c41f-4a8f-be47-3aca67212663}, !- Target Object
  11;                                     !- Inlet Port

OS:Node,
  {c8f3bcb8-685f-40f4-b6f6-5b88b31b2058}, !- Handle
  Node 5,                                 !- Name
  {57f181f7-ed77-449e-b9ad-b583c1c7918d}, !- Inlet Port
  {c3a33196-5014-4d8f-a326-b9edd136cfb8}; !- Outlet Port

OS:Node,
  {f3e2dbc7-546b-429d-975d-99feedd4da24}, !- Handle
  Node 6,                                 !- Name
  {4a0a6bd5-3e59-4dd5-a991-131464eee0e4}, !- Inlet Port
  {52cb7f4a-a0dc-4375-81e4-d5a0e2bfc951}; !- Outlet Port

OS:Node,
  {64267409-86c5-4d7b-bfb9-88cbfca54ac2}, !- Handle
  Node 7,                                 !- Name
  {26d5270f-84ef-4ccd-b722-ed588ea9ff43}, !- Inlet Port
  {f559ce85-952e-4375-a316-05e5f765ae50}; !- Outlet Port

OS:Connection,
  {57f181f7-ed77-449e-b9ad-b583c1c7918d}, !- Handle
  {23927bf9-2320-4947-8972-44b326e6e2c9}, !- Name
  {b6e55e66-c41f-4a8f-be47-3aca67212663}, !- Source Object
  10,                                     !- Outlet Port
  {c8f3bcb8-685f-40f4-b6f6-5b88b31b2058}, !- Target Object
  2;                                      !- Inlet Port

OS:Connection,
  {52cb7f4a-a0dc-4375-81e4-d5a0e2bfc951}, !- Handle
  {212e500b-8a16-42e6-a95b-dec38969e251}, !- Name
  {f3e2dbc7-546b-429d-975d-99feedd4da24}, !- Source Object
  3,                                      !- Outlet Port
  {b6e55e66-c41f-4a8f-be47-3aca67212663}, !- Target Object
  9;                                      !- Inlet Port

OS:AirLoopHVAC:ZoneSplitter,
  {50443a18-e88d-4819-ba10-51b3e5e1087f}, !- Handle
  res fur gas zone splitter,              !- Name
  {c3a33196-5014-4d8f-a326-b9edd136cfb8}, !- Inlet Node Name
  {2ce618fa-a9af-4276-8351-47b0c7ef6c2b}; !- Outlet Node Name 1

OS:AirLoopHVAC:ZoneMixer,
  {c1bc77ac-0f53-49e2-8379-bf266b9df7bb}, !- Handle
  res fur gas zone mixer,                 !- Name
  {4a0a6bd5-3e59-4dd5-a991-131464eee0e4}, !- Outlet Node Name
  {6aef2657-6aab-41ab-a7d3-6f1e74d72d1b}; !- Inlet Node Name 1

OS:Connection,
  {c3a33196-5014-4d8f-a326-b9edd136cfb8}, !- Handle
  {8a7882f1-7459-4224-bcb4-3d908e757f48}, !- Name
  {c8f3bcb8-685f-40f4-b6f6-5b88b31b2058}, !- Source Object
  3,                                      !- Outlet Port
  {50443a18-e88d-4819-ba10-51b3e5e1087f}, !- Target Object
  2;                                      !- Inlet Port

OS:Connection,
  {4a0a6bd5-3e59-4dd5-a991-131464eee0e4}, !- Handle
  {3068fa33-5273-42d2-a428-4967476005d4}, !- Name
  {c1bc77ac-0f53-49e2-8379-bf266b9df7bb}, !- Source Object
  2,                                      !- Outlet Port
  {f3e2dbc7-546b-429d-975d-99feedd4da24}, !- Target Object
  2;                                      !- Inlet Port

OS:Sizing:System,
  {51ab6a5e-9639-4a1e-bb13-bbee2a5add98}, !- Handle
  {b6e55e66-c41f-4a8f-be47-3aca67212663}, !- AirLoop Name
  Sensible,                               !- Type of Load to Size On
  Autosize,                               !- Design Outdoor Air Flow Rate {m3/s}
  0.3,                                    !- Central Heating Maximum System Air Flow Ratio
  7,                                      !- Preheat Design Temperature {C}
  0.008,                                  !- Preheat Design Humidity Ratio {kg-H2O/kg-Air}
  12.8,                                   !- Precool Design Temperature {C}
  0.008,                                  !- Precool Design Humidity Ratio {kg-H2O/kg-Air}
  12.8,                                   !- Central Cooling Design Supply Air Temperature {C}
  16.7,                                   !- Central Heating Design Supply Air Temperature {C}
  NonCoincident,                          !- Sizing Option
  Yes,                                    !- 100% Outdoor Air in Cooling
  Yes,                                    !- 100% Outdoor Air in Heating
  0.0085,                                 !- Central Cooling Design Supply Air Humidity Ratio {kg-H2O/kg-Air}
  0.008,                                  !- Central Heating Design Supply Air Humidity Ratio {kg-H2O/kg-Air}
  DesignDay,                              !- Cooling Design Air Flow Method
  0,                                      !- Cooling Design Air Flow Rate {m3/s}
  DesignDay,                              !- Heating Design Air Flow Method
  0,                                      !- Heating Design Air Flow Rate {m3/s}
  ZoneSum,                                !- System Outdoor Air Method
  1,                                      !- Zone Maximum Outdoor Air Fraction {dimensionless}
  0.0099676501,                           !- Cooling Supply Air Flow Rate Per Floor Area {m3/s-m2}
  1,                                      !- Cooling Fraction of Autosized Cooling Supply Air Flow Rate
  3.9475456e-05,                          !- Cooling Supply Air Flow Rate Per Unit Cooling Capacity {m3/s-W}
  0.0099676501,                           !- Heating Supply Air Flow Rate Per Floor Area {m3/s-m2}
  1,                                      !- Heating Fraction of Autosized Heating Supply Air Flow Rate
  1,                                      !- Heating Fraction of Autosized Cooling Supply Air Flow Rate
  3.1588213e-05,                          !- Heating Supply Air Flow Rate Per Unit Heating Capacity {m3/s-W}
  CoolingDesignCapacity,                  !- Cooling Design Capacity Method
  autosize,                               !- Cooling Design Capacity {W}
  234.7,                                  !- Cooling Design Capacity Per Floor Area {W/m2}
  1,                                      !- Fraction of Autosized Cooling Design Capacity
  HeatingDesignCapacity,                  !- Heating Design Capacity Method
  autosize,                               !- Heating Design Capacity {W}
  157,                                    !- Heating Design Capacity Per Floor Area {W/m2}
  1,                                      !- Fraction of Autosized Heating Design Capacity
  OnOff;                                  !- Central Cooling Capacity Control Method

OS:AvailabilityManagerAssignmentList,
  {8c16b374-03e4-4043-bdf4-878db8ee760b}, !- Handle
  Air Loop HVAC 1 AvailabilityManagerAssignmentList; !- Name

OS:Connection,
  {9861d89d-7a5e-4d71-b643-e6a41820ac67}, !- Handle
  {a345505b-299a-4280-932d-12c2d8dd05f5}, !- Name
  {b0376d5f-931f-4d3d-9bbb-1a7e1989eb76}, !- Source Object
  3,                                      !- Outlet Port
  {924bf0f5-28cc-44c3-883b-278d7d31fe3b}, !- Target Object
  6;                                      !- Inlet Port

OS:Connection,
  {075f3a60-0ee2-48dc-908c-1f6c429ed975}, !- Handle
  {ec81940e-f3e0-4f77-84a2-47505b110dc5}, !- Name
  {924bf0f5-28cc-44c3-883b-278d7d31fe3b}, !- Source Object
  7,                                      !- Outlet Port
  {314c58b5-8ef9-44fb-8e86-0f32e8ab7fdc}, !- Target Object
  2;                                      !- Inlet Port

OS:AirTerminal:SingleDuct:ConstantVolume:NoReheat,
  {a8158291-7412-4a15-89dc-dab7af627461}, !- Handle
  res fur gas living zone direct air,     !- Name
  {974e4982-9f98-4877-b08f-2c15ece914d6}, !- Availability Schedule Name
  {22751ad3-a44a-4c8e-b0d5-43ffccabb7d5}, !- Air Inlet Node Name
  {26d5270f-84ef-4ccd-b722-ed588ea9ff43}, !- Air Outlet Node Name
  AutoSize;                               !- Maximum Air Flow Rate {m3/s}

OS:Node,
  {3c30d242-56f8-4ece-974c-31e0e81476ad}, !- Handle
  Node 8,                                 !- Name
  {cd42dbbe-2007-44c6-8702-7efc1005ff93}, !- Inlet Port
  {6aef2657-6aab-41ab-a7d3-6f1e74d72d1b}; !- Outlet Port

OS:Connection,
  {f559ce85-952e-4375-a316-05e5f765ae50}, !- Handle
  {fee91996-434e-41bf-bf7a-9f9916fdff9c}, !- Name
  {64267409-86c5-4d7b-bfb9-88cbfca54ac2}, !- Source Object
  3,                                      !- Outlet Port
  {4cb36aa7-47d5-4c8a-a2c6-4df666c6b70b}, !- Target Object
  3;                                      !- Inlet Port

OS:Connection,
  {cd42dbbe-2007-44c6-8702-7efc1005ff93}, !- Handle
  {06f40f3a-6dc0-4b5a-bb59-1f64e237a119}, !- Name
  {6751aa3e-fd6f-4ae2-8edb-601419c93d60}, !- Source Object
  3,                                      !- Outlet Port
  {3c30d242-56f8-4ece-974c-31e0e81476ad}, !- Target Object
  2;                                      !- Inlet Port

OS:Connection,
  {6aef2657-6aab-41ab-a7d3-6f1e74d72d1b}, !- Handle
  {60fbe961-4e9e-4919-bebd-de5eccd5f5a1}, !- Name
  {3c30d242-56f8-4ece-974c-31e0e81476ad}, !- Source Object
  3,                                      !- Outlet Port
  {c1bc77ac-0f53-49e2-8379-bf266b9df7bb}, !- Target Object
  3;                                      !- Inlet Port

OS:Node,
  {c98f4835-ac9b-491b-bf76-5b30b1ffa616}, !- Handle
  Node 9,                                 !- Name
  {2ce618fa-a9af-4276-8351-47b0c7ef6c2b}, !- Inlet Port
  {22751ad3-a44a-4c8e-b0d5-43ffccabb7d5}; !- Outlet Port

OS:Connection,
  {2ce618fa-a9af-4276-8351-47b0c7ef6c2b}, !- Handle
  {c7a9a6fc-8535-4c6a-9bae-4cebfde887f9}, !- Name
  {50443a18-e88d-4819-ba10-51b3e5e1087f}, !- Source Object
  3,                                      !- Outlet Port
  {c98f4835-ac9b-491b-bf76-5b30b1ffa616}, !- Target Object
  2;                                      !- Inlet Port

OS:Connection,
  {22751ad3-a44a-4c8e-b0d5-43ffccabb7d5}, !- Handle
  {0ede3199-9bf0-4af5-9ed2-8d95afe3dafc}, !- Name
  {c98f4835-ac9b-491b-bf76-5b30b1ffa616}, !- Source Object
  3,                                      !- Outlet Port
  {a8158291-7412-4a15-89dc-dab7af627461}, !- Target Object
  3;                                      !- Inlet Port

OS:Connection,
  {26d5270f-84ef-4ccd-b722-ed588ea9ff43}, !- Handle
  {bf78ca6f-2de5-4c2e-9928-d086a4118d8b}, !- Name
  {a8158291-7412-4a15-89dc-dab7af627461}, !- Source Object
  4,                                      !- Outlet Port
  {64267409-86c5-4d7b-bfb9-88cbfca54ac2}, !- Target Object
  2;                                      !- Inlet Port

OS:AdditionalProperties,
  {13f4084a-8676-4cd5-9d3d-b0d954ebc942}, !- Handle
  {924bf0f5-28cc-44c3-883b-278d7d31fe3b}, !- Object Name
  SizingInfoHVACFracHeatLoadServed,       !- Feature Name 1
  Double,                                 !- Feature Data Type 1
  1;                                      !- Feature Value 1

OS:Curve:Biquadratic,
  {61f178c3-1cf0-498b-8844-f5162e5aa973}, !- Handle
  Cool-Cap-fT1,                           !- Name
  1.550902001,                            !- Coefficient1 Constant
  -0.0750500892,                          !- Coefficient2 x
  0.00309713544,                          !- Coefficient3 x**2
  0.00240111,                             !- Coefficient4 y
  -5.0544e-05,                            !- Coefficient5 y**2
  -0.00042728148,                         !- Coefficient6 x*y
  13.88,                                  !- Minimum Value of x
  23.88,                                  !- Maximum Value of x
  18.33,                                  !- Minimum Value of y
  51.66;                                  !- Maximum Value of y

OS:Curve:Biquadratic,
  {9be1bb27-24ac-4fbb-9232-825a9397543d}, !- Handle
  Cool-EIR-fT1,                           !- Name
  -0.304282997,                           !- Coefficient1 Constant
  0.1180477062,                           !- Coefficient2 x
  -0.00342466704,                         !- Coefficient3 x**2
  -0.0062619138,                          !- Coefficient4 y
  0.00069542712,                          !- Coefficient5 y**2
  -0.00046997496,                         !- Coefficient6 x*y
  13.88,                                  !- Minimum Value of x
  23.88,                                  !- Maximum Value of x
  18.33,                                  !- Minimum Value of y
  51.66;                                  !- Maximum Value of y

OS:Curve:Quadratic,
  {88dc00fc-e22f-469c-9c1d-d45aefff329d}, !- Handle
  Cool-PLF-fPLR1,                         !- Name
  0.93,                                   !- Coefficient1 Constant
  0.07,                                   !- Coefficient2 x
  0,                                      !- Coefficient3 x**2
  0,                                      !- Minimum Value of x
  1,                                      !- Maximum Value of x
  0.7,                                    !- Minimum Curve Output
  1;                                      !- Maximum Curve Output

OS:Curve:Quadratic,
  {5c303756-347c-44a2-82ea-4c8993d5a972}, !- Handle
  Cool-Cap-fFF1,                          !- Name
  0.718605468,                            !- Coefficient1 Constant
  0.410099989,                            !- Coefficient2 x
  -0.128705457,                           !- Coefficient3 x**2
  0,                                      !- Minimum Value of x
  2,                                      !- Maximum Value of x
  0,                                      !- Minimum Curve Output
  2;                                      !- Maximum Curve Output

OS:Curve:Quadratic,
  {314a3d15-230b-44a5-9f86-40330c4cd3cf}, !- Handle
  Cool-EIR-fFF1,                          !- Name
  1.32299905,                             !- Coefficient1 Constant
  -0.477711207,                           !- Coefficient2 x
  0.154712157,                            !- Coefficient3 x**2
  0,                                      !- Minimum Value of x
  2,                                      !- Maximum Value of x
  0,                                      !- Minimum Curve Output
  2;                                      !- Maximum Curve Output

OS:Coil:Cooling:DX:SingleSpeed,
  {6214e37c-0f3a-485d-b57f-b3f9157243f1}, !- Handle
  res ac cooling coil,                    !- Name
  {974e4982-9f98-4877-b08f-2c15ece914d6}, !- Availability Schedule Name
  autosize,                               !- Rated Total Cooling Capacity {W}
  0.740402528813699,                      !- Rated Sensible Heat Ratio
  3.9505446283126,                        !- Rated COP {W/W}
  autosize,                               !- Rated Air Flow Rate {m3/s}
  773.3912012006,                         !- Rated Evaporator Fan Power Per Volume Flow Rate {W/(m3/s)}
  ,                                       !- Air Inlet Node Name
  ,                                       !- Air Outlet Node Name
  {61f178c3-1cf0-498b-8844-f5162e5aa973}, !- Total Cooling Capacity Function of Temperature Curve Name
  {5c303756-347c-44a2-82ea-4c8993d5a972}, !- Total Cooling Capacity Function of Flow Fraction Curve Name
  {9be1bb27-24ac-4fbb-9232-825a9397543d}, !- Energy Input Ratio Function of Temperature Curve Name
  {314a3d15-230b-44a5-9f86-40330c4cd3cf}, !- Energy Input Ratio Function of Flow Fraction Curve Name
  {88dc00fc-e22f-469c-9c1d-d45aefff329d}, !- Part Load Fraction Correlation Curve Name
  -25,                                    !- Minimum Outdoor Dry-Bulb Temperature for Compressor Operation {C}
  1000,                                   !- Nominal Time for Condensate Removal to Begin {s}
  1.5,                                    !- Ratio of Initial Moisture Evaporation Rate and Steady State Latent Capacity {dimensionless}
  3,                                      !- Maximum Cycling Rate {cycles/hr}
  45,                                     !- Latent Capacity Time Constant {s}
  ,                                       !- Condenser Air Inlet Node Name
  AirCooled,                              !- Condenser Type
  0,                                      !- Evaporative Condenser Effectiveness {dimensionless}
  Autosize,                               !- Evaporative Condenser Air Flow Rate {m3/s}
  Autosize,                               !- Evaporative Condenser Pump Rated Power Consumption {W}
  0,                                      !- Crankcase Heater Capacity {W}
  12.7777777777778,                       !- Maximum Outdoor Dry-Bulb Temperature for Crankcase Heater Operation {C}
  ,                                       !- Supply Water Storage Tank Name
  ,                                       !- Condensate Collection Water Storage Tank Name
  0,                                      !- Basin Heater Capacity {W/K}
  10,                                     !- Basin Heater Setpoint Temperature {C}
  ;                                       !- Basin Heater Operating Schedule Name

OS:Fan:OnOff,
  {3722e183-312b-4cd7-be22-21b84be5e8d4}, !- Handle
  res ac clg supply fan,                  !- Name
  {974e4982-9f98-4877-b08f-2c15ece914d6}, !- Availability Schedule Name
  0.75,                                   !- Fan Total Efficiency
  794.580001233493,                       !- Pressure Rise {Pa}
  autosize,                               !- Maximum Flow Rate {m3/s}
  1,                                      !- Motor Efficiency
  1,                                      !- Motor In Airstream Fraction
  ,                                       !- Air Inlet Node Name
  ,                                       !- Air Outlet Node Name
  {5e3829fc-87d5-4efa-b67e-7436b738fc0c}, !- Fan Power Ratio Function of Speed Ratio Curve Name
  {f4037afe-933c-4c14-b355-d0df1c790059}, !- Fan Efficiency Ratio Function of Speed Ratio Curve Name
  res ac clg supply fan;                  !- End-Use Subcategory

OS:Curve:Exponent,
  {5e3829fc-87d5-4efa-b67e-7436b738fc0c}, !- Handle
  Fan On Off Power Curve 1,               !- Name
  1,                                      !- Coefficient1 Constant
  0,                                      !- Coefficient2 Constant
  0,                                      !- Coefficient3 Constant
  0,                                      !- Minimum Value of x
  1,                                      !- Maximum Value of x
  ,                                       !- Minimum Curve Output
  ,                                       !- Maximum Curve Output
  ,                                       !- Input Unit Type for X
  ;                                       !- Output Unit Type

OS:Curve:Cubic,
  {f4037afe-933c-4c14-b355-d0df1c790059}, !- Handle
  Fan On Off Efficiency Curve 1,          !- Name
  1,                                      !- Coefficient1 Constant
  0,                                      !- Coefficient2 x
  0,                                      !- Coefficient3 x**2
  0,                                      !- Coefficient4 x**3
  0,                                      !- Minimum Value of x
  1;                                      !- Maximum Value of x

OS:AirLoopHVAC:UnitarySystem,
  {fba1ca76-0ad1-48f3-aaa1-ea74389c2ad7}, !- Handle
  res ac unitary system,                  !- Name
  Load,                                   !- Control Type
  {7f56b171-4378-4b3f-839d-856350ca2768}, !- Controlling Zone or Thermostat Location
  None,                                   !- Dehumidification Control Type
  {974e4982-9f98-4877-b08f-2c15ece914d6}, !- Availability Schedule Name
  {8f28417f-edcb-4b95-8794-c163582848b2}, !- Air Inlet Node Name
  {4ed32354-4094-464a-96a1-40682137f8f5}, !- Air Outlet Node Name
  {3722e183-312b-4cd7-be22-21b84be5e8d4}, !- Supply Fan Name
  BlowThrough,                            !- Fan Placement
  {41246ede-3c27-4e28-b7d1-52714e3d6bf1}, !- Supply Air Fan Operating Mode Schedule Name
  ,                                       !- Heating Coil Name
  1,                                      !- DX Heating Coil Sizing Ratio
  {6214e37c-0f3a-485d-b57f-b3f9157243f1}, !- Cooling Coil Name
  No,                                     !- Use DOAS DX Cooling Coil
  2,                                      !- DOAS DX Cooling Coil Leaving Minimum Air Temperature {C}
  SensibleOnlyLoadControl,                !- Latent Load Control
  ,                                       !- Supplemental Heating Coil Name
  ,                                       !- Supply Air Flow Rate Method During Cooling Operation
  Autosize,                               !- Supply Air Flow Rate During Cooling Operation {m3/s}
  ,                                       !- Supply Air Flow Rate Per Floor Area During Cooling Operation {m3/s-m2}
  ,                                       !- Fraction of Autosized Design Cooling Supply Air Flow Rate
  ,                                       !- Design Supply Air Flow Rate Per Unit of Capacity During Cooling Operation {m3/s-W}
  ,                                       !- Supply Air Flow Rate Method During Heating Operation
  0,                                      !- Supply Air Flow Rate During Heating Operation {m3/s}
  ,                                       !- Supply Air Flow Rate Per Floor Area during Heating Operation {m3/s-m2}
  ,                                       !- Fraction of Autosized Design Heating Supply Air Flow Rate
  ,                                       !- Design Supply Air Flow Rate Per Unit of Capacity During Heating Operation {m3/s-W}
  ,                                       !- Supply Air Flow Rate Method When No Cooling or Heating is Required
  0,                                      !- Supply Air Flow Rate When No Cooling or Heating is Required {m3/s}
  ,                                       !- Supply Air Flow Rate Per Floor Area When No Cooling or Heating is Required {m3/s-m2}
  ,                                       !- Fraction of Autosized Design Cooling Supply Air Flow Rate When No Cooling or Heating is Required
  ,                                       !- Fraction of Autosized Design Heating Supply Air Flow Rate When No Cooling or Heating is Required
  ,                                       !- Design Supply Air Flow Rate Per Unit of Capacity During Cooling Operation When No Cooling or Heating is Required {m3/s-W}
  ,                                       !- Design Supply Air Flow Rate Per Unit of Capacity During Heating Operation When No Cooling or Heating is Required {m3/s-W}
  48.8888888888889,                       !- Maximum Supply Air Temperature {C}
  21,                                     !- Maximum Outdoor Dry-Bulb Temperature for Supplemental Heater Operation {C}
  ,                                       !- Outdoor Dry-Bulb Temperature Sensor Node Name
  2.5,                                    !- Maximum Cycling Rate {cycles/hr}
  60,                                     !- Heat Pump Time Constant {s}
  0.01,                                   !- Fraction of On-Cycle Power Use
  60,                                     !- Heat Pump Fan Delay Time {s}
  0,                                      !- Ancilliary On-Cycle Electric Power {W}
  0;                                      !- Ancilliary Off-Cycle Electric Power {W}

OS:AirLoopHVAC,
  {1ef10aff-e8b3-4ecb-b319-92390ad47825}, !- Handle
  res ac asys,                            !- Name
  ,                                       !- Controller List Name
  {974e4982-9f98-4877-b08f-2c15ece914d6}, !- Availability Schedule
  {3bd5739c-0d4c-456e-bbbe-64c0ef5a961f}, !- Availability Manager List Name
  AutoSize,                               !- Design Supply Air Flow Rate {m3/s}
  ,                                       !- Branch List Name
  ,                                       !- Connector List Name
  {4a8a13f6-1fcf-4356-81ca-3709d15978ff}, !- Supply Side Inlet Node Name
  {84a5ac47-fd4f-4cd7-af69-6adbf196d42d}, !- Demand Side Outlet Node Name
  {dc542da4-4fe8-4e16-9104-66b09ee229f6}, !- Demand Side Inlet Node A
  {71b11357-eb74-4db2-8fb8-adf701585b85}, !- Supply Side Outlet Node A
  ,                                       !- Demand Side Inlet Node B
  ,                                       !- Supply Side Outlet Node B
  ,                                       !- Return Air Bypass Flow Temperature Setpoint Schedule Name
  {0de8bab0-152c-4c90-a65b-df9d405ce4da}, !- Demand Mixer Name
  {6306c64a-1b6a-40df-bee5-ed0d85b3078c}, !- Demand Splitter A Name
  ,                                       !- Demand Splitter B Name
  ;                                       !- Supply Splitter Name

OS:Node,
  {3a6c7b9c-175f-4ecf-841b-88eb4c8ce583}, !- Handle
  Node 10,                                !- Name
  {4a8a13f6-1fcf-4356-81ca-3709d15978ff}, !- Inlet Port
  {8f28417f-edcb-4b95-8794-c163582848b2}; !- Outlet Port

OS:Node,
  {61d09a2d-80d6-4b9e-a62e-49e1c86c86b0}, !- Handle
  Node 11,                                !- Name
  {4ed32354-4094-464a-96a1-40682137f8f5}, !- Inlet Port
  {71b11357-eb74-4db2-8fb8-adf701585b85}; !- Outlet Port

OS:Connection,
  {4a8a13f6-1fcf-4356-81ca-3709d15978ff}, !- Handle
  {e0818915-cc87-4468-bc47-e70444dbf9b6}, !- Name
  {1ef10aff-e8b3-4ecb-b319-92390ad47825}, !- Source Object
  8,                                      !- Outlet Port
  {3a6c7b9c-175f-4ecf-841b-88eb4c8ce583}, !- Target Object
  2;                                      !- Inlet Port

OS:Connection,
  {71b11357-eb74-4db2-8fb8-adf701585b85}, !- Handle
  {7e80c76c-1342-4429-b4ec-117688fd1103}, !- Name
  {61d09a2d-80d6-4b9e-a62e-49e1c86c86b0}, !- Source Object
  3,                                      !- Outlet Port
  {1ef10aff-e8b3-4ecb-b319-92390ad47825}, !- Target Object
  11;                                     !- Inlet Port

OS:Node,
  {92b88624-f009-4496-bb4e-e3afcbd99bb9}, !- Handle
  Node 12,                                !- Name
  {dc542da4-4fe8-4e16-9104-66b09ee229f6}, !- Inlet Port
  {add1e299-9ec1-4339-9ed2-c03352dfba2e}; !- Outlet Port

OS:Node,
  {8fd96326-9c95-4b4a-b896-2141c55d9055}, !- Handle
  Node 13,                                !- Name
  {847e4ab2-1d6f-419e-bbb2-3ff23f5c96b6}, !- Inlet Port
  {84a5ac47-fd4f-4cd7-af69-6adbf196d42d}; !- Outlet Port

OS:Node,
  {e187101f-d222-4ac1-b487-876cb2086701}, !- Handle
  Node 14,                                !- Name
  {52647109-add7-46a1-a075-baef662ddc21}, !- Inlet Port
  {7f9a2e31-b9e9-43b9-80a4-c77fed490aaf}; !- Outlet Port

OS:Connection,
  {dc542da4-4fe8-4e16-9104-66b09ee229f6}, !- Handle
  {b23605d6-d162-4f5e-b7cf-d7bde6c1b08e}, !- Name
  {1ef10aff-e8b3-4ecb-b319-92390ad47825}, !- Source Object
  10,                                     !- Outlet Port
  {92b88624-f009-4496-bb4e-e3afcbd99bb9}, !- Target Object
  2;                                      !- Inlet Port

OS:Connection,
  {84a5ac47-fd4f-4cd7-af69-6adbf196d42d}, !- Handle
  {251c35ea-88f2-4883-8aef-a1dbd1711622}, !- Name
  {8fd96326-9c95-4b4a-b896-2141c55d9055}, !- Source Object
  3,                                      !- Outlet Port
  {1ef10aff-e8b3-4ecb-b319-92390ad47825}, !- Target Object
  9;                                      !- Inlet Port

OS:AirLoopHVAC:ZoneSplitter,
  {6306c64a-1b6a-40df-bee5-ed0d85b3078c}, !- Handle
  res ac zone splitter,                   !- Name
  {add1e299-9ec1-4339-9ed2-c03352dfba2e}, !- Inlet Node Name
  {9b47426c-6492-40c8-9e41-097f2b61be20}; !- Outlet Node Name 1

OS:AirLoopHVAC:ZoneMixer,
  {0de8bab0-152c-4c90-a65b-df9d405ce4da}, !- Handle
  res ac zone mixer,                      !- Name
  {847e4ab2-1d6f-419e-bbb2-3ff23f5c96b6}, !- Outlet Node Name
  {02da2049-2ec9-4509-ba7f-8151199c40b0}; !- Inlet Node Name 1

OS:Connection,
  {add1e299-9ec1-4339-9ed2-c03352dfba2e}, !- Handle
  {a9905baa-73eb-4c3d-b248-f3e814f0b7fa}, !- Name
  {92b88624-f009-4496-bb4e-e3afcbd99bb9}, !- Source Object
  3,                                      !- Outlet Port
  {6306c64a-1b6a-40df-bee5-ed0d85b3078c}, !- Target Object
  2;                                      !- Inlet Port

OS:Connection,
  {847e4ab2-1d6f-419e-bbb2-3ff23f5c96b6}, !- Handle
  {0403d4c6-9a27-45bf-90ef-571ff2126377}, !- Name
  {0de8bab0-152c-4c90-a65b-df9d405ce4da}, !- Source Object
  2,                                      !- Outlet Port
  {8fd96326-9c95-4b4a-b896-2141c55d9055}, !- Target Object
  2;                                      !- Inlet Port

OS:Sizing:System,
  {24626e2a-8853-4b3c-841c-4f1d8697ea5e}, !- Handle
  {1ef10aff-e8b3-4ecb-b319-92390ad47825}, !- AirLoop Name
  Sensible,                               !- Type of Load to Size On
  Autosize,                               !- Design Outdoor Air Flow Rate {m3/s}
  0.3,                                    !- Central Heating Maximum System Air Flow Ratio
  7,                                      !- Preheat Design Temperature {C}
  0.008,                                  !- Preheat Design Humidity Ratio {kg-H2O/kg-Air}
  12.8,                                   !- Precool Design Temperature {C}
  0.008,                                  !- Precool Design Humidity Ratio {kg-H2O/kg-Air}
  12.8,                                   !- Central Cooling Design Supply Air Temperature {C}
  16.7,                                   !- Central Heating Design Supply Air Temperature {C}
  NonCoincident,                          !- Sizing Option
  Yes,                                    !- 100% Outdoor Air in Cooling
  Yes,                                    !- 100% Outdoor Air in Heating
  0.0085,                                 !- Central Cooling Design Supply Air Humidity Ratio {kg-H2O/kg-Air}
  0.008,                                  !- Central Heating Design Supply Air Humidity Ratio {kg-H2O/kg-Air}
  DesignDay,                              !- Cooling Design Air Flow Method
  0,                                      !- Cooling Design Air Flow Rate {m3/s}
  DesignDay,                              !- Heating Design Air Flow Method
  0,                                      !- Heating Design Air Flow Rate {m3/s}
  ZoneSum,                                !- System Outdoor Air Method
  1,                                      !- Zone Maximum Outdoor Air Fraction {dimensionless}
  0.0099676501,                           !- Cooling Supply Air Flow Rate Per Floor Area {m3/s-m2}
  1,                                      !- Cooling Fraction of Autosized Cooling Supply Air Flow Rate
  3.9475456e-05,                          !- Cooling Supply Air Flow Rate Per Unit Cooling Capacity {m3/s-W}
  0.0099676501,                           !- Heating Supply Air Flow Rate Per Floor Area {m3/s-m2}
  1,                                      !- Heating Fraction of Autosized Heating Supply Air Flow Rate
  1,                                      !- Heating Fraction of Autosized Cooling Supply Air Flow Rate
  3.1588213e-05,                          !- Heating Supply Air Flow Rate Per Unit Heating Capacity {m3/s-W}
  CoolingDesignCapacity,                  !- Cooling Design Capacity Method
  autosize,                               !- Cooling Design Capacity {W}
  234.7,                                  !- Cooling Design Capacity Per Floor Area {W/m2}
  1,                                      !- Fraction of Autosized Cooling Design Capacity
  HeatingDesignCapacity,                  !- Heating Design Capacity Method
  autosize,                               !- Heating Design Capacity {W}
  157,                                    !- Heating Design Capacity Per Floor Area {W/m2}
  1,                                      !- Fraction of Autosized Heating Design Capacity
  OnOff;                                  !- Central Cooling Capacity Control Method

OS:AvailabilityManagerAssignmentList,
  {3bd5739c-0d4c-456e-bbbe-64c0ef5a961f}, !- Handle
  Air Loop HVAC 1 AvailabilityManagerAssignmentList 1; !- Name

OS:Connection,
  {8f28417f-edcb-4b95-8794-c163582848b2}, !- Handle
  {231d2575-16aa-4ea9-85a7-5079b5c4bca5}, !- Name
  {3a6c7b9c-175f-4ecf-841b-88eb4c8ce583}, !- Source Object
  3,                                      !- Outlet Port
  {fba1ca76-0ad1-48f3-aaa1-ea74389c2ad7}, !- Target Object
  6;                                      !- Inlet Port

OS:Connection,
  {4ed32354-4094-464a-96a1-40682137f8f5}, !- Handle
  {33a96ab4-8be2-4591-bad6-654912f12d89}, !- Name
  {fba1ca76-0ad1-48f3-aaa1-ea74389c2ad7}, !- Source Object
  7,                                      !- Outlet Port
  {61d09a2d-80d6-4b9e-a62e-49e1c86c86b0}, !- Target Object
  2;                                      !- Inlet Port

OS:AirTerminal:SingleDuct:ConstantVolume:NoReheat,
  {fbc0e60c-804d-4458-b3f8-8ffd830c0b9d}, !- Handle
  res ac living zone direct air,          !- Name
  {974e4982-9f98-4877-b08f-2c15ece914d6}, !- Availability Schedule Name
  {1180cd7f-1ec8-4e7b-b846-4187632ac234}, !- Air Inlet Node Name
  {52647109-add7-46a1-a075-baef662ddc21}, !- Air Outlet Node Name
  AutoSize;                               !- Maximum Air Flow Rate {m3/s}

OS:Node,
  {f5c90e92-2631-49c2-86ff-513d99a1c9b3}, !- Handle
  Node 15,                                !- Name
  {cbe312ae-c85f-4842-b19c-ce052a5a2cad}, !- Inlet Port
  {02da2049-2ec9-4509-ba7f-8151199c40b0}; !- Outlet Port

OS:Connection,
  {7f9a2e31-b9e9-43b9-80a4-c77fed490aaf}, !- Handle
  {9d6ed645-c6b4-46de-b2c7-7b265e40cb2b}, !- Name
  {e187101f-d222-4ac1-b487-876cb2086701}, !- Source Object
  3,                                      !- Outlet Port
  {4cb36aa7-47d5-4c8a-a2c6-4df666c6b70b}, !- Target Object
  4;                                      !- Inlet Port

OS:Connection,
  {cbe312ae-c85f-4842-b19c-ce052a5a2cad}, !- Handle
  {1b4ce581-1ef9-4546-b511-a950545bb235}, !- Name
  {6751aa3e-fd6f-4ae2-8edb-601419c93d60}, !- Source Object
  4,                                      !- Outlet Port
  {f5c90e92-2631-49c2-86ff-513d99a1c9b3}, !- Target Object
  2;                                      !- Inlet Port

OS:Connection,
  {02da2049-2ec9-4509-ba7f-8151199c40b0}, !- Handle
  {52747f13-e47a-4ad7-bfe6-e148bfeed225}, !- Name
  {f5c90e92-2631-49c2-86ff-513d99a1c9b3}, !- Source Object
  3,                                      !- Outlet Port
  {0de8bab0-152c-4c90-a65b-df9d405ce4da}, !- Target Object
  3;                                      !- Inlet Port

OS:Node,
  {6364dba7-e8a3-4385-a61b-2194a0b00a2d}, !- Handle
  Node 16,                                !- Name
  {9b47426c-6492-40c8-9e41-097f2b61be20}, !- Inlet Port
  {1180cd7f-1ec8-4e7b-b846-4187632ac234}; !- Outlet Port

OS:Connection,
  {9b47426c-6492-40c8-9e41-097f2b61be20}, !- Handle
  {6eafe14b-47dd-4fb0-a89f-3dab0605b1a9}, !- Name
  {6306c64a-1b6a-40df-bee5-ed0d85b3078c}, !- Source Object
  3,                                      !- Outlet Port
  {6364dba7-e8a3-4385-a61b-2194a0b00a2d}, !- Target Object
  2;                                      !- Inlet Port

OS:Connection,
  {1180cd7f-1ec8-4e7b-b846-4187632ac234}, !- Handle
  {09fafb4f-a4dd-46f0-897e-135410308dbf}, !- Name
  {6364dba7-e8a3-4385-a61b-2194a0b00a2d}, !- Source Object
  3,                                      !- Outlet Port
  {fbc0e60c-804d-4458-b3f8-8ffd830c0b9d}, !- Target Object
  3;                                      !- Inlet Port

OS:Connection,
  {52647109-add7-46a1-a075-baef662ddc21}, !- Handle
  {cb476a6b-783a-4c57-b28b-9c6152e9686d}, !- Name
  {fbc0e60c-804d-4458-b3f8-8ffd830c0b9d}, !- Source Object
  4,                                      !- Outlet Port
  {e187101f-d222-4ac1-b487-876cb2086701}, !- Target Object
  2;                                      !- Inlet Port

OS:AdditionalProperties,
  {7e7d12bb-c1f2-4993-8381-cfefb5c17318}, !- Handle
  {fba1ca76-0ad1-48f3-aaa1-ea74389c2ad7}, !- Object Name
  SizingInfoHVACCapacityDerateFactorEER,  !- Feature Name 1
  String,                                 !- Feature Data Type 1
  1.0&#441.0&#441.0&#441.0&#441.0,        !- Feature Value 1
  SizingInfoHVACRatedCFMperTonCooling,    !- Feature Name 2
  String,                                 !- Feature Data Type 2
  386.1,                                  !- Feature Value 2
  SizingInfoHVACFracCoolLoadServed,       !- Feature Name 3
  Double,                                 !- Feature Data Type 3
  1;                                      !- Feature Value 3

OS:Schedule:Ruleset,
  {f178d11e-cde3-4059-aa54-f20e2861dad9}, !- Handle
  res heating season,                     !- Name
  {c14fdde7-22f7-47c6-a406-1d5f2f948be5}, !- Schedule Type Limits Name
  {68bd8090-8989-499c-ad9e-a7cf2f41933b}; !- Default Day Schedule Name

OS:Schedule:Day,
  {68bd8090-8989-499c-ad9e-a7cf2f41933b}, !- Handle
  Schedule Day 4,                         !- Name
  {c14fdde7-22f7-47c6-a406-1d5f2f948be5}, !- Schedule Type Limits Name
  ,                                       !- Interpolate to Timestep
  24,                                     !- Hour 1
  0,                                      !- Minute 1
  0;                                      !- Value Until Time 1

OS:Schedule:Rule,
  {b93fb4dd-aca5-41c7-a610-301ff02f5023}, !- Handle
  res heating season allday rule1,        !- Name
  {f178d11e-cde3-4059-aa54-f20e2861dad9}, !- Schedule Ruleset Name
  11,                                     !- Rule Order
  {7940c9e5-524b-42f7-8f14-e04696878997}, !- Day Schedule Name
  Yes,                                    !- Apply Sunday
  Yes,                                    !- Apply Monday
  Yes,                                    !- Apply Tuesday
  Yes,                                    !- Apply Wednesday
  Yes,                                    !- Apply Thursday
  Yes,                                    !- Apply Friday
  Yes,                                    !- Apply Saturday
  DateRange,                              !- Date Specification Type
  1,                                      !- Start Month
  1,                                      !- Start Day
  1,                                      !- End Month
  31;                                     !- End Day

OS:Schedule:Day,
  {7940c9e5-524b-42f7-8f14-e04696878997}, !- Handle
  res heating season allday1,             !- Name
  {c14fdde7-22f7-47c6-a406-1d5f2f948be5}, !- Schedule Type Limits Name
  ,                                       !- Interpolate to Timestep
  24,                                     !- Hour 1
  0,                                      !- Minute 1
  1;                                      !- Value Until Time 1

OS:Schedule:Rule,
  {ff7d4970-add3-4a9f-b324-4872b54cf495}, !- Handle
  res heating season allday rule2,        !- Name
  {f178d11e-cde3-4059-aa54-f20e2861dad9}, !- Schedule Ruleset Name
  10,                                     !- Rule Order
  {5f61fa0b-57e0-43e4-800c-701aee0343eb}, !- Day Schedule Name
  Yes,                                    !- Apply Sunday
  Yes,                                    !- Apply Monday
  Yes,                                    !- Apply Tuesday
  Yes,                                    !- Apply Wednesday
  Yes,                                    !- Apply Thursday
  Yes,                                    !- Apply Friday
  Yes,                                    !- Apply Saturday
  DateRange,                              !- Date Specification Type
  2,                                      !- Start Month
  1,                                      !- Start Day
  2,                                      !- End Month
  28;                                     !- End Day

OS:Schedule:Day,
  {5f61fa0b-57e0-43e4-800c-701aee0343eb}, !- Handle
  res heating season allday2,             !- Name
  {c14fdde7-22f7-47c6-a406-1d5f2f948be5}, !- Schedule Type Limits Name
  ,                                       !- Interpolate to Timestep
  24,                                     !- Hour 1
  0,                                      !- Minute 1
  1;                                      !- Value Until Time 1

OS:Schedule:Rule,
  {85ff163b-4e7f-40cd-ae3a-c31232f88638}, !- Handle
  res heating season allday rule3,        !- Name
  {f178d11e-cde3-4059-aa54-f20e2861dad9}, !- Schedule Ruleset Name
  9,                                      !- Rule Order
  {9b13e402-47d4-4ebc-9e6c-6b0dd7b17847}, !- Day Schedule Name
  Yes,                                    !- Apply Sunday
  Yes,                                    !- Apply Monday
  Yes,                                    !- Apply Tuesday
  Yes,                                    !- Apply Wednesday
  Yes,                                    !- Apply Thursday
  Yes,                                    !- Apply Friday
  Yes,                                    !- Apply Saturday
  DateRange,                              !- Date Specification Type
  3,                                      !- Start Month
  1,                                      !- Start Day
  3,                                      !- End Month
  31;                                     !- End Day

OS:Schedule:Day,
  {9b13e402-47d4-4ebc-9e6c-6b0dd7b17847}, !- Handle
  res heating season allday3,             !- Name
  {c14fdde7-22f7-47c6-a406-1d5f2f948be5}, !- Schedule Type Limits Name
  ,                                       !- Interpolate to Timestep
  24,                                     !- Hour 1
  0,                                      !- Minute 1
  1;                                      !- Value Until Time 1

OS:Schedule:Rule,
  {d1d91645-0621-41de-929d-9958fb5ee268}, !- Handle
  res heating season allday rule4,        !- Name
  {f178d11e-cde3-4059-aa54-f20e2861dad9}, !- Schedule Ruleset Name
  8,                                      !- Rule Order
  {1530fffa-94cd-433e-8b05-f85facda6a3c}, !- Day Schedule Name
  Yes,                                    !- Apply Sunday
  Yes,                                    !- Apply Monday
  Yes,                                    !- Apply Tuesday
  Yes,                                    !- Apply Wednesday
  Yes,                                    !- Apply Thursday
  Yes,                                    !- Apply Friday
  Yes,                                    !- Apply Saturday
  DateRange,                              !- Date Specification Type
  4,                                      !- Start Month
  1,                                      !- Start Day
  4,                                      !- End Month
  30;                                     !- End Day

OS:Schedule:Day,
  {1530fffa-94cd-433e-8b05-f85facda6a3c}, !- Handle
  res heating season allday4,             !- Name
  {c14fdde7-22f7-47c6-a406-1d5f2f948be5}, !- Schedule Type Limits Name
  ,                                       !- Interpolate to Timestep
  24,                                     !- Hour 1
  0,                                      !- Minute 1
  1;                                      !- Value Until Time 1

OS:Schedule:Rule,
  {dc3e352e-4144-416a-93b8-01f7747f9518}, !- Handle
  res heating season allday rule5,        !- Name
  {f178d11e-cde3-4059-aa54-f20e2861dad9}, !- Schedule Ruleset Name
  7,                                      !- Rule Order
  {0f3dad5d-f168-4053-a1aa-9afe1ff83a1e}, !- Day Schedule Name
  Yes,                                    !- Apply Sunday
  Yes,                                    !- Apply Monday
  Yes,                                    !- Apply Tuesday
  Yes,                                    !- Apply Wednesday
  Yes,                                    !- Apply Thursday
  Yes,                                    !- Apply Friday
  Yes,                                    !- Apply Saturday
  DateRange,                              !- Date Specification Type
  5,                                      !- Start Month
  1,                                      !- Start Day
  5,                                      !- End Month
  31;                                     !- End Day

OS:Schedule:Day,
  {0f3dad5d-f168-4053-a1aa-9afe1ff83a1e}, !- Handle
  res heating season allday5,             !- Name
  {c14fdde7-22f7-47c6-a406-1d5f2f948be5}, !- Schedule Type Limits Name
  ,                                       !- Interpolate to Timestep
  24,                                     !- Hour 1
  0,                                      !- Minute 1
  1;                                      !- Value Until Time 1

OS:Schedule:Rule,
  {08404817-9276-46d3-966a-419c292cf809}, !- Handle
  res heating season allday rule6,        !- Name
  {f178d11e-cde3-4059-aa54-f20e2861dad9}, !- Schedule Ruleset Name
  6,                                      !- Rule Order
  {44b82d17-db92-4d6e-8a29-15410f23247f}, !- Day Schedule Name
  Yes,                                    !- Apply Sunday
  Yes,                                    !- Apply Monday
  Yes,                                    !- Apply Tuesday
  Yes,                                    !- Apply Wednesday
  Yes,                                    !- Apply Thursday
  Yes,                                    !- Apply Friday
  Yes,                                    !- Apply Saturday
  DateRange,                              !- Date Specification Type
  6,                                      !- Start Month
  1,                                      !- Start Day
  6,                                      !- End Month
  30;                                     !- End Day

OS:Schedule:Day,
  {44b82d17-db92-4d6e-8a29-15410f23247f}, !- Handle
  res heating season allday6,             !- Name
  {c14fdde7-22f7-47c6-a406-1d5f2f948be5}, !- Schedule Type Limits Name
  ,                                       !- Interpolate to Timestep
  24,                                     !- Hour 1
  0,                                      !- Minute 1
  1;                                      !- Value Until Time 1

OS:Schedule:Rule,
  {23268081-34ab-4cde-b861-7ca88ec03cbf}, !- Handle
  res heating season allday rule7,        !- Name
  {f178d11e-cde3-4059-aa54-f20e2861dad9}, !- Schedule Ruleset Name
  5,                                      !- Rule Order
  {6f300332-3eb8-4073-ba41-7335989b7e06}, !- Day Schedule Name
  Yes,                                    !- Apply Sunday
  Yes,                                    !- Apply Monday
  Yes,                                    !- Apply Tuesday
  Yes,                                    !- Apply Wednesday
  Yes,                                    !- Apply Thursday
  Yes,                                    !- Apply Friday
  Yes,                                    !- Apply Saturday
  DateRange,                              !- Date Specification Type
  7,                                      !- Start Month
  1,                                      !- Start Day
  7,                                      !- End Month
  31;                                     !- End Day

OS:Schedule:Day,
  {6f300332-3eb8-4073-ba41-7335989b7e06}, !- Handle
  res heating season allday7,             !- Name
  {c14fdde7-22f7-47c6-a406-1d5f2f948be5}, !- Schedule Type Limits Name
  ,                                       !- Interpolate to Timestep
  24,                                     !- Hour 1
  0,                                      !- Minute 1
  1;                                      !- Value Until Time 1

OS:Schedule:Rule,
  {c97a2f81-bdc5-46cb-a13b-a97472d1ab9c}, !- Handle
  res heating season allday rule8,        !- Name
  {f178d11e-cde3-4059-aa54-f20e2861dad9}, !- Schedule Ruleset Name
  4,                                      !- Rule Order
  {a4b6a8d5-2503-49cf-aa55-72346b7ab725}, !- Day Schedule Name
  Yes,                                    !- Apply Sunday
  Yes,                                    !- Apply Monday
  Yes,                                    !- Apply Tuesday
  Yes,                                    !- Apply Wednesday
  Yes,                                    !- Apply Thursday
  Yes,                                    !- Apply Friday
  Yes,                                    !- Apply Saturday
  DateRange,                              !- Date Specification Type
  8,                                      !- Start Month
  1,                                      !- Start Day
  8,                                      !- End Month
  31;                                     !- End Day

OS:Schedule:Day,
  {a4b6a8d5-2503-49cf-aa55-72346b7ab725}, !- Handle
  res heating season allday8,             !- Name
  {c14fdde7-22f7-47c6-a406-1d5f2f948be5}, !- Schedule Type Limits Name
  ,                                       !- Interpolate to Timestep
  24,                                     !- Hour 1
  0,                                      !- Minute 1
  1;                                      !- Value Until Time 1

OS:Schedule:Rule,
  {a33e7cd4-40e9-4b6e-a83b-e74ad52c2a09}, !- Handle
  res heating season allday rule9,        !- Name
  {f178d11e-cde3-4059-aa54-f20e2861dad9}, !- Schedule Ruleset Name
  3,                                      !- Rule Order
  {3c2b26df-9578-43f3-bb9f-17af43aef78b}, !- Day Schedule Name
  Yes,                                    !- Apply Sunday
  Yes,                                    !- Apply Monday
  Yes,                                    !- Apply Tuesday
  Yes,                                    !- Apply Wednesday
  Yes,                                    !- Apply Thursday
  Yes,                                    !- Apply Friday
  Yes,                                    !- Apply Saturday
  DateRange,                              !- Date Specification Type
  9,                                      !- Start Month
  1,                                      !- Start Day
  9,                                      !- End Month
  30;                                     !- End Day

OS:Schedule:Day,
  {3c2b26df-9578-43f3-bb9f-17af43aef78b}, !- Handle
  res heating season allday9,             !- Name
  {c14fdde7-22f7-47c6-a406-1d5f2f948be5}, !- Schedule Type Limits Name
  ,                                       !- Interpolate to Timestep
  24,                                     !- Hour 1
  0,                                      !- Minute 1
  1;                                      !- Value Until Time 1

OS:Schedule:Rule,
  {d359f5a0-ac37-4e99-9f6c-6aec8cd5e235}, !- Handle
  res heating season allday rule10,       !- Name
  {f178d11e-cde3-4059-aa54-f20e2861dad9}, !- Schedule Ruleset Name
  2,                                      !- Rule Order
  {1c929516-7029-40f5-970d-d88f67e4d35a}, !- Day Schedule Name
  Yes,                                    !- Apply Sunday
  Yes,                                    !- Apply Monday
  Yes,                                    !- Apply Tuesday
  Yes,                                    !- Apply Wednesday
  Yes,                                    !- Apply Thursday
  Yes,                                    !- Apply Friday
  Yes,                                    !- Apply Saturday
  DateRange,                              !- Date Specification Type
  10,                                     !- Start Month
  1,                                      !- Start Day
  10,                                     !- End Month
  31;                                     !- End Day

OS:Schedule:Day,
  {1c929516-7029-40f5-970d-d88f67e4d35a}, !- Handle
  res heating season allday10,            !- Name
  {c14fdde7-22f7-47c6-a406-1d5f2f948be5}, !- Schedule Type Limits Name
  ,                                       !- Interpolate to Timestep
  24,                                     !- Hour 1
  0,                                      !- Minute 1
  1;                                      !- Value Until Time 1

OS:Schedule:Rule,
  {014bfae5-f1b8-45db-aa71-9ed3d3fab1fc}, !- Handle
  res heating season allday rule11,       !- Name
  {f178d11e-cde3-4059-aa54-f20e2861dad9}, !- Schedule Ruleset Name
  1,                                      !- Rule Order
  {9cbdcbd5-7e28-46f6-b035-c160186ff282}, !- Day Schedule Name
  Yes,                                    !- Apply Sunday
  Yes,                                    !- Apply Monday
  Yes,                                    !- Apply Tuesday
  Yes,                                    !- Apply Wednesday
  Yes,                                    !- Apply Thursday
  Yes,                                    !- Apply Friday
  Yes,                                    !- Apply Saturday
  DateRange,                              !- Date Specification Type
  11,                                     !- Start Month
  1,                                      !- Start Day
  11,                                     !- End Month
  30;                                     !- End Day

OS:Schedule:Day,
  {9cbdcbd5-7e28-46f6-b035-c160186ff282}, !- Handle
  res heating season allday11,            !- Name
  {c14fdde7-22f7-47c6-a406-1d5f2f948be5}, !- Schedule Type Limits Name
  ,                                       !- Interpolate to Timestep
  24,                                     !- Hour 1
  0,                                      !- Minute 1
  1;                                      !- Value Until Time 1

OS:Schedule:Rule,
  {08b892af-c7e5-499d-a0e3-96453f7eb49e}, !- Handle
  res heating season allday rule12,       !- Name
  {f178d11e-cde3-4059-aa54-f20e2861dad9}, !- Schedule Ruleset Name
  0,                                      !- Rule Order
  {8c5f68d1-a60f-49be-9d5d-e5263053cae1}, !- Day Schedule Name
  Yes,                                    !- Apply Sunday
  Yes,                                    !- Apply Monday
  Yes,                                    !- Apply Tuesday
  Yes,                                    !- Apply Wednesday
  Yes,                                    !- Apply Thursday
  Yes,                                    !- Apply Friday
  Yes,                                    !- Apply Saturday
  DateRange,                              !- Date Specification Type
  12,                                     !- Start Month
  1,                                      !- Start Day
  12,                                     !- End Month
  31;                                     !- End Day

OS:Schedule:Day,
  {8c5f68d1-a60f-49be-9d5d-e5263053cae1}, !- Handle
  res heating season allday12,            !- Name
  {c14fdde7-22f7-47c6-a406-1d5f2f948be5}, !- Schedule Type Limits Name
  ,                                       !- Interpolate to Timestep
  24,                                     !- Hour 1
  0,                                      !- Minute 1
  1;                                      !- Value Until Time 1

OS:ThermostatSetpoint:DualSetpoint,
  {db3dc19f-5889-414f-80a8-f4e19f500d3f}, !- Handle
  living zone temperature setpoint,       !- Name
  {ef9a39b1-e76b-45f5-a113-19b94aa50f89}, !- Heating Setpoint Temperature Schedule Name
  {8f3d941a-4fcf-4b18-9384-cc98e25792eb}; !- Cooling Setpoint Temperature Schedule Name

OS:ScheduleTypeLimits,
  {48c8f47c-779c-4557-acd0-7f533320903f}, !- Handle
  Temperature,                            !- Name
  ,                                       !- Lower Limit Value
  ,                                       !- Upper Limit Value
  Continuous,                             !- Numeric Type
  Temperature;                            !- Unit Type

OS:Schedule:Ruleset,
  {ef6e5ca6-59cb-4da6-879f-49e7a66b848a}, !- Handle
  res cooling season,                     !- Name
  {c14fdde7-22f7-47c6-a406-1d5f2f948be5}, !- Schedule Type Limits Name
  {eeb4b2f8-6a80-489c-9330-4a97aeae3b23}; !- Default Day Schedule Name

OS:Schedule:Day,
  {eeb4b2f8-6a80-489c-9330-4a97aeae3b23}, !- Handle
  Schedule Day 1,                         !- Name
  {c14fdde7-22f7-47c6-a406-1d5f2f948be5}, !- Schedule Type Limits Name
=======
OS:Schedule:Day,
  {909dda89-509b-473f-a7b6-73af91c04c51}, !- Handle
  Schedule Day 1,                         !- Name
  ,                                       !- Schedule Type Limits Name
>>>>>>> fcfe5a62
  ,                                       !- Interpolate to Timestep
  24,                                     !- Hour 1
  0,                                      !- Minute 1
  0;                                      !- Value Until Time 1

<<<<<<< HEAD
OS:Schedule:Rule,
  {67e745b3-61d4-4229-9ead-3506c0982e2a}, !- Handle
  res cooling season allday rule1,        !- Name
  {ef6e5ca6-59cb-4da6-879f-49e7a66b848a}, !- Schedule Ruleset Name
  11,                                     !- Rule Order
  {cd1c622e-daf5-490a-a7a7-b8684244c247}, !- Day Schedule Name
  Yes,                                    !- Apply Sunday
  Yes,                                    !- Apply Monday
  Yes,                                    !- Apply Tuesday
  Yes,                                    !- Apply Wednesday
  Yes,                                    !- Apply Thursday
  Yes,                                    !- Apply Friday
  Yes,                                    !- Apply Saturday
  DateRange,                              !- Date Specification Type
  1,                                      !- Start Month
  1,                                      !- Start Day
  1,                                      !- End Month
  31;                                     !- End Day

OS:Schedule:Day,
  {cd1c622e-daf5-490a-a7a7-b8684244c247}, !- Handle
  res cooling season allday1,             !- Name
  {c14fdde7-22f7-47c6-a406-1d5f2f948be5}, !- Schedule Type Limits Name
=======
OS:Schedule:Day,
  {5941eb19-8555-4158-b60b-085e41b05b65}, !- Handle
  Schedule Day 2,                         !- Name
  ,                                       !- Schedule Type Limits Name
>>>>>>> fcfe5a62
  ,                                       !- Interpolate to Timestep
  24,                                     !- Hour 1
  0,                                      !- Minute 1
  1;                                      !- Value Until Time 1
<<<<<<< HEAD

OS:Schedule:Rule,
  {b7a2e9dd-01fd-4fc3-b230-1808920a0b29}, !- Handle
  res cooling season allday rule2,        !- Name
  {ef6e5ca6-59cb-4da6-879f-49e7a66b848a}, !- Schedule Ruleset Name
  10,                                     !- Rule Order
  {ad42301b-cfe3-43b8-827a-600c5ecc98b9}, !- Day Schedule Name
  Yes,                                    !- Apply Sunday
  Yes,                                    !- Apply Monday
  Yes,                                    !- Apply Tuesday
  Yes,                                    !- Apply Wednesday
  Yes,                                    !- Apply Thursday
  Yes,                                    !- Apply Friday
  Yes,                                    !- Apply Saturday
  DateRange,                              !- Date Specification Type
  2,                                      !- Start Month
  1,                                      !- Start Day
  2,                                      !- End Month
  28;                                     !- End Day

OS:Schedule:Day,
  {ad42301b-cfe3-43b8-827a-600c5ecc98b9}, !- Handle
  res cooling season allday2,             !- Name
  {c14fdde7-22f7-47c6-a406-1d5f2f948be5}, !- Schedule Type Limits Name
  ,                                       !- Interpolate to Timestep
  24,                                     !- Hour 1
  0,                                      !- Minute 1
  1;                                      !- Value Until Time 1

OS:Schedule:Rule,
  {e903e3e3-2093-429e-8f3d-a6f34c683285}, !- Handle
  res cooling season allday rule3,        !- Name
  {ef6e5ca6-59cb-4da6-879f-49e7a66b848a}, !- Schedule Ruleset Name
  9,                                      !- Rule Order
  {b2f65ab3-28b7-4d83-9c02-1acd077bc30a}, !- Day Schedule Name
  Yes,                                    !- Apply Sunday
  Yes,                                    !- Apply Monday
  Yes,                                    !- Apply Tuesday
  Yes,                                    !- Apply Wednesday
  Yes,                                    !- Apply Thursday
  Yes,                                    !- Apply Friday
  Yes,                                    !- Apply Saturday
  DateRange,                              !- Date Specification Type
  3,                                      !- Start Month
  1,                                      !- Start Day
  3,                                      !- End Month
  31;                                     !- End Day

OS:Schedule:Day,
  {b2f65ab3-28b7-4d83-9c02-1acd077bc30a}, !- Handle
  res cooling season allday3,             !- Name
  {c14fdde7-22f7-47c6-a406-1d5f2f948be5}, !- Schedule Type Limits Name
  ,                                       !- Interpolate to Timestep
  24,                                     !- Hour 1
  0,                                      !- Minute 1
  1;                                      !- Value Until Time 1

OS:Schedule:Rule,
  {17c09801-b9d4-40e5-b473-f32e65a5d807}, !- Handle
  res cooling season allday rule4,        !- Name
  {ef6e5ca6-59cb-4da6-879f-49e7a66b848a}, !- Schedule Ruleset Name
  8,                                      !- Rule Order
  {4fdbf76a-f5df-40a9-8329-0dd7f6640629}, !- Day Schedule Name
  Yes,                                    !- Apply Sunday
  Yes,                                    !- Apply Monday
  Yes,                                    !- Apply Tuesday
  Yes,                                    !- Apply Wednesday
  Yes,                                    !- Apply Thursday
  Yes,                                    !- Apply Friday
  Yes,                                    !- Apply Saturday
  DateRange,                              !- Date Specification Type
  4,                                      !- Start Month
  1,                                      !- Start Day
  4,                                      !- End Month
  30;                                     !- End Day

OS:Schedule:Day,
  {4fdbf76a-f5df-40a9-8329-0dd7f6640629}, !- Handle
  res cooling season allday4,             !- Name
  {c14fdde7-22f7-47c6-a406-1d5f2f948be5}, !- Schedule Type Limits Name
  ,                                       !- Interpolate to Timestep
  24,                                     !- Hour 1
  0,                                      !- Minute 1
  1;                                      !- Value Until Time 1

OS:Schedule:Rule,
  {502f72a9-2343-4a8b-889b-ccf1d5749785}, !- Handle
  res cooling season allday rule5,        !- Name
  {ef6e5ca6-59cb-4da6-879f-49e7a66b848a}, !- Schedule Ruleset Name
  7,                                      !- Rule Order
  {fccdf632-4820-44ac-ab4b-7e4a1ba82c14}, !- Day Schedule Name
  Yes,                                    !- Apply Sunday
  Yes,                                    !- Apply Monday
  Yes,                                    !- Apply Tuesday
  Yes,                                    !- Apply Wednesday
  Yes,                                    !- Apply Thursday
  Yes,                                    !- Apply Friday
  Yes,                                    !- Apply Saturday
  DateRange,                              !- Date Specification Type
  5,                                      !- Start Month
  1,                                      !- Start Day
  5,                                      !- End Month
  31;                                     !- End Day

OS:Schedule:Day,
  {fccdf632-4820-44ac-ab4b-7e4a1ba82c14}, !- Handle
  res cooling season allday5,             !- Name
  {c14fdde7-22f7-47c6-a406-1d5f2f948be5}, !- Schedule Type Limits Name
  ,                                       !- Interpolate to Timestep
  24,                                     !- Hour 1
  0,                                      !- Minute 1
  1;                                      !- Value Until Time 1

OS:Schedule:Rule,
  {78dd1cef-e785-4aa1-bf78-2d0fa573cb21}, !- Handle
  res cooling season allday rule6,        !- Name
  {ef6e5ca6-59cb-4da6-879f-49e7a66b848a}, !- Schedule Ruleset Name
  6,                                      !- Rule Order
  {86f7594f-151e-420e-be3e-d4187106c39e}, !- Day Schedule Name
  Yes,                                    !- Apply Sunday
  Yes,                                    !- Apply Monday
  Yes,                                    !- Apply Tuesday
  Yes,                                    !- Apply Wednesday
  Yes,                                    !- Apply Thursday
  Yes,                                    !- Apply Friday
  Yes,                                    !- Apply Saturday
  DateRange,                              !- Date Specification Type
  6,                                      !- Start Month
  1,                                      !- Start Day
  6,                                      !- End Month
  30;                                     !- End Day

OS:Schedule:Day,
  {86f7594f-151e-420e-be3e-d4187106c39e}, !- Handle
  res cooling season allday6,             !- Name
  {c14fdde7-22f7-47c6-a406-1d5f2f948be5}, !- Schedule Type Limits Name
  ,                                       !- Interpolate to Timestep
  24,                                     !- Hour 1
  0,                                      !- Minute 1
  1;                                      !- Value Until Time 1

OS:Schedule:Rule,
  {99c2a6d7-18a7-4ecd-99a2-2725c634a89d}, !- Handle
  res cooling season allday rule7,        !- Name
  {ef6e5ca6-59cb-4da6-879f-49e7a66b848a}, !- Schedule Ruleset Name
  5,                                      !- Rule Order
  {e7fd47a2-0e15-40c8-9e84-4b838d0b25c4}, !- Day Schedule Name
  Yes,                                    !- Apply Sunday
  Yes,                                    !- Apply Monday
  Yes,                                    !- Apply Tuesday
  Yes,                                    !- Apply Wednesday
  Yes,                                    !- Apply Thursday
  Yes,                                    !- Apply Friday
  Yes,                                    !- Apply Saturday
  DateRange,                              !- Date Specification Type
  7,                                      !- Start Month
  1,                                      !- Start Day
  7,                                      !- End Month
  31;                                     !- End Day

OS:Schedule:Day,
  {e7fd47a2-0e15-40c8-9e84-4b838d0b25c4}, !- Handle
  res cooling season allday7,             !- Name
  {c14fdde7-22f7-47c6-a406-1d5f2f948be5}, !- Schedule Type Limits Name
  ,                                       !- Interpolate to Timestep
  24,                                     !- Hour 1
  0,                                      !- Minute 1
  1;                                      !- Value Until Time 1

OS:Schedule:Rule,
  {95da5f71-cd31-4430-a09e-46460ccd3f76}, !- Handle
  res cooling season allday rule8,        !- Name
  {ef6e5ca6-59cb-4da6-879f-49e7a66b848a}, !- Schedule Ruleset Name
  4,                                      !- Rule Order
  {66b74de8-4653-4e64-a769-16e89b378d97}, !- Day Schedule Name
  Yes,                                    !- Apply Sunday
  Yes,                                    !- Apply Monday
  Yes,                                    !- Apply Tuesday
  Yes,                                    !- Apply Wednesday
  Yes,                                    !- Apply Thursday
  Yes,                                    !- Apply Friday
  Yes,                                    !- Apply Saturday
  DateRange,                              !- Date Specification Type
  8,                                      !- Start Month
  1,                                      !- Start Day
  8,                                      !- End Month
  31;                                     !- End Day

OS:Schedule:Day,
  {66b74de8-4653-4e64-a769-16e89b378d97}, !- Handle
  res cooling season allday8,             !- Name
  {c14fdde7-22f7-47c6-a406-1d5f2f948be5}, !- Schedule Type Limits Name
  ,                                       !- Interpolate to Timestep
  24,                                     !- Hour 1
  0,                                      !- Minute 1
  1;                                      !- Value Until Time 1

OS:Schedule:Rule,
  {6cf93149-85e3-4f95-be69-044bb2661a44}, !- Handle
  res cooling season allday rule9,        !- Name
  {ef6e5ca6-59cb-4da6-879f-49e7a66b848a}, !- Schedule Ruleset Name
  3,                                      !- Rule Order
  {863fae29-6cb3-4ddf-8be2-65ba0f826cdf}, !- Day Schedule Name
  Yes,                                    !- Apply Sunday
  Yes,                                    !- Apply Monday
  Yes,                                    !- Apply Tuesday
  Yes,                                    !- Apply Wednesday
  Yes,                                    !- Apply Thursday
  Yes,                                    !- Apply Friday
  Yes,                                    !- Apply Saturday
  DateRange,                              !- Date Specification Type
  9,                                      !- Start Month
  1,                                      !- Start Day
  9,                                      !- End Month
  30;                                     !- End Day

OS:Schedule:Day,
  {863fae29-6cb3-4ddf-8be2-65ba0f826cdf}, !- Handle
  res cooling season allday9,             !- Name
  {c14fdde7-22f7-47c6-a406-1d5f2f948be5}, !- Schedule Type Limits Name
  ,                                       !- Interpolate to Timestep
  24,                                     !- Hour 1
  0,                                      !- Minute 1
  1;                                      !- Value Until Time 1

OS:Schedule:Rule,
  {8c5c8f51-767b-4f38-aa85-23c97bc5fba6}, !- Handle
  res cooling season allday rule10,       !- Name
  {ef6e5ca6-59cb-4da6-879f-49e7a66b848a}, !- Schedule Ruleset Name
  2,                                      !- Rule Order
  {bffa847e-17df-4af4-9be6-27d36dccb6cb}, !- Day Schedule Name
  Yes,                                    !- Apply Sunday
  Yes,                                    !- Apply Monday
  Yes,                                    !- Apply Tuesday
  Yes,                                    !- Apply Wednesday
  Yes,                                    !- Apply Thursday
  Yes,                                    !- Apply Friday
  Yes,                                    !- Apply Saturday
  DateRange,                              !- Date Specification Type
  10,                                     !- Start Month
  1,                                      !- Start Day
  10,                                     !- End Month
  31;                                     !- End Day

OS:Schedule:Day,
  {bffa847e-17df-4af4-9be6-27d36dccb6cb}, !- Handle
  res cooling season allday10,            !- Name
  {c14fdde7-22f7-47c6-a406-1d5f2f948be5}, !- Schedule Type Limits Name
  ,                                       !- Interpolate to Timestep
  24,                                     !- Hour 1
  0,                                      !- Minute 1
  1;                                      !- Value Until Time 1

OS:Schedule:Rule,
  {f1d57937-e2c0-43a4-b7cd-f0b9e304155d}, !- Handle
  res cooling season allday rule11,       !- Name
  {ef6e5ca6-59cb-4da6-879f-49e7a66b848a}, !- Schedule Ruleset Name
  1,                                      !- Rule Order
  {92d08f70-80ca-4db1-8d00-6acee4e7e028}, !- Day Schedule Name
  Yes,                                    !- Apply Sunday
  Yes,                                    !- Apply Monday
  Yes,                                    !- Apply Tuesday
  Yes,                                    !- Apply Wednesday
  Yes,                                    !- Apply Thursday
  Yes,                                    !- Apply Friday
  Yes,                                    !- Apply Saturday
  DateRange,                              !- Date Specification Type
  11,                                     !- Start Month
  1,                                      !- Start Day
  11,                                     !- End Month
  30;                                     !- End Day

OS:Schedule:Day,
  {92d08f70-80ca-4db1-8d00-6acee4e7e028}, !- Handle
  res cooling season allday11,            !- Name
  {c14fdde7-22f7-47c6-a406-1d5f2f948be5}, !- Schedule Type Limits Name
  ,                                       !- Interpolate to Timestep
  24,                                     !- Hour 1
  0,                                      !- Minute 1
  1;                                      !- Value Until Time 1

OS:Schedule:Rule,
  {61d1ac0b-ef2d-4252-a731-b12b37682110}, !- Handle
  res cooling season allday rule12,       !- Name
  {ef6e5ca6-59cb-4da6-879f-49e7a66b848a}, !- Schedule Ruleset Name
  0,                                      !- Rule Order
  {f0f099bf-8547-45fd-95b3-99279ca4f9ff}, !- Day Schedule Name
  Yes,                                    !- Apply Sunday
  Yes,                                    !- Apply Monday
  Yes,                                    !- Apply Tuesday
  Yes,                                    !- Apply Wednesday
  Yes,                                    !- Apply Thursday
  Yes,                                    !- Apply Friday
  Yes,                                    !- Apply Saturday
  DateRange,                              !- Date Specification Type
  12,                                     !- Start Month
  1,                                      !- Start Day
  12,                                     !- End Month
  31;                                     !- End Day

OS:Schedule:Day,
  {f0f099bf-8547-45fd-95b3-99279ca4f9ff}, !- Handle
  res cooling season allday12,            !- Name
  {c14fdde7-22f7-47c6-a406-1d5f2f948be5}, !- Schedule Type Limits Name
  ,                                       !- Interpolate to Timestep
  24,                                     !- Hour 1
  0,                                      !- Minute 1
  1;                                      !- Value Until Time 1

OS:AdditionalProperties,
  {f69d9a76-76f6-4e27-90f6-6638e7d313fd}, !- Handle
  {db3dc19f-5889-414f-80a8-f4e19f500d3f}, !- Object Name
  htg_wkdy,                               !- Feature Name 1
  String,                                 !- Feature Data Type 1
  21.6666666666667&#4421.6666666666667&#4421.6666666666667&#4421.6666666666667&#4421.6666666666667&#4421.6666666666667&#4421.6666666666667&#4421.6666666666667&#4421.6666666666667&#4421.6666666666667&#4421.6666666666667&#4421.6666666666667&#4421.6666666666667&#4421.6666666666667&#4421.6666666666667&#4421.6666666666667&#4421.6666666666667&#4421.6666666666667&#4421.6666666666667&#4421.6666666666667&#4421.6666666666667&#4421.6666666666667&#4421.6666666666667&#4421.6666666666667, !- Feature Value 1
  htg_wked,                               !- Feature Name 2
  String,                                 !- Feature Data Type 2
  21.6666666666667&#4421.6666666666667&#4421.6666666666667&#4421.6666666666667&#4421.6666666666667&#4421.6666666666667&#4421.6666666666667&#4421.6666666666667&#4421.6666666666667&#4421.6666666666667&#4421.6666666666667&#4421.6666666666667&#4421.6666666666667&#4421.6666666666667&#4421.6666666666667&#4421.6666666666667&#4421.6666666666667&#4421.6666666666667&#4421.6666666666667&#4421.6666666666667&#4421.6666666666667&#4421.6666666666667&#4421.6666666666667&#4421.6666666666667, !- Feature Value 2
  clg_wkdy,                               !- Feature Name 3
  String,                                 !- Feature Data Type 3
  24.444444444444443&#4424.444444444444443&#4424.444444444444443&#4424.444444444444443&#4424.444444444444443&#4424.444444444444443&#4424.444444444444443&#4424.444444444444443&#4424.444444444444443&#4424.444444444444443&#4424.444444444444443&#4424.444444444444443&#4424.444444444444443&#4424.444444444444443&#4424.444444444444443&#4424.444444444444443&#4424.444444444444443&#4424.444444444444443&#4424.444444444444443&#4424.444444444444443&#4424.444444444444443&#4424.444444444444443&#4424.444444444444443&#4424.444444444444443, !- Feature Value 3
  clg_wked,                               !- Feature Name 4
  String,                                 !- Feature Data Type 4
  24.444444444444443&#4424.444444444444443&#4424.444444444444443&#4424.444444444444443&#4424.444444444444443&#4424.444444444444443&#4424.444444444444443&#4424.444444444444443&#4424.444444444444443&#4424.444444444444443&#4424.444444444444443&#4424.444444444444443&#4424.444444444444443&#4424.444444444444443&#4424.444444444444443&#4424.444444444444443&#4424.444444444444443&#4424.444444444444443&#4424.444444444444443&#4424.444444444444443&#4424.444444444444443&#4424.444444444444443&#4424.444444444444443&#4424.444444444444443; !- Feature Value 4

OS:Schedule:Ruleset,
  {ef9a39b1-e76b-45f5-a113-19b94aa50f89}, !- Handle
  res heating setpoint,                   !- Name
  {48c8f47c-779c-4557-acd0-7f533320903f}, !- Schedule Type Limits Name
  {7c455399-e9ef-4d32-9456-0e881c225e53}, !- Default Day Schedule Name
  {f54d68c1-819b-4e95-9b5b-7bdf4e025e00}, !- Summer Design Day Schedule Name
  {b2daeec7-6416-4c8f-a476-c6c7aac63fc3}; !- Winter Design Day Schedule Name

OS:Schedule:Day,
  {7c455399-e9ef-4d32-9456-0e881c225e53}, !- Handle
  Schedule Day 6,                         !- Name
  {48c8f47c-779c-4557-acd0-7f533320903f}, !- Schedule Type Limits Name
  ,                                       !- Interpolate to Timestep
  24,                                     !- Hour 1
  0,                                      !- Minute 1
  0;                                      !- Value Until Time 1

OS:Schedule:Rule,
  {280c838f-780d-4ba3-86ac-2d813fdef1e3}, !- Handle
  res heating setpoint allday rule1,      !- Name
  {ef9a39b1-e76b-45f5-a113-19b94aa50f89}, !- Schedule Ruleset Name
  11,                                     !- Rule Order
  {d0d30855-8636-42db-b0a2-59f65f0d4c0f}, !- Day Schedule Name
  Yes,                                    !- Apply Sunday
  Yes,                                    !- Apply Monday
  Yes,                                    !- Apply Tuesday
  Yes,                                    !- Apply Wednesday
  Yes,                                    !- Apply Thursday
  Yes,                                    !- Apply Friday
  Yes,                                    !- Apply Saturday
  DateRange,                              !- Date Specification Type
  1,                                      !- Start Month
  1,                                      !- Start Day
  1,                                      !- End Month
  31;                                     !- End Day

OS:Schedule:Day,
  {d0d30855-8636-42db-b0a2-59f65f0d4c0f}, !- Handle
  res heating setpoint allday1,           !- Name
  {48c8f47c-779c-4557-acd0-7f533320903f}, !- Schedule Type Limits Name
  ,                                       !- Interpolate to Timestep
  24,                                     !- Hour 1
  0,                                      !- Minute 1
  21.6666666666667;                       !- Value Until Time 1

OS:Schedule:Rule,
  {6217c80a-0d90-4363-8fc5-dc11d83d9480}, !- Handle
  res heating setpoint allday rule2,      !- Name
  {ef9a39b1-e76b-45f5-a113-19b94aa50f89}, !- Schedule Ruleset Name
  10,                                     !- Rule Order
  {45c67222-fb4e-4754-8e70-f9e4c7c887ce}, !- Day Schedule Name
  Yes,                                    !- Apply Sunday
  Yes,                                    !- Apply Monday
  Yes,                                    !- Apply Tuesday
  Yes,                                    !- Apply Wednesday
  Yes,                                    !- Apply Thursday
  Yes,                                    !- Apply Friday
  Yes,                                    !- Apply Saturday
  DateRange,                              !- Date Specification Type
  2,                                      !- Start Month
  1,                                      !- Start Day
  2,                                      !- End Month
  28;                                     !- End Day

OS:Schedule:Day,
  {45c67222-fb4e-4754-8e70-f9e4c7c887ce}, !- Handle
  res heating setpoint allday2,           !- Name
  {48c8f47c-779c-4557-acd0-7f533320903f}, !- Schedule Type Limits Name
  ,                                       !- Interpolate to Timestep
  24,                                     !- Hour 1
  0,                                      !- Minute 1
  21.6666666666667;                       !- Value Until Time 1

OS:Schedule:Rule,
  {24fbd4e8-08bf-4d3f-9e97-d1801348a966}, !- Handle
  res heating setpoint allday rule3,      !- Name
  {ef9a39b1-e76b-45f5-a113-19b94aa50f89}, !- Schedule Ruleset Name
  9,                                      !- Rule Order
  {ef55342d-97b0-44d0-b156-067d95de6dcb}, !- Day Schedule Name
  Yes,                                    !- Apply Sunday
  Yes,                                    !- Apply Monday
  Yes,                                    !- Apply Tuesday
  Yes,                                    !- Apply Wednesday
  Yes,                                    !- Apply Thursday
  Yes,                                    !- Apply Friday
  Yes,                                    !- Apply Saturday
  DateRange,                              !- Date Specification Type
  3,                                      !- Start Month
  1,                                      !- Start Day
  3,                                      !- End Month
  31;                                     !- End Day

OS:Schedule:Day,
  {ef55342d-97b0-44d0-b156-067d95de6dcb}, !- Handle
  res heating setpoint allday3,           !- Name
  {48c8f47c-779c-4557-acd0-7f533320903f}, !- Schedule Type Limits Name
  ,                                       !- Interpolate to Timestep
  24,                                     !- Hour 1
  0,                                      !- Minute 1
  21.6666666666667;                       !- Value Until Time 1

OS:Schedule:Rule,
  {01efac9c-4521-4470-9c6d-bf4c8eff83c2}, !- Handle
  res heating setpoint allday rule4,      !- Name
  {ef9a39b1-e76b-45f5-a113-19b94aa50f89}, !- Schedule Ruleset Name
  8,                                      !- Rule Order
  {13f267e0-b388-46a7-950d-7e81c3d12939}, !- Day Schedule Name
  Yes,                                    !- Apply Sunday
  Yes,                                    !- Apply Monday
  Yes,                                    !- Apply Tuesday
  Yes,                                    !- Apply Wednesday
  Yes,                                    !- Apply Thursday
  Yes,                                    !- Apply Friday
  Yes,                                    !- Apply Saturday
  DateRange,                              !- Date Specification Type
  4,                                      !- Start Month
  1,                                      !- Start Day
  4,                                      !- End Month
  30;                                     !- End Day

OS:Schedule:Day,
  {13f267e0-b388-46a7-950d-7e81c3d12939}, !- Handle
  res heating setpoint allday4,           !- Name
  {48c8f47c-779c-4557-acd0-7f533320903f}, !- Schedule Type Limits Name
  ,                                       !- Interpolate to Timestep
  24,                                     !- Hour 1
  0,                                      !- Minute 1
  21.6666666666667;                       !- Value Until Time 1

OS:Schedule:Rule,
  {df34e6c2-171d-49b4-8b50-c73b305cef45}, !- Handle
  res heating setpoint allday rule5,      !- Name
  {ef9a39b1-e76b-45f5-a113-19b94aa50f89}, !- Schedule Ruleset Name
  7,                                      !- Rule Order
  {b027d5ee-f16b-42d1-9754-3d53251e01ba}, !- Day Schedule Name
  Yes,                                    !- Apply Sunday
  Yes,                                    !- Apply Monday
  Yes,                                    !- Apply Tuesday
  Yes,                                    !- Apply Wednesday
  Yes,                                    !- Apply Thursday
  Yes,                                    !- Apply Friday
  Yes,                                    !- Apply Saturday
  DateRange,                              !- Date Specification Type
  5,                                      !- Start Month
  1,                                      !- Start Day
  5,                                      !- End Month
  31;                                     !- End Day

OS:Schedule:Day,
  {b027d5ee-f16b-42d1-9754-3d53251e01ba}, !- Handle
  res heating setpoint allday5,           !- Name
  {48c8f47c-779c-4557-acd0-7f533320903f}, !- Schedule Type Limits Name
  ,                                       !- Interpolate to Timestep
  24,                                     !- Hour 1
  0,                                      !- Minute 1
  21.6666666666667;                       !- Value Until Time 1

OS:Schedule:Rule,
  {d74fe5f0-301a-4075-a567-1d1e3e735a02}, !- Handle
  res heating setpoint allday rule6,      !- Name
  {ef9a39b1-e76b-45f5-a113-19b94aa50f89}, !- Schedule Ruleset Name
  6,                                      !- Rule Order
  {d924f0c4-971b-4262-ad66-25087a0118e5}, !- Day Schedule Name
  Yes,                                    !- Apply Sunday
  Yes,                                    !- Apply Monday
  Yes,                                    !- Apply Tuesday
  Yes,                                    !- Apply Wednesday
  Yes,                                    !- Apply Thursday
  Yes,                                    !- Apply Friday
  Yes,                                    !- Apply Saturday
  DateRange,                              !- Date Specification Type
  6,                                      !- Start Month
  1,                                      !- Start Day
  6,                                      !- End Month
  30;                                     !- End Day

OS:Schedule:Day,
  {d924f0c4-971b-4262-ad66-25087a0118e5}, !- Handle
  res heating setpoint allday6,           !- Name
  {48c8f47c-779c-4557-acd0-7f533320903f}, !- Schedule Type Limits Name
  ,                                       !- Interpolate to Timestep
  24,                                     !- Hour 1
  0,                                      !- Minute 1
  21.6666666666667;                       !- Value Until Time 1

OS:Schedule:Rule,
  {3ef0e0ac-b75e-4a15-9eae-9181eaaed91b}, !- Handle
  res heating setpoint allday rule7,      !- Name
  {ef9a39b1-e76b-45f5-a113-19b94aa50f89}, !- Schedule Ruleset Name
  5,                                      !- Rule Order
  {a03b4d96-995e-4688-b601-a9fdf5fe74d1}, !- Day Schedule Name
  Yes,                                    !- Apply Sunday
  Yes,                                    !- Apply Monday
  Yes,                                    !- Apply Tuesday
  Yes,                                    !- Apply Wednesday
  Yes,                                    !- Apply Thursday
  Yes,                                    !- Apply Friday
  Yes,                                    !- Apply Saturday
  DateRange,                              !- Date Specification Type
  7,                                      !- Start Month
  1,                                      !- Start Day
  7,                                      !- End Month
  31;                                     !- End Day

OS:Schedule:Day,
  {a03b4d96-995e-4688-b601-a9fdf5fe74d1}, !- Handle
  res heating setpoint allday7,           !- Name
  {48c8f47c-779c-4557-acd0-7f533320903f}, !- Schedule Type Limits Name
  ,                                       !- Interpolate to Timestep
  24,                                     !- Hour 1
  0,                                      !- Minute 1
  21.6666666666667;                       !- Value Until Time 1

OS:Schedule:Rule,
  {3cee8a24-4376-4d2b-a089-163bee0d7348}, !- Handle
  res heating setpoint allday rule8,      !- Name
  {ef9a39b1-e76b-45f5-a113-19b94aa50f89}, !- Schedule Ruleset Name
  4,                                      !- Rule Order
  {69348cf2-749d-40ca-b23d-f11f1b384f7b}, !- Day Schedule Name
  Yes,                                    !- Apply Sunday
  Yes,                                    !- Apply Monday
  Yes,                                    !- Apply Tuesday
  Yes,                                    !- Apply Wednesday
  Yes,                                    !- Apply Thursday
  Yes,                                    !- Apply Friday
  Yes,                                    !- Apply Saturday
  DateRange,                              !- Date Specification Type
  8,                                      !- Start Month
  1,                                      !- Start Day
  8,                                      !- End Month
  31;                                     !- End Day

OS:Schedule:Day,
  {69348cf2-749d-40ca-b23d-f11f1b384f7b}, !- Handle
  res heating setpoint allday8,           !- Name
  {48c8f47c-779c-4557-acd0-7f533320903f}, !- Schedule Type Limits Name
  ,                                       !- Interpolate to Timestep
  24,                                     !- Hour 1
  0,                                      !- Minute 1
  21.6666666666667;                       !- Value Until Time 1

OS:Schedule:Rule,
  {af60bc72-37b8-4f26-bb3c-bcf6f557435a}, !- Handle
  res heating setpoint allday rule9,      !- Name
  {ef9a39b1-e76b-45f5-a113-19b94aa50f89}, !- Schedule Ruleset Name
  3,                                      !- Rule Order
  {9ec61a47-1f02-42a6-98fa-d81e9ccbc766}, !- Day Schedule Name
  Yes,                                    !- Apply Sunday
  Yes,                                    !- Apply Monday
  Yes,                                    !- Apply Tuesday
  Yes,                                    !- Apply Wednesday
  Yes,                                    !- Apply Thursday
  Yes,                                    !- Apply Friday
  Yes,                                    !- Apply Saturday
  DateRange,                              !- Date Specification Type
  9,                                      !- Start Month
  1,                                      !- Start Day
  9,                                      !- End Month
  30;                                     !- End Day

OS:Schedule:Day,
  {9ec61a47-1f02-42a6-98fa-d81e9ccbc766}, !- Handle
  res heating setpoint allday9,           !- Name
  {48c8f47c-779c-4557-acd0-7f533320903f}, !- Schedule Type Limits Name
  ,                                       !- Interpolate to Timestep
  24,                                     !- Hour 1
  0,                                      !- Minute 1
  21.6666666666667;                       !- Value Until Time 1

OS:Schedule:Rule,
  {20e6cde9-c8c8-4f59-9b15-b332141725cf}, !- Handle
  res heating setpoint allday rule10,     !- Name
  {ef9a39b1-e76b-45f5-a113-19b94aa50f89}, !- Schedule Ruleset Name
  2,                                      !- Rule Order
  {7a59d13c-247e-4377-b931-54c66fd2d9bb}, !- Day Schedule Name
  Yes,                                    !- Apply Sunday
  Yes,                                    !- Apply Monday
  Yes,                                    !- Apply Tuesday
  Yes,                                    !- Apply Wednesday
  Yes,                                    !- Apply Thursday
  Yes,                                    !- Apply Friday
  Yes,                                    !- Apply Saturday
  DateRange,                              !- Date Specification Type
  10,                                     !- Start Month
  1,                                      !- Start Day
  10,                                     !- End Month
  31;                                     !- End Day

OS:Schedule:Day,
  {7a59d13c-247e-4377-b931-54c66fd2d9bb}, !- Handle
  res heating setpoint allday10,          !- Name
  {48c8f47c-779c-4557-acd0-7f533320903f}, !- Schedule Type Limits Name
  ,                                       !- Interpolate to Timestep
  24,                                     !- Hour 1
  0,                                      !- Minute 1
  21.6666666666667;                       !- Value Until Time 1

OS:Schedule:Rule,
  {733167a0-8a4a-41bc-8dbd-f981777af0e6}, !- Handle
  res heating setpoint allday rule11,     !- Name
  {ef9a39b1-e76b-45f5-a113-19b94aa50f89}, !- Schedule Ruleset Name
  1,                                      !- Rule Order
  {ae5d47cd-6a05-4e94-915c-dd8f0882c14c}, !- Day Schedule Name
  Yes,                                    !- Apply Sunday
  Yes,                                    !- Apply Monday
  Yes,                                    !- Apply Tuesday
  Yes,                                    !- Apply Wednesday
  Yes,                                    !- Apply Thursday
  Yes,                                    !- Apply Friday
  Yes,                                    !- Apply Saturday
  DateRange,                              !- Date Specification Type
  11,                                     !- Start Month
  1,                                      !- Start Day
  11,                                     !- End Month
  30;                                     !- End Day

OS:Schedule:Day,
  {ae5d47cd-6a05-4e94-915c-dd8f0882c14c}, !- Handle
  res heating setpoint allday11,          !- Name
  {48c8f47c-779c-4557-acd0-7f533320903f}, !- Schedule Type Limits Name
  ,                                       !- Interpolate to Timestep
  24,                                     !- Hour 1
  0,                                      !- Minute 1
  21.6666666666667;                       !- Value Until Time 1

OS:Schedule:Rule,
  {0057adcc-1ebf-45e1-a90d-34eae9976b79}, !- Handle
  res heating setpoint allday rule12,     !- Name
  {ef9a39b1-e76b-45f5-a113-19b94aa50f89}, !- Schedule Ruleset Name
  0,                                      !- Rule Order
  {4e8e8319-91b6-4a2a-b37a-6db5df2b3332}, !- Day Schedule Name
  Yes,                                    !- Apply Sunday
  Yes,                                    !- Apply Monday
  Yes,                                    !- Apply Tuesday
  Yes,                                    !- Apply Wednesday
  Yes,                                    !- Apply Thursday
  Yes,                                    !- Apply Friday
  Yes,                                    !- Apply Saturday
  DateRange,                              !- Date Specification Type
  12,                                     !- Start Month
  1,                                      !- Start Day
  12,                                     !- End Month
  31;                                     !- End Day

OS:Schedule:Day,
  {4e8e8319-91b6-4a2a-b37a-6db5df2b3332}, !- Handle
  res heating setpoint allday12,          !- Name
  {48c8f47c-779c-4557-acd0-7f533320903f}, !- Schedule Type Limits Name
  ,                                       !- Interpolate to Timestep
  24,                                     !- Hour 1
  0,                                      !- Minute 1
  21.6666666666667;                       !- Value Until Time 1

OS:Schedule:Day,
  {b2daeec7-6416-4c8f-a476-c6c7aac63fc3}, !- Handle
  res heating setpoint winter design,     !- Name
  {48c8f47c-779c-4557-acd0-7f533320903f}, !- Schedule Type Limits Name
  ,                                       !- Interpolate to Timestep
  24,                                     !- Hour 1
  0,                                      !- Minute 1
  21.1111111111111;                       !- Value Until Time 1

OS:Schedule:Day,
  {f54d68c1-819b-4e95-9b5b-7bdf4e025e00}, !- Handle
  res heating setpoint summer design,     !- Name
  {48c8f47c-779c-4557-acd0-7f533320903f}, !- Schedule Type Limits Name
  ,                                       !- Interpolate to Timestep
  24,                                     !- Hour 1
  0,                                      !- Minute 1
  23.8888888888889;                       !- Value Until Time 1

OS:Schedule:Ruleset,
  {8f3d941a-4fcf-4b18-9384-cc98e25792eb}, !- Handle
  res cooling setpoint,                   !- Name
  {48c8f47c-779c-4557-acd0-7f533320903f}, !- Schedule Type Limits Name
  {422337af-07bf-424a-b48a-c546c69d99d0}, !- Default Day Schedule Name
  {a2f481cb-41c5-40ba-a485-f00fdcc03e2d}, !- Summer Design Day Schedule Name
  {6e6498d8-c5c3-4a96-b9a6-63f6233918af}; !- Winter Design Day Schedule Name

OS:Schedule:Day,
  {422337af-07bf-424a-b48a-c546c69d99d0}, !- Handle
  Schedule Day 7,                         !- Name
  {48c8f47c-779c-4557-acd0-7f533320903f}, !- Schedule Type Limits Name
  ,                                       !- Interpolate to Timestep
  24,                                     !- Hour 1
  0,                                      !- Minute 1
  0;                                      !- Value Until Time 1

OS:Schedule:Rule,
  {22a11c76-02a6-4a10-8d19-a47c92f42bd6}, !- Handle
  res cooling setpoint allday rule1,      !- Name
  {8f3d941a-4fcf-4b18-9384-cc98e25792eb}, !- Schedule Ruleset Name
  11,                                     !- Rule Order
  {5eb6b537-f146-49b8-a309-0d3461c3d9a7}, !- Day Schedule Name
  Yes,                                    !- Apply Sunday
  Yes,                                    !- Apply Monday
  Yes,                                    !- Apply Tuesday
  Yes,                                    !- Apply Wednesday
  Yes,                                    !- Apply Thursday
  Yes,                                    !- Apply Friday
  Yes,                                    !- Apply Saturday
  DateRange,                              !- Date Specification Type
  1,                                      !- Start Month
  1,                                      !- Start Day
  1,                                      !- End Month
  31;                                     !- End Day

OS:Schedule:Day,
  {5eb6b537-f146-49b8-a309-0d3461c3d9a7}, !- Handle
  res cooling setpoint allday1,           !- Name
  {48c8f47c-779c-4557-acd0-7f533320903f}, !- Schedule Type Limits Name
  ,                                       !- Interpolate to Timestep
  24,                                     !- Hour 1
  0,                                      !- Minute 1
  24.4444444444444;                       !- Value Until Time 1

OS:Schedule:Rule,
  {5bb58e46-7410-4dfc-91fb-bcceddaa9a71}, !- Handle
  res cooling setpoint allday rule2,      !- Name
  {8f3d941a-4fcf-4b18-9384-cc98e25792eb}, !- Schedule Ruleset Name
  10,                                     !- Rule Order
  {0ee9b088-8d52-4227-ab7a-3830590e668b}, !- Day Schedule Name
  Yes,                                    !- Apply Sunday
  Yes,                                    !- Apply Monday
  Yes,                                    !- Apply Tuesday
  Yes,                                    !- Apply Wednesday
  Yes,                                    !- Apply Thursday
  Yes,                                    !- Apply Friday
  Yes,                                    !- Apply Saturday
  DateRange,                              !- Date Specification Type
  2,                                      !- Start Month
  1,                                      !- Start Day
  2,                                      !- End Month
  28;                                     !- End Day

OS:Schedule:Day,
  {0ee9b088-8d52-4227-ab7a-3830590e668b}, !- Handle
  res cooling setpoint allday2,           !- Name
  {48c8f47c-779c-4557-acd0-7f533320903f}, !- Schedule Type Limits Name
  ,                                       !- Interpolate to Timestep
  24,                                     !- Hour 1
  0,                                      !- Minute 1
  24.4444444444444;                       !- Value Until Time 1

OS:Schedule:Rule,
  {f430edc8-d296-4c90-b715-b82a8fae8cf5}, !- Handle
  res cooling setpoint allday rule3,      !- Name
  {8f3d941a-4fcf-4b18-9384-cc98e25792eb}, !- Schedule Ruleset Name
  9,                                      !- Rule Order
  {18a499be-5411-4bcf-9bf5-cb8aee769cf6}, !- Day Schedule Name
  Yes,                                    !- Apply Sunday
  Yes,                                    !- Apply Monday
  Yes,                                    !- Apply Tuesday
  Yes,                                    !- Apply Wednesday
  Yes,                                    !- Apply Thursday
  Yes,                                    !- Apply Friday
  Yes,                                    !- Apply Saturday
  DateRange,                              !- Date Specification Type
  3,                                      !- Start Month
  1,                                      !- Start Day
  3,                                      !- End Month
  31;                                     !- End Day

OS:Schedule:Day,
  {18a499be-5411-4bcf-9bf5-cb8aee769cf6}, !- Handle
  res cooling setpoint allday3,           !- Name
  {48c8f47c-779c-4557-acd0-7f533320903f}, !- Schedule Type Limits Name
  ,                                       !- Interpolate to Timestep
  24,                                     !- Hour 1
  0,                                      !- Minute 1
  24.4444444444444;                       !- Value Until Time 1

OS:Schedule:Rule,
  {3bd1a2e7-9bd4-4641-88d3-a310816feddf}, !- Handle
  res cooling setpoint allday rule4,      !- Name
  {8f3d941a-4fcf-4b18-9384-cc98e25792eb}, !- Schedule Ruleset Name
  8,                                      !- Rule Order
  {96c7cc9e-980b-4712-bd2c-bb77111d4ced}, !- Day Schedule Name
  Yes,                                    !- Apply Sunday
  Yes,                                    !- Apply Monday
  Yes,                                    !- Apply Tuesday
  Yes,                                    !- Apply Wednesday
  Yes,                                    !- Apply Thursday
  Yes,                                    !- Apply Friday
  Yes,                                    !- Apply Saturday
  DateRange,                              !- Date Specification Type
  4,                                      !- Start Month
  1,                                      !- Start Day
  4,                                      !- End Month
  30;                                     !- End Day

OS:Schedule:Day,
  {96c7cc9e-980b-4712-bd2c-bb77111d4ced}, !- Handle
  res cooling setpoint allday4,           !- Name
  {48c8f47c-779c-4557-acd0-7f533320903f}, !- Schedule Type Limits Name
  ,                                       !- Interpolate to Timestep
  24,                                     !- Hour 1
  0,                                      !- Minute 1
  24.4444444444444;                       !- Value Until Time 1

OS:Schedule:Rule,
  {8b105319-5bc2-4724-8ce1-b6b4c325fa95}, !- Handle
  res cooling setpoint allday rule5,      !- Name
  {8f3d941a-4fcf-4b18-9384-cc98e25792eb}, !- Schedule Ruleset Name
  7,                                      !- Rule Order
  {c9efd142-9be9-465e-804b-d490e1403db3}, !- Day Schedule Name
  Yes,                                    !- Apply Sunday
  Yes,                                    !- Apply Monday
  Yes,                                    !- Apply Tuesday
  Yes,                                    !- Apply Wednesday
  Yes,                                    !- Apply Thursday
  Yes,                                    !- Apply Friday
  Yes,                                    !- Apply Saturday
  DateRange,                              !- Date Specification Type
  5,                                      !- Start Month
  1,                                      !- Start Day
  5,                                      !- End Month
  31;                                     !- End Day

OS:Schedule:Day,
  {c9efd142-9be9-465e-804b-d490e1403db3}, !- Handle
  res cooling setpoint allday5,           !- Name
  {48c8f47c-779c-4557-acd0-7f533320903f}, !- Schedule Type Limits Name
  ,                                       !- Interpolate to Timestep
  24,                                     !- Hour 1
  0,                                      !- Minute 1
  24.4444444444444;                       !- Value Until Time 1

OS:Schedule:Rule,
  {609a4caa-c52f-4724-8edd-80bb5c6178ad}, !- Handle
  res cooling setpoint allday rule6,      !- Name
  {8f3d941a-4fcf-4b18-9384-cc98e25792eb}, !- Schedule Ruleset Name
  6,                                      !- Rule Order
  {b9ea3fe6-cad3-40bc-beba-b1a50db9a1f2}, !- Day Schedule Name
  Yes,                                    !- Apply Sunday
  Yes,                                    !- Apply Monday
  Yes,                                    !- Apply Tuesday
  Yes,                                    !- Apply Wednesday
  Yes,                                    !- Apply Thursday
  Yes,                                    !- Apply Friday
  Yes,                                    !- Apply Saturday
  DateRange,                              !- Date Specification Type
  6,                                      !- Start Month
  1,                                      !- Start Day
  6,                                      !- End Month
  30;                                     !- End Day

OS:Schedule:Day,
  {b9ea3fe6-cad3-40bc-beba-b1a50db9a1f2}, !- Handle
  res cooling setpoint allday6,           !- Name
  {48c8f47c-779c-4557-acd0-7f533320903f}, !- Schedule Type Limits Name
  ,                                       !- Interpolate to Timestep
  24,                                     !- Hour 1
  0,                                      !- Minute 1
  24.4444444444444;                       !- Value Until Time 1

OS:Schedule:Rule,
  {328555a1-4ea9-4a9a-98c4-bdabeb806b62}, !- Handle
  res cooling setpoint allday rule7,      !- Name
  {8f3d941a-4fcf-4b18-9384-cc98e25792eb}, !- Schedule Ruleset Name
  5,                                      !- Rule Order
  {d5c18c07-1a34-4076-9ab3-b4e842de2fb7}, !- Day Schedule Name
  Yes,                                    !- Apply Sunday
  Yes,                                    !- Apply Monday
  Yes,                                    !- Apply Tuesday
  Yes,                                    !- Apply Wednesday
  Yes,                                    !- Apply Thursday
  Yes,                                    !- Apply Friday
  Yes,                                    !- Apply Saturday
  DateRange,                              !- Date Specification Type
  7,                                      !- Start Month
  1,                                      !- Start Day
  7,                                      !- End Month
  31;                                     !- End Day

OS:Schedule:Day,
  {d5c18c07-1a34-4076-9ab3-b4e842de2fb7}, !- Handle
  res cooling setpoint allday7,           !- Name
  {48c8f47c-779c-4557-acd0-7f533320903f}, !- Schedule Type Limits Name
  ,                                       !- Interpolate to Timestep
  24,                                     !- Hour 1
  0,                                      !- Minute 1
  24.4444444444444;                       !- Value Until Time 1

OS:Schedule:Rule,
  {eea9c385-043e-4921-8030-27244dfb0b69}, !- Handle
  res cooling setpoint allday rule8,      !- Name
  {8f3d941a-4fcf-4b18-9384-cc98e25792eb}, !- Schedule Ruleset Name
  4,                                      !- Rule Order
  {2b18bc13-1a23-4ff8-a493-968d53c945c9}, !- Day Schedule Name
  Yes,                                    !- Apply Sunday
  Yes,                                    !- Apply Monday
  Yes,                                    !- Apply Tuesday
  Yes,                                    !- Apply Wednesday
  Yes,                                    !- Apply Thursday
  Yes,                                    !- Apply Friday
  Yes,                                    !- Apply Saturday
  DateRange,                              !- Date Specification Type
  8,                                      !- Start Month
  1,                                      !- Start Day
  8,                                      !- End Month
  31;                                     !- End Day

OS:Schedule:Day,
  {2b18bc13-1a23-4ff8-a493-968d53c945c9}, !- Handle
  res cooling setpoint allday8,           !- Name
  {48c8f47c-779c-4557-acd0-7f533320903f}, !- Schedule Type Limits Name
  ,                                       !- Interpolate to Timestep
  24,                                     !- Hour 1
  0,                                      !- Minute 1
  24.4444444444444;                       !- Value Until Time 1

OS:Schedule:Rule,
  {9627313e-cf91-4619-adfa-78984c8a8bb0}, !- Handle
  res cooling setpoint allday rule9,      !- Name
  {8f3d941a-4fcf-4b18-9384-cc98e25792eb}, !- Schedule Ruleset Name
  3,                                      !- Rule Order
  {c99ffef6-2e2b-45c8-bfd0-f69ea0fccf9b}, !- Day Schedule Name
  Yes,                                    !- Apply Sunday
  Yes,                                    !- Apply Monday
  Yes,                                    !- Apply Tuesday
  Yes,                                    !- Apply Wednesday
  Yes,                                    !- Apply Thursday
  Yes,                                    !- Apply Friday
  Yes,                                    !- Apply Saturday
  DateRange,                              !- Date Specification Type
  9,                                      !- Start Month
  1,                                      !- Start Day
  9,                                      !- End Month
  30;                                     !- End Day

OS:Schedule:Day,
  {c99ffef6-2e2b-45c8-bfd0-f69ea0fccf9b}, !- Handle
  res cooling setpoint allday9,           !- Name
  {48c8f47c-779c-4557-acd0-7f533320903f}, !- Schedule Type Limits Name
  ,                                       !- Interpolate to Timestep
  24,                                     !- Hour 1
  0,                                      !- Minute 1
  24.4444444444444;                       !- Value Until Time 1

OS:Schedule:Rule,
  {54c0e142-4dc9-4cd9-92fb-a0eed1c313fc}, !- Handle
  res cooling setpoint allday rule10,     !- Name
  {8f3d941a-4fcf-4b18-9384-cc98e25792eb}, !- Schedule Ruleset Name
  2,                                      !- Rule Order
  {b5be8f55-70aa-4d96-a636-7999929f247b}, !- Day Schedule Name
  Yes,                                    !- Apply Sunday
  Yes,                                    !- Apply Monday
  Yes,                                    !- Apply Tuesday
  Yes,                                    !- Apply Wednesday
  Yes,                                    !- Apply Thursday
  Yes,                                    !- Apply Friday
  Yes,                                    !- Apply Saturday
  DateRange,                              !- Date Specification Type
  10,                                     !- Start Month
  1,                                      !- Start Day
  10,                                     !- End Month
  31;                                     !- End Day

OS:Schedule:Day,
  {b5be8f55-70aa-4d96-a636-7999929f247b}, !- Handle
  res cooling setpoint allday10,          !- Name
  {48c8f47c-779c-4557-acd0-7f533320903f}, !- Schedule Type Limits Name
  ,                                       !- Interpolate to Timestep
  24,                                     !- Hour 1
  0,                                      !- Minute 1
  24.4444444444444;                       !- Value Until Time 1

OS:Schedule:Rule,
  {f250b09a-32b6-4358-8efd-803e976e90f2}, !- Handle
  res cooling setpoint allday rule11,     !- Name
  {8f3d941a-4fcf-4b18-9384-cc98e25792eb}, !- Schedule Ruleset Name
  1,                                      !- Rule Order
  {3b1da2de-e8e9-45ef-9688-da5b5cca85e6}, !- Day Schedule Name
  Yes,                                    !- Apply Sunday
  Yes,                                    !- Apply Monday
  Yes,                                    !- Apply Tuesday
  Yes,                                    !- Apply Wednesday
  Yes,                                    !- Apply Thursday
  Yes,                                    !- Apply Friday
  Yes,                                    !- Apply Saturday
  DateRange,                              !- Date Specification Type
  11,                                     !- Start Month
  1,                                      !- Start Day
  11,                                     !- End Month
  30;                                     !- End Day

OS:Schedule:Day,
  {3b1da2de-e8e9-45ef-9688-da5b5cca85e6}, !- Handle
  res cooling setpoint allday11,          !- Name
  {48c8f47c-779c-4557-acd0-7f533320903f}, !- Schedule Type Limits Name
  ,                                       !- Interpolate to Timestep
  24,                                     !- Hour 1
  0,                                      !- Minute 1
  24.4444444444444;                       !- Value Until Time 1

OS:Schedule:Rule,
  {c0b52242-76d2-42c8-ab5d-ddeaaa5a6bf9}, !- Handle
  res cooling setpoint allday rule12,     !- Name
  {8f3d941a-4fcf-4b18-9384-cc98e25792eb}, !- Schedule Ruleset Name
  0,                                      !- Rule Order
  {635d5130-66bb-4aa8-beda-4c8d4402dabf}, !- Day Schedule Name
  Yes,                                    !- Apply Sunday
  Yes,                                    !- Apply Monday
  Yes,                                    !- Apply Tuesday
  Yes,                                    !- Apply Wednesday
  Yes,                                    !- Apply Thursday
  Yes,                                    !- Apply Friday
  Yes,                                    !- Apply Saturday
  DateRange,                              !- Date Specification Type
  12,                                     !- Start Month
  1,                                      !- Start Day
  12,                                     !- End Month
  31;                                     !- End Day

OS:Schedule:Day,
  {635d5130-66bb-4aa8-beda-4c8d4402dabf}, !- Handle
  res cooling setpoint allday12,          !- Name
  {48c8f47c-779c-4557-acd0-7f533320903f}, !- Schedule Type Limits Name
  ,                                       !- Interpolate to Timestep
  24,                                     !- Hour 1
  0,                                      !- Minute 1
  24.4444444444444;                       !- Value Until Time 1

OS:Schedule:Day,
  {6e6498d8-c5c3-4a96-b9a6-63f6233918af}, !- Handle
  res cooling setpoint winter design,     !- Name
  {48c8f47c-779c-4557-acd0-7f533320903f}, !- Schedule Type Limits Name
  ,                                       !- Interpolate to Timestep
  24,                                     !- Hour 1
  0,                                      !- Minute 1
  21.1111111111111;                       !- Value Until Time 1

OS:Schedule:Day,
  {a2f481cb-41c5-40ba-a485-f00fdcc03e2d}, !- Handle
  res cooling setpoint summer design,     !- Name
  {48c8f47c-779c-4557-acd0-7f533320903f}, !- Schedule Type Limits Name
  ,                                       !- Interpolate to Timestep
  24,                                     !- Hour 1
  0,                                      !- Minute 1
  23.8888888888889;                       !- Value Until Time 1

OS:PlantLoop,
  {8075b247-ca4e-4af2-a697-815bea4160d0}, !- Handle
  Domestic Hot Water Loop,                !- Name
  ,                                       !- Fluid Type
  0,                                      !- Glycol Concentration
  ,                                       !- User Defined Fluid Type
  ,                                       !- Plant Equipment Operation Heating Load
  ,                                       !- Plant Equipment Operation Cooling Load
  ,                                       !- Primary Plant Equipment Operation Scheme
  {e1dd700f-c518-426f-93f9-76c36e60a51b}, !- Loop Temperature Setpoint Node Name
  ,                                       !- Maximum Loop Temperature {C}
  ,                                       !- Minimum Loop Temperature {C}
  0.01,                                   !- Maximum Loop Flow Rate {m3/s}
  ,                                       !- Minimum Loop Flow Rate {m3/s}
  0.003,                                  !- Plant Loop Volume {m3}
  {35cf7067-edd7-4236-94e8-cac40d024028}, !- Plant Side Inlet Node Name
  {88aa8daf-bb04-4fcc-9c1e-6ab4619adefe}, !- Plant Side Outlet Node Name
  ,                                       !- Plant Side Branch List Name
  {c94efdfa-56d1-4e64-a1b3-04a4bdf2ebdc}, !- Demand Side Inlet Node Name
  {57c577bd-e3b4-4802-b362-461881768e46}, !- Demand Side Outlet Node Name
  ,                                       !- Demand Side Branch List Name
  ,                                       !- Demand Side Connector List Name
  Optimal,                                !- Load Distribution Scheme
  {e5d4c6db-af9d-4262-842b-4a3f2fa4d6a4}, !- Availability Manager List Name
  ,                                       !- Plant Loop Demand Calculation Scheme
  ,                                       !- Common Pipe Simulation
  ,                                       !- Pressure Simulation Type
  ,                                       !- Plant Equipment Operation Heating Load Schedule
  ,                                       !- Plant Equipment Operation Cooling Load Schedule
  ,                                       !- Primary Plant Equipment Operation Scheme Schedule
  ,                                       !- Component Setpoint Operation Scheme Schedule
  {10f6642e-9eb9-4612-8074-41d43964874f}, !- Demand Mixer Name
  {35b1d44c-38b2-49b0-aa26-7f68bf3a6bbd}, !- Demand Splitter Name
  {12a8e9a2-7c53-4b9c-bd97-3a309363e6bc}, !- Supply Mixer Name
  {a5b1b3eb-2bbf-4272-86cf-dfe93cc9821c}; !- Supply Splitter Name

OS:Node,
  {f087fa4f-dbae-4b9d-bc0a-2e625a58c69d}, !- Handle
  Node 17,                                !- Name
  {35cf7067-edd7-4236-94e8-cac40d024028}, !- Inlet Port
  {5234b1a7-72a7-4555-ad99-ba4292de2e61}; !- Outlet Port

OS:Node,
  {e1dd700f-c518-426f-93f9-76c36e60a51b}, !- Handle
  Node 18,                                !- Name
  {49135807-090e-46b7-ba11-0a9a8c23ea0b}, !- Inlet Port
  {88aa8daf-bb04-4fcc-9c1e-6ab4619adefe}; !- Outlet Port

OS:Node,
  {a3c2cfc1-638c-4904-b44e-445fcdae474a}, !- Handle
  Node 19,                                !- Name
  {de3c8727-4371-4f8d-9646-b403699c7780}, !- Inlet Port
  {dcda5c51-cd56-4370-864f-f0c801ed1802}; !- Outlet Port

OS:Connector:Mixer,
  {12a8e9a2-7c53-4b9c-bd97-3a309363e6bc}, !- Handle
  Connector Mixer 1,                      !- Name
  {e46fa33a-4d65-4543-9bbe-4f750cd0aa9b}, !- Outlet Branch Name
  {82e51fa2-7de8-46a9-8ab8-491a2b32b357}, !- Inlet Branch Name 1
  {20607734-138c-4287-874b-6ef957148931}; !- Inlet Branch Name 2

OS:Connector:Splitter,
  {a5b1b3eb-2bbf-4272-86cf-dfe93cc9821c}, !- Handle
  Connector Splitter 1,                   !- Name
  {678743bc-de55-46e2-af97-6c22c1ca56c7}, !- Inlet Branch Name
  {de3c8727-4371-4f8d-9646-b403699c7780}, !- Outlet Branch Name 1
  {edc13626-2791-4241-85fe-f84adec5da12}; !- Outlet Branch Name 2

OS:Connection,
  {35cf7067-edd7-4236-94e8-cac40d024028}, !- Handle
  {4f8fd186-29e0-4410-b981-58bb4d466067}, !- Name
  {8075b247-ca4e-4af2-a697-815bea4160d0}, !- Source Object
  14,                                     !- Outlet Port
  {f087fa4f-dbae-4b9d-bc0a-2e625a58c69d}, !- Target Object
  2;                                      !- Inlet Port

OS:Connection,
  {de3c8727-4371-4f8d-9646-b403699c7780}, !- Handle
  {d5143327-2176-47e0-b353-f97922791efb}, !- Name
  {a5b1b3eb-2bbf-4272-86cf-dfe93cc9821c}, !- Source Object
  3,                                      !- Outlet Port
  {a3c2cfc1-638c-4904-b44e-445fcdae474a}, !- Target Object
  2;                                      !- Inlet Port

OS:Connection,
  {88aa8daf-bb04-4fcc-9c1e-6ab4619adefe}, !- Handle
  {cbfd37c6-c77d-4f71-a03c-b57629726194}, !- Name
  {e1dd700f-c518-426f-93f9-76c36e60a51b}, !- Source Object
  3,                                      !- Outlet Port
  {8075b247-ca4e-4af2-a697-815bea4160d0}, !- Target Object
  15;                                     !- Inlet Port

OS:Node,
  {cddd5061-7164-49be-a211-490fbfc6fdaa}, !- Handle
  Node 20,                                !- Name
  {c94efdfa-56d1-4e64-a1b3-04a4bdf2ebdc}, !- Inlet Port
  {b9ec3fe4-bfc5-46db-87c8-05f8bdade9d7}; !- Outlet Port

OS:Node,
  {fb8592c9-54a7-4be4-8190-6180046d6637}, !- Handle
  Node 21,                                !- Name
  {01f8a141-155f-4603-a2fb-cfa848b99f7a}, !- Inlet Port
  {57c577bd-e3b4-4802-b362-461881768e46}; !- Outlet Port

OS:Node,
  {6b994932-ebd9-48b7-afaa-7edd5375de56}, !- Handle
  Node 22,                                !- Name
  {a3fe3fe5-c1d2-4de2-97ac-ebc405cf3ba1}, !- Inlet Port
  {a38fdb70-4d43-44a0-9b74-70ae6d0a16b1}; !- Outlet Port

OS:Connector:Mixer,
  {10f6642e-9eb9-4612-8074-41d43964874f}, !- Handle
  Connector Mixer 2,                      !- Name
  {01f8a141-155f-4603-a2fb-cfa848b99f7a}, !- Outlet Branch Name
  {a38fdb70-4d43-44a0-9b74-70ae6d0a16b1}; !- Inlet Branch Name 1

OS:Connector:Splitter,
  {35b1d44c-38b2-49b0-aa26-7f68bf3a6bbd}, !- Handle
  Connector Splitter 2,                   !- Name
  {b9ec3fe4-bfc5-46db-87c8-05f8bdade9d7}, !- Inlet Branch Name
  {a3fe3fe5-c1d2-4de2-97ac-ebc405cf3ba1}; !- Outlet Branch Name 1

OS:Connection,
  {c94efdfa-56d1-4e64-a1b3-04a4bdf2ebdc}, !- Handle
  {1773ff21-2d9f-4a2b-9f7e-da69563ef62e}, !- Name
  {8075b247-ca4e-4af2-a697-815bea4160d0}, !- Source Object
  17,                                     !- Outlet Port
  {cddd5061-7164-49be-a211-490fbfc6fdaa}, !- Target Object
  2;                                      !- Inlet Port

OS:Connection,
  {b9ec3fe4-bfc5-46db-87c8-05f8bdade9d7}, !- Handle
  {881b33fe-d707-4748-a9a0-f8c9d2985659}, !- Name
  {cddd5061-7164-49be-a211-490fbfc6fdaa}, !- Source Object
  3,                                      !- Outlet Port
  {35b1d44c-38b2-49b0-aa26-7f68bf3a6bbd}, !- Target Object
  2;                                      !- Inlet Port

OS:Connection,
  {a3fe3fe5-c1d2-4de2-97ac-ebc405cf3ba1}, !- Handle
  {ec97b90f-8c7c-4029-91a3-ac905b28f715}, !- Name
  {35b1d44c-38b2-49b0-aa26-7f68bf3a6bbd}, !- Source Object
  3,                                      !- Outlet Port
  {6b994932-ebd9-48b7-afaa-7edd5375de56}, !- Target Object
  2;                                      !- Inlet Port

OS:Connection,
  {a38fdb70-4d43-44a0-9b74-70ae6d0a16b1}, !- Handle
  {f9d54244-1148-4d21-8be1-f2ad0e83e4d1}, !- Name
  {6b994932-ebd9-48b7-afaa-7edd5375de56}, !- Source Object
  3,                                      !- Outlet Port
  {10f6642e-9eb9-4612-8074-41d43964874f}, !- Target Object
  3;                                      !- Inlet Port

OS:Connection,
  {01f8a141-155f-4603-a2fb-cfa848b99f7a}, !- Handle
  {9e43cc7e-d295-4067-bfd4-ec984bf2a8fb}, !- Name
  {10f6642e-9eb9-4612-8074-41d43964874f}, !- Source Object
  2,                                      !- Outlet Port
  {fb8592c9-54a7-4be4-8190-6180046d6637}, !- Target Object
  2;                                      !- Inlet Port

OS:Connection,
  {57c577bd-e3b4-4802-b362-461881768e46}, !- Handle
  {83b908e7-010d-41c7-8007-fff888fda47e}, !- Name
  {fb8592c9-54a7-4be4-8190-6180046d6637}, !- Source Object
  3,                                      !- Outlet Port
  {8075b247-ca4e-4af2-a697-815bea4160d0}, !- Target Object
  18;                                     !- Inlet Port

OS:Sizing:Plant,
  {f7253be2-b308-4218-a7c5-a49e8679e705}, !- Handle
  {8075b247-ca4e-4af2-a697-815bea4160d0}, !- Plant or Condenser Loop Name
  Heating,                                !- Loop Type
  52.6666666666667,                       !- Design Loop Exit Temperature {C}
  5.55555555555556,                       !- Loop Design Temperature Difference {deltaC}
  NonCoincident,                          !- Sizing Option
  1,                                      !- Zone Timesteps in Averaging Window
  None;                                   !- Coincident Sizing Factor Mode

OS:AvailabilityManagerAssignmentList,
  {e5d4c6db-af9d-4262-842b-4a3f2fa4d6a4}, !- Handle
  Plant Loop 1 AvailabilityManagerAssignmentList; !- Name

OS:Pipe:Adiabatic,
  {62e3e7d5-84df-4ca5-8242-af044778fc0d}, !- Handle
  Pipe Adiabatic 1,                       !- Name
  {dcda5c51-cd56-4370-864f-f0c801ed1802}, !- Inlet Node Name
  {a9593982-21a3-47a6-87da-a48980228338}; !- Outlet Node Name

OS:Pipe:Adiabatic,
  {0461b7e3-6296-4187-889e-098588ee594a}, !- Handle
  Pipe Adiabatic 2,                       !- Name
  {6059798b-ad0e-43a7-ae3c-0248ad2dec83}, !- Inlet Node Name
  {49135807-090e-46b7-ba11-0a9a8c23ea0b}; !- Outlet Node Name

OS:Node,
  {67854573-20cc-45b2-8c52-089bf2941c3c}, !- Handle
  Node 23,                                !- Name
  {a9593982-21a3-47a6-87da-a48980228338}, !- Inlet Port
  {82e51fa2-7de8-46a9-8ab8-491a2b32b357}; !- Outlet Port

OS:Connection,
  {dcda5c51-cd56-4370-864f-f0c801ed1802}, !- Handle
  {e8285759-346b-4086-a185-64c57ccae5d7}, !- Name
  {a3c2cfc1-638c-4904-b44e-445fcdae474a}, !- Source Object
  3,                                      !- Outlet Port
  {62e3e7d5-84df-4ca5-8242-af044778fc0d}, !- Target Object
  2;                                      !- Inlet Port

OS:Connection,
  {a9593982-21a3-47a6-87da-a48980228338}, !- Handle
  {774b1fd6-07c7-4b98-a01c-b3953d4ff5e2}, !- Name
  {62e3e7d5-84df-4ca5-8242-af044778fc0d}, !- Source Object
  3,                                      !- Outlet Port
  {67854573-20cc-45b2-8c52-089bf2941c3c}, !- Target Object
  2;                                      !- Inlet Port

OS:Connection,
  {82e51fa2-7de8-46a9-8ab8-491a2b32b357}, !- Handle
  {5ad62737-ab3e-4919-87f3-9f1340632c0d}, !- Name
  {67854573-20cc-45b2-8c52-089bf2941c3c}, !- Source Object
  3,                                      !- Outlet Port
  {12a8e9a2-7c53-4b9c-bd97-3a309363e6bc}, !- Target Object
  3;                                      !- Inlet Port

OS:Node,
  {b9072888-9355-4de8-b8fd-0a8f6cf5a368}, !- Handle
  Node 24,                                !- Name
  {e46fa33a-4d65-4543-9bbe-4f750cd0aa9b}, !- Inlet Port
  {6059798b-ad0e-43a7-ae3c-0248ad2dec83}; !- Outlet Port

OS:Connection,
  {e46fa33a-4d65-4543-9bbe-4f750cd0aa9b}, !- Handle
  {8685524c-1af6-4c89-a1a0-b119b2ae97dd}, !- Name
  {12a8e9a2-7c53-4b9c-bd97-3a309363e6bc}, !- Source Object
  2,                                      !- Outlet Port
  {b9072888-9355-4de8-b8fd-0a8f6cf5a368}, !- Target Object
  2;                                      !- Inlet Port

OS:Connection,
  {6059798b-ad0e-43a7-ae3c-0248ad2dec83}, !- Handle
  {fcb29b5a-75d4-431d-9a51-6d6d567fe093}, !- Name
  {b9072888-9355-4de8-b8fd-0a8f6cf5a368}, !- Source Object
  3,                                      !- Outlet Port
  {0461b7e3-6296-4187-889e-098588ee594a}, !- Target Object
  2;                                      !- Inlet Port

OS:Connection,
  {49135807-090e-46b7-ba11-0a9a8c23ea0b}, !- Handle
  {b7bd4d44-009d-47a7-921b-aa8cb810baaf}, !- Name
  {0461b7e3-6296-4187-889e-098588ee594a}, !- Source Object
  3,                                      !- Outlet Port
  {e1dd700f-c518-426f-93f9-76c36e60a51b}, !- Target Object
  2;                                      !- Inlet Port

OS:Pump:VariableSpeed,
  {eb094cbd-d97c-4d84-ac52-0750b4dd23d7}, !- Handle
  Pump Variable Speed 1,                  !- Name
  {5234b1a7-72a7-4555-ad99-ba4292de2e61}, !- Inlet Node Name
  {a9143f7e-3833-4121-9741-8ddf3886c0f8}, !- Outlet Node Name
  0.01,                                   !- Rated Flow Rate {m3/s}
  1,                                      !- Rated Pump Head {Pa}
  0,                                      !- Rated Power Consumption {W}
  1,                                      !- Motor Efficiency
  0,                                      !- Fraction of Motor Inefficiencies to Fluid Stream
  0,                                      !- Coefficient 1 of the Part Load Performance Curve
  1,                                      !- Coefficient 2 of the Part Load Performance Curve
  0,                                      !- Coefficient 3 of the Part Load Performance Curve
  0,                                      !- Coefficient 4 of the Part Load Performance Curve
  ,                                       !- Minimum Flow Rate {m3/s}
  Intermittent,                           !- Pump Control Type
  ,                                       !- Pump Flow Rate Schedule Name
  ,                                       !- Pump Curve Name
  ,                                       !- Impeller Diameter {m}
  ,                                       !- VFD Control Type
  ,                                       !- Pump RPM Schedule Name
  ,                                       !- Minimum Pressure Schedule {Pa}
  ,                                       !- Maximum Pressure Schedule {Pa}
  ,                                       !- Minimum RPM Schedule {rev/min}
  ,                                       !- Maximum RPM Schedule {rev/min}
  ,                                       !- Zone Name
  0.5,                                    !- Skin Loss Radiative Fraction
  PowerPerFlowPerPressure,                !- Design Power Sizing Method
  348701.1,                               !- Design Electric Power per Unit Flow Rate {W/(m3/s)}
  1.282051282,                            !- Design Shaft Power per Unit Flow Rate per Unit Head {W-s/m3-Pa}
  0,                                      !- Design Minimum Flow Rate Fraction
  General;                                !- End-Use Subcategory

OS:Node,
  {ab7a87a5-fd18-4862-b904-12d4cf54a553}, !- Handle
  Node 25,                                !- Name
  {a9143f7e-3833-4121-9741-8ddf3886c0f8}, !- Inlet Port
  {678743bc-de55-46e2-af97-6c22c1ca56c7}; !- Outlet Port

OS:Connection,
  {5234b1a7-72a7-4555-ad99-ba4292de2e61}, !- Handle
  {f9a921cd-930a-4eea-95ed-61421ee36fa2}, !- Name
  {f087fa4f-dbae-4b9d-bc0a-2e625a58c69d}, !- Source Object
  3,                                      !- Outlet Port
  {eb094cbd-d97c-4d84-ac52-0750b4dd23d7}, !- Target Object
  2;                                      !- Inlet Port

OS:Connection,
  {a9143f7e-3833-4121-9741-8ddf3886c0f8}, !- Handle
  {861b69b3-bf58-4b4a-8efa-4f81af9af72f}, !- Name
  {eb094cbd-d97c-4d84-ac52-0750b4dd23d7}, !- Source Object
  3,                                      !- Outlet Port
  {ab7a87a5-fd18-4862-b904-12d4cf54a553}, !- Target Object
  2;                                      !- Inlet Port

OS:Connection,
  {678743bc-de55-46e2-af97-6c22c1ca56c7}, !- Handle
  {11234cb1-48cf-4a79-8481-836993e4d147}, !- Name
  {ab7a87a5-fd18-4862-b904-12d4cf54a553}, !- Source Object
  3,                                      !- Outlet Port
  {a5b1b3eb-2bbf-4272-86cf-dfe93cc9821c}, !- Target Object
  2;                                      !- Inlet Port

OS:Schedule:Constant,
  {62e01cfc-d4e5-4ea8-b62f-45509be102de}, !- Handle
  dhw temp,                               !- Name
  {48c8f47c-779c-4557-acd0-7f533320903f}, !- Schedule Type Limits Name
  52.6666666666667;                       !- Value

OS:SetpointManager:Scheduled,
  {0fb27e88-591d-4183-9322-00e883da7c18}, !- Handle
  Setpoint Manager Scheduled 1,           !- Name
  Temperature,                            !- Control Variable
  {62e01cfc-d4e5-4ea8-b62f-45509be102de}, !- Schedule Name
  {e1dd700f-c518-426f-93f9-76c36e60a51b}; !- Setpoint Node or NodeList Name

OS:WaterHeater:Mixed,
  {fe9bf1cf-a999-451e-8c35-bc51d68a5599}, !- Handle
  res wh,                                 !- Name
  0.143845647790854,                      !- Tank Volume {m3}
  {b36f4c22-17f6-4abb-8040-5c1d5d8d81e8}, !- Setpoint Temperature Schedule Name
  2,                                      !- Deadband Temperature Difference {deltaC}
  99,                                     !- Maximum Temperature Limit {C}
  Cycle,                                  !- Heater Control Type
  11722.8428068889,                       !- Heater Maximum Capacity {W}
  0,                                      !- Heater Minimum Capacity {W}
  ,                                       !- Heater Ignition Minimum Flow Rate {m3/s}
  ,                                       !- Heater Ignition Delay {s}
  NaturalGas,                             !- Heater Fuel Type
  0.773298241318794,                      !- Heater Thermal Efficiency
  ,                                       !- Part Load Factor Curve Name
  0,                                      !- Off Cycle Parasitic Fuel Consumption Rate {W}
  Electricity,                            !- Off Cycle Parasitic Fuel Type
  0,                                      !- Off Cycle Parasitic Heat Fraction to Tank
  0,                                      !- On Cycle Parasitic Fuel Consumption Rate {W}
  Electricity,                            !- On Cycle Parasitic Fuel Type
  0,                                      !- On Cycle Parasitic Heat Fraction to Tank
  ThermalZone,                            !- Ambient Temperature Indicator
  ,                                       !- Ambient Temperature Schedule Name
  {7f56b171-4378-4b3f-839d-856350ca2768}, !- Ambient Temperature Thermal Zone Name
  ,                                       !- Ambient Temperature Outdoor Air Node Name
  4.15693173076374,                       !- Off Cycle Loss Coefficient to Ambient Temperature {W/K}
  0.64,                                   !- Off Cycle Loss Fraction to Thermal Zone
  4.15693173076374,                       !- On Cycle Loss Coefficient to Ambient Temperature {W/K}
  1,                                      !- On Cycle Loss Fraction to Thermal Zone
  ,                                       !- Peak Use Flow Rate {m3/s}
  ,                                       !- Use Flow Rate Fraction Schedule Name
  ,                                       !- Cold Water Supply Temperature Schedule Name
  {383de7be-841f-4a60-bf91-96711dfed3b0}, !- Use Side Inlet Node Name
  {83670604-cd1c-4edb-9378-442a6b60fec8}, !- Use Side Outlet Node Name
  1,                                      !- Use Side Effectiveness
  ,                                       !- Source Side Inlet Node Name
  ,                                       !- Source Side Outlet Node Name
  1,                                      !- Source Side Effectiveness
  autosize,                               !- Use Side Design Flow Rate {m3/s}
  autosize,                               !- Source Side Design Flow Rate {m3/s}
  1.5,                                    !- Indirect Water Heating Recovery Time {hr}
  IndirectHeatPrimarySetpoint,            !- Source Side Flow Control Mode
  ,                                       !- Indirect Alternate Setpoint Temperature Schedule Name
  res wh;                                 !- End-Use Subcategory

OS:Schedule:Constant,
  {b36f4c22-17f6-4abb-8040-5c1d5d8d81e8}, !- Handle
  WH Setpoint Temp,                       !- Name
  {48c8f47c-779c-4557-acd0-7f533320903f}, !- Schedule Type Limits Name
  52.6666666666667;                       !- Value

OS:Node,
  {a0a790bb-c0f6-4e8d-937e-b2c22a221824}, !- Handle
  Node 26,                                !- Name
  {edc13626-2791-4241-85fe-f84adec5da12}, !- Inlet Port
  {383de7be-841f-4a60-bf91-96711dfed3b0}; !- Outlet Port

OS:Connection,
  {edc13626-2791-4241-85fe-f84adec5da12}, !- Handle
  {ce3168cf-7da1-49b6-b2d7-216f27a6bd96}, !- Name
  {a5b1b3eb-2bbf-4272-86cf-dfe93cc9821c}, !- Source Object
  4,                                      !- Outlet Port
  {a0a790bb-c0f6-4e8d-937e-b2c22a221824}, !- Target Object
  2;                                      !- Inlet Port

OS:Node,
  {e6087e63-53e1-40cf-8b04-d1f5d0880e6d}, !- Handle
  Node 27,                                !- Name
  {83670604-cd1c-4edb-9378-442a6b60fec8}, !- Inlet Port
  {20607734-138c-4287-874b-6ef957148931}; !- Outlet Port

OS:Connection,
  {383de7be-841f-4a60-bf91-96711dfed3b0}, !- Handle
  {f3691f66-a9d4-4cd8-8b83-4ee3814ad23f}, !- Name
  {a0a790bb-c0f6-4e8d-937e-b2c22a221824}, !- Source Object
  3,                                      !- Outlet Port
  {fe9bf1cf-a999-451e-8c35-bc51d68a5599}, !- Target Object
  31;                                     !- Inlet Port

OS:Connection,
  {83670604-cd1c-4edb-9378-442a6b60fec8}, !- Handle
  {302fa5f0-8ac0-469f-9df6-0764d8b65097}, !- Name
  {fe9bf1cf-a999-451e-8c35-bc51d68a5599}, !- Source Object
  32,                                     !- Outlet Port
  {e6087e63-53e1-40cf-8b04-d1f5d0880e6d}, !- Target Object
  2;                                      !- Inlet Port

OS:Connection,
  {20607734-138c-4287-874b-6ef957148931}, !- Handle
  {ee871942-5c3e-4d0e-abbf-c0679e326698}, !- Name
  {e6087e63-53e1-40cf-8b04-d1f5d0880e6d}, !- Source Object
  3,                                      !- Outlet Port
  {12a8e9a2-7c53-4b9c-bd97-3a309363e6bc}, !- Target Object
  4;                                      !- Inlet Port
=======
>>>>>>> fcfe5a62
<|MERGE_RESOLUTION|>--- conflicted
+++ resolved
@@ -1,69 +1,41 @@
 !- NOTE: Auto-generated from /test/osw_files/SFD_2000sqft_2story_SL_UA_3Beds_2Baths_Denver_Furnace_CentralAC_ElecWHTank_ClothesWasher_ClothesDryer.osw
 
 OS:Version,
-<<<<<<< HEAD
-  {00dd00d0-c456-4513-b908-8abcd552a816}, !- Handle
-  3.0.1;                                  !- Version Identifier
+  {6a012c7f-08f0-4528-97e4-a3e5b2af1fe9}, !- Handle
+  2.9.0;                                  !- Version Identifier
 
 OS:SimulationControl,
-  {0b8b15c6-0365-4eb7-bcab-339f5d8f6072}, !- Handle
-=======
-  {f5baf7b2-6aa9-43ac-b7bc-d547fd21b0b7}, !- Handle
-  2.9.0;                                  !- Version Identifier
-
-OS:SimulationControl,
-  {608b9582-d909-4ee0-a711-56ef58f0bd3d}, !- Handle
->>>>>>> fcfe5a62
+  {8035d06e-44a4-4020-962d-c413a8b02ed5}, !- Handle
   ,                                       !- Do Zone Sizing Calculation
   ,                                       !- Do System Sizing Calculation
   ,                                       !- Do Plant Sizing Calculation
   No;                                     !- Run Simulation for Sizing Periods
 
 OS:Timestep,
-<<<<<<< HEAD
-  {89631526-0a1b-44d4-aa67-e86bbce01ad8}, !- Handle
+  {83e09f49-f7b4-44c0-9a56-b3a7441ae7b7}, !- Handle
   6;                                      !- Number of Timesteps per Hour
 
 OS:ShadowCalculation,
-  {91742ea5-dab1-41d7-9008-6b0b70db1eb8}, !- Handle
-  PolygonClipping,                        !- Shading Calculation Method
-  ,                                       !- Shading Calculation Update Frequency Method
-  20,                                     !- Shading Calculation Update Frequency
-  15000,                                  !- Maximum Figures in Shadow Overlap Calculations
-  ,                                       !- Polygon Clipping Algorithm
-  512,                                    !- Pixel Counting Resolution
-  ,                                       !- Sky Diffuse Modeling Algorithm
-  No,                                     !- Output External Shading Calculation Results
-  No,                                     !- Disable Self-Shading Within Shading Zone Groups
-  No;                                     !- Disable Self-Shading From Shading Zone Groups to Other Zones
-
-OS:WeatherFile,
-  {997c7724-798a-4b58-9df1-39f6967deeea}, !- Handle
-=======
-  {f0c8cafe-dfe1-4541-8c5b-214ae0ceaf76}, !- Handle
-  6;                                      !- Number of Timesteps per Hour
-
-OS:ShadowCalculation,
-  {a4fb5a40-0494-47c1-b4fb-cdeb7ec20e63}, !- Handle
+  {4aa18366-23f0-4807-ba4c-22ec683eab50}, !- Handle
   20,                                     !- Calculation Frequency
   200;                                    !- Maximum Figures in Shadow Overlap Calculations
 
 OS:SurfaceConvectionAlgorithm:Outside,
-  {b5c2206e-3836-4534-b212-94fa3c0eba6c}, !- Handle
+  {d633aaad-62c5-498d-a4e5-ba872d6f9daa}, !- Handle
   DOE-2;                                  !- Algorithm
 
 OS:SurfaceConvectionAlgorithm:Inside,
-  {6d4729cb-3a94-4250-af3c-058fa9ef0869}, !- Handle
+  {5aa94f29-49b2-4aee-837f-eb9f7fd1bb55}, !- Handle
   TARP;                                   !- Algorithm
 
 OS:ZoneCapacitanceMultiplier:ResearchSpecial,
-  {9830543a-b03c-488e-b812-b1a75b79959c}, !- Handle
+  {f69fd479-a89c-4567-a272-879be596e785}, !- Handle
   3.6,                                    !- Temperature Capacity Multiplier
   15,                                     !- Humidity Capacity Multiplier
   ;                                       !- Carbon Dioxide Capacity Multiplier
 
 OS:RunPeriod,
-  {9d759bc5-b63e-4375-9876-c67e270f9ae1}, !- Handle
+  {1c927aa9-96b3-406b-b304-ba895beb10ba}, !- Handle
   Run Period 1,                           !- Name
   1,                                      !- Begin Month
   1,                                      !- Begin Day of Month
@@ -77,14 +49,13 @@
   ;                                       !- Number of Times Runperiod to be Repeated
 
 OS:YearDescription,
-  {e949f5c8-562d-4390-a62c-a04f2557bfe2}, !- Handle
+  {9b2b1923-3401-4a7c-8133-fe501316b1eb}, !- Handle
   2007,                                   !- Calendar Year
   ,                                       !- Day of Week for Start Day
   ;                                       !- Is Leap Year
 
 OS:WeatherFile,
-  {24b35c02-b7da-4893-9088-36acba9827d0}, !- Handle
->>>>>>> fcfe5a62
+  {1e1e81d8-9b2b-42df-a616-7650010f239a}, !- Handle
   Denver Intl Ap,                         !- City
   CO,                                     !- State Province Region
   USA,                                    !- Country
@@ -94,17 +65,12 @@
   -104.65,                                !- Longitude {deg}
   -7,                                     !- Time Zone {hr}
   1650,                                   !- Elevation {m}
-  C:/OpenStudio/OpenStudio-BuildStock/resources/measures/HPXMLtoOpenStudio/weather/USA_CO_Denver.Intl.AP.725650_TMY3.epw, !- Url
+  file:../weather/USA_CO_Denver.Intl.AP.725650_TMY3.epw, !- Url
   E23378AA;                               !- Checksum
 
 OS:AdditionalProperties,
-<<<<<<< HEAD
-  {71c4f78b-d9f8-435f-ba8b-6aed7abc8641}, !- Handle
-  {997c7724-798a-4b58-9df1-39f6967deeea}, !- Object Name
-=======
-  {cc2dc750-5466-4b13-9b8b-186bc1752a28}, !- Handle
-  {24b35c02-b7da-4893-9088-36acba9827d0}, !- Object Name
->>>>>>> fcfe5a62
+  {5f073948-2abf-4c3d-b0f4-5c592e624876}, !- Handle
+  {1e1e81d8-9b2b-42df-a616-7650010f239a}, !- Object Name
   EPWHeaderCity,                          !- Feature Name 1
   String,                                 !- Feature Data Type 1
   Denver Intl Ap,                         !- Feature Value 1
@@ -211,15 +177,8 @@
   Double,                                 !- Feature Data Type 35
   84;                                     !- Feature Value 35
 
-OS:YearDescription,
-  {f8e3d723-65be-4c98-90ae-a3078b7fc4f5}; !- Handle
-
 OS:Site,
-<<<<<<< HEAD
-  {5f1a8003-0019-452a-bfe3-02992e6a9fd3}, !- Handle
-=======
-  {fdad7bc5-bdc7-4227-95d4-cc07c3559012}, !- Handle
->>>>>>> fcfe5a62
+  {2e2d5954-1f5b-48dd-98aa-7b03f0507e85}, !- Handle
   Denver Intl Ap_CO_USA,                  !- Name
   39.83,                                  !- Latitude {deg}
   -104.65,                                !- Longitude {deg}
@@ -228,45 +187,32 @@
   ;                                       !- Terrain
 
 OS:ClimateZones,
-<<<<<<< HEAD
-  {9d85ecac-1d90-4c17-9780-703b9c354f90}, !- Handle
-  Building America,                       !- Climate Zone Institution Name 1
-=======
-  {08d9a779-55bf-42e9-bbfa-0421d9a562e6}, !- Handle
+  {6fad9c3b-9c5f-4bc1-9316-23d66829770a}, !- Handle
   ,                                       !- Active Institution
   ,                                       !- Active Year
   ,                                       !- Climate Zone Institution Name 1
->>>>>>> fcfe5a62
   ,                                       !- Climate Zone Document Name 1
-  0,                                      !- Climate Zone Document Year 1
-  Cold;                                   !- Climate Zone Value 1
+  ,                                       !- Climate Zone Document Year 1
+  ,                                       !- Climate Zone Value 1
+  Building America,                       !- Climate Zone Institution Name 2
+  ,                                       !- Climate Zone Document Name 2
+  0,                                      !- Climate Zone Document Year 2
+  Cold;                                   !- Climate Zone Value 2
 
 OS:Site:WaterMainsTemperature,
-<<<<<<< HEAD
-  {114c67a0-2221-46c0-b4a1-fffbd10ad581}, !- Handle
-=======
-  {57434c0f-80a0-4b4a-b41f-587e1847f460}, !- Handle
->>>>>>> fcfe5a62
+  {34426771-70b7-49cc-99a5-08ff6a1e308d}, !- Handle
   Correlation,                            !- Calculation Method
   ,                                       !- Temperature Schedule Name
   10.8753424657535,                       !- Annual Average Outdoor Air Temperature {C}
   23.1524007936508;                       !- Maximum Difference In Monthly Average Outdoor Air Temperatures {deltaC}
 
 OS:RunPeriodControl:DaylightSavingTime,
-<<<<<<< HEAD
-  {1a811109-62e5-4a19-af3e-5e20e1de6f2b}, !- Handle
-=======
-  {fd18b539-6da7-42cf-8338-e3bc5310d7b6}, !- Handle
->>>>>>> fcfe5a62
+  {f8a64fb9-c759-4a94-9f19-2bf18c2b65aa}, !- Handle
   4/7,                                    !- Start Date
   10/26;                                  !- End Date
 
 OS:Site:GroundTemperature:Deep,
-<<<<<<< HEAD
-  {817e874e-2225-4b7a-a094-9b82a48695ef}, !- Handle
-=======
-  {d9380afe-42d6-460e-833d-07f11cdde58b}, !- Handle
->>>>>>> fcfe5a62
+  {19638457-974c-424c-9758-187561a56be3}, !- Handle
   10.8753424657535,                       !- January Deep Ground Temperature {C}
   10.8753424657535,                       !- February Deep Ground Temperature {C}
   10.8753424657535,                       !- March Deep Ground Temperature {C}
@@ -281,11 +227,7 @@
   10.8753424657535;                       !- December Deep Ground Temperature {C}
 
 OS:Building,
-<<<<<<< HEAD
-  {3cd32556-f071-44f8-acec-903979897116}, !- Handle
-=======
-  {bc9e3b8b-b0a9-4ff4-b922-e4369c431bb7}, !- Handle
->>>>>>> fcfe5a62
+  {5f039aa6-9abd-4d21-9078-4ff4317cfb9d}, !- Handle
   Building 1,                             !- Name
   ,                                       !- Building Sector Type
   ,                                       !- North Axis {deg}
@@ -300,13 +242,8 @@
   1;                                      !- Standards Number of Living Units
 
 OS:AdditionalProperties,
-<<<<<<< HEAD
-  {bab4b028-94f5-4447-9dff-c699c8f25ee9}, !- Handle
-  {3cd32556-f071-44f8-acec-903979897116}, !- Object Name
-=======
-  {b97d8ee3-b10b-4020-a4b0-caa307837910}, !- Handle
-  {bc9e3b8b-b0a9-4ff4-b922-e4369c431bb7}, !- Object Name
->>>>>>> fcfe5a62
+  {8ac75eeb-eaa6-47eb-bbbf-a111f229e0b9}, !- Handle
+  {5f039aa6-9abd-4d21-9078-4ff4317cfb9d}, !- Object Name
   Total Units Represented,                !- Feature Name 1
   Integer,                                !- Feature Data Type 1
   1,                                      !- Feature Value 1
@@ -315,11 +252,7 @@
   1;                                      !- Feature Value 2
 
 OS:ThermalZone,
-<<<<<<< HEAD
-  {7f56b171-4378-4b3f-839d-856350ca2768}, !- Handle
-=======
-  {3cca305c-83ad-41d5-9ff9-1bd8f1ac954e}, !- Handle
->>>>>>> fcfe5a62
+  {f4cdfcf7-6566-4c3b-a49d-3ff3ba3d4d29}, !- Handle
   living zone,                            !- Name
   ,                                       !- Multiplier
   ,                                       !- Ceiling Height {m}
@@ -328,100 +261,51 @@
   ,                                       !- Zone Inside Convection Algorithm
   ,                                       !- Zone Outside Convection Algorithm
   ,                                       !- Zone Conditioning Equipment List Name
-<<<<<<< HEAD
-  {4cb36aa7-47d5-4c8a-a2c6-4df666c6b70b}, !- Zone Air Inlet Port List
-  {3a9b1872-0299-47b1-a3bd-abc79afebba9}, !- Zone Air Exhaust Port List
-  {5fa0f64e-9392-4eae-8b50-96f84c1fe541}, !- Zone Air Node Name
-  {6751aa3e-fd6f-4ae2-8edb-601419c93d60}, !- Zone Return Air Port List
-=======
-  {4f1d704a-bb38-47a4-aeb5-6655003146f9}, !- Zone Air Inlet Port List
-  {54d789cd-2bcb-4e0e-af19-89b3a29eaf27}, !- Zone Air Exhaust Port List
-  {bd856de0-d549-4f92-8478-8614fe831cc9}, !- Zone Air Node Name
-  {b652154d-2ff4-4151-ae14-baa8ecc0d148}, !- Zone Return Air Port List
->>>>>>> fcfe5a62
+  {ce574215-72e1-4268-a490-56ccfd152f80}, !- Zone Air Inlet Port List
+  {95271f19-8224-4bb8-81f7-f2aaaffdbdf9}, !- Zone Air Exhaust Port List
+  {3f4472ff-7dfc-4145-a0eb-b05182963a14}, !- Zone Air Node Name
+  {a78283c2-3f5f-4968-aaff-df1f6983251a}, !- Zone Return Air Port List
   ,                                       !- Primary Daylighting Control Name
   ,                                       !- Fraction of Zone Controlled by Primary Daylighting Control
   ,                                       !- Secondary Daylighting Control Name
   ,                                       !- Fraction of Zone Controlled by Secondary Daylighting Control
   ,                                       !- Illuminance Map Name
   ,                                       !- Group Rendering Name
-<<<<<<< HEAD
-  {db3dc19f-5889-414f-80a8-f4e19f500d3f}, !- Thermostat Name
-  No;                                     !- Use Ideal Air Loads
-
-OS:Node,
-  {af0001aa-e682-479a-adca-a221a5f495dc}, !- Handle
-  Node 1,                                 !- Name
-  {5fa0f64e-9392-4eae-8b50-96f84c1fe541}, !- Inlet Port
-  ;                                       !- Outlet Port
-
-OS:Connection,
-  {5fa0f64e-9392-4eae-8b50-96f84c1fe541}, !- Handle
-  {0bd008cb-af27-4a01-bf87-a771ae0bdb53}, !- Name
-  {7f56b171-4378-4b3f-839d-856350ca2768}, !- Source Object
-  11,                                     !- Outlet Port
-  {af0001aa-e682-479a-adca-a221a5f495dc}, !- Target Object
-  2;                                      !- Inlet Port
-
-OS:PortList,
-  {4cb36aa7-47d5-4c8a-a2c6-4df666c6b70b}, !- Handle
-  {1349bbcd-0f6e-4386-9fd6-cf0009cc835f}, !- Name
-  {7f56b171-4378-4b3f-839d-856350ca2768}, !- HVAC Component
-  {f559ce85-952e-4375-a316-05e5f765ae50}, !- Port 1
-  {7f9a2e31-b9e9-43b9-80a4-c77fed490aaf}; !- Port 2
-
-OS:PortList,
-  {3a9b1872-0299-47b1-a3bd-abc79afebba9}, !- Handle
-  {82dded8a-5405-40ae-b8ef-0b55081adb9b}, !- Name
-  {7f56b171-4378-4b3f-839d-856350ca2768}; !- HVAC Component
-
-OS:PortList,
-  {6751aa3e-fd6f-4ae2-8edb-601419c93d60}, !- Handle
-  {12822a1b-0f37-42ea-9c4b-bd21ecf7f89e}, !- Name
-  {7f56b171-4378-4b3f-839d-856350ca2768}, !- HVAC Component
-  {cd42dbbe-2007-44c6-8702-7efc1005ff93}, !- Port 1
-  {cbe312ae-c85f-4842-b19c-ce052a5a2cad}; !- Port 2
-
-OS:Sizing:Zone,
-  {c0b6e1ee-6ef7-420b-953e-24e4c30aec05}, !- Handle
-  {7f56b171-4378-4b3f-839d-856350ca2768}, !- Zone or ZoneList Name
-=======
   ,                                       !- Thermostat Name
   No;                                     !- Use Ideal Air Loads
 
 OS:Node,
-  {72e9f14a-41dc-4672-ba24-65f34e63291c}, !- Handle
+  {94536f38-a5cf-4b7c-b3b0-0c179d946c13}, !- Handle
   Node 1,                                 !- Name
-  {bd856de0-d549-4f92-8478-8614fe831cc9}, !- Inlet Port
+  {3f4472ff-7dfc-4145-a0eb-b05182963a14}, !- Inlet Port
   ;                                       !- Outlet Port
 
 OS:Connection,
-  {bd856de0-d549-4f92-8478-8614fe831cc9}, !- Handle
-  {683ef308-cbaf-49a5-af75-092b7521d3e6}, !- Name
-  {3cca305c-83ad-41d5-9ff9-1bd8f1ac954e}, !- Source Object
+  {3f4472ff-7dfc-4145-a0eb-b05182963a14}, !- Handle
+  {f9d52161-6c6f-4ec1-92c9-f3f1c5656d17}, !- Name
+  {f4cdfcf7-6566-4c3b-a49d-3ff3ba3d4d29}, !- Source Object
   11,                                     !- Outlet Port
-  {72e9f14a-41dc-4672-ba24-65f34e63291c}, !- Target Object
+  {94536f38-a5cf-4b7c-b3b0-0c179d946c13}, !- Target Object
   2;                                      !- Inlet Port
 
 OS:PortList,
-  {4f1d704a-bb38-47a4-aeb5-6655003146f9}, !- Handle
-  {282ca1e0-a45e-4900-a1f4-d36816183533}, !- Name
-  {3cca305c-83ad-41d5-9ff9-1bd8f1ac954e}; !- HVAC Component
+  {ce574215-72e1-4268-a490-56ccfd152f80}, !- Handle
+  {0a55406f-a6d8-4c97-b41c-bdb59bcda9ff}, !- Name
+  {f4cdfcf7-6566-4c3b-a49d-3ff3ba3d4d29}; !- HVAC Component
 
 OS:PortList,
-  {54d789cd-2bcb-4e0e-af19-89b3a29eaf27}, !- Handle
-  {7b5ec455-a2f6-4af2-b6c2-f9b685d3e393}, !- Name
-  {3cca305c-83ad-41d5-9ff9-1bd8f1ac954e}; !- HVAC Component
+  {95271f19-8224-4bb8-81f7-f2aaaffdbdf9}, !- Handle
+  {fec5f7bb-615e-43e1-b104-96325c6b51ca}, !- Name
+  {f4cdfcf7-6566-4c3b-a49d-3ff3ba3d4d29}; !- HVAC Component
 
 OS:PortList,
-  {b652154d-2ff4-4151-ae14-baa8ecc0d148}, !- Handle
-  {77d1a64f-fd7a-4707-8fab-b5a1dbe4348a}, !- Name
-  {3cca305c-83ad-41d5-9ff9-1bd8f1ac954e}; !- HVAC Component
+  {a78283c2-3f5f-4968-aaff-df1f6983251a}, !- Handle
+  {9eaa35bd-bf1d-447e-a615-b034c02061bd}, !- Name
+  {f4cdfcf7-6566-4c3b-a49d-3ff3ba3d4d29}; !- HVAC Component
 
 OS:Sizing:Zone,
-  {44aa77f7-1dcc-4f56-a3f5-f3911e4a305d}, !- Handle
-  {3cca305c-83ad-41d5-9ff9-1bd8f1ac954e}, !- Zone or ZoneList Name
->>>>>>> fcfe5a62
+  {2d7f60fe-88ad-4abc-9112-b78507e7b9fa}, !- Handle
+  {f4cdfcf7-6566-4c3b-a49d-3ff3ba3d4d29}, !- Zone or ZoneList Name
   SupplyAirTemperature,                   !- Zone Cooling Design Supply Air Temperature Input Method
   14,                                     !- Zone Cooling Design Supply Air Temperature {C}
   11.11,                                  !- Zone Cooling Design Supply Air Temperature Difference {deltaC}
@@ -442,42 +326,22 @@
   ,                                       !- Heating Maximum Air Flow per Zone Floor Area {m3/s-m2}
   ,                                       !- Heating Maximum Air Flow {m3/s}
   ,                                       !- Heating Maximum Air Flow Fraction
+  ,                                       !- Design Zone Air Distribution Effectiveness in Cooling Mode
+  ,                                       !- Design Zone Air Distribution Effectiveness in Heating Mode
   No,                                     !- Account for Dedicated Outdoor Air System
   NeutralSupplyAir,                       !- Dedicated Outdoor Air System Control Strategy
   autosize,                               !- Dedicated Outdoor Air Low Setpoint Temperature for Design {C}
   autosize;                               !- Dedicated Outdoor Air High Setpoint Temperature for Design {C}
 
 OS:ZoneHVAC:EquipmentList,
-<<<<<<< HEAD
-  {3a1c5c37-3ddf-4f3b-bae7-c00f5cbace69}, !- Handle
+  {2e91cb21-8995-428a-91eb-408da27a5f28}, !- Handle
   Zone HVAC Equipment List 1,             !- Name
-  {7f56b171-4378-4b3f-839d-856350ca2768}, !- Thermal Zone
-  SequentialLoad,                         !- Load Distribution Scheme
-  {a8158291-7412-4a15-89dc-dab7af627461}, !- Zone Equipment 1
-  1,                                      !- Zone Equipment Cooling Sequence 1
-  1,                                      !- Zone Equipment Heating or No-Load Sequence 1
-  ,                                       !- Zone Equipment Sequential Cooling Fraction Schedule Name 1
-  ,                                       !- Zone Equipment Sequential Heating Fraction Schedule Name 1
-  {fbc0e60c-804d-4458-b3f8-8ffd830c0b9d}, !- Zone Equipment 2
-  2,                                      !- Zone Equipment Cooling Sequence 2
-  2,                                      !- Zone Equipment Heating or No-Load Sequence 2
-  ,                                       !- Zone Equipment Sequential Cooling Fraction Schedule Name 2
-  ;                                       !- Zone Equipment Sequential Heating Fraction Schedule Name 2
+  {f4cdfcf7-6566-4c3b-a49d-3ff3ba3d4d29}; !- Thermal Zone
 
 OS:Space,
-  {34dbc034-5138-4c53-859f-43499c80325b}, !- Handle
+  {1877cacb-798d-4b70-aa21-3747889f1130}, !- Handle
   living space,                           !- Name
-  {0111efbd-12f0-4077-a4da-d014be71c725}, !- Space Type Name
-=======
-  {fde85806-2dde-45b6-a382-6c87cf3afcb0}, !- Handle
-  Zone HVAC Equipment List 1,             !- Name
-  {3cca305c-83ad-41d5-9ff9-1bd8f1ac954e}; !- Thermal Zone
-
-OS:Space,
-  {23fea4d9-943b-47c9-8d57-823c008f79b9}, !- Handle
-  living space,                           !- Name
-  {d9faecb5-1c00-4142-a8a3-9c0aa8f7b83b}, !- Space Type Name
->>>>>>> fcfe5a62
+  {35b4c3d3-ac6e-40f7-9d3c-7505ed578c42}, !- Space Type Name
   ,                                       !- Default Construction Set Name
   ,                                       !- Default Schedule Set Name
   -0,                                     !- Direction of Relative North {deg}
@@ -485,31 +349,17 @@
   0,                                      !- Y Origin {m}
   0,                                      !- Z Origin {m}
   ,                                       !- Building Story Name
-<<<<<<< HEAD
-  {7f56b171-4378-4b3f-839d-856350ca2768}, !- Thermal Zone Name
+  {f4cdfcf7-6566-4c3b-a49d-3ff3ba3d4d29}, !- Thermal Zone Name
   ,                                       !- Part of Total Floor Area
   ,                                       !- Design Specification Outdoor Air Object Name
-  {a7acdaeb-ffcc-49e5-a009-cc9ccee1aa63}; !- Building Unit Name
-
-OS:Surface,
-  {d15995a3-7435-403e-ab8a-18ddc735d16d}, !- Handle
+  {894ee8cf-9801-42de-b79c-80048d953598}; !- Building Unit Name
+
+OS:Surface,
+  {77c8336d-ead2-40d9-96c5-92514bbc8786}, !- Handle
   Surface 1,                              !- Name
   Floor,                                  !- Surface Type
   ,                                       !- Construction Name
-  {34dbc034-5138-4c53-859f-43499c80325b}, !- Space Name
-=======
-  {3cca305c-83ad-41d5-9ff9-1bd8f1ac954e}, !- Thermal Zone Name
-  ,                                       !- Part of Total Floor Area
-  ,                                       !- Design Specification Outdoor Air Object Name
-  {4c972f06-fdab-4829-9764-910484730a7a}; !- Building Unit Name
-
-OS:Surface,
-  {77b5a8b0-e51a-4ceb-b642-d22714781feb}, !- Handle
-  Surface 1,                              !- Name
-  Floor,                                  !- Surface Type
-  ,                                       !- Construction Name
-  {23fea4d9-943b-47c9-8d57-823c008f79b9}, !- Space Name
->>>>>>> fcfe5a62
+  {1877cacb-798d-4b70-aa21-3747889f1130}, !- Space Name
   Foundation,                             !- Outside Boundary Condition
   ,                                       !- Outside Boundary Condition Object
   NoSun,                                  !- Sun Exposure
@@ -522,19 +372,11 @@
   13.6310703908387, 0, 0;                 !- X,Y,Z Vertex 4 {m}
 
 OS:Surface,
-<<<<<<< HEAD
-  {a8bdb69b-bb79-45e8-8447-6d040525682e}, !- Handle
+  {66827835-e80c-4a63-9028-d957ad787d2b}, !- Handle
   Surface 2,                              !- Name
   Wall,                                   !- Surface Type
   ,                                       !- Construction Name
-  {34dbc034-5138-4c53-859f-43499c80325b}, !- Space Name
-=======
-  {3edd28d1-5f77-48b1-83b4-a195aaec637d}, !- Handle
-  Surface 2,                              !- Name
-  Wall,                                   !- Surface Type
-  ,                                       !- Construction Name
-  {23fea4d9-943b-47c9-8d57-823c008f79b9}, !- Space Name
->>>>>>> fcfe5a62
+  {1877cacb-798d-4b70-aa21-3747889f1130}, !- Space Name
   Outdoors,                               !- Outside Boundary Condition
   ,                                       !- Outside Boundary Condition Object
   SunExposed,                             !- Sun Exposure
@@ -547,19 +389,11 @@
   0, 0, 2.4384;                           !- X,Y,Z Vertex 4 {m}
 
 OS:Surface,
-<<<<<<< HEAD
-  {e40205bf-8a35-42c7-88aa-cec34a3223d1}, !- Handle
+  {ce38bbe9-7487-435a-b842-bc2341213027}, !- Handle
   Surface 3,                              !- Name
   Wall,                                   !- Surface Type
   ,                                       !- Construction Name
-  {34dbc034-5138-4c53-859f-43499c80325b}, !- Space Name
-=======
-  {40e48f23-e5d3-4b37-8359-6e5605840bd3}, !- Handle
-  Surface 3,                              !- Name
-  Wall,                                   !- Surface Type
-  ,                                       !- Construction Name
-  {23fea4d9-943b-47c9-8d57-823c008f79b9}, !- Space Name
->>>>>>> fcfe5a62
+  {1877cacb-798d-4b70-aa21-3747889f1130}, !- Space Name
   Outdoors,                               !- Outside Boundary Condition
   ,                                       !- Outside Boundary Condition Object
   SunExposed,                             !- Sun Exposure
@@ -572,19 +406,11 @@
   0, 6.81553519541936, 2.4384;            !- X,Y,Z Vertex 4 {m}
 
 OS:Surface,
-<<<<<<< HEAD
-  {43a00bef-28ff-456e-acfd-ed953ed34a34}, !- Handle
+  {fa542834-51d5-4cdc-9311-4c63638fa639}, !- Handle
   Surface 4,                              !- Name
   Wall,                                   !- Surface Type
   ,                                       !- Construction Name
-  {34dbc034-5138-4c53-859f-43499c80325b}, !- Space Name
-=======
-  {24fbbd87-1f61-4f0b-8a9c-dfe6a010caff}, !- Handle
-  Surface 4,                              !- Name
-  Wall,                                   !- Surface Type
-  ,                                       !- Construction Name
-  {23fea4d9-943b-47c9-8d57-823c008f79b9}, !- Space Name
->>>>>>> fcfe5a62
+  {1877cacb-798d-4b70-aa21-3747889f1130}, !- Space Name
   Outdoors,                               !- Outside Boundary Condition
   ,                                       !- Outside Boundary Condition Object
   SunExposed,                             !- Sun Exposure
@@ -597,19 +423,11 @@
   13.6310703908387, 6.81553519541936, 2.4384; !- X,Y,Z Vertex 4 {m}
 
 OS:Surface,
-<<<<<<< HEAD
-  {a2e70a52-3e17-42cb-a7ac-35071ff00bac}, !- Handle
+  {61f4063d-933c-42b7-9c34-b3f02ff982be}, !- Handle
   Surface 5,                              !- Name
   Wall,                                   !- Surface Type
   ,                                       !- Construction Name
-  {34dbc034-5138-4c53-859f-43499c80325b}, !- Space Name
-=======
-  {2885c7b7-701e-40c7-92a7-fca8f964e6ef}, !- Handle
-  Surface 5,                              !- Name
-  Wall,                                   !- Surface Type
-  ,                                       !- Construction Name
-  {23fea4d9-943b-47c9-8d57-823c008f79b9}, !- Space Name
->>>>>>> fcfe5a62
+  {1877cacb-798d-4b70-aa21-3747889f1130}, !- Space Name
   Outdoors,                               !- Outside Boundary Condition
   ,                                       !- Outside Boundary Condition Object
   SunExposed,                             !- Sun Exposure
@@ -622,23 +440,13 @@
   13.6310703908387, 0, 2.4384;            !- X,Y,Z Vertex 4 {m}
 
 OS:Surface,
-<<<<<<< HEAD
-  {13814d65-42d5-44a9-a65c-c0984c77cb0a}, !- Handle
+  {924d1cbc-7810-4164-b1eb-d3241fc5c4cd}, !- Handle
   Surface 6,                              !- Name
   RoofCeiling,                            !- Surface Type
   ,                                       !- Construction Name
-  {34dbc034-5138-4c53-859f-43499c80325b}, !- Space Name
+  {1877cacb-798d-4b70-aa21-3747889f1130}, !- Space Name
   Surface,                                !- Outside Boundary Condition
-  {b6430c26-31b6-4ee5-9574-9a04b44cf14b}, !- Outside Boundary Condition Object
-=======
-  {c68a1bca-7d10-490e-bd85-b5aedd29cab4}, !- Handle
-  Surface 6,                              !- Name
-  RoofCeiling,                            !- Surface Type
-  ,                                       !- Construction Name
-  {23fea4d9-943b-47c9-8d57-823c008f79b9}, !- Space Name
-  Surface,                                !- Outside Boundary Condition
-  {3bae6069-6072-475d-97d4-b241aba2a880}, !- Outside Boundary Condition Object
->>>>>>> fcfe5a62
+  {1752c232-0175-4c79-b88e-933777fcbe18}, !- Outside Boundary Condition Object
   NoSun,                                  !- Sun Exposure
   NoWind,                                 !- Wind Exposure
   ,                                       !- View Factor to Ground
@@ -649,11 +457,7 @@
   0, 0, 2.4384;                           !- X,Y,Z Vertex 4 {m}
 
 OS:SpaceType,
-<<<<<<< HEAD
-  {0111efbd-12f0-4077-a4da-d014be71c725}, !- Handle
-=======
-  {d9faecb5-1c00-4142-a8a3-9c0aa8f7b83b}, !- Handle
->>>>>>> fcfe5a62
+  {35b4c3d3-ac6e-40f7-9d3c-7505ed578c42}, !- Handle
   Space Type 1,                           !- Name
   ,                                       !- Default Construction Set Name
   ,                                       !- Default Schedule Set Name
@@ -664,15 +468,9 @@
   living;                                 !- Standards Space Type
 
 OS:Space,
-<<<<<<< HEAD
-  {07336c96-2731-4bfb-b0c4-a571836b709e}, !- Handle
+  {71cc8b6b-022b-4b5c-8ba4-0ce6e4077ed9}, !- Handle
   living space|story 2,                   !- Name
-  {0111efbd-12f0-4077-a4da-d014be71c725}, !- Space Type Name
-=======
-  {27d3897f-ddda-49a4-84b0-5f8e5b62c9e0}, !- Handle
-  living space|story 2,                   !- Name
-  {d9faecb5-1c00-4142-a8a3-9c0aa8f7b83b}, !- Space Type Name
->>>>>>> fcfe5a62
+  {35b4c3d3-ac6e-40f7-9d3c-7505ed578c42}, !- Space Type Name
   ,                                       !- Default Construction Set Name
   ,                                       !- Default Schedule Set Name
   -0,                                     !- Direction of Relative North {deg}
@@ -680,35 +478,19 @@
   0,                                      !- Y Origin {m}
   2.4384,                                 !- Z Origin {m}
   ,                                       !- Building Story Name
-<<<<<<< HEAD
-  {7f56b171-4378-4b3f-839d-856350ca2768}, !- Thermal Zone Name
+  {f4cdfcf7-6566-4c3b-a49d-3ff3ba3d4d29}, !- Thermal Zone Name
   ,                                       !- Part of Total Floor Area
   ,                                       !- Design Specification Outdoor Air Object Name
-  {a7acdaeb-ffcc-49e5-a009-cc9ccee1aa63}; !- Building Unit Name
-
-OS:Surface,
-  {b6430c26-31b6-4ee5-9574-9a04b44cf14b}, !- Handle
+  {894ee8cf-9801-42de-b79c-80048d953598}; !- Building Unit Name
+
+OS:Surface,
+  {1752c232-0175-4c79-b88e-933777fcbe18}, !- Handle
   Surface 7,                              !- Name
   Floor,                                  !- Surface Type
   ,                                       !- Construction Name
-  {07336c96-2731-4bfb-b0c4-a571836b709e}, !- Space Name
+  {71cc8b6b-022b-4b5c-8ba4-0ce6e4077ed9}, !- Space Name
   Surface,                                !- Outside Boundary Condition
-  {13814d65-42d5-44a9-a65c-c0984c77cb0a}, !- Outside Boundary Condition Object
-=======
-  {3cca305c-83ad-41d5-9ff9-1bd8f1ac954e}, !- Thermal Zone Name
-  ,                                       !- Part of Total Floor Area
-  ,                                       !- Design Specification Outdoor Air Object Name
-  {4c972f06-fdab-4829-9764-910484730a7a}; !- Building Unit Name
-
-OS:Surface,
-  {3bae6069-6072-475d-97d4-b241aba2a880}, !- Handle
-  Surface 7,                              !- Name
-  Floor,                                  !- Surface Type
-  ,                                       !- Construction Name
-  {27d3897f-ddda-49a4-84b0-5f8e5b62c9e0}, !- Space Name
-  Surface,                                !- Outside Boundary Condition
-  {c68a1bca-7d10-490e-bd85-b5aedd29cab4}, !- Outside Boundary Condition Object
->>>>>>> fcfe5a62
+  {924d1cbc-7810-4164-b1eb-d3241fc5c4cd}, !- Outside Boundary Condition Object
   NoSun,                                  !- Sun Exposure
   NoWind,                                 !- Wind Exposure
   ,                                       !- View Factor to Ground
@@ -719,19 +501,11 @@
   13.6310703908387, 0, 0;                 !- X,Y,Z Vertex 4 {m}
 
 OS:Surface,
-<<<<<<< HEAD
-  {f2d1bbb1-de2b-464f-8d26-5596571162dd}, !- Handle
+  {fb6c2fdf-1e13-4178-b324-0a0e3c489fa4}, !- Handle
   Surface 8,                              !- Name
   Wall,                                   !- Surface Type
   ,                                       !- Construction Name
-  {07336c96-2731-4bfb-b0c4-a571836b709e}, !- Space Name
-=======
-  {37fa57cf-188c-43e5-b4ef-f97596a3f47a}, !- Handle
-  Surface 8,                              !- Name
-  Wall,                                   !- Surface Type
-  ,                                       !- Construction Name
-  {27d3897f-ddda-49a4-84b0-5f8e5b62c9e0}, !- Space Name
->>>>>>> fcfe5a62
+  {71cc8b6b-022b-4b5c-8ba4-0ce6e4077ed9}, !- Space Name
   Outdoors,                               !- Outside Boundary Condition
   ,                                       !- Outside Boundary Condition Object
   SunExposed,                             !- Sun Exposure
@@ -744,19 +518,11 @@
   0, 0, 2.4384;                           !- X,Y,Z Vertex 4 {m}
 
 OS:Surface,
-<<<<<<< HEAD
-  {1cb93cd9-d9da-4116-b045-7903f96b24b6}, !- Handle
+  {cd11123c-a089-4369-b985-bbdd4b512110}, !- Handle
   Surface 9,                              !- Name
   Wall,                                   !- Surface Type
   ,                                       !- Construction Name
-  {07336c96-2731-4bfb-b0c4-a571836b709e}, !- Space Name
-=======
-  {aa0e06ee-e3c2-4223-9fee-c9793a8bad78}, !- Handle
-  Surface 9,                              !- Name
-  Wall,                                   !- Surface Type
-  ,                                       !- Construction Name
-  {27d3897f-ddda-49a4-84b0-5f8e5b62c9e0}, !- Space Name
->>>>>>> fcfe5a62
+  {71cc8b6b-022b-4b5c-8ba4-0ce6e4077ed9}, !- Space Name
   Outdoors,                               !- Outside Boundary Condition
   ,                                       !- Outside Boundary Condition Object
   SunExposed,                             !- Sun Exposure
@@ -769,19 +535,11 @@
   0, 6.81553519541936, 2.4384;            !- X,Y,Z Vertex 4 {m}
 
 OS:Surface,
-<<<<<<< HEAD
-  {9df6ebf1-db10-48e6-9c28-78abec50be14}, !- Handle
+  {6c41a012-61da-4b06-a1bd-777fbba81c8d}, !- Handle
   Surface 10,                             !- Name
   Wall,                                   !- Surface Type
   ,                                       !- Construction Name
-  {07336c96-2731-4bfb-b0c4-a571836b709e}, !- Space Name
-=======
-  {8099d99f-9607-4f6b-927b-e80b8aa959f2}, !- Handle
-  Surface 10,                             !- Name
-  Wall,                                   !- Surface Type
-  ,                                       !- Construction Name
-  {27d3897f-ddda-49a4-84b0-5f8e5b62c9e0}, !- Space Name
->>>>>>> fcfe5a62
+  {71cc8b6b-022b-4b5c-8ba4-0ce6e4077ed9}, !- Space Name
   Outdoors,                               !- Outside Boundary Condition
   ,                                       !- Outside Boundary Condition Object
   SunExposed,                             !- Sun Exposure
@@ -794,19 +552,11 @@
   13.6310703908387, 6.81553519541936, 2.4384; !- X,Y,Z Vertex 4 {m}
 
 OS:Surface,
-<<<<<<< HEAD
-  {2b211e6c-9b6a-4eb7-8b65-338df05fb93e}, !- Handle
+  {f87644a7-3cf5-4730-8c63-f0f60f432169}, !- Handle
   Surface 11,                             !- Name
   Wall,                                   !- Surface Type
   ,                                       !- Construction Name
-  {07336c96-2731-4bfb-b0c4-a571836b709e}, !- Space Name
-=======
-  {19aeb24b-e488-4dff-ab2d-20e517c170d0}, !- Handle
-  Surface 11,                             !- Name
-  Wall,                                   !- Surface Type
-  ,                                       !- Construction Name
-  {27d3897f-ddda-49a4-84b0-5f8e5b62c9e0}, !- Space Name
->>>>>>> fcfe5a62
+  {71cc8b6b-022b-4b5c-8ba4-0ce6e4077ed9}, !- Space Name
   Outdoors,                               !- Outside Boundary Condition
   ,                                       !- Outside Boundary Condition Object
   SunExposed,                             !- Sun Exposure
@@ -819,23 +569,13 @@
   13.6310703908387, 0, 2.4384;            !- X,Y,Z Vertex 4 {m}
 
 OS:Surface,
-<<<<<<< HEAD
-  {6fb1184b-53e8-4463-a6b5-e618286e03dd}, !- Handle
+  {24d5aac1-153a-4d71-b246-b84e72511e88}, !- Handle
   Surface 12,                             !- Name
   RoofCeiling,                            !- Surface Type
   ,                                       !- Construction Name
-  {07336c96-2731-4bfb-b0c4-a571836b709e}, !- Space Name
+  {71cc8b6b-022b-4b5c-8ba4-0ce6e4077ed9}, !- Space Name
   Surface,                                !- Outside Boundary Condition
-  {de8e70ff-59d1-496c-ac58-c6b1e93d0c6d}, !- Outside Boundary Condition Object
-=======
-  {e9239251-84f7-45b4-8dcb-9f318a9cfd60}, !- Handle
-  Surface 12,                             !- Name
-  RoofCeiling,                            !- Surface Type
-  ,                                       !- Construction Name
-  {27d3897f-ddda-49a4-84b0-5f8e5b62c9e0}, !- Space Name
-  Surface,                                !- Outside Boundary Condition
-  {b5918b87-df90-48f4-8214-1a65b8e2fb27}, !- Outside Boundary Condition Object
->>>>>>> fcfe5a62
+  {5f77d5a2-e510-4239-8db4-ee57594fa8ec}, !- Outside Boundary Condition Object
   NoSun,                                  !- Sun Exposure
   NoWind,                                 !- Wind Exposure
   ,                                       !- View Factor to Ground
@@ -846,23 +586,13 @@
   0, 0, 2.4384;                           !- X,Y,Z Vertex 4 {m}
 
 OS:Surface,
-<<<<<<< HEAD
-  {de8e70ff-59d1-496c-ac58-c6b1e93d0c6d}, !- Handle
+  {5f77d5a2-e510-4239-8db4-ee57594fa8ec}, !- Handle
   Surface 13,                             !- Name
   Floor,                                  !- Surface Type
   ,                                       !- Construction Name
-  {9b69a33d-39b5-444c-ae38-78da7126295b}, !- Space Name
+  {586a0cfc-604f-4e70-8610-2462804becef}, !- Space Name
   Surface,                                !- Outside Boundary Condition
-  {6fb1184b-53e8-4463-a6b5-e618286e03dd}, !- Outside Boundary Condition Object
-=======
-  {b5918b87-df90-48f4-8214-1a65b8e2fb27}, !- Handle
-  Surface 13,                             !- Name
-  Floor,                                  !- Surface Type
-  ,                                       !- Construction Name
-  {3f8cbaf9-69cb-458c-a6ea-50893ad9714c}, !- Space Name
-  Surface,                                !- Outside Boundary Condition
-  {e9239251-84f7-45b4-8dcb-9f318a9cfd60}, !- Outside Boundary Condition Object
->>>>>>> fcfe5a62
+  {24d5aac1-153a-4d71-b246-b84e72511e88}, !- Outside Boundary Condition Object
   NoSun,                                  !- Sun Exposure
   NoWind,                                 !- Wind Exposure
   ,                                       !- View Factor to Ground
@@ -873,19 +603,11 @@
   0, 0, 0;                                !- X,Y,Z Vertex 4 {m}
 
 OS:Surface,
-<<<<<<< HEAD
-  {33d0ffab-557e-476f-ac6d-cbbced83e526}, !- Handle
+  {2374ce8e-087e-4e9d-be37-7dffc0d42859}, !- Handle
   Surface 14,                             !- Name
   RoofCeiling,                            !- Surface Type
   ,                                       !- Construction Name
-  {9b69a33d-39b5-444c-ae38-78da7126295b}, !- Space Name
-=======
-  {4aba30f6-d3b4-404b-a9bd-dccf20c1f3b8}, !- Handle
-  Surface 14,                             !- Name
-  RoofCeiling,                            !- Surface Type
-  ,                                       !- Construction Name
-  {3f8cbaf9-69cb-458c-a6ea-50893ad9714c}, !- Space Name
->>>>>>> fcfe5a62
+  {586a0cfc-604f-4e70-8610-2462804becef}, !- Space Name
   Outdoors,                               !- Outside Boundary Condition
   ,                                       !- Outside Boundary Condition Object
   SunExposed,                             !- Sun Exposure
@@ -898,19 +620,11 @@
   13.6310703908387, 0, 0;                 !- X,Y,Z Vertex 4 {m}
 
 OS:Surface,
-<<<<<<< HEAD
-  {8d153ba5-e523-4b8e-b810-44fa995d3a80}, !- Handle
+  {7c94c23b-94da-437c-b974-fd5309474cfe}, !- Handle
   Surface 15,                             !- Name
   RoofCeiling,                            !- Surface Type
   ,                                       !- Construction Name
-  {9b69a33d-39b5-444c-ae38-78da7126295b}, !- Space Name
-=======
-  {2587c266-0a05-41b4-ab27-931cdd6d5793}, !- Handle
-  Surface 15,                             !- Name
-  RoofCeiling,                            !- Surface Type
-  ,                                       !- Construction Name
-  {3f8cbaf9-69cb-458c-a6ea-50893ad9714c}, !- Space Name
->>>>>>> fcfe5a62
+  {586a0cfc-604f-4e70-8610-2462804becef}, !- Space Name
   Outdoors,                               !- Outside Boundary Condition
   ,                                       !- Outside Boundary Condition Object
   SunExposed,                             !- Sun Exposure
@@ -923,19 +637,11 @@
   0, 6.81553519541936, 0;                 !- X,Y,Z Vertex 4 {m}
 
 OS:Surface,
-<<<<<<< HEAD
-  {9aa0e118-de98-45d7-944f-e16129b36f1e}, !- Handle
+  {a64ca222-97da-49af-880a-495f77c1d882}, !- Handle
   Surface 16,                             !- Name
   Wall,                                   !- Surface Type
   ,                                       !- Construction Name
-  {9b69a33d-39b5-444c-ae38-78da7126295b}, !- Space Name
-=======
-  {1f116898-d379-49dc-8c7e-ba2724efd178}, !- Handle
-  Surface 16,                             !- Name
-  Wall,                                   !- Surface Type
-  ,                                       !- Construction Name
-  {3f8cbaf9-69cb-458c-a6ea-50893ad9714c}, !- Space Name
->>>>>>> fcfe5a62
+  {586a0cfc-604f-4e70-8610-2462804becef}, !- Space Name
   Outdoors,                               !- Outside Boundary Condition
   ,                                       !- Outside Boundary Condition Object
   SunExposed,                             !- Sun Exposure
@@ -947,19 +653,11 @@
   0, 0, 0;                                !- X,Y,Z Vertex 3 {m}
 
 OS:Surface,
-<<<<<<< HEAD
-  {7c89532d-37eb-45ac-9fa0-270a4381a9b2}, !- Handle
+  {08ecc759-5437-4ef6-affc-06797526e2d1}, !- Handle
   Surface 17,                             !- Name
   Wall,                                   !- Surface Type
   ,                                       !- Construction Name
-  {9b69a33d-39b5-444c-ae38-78da7126295b}, !- Space Name
-=======
-  {b4ecf979-23c0-4017-880b-82df1d8769b1}, !- Handle
-  Surface 17,                             !- Name
-  Wall,                                   !- Surface Type
-  ,                                       !- Construction Name
-  {3f8cbaf9-69cb-458c-a6ea-50893ad9714c}, !- Space Name
->>>>>>> fcfe5a62
+  {586a0cfc-604f-4e70-8610-2462804becef}, !- Space Name
   Outdoors,                               !- Outside Boundary Condition
   ,                                       !- Outside Boundary Condition Object
   SunExposed,                             !- Sun Exposure
@@ -971,15 +669,9 @@
   13.6310703908387, 6.81553519541936, 0;  !- X,Y,Z Vertex 3 {m}
 
 OS:Space,
-<<<<<<< HEAD
-  {9b69a33d-39b5-444c-ae38-78da7126295b}, !- Handle
+  {586a0cfc-604f-4e70-8610-2462804becef}, !- Handle
   unfinished attic space,                 !- Name
-  {e54c050a-ae05-4931-86ed-dbe6dc95e51e}, !- Space Type Name
-=======
-  {3f8cbaf9-69cb-458c-a6ea-50893ad9714c}, !- Handle
-  unfinished attic space,                 !- Name
-  {abc60757-3e06-4aa2-96af-1dccfcf55181}, !- Space Type Name
->>>>>>> fcfe5a62
+  {28019c3c-96d2-447d-b977-5474d9d9dbb6}, !- Space Type Name
   ,                                       !- Default Construction Set Name
   ,                                       !- Default Schedule Set Name
   -0,                                     !- Direction of Relative North {deg}
@@ -987,17 +679,10 @@
   0,                                      !- Y Origin {m}
   4.8768,                                 !- Z Origin {m}
   ,                                       !- Building Story Name
-<<<<<<< HEAD
-  {532721e0-ab15-4fb4-ae2b-21ebc63e9316}; !- Thermal Zone Name
+  {e0320d36-d7e0-42d1-979d-cb9319355308}; !- Thermal Zone Name
 
 OS:ThermalZone,
-  {532721e0-ab15-4fb4-ae2b-21ebc63e9316}, !- Handle
-=======
-  {2939fdc5-aa42-46f4-b8e6-fc535fc81ae1}; !- Thermal Zone Name
-
-OS:ThermalZone,
-  {2939fdc5-aa42-46f4-b8e6-fc535fc81ae1}, !- Handle
->>>>>>> fcfe5a62
+  {e0320d36-d7e0-42d1-979d-cb9319355308}, !- Handle
   unfinished attic zone,                  !- Name
   ,                                       !- Multiplier
   ,                                       !- Ceiling Height {m}
@@ -1006,17 +691,10 @@
   ,                                       !- Zone Inside Convection Algorithm
   ,                                       !- Zone Outside Convection Algorithm
   ,                                       !- Zone Conditioning Equipment List Name
-<<<<<<< HEAD
-  {2dd68d86-6149-4728-945e-6679b2063d4c}, !- Zone Air Inlet Port List
-  {65eec87b-f9d7-4128-9370-7e7a2d953d3b}, !- Zone Air Exhaust Port List
-  {d4e93ea8-0bf6-4d4e-afcd-80cb1bd34f67}, !- Zone Air Node Name
-  {d54044fb-5322-4608-a4e7-29b83e65b830}, !- Zone Return Air Port List
-=======
-  {bd422bb5-fdd8-4bc2-af3d-87d51740105a}, !- Zone Air Inlet Port List
-  {74bec764-ace3-4f6f-acb5-7954c92ebe12}, !- Zone Air Exhaust Port List
-  {f1ffb288-9701-4954-8719-5db08e5f56c9}, !- Zone Air Node Name
-  {69503765-df93-4482-a367-c96a7f502c15}, !- Zone Return Air Port List
->>>>>>> fcfe5a62
+  {3416a8ac-b189-4d71-924b-8e8de9620bc4}, !- Zone Air Inlet Port List
+  {971164a8-bf0d-4a99-be00-26ef61dbf611}, !- Zone Air Exhaust Port List
+  {6756901b-004f-4dcf-8670-60356137be04}, !- Zone Air Node Name
+  {8759a6bd-d348-4403-b195-78e415543f12}, !- Zone Return Air Port List
   ,                                       !- Primary Daylighting Control Name
   ,                                       !- Fraction of Zone Controlled by Primary Daylighting Control
   ,                                       !- Secondary Daylighting Control Name
@@ -1027,71 +705,37 @@
   No;                                     !- Use Ideal Air Loads
 
 OS:Node,
-<<<<<<< HEAD
-  {d2855ed8-e33f-4e74-8404-8922607b020d}, !- Handle
+  {ccfc4dca-2821-4811-ba0c-4ce3f738de78}, !- Handle
   Node 2,                                 !- Name
-  {d4e93ea8-0bf6-4d4e-afcd-80cb1bd34f67}, !- Inlet Port
+  {6756901b-004f-4dcf-8670-60356137be04}, !- Inlet Port
   ;                                       !- Outlet Port
 
 OS:Connection,
-  {d4e93ea8-0bf6-4d4e-afcd-80cb1bd34f67}, !- Handle
-  {cac9b80e-54f6-4e35-a271-3d14bd13e7d3}, !- Name
-  {532721e0-ab15-4fb4-ae2b-21ebc63e9316}, !- Source Object
+  {6756901b-004f-4dcf-8670-60356137be04}, !- Handle
+  {1419da2d-f6b6-4f60-915a-7fe0fabe6e1c}, !- Name
+  {e0320d36-d7e0-42d1-979d-cb9319355308}, !- Source Object
   11,                                     !- Outlet Port
-  {d2855ed8-e33f-4e74-8404-8922607b020d}, !- Target Object
+  {ccfc4dca-2821-4811-ba0c-4ce3f738de78}, !- Target Object
   2;                                      !- Inlet Port
 
 OS:PortList,
-  {2dd68d86-6149-4728-945e-6679b2063d4c}, !- Handle
-  {d6061d3b-9db5-4c52-a41f-3ad9dc915b86}, !- Name
-  {532721e0-ab15-4fb4-ae2b-21ebc63e9316}; !- HVAC Component
+  {3416a8ac-b189-4d71-924b-8e8de9620bc4}, !- Handle
+  {6f247f14-b788-4512-b595-89fc09a81582}, !- Name
+  {e0320d36-d7e0-42d1-979d-cb9319355308}; !- HVAC Component
 
 OS:PortList,
-  {65eec87b-f9d7-4128-9370-7e7a2d953d3b}, !- Handle
-  {0fe780d9-fbc5-47bf-a8a4-8ed7a54855c4}, !- Name
-  {532721e0-ab15-4fb4-ae2b-21ebc63e9316}; !- HVAC Component
+  {971164a8-bf0d-4a99-be00-26ef61dbf611}, !- Handle
+  {9605cd0b-ac24-4080-8c00-30bac6d943a4}, !- Name
+  {e0320d36-d7e0-42d1-979d-cb9319355308}; !- HVAC Component
 
 OS:PortList,
-  {d54044fb-5322-4608-a4e7-29b83e65b830}, !- Handle
-  {6bf5f1d4-f318-41e8-8a78-7b3768d4e7d7}, !- Name
-  {532721e0-ab15-4fb4-ae2b-21ebc63e9316}; !- HVAC Component
+  {8759a6bd-d348-4403-b195-78e415543f12}, !- Handle
+  {f87f4d47-9c20-4b38-93a0-103955cb70fd}, !- Name
+  {e0320d36-d7e0-42d1-979d-cb9319355308}; !- HVAC Component
 
 OS:Sizing:Zone,
-  {2b16272d-6752-4cae-a0a8-c8532a396a17}, !- Handle
-  {532721e0-ab15-4fb4-ae2b-21ebc63e9316}, !- Zone or ZoneList Name
-=======
-  {878e73ad-369d-4402-9521-f468a7a3fa61}, !- Handle
-  Node 2,                                 !- Name
-  {f1ffb288-9701-4954-8719-5db08e5f56c9}, !- Inlet Port
-  ;                                       !- Outlet Port
-
-OS:Connection,
-  {f1ffb288-9701-4954-8719-5db08e5f56c9}, !- Handle
-  {66aed068-87f5-40cc-9c6b-0b1e7d6c83a5}, !- Name
-  {2939fdc5-aa42-46f4-b8e6-fc535fc81ae1}, !- Source Object
-  11,                                     !- Outlet Port
-  {878e73ad-369d-4402-9521-f468a7a3fa61}, !- Target Object
-  2;                                      !- Inlet Port
-
-OS:PortList,
-  {bd422bb5-fdd8-4bc2-af3d-87d51740105a}, !- Handle
-  {8673c4aa-371d-4554-bde9-05f7fe2b2f7e}, !- Name
-  {2939fdc5-aa42-46f4-b8e6-fc535fc81ae1}; !- HVAC Component
-
-OS:PortList,
-  {74bec764-ace3-4f6f-acb5-7954c92ebe12}, !- Handle
-  {5820c3ec-fbdc-4a4c-b832-5d3055bb5de2}, !- Name
-  {2939fdc5-aa42-46f4-b8e6-fc535fc81ae1}; !- HVAC Component
-
-OS:PortList,
-  {69503765-df93-4482-a367-c96a7f502c15}, !- Handle
-  {5f39a9c1-cd15-4f07-8f2a-f9d326ac44b2}, !- Name
-  {2939fdc5-aa42-46f4-b8e6-fc535fc81ae1}; !- HVAC Component
-
-OS:Sizing:Zone,
-  {65bc4625-02bd-4f35-bc28-62f51235c791}, !- Handle
-  {2939fdc5-aa42-46f4-b8e6-fc535fc81ae1}, !- Zone or ZoneList Name
->>>>>>> fcfe5a62
+  {7e9fd376-414b-430b-a60b-d4cf8e83fe14}, !- Handle
+  {e0320d36-d7e0-42d1-979d-cb9319355308}, !- Zone or ZoneList Name
   SupplyAirTemperature,                   !- Zone Cooling Design Supply Air Temperature Input Method
   14,                                     !- Zone Cooling Design Supply Air Temperature {C}
   11.11,                                  !- Zone Cooling Design Supply Air Temperature Difference {deltaC}
@@ -1112,27 +756,20 @@
   ,                                       !- Heating Maximum Air Flow per Zone Floor Area {m3/s-m2}
   ,                                       !- Heating Maximum Air Flow {m3/s}
   ,                                       !- Heating Maximum Air Flow Fraction
+  ,                                       !- Design Zone Air Distribution Effectiveness in Cooling Mode
+  ,                                       !- Design Zone Air Distribution Effectiveness in Heating Mode
   No,                                     !- Account for Dedicated Outdoor Air System
   NeutralSupplyAir,                       !- Dedicated Outdoor Air System Control Strategy
   autosize,                               !- Dedicated Outdoor Air Low Setpoint Temperature for Design {C}
   autosize;                               !- Dedicated Outdoor Air High Setpoint Temperature for Design {C}
 
 OS:ZoneHVAC:EquipmentList,
-<<<<<<< HEAD
-  {4f9e93c1-4133-45b5-bc96-09b8d72969c8}, !- Handle
+  {33bc6a11-f79f-4039-9442-67355316f54c}, !- Handle
   Zone HVAC Equipment List 2,             !- Name
-  {532721e0-ab15-4fb4-ae2b-21ebc63e9316}; !- Thermal Zone
+  {e0320d36-d7e0-42d1-979d-cb9319355308}; !- Thermal Zone
 
 OS:SpaceType,
-  {e54c050a-ae05-4931-86ed-dbe6dc95e51e}, !- Handle
-=======
-  {d6014d66-b8e0-406b-958d-5a83da898152}, !- Handle
-  Zone HVAC Equipment List 2,             !- Name
-  {2939fdc5-aa42-46f4-b8e6-fc535fc81ae1}; !- Thermal Zone
-
-OS:SpaceType,
-  {abc60757-3e06-4aa2-96af-1dccfcf55181}, !- Handle
->>>>>>> fcfe5a62
+  {28019c3c-96d2-447d-b977-5474d9d9dbb6}, !- Handle
   Space Type 2,                           !- Name
   ,                                       !- Default Construction Set Name
   ,                                       !- Default Schedule Set Name
@@ -1143,23 +780,14 @@
   unfinished attic;                       !- Standards Space Type
 
 OS:BuildingUnit,
-<<<<<<< HEAD
-  {a7acdaeb-ffcc-49e5-a009-cc9ccee1aa63}, !- Handle
-=======
-  {4c972f06-fdab-4829-9764-910484730a7a}, !- Handle
->>>>>>> fcfe5a62
+  {894ee8cf-9801-42de-b79c-80048d953598}, !- Handle
   unit 1,                                 !- Name
   ,                                       !- Rendering Color
   Residential;                            !- Building Unit Type
 
 OS:AdditionalProperties,
-<<<<<<< HEAD
-  {abc25519-905e-4f77-abaa-730cea0cd46a}, !- Handle
-  {a7acdaeb-ffcc-49e5-a009-cc9ccee1aa63}, !- Object Name
-=======
-  {5726f264-1136-402f-8d40-f7744e07b83f}, !- Handle
-  {4c972f06-fdab-4829-9764-910484730a7a}, !- Object Name
->>>>>>> fcfe5a62
+  {b0d37e3e-52dd-44aa-b263-0a2fdef4ed35}, !- Handle
+  {894ee8cf-9801-42de-b79c-80048d953598}, !- Object Name
   NumberOfBedrooms,                       !- Feature Name 1
   Integer,                                !- Feature Data Type 1
   3,                                      !- Feature Value 1
@@ -1170,2822 +798,20 @@
   Double,                                 !- Feature Data Type 3
   2.6400000000000001;                     !- Feature Value 3
 
-<<<<<<< HEAD
-OS:External:File,
-  {99d5a3c3-0710-45c1-89e9-9802c8339780}, !- Handle
-  8760.csv,                               !- Name
-  8760.csv;                               !- File Name
-
-OS:Schedule:File,
-  {ee749011-f6b2-4816-805d-4a53051c8631}, !- Handle
-  occupants,                              !- Name
-  {1a3597e9-6e03-4927-bd77-32d2f9d51b9a}, !- Schedule Type Limits Name
-  {99d5a3c3-0710-45c1-89e9-9802c8339780}, !- External File Name
-  1,                                      !- Column Number
-  1,                                      !- Rows to Skip at Top
-  8760,                                   !- Number of Hours of Data
-  ,                                       !- Column Separator
-  ,                                       !- Interpolate to Timestep
-  60;                                     !- Minutes per Item
-
-OS:Schedule:Ruleset,
-  {85ac4642-0d34-4b77-9599-218597a192a4}, !- Handle
-  Schedule Ruleset 1,                     !- Name
-  {beed11cd-6b2b-4e28-b41b-7a1753db8ff8}, !- Schedule Type Limits Name
-  {051deb50-1f01-4862-87ad-1e2418bbd736}; !- Default Day Schedule Name
-
 OS:Schedule:Day,
-  {051deb50-1f01-4862-87ad-1e2418bbd736}, !- Handle
-  Schedule Day 3,                         !- Name
-  {beed11cd-6b2b-4e28-b41b-7a1753db8ff8}, !- Schedule Type Limits Name
-  ,                                       !- Interpolate to Timestep
-  24,                                     !- Hour 1
-  0,                                      !- Minute 1
-  112.539290946133;                       !- Value Until Time 1
-
-OS:People:Definition,
-  {ea0956a9-57a9-4dab-b186-04e0bb90f135}, !- Handle
-  res occupants|living space,             !- Name
-  People,                                 !- Number of People Calculation Method
-  1.32,                                   !- Number of People {people}
-  ,                                       !- People per Space Floor Area {person/m2}
-  ,                                       !- Space Floor Area per Person {m2/person}
-  0.319734,                               !- Fraction Radiant
-  0.573,                                  !- Sensible Heat Fraction
-  0,                                      !- Carbon Dioxide Generation Rate {m3/s-W}
-  No,                                     !- Enable ASHRAE 55 Comfort Warnings
-  ZoneAveraged;                           !- Mean Radiant Temperature Calculation Type
-
-OS:People,
-  {5499b4de-4c85-4e0d-88c7-96e9a964bc15}, !- Handle
-  res occupants|living space,             !- Name
-  {ea0956a9-57a9-4dab-b186-04e0bb90f135}, !- People Definition Name
-  {34dbc034-5138-4c53-859f-43499c80325b}, !- Space or SpaceType Name
-  {ee749011-f6b2-4816-805d-4a53051c8631}, !- Number of People Schedule Name
-  {85ac4642-0d34-4b77-9599-218597a192a4}, !- Activity Level Schedule Name
-  ,                                       !- Surface Name/Angle Factor List Name
-  ,                                       !- Work Efficiency Schedule Name
-  ,                                       !- Clothing Insulation Schedule Name
-  ,                                       !- Air Velocity Schedule Name
-  1;                                      !- Multiplier
-
-OS:ScheduleTypeLimits,
-  {beed11cd-6b2b-4e28-b41b-7a1753db8ff8}, !- Handle
-  ActivityLevel,                          !- Name
-  0,                                      !- Lower Limit Value
-  ,                                       !- Upper Limit Value
-  Continuous,                             !- Numeric Type
-  ActivityLevel;                          !- Unit Type
-
-OS:ScheduleTypeLimits,
-  {1a3597e9-6e03-4927-bd77-32d2f9d51b9a}, !- Handle
-  Fractional,                             !- Name
-  0,                                      !- Lower Limit Value
-  1,                                      !- Upper Limit Value
-  Continuous;                             !- Numeric Type
-
-OS:People:Definition,
-  {ef7b8569-3533-4dd8-8334-0ead661a3c19}, !- Handle
-  res occupants|living space|story 2,     !- Name
-  People,                                 !- Number of People Calculation Method
-  1.32,                                   !- Number of People {people}
-  ,                                       !- People per Space Floor Area {person/m2}
-  ,                                       !- Space Floor Area per Person {m2/person}
-  0.319734,                               !- Fraction Radiant
-  0.573,                                  !- Sensible Heat Fraction
-  0,                                      !- Carbon Dioxide Generation Rate {m3/s-W}
-  No,                                     !- Enable ASHRAE 55 Comfort Warnings
-  ZoneAveraged;                           !- Mean Radiant Temperature Calculation Type
-
-OS:People,
-  {06ae1fe3-088b-4367-8e90-0d14af98f833}, !- Handle
-  res occupants|living space|story 2,     !- Name
-  {ef7b8569-3533-4dd8-8334-0ead661a3c19}, !- People Definition Name
-  {07336c96-2731-4bfb-b0c4-a571836b709e}, !- Space or SpaceType Name
-  {ee749011-f6b2-4816-805d-4a53051c8631}, !- Number of People Schedule Name
-  {85ac4642-0d34-4b77-9599-218597a192a4}, !- Activity Level Schedule Name
-  ,                                       !- Surface Name/Angle Factor List Name
-  ,                                       !- Work Efficiency Schedule Name
-  ,                                       !- Clothing Insulation Schedule Name
-  ,                                       !- Air Velocity Schedule Name
-  1;                                      !- Multiplier
-
-OS:Coil:Heating:Gas,
-  {bd073092-3f53-42fb-8890-e661050ac995}, !- Handle
-  res fur gas heating coil,               !- Name
-  {974e4982-9f98-4877-b08f-2c15ece914d6}, !- Availability Schedule Name
-  0.78,                                   !- Gas Burner Efficiency
-  AutoSize,                               !- Nominal Capacity {W}
-  ,                                       !- Air Inlet Node Name
-  ,                                       !- Air Outlet Node Name
-  ,                                       !- Temperature Setpoint Node Name
-  76,                                     !- Parasitic Electric Load {W}
-  ,                                       !- Part Load Fraction Correlation Curve Name
-  0,                                      !- Parasitic Gas Load {W}
-  NaturalGas;                             !- Fuel Type
-
-OS:Schedule:Constant,
-  {974e4982-9f98-4877-b08f-2c15ece914d6}, !- Handle
-  Always On Discrete,                     !- Name
-  {c14fdde7-22f7-47c6-a406-1d5f2f948be5}, !- Schedule Type Limits Name
-  1;                                      !- Value
-
-OS:ScheduleTypeLimits,
-  {c14fdde7-22f7-47c6-a406-1d5f2f948be5}, !- Handle
-  OnOff,                                  !- Name
-  0,                                      !- Lower Limit Value
-  1,                                      !- Upper Limit Value
-  Discrete,                               !- Numeric Type
-  Availability;                           !- Unit Type
-
-OS:Fan:OnOff,
-  {792c8756-8ae3-4515-a334-939305dc16f1}, !- Handle
-  res fur gas htg supply fan,             !- Name
-  {974e4982-9f98-4877-b08f-2c15ece914d6}, !- Availability Schedule Name
-  0.75,                                   !- Fan Total Efficiency
-  794.580001233493,                       !- Pressure Rise {Pa}
-  autosize,                               !- Maximum Flow Rate {m3/s}
-  1,                                      !- Motor Efficiency
-  1,                                      !- Motor In Airstream Fraction
-  ,                                       !- Air Inlet Node Name
-  ,                                       !- Air Outlet Node Name
-  {4f8e8807-f96c-46db-909f-9de20f9a1149}, !- Fan Power Ratio Function of Speed Ratio Curve Name
-  {aafbf357-5fd4-47f7-b55e-68fc1d81c108}, !- Fan Efficiency Ratio Function of Speed Ratio Curve Name
-  res fur gas htg supply fan;             !- End-Use Subcategory
-
-OS:Curve:Exponent,
-  {4f8e8807-f96c-46db-909f-9de20f9a1149}, !- Handle
-  Fan On Off Power Curve,                 !- Name
-  1,                                      !- Coefficient1 Constant
-  0,                                      !- Coefficient2 Constant
-  0,                                      !- Coefficient3 Constant
-  0,                                      !- Minimum Value of x
-  1,                                      !- Maximum Value of x
-  ,                                       !- Minimum Curve Output
-  ,                                       !- Maximum Curve Output
-  ,                                       !- Input Unit Type for X
-  ;                                       !- Output Unit Type
-
-OS:Curve:Cubic,
-  {aafbf357-5fd4-47f7-b55e-68fc1d81c108}, !- Handle
-  Fan On Off Efficiency Curve,            !- Name
-  1,                                      !- Coefficient1 Constant
-  0,                                      !- Coefficient2 x
-  0,                                      !- Coefficient3 x**2
-  0,                                      !- Coefficient4 x**3
-  0,                                      !- Minimum Value of x
-  1;                                      !- Maximum Value of x
-
-OS:AirLoopHVAC:UnitarySystem,
-  {924bf0f5-28cc-44c3-883b-278d7d31fe3b}, !- Handle
-  res fur gas unitary system,             !- Name
-  Load,                                   !- Control Type
-  {7f56b171-4378-4b3f-839d-856350ca2768}, !- Controlling Zone or Thermostat Location
-  None,                                   !- Dehumidification Control Type
-  {974e4982-9f98-4877-b08f-2c15ece914d6}, !- Availability Schedule Name
-  {9861d89d-7a5e-4d71-b643-e6a41820ac67}, !- Air Inlet Node Name
-  {075f3a60-0ee2-48dc-908c-1f6c429ed975}, !- Air Outlet Node Name
-  {792c8756-8ae3-4515-a334-939305dc16f1}, !- Supply Fan Name
-  BlowThrough,                            !- Fan Placement
-  {41246ede-3c27-4e28-b7d1-52714e3d6bf1}, !- Supply Air Fan Operating Mode Schedule Name
-  {bd073092-3f53-42fb-8890-e661050ac995}, !- Heating Coil Name
-  1,                                      !- DX Heating Coil Sizing Ratio
-  ,                                       !- Cooling Coil Name
-  No,                                     !- Use DOAS DX Cooling Coil
-  2,                                      !- DOAS DX Cooling Coil Leaving Minimum Air Temperature {C}
-  SensibleOnlyLoadControl,                !- Latent Load Control
-  ,                                       !- Supplemental Heating Coil Name
-  ,                                       !- Supply Air Flow Rate Method During Cooling Operation
-  0,                                      !- Supply Air Flow Rate During Cooling Operation {m3/s}
-  ,                                       !- Supply Air Flow Rate Per Floor Area During Cooling Operation {m3/s-m2}
-  ,                                       !- Fraction of Autosized Design Cooling Supply Air Flow Rate
-  ,                                       !- Design Supply Air Flow Rate Per Unit of Capacity During Cooling Operation {m3/s-W}
-  ,                                       !- Supply Air Flow Rate Method During Heating Operation
-  Autosize,                               !- Supply Air Flow Rate During Heating Operation {m3/s}
-  ,                                       !- Supply Air Flow Rate Per Floor Area during Heating Operation {m3/s-m2}
-  ,                                       !- Fraction of Autosized Design Heating Supply Air Flow Rate
-  ,                                       !- Design Supply Air Flow Rate Per Unit of Capacity During Heating Operation {m3/s-W}
-  ,                                       !- Supply Air Flow Rate Method When No Cooling or Heating is Required
-  0,                                      !- Supply Air Flow Rate When No Cooling or Heating is Required {m3/s}
-  ,                                       !- Supply Air Flow Rate Per Floor Area When No Cooling or Heating is Required {m3/s-m2}
-  ,                                       !- Fraction of Autosized Design Cooling Supply Air Flow Rate When No Cooling or Heating is Required
-  ,                                       !- Fraction of Autosized Design Heating Supply Air Flow Rate When No Cooling or Heating is Required
-  ,                                       !- Design Supply Air Flow Rate Per Unit of Capacity During Cooling Operation When No Cooling or Heating is Required {m3/s-W}
-  ,                                       !- Design Supply Air Flow Rate Per Unit of Capacity During Heating Operation When No Cooling or Heating is Required {m3/s-W}
-  48.8888888888889,                       !- Maximum Supply Air Temperature {C}
-  21,                                     !- Maximum Outdoor Dry-Bulb Temperature for Supplemental Heater Operation {C}
-  ,                                       !- Outdoor Dry-Bulb Temperature Sensor Node Name
-  2.5,                                    !- Maximum Cycling Rate {cycles/hr}
-  60,                                     !- Heat Pump Time Constant {s}
-  0.01,                                   !- Fraction of On-Cycle Power Use
-  60,                                     !- Heat Pump Fan Delay Time {s}
-  0,                                      !- Ancilliary On-Cycle Electric Power {W}
-  0;                                      !- Ancilliary Off-Cycle Electric Power {W}
-
-OS:Schedule:Constant,
-  {41246ede-3c27-4e28-b7d1-52714e3d6bf1}, !- Handle
-  Always Off Discrete,                    !- Name
-  {ca04de58-4d5c-493d-a9a3-190ce0e90bd5}, !- Schedule Type Limits Name
-  0;                                      !- Value
-
-OS:ScheduleTypeLimits,
-  {ca04de58-4d5c-493d-a9a3-190ce0e90bd5}, !- Handle
-  OnOff 1,                                !- Name
-  0,                                      !- Lower Limit Value
-  1,                                      !- Upper Limit Value
-  Discrete,                               !- Numeric Type
-  Availability;                           !- Unit Type
-
-OS:AirLoopHVAC,
-  {b6e55e66-c41f-4a8f-be47-3aca67212663}, !- Handle
-  res fur gas asys,                       !- Name
-  ,                                       !- Controller List Name
-  {974e4982-9f98-4877-b08f-2c15ece914d6}, !- Availability Schedule
-  {8c16b374-03e4-4043-bdf4-878db8ee760b}, !- Availability Manager List Name
-  AutoSize,                               !- Design Supply Air Flow Rate {m3/s}
-  ,                                       !- Branch List Name
-  ,                                       !- Connector List Name
-  {53bb7e5e-b60f-4d37-8ccc-53a316699e7b}, !- Supply Side Inlet Node Name
-  {52cb7f4a-a0dc-4375-81e4-d5a0e2bfc951}, !- Demand Side Outlet Node Name
-  {57f181f7-ed77-449e-b9ad-b583c1c7918d}, !- Demand Side Inlet Node A
-  {f3bea5be-3dcc-4893-b34c-438f40a51e37}, !- Supply Side Outlet Node A
-  ,                                       !- Demand Side Inlet Node B
-  ,                                       !- Supply Side Outlet Node B
-  ,                                       !- Return Air Bypass Flow Temperature Setpoint Schedule Name
-  {c1bc77ac-0f53-49e2-8379-bf266b9df7bb}, !- Demand Mixer Name
-  {50443a18-e88d-4819-ba10-51b3e5e1087f}, !- Demand Splitter A Name
-  ,                                       !- Demand Splitter B Name
-  ;                                       !- Supply Splitter Name
-
-OS:Node,
-  {b0376d5f-931f-4d3d-9bbb-1a7e1989eb76}, !- Handle
-  Node 3,                                 !- Name
-  {53bb7e5e-b60f-4d37-8ccc-53a316699e7b}, !- Inlet Port
-  {9861d89d-7a5e-4d71-b643-e6a41820ac67}; !- Outlet Port
-
-OS:Node,
-  {314c58b5-8ef9-44fb-8e86-0f32e8ab7fdc}, !- Handle
-  Node 4,                                 !- Name
-  {075f3a60-0ee2-48dc-908c-1f6c429ed975}, !- Inlet Port
-  {f3bea5be-3dcc-4893-b34c-438f40a51e37}; !- Outlet Port
-
-OS:Connection,
-  {53bb7e5e-b60f-4d37-8ccc-53a316699e7b}, !- Handle
-  {3f0a962b-d650-45e2-ae1c-e4e619c5236d}, !- Name
-  {b6e55e66-c41f-4a8f-be47-3aca67212663}, !- Source Object
-  8,                                      !- Outlet Port
-  {b0376d5f-931f-4d3d-9bbb-1a7e1989eb76}, !- Target Object
-  2;                                      !- Inlet Port
-
-OS:Connection,
-  {f3bea5be-3dcc-4893-b34c-438f40a51e37}, !- Handle
-  {23ba0244-dff1-450d-92cf-e6206f4ed1bd}, !- Name
-  {314c58b5-8ef9-44fb-8e86-0f32e8ab7fdc}, !- Source Object
-  3,                                      !- Outlet Port
-  {b6e55e66-c41f-4a8f-be47-3aca67212663}, !- Target Object
-  11;                                     !- Inlet Port
-
-OS:Node,
-  {c8f3bcb8-685f-40f4-b6f6-5b88b31b2058}, !- Handle
-  Node 5,                                 !- Name
-  {57f181f7-ed77-449e-b9ad-b583c1c7918d}, !- Inlet Port
-  {c3a33196-5014-4d8f-a326-b9edd136cfb8}; !- Outlet Port
-
-OS:Node,
-  {f3e2dbc7-546b-429d-975d-99feedd4da24}, !- Handle
-  Node 6,                                 !- Name
-  {4a0a6bd5-3e59-4dd5-a991-131464eee0e4}, !- Inlet Port
-  {52cb7f4a-a0dc-4375-81e4-d5a0e2bfc951}; !- Outlet Port
-
-OS:Node,
-  {64267409-86c5-4d7b-bfb9-88cbfca54ac2}, !- Handle
-  Node 7,                                 !- Name
-  {26d5270f-84ef-4ccd-b722-ed588ea9ff43}, !- Inlet Port
-  {f559ce85-952e-4375-a316-05e5f765ae50}; !- Outlet Port
-
-OS:Connection,
-  {57f181f7-ed77-449e-b9ad-b583c1c7918d}, !- Handle
-  {23927bf9-2320-4947-8972-44b326e6e2c9}, !- Name
-  {b6e55e66-c41f-4a8f-be47-3aca67212663}, !- Source Object
-  10,                                     !- Outlet Port
-  {c8f3bcb8-685f-40f4-b6f6-5b88b31b2058}, !- Target Object
-  2;                                      !- Inlet Port
-
-OS:Connection,
-  {52cb7f4a-a0dc-4375-81e4-d5a0e2bfc951}, !- Handle
-  {212e500b-8a16-42e6-a95b-dec38969e251}, !- Name
-  {f3e2dbc7-546b-429d-975d-99feedd4da24}, !- Source Object
-  3,                                      !- Outlet Port
-  {b6e55e66-c41f-4a8f-be47-3aca67212663}, !- Target Object
-  9;                                      !- Inlet Port
-
-OS:AirLoopHVAC:ZoneSplitter,
-  {50443a18-e88d-4819-ba10-51b3e5e1087f}, !- Handle
-  res fur gas zone splitter,              !- Name
-  {c3a33196-5014-4d8f-a326-b9edd136cfb8}, !- Inlet Node Name
-  {2ce618fa-a9af-4276-8351-47b0c7ef6c2b}; !- Outlet Node Name 1
-
-OS:AirLoopHVAC:ZoneMixer,
-  {c1bc77ac-0f53-49e2-8379-bf266b9df7bb}, !- Handle
-  res fur gas zone mixer,                 !- Name
-  {4a0a6bd5-3e59-4dd5-a991-131464eee0e4}, !- Outlet Node Name
-  {6aef2657-6aab-41ab-a7d3-6f1e74d72d1b}; !- Inlet Node Name 1
-
-OS:Connection,
-  {c3a33196-5014-4d8f-a326-b9edd136cfb8}, !- Handle
-  {8a7882f1-7459-4224-bcb4-3d908e757f48}, !- Name
-  {c8f3bcb8-685f-40f4-b6f6-5b88b31b2058}, !- Source Object
-  3,                                      !- Outlet Port
-  {50443a18-e88d-4819-ba10-51b3e5e1087f}, !- Target Object
-  2;                                      !- Inlet Port
-
-OS:Connection,
-  {4a0a6bd5-3e59-4dd5-a991-131464eee0e4}, !- Handle
-  {3068fa33-5273-42d2-a428-4967476005d4}, !- Name
-  {c1bc77ac-0f53-49e2-8379-bf266b9df7bb}, !- Source Object
-  2,                                      !- Outlet Port
-  {f3e2dbc7-546b-429d-975d-99feedd4da24}, !- Target Object
-  2;                                      !- Inlet Port
-
-OS:Sizing:System,
-  {51ab6a5e-9639-4a1e-bb13-bbee2a5add98}, !- Handle
-  {b6e55e66-c41f-4a8f-be47-3aca67212663}, !- AirLoop Name
-  Sensible,                               !- Type of Load to Size On
-  Autosize,                               !- Design Outdoor Air Flow Rate {m3/s}
-  0.3,                                    !- Central Heating Maximum System Air Flow Ratio
-  7,                                      !- Preheat Design Temperature {C}
-  0.008,                                  !- Preheat Design Humidity Ratio {kg-H2O/kg-Air}
-  12.8,                                   !- Precool Design Temperature {C}
-  0.008,                                  !- Precool Design Humidity Ratio {kg-H2O/kg-Air}
-  12.8,                                   !- Central Cooling Design Supply Air Temperature {C}
-  16.7,                                   !- Central Heating Design Supply Air Temperature {C}
-  NonCoincident,                          !- Sizing Option
-  Yes,                                    !- 100% Outdoor Air in Cooling
-  Yes,                                    !- 100% Outdoor Air in Heating
-  0.0085,                                 !- Central Cooling Design Supply Air Humidity Ratio {kg-H2O/kg-Air}
-  0.008,                                  !- Central Heating Design Supply Air Humidity Ratio {kg-H2O/kg-Air}
-  DesignDay,                              !- Cooling Design Air Flow Method
-  0,                                      !- Cooling Design Air Flow Rate {m3/s}
-  DesignDay,                              !- Heating Design Air Flow Method
-  0,                                      !- Heating Design Air Flow Rate {m3/s}
-  ZoneSum,                                !- System Outdoor Air Method
-  1,                                      !- Zone Maximum Outdoor Air Fraction {dimensionless}
-  0.0099676501,                           !- Cooling Supply Air Flow Rate Per Floor Area {m3/s-m2}
-  1,                                      !- Cooling Fraction of Autosized Cooling Supply Air Flow Rate
-  3.9475456e-05,                          !- Cooling Supply Air Flow Rate Per Unit Cooling Capacity {m3/s-W}
-  0.0099676501,                           !- Heating Supply Air Flow Rate Per Floor Area {m3/s-m2}
-  1,                                      !- Heating Fraction of Autosized Heating Supply Air Flow Rate
-  1,                                      !- Heating Fraction of Autosized Cooling Supply Air Flow Rate
-  3.1588213e-05,                          !- Heating Supply Air Flow Rate Per Unit Heating Capacity {m3/s-W}
-  CoolingDesignCapacity,                  !- Cooling Design Capacity Method
-  autosize,                               !- Cooling Design Capacity {W}
-  234.7,                                  !- Cooling Design Capacity Per Floor Area {W/m2}
-  1,                                      !- Fraction of Autosized Cooling Design Capacity
-  HeatingDesignCapacity,                  !- Heating Design Capacity Method
-  autosize,                               !- Heating Design Capacity {W}
-  157,                                    !- Heating Design Capacity Per Floor Area {W/m2}
-  1,                                      !- Fraction of Autosized Heating Design Capacity
-  OnOff;                                  !- Central Cooling Capacity Control Method
-
-OS:AvailabilityManagerAssignmentList,
-  {8c16b374-03e4-4043-bdf4-878db8ee760b}, !- Handle
-  Air Loop HVAC 1 AvailabilityManagerAssignmentList; !- Name
-
-OS:Connection,
-  {9861d89d-7a5e-4d71-b643-e6a41820ac67}, !- Handle
-  {a345505b-299a-4280-932d-12c2d8dd05f5}, !- Name
-  {b0376d5f-931f-4d3d-9bbb-1a7e1989eb76}, !- Source Object
-  3,                                      !- Outlet Port
-  {924bf0f5-28cc-44c3-883b-278d7d31fe3b}, !- Target Object
-  6;                                      !- Inlet Port
-
-OS:Connection,
-  {075f3a60-0ee2-48dc-908c-1f6c429ed975}, !- Handle
-  {ec81940e-f3e0-4f77-84a2-47505b110dc5}, !- Name
-  {924bf0f5-28cc-44c3-883b-278d7d31fe3b}, !- Source Object
-  7,                                      !- Outlet Port
-  {314c58b5-8ef9-44fb-8e86-0f32e8ab7fdc}, !- Target Object
-  2;                                      !- Inlet Port
-
-OS:AirTerminal:SingleDuct:ConstantVolume:NoReheat,
-  {a8158291-7412-4a15-89dc-dab7af627461}, !- Handle
-  res fur gas living zone direct air,     !- Name
-  {974e4982-9f98-4877-b08f-2c15ece914d6}, !- Availability Schedule Name
-  {22751ad3-a44a-4c8e-b0d5-43ffccabb7d5}, !- Air Inlet Node Name
-  {26d5270f-84ef-4ccd-b722-ed588ea9ff43}, !- Air Outlet Node Name
-  AutoSize;                               !- Maximum Air Flow Rate {m3/s}
-
-OS:Node,
-  {3c30d242-56f8-4ece-974c-31e0e81476ad}, !- Handle
-  Node 8,                                 !- Name
-  {cd42dbbe-2007-44c6-8702-7efc1005ff93}, !- Inlet Port
-  {6aef2657-6aab-41ab-a7d3-6f1e74d72d1b}; !- Outlet Port
-
-OS:Connection,
-  {f559ce85-952e-4375-a316-05e5f765ae50}, !- Handle
-  {fee91996-434e-41bf-bf7a-9f9916fdff9c}, !- Name
-  {64267409-86c5-4d7b-bfb9-88cbfca54ac2}, !- Source Object
-  3,                                      !- Outlet Port
-  {4cb36aa7-47d5-4c8a-a2c6-4df666c6b70b}, !- Target Object
-  3;                                      !- Inlet Port
-
-OS:Connection,
-  {cd42dbbe-2007-44c6-8702-7efc1005ff93}, !- Handle
-  {06f40f3a-6dc0-4b5a-bb59-1f64e237a119}, !- Name
-  {6751aa3e-fd6f-4ae2-8edb-601419c93d60}, !- Source Object
-  3,                                      !- Outlet Port
-  {3c30d242-56f8-4ece-974c-31e0e81476ad}, !- Target Object
-  2;                                      !- Inlet Port
-
-OS:Connection,
-  {6aef2657-6aab-41ab-a7d3-6f1e74d72d1b}, !- Handle
-  {60fbe961-4e9e-4919-bebd-de5eccd5f5a1}, !- Name
-  {3c30d242-56f8-4ece-974c-31e0e81476ad}, !- Source Object
-  3,                                      !- Outlet Port
-  {c1bc77ac-0f53-49e2-8379-bf266b9df7bb}, !- Target Object
-  3;                                      !- Inlet Port
-
-OS:Node,
-  {c98f4835-ac9b-491b-bf76-5b30b1ffa616}, !- Handle
-  Node 9,                                 !- Name
-  {2ce618fa-a9af-4276-8351-47b0c7ef6c2b}, !- Inlet Port
-  {22751ad3-a44a-4c8e-b0d5-43ffccabb7d5}; !- Outlet Port
-
-OS:Connection,
-  {2ce618fa-a9af-4276-8351-47b0c7ef6c2b}, !- Handle
-  {c7a9a6fc-8535-4c6a-9bae-4cebfde887f9}, !- Name
-  {50443a18-e88d-4819-ba10-51b3e5e1087f}, !- Source Object
-  3,                                      !- Outlet Port
-  {c98f4835-ac9b-491b-bf76-5b30b1ffa616}, !- Target Object
-  2;                                      !- Inlet Port
-
-OS:Connection,
-  {22751ad3-a44a-4c8e-b0d5-43ffccabb7d5}, !- Handle
-  {0ede3199-9bf0-4af5-9ed2-8d95afe3dafc}, !- Name
-  {c98f4835-ac9b-491b-bf76-5b30b1ffa616}, !- Source Object
-  3,                                      !- Outlet Port
-  {a8158291-7412-4a15-89dc-dab7af627461}, !- Target Object
-  3;                                      !- Inlet Port
-
-OS:Connection,
-  {26d5270f-84ef-4ccd-b722-ed588ea9ff43}, !- Handle
-  {bf78ca6f-2de5-4c2e-9928-d086a4118d8b}, !- Name
-  {a8158291-7412-4a15-89dc-dab7af627461}, !- Source Object
-  4,                                      !- Outlet Port
-  {64267409-86c5-4d7b-bfb9-88cbfca54ac2}, !- Target Object
-  2;                                      !- Inlet Port
-
-OS:AdditionalProperties,
-  {13f4084a-8676-4cd5-9d3d-b0d954ebc942}, !- Handle
-  {924bf0f5-28cc-44c3-883b-278d7d31fe3b}, !- Object Name
-  SizingInfoHVACFracHeatLoadServed,       !- Feature Name 1
-  Double,                                 !- Feature Data Type 1
-  1;                                      !- Feature Value 1
-
-OS:Curve:Biquadratic,
-  {61f178c3-1cf0-498b-8844-f5162e5aa973}, !- Handle
-  Cool-Cap-fT1,                           !- Name
-  1.550902001,                            !- Coefficient1 Constant
-  -0.0750500892,                          !- Coefficient2 x
-  0.00309713544,                          !- Coefficient3 x**2
-  0.00240111,                             !- Coefficient4 y
-  -5.0544e-05,                            !- Coefficient5 y**2
-  -0.00042728148,                         !- Coefficient6 x*y
-  13.88,                                  !- Minimum Value of x
-  23.88,                                  !- Maximum Value of x
-  18.33,                                  !- Minimum Value of y
-  51.66;                                  !- Maximum Value of y
-
-OS:Curve:Biquadratic,
-  {9be1bb27-24ac-4fbb-9232-825a9397543d}, !- Handle
-  Cool-EIR-fT1,                           !- Name
-  -0.304282997,                           !- Coefficient1 Constant
-  0.1180477062,                           !- Coefficient2 x
-  -0.00342466704,                         !- Coefficient3 x**2
-  -0.0062619138,                          !- Coefficient4 y
-  0.00069542712,                          !- Coefficient5 y**2
-  -0.00046997496,                         !- Coefficient6 x*y
-  13.88,                                  !- Minimum Value of x
-  23.88,                                  !- Maximum Value of x
-  18.33,                                  !- Minimum Value of y
-  51.66;                                  !- Maximum Value of y
-
-OS:Curve:Quadratic,
-  {88dc00fc-e22f-469c-9c1d-d45aefff329d}, !- Handle
-  Cool-PLF-fPLR1,                         !- Name
-  0.93,                                   !- Coefficient1 Constant
-  0.07,                                   !- Coefficient2 x
-  0,                                      !- Coefficient3 x**2
-  0,                                      !- Minimum Value of x
-  1,                                      !- Maximum Value of x
-  0.7,                                    !- Minimum Curve Output
-  1;                                      !- Maximum Curve Output
-
-OS:Curve:Quadratic,
-  {5c303756-347c-44a2-82ea-4c8993d5a972}, !- Handle
-  Cool-Cap-fFF1,                          !- Name
-  0.718605468,                            !- Coefficient1 Constant
-  0.410099989,                            !- Coefficient2 x
-  -0.128705457,                           !- Coefficient3 x**2
-  0,                                      !- Minimum Value of x
-  2,                                      !- Maximum Value of x
-  0,                                      !- Minimum Curve Output
-  2;                                      !- Maximum Curve Output
-
-OS:Curve:Quadratic,
-  {314a3d15-230b-44a5-9f86-40330c4cd3cf}, !- Handle
-  Cool-EIR-fFF1,                          !- Name
-  1.32299905,                             !- Coefficient1 Constant
-  -0.477711207,                           !- Coefficient2 x
-  0.154712157,                            !- Coefficient3 x**2
-  0,                                      !- Minimum Value of x
-  2,                                      !- Maximum Value of x
-  0,                                      !- Minimum Curve Output
-  2;                                      !- Maximum Curve Output
-
-OS:Coil:Cooling:DX:SingleSpeed,
-  {6214e37c-0f3a-485d-b57f-b3f9157243f1}, !- Handle
-  res ac cooling coil,                    !- Name
-  {974e4982-9f98-4877-b08f-2c15ece914d6}, !- Availability Schedule Name
-  autosize,                               !- Rated Total Cooling Capacity {W}
-  0.740402528813699,                      !- Rated Sensible Heat Ratio
-  3.9505446283126,                        !- Rated COP {W/W}
-  autosize,                               !- Rated Air Flow Rate {m3/s}
-  773.3912012006,                         !- Rated Evaporator Fan Power Per Volume Flow Rate {W/(m3/s)}
-  ,                                       !- Air Inlet Node Name
-  ,                                       !- Air Outlet Node Name
-  {61f178c3-1cf0-498b-8844-f5162e5aa973}, !- Total Cooling Capacity Function of Temperature Curve Name
-  {5c303756-347c-44a2-82ea-4c8993d5a972}, !- Total Cooling Capacity Function of Flow Fraction Curve Name
-  {9be1bb27-24ac-4fbb-9232-825a9397543d}, !- Energy Input Ratio Function of Temperature Curve Name
-  {314a3d15-230b-44a5-9f86-40330c4cd3cf}, !- Energy Input Ratio Function of Flow Fraction Curve Name
-  {88dc00fc-e22f-469c-9c1d-d45aefff329d}, !- Part Load Fraction Correlation Curve Name
-  -25,                                    !- Minimum Outdoor Dry-Bulb Temperature for Compressor Operation {C}
-  1000,                                   !- Nominal Time for Condensate Removal to Begin {s}
-  1.5,                                    !- Ratio of Initial Moisture Evaporation Rate and Steady State Latent Capacity {dimensionless}
-  3,                                      !- Maximum Cycling Rate {cycles/hr}
-  45,                                     !- Latent Capacity Time Constant {s}
-  ,                                       !- Condenser Air Inlet Node Name
-  AirCooled,                              !- Condenser Type
-  0,                                      !- Evaporative Condenser Effectiveness {dimensionless}
-  Autosize,                               !- Evaporative Condenser Air Flow Rate {m3/s}
-  Autosize,                               !- Evaporative Condenser Pump Rated Power Consumption {W}
-  0,                                      !- Crankcase Heater Capacity {W}
-  12.7777777777778,                       !- Maximum Outdoor Dry-Bulb Temperature for Crankcase Heater Operation {C}
-  ,                                       !- Supply Water Storage Tank Name
-  ,                                       !- Condensate Collection Water Storage Tank Name
-  0,                                      !- Basin Heater Capacity {W/K}
-  10,                                     !- Basin Heater Setpoint Temperature {C}
-  ;                                       !- Basin Heater Operating Schedule Name
-
-OS:Fan:OnOff,
-  {3722e183-312b-4cd7-be22-21b84be5e8d4}, !- Handle
-  res ac clg supply fan,                  !- Name
-  {974e4982-9f98-4877-b08f-2c15ece914d6}, !- Availability Schedule Name
-  0.75,                                   !- Fan Total Efficiency
-  794.580001233493,                       !- Pressure Rise {Pa}
-  autosize,                               !- Maximum Flow Rate {m3/s}
-  1,                                      !- Motor Efficiency
-  1,                                      !- Motor In Airstream Fraction
-  ,                                       !- Air Inlet Node Name
-  ,                                       !- Air Outlet Node Name
-  {5e3829fc-87d5-4efa-b67e-7436b738fc0c}, !- Fan Power Ratio Function of Speed Ratio Curve Name
-  {f4037afe-933c-4c14-b355-d0df1c790059}, !- Fan Efficiency Ratio Function of Speed Ratio Curve Name
-  res ac clg supply fan;                  !- End-Use Subcategory
-
-OS:Curve:Exponent,
-  {5e3829fc-87d5-4efa-b67e-7436b738fc0c}, !- Handle
-  Fan On Off Power Curve 1,               !- Name
-  1,                                      !- Coefficient1 Constant
-  0,                                      !- Coefficient2 Constant
-  0,                                      !- Coefficient3 Constant
-  0,                                      !- Minimum Value of x
-  1,                                      !- Maximum Value of x
-  ,                                       !- Minimum Curve Output
-  ,                                       !- Maximum Curve Output
-  ,                                       !- Input Unit Type for X
-  ;                                       !- Output Unit Type
-
-OS:Curve:Cubic,
-  {f4037afe-933c-4c14-b355-d0df1c790059}, !- Handle
-  Fan On Off Efficiency Curve 1,          !- Name
-  1,                                      !- Coefficient1 Constant
-  0,                                      !- Coefficient2 x
-  0,                                      !- Coefficient3 x**2
-  0,                                      !- Coefficient4 x**3
-  0,                                      !- Minimum Value of x
-  1;                                      !- Maximum Value of x
-
-OS:AirLoopHVAC:UnitarySystem,
-  {fba1ca76-0ad1-48f3-aaa1-ea74389c2ad7}, !- Handle
-  res ac unitary system,                  !- Name
-  Load,                                   !- Control Type
-  {7f56b171-4378-4b3f-839d-856350ca2768}, !- Controlling Zone or Thermostat Location
-  None,                                   !- Dehumidification Control Type
-  {974e4982-9f98-4877-b08f-2c15ece914d6}, !- Availability Schedule Name
-  {8f28417f-edcb-4b95-8794-c163582848b2}, !- Air Inlet Node Name
-  {4ed32354-4094-464a-96a1-40682137f8f5}, !- Air Outlet Node Name
-  {3722e183-312b-4cd7-be22-21b84be5e8d4}, !- Supply Fan Name
-  BlowThrough,                            !- Fan Placement
-  {41246ede-3c27-4e28-b7d1-52714e3d6bf1}, !- Supply Air Fan Operating Mode Schedule Name
-  ,                                       !- Heating Coil Name
-  1,                                      !- DX Heating Coil Sizing Ratio
-  {6214e37c-0f3a-485d-b57f-b3f9157243f1}, !- Cooling Coil Name
-  No,                                     !- Use DOAS DX Cooling Coil
-  2,                                      !- DOAS DX Cooling Coil Leaving Minimum Air Temperature {C}
-  SensibleOnlyLoadControl,                !- Latent Load Control
-  ,                                       !- Supplemental Heating Coil Name
-  ,                                       !- Supply Air Flow Rate Method During Cooling Operation
-  Autosize,                               !- Supply Air Flow Rate During Cooling Operation {m3/s}
-  ,                                       !- Supply Air Flow Rate Per Floor Area During Cooling Operation {m3/s-m2}
-  ,                                       !- Fraction of Autosized Design Cooling Supply Air Flow Rate
-  ,                                       !- Design Supply Air Flow Rate Per Unit of Capacity During Cooling Operation {m3/s-W}
-  ,                                       !- Supply Air Flow Rate Method During Heating Operation
-  0,                                      !- Supply Air Flow Rate During Heating Operation {m3/s}
-  ,                                       !- Supply Air Flow Rate Per Floor Area during Heating Operation {m3/s-m2}
-  ,                                       !- Fraction of Autosized Design Heating Supply Air Flow Rate
-  ,                                       !- Design Supply Air Flow Rate Per Unit of Capacity During Heating Operation {m3/s-W}
-  ,                                       !- Supply Air Flow Rate Method When No Cooling or Heating is Required
-  0,                                      !- Supply Air Flow Rate When No Cooling or Heating is Required {m3/s}
-  ,                                       !- Supply Air Flow Rate Per Floor Area When No Cooling or Heating is Required {m3/s-m2}
-  ,                                       !- Fraction of Autosized Design Cooling Supply Air Flow Rate When No Cooling or Heating is Required
-  ,                                       !- Fraction of Autosized Design Heating Supply Air Flow Rate When No Cooling or Heating is Required
-  ,                                       !- Design Supply Air Flow Rate Per Unit of Capacity During Cooling Operation When No Cooling or Heating is Required {m3/s-W}
-  ,                                       !- Design Supply Air Flow Rate Per Unit of Capacity During Heating Operation When No Cooling or Heating is Required {m3/s-W}
-  48.8888888888889,                       !- Maximum Supply Air Temperature {C}
-  21,                                     !- Maximum Outdoor Dry-Bulb Temperature for Supplemental Heater Operation {C}
-  ,                                       !- Outdoor Dry-Bulb Temperature Sensor Node Name
-  2.5,                                    !- Maximum Cycling Rate {cycles/hr}
-  60,                                     !- Heat Pump Time Constant {s}
-  0.01,                                   !- Fraction of On-Cycle Power Use
-  60,                                     !- Heat Pump Fan Delay Time {s}
-  0,                                      !- Ancilliary On-Cycle Electric Power {W}
-  0;                                      !- Ancilliary Off-Cycle Electric Power {W}
-
-OS:AirLoopHVAC,
-  {1ef10aff-e8b3-4ecb-b319-92390ad47825}, !- Handle
-  res ac asys,                            !- Name
-  ,                                       !- Controller List Name
-  {974e4982-9f98-4877-b08f-2c15ece914d6}, !- Availability Schedule
-  {3bd5739c-0d4c-456e-bbbe-64c0ef5a961f}, !- Availability Manager List Name
-  AutoSize,                               !- Design Supply Air Flow Rate {m3/s}
-  ,                                       !- Branch List Name
-  ,                                       !- Connector List Name
-  {4a8a13f6-1fcf-4356-81ca-3709d15978ff}, !- Supply Side Inlet Node Name
-  {84a5ac47-fd4f-4cd7-af69-6adbf196d42d}, !- Demand Side Outlet Node Name
-  {dc542da4-4fe8-4e16-9104-66b09ee229f6}, !- Demand Side Inlet Node A
-  {71b11357-eb74-4db2-8fb8-adf701585b85}, !- Supply Side Outlet Node A
-  ,                                       !- Demand Side Inlet Node B
-  ,                                       !- Supply Side Outlet Node B
-  ,                                       !- Return Air Bypass Flow Temperature Setpoint Schedule Name
-  {0de8bab0-152c-4c90-a65b-df9d405ce4da}, !- Demand Mixer Name
-  {6306c64a-1b6a-40df-bee5-ed0d85b3078c}, !- Demand Splitter A Name
-  ,                                       !- Demand Splitter B Name
-  ;                                       !- Supply Splitter Name
-
-OS:Node,
-  {3a6c7b9c-175f-4ecf-841b-88eb4c8ce583}, !- Handle
-  Node 10,                                !- Name
-  {4a8a13f6-1fcf-4356-81ca-3709d15978ff}, !- Inlet Port
-  {8f28417f-edcb-4b95-8794-c163582848b2}; !- Outlet Port
-
-OS:Node,
-  {61d09a2d-80d6-4b9e-a62e-49e1c86c86b0}, !- Handle
-  Node 11,                                !- Name
-  {4ed32354-4094-464a-96a1-40682137f8f5}, !- Inlet Port
-  {71b11357-eb74-4db2-8fb8-adf701585b85}; !- Outlet Port
-
-OS:Connection,
-  {4a8a13f6-1fcf-4356-81ca-3709d15978ff}, !- Handle
-  {e0818915-cc87-4468-bc47-e70444dbf9b6}, !- Name
-  {1ef10aff-e8b3-4ecb-b319-92390ad47825}, !- Source Object
-  8,                                      !- Outlet Port
-  {3a6c7b9c-175f-4ecf-841b-88eb4c8ce583}, !- Target Object
-  2;                                      !- Inlet Port
-
-OS:Connection,
-  {71b11357-eb74-4db2-8fb8-adf701585b85}, !- Handle
-  {7e80c76c-1342-4429-b4ec-117688fd1103}, !- Name
-  {61d09a2d-80d6-4b9e-a62e-49e1c86c86b0}, !- Source Object
-  3,                                      !- Outlet Port
-  {1ef10aff-e8b3-4ecb-b319-92390ad47825}, !- Target Object
-  11;                                     !- Inlet Port
-
-OS:Node,
-  {92b88624-f009-4496-bb4e-e3afcbd99bb9}, !- Handle
-  Node 12,                                !- Name
-  {dc542da4-4fe8-4e16-9104-66b09ee229f6}, !- Inlet Port
-  {add1e299-9ec1-4339-9ed2-c03352dfba2e}; !- Outlet Port
-
-OS:Node,
-  {8fd96326-9c95-4b4a-b896-2141c55d9055}, !- Handle
-  Node 13,                                !- Name
-  {847e4ab2-1d6f-419e-bbb2-3ff23f5c96b6}, !- Inlet Port
-  {84a5ac47-fd4f-4cd7-af69-6adbf196d42d}; !- Outlet Port
-
-OS:Node,
-  {e187101f-d222-4ac1-b487-876cb2086701}, !- Handle
-  Node 14,                                !- Name
-  {52647109-add7-46a1-a075-baef662ddc21}, !- Inlet Port
-  {7f9a2e31-b9e9-43b9-80a4-c77fed490aaf}; !- Outlet Port
-
-OS:Connection,
-  {dc542da4-4fe8-4e16-9104-66b09ee229f6}, !- Handle
-  {b23605d6-d162-4f5e-b7cf-d7bde6c1b08e}, !- Name
-  {1ef10aff-e8b3-4ecb-b319-92390ad47825}, !- Source Object
-  10,                                     !- Outlet Port
-  {92b88624-f009-4496-bb4e-e3afcbd99bb9}, !- Target Object
-  2;                                      !- Inlet Port
-
-OS:Connection,
-  {84a5ac47-fd4f-4cd7-af69-6adbf196d42d}, !- Handle
-  {251c35ea-88f2-4883-8aef-a1dbd1711622}, !- Name
-  {8fd96326-9c95-4b4a-b896-2141c55d9055}, !- Source Object
-  3,                                      !- Outlet Port
-  {1ef10aff-e8b3-4ecb-b319-92390ad47825}, !- Target Object
-  9;                                      !- Inlet Port
-
-OS:AirLoopHVAC:ZoneSplitter,
-  {6306c64a-1b6a-40df-bee5-ed0d85b3078c}, !- Handle
-  res ac zone splitter,                   !- Name
-  {add1e299-9ec1-4339-9ed2-c03352dfba2e}, !- Inlet Node Name
-  {9b47426c-6492-40c8-9e41-097f2b61be20}; !- Outlet Node Name 1
-
-OS:AirLoopHVAC:ZoneMixer,
-  {0de8bab0-152c-4c90-a65b-df9d405ce4da}, !- Handle
-  res ac zone mixer,                      !- Name
-  {847e4ab2-1d6f-419e-bbb2-3ff23f5c96b6}, !- Outlet Node Name
-  {02da2049-2ec9-4509-ba7f-8151199c40b0}; !- Inlet Node Name 1
-
-OS:Connection,
-  {add1e299-9ec1-4339-9ed2-c03352dfba2e}, !- Handle
-  {a9905baa-73eb-4c3d-b248-f3e814f0b7fa}, !- Name
-  {92b88624-f009-4496-bb4e-e3afcbd99bb9}, !- Source Object
-  3,                                      !- Outlet Port
-  {6306c64a-1b6a-40df-bee5-ed0d85b3078c}, !- Target Object
-  2;                                      !- Inlet Port
-
-OS:Connection,
-  {847e4ab2-1d6f-419e-bbb2-3ff23f5c96b6}, !- Handle
-  {0403d4c6-9a27-45bf-90ef-571ff2126377}, !- Name
-  {0de8bab0-152c-4c90-a65b-df9d405ce4da}, !- Source Object
-  2,                                      !- Outlet Port
-  {8fd96326-9c95-4b4a-b896-2141c55d9055}, !- Target Object
-  2;                                      !- Inlet Port
-
-OS:Sizing:System,
-  {24626e2a-8853-4b3c-841c-4f1d8697ea5e}, !- Handle
-  {1ef10aff-e8b3-4ecb-b319-92390ad47825}, !- AirLoop Name
-  Sensible,                               !- Type of Load to Size On
-  Autosize,                               !- Design Outdoor Air Flow Rate {m3/s}
-  0.3,                                    !- Central Heating Maximum System Air Flow Ratio
-  7,                                      !- Preheat Design Temperature {C}
-  0.008,                                  !- Preheat Design Humidity Ratio {kg-H2O/kg-Air}
-  12.8,                                   !- Precool Design Temperature {C}
-  0.008,                                  !- Precool Design Humidity Ratio {kg-H2O/kg-Air}
-  12.8,                                   !- Central Cooling Design Supply Air Temperature {C}
-  16.7,                                   !- Central Heating Design Supply Air Temperature {C}
-  NonCoincident,                          !- Sizing Option
-  Yes,                                    !- 100% Outdoor Air in Cooling
-  Yes,                                    !- 100% Outdoor Air in Heating
-  0.0085,                                 !- Central Cooling Design Supply Air Humidity Ratio {kg-H2O/kg-Air}
-  0.008,                                  !- Central Heating Design Supply Air Humidity Ratio {kg-H2O/kg-Air}
-  DesignDay,                              !- Cooling Design Air Flow Method
-  0,                                      !- Cooling Design Air Flow Rate {m3/s}
-  DesignDay,                              !- Heating Design Air Flow Method
-  0,                                      !- Heating Design Air Flow Rate {m3/s}
-  ZoneSum,                                !- System Outdoor Air Method
-  1,                                      !- Zone Maximum Outdoor Air Fraction {dimensionless}
-  0.0099676501,                           !- Cooling Supply Air Flow Rate Per Floor Area {m3/s-m2}
-  1,                                      !- Cooling Fraction of Autosized Cooling Supply Air Flow Rate
-  3.9475456e-05,                          !- Cooling Supply Air Flow Rate Per Unit Cooling Capacity {m3/s-W}
-  0.0099676501,                           !- Heating Supply Air Flow Rate Per Floor Area {m3/s-m2}
-  1,                                      !- Heating Fraction of Autosized Heating Supply Air Flow Rate
-  1,                                      !- Heating Fraction of Autosized Cooling Supply Air Flow Rate
-  3.1588213e-05,                          !- Heating Supply Air Flow Rate Per Unit Heating Capacity {m3/s-W}
-  CoolingDesignCapacity,                  !- Cooling Design Capacity Method
-  autosize,                               !- Cooling Design Capacity {W}
-  234.7,                                  !- Cooling Design Capacity Per Floor Area {W/m2}
-  1,                                      !- Fraction of Autosized Cooling Design Capacity
-  HeatingDesignCapacity,                  !- Heating Design Capacity Method
-  autosize,                               !- Heating Design Capacity {W}
-  157,                                    !- Heating Design Capacity Per Floor Area {W/m2}
-  1,                                      !- Fraction of Autosized Heating Design Capacity
-  OnOff;                                  !- Central Cooling Capacity Control Method
-
-OS:AvailabilityManagerAssignmentList,
-  {3bd5739c-0d4c-456e-bbbe-64c0ef5a961f}, !- Handle
-  Air Loop HVAC 1 AvailabilityManagerAssignmentList 1; !- Name
-
-OS:Connection,
-  {8f28417f-edcb-4b95-8794-c163582848b2}, !- Handle
-  {231d2575-16aa-4ea9-85a7-5079b5c4bca5}, !- Name
-  {3a6c7b9c-175f-4ecf-841b-88eb4c8ce583}, !- Source Object
-  3,                                      !- Outlet Port
-  {fba1ca76-0ad1-48f3-aaa1-ea74389c2ad7}, !- Target Object
-  6;                                      !- Inlet Port
-
-OS:Connection,
-  {4ed32354-4094-464a-96a1-40682137f8f5}, !- Handle
-  {33a96ab4-8be2-4591-bad6-654912f12d89}, !- Name
-  {fba1ca76-0ad1-48f3-aaa1-ea74389c2ad7}, !- Source Object
-  7,                                      !- Outlet Port
-  {61d09a2d-80d6-4b9e-a62e-49e1c86c86b0}, !- Target Object
-  2;                                      !- Inlet Port
-
-OS:AirTerminal:SingleDuct:ConstantVolume:NoReheat,
-  {fbc0e60c-804d-4458-b3f8-8ffd830c0b9d}, !- Handle
-  res ac living zone direct air,          !- Name
-  {974e4982-9f98-4877-b08f-2c15ece914d6}, !- Availability Schedule Name
-  {1180cd7f-1ec8-4e7b-b846-4187632ac234}, !- Air Inlet Node Name
-  {52647109-add7-46a1-a075-baef662ddc21}, !- Air Outlet Node Name
-  AutoSize;                               !- Maximum Air Flow Rate {m3/s}
-
-OS:Node,
-  {f5c90e92-2631-49c2-86ff-513d99a1c9b3}, !- Handle
-  Node 15,                                !- Name
-  {cbe312ae-c85f-4842-b19c-ce052a5a2cad}, !- Inlet Port
-  {02da2049-2ec9-4509-ba7f-8151199c40b0}; !- Outlet Port
-
-OS:Connection,
-  {7f9a2e31-b9e9-43b9-80a4-c77fed490aaf}, !- Handle
-  {9d6ed645-c6b4-46de-b2c7-7b265e40cb2b}, !- Name
-  {e187101f-d222-4ac1-b487-876cb2086701}, !- Source Object
-  3,                                      !- Outlet Port
-  {4cb36aa7-47d5-4c8a-a2c6-4df666c6b70b}, !- Target Object
-  4;                                      !- Inlet Port
-
-OS:Connection,
-  {cbe312ae-c85f-4842-b19c-ce052a5a2cad}, !- Handle
-  {1b4ce581-1ef9-4546-b511-a950545bb235}, !- Name
-  {6751aa3e-fd6f-4ae2-8edb-601419c93d60}, !- Source Object
-  4,                                      !- Outlet Port
-  {f5c90e92-2631-49c2-86ff-513d99a1c9b3}, !- Target Object
-  2;                                      !- Inlet Port
-
-OS:Connection,
-  {02da2049-2ec9-4509-ba7f-8151199c40b0}, !- Handle
-  {52747f13-e47a-4ad7-bfe6-e148bfeed225}, !- Name
-  {f5c90e92-2631-49c2-86ff-513d99a1c9b3}, !- Source Object
-  3,                                      !- Outlet Port
-  {0de8bab0-152c-4c90-a65b-df9d405ce4da}, !- Target Object
-  3;                                      !- Inlet Port
-
-OS:Node,
-  {6364dba7-e8a3-4385-a61b-2194a0b00a2d}, !- Handle
-  Node 16,                                !- Name
-  {9b47426c-6492-40c8-9e41-097f2b61be20}, !- Inlet Port
-  {1180cd7f-1ec8-4e7b-b846-4187632ac234}; !- Outlet Port
-
-OS:Connection,
-  {9b47426c-6492-40c8-9e41-097f2b61be20}, !- Handle
-  {6eafe14b-47dd-4fb0-a89f-3dab0605b1a9}, !- Name
-  {6306c64a-1b6a-40df-bee5-ed0d85b3078c}, !- Source Object
-  3,                                      !- Outlet Port
-  {6364dba7-e8a3-4385-a61b-2194a0b00a2d}, !- Target Object
-  2;                                      !- Inlet Port
-
-OS:Connection,
-  {1180cd7f-1ec8-4e7b-b846-4187632ac234}, !- Handle
-  {09fafb4f-a4dd-46f0-897e-135410308dbf}, !- Name
-  {6364dba7-e8a3-4385-a61b-2194a0b00a2d}, !- Source Object
-  3,                                      !- Outlet Port
-  {fbc0e60c-804d-4458-b3f8-8ffd830c0b9d}, !- Target Object
-  3;                                      !- Inlet Port
-
-OS:Connection,
-  {52647109-add7-46a1-a075-baef662ddc21}, !- Handle
-  {cb476a6b-783a-4c57-b28b-9c6152e9686d}, !- Name
-  {fbc0e60c-804d-4458-b3f8-8ffd830c0b9d}, !- Source Object
-  4,                                      !- Outlet Port
-  {e187101f-d222-4ac1-b487-876cb2086701}, !- Target Object
-  2;                                      !- Inlet Port
-
-OS:AdditionalProperties,
-  {7e7d12bb-c1f2-4993-8381-cfefb5c17318}, !- Handle
-  {fba1ca76-0ad1-48f3-aaa1-ea74389c2ad7}, !- Object Name
-  SizingInfoHVACCapacityDerateFactorEER,  !- Feature Name 1
-  String,                                 !- Feature Data Type 1
-  1.0&#441.0&#441.0&#441.0&#441.0,        !- Feature Value 1
-  SizingInfoHVACRatedCFMperTonCooling,    !- Feature Name 2
-  String,                                 !- Feature Data Type 2
-  386.1,                                  !- Feature Value 2
-  SizingInfoHVACFracCoolLoadServed,       !- Feature Name 3
-  Double,                                 !- Feature Data Type 3
-  1;                                      !- Feature Value 3
-
-OS:Schedule:Ruleset,
-  {f178d11e-cde3-4059-aa54-f20e2861dad9}, !- Handle
-  res heating season,                     !- Name
-  {c14fdde7-22f7-47c6-a406-1d5f2f948be5}, !- Schedule Type Limits Name
-  {68bd8090-8989-499c-ad9e-a7cf2f41933b}; !- Default Day Schedule Name
-
-OS:Schedule:Day,
-  {68bd8090-8989-499c-ad9e-a7cf2f41933b}, !- Handle
-  Schedule Day 4,                         !- Name
-  {c14fdde7-22f7-47c6-a406-1d5f2f948be5}, !- Schedule Type Limits Name
+  {f73e3e78-587d-4e72-9eb6-71714af46674}, !- Handle
+  Schedule Day 1,                         !- Name
+  ,                                       !- Schedule Type Limits Name
   ,                                       !- Interpolate to Timestep
   24,                                     !- Hour 1
   0,                                      !- Minute 1
   0;                                      !- Value Until Time 1
 
-OS:Schedule:Rule,
-  {b93fb4dd-aca5-41c7-a610-301ff02f5023}, !- Handle
-  res heating season allday rule1,        !- Name
-  {f178d11e-cde3-4059-aa54-f20e2861dad9}, !- Schedule Ruleset Name
-  11,                                     !- Rule Order
-  {7940c9e5-524b-42f7-8f14-e04696878997}, !- Day Schedule Name
-  Yes,                                    !- Apply Sunday
-  Yes,                                    !- Apply Monday
-  Yes,                                    !- Apply Tuesday
-  Yes,                                    !- Apply Wednesday
-  Yes,                                    !- Apply Thursday
-  Yes,                                    !- Apply Friday
-  Yes,                                    !- Apply Saturday
-  DateRange,                              !- Date Specification Type
-  1,                                      !- Start Month
-  1,                                      !- Start Day
-  1,                                      !- End Month
-  31;                                     !- End Day
-
 OS:Schedule:Day,
-  {7940c9e5-524b-42f7-8f14-e04696878997}, !- Handle
-  res heating season allday1,             !- Name
-  {c14fdde7-22f7-47c6-a406-1d5f2f948be5}, !- Schedule Type Limits Name
+  {3ca6bdd8-9cb2-4282-ae69-3e14b5d5c39f}, !- Handle
+  Schedule Day 2,                         !- Name
+  ,                                       !- Schedule Type Limits Name
   ,                                       !- Interpolate to Timestep
   24,                                     !- Hour 1
   0,                                      !- Minute 1
   1;                                      !- Value Until Time 1
-
-OS:Schedule:Rule,
-  {ff7d4970-add3-4a9f-b324-4872b54cf495}, !- Handle
-  res heating season allday rule2,        !- Name
-  {f178d11e-cde3-4059-aa54-f20e2861dad9}, !- Schedule Ruleset Name
-  10,                                     !- Rule Order
-  {5f61fa0b-57e0-43e4-800c-701aee0343eb}, !- Day Schedule Name
-  Yes,                                    !- Apply Sunday
-  Yes,                                    !- Apply Monday
-  Yes,                                    !- Apply Tuesday
-  Yes,                                    !- Apply Wednesday
-  Yes,                                    !- Apply Thursday
-  Yes,                                    !- Apply Friday
-  Yes,                                    !- Apply Saturday
-  DateRange,                              !- Date Specification Type
-  2,                                      !- Start Month
-  1,                                      !- Start Day
-  2,                                      !- End Month
-  28;                                     !- End Day
-
-OS:Schedule:Day,
-  {5f61fa0b-57e0-43e4-800c-701aee0343eb}, !- Handle
-  res heating season allday2,             !- Name
-  {c14fdde7-22f7-47c6-a406-1d5f2f948be5}, !- Schedule Type Limits Name
-  ,                                       !- Interpolate to Timestep
-  24,                                     !- Hour 1
-  0,                                      !- Minute 1
-  1;                                      !- Value Until Time 1
-
-OS:Schedule:Rule,
-  {85ff163b-4e7f-40cd-ae3a-c31232f88638}, !- Handle
-  res heating season allday rule3,        !- Name
-  {f178d11e-cde3-4059-aa54-f20e2861dad9}, !- Schedule Ruleset Name
-  9,                                      !- Rule Order
-  {9b13e402-47d4-4ebc-9e6c-6b0dd7b17847}, !- Day Schedule Name
-  Yes,                                    !- Apply Sunday
-  Yes,                                    !- Apply Monday
-  Yes,                                    !- Apply Tuesday
-  Yes,                                    !- Apply Wednesday
-  Yes,                                    !- Apply Thursday
-  Yes,                                    !- Apply Friday
-  Yes,                                    !- Apply Saturday
-  DateRange,                              !- Date Specification Type
-  3,                                      !- Start Month
-  1,                                      !- Start Day
-  3,                                      !- End Month
-  31;                                     !- End Day
-
-OS:Schedule:Day,
-  {9b13e402-47d4-4ebc-9e6c-6b0dd7b17847}, !- Handle
-  res heating season allday3,             !- Name
-  {c14fdde7-22f7-47c6-a406-1d5f2f948be5}, !- Schedule Type Limits Name
-  ,                                       !- Interpolate to Timestep
-  24,                                     !- Hour 1
-  0,                                      !- Minute 1
-  1;                                      !- Value Until Time 1
-
-OS:Schedule:Rule,
-  {d1d91645-0621-41de-929d-9958fb5ee268}, !- Handle
-  res heating season allday rule4,        !- Name
-  {f178d11e-cde3-4059-aa54-f20e2861dad9}, !- Schedule Ruleset Name
-  8,                                      !- Rule Order
-  {1530fffa-94cd-433e-8b05-f85facda6a3c}, !- Day Schedule Name
-  Yes,                                    !- Apply Sunday
-  Yes,                                    !- Apply Monday
-  Yes,                                    !- Apply Tuesday
-  Yes,                                    !- Apply Wednesday
-  Yes,                                    !- Apply Thursday
-  Yes,                                    !- Apply Friday
-  Yes,                                    !- Apply Saturday
-  DateRange,                              !- Date Specification Type
-  4,                                      !- Start Month
-  1,                                      !- Start Day
-  4,                                      !- End Month
-  30;                                     !- End Day
-
-OS:Schedule:Day,
-  {1530fffa-94cd-433e-8b05-f85facda6a3c}, !- Handle
-  res heating season allday4,             !- Name
-  {c14fdde7-22f7-47c6-a406-1d5f2f948be5}, !- Schedule Type Limits Name
-  ,                                       !- Interpolate to Timestep
-  24,                                     !- Hour 1
-  0,                                      !- Minute 1
-  1;                                      !- Value Until Time 1
-
-OS:Schedule:Rule,
-  {dc3e352e-4144-416a-93b8-01f7747f9518}, !- Handle
-  res heating season allday rule5,        !- Name
-  {f178d11e-cde3-4059-aa54-f20e2861dad9}, !- Schedule Ruleset Name
-  7,                                      !- Rule Order
-  {0f3dad5d-f168-4053-a1aa-9afe1ff83a1e}, !- Day Schedule Name
-  Yes,                                    !- Apply Sunday
-  Yes,                                    !- Apply Monday
-  Yes,                                    !- Apply Tuesday
-  Yes,                                    !- Apply Wednesday
-  Yes,                                    !- Apply Thursday
-  Yes,                                    !- Apply Friday
-  Yes,                                    !- Apply Saturday
-  DateRange,                              !- Date Specification Type
-  5,                                      !- Start Month
-  1,                                      !- Start Day
-  5,                                      !- End Month
-  31;                                     !- End Day
-
-OS:Schedule:Day,
-  {0f3dad5d-f168-4053-a1aa-9afe1ff83a1e}, !- Handle
-  res heating season allday5,             !- Name
-  {c14fdde7-22f7-47c6-a406-1d5f2f948be5}, !- Schedule Type Limits Name
-  ,                                       !- Interpolate to Timestep
-  24,                                     !- Hour 1
-  0,                                      !- Minute 1
-  1;                                      !- Value Until Time 1
-
-OS:Schedule:Rule,
-  {08404817-9276-46d3-966a-419c292cf809}, !- Handle
-  res heating season allday rule6,        !- Name
-  {f178d11e-cde3-4059-aa54-f20e2861dad9}, !- Schedule Ruleset Name
-  6,                                      !- Rule Order
-  {44b82d17-db92-4d6e-8a29-15410f23247f}, !- Day Schedule Name
-  Yes,                                    !- Apply Sunday
-  Yes,                                    !- Apply Monday
-  Yes,                                    !- Apply Tuesday
-  Yes,                                    !- Apply Wednesday
-  Yes,                                    !- Apply Thursday
-  Yes,                                    !- Apply Friday
-  Yes,                                    !- Apply Saturday
-  DateRange,                              !- Date Specification Type
-  6,                                      !- Start Month
-  1,                                      !- Start Day
-  6,                                      !- End Month
-  30;                                     !- End Day
-
-OS:Schedule:Day,
-  {44b82d17-db92-4d6e-8a29-15410f23247f}, !- Handle
-  res heating season allday6,             !- Name
-  {c14fdde7-22f7-47c6-a406-1d5f2f948be5}, !- Schedule Type Limits Name
-  ,                                       !- Interpolate to Timestep
-  24,                                     !- Hour 1
-  0,                                      !- Minute 1
-  1;                                      !- Value Until Time 1
-
-OS:Schedule:Rule,
-  {23268081-34ab-4cde-b861-7ca88ec03cbf}, !- Handle
-  res heating season allday rule7,        !- Name
-  {f178d11e-cde3-4059-aa54-f20e2861dad9}, !- Schedule Ruleset Name
-  5,                                      !- Rule Order
-  {6f300332-3eb8-4073-ba41-7335989b7e06}, !- Day Schedule Name
-  Yes,                                    !- Apply Sunday
-  Yes,                                    !- Apply Monday
-  Yes,                                    !- Apply Tuesday
-  Yes,                                    !- Apply Wednesday
-  Yes,                                    !- Apply Thursday
-  Yes,                                    !- Apply Friday
-  Yes,                                    !- Apply Saturday
-  DateRange,                              !- Date Specification Type
-  7,                                      !- Start Month
-  1,                                      !- Start Day
-  7,                                      !- End Month
-  31;                                     !- End Day
-
-OS:Schedule:Day,
-  {6f300332-3eb8-4073-ba41-7335989b7e06}, !- Handle
-  res heating season allday7,             !- Name
-  {c14fdde7-22f7-47c6-a406-1d5f2f948be5}, !- Schedule Type Limits Name
-  ,                                       !- Interpolate to Timestep
-  24,                                     !- Hour 1
-  0,                                      !- Minute 1
-  1;                                      !- Value Until Time 1
-
-OS:Schedule:Rule,
-  {c97a2f81-bdc5-46cb-a13b-a97472d1ab9c}, !- Handle
-  res heating season allday rule8,        !- Name
-  {f178d11e-cde3-4059-aa54-f20e2861dad9}, !- Schedule Ruleset Name
-  4,                                      !- Rule Order
-  {a4b6a8d5-2503-49cf-aa55-72346b7ab725}, !- Day Schedule Name
-  Yes,                                    !- Apply Sunday
-  Yes,                                    !- Apply Monday
-  Yes,                                    !- Apply Tuesday
-  Yes,                                    !- Apply Wednesday
-  Yes,                                    !- Apply Thursday
-  Yes,                                    !- Apply Friday
-  Yes,                                    !- Apply Saturday
-  DateRange,                              !- Date Specification Type
-  8,                                      !- Start Month
-  1,                                      !- Start Day
-  8,                                      !- End Month
-  31;                                     !- End Day
-
-OS:Schedule:Day,
-  {a4b6a8d5-2503-49cf-aa55-72346b7ab725}, !- Handle
-  res heating season allday8,             !- Name
-  {c14fdde7-22f7-47c6-a406-1d5f2f948be5}, !- Schedule Type Limits Name
-  ,                                       !- Interpolate to Timestep
-  24,                                     !- Hour 1
-  0,                                      !- Minute 1
-  1;                                      !- Value Until Time 1
-
-OS:Schedule:Rule,
-  {a33e7cd4-40e9-4b6e-a83b-e74ad52c2a09}, !- Handle
-  res heating season allday rule9,        !- Name
-  {f178d11e-cde3-4059-aa54-f20e2861dad9}, !- Schedule Ruleset Name
-  3,                                      !- Rule Order
-  {3c2b26df-9578-43f3-bb9f-17af43aef78b}, !- Day Schedule Name
-  Yes,                                    !- Apply Sunday
-  Yes,                                    !- Apply Monday
-  Yes,                                    !- Apply Tuesday
-  Yes,                                    !- Apply Wednesday
-  Yes,                                    !- Apply Thursday
-  Yes,                                    !- Apply Friday
-  Yes,                                    !- Apply Saturday
-  DateRange,                              !- Date Specification Type
-  9,                                      !- Start Month
-  1,                                      !- Start Day
-  9,                                      !- End Month
-  30;                                     !- End Day
-
-OS:Schedule:Day,
-  {3c2b26df-9578-43f3-bb9f-17af43aef78b}, !- Handle
-  res heating season allday9,             !- Name
-  {c14fdde7-22f7-47c6-a406-1d5f2f948be5}, !- Schedule Type Limits Name
-  ,                                       !- Interpolate to Timestep
-  24,                                     !- Hour 1
-  0,                                      !- Minute 1
-  1;                                      !- Value Until Time 1
-
-OS:Schedule:Rule,
-  {d359f5a0-ac37-4e99-9f6c-6aec8cd5e235}, !- Handle
-  res heating season allday rule10,       !- Name
-  {f178d11e-cde3-4059-aa54-f20e2861dad9}, !- Schedule Ruleset Name
-  2,                                      !- Rule Order
-  {1c929516-7029-40f5-970d-d88f67e4d35a}, !- Day Schedule Name
-  Yes,                                    !- Apply Sunday
-  Yes,                                    !- Apply Monday
-  Yes,                                    !- Apply Tuesday
-  Yes,                                    !- Apply Wednesday
-  Yes,                                    !- Apply Thursday
-  Yes,                                    !- Apply Friday
-  Yes,                                    !- Apply Saturday
-  DateRange,                              !- Date Specification Type
-  10,                                     !- Start Month
-  1,                                      !- Start Day
-  10,                                     !- End Month
-  31;                                     !- End Day
-
-OS:Schedule:Day,
-  {1c929516-7029-40f5-970d-d88f67e4d35a}, !- Handle
-  res heating season allday10,            !- Name
-  {c14fdde7-22f7-47c6-a406-1d5f2f948be5}, !- Schedule Type Limits Name
-  ,                                       !- Interpolate to Timestep
-  24,                                     !- Hour 1
-  0,                                      !- Minute 1
-  1;                                      !- Value Until Time 1
-
-OS:Schedule:Rule,
-  {014bfae5-f1b8-45db-aa71-9ed3d3fab1fc}, !- Handle
-  res heating season allday rule11,       !- Name
-  {f178d11e-cde3-4059-aa54-f20e2861dad9}, !- Schedule Ruleset Name
-  1,                                      !- Rule Order
-  {9cbdcbd5-7e28-46f6-b035-c160186ff282}, !- Day Schedule Name
-  Yes,                                    !- Apply Sunday
-  Yes,                                    !- Apply Monday
-  Yes,                                    !- Apply Tuesday
-  Yes,                                    !- Apply Wednesday
-  Yes,                                    !- Apply Thursday
-  Yes,                                    !- Apply Friday
-  Yes,                                    !- Apply Saturday
-  DateRange,                              !- Date Specification Type
-  11,                                     !- Start Month
-  1,                                      !- Start Day
-  11,                                     !- End Month
-  30;                                     !- End Day
-
-OS:Schedule:Day,
-  {9cbdcbd5-7e28-46f6-b035-c160186ff282}, !- Handle
-  res heating season allday11,            !- Name
-  {c14fdde7-22f7-47c6-a406-1d5f2f948be5}, !- Schedule Type Limits Name
-  ,                                       !- Interpolate to Timestep
-  24,                                     !- Hour 1
-  0,                                      !- Minute 1
-  1;                                      !- Value Until Time 1
-
-OS:Schedule:Rule,
-  {08b892af-c7e5-499d-a0e3-96453f7eb49e}, !- Handle
-  res heating season allday rule12,       !- Name
-  {f178d11e-cde3-4059-aa54-f20e2861dad9}, !- Schedule Ruleset Name
-  0,                                      !- Rule Order
-  {8c5f68d1-a60f-49be-9d5d-e5263053cae1}, !- Day Schedule Name
-  Yes,                                    !- Apply Sunday
-  Yes,                                    !- Apply Monday
-  Yes,                                    !- Apply Tuesday
-  Yes,                                    !- Apply Wednesday
-  Yes,                                    !- Apply Thursday
-  Yes,                                    !- Apply Friday
-  Yes,                                    !- Apply Saturday
-  DateRange,                              !- Date Specification Type
-  12,                                     !- Start Month
-  1,                                      !- Start Day
-  12,                                     !- End Month
-  31;                                     !- End Day
-
-OS:Schedule:Day,
-  {8c5f68d1-a60f-49be-9d5d-e5263053cae1}, !- Handle
-  res heating season allday12,            !- Name
-  {c14fdde7-22f7-47c6-a406-1d5f2f948be5}, !- Schedule Type Limits Name
-  ,                                       !- Interpolate to Timestep
-  24,                                     !- Hour 1
-  0,                                      !- Minute 1
-  1;                                      !- Value Until Time 1
-
-OS:ThermostatSetpoint:DualSetpoint,
-  {db3dc19f-5889-414f-80a8-f4e19f500d3f}, !- Handle
-  living zone temperature setpoint,       !- Name
-  {ef9a39b1-e76b-45f5-a113-19b94aa50f89}, !- Heating Setpoint Temperature Schedule Name
-  {8f3d941a-4fcf-4b18-9384-cc98e25792eb}; !- Cooling Setpoint Temperature Schedule Name
-
-OS:ScheduleTypeLimits,
-  {48c8f47c-779c-4557-acd0-7f533320903f}, !- Handle
-  Temperature,                            !- Name
-  ,                                       !- Lower Limit Value
-  ,                                       !- Upper Limit Value
-  Continuous,                             !- Numeric Type
-  Temperature;                            !- Unit Type
-
-OS:Schedule:Ruleset,
-  {ef6e5ca6-59cb-4da6-879f-49e7a66b848a}, !- Handle
-  res cooling season,                     !- Name
-  {c14fdde7-22f7-47c6-a406-1d5f2f948be5}, !- Schedule Type Limits Name
-  {eeb4b2f8-6a80-489c-9330-4a97aeae3b23}; !- Default Day Schedule Name
-
-OS:Schedule:Day,
-  {eeb4b2f8-6a80-489c-9330-4a97aeae3b23}, !- Handle
-  Schedule Day 1,                         !- Name
-  {c14fdde7-22f7-47c6-a406-1d5f2f948be5}, !- Schedule Type Limits Name
-=======
-OS:Schedule:Day,
-  {909dda89-509b-473f-a7b6-73af91c04c51}, !- Handle
-  Schedule Day 1,                         !- Name
-  ,                                       !- Schedule Type Limits Name
->>>>>>> fcfe5a62
-  ,                                       !- Interpolate to Timestep
-  24,                                     !- Hour 1
-  0,                                      !- Minute 1
-  0;                                      !- Value Until Time 1
-
-<<<<<<< HEAD
-OS:Schedule:Rule,
-  {67e745b3-61d4-4229-9ead-3506c0982e2a}, !- Handle
-  res cooling season allday rule1,        !- Name
-  {ef6e5ca6-59cb-4da6-879f-49e7a66b848a}, !- Schedule Ruleset Name
-  11,                                     !- Rule Order
-  {cd1c622e-daf5-490a-a7a7-b8684244c247}, !- Day Schedule Name
-  Yes,                                    !- Apply Sunday
-  Yes,                                    !- Apply Monday
-  Yes,                                    !- Apply Tuesday
-  Yes,                                    !- Apply Wednesday
-  Yes,                                    !- Apply Thursday
-  Yes,                                    !- Apply Friday
-  Yes,                                    !- Apply Saturday
-  DateRange,                              !- Date Specification Type
-  1,                                      !- Start Month
-  1,                                      !- Start Day
-  1,                                      !- End Month
-  31;                                     !- End Day
-
-OS:Schedule:Day,
-  {cd1c622e-daf5-490a-a7a7-b8684244c247}, !- Handle
-  res cooling season allday1,             !- Name
-  {c14fdde7-22f7-47c6-a406-1d5f2f948be5}, !- Schedule Type Limits Name
-=======
-OS:Schedule:Day,
-  {5941eb19-8555-4158-b60b-085e41b05b65}, !- Handle
-  Schedule Day 2,                         !- Name
-  ,                                       !- Schedule Type Limits Name
->>>>>>> fcfe5a62
-  ,                                       !- Interpolate to Timestep
-  24,                                     !- Hour 1
-  0,                                      !- Minute 1
-  1;                                      !- Value Until Time 1
-<<<<<<< HEAD
-
-OS:Schedule:Rule,
-  {b7a2e9dd-01fd-4fc3-b230-1808920a0b29}, !- Handle
-  res cooling season allday rule2,        !- Name
-  {ef6e5ca6-59cb-4da6-879f-49e7a66b848a}, !- Schedule Ruleset Name
-  10,                                     !- Rule Order
-  {ad42301b-cfe3-43b8-827a-600c5ecc98b9}, !- Day Schedule Name
-  Yes,                                    !- Apply Sunday
-  Yes,                                    !- Apply Monday
-  Yes,                                    !- Apply Tuesday
-  Yes,                                    !- Apply Wednesday
-  Yes,                                    !- Apply Thursday
-  Yes,                                    !- Apply Friday
-  Yes,                                    !- Apply Saturday
-  DateRange,                              !- Date Specification Type
-  2,                                      !- Start Month
-  1,                                      !- Start Day
-  2,                                      !- End Month
-  28;                                     !- End Day
-
-OS:Schedule:Day,
-  {ad42301b-cfe3-43b8-827a-600c5ecc98b9}, !- Handle
-  res cooling season allday2,             !- Name
-  {c14fdde7-22f7-47c6-a406-1d5f2f948be5}, !- Schedule Type Limits Name
-  ,                                       !- Interpolate to Timestep
-  24,                                     !- Hour 1
-  0,                                      !- Minute 1
-  1;                                      !- Value Until Time 1
-
-OS:Schedule:Rule,
-  {e903e3e3-2093-429e-8f3d-a6f34c683285}, !- Handle
-  res cooling season allday rule3,        !- Name
-  {ef6e5ca6-59cb-4da6-879f-49e7a66b848a}, !- Schedule Ruleset Name
-  9,                                      !- Rule Order
-  {b2f65ab3-28b7-4d83-9c02-1acd077bc30a}, !- Day Schedule Name
-  Yes,                                    !- Apply Sunday
-  Yes,                                    !- Apply Monday
-  Yes,                                    !- Apply Tuesday
-  Yes,                                    !- Apply Wednesday
-  Yes,                                    !- Apply Thursday
-  Yes,                                    !- Apply Friday
-  Yes,                                    !- Apply Saturday
-  DateRange,                              !- Date Specification Type
-  3,                                      !- Start Month
-  1,                                      !- Start Day
-  3,                                      !- End Month
-  31;                                     !- End Day
-
-OS:Schedule:Day,
-  {b2f65ab3-28b7-4d83-9c02-1acd077bc30a}, !- Handle
-  res cooling season allday3,             !- Name
-  {c14fdde7-22f7-47c6-a406-1d5f2f948be5}, !- Schedule Type Limits Name
-  ,                                       !- Interpolate to Timestep
-  24,                                     !- Hour 1
-  0,                                      !- Minute 1
-  1;                                      !- Value Until Time 1
-
-OS:Schedule:Rule,
-  {17c09801-b9d4-40e5-b473-f32e65a5d807}, !- Handle
-  res cooling season allday rule4,        !- Name
-  {ef6e5ca6-59cb-4da6-879f-49e7a66b848a}, !- Schedule Ruleset Name
-  8,                                      !- Rule Order
-  {4fdbf76a-f5df-40a9-8329-0dd7f6640629}, !- Day Schedule Name
-  Yes,                                    !- Apply Sunday
-  Yes,                                    !- Apply Monday
-  Yes,                                    !- Apply Tuesday
-  Yes,                                    !- Apply Wednesday
-  Yes,                                    !- Apply Thursday
-  Yes,                                    !- Apply Friday
-  Yes,                                    !- Apply Saturday
-  DateRange,                              !- Date Specification Type
-  4,                                      !- Start Month
-  1,                                      !- Start Day
-  4,                                      !- End Month
-  30;                                     !- End Day
-
-OS:Schedule:Day,
-  {4fdbf76a-f5df-40a9-8329-0dd7f6640629}, !- Handle
-  res cooling season allday4,             !- Name
-  {c14fdde7-22f7-47c6-a406-1d5f2f948be5}, !- Schedule Type Limits Name
-  ,                                       !- Interpolate to Timestep
-  24,                                     !- Hour 1
-  0,                                      !- Minute 1
-  1;                                      !- Value Until Time 1
-
-OS:Schedule:Rule,
-  {502f72a9-2343-4a8b-889b-ccf1d5749785}, !- Handle
-  res cooling season allday rule5,        !- Name
-  {ef6e5ca6-59cb-4da6-879f-49e7a66b848a}, !- Schedule Ruleset Name
-  7,                                      !- Rule Order
-  {fccdf632-4820-44ac-ab4b-7e4a1ba82c14}, !- Day Schedule Name
-  Yes,                                    !- Apply Sunday
-  Yes,                                    !- Apply Monday
-  Yes,                                    !- Apply Tuesday
-  Yes,                                    !- Apply Wednesday
-  Yes,                                    !- Apply Thursday
-  Yes,                                    !- Apply Friday
-  Yes,                                    !- Apply Saturday
-  DateRange,                              !- Date Specification Type
-  5,                                      !- Start Month
-  1,                                      !- Start Day
-  5,                                      !- End Month
-  31;                                     !- End Day
-
-OS:Schedule:Day,
-  {fccdf632-4820-44ac-ab4b-7e4a1ba82c14}, !- Handle
-  res cooling season allday5,             !- Name
-  {c14fdde7-22f7-47c6-a406-1d5f2f948be5}, !- Schedule Type Limits Name
-  ,                                       !- Interpolate to Timestep
-  24,                                     !- Hour 1
-  0,                                      !- Minute 1
-  1;                                      !- Value Until Time 1
-
-OS:Schedule:Rule,
-  {78dd1cef-e785-4aa1-bf78-2d0fa573cb21}, !- Handle
-  res cooling season allday rule6,        !- Name
-  {ef6e5ca6-59cb-4da6-879f-49e7a66b848a}, !- Schedule Ruleset Name
-  6,                                      !- Rule Order
-  {86f7594f-151e-420e-be3e-d4187106c39e}, !- Day Schedule Name
-  Yes,                                    !- Apply Sunday
-  Yes,                                    !- Apply Monday
-  Yes,                                    !- Apply Tuesday
-  Yes,                                    !- Apply Wednesday
-  Yes,                                    !- Apply Thursday
-  Yes,                                    !- Apply Friday
-  Yes,                                    !- Apply Saturday
-  DateRange,                              !- Date Specification Type
-  6,                                      !- Start Month
-  1,                                      !- Start Day
-  6,                                      !- End Month
-  30;                                     !- End Day
-
-OS:Schedule:Day,
-  {86f7594f-151e-420e-be3e-d4187106c39e}, !- Handle
-  res cooling season allday6,             !- Name
-  {c14fdde7-22f7-47c6-a406-1d5f2f948be5}, !- Schedule Type Limits Name
-  ,                                       !- Interpolate to Timestep
-  24,                                     !- Hour 1
-  0,                                      !- Minute 1
-  1;                                      !- Value Until Time 1
-
-OS:Schedule:Rule,
-  {99c2a6d7-18a7-4ecd-99a2-2725c634a89d}, !- Handle
-  res cooling season allday rule7,        !- Name
-  {ef6e5ca6-59cb-4da6-879f-49e7a66b848a}, !- Schedule Ruleset Name
-  5,                                      !- Rule Order
-  {e7fd47a2-0e15-40c8-9e84-4b838d0b25c4}, !- Day Schedule Name
-  Yes,                                    !- Apply Sunday
-  Yes,                                    !- Apply Monday
-  Yes,                                    !- Apply Tuesday
-  Yes,                                    !- Apply Wednesday
-  Yes,                                    !- Apply Thursday
-  Yes,                                    !- Apply Friday
-  Yes,                                    !- Apply Saturday
-  DateRange,                              !- Date Specification Type
-  7,                                      !- Start Month
-  1,                                      !- Start Day
-  7,                                      !- End Month
-  31;                                     !- End Day
-
-OS:Schedule:Day,
-  {e7fd47a2-0e15-40c8-9e84-4b838d0b25c4}, !- Handle
-  res cooling season allday7,             !- Name
-  {c14fdde7-22f7-47c6-a406-1d5f2f948be5}, !- Schedule Type Limits Name
-  ,                                       !- Interpolate to Timestep
-  24,                                     !- Hour 1
-  0,                                      !- Minute 1
-  1;                                      !- Value Until Time 1
-
-OS:Schedule:Rule,
-  {95da5f71-cd31-4430-a09e-46460ccd3f76}, !- Handle
-  res cooling season allday rule8,        !- Name
-  {ef6e5ca6-59cb-4da6-879f-49e7a66b848a}, !- Schedule Ruleset Name
-  4,                                      !- Rule Order
-  {66b74de8-4653-4e64-a769-16e89b378d97}, !- Day Schedule Name
-  Yes,                                    !- Apply Sunday
-  Yes,                                    !- Apply Monday
-  Yes,                                    !- Apply Tuesday
-  Yes,                                    !- Apply Wednesday
-  Yes,                                    !- Apply Thursday
-  Yes,                                    !- Apply Friday
-  Yes,                                    !- Apply Saturday
-  DateRange,                              !- Date Specification Type
-  8,                                      !- Start Month
-  1,                                      !- Start Day
-  8,                                      !- End Month
-  31;                                     !- End Day
-
-OS:Schedule:Day,
-  {66b74de8-4653-4e64-a769-16e89b378d97}, !- Handle
-  res cooling season allday8,             !- Name
-  {c14fdde7-22f7-47c6-a406-1d5f2f948be5}, !- Schedule Type Limits Name
-  ,                                       !- Interpolate to Timestep
-  24,                                     !- Hour 1
-  0,                                      !- Minute 1
-  1;                                      !- Value Until Time 1
-
-OS:Schedule:Rule,
-  {6cf93149-85e3-4f95-be69-044bb2661a44}, !- Handle
-  res cooling season allday rule9,        !- Name
-  {ef6e5ca6-59cb-4da6-879f-49e7a66b848a}, !- Schedule Ruleset Name
-  3,                                      !- Rule Order
-  {863fae29-6cb3-4ddf-8be2-65ba0f826cdf}, !- Day Schedule Name
-  Yes,                                    !- Apply Sunday
-  Yes,                                    !- Apply Monday
-  Yes,                                    !- Apply Tuesday
-  Yes,                                    !- Apply Wednesday
-  Yes,                                    !- Apply Thursday
-  Yes,                                    !- Apply Friday
-  Yes,                                    !- Apply Saturday
-  DateRange,                              !- Date Specification Type
-  9,                                      !- Start Month
-  1,                                      !- Start Day
-  9,                                      !- End Month
-  30;                                     !- End Day
-
-OS:Schedule:Day,
-  {863fae29-6cb3-4ddf-8be2-65ba0f826cdf}, !- Handle
-  res cooling season allday9,             !- Name
-  {c14fdde7-22f7-47c6-a406-1d5f2f948be5}, !- Schedule Type Limits Name
-  ,                                       !- Interpolate to Timestep
-  24,                                     !- Hour 1
-  0,                                      !- Minute 1
-  1;                                      !- Value Until Time 1
-
-OS:Schedule:Rule,
-  {8c5c8f51-767b-4f38-aa85-23c97bc5fba6}, !- Handle
-  res cooling season allday rule10,       !- Name
-  {ef6e5ca6-59cb-4da6-879f-49e7a66b848a}, !- Schedule Ruleset Name
-  2,                                      !- Rule Order
-  {bffa847e-17df-4af4-9be6-27d36dccb6cb}, !- Day Schedule Name
-  Yes,                                    !- Apply Sunday
-  Yes,                                    !- Apply Monday
-  Yes,                                    !- Apply Tuesday
-  Yes,                                    !- Apply Wednesday
-  Yes,                                    !- Apply Thursday
-  Yes,                                    !- Apply Friday
-  Yes,                                    !- Apply Saturday
-  DateRange,                              !- Date Specification Type
-  10,                                     !- Start Month
-  1,                                      !- Start Day
-  10,                                     !- End Month
-  31;                                     !- End Day
-
-OS:Schedule:Day,
-  {bffa847e-17df-4af4-9be6-27d36dccb6cb}, !- Handle
-  res cooling season allday10,            !- Name
-  {c14fdde7-22f7-47c6-a406-1d5f2f948be5}, !- Schedule Type Limits Name
-  ,                                       !- Interpolate to Timestep
-  24,                                     !- Hour 1
-  0,                                      !- Minute 1
-  1;                                      !- Value Until Time 1
-
-OS:Schedule:Rule,
-  {f1d57937-e2c0-43a4-b7cd-f0b9e304155d}, !- Handle
-  res cooling season allday rule11,       !- Name
-  {ef6e5ca6-59cb-4da6-879f-49e7a66b848a}, !- Schedule Ruleset Name
-  1,                                      !- Rule Order
-  {92d08f70-80ca-4db1-8d00-6acee4e7e028}, !- Day Schedule Name
-  Yes,                                    !- Apply Sunday
-  Yes,                                    !- Apply Monday
-  Yes,                                    !- Apply Tuesday
-  Yes,                                    !- Apply Wednesday
-  Yes,                                    !- Apply Thursday
-  Yes,                                    !- Apply Friday
-  Yes,                                    !- Apply Saturday
-  DateRange,                              !- Date Specification Type
-  11,                                     !- Start Month
-  1,                                      !- Start Day
-  11,                                     !- End Month
-  30;                                     !- End Day
-
-OS:Schedule:Day,
-  {92d08f70-80ca-4db1-8d00-6acee4e7e028}, !- Handle
-  res cooling season allday11,            !- Name
-  {c14fdde7-22f7-47c6-a406-1d5f2f948be5}, !- Schedule Type Limits Name
-  ,                                       !- Interpolate to Timestep
-  24,                                     !- Hour 1
-  0,                                      !- Minute 1
-  1;                                      !- Value Until Time 1
-
-OS:Schedule:Rule,
-  {61d1ac0b-ef2d-4252-a731-b12b37682110}, !- Handle
-  res cooling season allday rule12,       !- Name
-  {ef6e5ca6-59cb-4da6-879f-49e7a66b848a}, !- Schedule Ruleset Name
-  0,                                      !- Rule Order
-  {f0f099bf-8547-45fd-95b3-99279ca4f9ff}, !- Day Schedule Name
-  Yes,                                    !- Apply Sunday
-  Yes,                                    !- Apply Monday
-  Yes,                                    !- Apply Tuesday
-  Yes,                                    !- Apply Wednesday
-  Yes,                                    !- Apply Thursday
-  Yes,                                    !- Apply Friday
-  Yes,                                    !- Apply Saturday
-  DateRange,                              !- Date Specification Type
-  12,                                     !- Start Month
-  1,                                      !- Start Day
-  12,                                     !- End Month
-  31;                                     !- End Day
-
-OS:Schedule:Day,
-  {f0f099bf-8547-45fd-95b3-99279ca4f9ff}, !- Handle
-  res cooling season allday12,            !- Name
-  {c14fdde7-22f7-47c6-a406-1d5f2f948be5}, !- Schedule Type Limits Name
-  ,                                       !- Interpolate to Timestep
-  24,                                     !- Hour 1
-  0,                                      !- Minute 1
-  1;                                      !- Value Until Time 1
-
-OS:AdditionalProperties,
-  {f69d9a76-76f6-4e27-90f6-6638e7d313fd}, !- Handle
-  {db3dc19f-5889-414f-80a8-f4e19f500d3f}, !- Object Name
-  htg_wkdy,                               !- Feature Name 1
-  String,                                 !- Feature Data Type 1
-  21.6666666666667&#4421.6666666666667&#4421.6666666666667&#4421.6666666666667&#4421.6666666666667&#4421.6666666666667&#4421.6666666666667&#4421.6666666666667&#4421.6666666666667&#4421.6666666666667&#4421.6666666666667&#4421.6666666666667&#4421.6666666666667&#4421.6666666666667&#4421.6666666666667&#4421.6666666666667&#4421.6666666666667&#4421.6666666666667&#4421.6666666666667&#4421.6666666666667&#4421.6666666666667&#4421.6666666666667&#4421.6666666666667&#4421.6666666666667, !- Feature Value 1
-  htg_wked,                               !- Feature Name 2
-  String,                                 !- Feature Data Type 2
-  21.6666666666667&#4421.6666666666667&#4421.6666666666667&#4421.6666666666667&#4421.6666666666667&#4421.6666666666667&#4421.6666666666667&#4421.6666666666667&#4421.6666666666667&#4421.6666666666667&#4421.6666666666667&#4421.6666666666667&#4421.6666666666667&#4421.6666666666667&#4421.6666666666667&#4421.6666666666667&#4421.6666666666667&#4421.6666666666667&#4421.6666666666667&#4421.6666666666667&#4421.6666666666667&#4421.6666666666667&#4421.6666666666667&#4421.6666666666667, !- Feature Value 2
-  clg_wkdy,                               !- Feature Name 3
-  String,                                 !- Feature Data Type 3
-  24.444444444444443&#4424.444444444444443&#4424.444444444444443&#4424.444444444444443&#4424.444444444444443&#4424.444444444444443&#4424.444444444444443&#4424.444444444444443&#4424.444444444444443&#4424.444444444444443&#4424.444444444444443&#4424.444444444444443&#4424.444444444444443&#4424.444444444444443&#4424.444444444444443&#4424.444444444444443&#4424.444444444444443&#4424.444444444444443&#4424.444444444444443&#4424.444444444444443&#4424.444444444444443&#4424.444444444444443&#4424.444444444444443&#4424.444444444444443, !- Feature Value 3
-  clg_wked,                               !- Feature Name 4
-  String,                                 !- Feature Data Type 4
-  24.444444444444443&#4424.444444444444443&#4424.444444444444443&#4424.444444444444443&#4424.444444444444443&#4424.444444444444443&#4424.444444444444443&#4424.444444444444443&#4424.444444444444443&#4424.444444444444443&#4424.444444444444443&#4424.444444444444443&#4424.444444444444443&#4424.444444444444443&#4424.444444444444443&#4424.444444444444443&#4424.444444444444443&#4424.444444444444443&#4424.444444444444443&#4424.444444444444443&#4424.444444444444443&#4424.444444444444443&#4424.444444444444443&#4424.444444444444443; !- Feature Value 4
-
-OS:Schedule:Ruleset,
-  {ef9a39b1-e76b-45f5-a113-19b94aa50f89}, !- Handle
-  res heating setpoint,                   !- Name
-  {48c8f47c-779c-4557-acd0-7f533320903f}, !- Schedule Type Limits Name
-  {7c455399-e9ef-4d32-9456-0e881c225e53}, !- Default Day Schedule Name
-  {f54d68c1-819b-4e95-9b5b-7bdf4e025e00}, !- Summer Design Day Schedule Name
-  {b2daeec7-6416-4c8f-a476-c6c7aac63fc3}; !- Winter Design Day Schedule Name
-
-OS:Schedule:Day,
-  {7c455399-e9ef-4d32-9456-0e881c225e53}, !- Handle
-  Schedule Day 6,                         !- Name
-  {48c8f47c-779c-4557-acd0-7f533320903f}, !- Schedule Type Limits Name
-  ,                                       !- Interpolate to Timestep
-  24,                                     !- Hour 1
-  0,                                      !- Minute 1
-  0;                                      !- Value Until Time 1
-
-OS:Schedule:Rule,
-  {280c838f-780d-4ba3-86ac-2d813fdef1e3}, !- Handle
-  res heating setpoint allday rule1,      !- Name
-  {ef9a39b1-e76b-45f5-a113-19b94aa50f89}, !- Schedule Ruleset Name
-  11,                                     !- Rule Order
-  {d0d30855-8636-42db-b0a2-59f65f0d4c0f}, !- Day Schedule Name
-  Yes,                                    !- Apply Sunday
-  Yes,                                    !- Apply Monday
-  Yes,                                    !- Apply Tuesday
-  Yes,                                    !- Apply Wednesday
-  Yes,                                    !- Apply Thursday
-  Yes,                                    !- Apply Friday
-  Yes,                                    !- Apply Saturday
-  DateRange,                              !- Date Specification Type
-  1,                                      !- Start Month
-  1,                                      !- Start Day
-  1,                                      !- End Month
-  31;                                     !- End Day
-
-OS:Schedule:Day,
-  {d0d30855-8636-42db-b0a2-59f65f0d4c0f}, !- Handle
-  res heating setpoint allday1,           !- Name
-  {48c8f47c-779c-4557-acd0-7f533320903f}, !- Schedule Type Limits Name
-  ,                                       !- Interpolate to Timestep
-  24,                                     !- Hour 1
-  0,                                      !- Minute 1
-  21.6666666666667;                       !- Value Until Time 1
-
-OS:Schedule:Rule,
-  {6217c80a-0d90-4363-8fc5-dc11d83d9480}, !- Handle
-  res heating setpoint allday rule2,      !- Name
-  {ef9a39b1-e76b-45f5-a113-19b94aa50f89}, !- Schedule Ruleset Name
-  10,                                     !- Rule Order
-  {45c67222-fb4e-4754-8e70-f9e4c7c887ce}, !- Day Schedule Name
-  Yes,                                    !- Apply Sunday
-  Yes,                                    !- Apply Monday
-  Yes,                                    !- Apply Tuesday
-  Yes,                                    !- Apply Wednesday
-  Yes,                                    !- Apply Thursday
-  Yes,                                    !- Apply Friday
-  Yes,                                    !- Apply Saturday
-  DateRange,                              !- Date Specification Type
-  2,                                      !- Start Month
-  1,                                      !- Start Day
-  2,                                      !- End Month
-  28;                                     !- End Day
-
-OS:Schedule:Day,
-  {45c67222-fb4e-4754-8e70-f9e4c7c887ce}, !- Handle
-  res heating setpoint allday2,           !- Name
-  {48c8f47c-779c-4557-acd0-7f533320903f}, !- Schedule Type Limits Name
-  ,                                       !- Interpolate to Timestep
-  24,                                     !- Hour 1
-  0,                                      !- Minute 1
-  21.6666666666667;                       !- Value Until Time 1
-
-OS:Schedule:Rule,
-  {24fbd4e8-08bf-4d3f-9e97-d1801348a966}, !- Handle
-  res heating setpoint allday rule3,      !- Name
-  {ef9a39b1-e76b-45f5-a113-19b94aa50f89}, !- Schedule Ruleset Name
-  9,                                      !- Rule Order
-  {ef55342d-97b0-44d0-b156-067d95de6dcb}, !- Day Schedule Name
-  Yes,                                    !- Apply Sunday
-  Yes,                                    !- Apply Monday
-  Yes,                                    !- Apply Tuesday
-  Yes,                                    !- Apply Wednesday
-  Yes,                                    !- Apply Thursday
-  Yes,                                    !- Apply Friday
-  Yes,                                    !- Apply Saturday
-  DateRange,                              !- Date Specification Type
-  3,                                      !- Start Month
-  1,                                      !- Start Day
-  3,                                      !- End Month
-  31;                                     !- End Day
-
-OS:Schedule:Day,
-  {ef55342d-97b0-44d0-b156-067d95de6dcb}, !- Handle
-  res heating setpoint allday3,           !- Name
-  {48c8f47c-779c-4557-acd0-7f533320903f}, !- Schedule Type Limits Name
-  ,                                       !- Interpolate to Timestep
-  24,                                     !- Hour 1
-  0,                                      !- Minute 1
-  21.6666666666667;                       !- Value Until Time 1
-
-OS:Schedule:Rule,
-  {01efac9c-4521-4470-9c6d-bf4c8eff83c2}, !- Handle
-  res heating setpoint allday rule4,      !- Name
-  {ef9a39b1-e76b-45f5-a113-19b94aa50f89}, !- Schedule Ruleset Name
-  8,                                      !- Rule Order
-  {13f267e0-b388-46a7-950d-7e81c3d12939}, !- Day Schedule Name
-  Yes,                                    !- Apply Sunday
-  Yes,                                    !- Apply Monday
-  Yes,                                    !- Apply Tuesday
-  Yes,                                    !- Apply Wednesday
-  Yes,                                    !- Apply Thursday
-  Yes,                                    !- Apply Friday
-  Yes,                                    !- Apply Saturday
-  DateRange,                              !- Date Specification Type
-  4,                                      !- Start Month
-  1,                                      !- Start Day
-  4,                                      !- End Month
-  30;                                     !- End Day
-
-OS:Schedule:Day,
-  {13f267e0-b388-46a7-950d-7e81c3d12939}, !- Handle
-  res heating setpoint allday4,           !- Name
-  {48c8f47c-779c-4557-acd0-7f533320903f}, !- Schedule Type Limits Name
-  ,                                       !- Interpolate to Timestep
-  24,                                     !- Hour 1
-  0,                                      !- Minute 1
-  21.6666666666667;                       !- Value Until Time 1
-
-OS:Schedule:Rule,
-  {df34e6c2-171d-49b4-8b50-c73b305cef45}, !- Handle
-  res heating setpoint allday rule5,      !- Name
-  {ef9a39b1-e76b-45f5-a113-19b94aa50f89}, !- Schedule Ruleset Name
-  7,                                      !- Rule Order
-  {b027d5ee-f16b-42d1-9754-3d53251e01ba}, !- Day Schedule Name
-  Yes,                                    !- Apply Sunday
-  Yes,                                    !- Apply Monday
-  Yes,                                    !- Apply Tuesday
-  Yes,                                    !- Apply Wednesday
-  Yes,                                    !- Apply Thursday
-  Yes,                                    !- Apply Friday
-  Yes,                                    !- Apply Saturday
-  DateRange,                              !- Date Specification Type
-  5,                                      !- Start Month
-  1,                                      !- Start Day
-  5,                                      !- End Month
-  31;                                     !- End Day
-
-OS:Schedule:Day,
-  {b027d5ee-f16b-42d1-9754-3d53251e01ba}, !- Handle
-  res heating setpoint allday5,           !- Name
-  {48c8f47c-779c-4557-acd0-7f533320903f}, !- Schedule Type Limits Name
-  ,                                       !- Interpolate to Timestep
-  24,                                     !- Hour 1
-  0,                                      !- Minute 1
-  21.6666666666667;                       !- Value Until Time 1
-
-OS:Schedule:Rule,
-  {d74fe5f0-301a-4075-a567-1d1e3e735a02}, !- Handle
-  res heating setpoint allday rule6,      !- Name
-  {ef9a39b1-e76b-45f5-a113-19b94aa50f89}, !- Schedule Ruleset Name
-  6,                                      !- Rule Order
-  {d924f0c4-971b-4262-ad66-25087a0118e5}, !- Day Schedule Name
-  Yes,                                    !- Apply Sunday
-  Yes,                                    !- Apply Monday
-  Yes,                                    !- Apply Tuesday
-  Yes,                                    !- Apply Wednesday
-  Yes,                                    !- Apply Thursday
-  Yes,                                    !- Apply Friday
-  Yes,                                    !- Apply Saturday
-  DateRange,                              !- Date Specification Type
-  6,                                      !- Start Month
-  1,                                      !- Start Day
-  6,                                      !- End Month
-  30;                                     !- End Day
-
-OS:Schedule:Day,
-  {d924f0c4-971b-4262-ad66-25087a0118e5}, !- Handle
-  res heating setpoint allday6,           !- Name
-  {48c8f47c-779c-4557-acd0-7f533320903f}, !- Schedule Type Limits Name
-  ,                                       !- Interpolate to Timestep
-  24,                                     !- Hour 1
-  0,                                      !- Minute 1
-  21.6666666666667;                       !- Value Until Time 1
-
-OS:Schedule:Rule,
-  {3ef0e0ac-b75e-4a15-9eae-9181eaaed91b}, !- Handle
-  res heating setpoint allday rule7,      !- Name
-  {ef9a39b1-e76b-45f5-a113-19b94aa50f89}, !- Schedule Ruleset Name
-  5,                                      !- Rule Order
-  {a03b4d96-995e-4688-b601-a9fdf5fe74d1}, !- Day Schedule Name
-  Yes,                                    !- Apply Sunday
-  Yes,                                    !- Apply Monday
-  Yes,                                    !- Apply Tuesday
-  Yes,                                    !- Apply Wednesday
-  Yes,                                    !- Apply Thursday
-  Yes,                                    !- Apply Friday
-  Yes,                                    !- Apply Saturday
-  DateRange,                              !- Date Specification Type
-  7,                                      !- Start Month
-  1,                                      !- Start Day
-  7,                                      !- End Month
-  31;                                     !- End Day
-
-OS:Schedule:Day,
-  {a03b4d96-995e-4688-b601-a9fdf5fe74d1}, !- Handle
-  res heating setpoint allday7,           !- Name
-  {48c8f47c-779c-4557-acd0-7f533320903f}, !- Schedule Type Limits Name
-  ,                                       !- Interpolate to Timestep
-  24,                                     !- Hour 1
-  0,                                      !- Minute 1
-  21.6666666666667;                       !- Value Until Time 1
-
-OS:Schedule:Rule,
-  {3cee8a24-4376-4d2b-a089-163bee0d7348}, !- Handle
-  res heating setpoint allday rule8,      !- Name
-  {ef9a39b1-e76b-45f5-a113-19b94aa50f89}, !- Schedule Ruleset Name
-  4,                                      !- Rule Order
-  {69348cf2-749d-40ca-b23d-f11f1b384f7b}, !- Day Schedule Name
-  Yes,                                    !- Apply Sunday
-  Yes,                                    !- Apply Monday
-  Yes,                                    !- Apply Tuesday
-  Yes,                                    !- Apply Wednesday
-  Yes,                                    !- Apply Thursday
-  Yes,                                    !- Apply Friday
-  Yes,                                    !- Apply Saturday
-  DateRange,                              !- Date Specification Type
-  8,                                      !- Start Month
-  1,                                      !- Start Day
-  8,                                      !- End Month
-  31;                                     !- End Day
-
-OS:Schedule:Day,
-  {69348cf2-749d-40ca-b23d-f11f1b384f7b}, !- Handle
-  res heating setpoint allday8,           !- Name
-  {48c8f47c-779c-4557-acd0-7f533320903f}, !- Schedule Type Limits Name
-  ,                                       !- Interpolate to Timestep
-  24,                                     !- Hour 1
-  0,                                      !- Minute 1
-  21.6666666666667;                       !- Value Until Time 1
-
-OS:Schedule:Rule,
-  {af60bc72-37b8-4f26-bb3c-bcf6f557435a}, !- Handle
-  res heating setpoint allday rule9,      !- Name
-  {ef9a39b1-e76b-45f5-a113-19b94aa50f89}, !- Schedule Ruleset Name
-  3,                                      !- Rule Order
-  {9ec61a47-1f02-42a6-98fa-d81e9ccbc766}, !- Day Schedule Name
-  Yes,                                    !- Apply Sunday
-  Yes,                                    !- Apply Monday
-  Yes,                                    !- Apply Tuesday
-  Yes,                                    !- Apply Wednesday
-  Yes,                                    !- Apply Thursday
-  Yes,                                    !- Apply Friday
-  Yes,                                    !- Apply Saturday
-  DateRange,                              !- Date Specification Type
-  9,                                      !- Start Month
-  1,                                      !- Start Day
-  9,                                      !- End Month
-  30;                                     !- End Day
-
-OS:Schedule:Day,
-  {9ec61a47-1f02-42a6-98fa-d81e9ccbc766}, !- Handle
-  res heating setpoint allday9,           !- Name
-  {48c8f47c-779c-4557-acd0-7f533320903f}, !- Schedule Type Limits Name
-  ,                                       !- Interpolate to Timestep
-  24,                                     !- Hour 1
-  0,                                      !- Minute 1
-  21.6666666666667;                       !- Value Until Time 1
-
-OS:Schedule:Rule,
-  {20e6cde9-c8c8-4f59-9b15-b332141725cf}, !- Handle
-  res heating setpoint allday rule10,     !- Name
-  {ef9a39b1-e76b-45f5-a113-19b94aa50f89}, !- Schedule Ruleset Name
-  2,                                      !- Rule Order
-  {7a59d13c-247e-4377-b931-54c66fd2d9bb}, !- Day Schedule Name
-  Yes,                                    !- Apply Sunday
-  Yes,                                    !- Apply Monday
-  Yes,                                    !- Apply Tuesday
-  Yes,                                    !- Apply Wednesday
-  Yes,                                    !- Apply Thursday
-  Yes,                                    !- Apply Friday
-  Yes,                                    !- Apply Saturday
-  DateRange,                              !- Date Specification Type
-  10,                                     !- Start Month
-  1,                                      !- Start Day
-  10,                                     !- End Month
-  31;                                     !- End Day
-
-OS:Schedule:Day,
-  {7a59d13c-247e-4377-b931-54c66fd2d9bb}, !- Handle
-  res heating setpoint allday10,          !- Name
-  {48c8f47c-779c-4557-acd0-7f533320903f}, !- Schedule Type Limits Name
-  ,                                       !- Interpolate to Timestep
-  24,                                     !- Hour 1
-  0,                                      !- Minute 1
-  21.6666666666667;                       !- Value Until Time 1
-
-OS:Schedule:Rule,
-  {733167a0-8a4a-41bc-8dbd-f981777af0e6}, !- Handle
-  res heating setpoint allday rule11,     !- Name
-  {ef9a39b1-e76b-45f5-a113-19b94aa50f89}, !- Schedule Ruleset Name
-  1,                                      !- Rule Order
-  {ae5d47cd-6a05-4e94-915c-dd8f0882c14c}, !- Day Schedule Name
-  Yes,                                    !- Apply Sunday
-  Yes,                                    !- Apply Monday
-  Yes,                                    !- Apply Tuesday
-  Yes,                                    !- Apply Wednesday
-  Yes,                                    !- Apply Thursday
-  Yes,                                    !- Apply Friday
-  Yes,                                    !- Apply Saturday
-  DateRange,                              !- Date Specification Type
-  11,                                     !- Start Month
-  1,                                      !- Start Day
-  11,                                     !- End Month
-  30;                                     !- End Day
-
-OS:Schedule:Day,
-  {ae5d47cd-6a05-4e94-915c-dd8f0882c14c}, !- Handle
-  res heating setpoint allday11,          !- Name
-  {48c8f47c-779c-4557-acd0-7f533320903f}, !- Schedule Type Limits Name
-  ,                                       !- Interpolate to Timestep
-  24,                                     !- Hour 1
-  0,                                      !- Minute 1
-  21.6666666666667;                       !- Value Until Time 1
-
-OS:Schedule:Rule,
-  {0057adcc-1ebf-45e1-a90d-34eae9976b79}, !- Handle
-  res heating setpoint allday rule12,     !- Name
-  {ef9a39b1-e76b-45f5-a113-19b94aa50f89}, !- Schedule Ruleset Name
-  0,                                      !- Rule Order
-  {4e8e8319-91b6-4a2a-b37a-6db5df2b3332}, !- Day Schedule Name
-  Yes,                                    !- Apply Sunday
-  Yes,                                    !- Apply Monday
-  Yes,                                    !- Apply Tuesday
-  Yes,                                    !- Apply Wednesday
-  Yes,                                    !- Apply Thursday
-  Yes,                                    !- Apply Friday
-  Yes,                                    !- Apply Saturday
-  DateRange,                              !- Date Specification Type
-  12,                                     !- Start Month
-  1,                                      !- Start Day
-  12,                                     !- End Month
-  31;                                     !- End Day
-
-OS:Schedule:Day,
-  {4e8e8319-91b6-4a2a-b37a-6db5df2b3332}, !- Handle
-  res heating setpoint allday12,          !- Name
-  {48c8f47c-779c-4557-acd0-7f533320903f}, !- Schedule Type Limits Name
-  ,                                       !- Interpolate to Timestep
-  24,                                     !- Hour 1
-  0,                                      !- Minute 1
-  21.6666666666667;                       !- Value Until Time 1
-
-OS:Schedule:Day,
-  {b2daeec7-6416-4c8f-a476-c6c7aac63fc3}, !- Handle
-  res heating setpoint winter design,     !- Name
-  {48c8f47c-779c-4557-acd0-7f533320903f}, !- Schedule Type Limits Name
-  ,                                       !- Interpolate to Timestep
-  24,                                     !- Hour 1
-  0,                                      !- Minute 1
-  21.1111111111111;                       !- Value Until Time 1
-
-OS:Schedule:Day,
-  {f54d68c1-819b-4e95-9b5b-7bdf4e025e00}, !- Handle
-  res heating setpoint summer design,     !- Name
-  {48c8f47c-779c-4557-acd0-7f533320903f}, !- Schedule Type Limits Name
-  ,                                       !- Interpolate to Timestep
-  24,                                     !- Hour 1
-  0,                                      !- Minute 1
-  23.8888888888889;                       !- Value Until Time 1
-
-OS:Schedule:Ruleset,
-  {8f3d941a-4fcf-4b18-9384-cc98e25792eb}, !- Handle
-  res cooling setpoint,                   !- Name
-  {48c8f47c-779c-4557-acd0-7f533320903f}, !- Schedule Type Limits Name
-  {422337af-07bf-424a-b48a-c546c69d99d0}, !- Default Day Schedule Name
-  {a2f481cb-41c5-40ba-a485-f00fdcc03e2d}, !- Summer Design Day Schedule Name
-  {6e6498d8-c5c3-4a96-b9a6-63f6233918af}; !- Winter Design Day Schedule Name
-
-OS:Schedule:Day,
-  {422337af-07bf-424a-b48a-c546c69d99d0}, !- Handle
-  Schedule Day 7,                         !- Name
-  {48c8f47c-779c-4557-acd0-7f533320903f}, !- Schedule Type Limits Name
-  ,                                       !- Interpolate to Timestep
-  24,                                     !- Hour 1
-  0,                                      !- Minute 1
-  0;                                      !- Value Until Time 1
-
-OS:Schedule:Rule,
-  {22a11c76-02a6-4a10-8d19-a47c92f42bd6}, !- Handle
-  res cooling setpoint allday rule1,      !- Name
-  {8f3d941a-4fcf-4b18-9384-cc98e25792eb}, !- Schedule Ruleset Name
-  11,                                     !- Rule Order
-  {5eb6b537-f146-49b8-a309-0d3461c3d9a7}, !- Day Schedule Name
-  Yes,                                    !- Apply Sunday
-  Yes,                                    !- Apply Monday
-  Yes,                                    !- Apply Tuesday
-  Yes,                                    !- Apply Wednesday
-  Yes,                                    !- Apply Thursday
-  Yes,                                    !- Apply Friday
-  Yes,                                    !- Apply Saturday
-  DateRange,                              !- Date Specification Type
-  1,                                      !- Start Month
-  1,                                      !- Start Day
-  1,                                      !- End Month
-  31;                                     !- End Day
-
-OS:Schedule:Day,
-  {5eb6b537-f146-49b8-a309-0d3461c3d9a7}, !- Handle
-  res cooling setpoint allday1,           !- Name
-  {48c8f47c-779c-4557-acd0-7f533320903f}, !- Schedule Type Limits Name
-  ,                                       !- Interpolate to Timestep
-  24,                                     !- Hour 1
-  0,                                      !- Minute 1
-  24.4444444444444;                       !- Value Until Time 1
-
-OS:Schedule:Rule,
-  {5bb58e46-7410-4dfc-91fb-bcceddaa9a71}, !- Handle
-  res cooling setpoint allday rule2,      !- Name
-  {8f3d941a-4fcf-4b18-9384-cc98e25792eb}, !- Schedule Ruleset Name
-  10,                                     !- Rule Order
-  {0ee9b088-8d52-4227-ab7a-3830590e668b}, !- Day Schedule Name
-  Yes,                                    !- Apply Sunday
-  Yes,                                    !- Apply Monday
-  Yes,                                    !- Apply Tuesday
-  Yes,                                    !- Apply Wednesday
-  Yes,                                    !- Apply Thursday
-  Yes,                                    !- Apply Friday
-  Yes,                                    !- Apply Saturday
-  DateRange,                              !- Date Specification Type
-  2,                                      !- Start Month
-  1,                                      !- Start Day
-  2,                                      !- End Month
-  28;                                     !- End Day
-
-OS:Schedule:Day,
-  {0ee9b088-8d52-4227-ab7a-3830590e668b}, !- Handle
-  res cooling setpoint allday2,           !- Name
-  {48c8f47c-779c-4557-acd0-7f533320903f}, !- Schedule Type Limits Name
-  ,                                       !- Interpolate to Timestep
-  24,                                     !- Hour 1
-  0,                                      !- Minute 1
-  24.4444444444444;                       !- Value Until Time 1
-
-OS:Schedule:Rule,
-  {f430edc8-d296-4c90-b715-b82a8fae8cf5}, !- Handle
-  res cooling setpoint allday rule3,      !- Name
-  {8f3d941a-4fcf-4b18-9384-cc98e25792eb}, !- Schedule Ruleset Name
-  9,                                      !- Rule Order
-  {18a499be-5411-4bcf-9bf5-cb8aee769cf6}, !- Day Schedule Name
-  Yes,                                    !- Apply Sunday
-  Yes,                                    !- Apply Monday
-  Yes,                                    !- Apply Tuesday
-  Yes,                                    !- Apply Wednesday
-  Yes,                                    !- Apply Thursday
-  Yes,                                    !- Apply Friday
-  Yes,                                    !- Apply Saturday
-  DateRange,                              !- Date Specification Type
-  3,                                      !- Start Month
-  1,                                      !- Start Day
-  3,                                      !- End Month
-  31;                                     !- End Day
-
-OS:Schedule:Day,
-  {18a499be-5411-4bcf-9bf5-cb8aee769cf6}, !- Handle
-  res cooling setpoint allday3,           !- Name
-  {48c8f47c-779c-4557-acd0-7f533320903f}, !- Schedule Type Limits Name
-  ,                                       !- Interpolate to Timestep
-  24,                                     !- Hour 1
-  0,                                      !- Minute 1
-  24.4444444444444;                       !- Value Until Time 1
-
-OS:Schedule:Rule,
-  {3bd1a2e7-9bd4-4641-88d3-a310816feddf}, !- Handle
-  res cooling setpoint allday rule4,      !- Name
-  {8f3d941a-4fcf-4b18-9384-cc98e25792eb}, !- Schedule Ruleset Name
-  8,                                      !- Rule Order
-  {96c7cc9e-980b-4712-bd2c-bb77111d4ced}, !- Day Schedule Name
-  Yes,                                    !- Apply Sunday
-  Yes,                                    !- Apply Monday
-  Yes,                                    !- Apply Tuesday
-  Yes,                                    !- Apply Wednesday
-  Yes,                                    !- Apply Thursday
-  Yes,                                    !- Apply Friday
-  Yes,                                    !- Apply Saturday
-  DateRange,                              !- Date Specification Type
-  4,                                      !- Start Month
-  1,                                      !- Start Day
-  4,                                      !- End Month
-  30;                                     !- End Day
-
-OS:Schedule:Day,
-  {96c7cc9e-980b-4712-bd2c-bb77111d4ced}, !- Handle
-  res cooling setpoint allday4,           !- Name
-  {48c8f47c-779c-4557-acd0-7f533320903f}, !- Schedule Type Limits Name
-  ,                                       !- Interpolate to Timestep
-  24,                                     !- Hour 1
-  0,                                      !- Minute 1
-  24.4444444444444;                       !- Value Until Time 1
-
-OS:Schedule:Rule,
-  {8b105319-5bc2-4724-8ce1-b6b4c325fa95}, !- Handle
-  res cooling setpoint allday rule5,      !- Name
-  {8f3d941a-4fcf-4b18-9384-cc98e25792eb}, !- Schedule Ruleset Name
-  7,                                      !- Rule Order
-  {c9efd142-9be9-465e-804b-d490e1403db3}, !- Day Schedule Name
-  Yes,                                    !- Apply Sunday
-  Yes,                                    !- Apply Monday
-  Yes,                                    !- Apply Tuesday
-  Yes,                                    !- Apply Wednesday
-  Yes,                                    !- Apply Thursday
-  Yes,                                    !- Apply Friday
-  Yes,                                    !- Apply Saturday
-  DateRange,                              !- Date Specification Type
-  5,                                      !- Start Month
-  1,                                      !- Start Day
-  5,                                      !- End Month
-  31;                                     !- End Day
-
-OS:Schedule:Day,
-  {c9efd142-9be9-465e-804b-d490e1403db3}, !- Handle
-  res cooling setpoint allday5,           !- Name
-  {48c8f47c-779c-4557-acd0-7f533320903f}, !- Schedule Type Limits Name
-  ,                                       !- Interpolate to Timestep
-  24,                                     !- Hour 1
-  0,                                      !- Minute 1
-  24.4444444444444;                       !- Value Until Time 1
-
-OS:Schedule:Rule,
-  {609a4caa-c52f-4724-8edd-80bb5c6178ad}, !- Handle
-  res cooling setpoint allday rule6,      !- Name
-  {8f3d941a-4fcf-4b18-9384-cc98e25792eb}, !- Schedule Ruleset Name
-  6,                                      !- Rule Order
-  {b9ea3fe6-cad3-40bc-beba-b1a50db9a1f2}, !- Day Schedule Name
-  Yes,                                    !- Apply Sunday
-  Yes,                                    !- Apply Monday
-  Yes,                                    !- Apply Tuesday
-  Yes,                                    !- Apply Wednesday
-  Yes,                                    !- Apply Thursday
-  Yes,                                    !- Apply Friday
-  Yes,                                    !- Apply Saturday
-  DateRange,                              !- Date Specification Type
-  6,                                      !- Start Month
-  1,                                      !- Start Day
-  6,                                      !- End Month
-  30;                                     !- End Day
-
-OS:Schedule:Day,
-  {b9ea3fe6-cad3-40bc-beba-b1a50db9a1f2}, !- Handle
-  res cooling setpoint allday6,           !- Name
-  {48c8f47c-779c-4557-acd0-7f533320903f}, !- Schedule Type Limits Name
-  ,                                       !- Interpolate to Timestep
-  24,                                     !- Hour 1
-  0,                                      !- Minute 1
-  24.4444444444444;                       !- Value Until Time 1
-
-OS:Schedule:Rule,
-  {328555a1-4ea9-4a9a-98c4-bdabeb806b62}, !- Handle
-  res cooling setpoint allday rule7,      !- Name
-  {8f3d941a-4fcf-4b18-9384-cc98e25792eb}, !- Schedule Ruleset Name
-  5,                                      !- Rule Order
-  {d5c18c07-1a34-4076-9ab3-b4e842de2fb7}, !- Day Schedule Name
-  Yes,                                    !- Apply Sunday
-  Yes,                                    !- Apply Monday
-  Yes,                                    !- Apply Tuesday
-  Yes,                                    !- Apply Wednesday
-  Yes,                                    !- Apply Thursday
-  Yes,                                    !- Apply Friday
-  Yes,                                    !- Apply Saturday
-  DateRange,                              !- Date Specification Type
-  7,                                      !- Start Month
-  1,                                      !- Start Day
-  7,                                      !- End Month
-  31;                                     !- End Day
-
-OS:Schedule:Day,
-  {d5c18c07-1a34-4076-9ab3-b4e842de2fb7}, !- Handle
-  res cooling setpoint allday7,           !- Name
-  {48c8f47c-779c-4557-acd0-7f533320903f}, !- Schedule Type Limits Name
-  ,                                       !- Interpolate to Timestep
-  24,                                     !- Hour 1
-  0,                                      !- Minute 1
-  24.4444444444444;                       !- Value Until Time 1
-
-OS:Schedule:Rule,
-  {eea9c385-043e-4921-8030-27244dfb0b69}, !- Handle
-  res cooling setpoint allday rule8,      !- Name
-  {8f3d941a-4fcf-4b18-9384-cc98e25792eb}, !- Schedule Ruleset Name
-  4,                                      !- Rule Order
-  {2b18bc13-1a23-4ff8-a493-968d53c945c9}, !- Day Schedule Name
-  Yes,                                    !- Apply Sunday
-  Yes,                                    !- Apply Monday
-  Yes,                                    !- Apply Tuesday
-  Yes,                                    !- Apply Wednesday
-  Yes,                                    !- Apply Thursday
-  Yes,                                    !- Apply Friday
-  Yes,                                    !- Apply Saturday
-  DateRange,                              !- Date Specification Type
-  8,                                      !- Start Month
-  1,                                      !- Start Day
-  8,                                      !- End Month
-  31;                                     !- End Day
-
-OS:Schedule:Day,
-  {2b18bc13-1a23-4ff8-a493-968d53c945c9}, !- Handle
-  res cooling setpoint allday8,           !- Name
-  {48c8f47c-779c-4557-acd0-7f533320903f}, !- Schedule Type Limits Name
-  ,                                       !- Interpolate to Timestep
-  24,                                     !- Hour 1
-  0,                                      !- Minute 1
-  24.4444444444444;                       !- Value Until Time 1
-
-OS:Schedule:Rule,
-  {9627313e-cf91-4619-adfa-78984c8a8bb0}, !- Handle
-  res cooling setpoint allday rule9,      !- Name
-  {8f3d941a-4fcf-4b18-9384-cc98e25792eb}, !- Schedule Ruleset Name
-  3,                                      !- Rule Order
-  {c99ffef6-2e2b-45c8-bfd0-f69ea0fccf9b}, !- Day Schedule Name
-  Yes,                                    !- Apply Sunday
-  Yes,                                    !- Apply Monday
-  Yes,                                    !- Apply Tuesday
-  Yes,                                    !- Apply Wednesday
-  Yes,                                    !- Apply Thursday
-  Yes,                                    !- Apply Friday
-  Yes,                                    !- Apply Saturday
-  DateRange,                              !- Date Specification Type
-  9,                                      !- Start Month
-  1,                                      !- Start Day
-  9,                                      !- End Month
-  30;                                     !- End Day
-
-OS:Schedule:Day,
-  {c99ffef6-2e2b-45c8-bfd0-f69ea0fccf9b}, !- Handle
-  res cooling setpoint allday9,           !- Name
-  {48c8f47c-779c-4557-acd0-7f533320903f}, !- Schedule Type Limits Name
-  ,                                       !- Interpolate to Timestep
-  24,                                     !- Hour 1
-  0,                                      !- Minute 1
-  24.4444444444444;                       !- Value Until Time 1
-
-OS:Schedule:Rule,
-  {54c0e142-4dc9-4cd9-92fb-a0eed1c313fc}, !- Handle
-  res cooling setpoint allday rule10,     !- Name
-  {8f3d941a-4fcf-4b18-9384-cc98e25792eb}, !- Schedule Ruleset Name
-  2,                                      !- Rule Order
-  {b5be8f55-70aa-4d96-a636-7999929f247b}, !- Day Schedule Name
-  Yes,                                    !- Apply Sunday
-  Yes,                                    !- Apply Monday
-  Yes,                                    !- Apply Tuesday
-  Yes,                                    !- Apply Wednesday
-  Yes,                                    !- Apply Thursday
-  Yes,                                    !- Apply Friday
-  Yes,                                    !- Apply Saturday
-  DateRange,                              !- Date Specification Type
-  10,                                     !- Start Month
-  1,                                      !- Start Day
-  10,                                     !- End Month
-  31;                                     !- End Day
-
-OS:Schedule:Day,
-  {b5be8f55-70aa-4d96-a636-7999929f247b}, !- Handle
-  res cooling setpoint allday10,          !- Name
-  {48c8f47c-779c-4557-acd0-7f533320903f}, !- Schedule Type Limits Name
-  ,                                       !- Interpolate to Timestep
-  24,                                     !- Hour 1
-  0,                                      !- Minute 1
-  24.4444444444444;                       !- Value Until Time 1
-
-OS:Schedule:Rule,
-  {f250b09a-32b6-4358-8efd-803e976e90f2}, !- Handle
-  res cooling setpoint allday rule11,     !- Name
-  {8f3d941a-4fcf-4b18-9384-cc98e25792eb}, !- Schedule Ruleset Name
-  1,                                      !- Rule Order
-  {3b1da2de-e8e9-45ef-9688-da5b5cca85e6}, !- Day Schedule Name
-  Yes,                                    !- Apply Sunday
-  Yes,                                    !- Apply Monday
-  Yes,                                    !- Apply Tuesday
-  Yes,                                    !- Apply Wednesday
-  Yes,                                    !- Apply Thursday
-  Yes,                                    !- Apply Friday
-  Yes,                                    !- Apply Saturday
-  DateRange,                              !- Date Specification Type
-  11,                                     !- Start Month
-  1,                                      !- Start Day
-  11,                                     !- End Month
-  30;                                     !- End Day
-
-OS:Schedule:Day,
-  {3b1da2de-e8e9-45ef-9688-da5b5cca85e6}, !- Handle
-  res cooling setpoint allday11,          !- Name
-  {48c8f47c-779c-4557-acd0-7f533320903f}, !- Schedule Type Limits Name
-  ,                                       !- Interpolate to Timestep
-  24,                                     !- Hour 1
-  0,                                      !- Minute 1
-  24.4444444444444;                       !- Value Until Time 1
-
-OS:Schedule:Rule,
-  {c0b52242-76d2-42c8-ab5d-ddeaaa5a6bf9}, !- Handle
-  res cooling setpoint allday rule12,     !- Name
-  {8f3d941a-4fcf-4b18-9384-cc98e25792eb}, !- Schedule Ruleset Name
-  0,                                      !- Rule Order
-  {635d5130-66bb-4aa8-beda-4c8d4402dabf}, !- Day Schedule Name
-  Yes,                                    !- Apply Sunday
-  Yes,                                    !- Apply Monday
-  Yes,                                    !- Apply Tuesday
-  Yes,                                    !- Apply Wednesday
-  Yes,                                    !- Apply Thursday
-  Yes,                                    !- Apply Friday
-  Yes,                                    !- Apply Saturday
-  DateRange,                              !- Date Specification Type
-  12,                                     !- Start Month
-  1,                                      !- Start Day
-  12,                                     !- End Month
-  31;                                     !- End Day
-
-OS:Schedule:Day,
-  {635d5130-66bb-4aa8-beda-4c8d4402dabf}, !- Handle
-  res cooling setpoint allday12,          !- Name
-  {48c8f47c-779c-4557-acd0-7f533320903f}, !- Schedule Type Limits Name
-  ,                                       !- Interpolate to Timestep
-  24,                                     !- Hour 1
-  0,                                      !- Minute 1
-  24.4444444444444;                       !- Value Until Time 1
-
-OS:Schedule:Day,
-  {6e6498d8-c5c3-4a96-b9a6-63f6233918af}, !- Handle
-  res cooling setpoint winter design,     !- Name
-  {48c8f47c-779c-4557-acd0-7f533320903f}, !- Schedule Type Limits Name
-  ,                                       !- Interpolate to Timestep
-  24,                                     !- Hour 1
-  0,                                      !- Minute 1
-  21.1111111111111;                       !- Value Until Time 1
-
-OS:Schedule:Day,
-  {a2f481cb-41c5-40ba-a485-f00fdcc03e2d}, !- Handle
-  res cooling setpoint summer design,     !- Name
-  {48c8f47c-779c-4557-acd0-7f533320903f}, !- Schedule Type Limits Name
-  ,                                       !- Interpolate to Timestep
-  24,                                     !- Hour 1
-  0,                                      !- Minute 1
-  23.8888888888889;                       !- Value Until Time 1
-
-OS:PlantLoop,
-  {8075b247-ca4e-4af2-a697-815bea4160d0}, !- Handle
-  Domestic Hot Water Loop,                !- Name
-  ,                                       !- Fluid Type
-  0,                                      !- Glycol Concentration
-  ,                                       !- User Defined Fluid Type
-  ,                                       !- Plant Equipment Operation Heating Load
-  ,                                       !- Plant Equipment Operation Cooling Load
-  ,                                       !- Primary Plant Equipment Operation Scheme
-  {e1dd700f-c518-426f-93f9-76c36e60a51b}, !- Loop Temperature Setpoint Node Name
-  ,                                       !- Maximum Loop Temperature {C}
-  ,                                       !- Minimum Loop Temperature {C}
-  0.01,                                   !- Maximum Loop Flow Rate {m3/s}
-  ,                                       !- Minimum Loop Flow Rate {m3/s}
-  0.003,                                  !- Plant Loop Volume {m3}
-  {35cf7067-edd7-4236-94e8-cac40d024028}, !- Plant Side Inlet Node Name
-  {88aa8daf-bb04-4fcc-9c1e-6ab4619adefe}, !- Plant Side Outlet Node Name
-  ,                                       !- Plant Side Branch List Name
-  {c94efdfa-56d1-4e64-a1b3-04a4bdf2ebdc}, !- Demand Side Inlet Node Name
-  {57c577bd-e3b4-4802-b362-461881768e46}, !- Demand Side Outlet Node Name
-  ,                                       !- Demand Side Branch List Name
-  ,                                       !- Demand Side Connector List Name
-  Optimal,                                !- Load Distribution Scheme
-  {e5d4c6db-af9d-4262-842b-4a3f2fa4d6a4}, !- Availability Manager List Name
-  ,                                       !- Plant Loop Demand Calculation Scheme
-  ,                                       !- Common Pipe Simulation
-  ,                                       !- Pressure Simulation Type
-  ,                                       !- Plant Equipment Operation Heating Load Schedule
-  ,                                       !- Plant Equipment Operation Cooling Load Schedule
-  ,                                       !- Primary Plant Equipment Operation Scheme Schedule
-  ,                                       !- Component Setpoint Operation Scheme Schedule
-  {10f6642e-9eb9-4612-8074-41d43964874f}, !- Demand Mixer Name
-  {35b1d44c-38b2-49b0-aa26-7f68bf3a6bbd}, !- Demand Splitter Name
-  {12a8e9a2-7c53-4b9c-bd97-3a309363e6bc}, !- Supply Mixer Name
-  {a5b1b3eb-2bbf-4272-86cf-dfe93cc9821c}; !- Supply Splitter Name
-
-OS:Node,
-  {f087fa4f-dbae-4b9d-bc0a-2e625a58c69d}, !- Handle
-  Node 17,                                !- Name
-  {35cf7067-edd7-4236-94e8-cac40d024028}, !- Inlet Port
-  {5234b1a7-72a7-4555-ad99-ba4292de2e61}; !- Outlet Port
-
-OS:Node,
-  {e1dd700f-c518-426f-93f9-76c36e60a51b}, !- Handle
-  Node 18,                                !- Name
-  {49135807-090e-46b7-ba11-0a9a8c23ea0b}, !- Inlet Port
-  {88aa8daf-bb04-4fcc-9c1e-6ab4619adefe}; !- Outlet Port
-
-OS:Node,
-  {a3c2cfc1-638c-4904-b44e-445fcdae474a}, !- Handle
-  Node 19,                                !- Name
-  {de3c8727-4371-4f8d-9646-b403699c7780}, !- Inlet Port
-  {dcda5c51-cd56-4370-864f-f0c801ed1802}; !- Outlet Port
-
-OS:Connector:Mixer,
-  {12a8e9a2-7c53-4b9c-bd97-3a309363e6bc}, !- Handle
-  Connector Mixer 1,                      !- Name
-  {e46fa33a-4d65-4543-9bbe-4f750cd0aa9b}, !- Outlet Branch Name
-  {82e51fa2-7de8-46a9-8ab8-491a2b32b357}, !- Inlet Branch Name 1
-  {20607734-138c-4287-874b-6ef957148931}; !- Inlet Branch Name 2
-
-OS:Connector:Splitter,
-  {a5b1b3eb-2bbf-4272-86cf-dfe93cc9821c}, !- Handle
-  Connector Splitter 1,                   !- Name
-  {678743bc-de55-46e2-af97-6c22c1ca56c7}, !- Inlet Branch Name
-  {de3c8727-4371-4f8d-9646-b403699c7780}, !- Outlet Branch Name 1
-  {edc13626-2791-4241-85fe-f84adec5da12}; !- Outlet Branch Name 2
-
-OS:Connection,
-  {35cf7067-edd7-4236-94e8-cac40d024028}, !- Handle
-  {4f8fd186-29e0-4410-b981-58bb4d466067}, !- Name
-  {8075b247-ca4e-4af2-a697-815bea4160d0}, !- Source Object
-  14,                                     !- Outlet Port
-  {f087fa4f-dbae-4b9d-bc0a-2e625a58c69d}, !- Target Object
-  2;                                      !- Inlet Port
-
-OS:Connection,
-  {de3c8727-4371-4f8d-9646-b403699c7780}, !- Handle
-  {d5143327-2176-47e0-b353-f97922791efb}, !- Name
-  {a5b1b3eb-2bbf-4272-86cf-dfe93cc9821c}, !- Source Object
-  3,                                      !- Outlet Port
-  {a3c2cfc1-638c-4904-b44e-445fcdae474a}, !- Target Object
-  2;                                      !- Inlet Port
-
-OS:Connection,
-  {88aa8daf-bb04-4fcc-9c1e-6ab4619adefe}, !- Handle
-  {cbfd37c6-c77d-4f71-a03c-b57629726194}, !- Name
-  {e1dd700f-c518-426f-93f9-76c36e60a51b}, !- Source Object
-  3,                                      !- Outlet Port
-  {8075b247-ca4e-4af2-a697-815bea4160d0}, !- Target Object
-  15;                                     !- Inlet Port
-
-OS:Node,
-  {cddd5061-7164-49be-a211-490fbfc6fdaa}, !- Handle
-  Node 20,                                !- Name
-  {c94efdfa-56d1-4e64-a1b3-04a4bdf2ebdc}, !- Inlet Port
-  {b9ec3fe4-bfc5-46db-87c8-05f8bdade9d7}; !- Outlet Port
-
-OS:Node,
-  {fb8592c9-54a7-4be4-8190-6180046d6637}, !- Handle
-  Node 21,                                !- Name
-  {01f8a141-155f-4603-a2fb-cfa848b99f7a}, !- Inlet Port
-  {57c577bd-e3b4-4802-b362-461881768e46}; !- Outlet Port
-
-OS:Node,
-  {6b994932-ebd9-48b7-afaa-7edd5375de56}, !- Handle
-  Node 22,                                !- Name
-  {a3fe3fe5-c1d2-4de2-97ac-ebc405cf3ba1}, !- Inlet Port
-  {a38fdb70-4d43-44a0-9b74-70ae6d0a16b1}; !- Outlet Port
-
-OS:Connector:Mixer,
-  {10f6642e-9eb9-4612-8074-41d43964874f}, !- Handle
-  Connector Mixer 2,                      !- Name
-  {01f8a141-155f-4603-a2fb-cfa848b99f7a}, !- Outlet Branch Name
-  {a38fdb70-4d43-44a0-9b74-70ae6d0a16b1}; !- Inlet Branch Name 1
-
-OS:Connector:Splitter,
-  {35b1d44c-38b2-49b0-aa26-7f68bf3a6bbd}, !- Handle
-  Connector Splitter 2,                   !- Name
-  {b9ec3fe4-bfc5-46db-87c8-05f8bdade9d7}, !- Inlet Branch Name
-  {a3fe3fe5-c1d2-4de2-97ac-ebc405cf3ba1}; !- Outlet Branch Name 1
-
-OS:Connection,
-  {c94efdfa-56d1-4e64-a1b3-04a4bdf2ebdc}, !- Handle
-  {1773ff21-2d9f-4a2b-9f7e-da69563ef62e}, !- Name
-  {8075b247-ca4e-4af2-a697-815bea4160d0}, !- Source Object
-  17,                                     !- Outlet Port
-  {cddd5061-7164-49be-a211-490fbfc6fdaa}, !- Target Object
-  2;                                      !- Inlet Port
-
-OS:Connection,
-  {b9ec3fe4-bfc5-46db-87c8-05f8bdade9d7}, !- Handle
-  {881b33fe-d707-4748-a9a0-f8c9d2985659}, !- Name
-  {cddd5061-7164-49be-a211-490fbfc6fdaa}, !- Source Object
-  3,                                      !- Outlet Port
-  {35b1d44c-38b2-49b0-aa26-7f68bf3a6bbd}, !- Target Object
-  2;                                      !- Inlet Port
-
-OS:Connection,
-  {a3fe3fe5-c1d2-4de2-97ac-ebc405cf3ba1}, !- Handle
-  {ec97b90f-8c7c-4029-91a3-ac905b28f715}, !- Name
-  {35b1d44c-38b2-49b0-aa26-7f68bf3a6bbd}, !- Source Object
-  3,                                      !- Outlet Port
-  {6b994932-ebd9-48b7-afaa-7edd5375de56}, !- Target Object
-  2;                                      !- Inlet Port
-
-OS:Connection,
-  {a38fdb70-4d43-44a0-9b74-70ae6d0a16b1}, !- Handle
-  {f9d54244-1148-4d21-8be1-f2ad0e83e4d1}, !- Name
-  {6b994932-ebd9-48b7-afaa-7edd5375de56}, !- Source Object
-  3,                                      !- Outlet Port
-  {10f6642e-9eb9-4612-8074-41d43964874f}, !- Target Object
-  3;                                      !- Inlet Port
-
-OS:Connection,
-  {01f8a141-155f-4603-a2fb-cfa848b99f7a}, !- Handle
-  {9e43cc7e-d295-4067-bfd4-ec984bf2a8fb}, !- Name
-  {10f6642e-9eb9-4612-8074-41d43964874f}, !- Source Object
-  2,                                      !- Outlet Port
-  {fb8592c9-54a7-4be4-8190-6180046d6637}, !- Target Object
-  2;                                      !- Inlet Port
-
-OS:Connection,
-  {57c577bd-e3b4-4802-b362-461881768e46}, !- Handle
-  {83b908e7-010d-41c7-8007-fff888fda47e}, !- Name
-  {fb8592c9-54a7-4be4-8190-6180046d6637}, !- Source Object
-  3,                                      !- Outlet Port
-  {8075b247-ca4e-4af2-a697-815bea4160d0}, !- Target Object
-  18;                                     !- Inlet Port
-
-OS:Sizing:Plant,
-  {f7253be2-b308-4218-a7c5-a49e8679e705}, !- Handle
-  {8075b247-ca4e-4af2-a697-815bea4160d0}, !- Plant or Condenser Loop Name
-  Heating,                                !- Loop Type
-  52.6666666666667,                       !- Design Loop Exit Temperature {C}
-  5.55555555555556,                       !- Loop Design Temperature Difference {deltaC}
-  NonCoincident,                          !- Sizing Option
-  1,                                      !- Zone Timesteps in Averaging Window
-  None;                                   !- Coincident Sizing Factor Mode
-
-OS:AvailabilityManagerAssignmentList,
-  {e5d4c6db-af9d-4262-842b-4a3f2fa4d6a4}, !- Handle
-  Plant Loop 1 AvailabilityManagerAssignmentList; !- Name
-
-OS:Pipe:Adiabatic,
-  {62e3e7d5-84df-4ca5-8242-af044778fc0d}, !- Handle
-  Pipe Adiabatic 1,                       !- Name
-  {dcda5c51-cd56-4370-864f-f0c801ed1802}, !- Inlet Node Name
-  {a9593982-21a3-47a6-87da-a48980228338}; !- Outlet Node Name
-
-OS:Pipe:Adiabatic,
-  {0461b7e3-6296-4187-889e-098588ee594a}, !- Handle
-  Pipe Adiabatic 2,                       !- Name
-  {6059798b-ad0e-43a7-ae3c-0248ad2dec83}, !- Inlet Node Name
-  {49135807-090e-46b7-ba11-0a9a8c23ea0b}; !- Outlet Node Name
-
-OS:Node,
-  {67854573-20cc-45b2-8c52-089bf2941c3c}, !- Handle
-  Node 23,                                !- Name
-  {a9593982-21a3-47a6-87da-a48980228338}, !- Inlet Port
-  {82e51fa2-7de8-46a9-8ab8-491a2b32b357}; !- Outlet Port
-
-OS:Connection,
-  {dcda5c51-cd56-4370-864f-f0c801ed1802}, !- Handle
-  {e8285759-346b-4086-a185-64c57ccae5d7}, !- Name
-  {a3c2cfc1-638c-4904-b44e-445fcdae474a}, !- Source Object
-  3,                                      !- Outlet Port
-  {62e3e7d5-84df-4ca5-8242-af044778fc0d}, !- Target Object
-  2;                                      !- Inlet Port
-
-OS:Connection,
-  {a9593982-21a3-47a6-87da-a48980228338}, !- Handle
-  {774b1fd6-07c7-4b98-a01c-b3953d4ff5e2}, !- Name
-  {62e3e7d5-84df-4ca5-8242-af044778fc0d}, !- Source Object
-  3,                                      !- Outlet Port
-  {67854573-20cc-45b2-8c52-089bf2941c3c}, !- Target Object
-  2;                                      !- Inlet Port
-
-OS:Connection,
-  {82e51fa2-7de8-46a9-8ab8-491a2b32b357}, !- Handle
-  {5ad62737-ab3e-4919-87f3-9f1340632c0d}, !- Name
-  {67854573-20cc-45b2-8c52-089bf2941c3c}, !- Source Object
-  3,                                      !- Outlet Port
-  {12a8e9a2-7c53-4b9c-bd97-3a309363e6bc}, !- Target Object
-  3;                                      !- Inlet Port
-
-OS:Node,
-  {b9072888-9355-4de8-b8fd-0a8f6cf5a368}, !- Handle
-  Node 24,                                !- Name
-  {e46fa33a-4d65-4543-9bbe-4f750cd0aa9b}, !- Inlet Port
-  {6059798b-ad0e-43a7-ae3c-0248ad2dec83}; !- Outlet Port
-
-OS:Connection,
-  {e46fa33a-4d65-4543-9bbe-4f750cd0aa9b}, !- Handle
-  {8685524c-1af6-4c89-a1a0-b119b2ae97dd}, !- Name
-  {12a8e9a2-7c53-4b9c-bd97-3a309363e6bc}, !- Source Object
-  2,                                      !- Outlet Port
-  {b9072888-9355-4de8-b8fd-0a8f6cf5a368}, !- Target Object
-  2;                                      !- Inlet Port
-
-OS:Connection,
-  {6059798b-ad0e-43a7-ae3c-0248ad2dec83}, !- Handle
-  {fcb29b5a-75d4-431d-9a51-6d6d567fe093}, !- Name
-  {b9072888-9355-4de8-b8fd-0a8f6cf5a368}, !- Source Object
-  3,                                      !- Outlet Port
-  {0461b7e3-6296-4187-889e-098588ee594a}, !- Target Object
-  2;                                      !- Inlet Port
-
-OS:Connection,
-  {49135807-090e-46b7-ba11-0a9a8c23ea0b}, !- Handle
-  {b7bd4d44-009d-47a7-921b-aa8cb810baaf}, !- Name
-  {0461b7e3-6296-4187-889e-098588ee594a}, !- Source Object
-  3,                                      !- Outlet Port
-  {e1dd700f-c518-426f-93f9-76c36e60a51b}, !- Target Object
-  2;                                      !- Inlet Port
-
-OS:Pump:VariableSpeed,
-  {eb094cbd-d97c-4d84-ac52-0750b4dd23d7}, !- Handle
-  Pump Variable Speed 1,                  !- Name
-  {5234b1a7-72a7-4555-ad99-ba4292de2e61}, !- Inlet Node Name
-  {a9143f7e-3833-4121-9741-8ddf3886c0f8}, !- Outlet Node Name
-  0.01,                                   !- Rated Flow Rate {m3/s}
-  1,                                      !- Rated Pump Head {Pa}
-  0,                                      !- Rated Power Consumption {W}
-  1,                                      !- Motor Efficiency
-  0,                                      !- Fraction of Motor Inefficiencies to Fluid Stream
-  0,                                      !- Coefficient 1 of the Part Load Performance Curve
-  1,                                      !- Coefficient 2 of the Part Load Performance Curve
-  0,                                      !- Coefficient 3 of the Part Load Performance Curve
-  0,                                      !- Coefficient 4 of the Part Load Performance Curve
-  ,                                       !- Minimum Flow Rate {m3/s}
-  Intermittent,                           !- Pump Control Type
-  ,                                       !- Pump Flow Rate Schedule Name
-  ,                                       !- Pump Curve Name
-  ,                                       !- Impeller Diameter {m}
-  ,                                       !- VFD Control Type
-  ,                                       !- Pump RPM Schedule Name
-  ,                                       !- Minimum Pressure Schedule {Pa}
-  ,                                       !- Maximum Pressure Schedule {Pa}
-  ,                                       !- Minimum RPM Schedule {rev/min}
-  ,                                       !- Maximum RPM Schedule {rev/min}
-  ,                                       !- Zone Name
-  0.5,                                    !- Skin Loss Radiative Fraction
-  PowerPerFlowPerPressure,                !- Design Power Sizing Method
-  348701.1,                               !- Design Electric Power per Unit Flow Rate {W/(m3/s)}
-  1.282051282,                            !- Design Shaft Power per Unit Flow Rate per Unit Head {W-s/m3-Pa}
-  0,                                      !- Design Minimum Flow Rate Fraction
-  General;                                !- End-Use Subcategory
-
-OS:Node,
-  {ab7a87a5-fd18-4862-b904-12d4cf54a553}, !- Handle
-  Node 25,                                !- Name
-  {a9143f7e-3833-4121-9741-8ddf3886c0f8}, !- Inlet Port
-  {678743bc-de55-46e2-af97-6c22c1ca56c7}; !- Outlet Port
-
-OS:Connection,
-  {5234b1a7-72a7-4555-ad99-ba4292de2e61}, !- Handle
-  {f9a921cd-930a-4eea-95ed-61421ee36fa2}, !- Name
-  {f087fa4f-dbae-4b9d-bc0a-2e625a58c69d}, !- Source Object
-  3,                                      !- Outlet Port
-  {eb094cbd-d97c-4d84-ac52-0750b4dd23d7}, !- Target Object
-  2;                                      !- Inlet Port
-
-OS:Connection,
-  {a9143f7e-3833-4121-9741-8ddf3886c0f8}, !- Handle
-  {861b69b3-bf58-4b4a-8efa-4f81af9af72f}, !- Name
-  {eb094cbd-d97c-4d84-ac52-0750b4dd23d7}, !- Source Object
-  3,                                      !- Outlet Port
-  {ab7a87a5-fd18-4862-b904-12d4cf54a553}, !- Target Object
-  2;                                      !- Inlet Port
-
-OS:Connection,
-  {678743bc-de55-46e2-af97-6c22c1ca56c7}, !- Handle
-  {11234cb1-48cf-4a79-8481-836993e4d147}, !- Name
-  {ab7a87a5-fd18-4862-b904-12d4cf54a553}, !- Source Object
-  3,                                      !- Outlet Port
-  {a5b1b3eb-2bbf-4272-86cf-dfe93cc9821c}, !- Target Object
-  2;                                      !- Inlet Port
-
-OS:Schedule:Constant,
-  {62e01cfc-d4e5-4ea8-b62f-45509be102de}, !- Handle
-  dhw temp,                               !- Name
-  {48c8f47c-779c-4557-acd0-7f533320903f}, !- Schedule Type Limits Name
-  52.6666666666667;                       !- Value
-
-OS:SetpointManager:Scheduled,
-  {0fb27e88-591d-4183-9322-00e883da7c18}, !- Handle
-  Setpoint Manager Scheduled 1,           !- Name
-  Temperature,                            !- Control Variable
-  {62e01cfc-d4e5-4ea8-b62f-45509be102de}, !- Schedule Name
-  {e1dd700f-c518-426f-93f9-76c36e60a51b}; !- Setpoint Node or NodeList Name
-
-OS:WaterHeater:Mixed,
-  {fe9bf1cf-a999-451e-8c35-bc51d68a5599}, !- Handle
-  res wh,                                 !- Name
-  0.143845647790854,                      !- Tank Volume {m3}
-  {b36f4c22-17f6-4abb-8040-5c1d5d8d81e8}, !- Setpoint Temperature Schedule Name
-  2,                                      !- Deadband Temperature Difference {deltaC}
-  99,                                     !- Maximum Temperature Limit {C}
-  Cycle,                                  !- Heater Control Type
-  11722.8428068889,                       !- Heater Maximum Capacity {W}
-  0,                                      !- Heater Minimum Capacity {W}
-  ,                                       !- Heater Ignition Minimum Flow Rate {m3/s}
-  ,                                       !- Heater Ignition Delay {s}
-  NaturalGas,                             !- Heater Fuel Type
-  0.773298241318794,                      !- Heater Thermal Efficiency
-  ,                                       !- Part Load Factor Curve Name
-  0,                                      !- Off Cycle Parasitic Fuel Consumption Rate {W}
-  Electricity,                            !- Off Cycle Parasitic Fuel Type
-  0,                                      !- Off Cycle Parasitic Heat Fraction to Tank
-  0,                                      !- On Cycle Parasitic Fuel Consumption Rate {W}
-  Electricity,                            !- On Cycle Parasitic Fuel Type
-  0,                                      !- On Cycle Parasitic Heat Fraction to Tank
-  ThermalZone,                            !- Ambient Temperature Indicator
-  ,                                       !- Ambient Temperature Schedule Name
-  {7f56b171-4378-4b3f-839d-856350ca2768}, !- Ambient Temperature Thermal Zone Name
-  ,                                       !- Ambient Temperature Outdoor Air Node Name
-  4.15693173076374,                       !- Off Cycle Loss Coefficient to Ambient Temperature {W/K}
-  0.64,                                   !- Off Cycle Loss Fraction to Thermal Zone
-  4.15693173076374,                       !- On Cycle Loss Coefficient to Ambient Temperature {W/K}
-  1,                                      !- On Cycle Loss Fraction to Thermal Zone
-  ,                                       !- Peak Use Flow Rate {m3/s}
-  ,                                       !- Use Flow Rate Fraction Schedule Name
-  ,                                       !- Cold Water Supply Temperature Schedule Name
-  {383de7be-841f-4a60-bf91-96711dfed3b0}, !- Use Side Inlet Node Name
-  {83670604-cd1c-4edb-9378-442a6b60fec8}, !- Use Side Outlet Node Name
-  1,                                      !- Use Side Effectiveness
-  ,                                       !- Source Side Inlet Node Name
-  ,                                       !- Source Side Outlet Node Name
-  1,                                      !- Source Side Effectiveness
-  autosize,                               !- Use Side Design Flow Rate {m3/s}
-  autosize,                               !- Source Side Design Flow Rate {m3/s}
-  1.5,                                    !- Indirect Water Heating Recovery Time {hr}
-  IndirectHeatPrimarySetpoint,            !- Source Side Flow Control Mode
-  ,                                       !- Indirect Alternate Setpoint Temperature Schedule Name
-  res wh;                                 !- End-Use Subcategory
-
-OS:Schedule:Constant,
-  {b36f4c22-17f6-4abb-8040-5c1d5d8d81e8}, !- Handle
-  WH Setpoint Temp,                       !- Name
-  {48c8f47c-779c-4557-acd0-7f533320903f}, !- Schedule Type Limits Name
-  52.6666666666667;                       !- Value
-
-OS:Node,
-  {a0a790bb-c0f6-4e8d-937e-b2c22a221824}, !- Handle
-  Node 26,                                !- Name
-  {edc13626-2791-4241-85fe-f84adec5da12}, !- Inlet Port
-  {383de7be-841f-4a60-bf91-96711dfed3b0}; !- Outlet Port
-
-OS:Connection,
-  {edc13626-2791-4241-85fe-f84adec5da12}, !- Handle
-  {ce3168cf-7da1-49b6-b2d7-216f27a6bd96}, !- Name
-  {a5b1b3eb-2bbf-4272-86cf-dfe93cc9821c}, !- Source Object
-  4,                                      !- Outlet Port
-  {a0a790bb-c0f6-4e8d-937e-b2c22a221824}, !- Target Object
-  2;                                      !- Inlet Port
-
-OS:Node,
-  {e6087e63-53e1-40cf-8b04-d1f5d0880e6d}, !- Handle
-  Node 27,                                !- Name
-  {83670604-cd1c-4edb-9378-442a6b60fec8}, !- Inlet Port
-  {20607734-138c-4287-874b-6ef957148931}; !- Outlet Port
-
-OS:Connection,
-  {383de7be-841f-4a60-bf91-96711dfed3b0}, !- Handle
-  {f3691f66-a9d4-4cd8-8b83-4ee3814ad23f}, !- Name
-  {a0a790bb-c0f6-4e8d-937e-b2c22a221824}, !- Source Object
-  3,                                      !- Outlet Port
-  {fe9bf1cf-a999-451e-8c35-bc51d68a5599}, !- Target Object
-  31;                                     !- Inlet Port
-
-OS:Connection,
-  {83670604-cd1c-4edb-9378-442a6b60fec8}, !- Handle
-  {302fa5f0-8ac0-469f-9df6-0764d8b65097}, !- Name
-  {fe9bf1cf-a999-451e-8c35-bc51d68a5599}, !- Source Object
-  32,                                     !- Outlet Port
-  {e6087e63-53e1-40cf-8b04-d1f5d0880e6d}, !- Target Object
-  2;                                      !- Inlet Port
-
-OS:Connection,
-  {20607734-138c-4287-874b-6ef957148931}, !- Handle
-  {ee871942-5c3e-4d0e-abbf-c0679e326698}, !- Name
-  {e6087e63-53e1-40cf-8b04-d1f5d0880e6d}, !- Source Object
-  3,                                      !- Outlet Port
-  {12a8e9a2-7c53-4b9c-bd97-3a309363e6bc}, !- Target Object
-  4;                                      !- Inlet Port
-=======
->>>>>>> fcfe5a62
