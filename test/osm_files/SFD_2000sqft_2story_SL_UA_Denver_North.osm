--- conflicted
+++ resolved
@@ -1,74 +1,16 @@
 !- NOTE: Auto-generated from /test/osw_files/SFD_2000sqft_2story_SL_UA_Denver_North.osw
 
 OS:Version,
-<<<<<<< HEAD
-  {64a8ef91-2891-4cf3-b19b-8df5300797dc}, !- Handle
-  2.8.0;                                  !- Version Identifier
-
-OS:Building,
-  {ef187c54-43c4-46de-b3d0-7fa759057c2d}, !- Handle
-  Building 1,                             !- Name
-  ,                                       !- Building Sector Type
-  180,                                    !- North Axis {deg}
-  ,                                       !- Nominal Floor to Floor Height {m}
-  ,                                       !- Space Type Name
-  ,                                       !- Default Construction Set Name
-  ,                                       !- Default Schedule Set Name
-  2,                                      !- Standards Number of Stories
-  2,                                      !- Standards Number of Above Ground Stories
-  ,                                       !- Standards Template
-  singlefamilydetached,                   !- Standards Building Type
-  1;                                      !- Standards Number of Living Units
-
-OS:Facility,
-  {69647329-1db7-479d-9fcb-b9c8d4319051}; !- Handle
-
-OS:Site,
-  {92f75749-59f7-4dc2-8c88-84f87052c4da}, !- Handle
-  Denver Intl Ap_CO_USA,                  !- Name
-  39.83,                                  !- Latitude {deg}
-  -104.65,                                !- Longitude {deg}
-  -7,                                     !- Time Zone {hr}
-  1650,                                   !- Elevation {m}
-  ;                                       !- Terrain
-
-OS:SimulationControl,
-  {ae84e10f-37b7-483e-add1-97ce96984c62}, !- Handle
-=======
   {4c3b9093-2e8a-47a7-9a89-349b1b1c6ef6}, !- Handle
   2.8.0;                                  !- Version Identifier
 
 OS:SimulationControl,
   {6b4eb920-0651-417d-8d0a-1ed1c72e465d}, !- Handle
->>>>>>> 9eab78ed
   ,                                       !- Do Zone Sizing Calculation
   ,                                       !- Do System Sizing Calculation
   ,                                       !- Do Plant Sizing Calculation
   No;                                     !- Run Simulation for Sizing Periods
 
-<<<<<<< HEAD
-OS:Sizing:Parameters,
-  {ead37517-7f4a-4511-8d09-a1c7273d99da}, !- Handle
-  1.25,                                   !- Heating Sizing Factor
-  1.15;                                   !- Cooling Sizing Factor
-
-OS:Timestep,
-  {10d04319-b8ae-4331-b141-e1727ff62e7f}, !- Handle
-  6;                                      !- Number of Timesteps per Hour
-
-OS:ShadowCalculation,
-  {27ac86e1-9aee-4535-bf37-ca460692ebf6}, !- Handle
-  20,                                     !- Calculation Frequency
-  200;                                    !- Maximum Figures in Shadow Overlap Calculations
-
-OS:HeatBalanceAlgorithm,
-  {666129f2-214b-4e38-b16d-fd6144d3845f}, !- Handle
-  ConductionTransferFunction,             !- Algorithm
-  200;                                    !- Surface Temperature Upper Limit {C}
-
-OS:RunPeriod,
-  {e436560e-c95d-4362-b648-9daa995281f7}, !- Handle
-=======
 OS:Timestep,
   {5730a28f-b27c-46dd-8edb-2c33d800a2f6}, !- Handle
   6;                                      !- Number of Timesteps per Hour
@@ -94,7 +36,6 @@
 
 OS:RunPeriod,
   {b3949a44-2ef9-47cc-8124-e84388a53bba}, !- Handle
->>>>>>> 9eab78ed
   Run Period 1,                           !- Name
   1,                                      !- Begin Month
   1,                                      !- Begin Day of Month
@@ -107,41 +48,8 @@
   ,                                       !- Use Weather File Snow Indicators
   ;                                       !- Number of Times Runperiod to be Repeated
 
-<<<<<<< HEAD
-OS:LifeCycleCost:Parameters,
-  {f04763ca-23b2-4ab2-899a-9376bb6458ec}, !- Handle
-  ,                                       !- Analysis Type
-  ,                                       !- Discounting Convention
-  ,                                       !- Inflation Approach
-  ,                                       !- Real Discount Rate
-  ,                                       !- Nominal Discount Rate
-  ,                                       !- Inflation
-  ,                                       !- Base Date Month
-  ,                                       !- Base Date Year
-  ,                                       !- Service Date Month
-  ,                                       !- Service Date Year
-  ;                                       !- Length of Study Period in Years
-
-OS:SurfaceConvectionAlgorithm:Outside,
-  {9ffb4f94-43b8-4bd7-a545-8432ca87a9f8}, !- Handle
-  DOE-2;                                  !- Algorithm
-
-OS:SurfaceConvectionAlgorithm:Inside,
-  {cf147dc0-41cf-4f54-b000-290b75095acf}, !- Handle
-  TARP;                                   !- Algorithm
-
-OS:ZoneCapacitanceMultiplier:ResearchSpecial,
-  {5646afd5-212e-413a-835d-6a7e075adf0e}, !- Handle
-  ,                                       !- Temperature Capacity Multiplier
-  15,                                     !- Humidity Capacity Multiplier
-  ;                                       !- Carbon Dioxide Capacity Multiplier
-
-OS:ThermalZone,
-  {f6962e18-9aa4-4da4-8cae-ce96056a3d03}, !- Handle
-=======
 OS:ThermalZone,
   {4d315f82-ef17-417e-9e12-c626b9b0111c}, !- Handle
->>>>>>> 9eab78ed
   living zone,                            !- Name
   ,                                       !- Multiplier
   ,                                       !- Ceiling Height {m}
@@ -150,17 +58,10 @@
   ,                                       !- Zone Inside Convection Algorithm
   ,                                       !- Zone Outside Convection Algorithm
   ,                                       !- Zone Conditioning Equipment List Name
-<<<<<<< HEAD
-  {ec4742d7-1886-4dbb-b367-57753b02eb89}, !- Zone Air Inlet Port List
-  {3a93fdd9-d61a-45bd-89e7-75490c33f705}, !- Zone Air Exhaust Port List
-  {6468514d-0521-494b-b841-41ef8219d96b}, !- Zone Air Node Name
-  {c3da9fbc-5d49-4283-b66f-ced8e8035af3}, !- Zone Return Air Port List
-=======
   {63ad414d-7f36-49a0-a7c3-8262efd176cb}, !- Zone Air Inlet Port List
   {44e118cb-2e33-4472-9896-32c2429a8afb}, !- Zone Air Exhaust Port List
   {3ec62793-55f1-463b-908f-f490c6fc4b33}, !- Zone Air Node Name
   {840e4564-39f5-493f-94fc-65c030ecc690}, !- Zone Return Air Port List
->>>>>>> 9eab78ed
   ,                                       !- Primary Daylighting Control Name
   ,                                       !- Fraction of Zone Controlled by Primary Daylighting Control
   ,                                       !- Secondary Daylighting Control Name
@@ -171,39 +72,6 @@
   No;                                     !- Use Ideal Air Loads
 
 OS:Node,
-<<<<<<< HEAD
-  {532904aa-f234-418d-b399-d46a8969f712}, !- Handle
-  Node 1,                                 !- Name
-  {6468514d-0521-494b-b841-41ef8219d96b}, !- Inlet Port
-  ;                                       !- Outlet Port
-
-OS:Connection,
-  {6468514d-0521-494b-b841-41ef8219d96b}, !- Handle
-  {6b3f301d-f65b-4cb4-87b4-0d955ae68a1e}, !- Name
-  {f6962e18-9aa4-4da4-8cae-ce96056a3d03}, !- Source Object
-  11,                                     !- Outlet Port
-  {532904aa-f234-418d-b399-d46a8969f712}, !- Target Object
-  2;                                      !- Inlet Port
-
-OS:PortList,
-  {ec4742d7-1886-4dbb-b367-57753b02eb89}, !- Handle
-  {18370eb0-a79c-4360-bb7f-c5cb03e5d407}, !- Name
-  {f6962e18-9aa4-4da4-8cae-ce96056a3d03}; !- HVAC Component
-
-OS:PortList,
-  {3a93fdd9-d61a-45bd-89e7-75490c33f705}, !- Handle
-  {c8731fc3-09eb-4d6f-ade9-21f8273dd95a}, !- Name
-  {f6962e18-9aa4-4da4-8cae-ce96056a3d03}; !- HVAC Component
-
-OS:PortList,
-  {c3da9fbc-5d49-4283-b66f-ced8e8035af3}, !- Handle
-  {21e7ea77-adc2-48b5-87f3-b500771668e5}, !- Name
-  {f6962e18-9aa4-4da4-8cae-ce96056a3d03}; !- HVAC Component
-
-OS:Sizing:Zone,
-  {c8357874-a2ad-4f61-9423-7f0de44b824b}, !- Handle
-  {f6962e18-9aa4-4da4-8cae-ce96056a3d03}, !- Zone or ZoneList Name
-=======
   {4944205d-a2f0-4091-be70-118e06875f8f}, !- Handle
   Node 1,                                 !- Name
   {3ec62793-55f1-463b-908f-f490c6fc4b33}, !- Inlet Port
@@ -235,7 +103,6 @@
 OS:Sizing:Zone,
   {446b6ca6-60d0-4b09-9ffe-c177ed7d9b30}, !- Handle
   {4d315f82-ef17-417e-9e12-c626b9b0111c}, !- Zone or ZoneList Name
->>>>>>> 9eab78ed
   SupplyAirTemperature,                   !- Zone Cooling Design Supply Air Temperature Input Method
   14,                                     !- Zone Cooling Design Supply Air Temperature {C}
   11.11,                                  !- Zone Cooling Design Supply Air Temperature Difference {deltaC}
@@ -264,16 +131,6 @@
   autosize;                               !- Dedicated Outdoor Air High Setpoint Temperature for Design {C}
 
 OS:ZoneHVAC:EquipmentList,
-<<<<<<< HEAD
-  {feb3b335-da66-436d-b3a2-cb1e3aae6b03}, !- Handle
-  Zone HVAC Equipment List 1,             !- Name
-  {f6962e18-9aa4-4da4-8cae-ce96056a3d03}; !- Thermal Zone
-
-OS:Space,
-  {b65680f1-9f53-4316-8d87-48e8525c60a6}, !- Handle
-  living space,                           !- Name
-  {fbc1a938-edb2-4e79-90cc-e4c46fd4d526}, !- Space Type Name
-=======
   {9f0a942a-dc2d-4857-b2aa-d45a82d472df}, !- Handle
   Zone HVAC Equipment List 1,             !- Name
   {4d315f82-ef17-417e-9e12-c626b9b0111c}; !- Thermal Zone
@@ -282,7 +139,6 @@
   {c7aabe93-7c37-48da-82c4-f121c5e30c41}, !- Handle
   living space,                           !- Name
   {ddd7a108-5351-4873-abd7-affde08185e6}, !- Space Type Name
->>>>>>> 9eab78ed
   ,                                       !- Default Construction Set Name
   ,                                       !- Default Schedule Set Name
   -0,                                     !- Direction of Relative North {deg}
@@ -290,19 +146,6 @@
   0,                                      !- Y Origin {m}
   0,                                      !- Z Origin {m}
   ,                                       !- Building Story Name
-<<<<<<< HEAD
-  {f6962e18-9aa4-4da4-8cae-ce96056a3d03}, !- Thermal Zone Name
-  ,                                       !- Part of Total Floor Area
-  ,                                       !- Design Specification Outdoor Air Object Name
-  {6a343f01-b3ab-436c-82a3-020a12cebda1}; !- Building Unit Name
-
-OS:Surface,
-  {6e04f357-66c1-430c-ba6f-e89e9366ae63}, !- Handle
-  Surface 1,                              !- Name
-  Floor,                                  !- Surface Type
-  ,                                       !- Construction Name
-  {b65680f1-9f53-4316-8d87-48e8525c60a6}, !- Space Name
-=======
   {4d315f82-ef17-417e-9e12-c626b9b0111c}, !- Thermal Zone Name
   ,                                       !- Part of Total Floor Area
   ,                                       !- Design Specification Outdoor Air Object Name
@@ -314,7 +157,6 @@
   Floor,                                  !- Surface Type
   ,                                       !- Construction Name
   {c7aabe93-7c37-48da-82c4-f121c5e30c41}, !- Space Name
->>>>>>> 9eab78ed
   Foundation,                             !- Outside Boundary Condition
   ,                                       !- Outside Boundary Condition Object
   NoSun,                                  !- Sun Exposure
@@ -327,19 +169,11 @@
   13.6310703908387, 0, 0;                 !- X,Y,Z Vertex 4 {m}
 
 OS:Surface,
-<<<<<<< HEAD
-  {82d5d410-91c4-4752-a580-ccefd5ce31a1}, !- Handle
-  Surface 2,                              !- Name
-  Wall,                                   !- Surface Type
-  ,                                       !- Construction Name
-  {b65680f1-9f53-4316-8d87-48e8525c60a6}, !- Space Name
-=======
   {e152a726-0461-4ce2-a2bf-0398e26830a7}, !- Handle
   Surface 2,                              !- Name
   Wall,                                   !- Surface Type
   ,                                       !- Construction Name
   {c7aabe93-7c37-48da-82c4-f121c5e30c41}, !- Space Name
->>>>>>> 9eab78ed
   Outdoors,                               !- Outside Boundary Condition
   ,                                       !- Outside Boundary Condition Object
   SunExposed,                             !- Sun Exposure
@@ -352,19 +186,11 @@
   0, 0, 2.4384;                           !- X,Y,Z Vertex 4 {m}
 
 OS:Surface,
-<<<<<<< HEAD
-  {2eaea84a-4fc5-4a07-bafd-472fa475fbd9}, !- Handle
-  Surface 3,                              !- Name
-  Wall,                                   !- Surface Type
-  ,                                       !- Construction Name
-  {b65680f1-9f53-4316-8d87-48e8525c60a6}, !- Space Name
-=======
   {56b20b4a-7f18-4037-b848-262908cc8800}, !- Handle
   Surface 3,                              !- Name
   Wall,                                   !- Surface Type
   ,                                       !- Construction Name
   {c7aabe93-7c37-48da-82c4-f121c5e30c41}, !- Space Name
->>>>>>> 9eab78ed
   Outdoors,                               !- Outside Boundary Condition
   ,                                       !- Outside Boundary Condition Object
   SunExposed,                             !- Sun Exposure
@@ -377,19 +203,11 @@
   0, 6.81553519541936, 2.4384;            !- X,Y,Z Vertex 4 {m}
 
 OS:Surface,
-<<<<<<< HEAD
-  {dace0ac3-968f-4483-b6f9-8416563042fe}, !- Handle
-  Surface 4,                              !- Name
-  Wall,                                   !- Surface Type
-  ,                                       !- Construction Name
-  {b65680f1-9f53-4316-8d87-48e8525c60a6}, !- Space Name
-=======
   {745f37d9-a754-41f6-b973-17d10ae16210}, !- Handle
   Surface 4,                              !- Name
   Wall,                                   !- Surface Type
   ,                                       !- Construction Name
   {c7aabe93-7c37-48da-82c4-f121c5e30c41}, !- Space Name
->>>>>>> 9eab78ed
   Outdoors,                               !- Outside Boundary Condition
   ,                                       !- Outside Boundary Condition Object
   SunExposed,                             !- Sun Exposure
@@ -402,19 +220,11 @@
   13.6310703908387, 6.81553519541936, 2.4384; !- X,Y,Z Vertex 4 {m}
 
 OS:Surface,
-<<<<<<< HEAD
-  {b6cb801d-dc35-49f6-b4b8-34e01f49b6a5}, !- Handle
-  Surface 5,                              !- Name
-  Wall,                                   !- Surface Type
-  ,                                       !- Construction Name
-  {b65680f1-9f53-4316-8d87-48e8525c60a6}, !- Space Name
-=======
   {bc864752-3221-405a-a38e-f74bbd95ab89}, !- Handle
   Surface 5,                              !- Name
   Wall,                                   !- Surface Type
   ,                                       !- Construction Name
   {c7aabe93-7c37-48da-82c4-f121c5e30c41}, !- Space Name
->>>>>>> 9eab78ed
   Outdoors,                               !- Outside Boundary Condition
   ,                                       !- Outside Boundary Condition Object
   SunExposed,                             !- Sun Exposure
@@ -427,15 +237,6 @@
   13.6310703908387, 0, 2.4384;            !- X,Y,Z Vertex 4 {m}
 
 OS:Surface,
-<<<<<<< HEAD
-  {95124d6b-9acd-475a-ae04-eb4a1bfdb13e}, !- Handle
-  Surface 6,                              !- Name
-  RoofCeiling,                            !- Surface Type
-  ,                                       !- Construction Name
-  {b65680f1-9f53-4316-8d87-48e8525c60a6}, !- Space Name
-  Surface,                                !- Outside Boundary Condition
-  {d55adfc3-381a-4891-bff2-d9f7a3d2e033}, !- Outside Boundary Condition Object
-=======
   {13246f1d-a74a-4ee2-9d27-2e6f3b5d9780}, !- Handle
   Surface 6,                              !- Name
   RoofCeiling,                            !- Surface Type
@@ -443,7 +244,6 @@
   {c7aabe93-7c37-48da-82c4-f121c5e30c41}, !- Space Name
   Surface,                                !- Outside Boundary Condition
   {2de98595-7ea8-40fb-b351-9b5d92dab16a}, !- Outside Boundary Condition Object
->>>>>>> 9eab78ed
   NoSun,                                  !- Sun Exposure
   NoWind,                                 !- Wind Exposure
   ,                                       !- View Factor to Ground
@@ -454,11 +254,7 @@
   0, 0, 2.4384;                           !- X,Y,Z Vertex 4 {m}
 
 OS:SpaceType,
-<<<<<<< HEAD
-  {fbc1a938-edb2-4e79-90cc-e4c46fd4d526}, !- Handle
-=======
   {ddd7a108-5351-4873-abd7-affde08185e6}, !- Handle
->>>>>>> 9eab78ed
   Space Type 1,                           !- Name
   ,                                       !- Default Construction Set Name
   ,                                       !- Default Schedule Set Name
@@ -469,15 +265,9 @@
   living;                                 !- Standards Space Type
 
 OS:Space,
-<<<<<<< HEAD
-  {c289c33a-922c-4e84-ac28-f0f99d6a16b8}, !- Handle
-  living space|story 2,                   !- Name
-  {fbc1a938-edb2-4e79-90cc-e4c46fd4d526}, !- Space Type Name
-=======
   {0a3df411-04bd-418a-8876-e4021c2a5e11}, !- Handle
   living space|story 2,                   !- Name
   {ddd7a108-5351-4873-abd7-affde08185e6}, !- Space Type Name
->>>>>>> 9eab78ed
   ,                                       !- Default Construction Set Name
   ,                                       !- Default Schedule Set Name
   -0,                                     !- Direction of Relative North {deg}
@@ -485,21 +275,6 @@
   0,                                      !- Y Origin {m}
   2.4384,                                 !- Z Origin {m}
   ,                                       !- Building Story Name
-<<<<<<< HEAD
-  {f6962e18-9aa4-4da4-8cae-ce96056a3d03}, !- Thermal Zone Name
-  ,                                       !- Part of Total Floor Area
-  ,                                       !- Design Specification Outdoor Air Object Name
-  {6a343f01-b3ab-436c-82a3-020a12cebda1}; !- Building Unit Name
-
-OS:Surface,
-  {d55adfc3-381a-4891-bff2-d9f7a3d2e033}, !- Handle
-  Surface 7,                              !- Name
-  Floor,                                  !- Surface Type
-  ,                                       !- Construction Name
-  {c289c33a-922c-4e84-ac28-f0f99d6a16b8}, !- Space Name
-  Surface,                                !- Outside Boundary Condition
-  {95124d6b-9acd-475a-ae04-eb4a1bfdb13e}, !- Outside Boundary Condition Object
-=======
   {4d315f82-ef17-417e-9e12-c626b9b0111c}, !- Thermal Zone Name
   ,                                       !- Part of Total Floor Area
   ,                                       !- Design Specification Outdoor Air Object Name
@@ -513,7 +288,6 @@
   {0a3df411-04bd-418a-8876-e4021c2a5e11}, !- Space Name
   Surface,                                !- Outside Boundary Condition
   {13246f1d-a74a-4ee2-9d27-2e6f3b5d9780}, !- Outside Boundary Condition Object
->>>>>>> 9eab78ed
   NoSun,                                  !- Sun Exposure
   NoWind,                                 !- Wind Exposure
   ,                                       !- View Factor to Ground
@@ -524,19 +298,11 @@
   13.6310703908387, 0, 0;                 !- X,Y,Z Vertex 4 {m}
 
 OS:Surface,
-<<<<<<< HEAD
-  {1c87e819-686b-4f97-bb92-96d459e74b27}, !- Handle
-  Surface 8,                              !- Name
-  Wall,                                   !- Surface Type
-  ,                                       !- Construction Name
-  {c289c33a-922c-4e84-ac28-f0f99d6a16b8}, !- Space Name
-=======
   {41605048-e8a2-4e8a-a1d2-43bf8dd079f2}, !- Handle
   Surface 8,                              !- Name
   Wall,                                   !- Surface Type
   ,                                       !- Construction Name
   {0a3df411-04bd-418a-8876-e4021c2a5e11}, !- Space Name
->>>>>>> 9eab78ed
   Outdoors,                               !- Outside Boundary Condition
   ,                                       !- Outside Boundary Condition Object
   SunExposed,                             !- Sun Exposure
@@ -549,19 +315,11 @@
   0, 0, 2.4384;                           !- X,Y,Z Vertex 4 {m}
 
 OS:Surface,
-<<<<<<< HEAD
-  {0ec7ca76-a75d-4614-aa98-8353aa6ff969}, !- Handle
-  Surface 9,                              !- Name
-  Wall,                                   !- Surface Type
-  ,                                       !- Construction Name
-  {c289c33a-922c-4e84-ac28-f0f99d6a16b8}, !- Space Name
-=======
   {3ccfc1c0-dfca-4ad2-9892-a54612cec4b4}, !- Handle
   Surface 9,                              !- Name
   Wall,                                   !- Surface Type
   ,                                       !- Construction Name
   {0a3df411-04bd-418a-8876-e4021c2a5e11}, !- Space Name
->>>>>>> 9eab78ed
   Outdoors,                               !- Outside Boundary Condition
   ,                                       !- Outside Boundary Condition Object
   SunExposed,                             !- Sun Exposure
@@ -574,19 +332,11 @@
   0, 6.81553519541936, 2.4384;            !- X,Y,Z Vertex 4 {m}
 
 OS:Surface,
-<<<<<<< HEAD
-  {57315d63-fece-45ff-a01c-52935c4f4e2c}, !- Handle
-  Surface 10,                             !- Name
-  Wall,                                   !- Surface Type
-  ,                                       !- Construction Name
-  {c289c33a-922c-4e84-ac28-f0f99d6a16b8}, !- Space Name
-=======
   {4e494ed0-5f7d-43c9-aa8a-8b9fd0612f31}, !- Handle
   Surface 10,                             !- Name
   Wall,                                   !- Surface Type
   ,                                       !- Construction Name
   {0a3df411-04bd-418a-8876-e4021c2a5e11}, !- Space Name
->>>>>>> 9eab78ed
   Outdoors,                               !- Outside Boundary Condition
   ,                                       !- Outside Boundary Condition Object
   SunExposed,                             !- Sun Exposure
@@ -599,19 +349,11 @@
   13.6310703908387, 6.81553519541936, 2.4384; !- X,Y,Z Vertex 4 {m}
 
 OS:Surface,
-<<<<<<< HEAD
-  {5bcc1e52-5774-4246-ba19-9773781ed362}, !- Handle
-  Surface 11,                             !- Name
-  Wall,                                   !- Surface Type
-  ,                                       !- Construction Name
-  {c289c33a-922c-4e84-ac28-f0f99d6a16b8}, !- Space Name
-=======
   {419ba2ee-77b9-4bf2-9f4d-5b6dba26b814}, !- Handle
   Surface 11,                             !- Name
   Wall,                                   !- Surface Type
   ,                                       !- Construction Name
   {0a3df411-04bd-418a-8876-e4021c2a5e11}, !- Space Name
->>>>>>> 9eab78ed
   Outdoors,                               !- Outside Boundary Condition
   ,                                       !- Outside Boundary Condition Object
   SunExposed,                             !- Sun Exposure
@@ -624,15 +366,6 @@
   13.6310703908387, 0, 2.4384;            !- X,Y,Z Vertex 4 {m}
 
 OS:Surface,
-<<<<<<< HEAD
-  {74707729-9528-46a7-9a52-d1d234fbb7bc}, !- Handle
-  Surface 12,                             !- Name
-  RoofCeiling,                            !- Surface Type
-  ,                                       !- Construction Name
-  {c289c33a-922c-4e84-ac28-f0f99d6a16b8}, !- Space Name
-  Surface,                                !- Outside Boundary Condition
-  {ad8acf9d-5ccb-40b7-b40d-0a4d3bf96a01}, !- Outside Boundary Condition Object
-=======
   {54acaee6-ba94-467f-8fd9-c87ebc3e2995}, !- Handle
   Surface 12,                             !- Name
   RoofCeiling,                            !- Surface Type
@@ -640,7 +373,6 @@
   {0a3df411-04bd-418a-8876-e4021c2a5e11}, !- Space Name
   Surface,                                !- Outside Boundary Condition
   {2797436e-0f86-4bf3-9953-f95b7b9c6cd1}, !- Outside Boundary Condition Object
->>>>>>> 9eab78ed
   NoSun,                                  !- Sun Exposure
   NoWind,                                 !- Wind Exposure
   ,                                       !- View Factor to Ground
@@ -651,15 +383,6 @@
   0, 0, 2.4384;                           !- X,Y,Z Vertex 4 {m}
 
 OS:Surface,
-<<<<<<< HEAD
-  {ad8acf9d-5ccb-40b7-b40d-0a4d3bf96a01}, !- Handle
-  Surface 13,                             !- Name
-  Floor,                                  !- Surface Type
-  ,                                       !- Construction Name
-  {75b36a12-9485-4ffa-9a3c-5175fcf9e192}, !- Space Name
-  Surface,                                !- Outside Boundary Condition
-  {74707729-9528-46a7-9a52-d1d234fbb7bc}, !- Outside Boundary Condition Object
-=======
   {2797436e-0f86-4bf3-9953-f95b7b9c6cd1}, !- Handle
   Surface 13,                             !- Name
   Floor,                                  !- Surface Type
@@ -667,7 +390,6 @@
   {2f6317b8-dbcc-49c0-8d43-79aebd9ece48}, !- Space Name
   Surface,                                !- Outside Boundary Condition
   {54acaee6-ba94-467f-8fd9-c87ebc3e2995}, !- Outside Boundary Condition Object
->>>>>>> 9eab78ed
   NoSun,                                  !- Sun Exposure
   NoWind,                                 !- Wind Exposure
   ,                                       !- View Factor to Ground
@@ -678,19 +400,11 @@
   0, 0, 0;                                !- X,Y,Z Vertex 4 {m}
 
 OS:Surface,
-<<<<<<< HEAD
-  {1f361569-da4e-4935-adf9-8fa5d774e7a9}, !- Handle
-  Surface 14,                             !- Name
-  RoofCeiling,                            !- Surface Type
-  ,                                       !- Construction Name
-  {75b36a12-9485-4ffa-9a3c-5175fcf9e192}, !- Space Name
-=======
   {ac981fe9-d69a-4a3b-ab9c-be94074ef52b}, !- Handle
   Surface 14,                             !- Name
   RoofCeiling,                            !- Surface Type
   ,                                       !- Construction Name
   {2f6317b8-dbcc-49c0-8d43-79aebd9ece48}, !- Space Name
->>>>>>> 9eab78ed
   Outdoors,                               !- Outside Boundary Condition
   ,                                       !- Outside Boundary Condition Object
   SunExposed,                             !- Sun Exposure
@@ -703,19 +417,11 @@
   13.6310703908387, 0, 0;                 !- X,Y,Z Vertex 4 {m}
 
 OS:Surface,
-<<<<<<< HEAD
-  {85ffb7d4-6b89-4a3f-90d3-41d755ca2399}, !- Handle
-  Surface 15,                             !- Name
-  RoofCeiling,                            !- Surface Type
-  ,                                       !- Construction Name
-  {75b36a12-9485-4ffa-9a3c-5175fcf9e192}, !- Space Name
-=======
   {b6fdc658-41cf-4bc7-8b59-8bf1b1cb71c7}, !- Handle
   Surface 15,                             !- Name
   RoofCeiling,                            !- Surface Type
   ,                                       !- Construction Name
   {2f6317b8-dbcc-49c0-8d43-79aebd9ece48}, !- Space Name
->>>>>>> 9eab78ed
   Outdoors,                               !- Outside Boundary Condition
   ,                                       !- Outside Boundary Condition Object
   SunExposed,                             !- Sun Exposure
@@ -728,19 +434,11 @@
   0, 6.81553519541936, 0;                 !- X,Y,Z Vertex 4 {m}
 
 OS:Surface,
-<<<<<<< HEAD
-  {36418dcd-e028-4dba-811f-d494dd093b75}, !- Handle
-  Surface 16,                             !- Name
-  Wall,                                   !- Surface Type
-  ,                                       !- Construction Name
-  {75b36a12-9485-4ffa-9a3c-5175fcf9e192}, !- Space Name
-=======
   {6e89c043-56e7-4302-9a2b-c7ec6b6cf58e}, !- Handle
   Surface 16,                             !- Name
   Wall,                                   !- Surface Type
   ,                                       !- Construction Name
   {2f6317b8-dbcc-49c0-8d43-79aebd9ece48}, !- Space Name
->>>>>>> 9eab78ed
   Outdoors,                               !- Outside Boundary Condition
   ,                                       !- Outside Boundary Condition Object
   SunExposed,                             !- Sun Exposure
@@ -752,19 +450,11 @@
   0, 0, 0;                                !- X,Y,Z Vertex 3 {m}
 
 OS:Surface,
-<<<<<<< HEAD
-  {e6088eab-3107-4028-bc4a-a079dc0b4e1d}, !- Handle
-  Surface 17,                             !- Name
-  Wall,                                   !- Surface Type
-  ,                                       !- Construction Name
-  {75b36a12-9485-4ffa-9a3c-5175fcf9e192}, !- Space Name
-=======
   {65def2d4-057c-4339-953e-82713946d1e0}, !- Handle
   Surface 17,                             !- Name
   Wall,                                   !- Surface Type
   ,                                       !- Construction Name
   {2f6317b8-dbcc-49c0-8d43-79aebd9ece48}, !- Space Name
->>>>>>> 9eab78ed
   Outdoors,                               !- Outside Boundary Condition
   ,                                       !- Outside Boundary Condition Object
   SunExposed,                             !- Sun Exposure
@@ -776,15 +466,9 @@
   13.6310703908387, 6.81553519541936, 0;  !- X,Y,Z Vertex 3 {m}
 
 OS:Space,
-<<<<<<< HEAD
-  {75b36a12-9485-4ffa-9a3c-5175fcf9e192}, !- Handle
-  unfinished attic space,                 !- Name
-  {7532eae8-8152-416d-a972-3acc396a8215}, !- Space Type Name
-=======
   {2f6317b8-dbcc-49c0-8d43-79aebd9ece48}, !- Handle
   unfinished attic space,                 !- Name
   {d8354ee5-9baf-4ab4-b82f-3bcfeab6365e}, !- Space Type Name
->>>>>>> 9eab78ed
   ,                                       !- Default Construction Set Name
   ,                                       !- Default Schedule Set Name
   -0,                                     !- Direction of Relative North {deg}
@@ -792,17 +476,10 @@
   0,                                      !- Y Origin {m}
   4.8768,                                 !- Z Origin {m}
   ,                                       !- Building Story Name
-<<<<<<< HEAD
-  {ae8bd970-632c-4413-a0e0-b1a3aee5d72e}; !- Thermal Zone Name
-
-OS:ThermalZone,
-  {ae8bd970-632c-4413-a0e0-b1a3aee5d72e}, !- Handle
-=======
   {48b3ece9-59b7-4dd4-b3d6-1e8b19d1ebd2}; !- Thermal Zone Name
 
 OS:ThermalZone,
   {48b3ece9-59b7-4dd4-b3d6-1e8b19d1ebd2}, !- Handle
->>>>>>> 9eab78ed
   unfinished attic zone,                  !- Name
   ,                                       !- Multiplier
   ,                                       !- Ceiling Height {m}
@@ -811,17 +488,10 @@
   ,                                       !- Zone Inside Convection Algorithm
   ,                                       !- Zone Outside Convection Algorithm
   ,                                       !- Zone Conditioning Equipment List Name
-<<<<<<< HEAD
-  {eefd241a-0dfa-4278-8e9c-73e94403b948}, !- Zone Air Inlet Port List
-  {a00802c5-f896-44a0-96da-ac865410dcf7}, !- Zone Air Exhaust Port List
-  {dbb6f871-ff71-4b3d-a6dd-eadff0e1444a}, !- Zone Air Node Name
-  {a4250159-3ea9-46a3-8606-a4b7e94294bb}, !- Zone Return Air Port List
-=======
   {6df9298a-a238-4a2c-aaf5-bb246c67f508}, !- Zone Air Inlet Port List
   {2548aa3d-eadc-436d-9922-d8de8265efeb}, !- Zone Air Exhaust Port List
   {5deae778-1312-4f3a-9b58-0ffcb578d22c}, !- Zone Air Node Name
   {2c27602f-dd4f-4b0d-8ce2-08018581ee59}, !- Zone Return Air Port List
->>>>>>> 9eab78ed
   ,                                       !- Primary Daylighting Control Name
   ,                                       !- Fraction of Zone Controlled by Primary Daylighting Control
   ,                                       !- Secondary Daylighting Control Name
@@ -832,39 +502,6 @@
   No;                                     !- Use Ideal Air Loads
 
 OS:Node,
-<<<<<<< HEAD
-  {3567850f-a5d4-49ea-a46f-d0d79877c20f}, !- Handle
-  Node 2,                                 !- Name
-  {dbb6f871-ff71-4b3d-a6dd-eadff0e1444a}, !- Inlet Port
-  ;                                       !- Outlet Port
-
-OS:Connection,
-  {dbb6f871-ff71-4b3d-a6dd-eadff0e1444a}, !- Handle
-  {42e54c11-c5a1-4857-b4c7-c78161e35698}, !- Name
-  {ae8bd970-632c-4413-a0e0-b1a3aee5d72e}, !- Source Object
-  11,                                     !- Outlet Port
-  {3567850f-a5d4-49ea-a46f-d0d79877c20f}, !- Target Object
-  2;                                      !- Inlet Port
-
-OS:PortList,
-  {eefd241a-0dfa-4278-8e9c-73e94403b948}, !- Handle
-  {94f699c9-c182-46e9-87bd-1209c8aee36b}, !- Name
-  {ae8bd970-632c-4413-a0e0-b1a3aee5d72e}; !- HVAC Component
-
-OS:PortList,
-  {a00802c5-f896-44a0-96da-ac865410dcf7}, !- Handle
-  {cf45fe29-78e4-4ff5-b3d3-5c7be2b6cc9b}, !- Name
-  {ae8bd970-632c-4413-a0e0-b1a3aee5d72e}; !- HVAC Component
-
-OS:PortList,
-  {a4250159-3ea9-46a3-8606-a4b7e94294bb}, !- Handle
-  {18956486-2511-4f76-ad66-1286698b8acf}, !- Name
-  {ae8bd970-632c-4413-a0e0-b1a3aee5d72e}; !- HVAC Component
-
-OS:Sizing:Zone,
-  {f0692520-7d16-402a-a70e-ef57b2bca1b9}, !- Handle
-  {ae8bd970-632c-4413-a0e0-b1a3aee5d72e}, !- Zone or ZoneList Name
-=======
   {f8ba362f-bf51-47ec-9938-5dc743415154}, !- Handle
   Node 2,                                 !- Name
   {5deae778-1312-4f3a-9b58-0ffcb578d22c}, !- Inlet Port
@@ -896,7 +533,6 @@
 OS:Sizing:Zone,
   {7af0b62e-acb0-4b41-9945-51fbbbd9abb4}, !- Handle
   {48b3ece9-59b7-4dd4-b3d6-1e8b19d1ebd2}, !- Zone or ZoneList Name
->>>>>>> 9eab78ed
   SupplyAirTemperature,                   !- Zone Cooling Design Supply Air Temperature Input Method
   14,                                     !- Zone Cooling Design Supply Air Temperature {C}
   11.11,                                  !- Zone Cooling Design Supply Air Temperature Difference {deltaC}
@@ -925,21 +561,12 @@
   autosize;                               !- Dedicated Outdoor Air High Setpoint Temperature for Design {C}
 
 OS:ZoneHVAC:EquipmentList,
-<<<<<<< HEAD
-  {62869646-4264-47c5-a2de-5e9c3511b1e8}, !- Handle
-  Zone HVAC Equipment List 2,             !- Name
-  {ae8bd970-632c-4413-a0e0-b1a3aee5d72e}; !- Thermal Zone
-
-OS:SpaceType,
-  {7532eae8-8152-416d-a972-3acc396a8215}, !- Handle
-=======
   {010d08d0-9e93-4601-8eff-a27314d796bc}, !- Handle
   Zone HVAC Equipment List 2,             !- Name
   {48b3ece9-59b7-4dd4-b3d6-1e8b19d1ebd2}; !- Thermal Zone
 
 OS:SpaceType,
   {d8354ee5-9baf-4ab4-b82f-3bcfeab6365e}, !- Handle
->>>>>>> 9eab78ed
   Space Type 2,                           !- Name
   ,                                       !- Default Construction Set Name
   ,                                       !- Default Schedule Set Name
@@ -950,11 +577,7 @@
   unfinished attic;                       !- Standards Space Type
 
 OS:BuildingUnit,
-<<<<<<< HEAD
-  {6a343f01-b3ab-436c-82a3-020a12cebda1}, !- Handle
-=======
   {2e46be6b-b885-4059-a7d2-d91865b3b5f4}, !- Handle
->>>>>>> 9eab78ed
   unit 1,                                 !- Name
   ,                                       !- Rendering Color
   Residential;                            !- Building Unit Type
@@ -975,13 +598,8 @@
   1;                                      !- Standards Number of Living Units
 
 OS:AdditionalProperties,
-<<<<<<< HEAD
-  {3d57e9b6-c1af-4be5-8f1f-feb8577a29ef}, !- Handle
-  {ef187c54-43c4-46de-b3d0-7fa759057c2d}, !- Object Name
-=======
   {d4a2f810-2558-48bd-a078-3d93140bfd96}, !- Handle
   {3a38617f-9dde-4ae6-84ae-d824dc93b98a}, !- Object Name
->>>>>>> 9eab78ed
   Total Units Represented,                !- Feature Name 1
   Integer,                                !- Feature Data Type 1
   1,                                      !- Feature Value 1
@@ -990,13 +608,8 @@
   1;                                      !- Feature Value 2
 
 OS:AdditionalProperties,
-<<<<<<< HEAD
-  {7d074764-4c5c-4db3-8a15-4b5fbaeac9f9}, !- Handle
-  {6a343f01-b3ab-436c-82a3-020a12cebda1}, !- Object Name
-=======
   {688af9d4-8e1b-4a65-8fac-563a74c367ca}, !- Handle
   {2e46be6b-b885-4059-a7d2-d91865b3b5f4}, !- Object Name
->>>>>>> 9eab78ed
   NumberOfBedrooms,                       !- Feature Name 1
   Integer,                                !- Feature Data Type 1
   3,                                      !- Feature Value 1
@@ -1005,11 +618,7 @@
   2;                                      !- Feature Value 2
 
 OS:Schedule:Day,
-<<<<<<< HEAD
-  {93b33860-a1df-4032-b764-bbcaba20c984}, !- Handle
-=======
   {58c52325-3095-419b-a644-d36f05e75660}, !- Handle
->>>>>>> 9eab78ed
   Schedule Day 1,                         !- Name
   ,                                       !- Schedule Type Limits Name
   ,                                       !- Interpolate to Timestep
@@ -1018,11 +627,7 @@
   0;                                      !- Value Until Time 1
 
 OS:Schedule:Day,
-<<<<<<< HEAD
-  {5a446f55-b887-4551-ae91-b02a097c1cd0}, !- Handle
-=======
   {6b9ae608-6a1d-47d8-96ce-1dbd5d9dc84d}, !- Handle
->>>>>>> 9eab78ed
   Schedule Day 2,                         !- Name
   ,                                       !- Schedule Type Limits Name
   ,                                       !- Interpolate to Timestep
@@ -1031,11 +636,7 @@
   1;                                      !- Value Until Time 1
 
 OS:WeatherFile,
-<<<<<<< HEAD
-  {ba037125-4035-478b-bb9e-02bedcdf88a1}, !- Handle
-=======
   {f44c9ae4-cca8-458f-a932-e5ab577bf2bf}, !- Handle
->>>>>>> 9eab78ed
   Denver Intl Ap,                         !- City
   CO,                                     !- State Province Region
   USA,                                    !- Country
@@ -1049,13 +650,8 @@
   E23378AA;                               !- Checksum
 
 OS:AdditionalProperties,
-<<<<<<< HEAD
-  {a1ea8236-ffd1-4573-b690-7c0a174b536a}, !- Handle
-  {ba037125-4035-478b-bb9e-02bedcdf88a1}, !- Object Name
-=======
   {f771c55a-873c-488b-8b2e-6ef4d3c88558}, !- Handle
   {f44c9ae4-cca8-458f-a932-e5ab577bf2bf}, !- Object Name
->>>>>>> 9eab78ed
   EPWHeaderCity,                          !- Feature Name 1
   String,                                 !- Feature Data Type 1
   Denver Intl Ap,                         !- Feature Value 1
@@ -1163,11 +759,7 @@
   84;                                     !- Feature Value 35
 
 OS:YearDescription,
-<<<<<<< HEAD
-  {7d71be13-7f55-4e8c-94ac-704570089f95}, !- Handle
-=======
   {b305a302-57af-41a5-b497-544701a79bf4}, !- Handle
->>>>>>> 9eab78ed
   ,                                       !- Calendar Year
   Monday;                                 !- Day of Week for Start Day
 
@@ -1181,11 +773,7 @@
   ;                                       !- Terrain
 
 OS:ClimateZones,
-<<<<<<< HEAD
-  {f9011d9c-84f8-41c3-9017-a9a26faae194}, !- Handle
-=======
   {9d9a79a2-aeba-4f2e-88ff-59d84451d7df}, !- Handle
->>>>>>> 9eab78ed
   ,                                       !- Active Institution
   ,                                       !- Active Year
   ,                                       !- Climate Zone Institution Name 1
@@ -1198,31 +786,19 @@
   Cold;                                   !- Climate Zone Value 2
 
 OS:Site:WaterMainsTemperature,
-<<<<<<< HEAD
-  {c2e6b9f0-7962-417f-a537-bdbfe444126c}, !- Handle
-=======
   {079ad504-8718-4945-a7c4-8632d5c59c21}, !- Handle
->>>>>>> 9eab78ed
   Correlation,                            !- Calculation Method
   ,                                       !- Temperature Schedule Name
   10.8753424657535,                       !- Annual Average Outdoor Air Temperature {C}
   23.1524007936508;                       !- Maximum Difference In Monthly Average Outdoor Air Temperatures {deltaC}
 
 OS:RunPeriodControl:DaylightSavingTime,
-<<<<<<< HEAD
-  {fb877456-3153-4fde-9eee-dabddc763b20}, !- Handle
-=======
   {356bb9b9-aea4-49a5-89a4-1ed6474d5d7f}, !- Handle
->>>>>>> 9eab78ed
   4/7,                                    !- Start Date
   10/26;                                  !- End Date
 
 OS:Site:GroundTemperature:Deep,
-<<<<<<< HEAD
-  {d59d503f-df2a-41e4-bdb7-b686092d3865}, !- Handle
-=======
   {35114cf5-7e16-4446-927c-a797fa2f0b5a}, !- Handle
->>>>>>> 9eab78ed
   10.8753424657535,                       !- January Deep Ground Temperature {C}
   10.8753424657535,                       !- February Deep Ground Temperature {C}
   10.8753424657535,                       !- March Deep Ground Temperature {C}
