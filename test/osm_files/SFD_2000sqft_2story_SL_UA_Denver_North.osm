--- conflicted
+++ resolved
@@ -1,73 +1,41 @@
 !- NOTE: Auto-generated from /test/osw_files/SFD_2000sqft_2story_SL_UA_Denver_North.osw
 
 OS:Version,
-<<<<<<< HEAD
-  {18a260f4-a746-49f2-a783-7d5d1cf44855}, !- Handle
+  {29ecad75-52d1-4eaa-a627-42b3f2702a3d}, !- Handle
   2.9.0;                                  !- Version Identifier
 
 OS:SimulationControl,
-  {947997d9-8d8d-440d-9788-bc453f8d431b}, !- Handle
-=======
-  {1cd81b4d-3af7-4e7b-9b09-ddd742ae7adb}, !- Handle
-  2.9.0;                                  !- Version Identifier
-
-OS:SimulationControl,
-  {9d4a073a-757e-47d6-9956-7436cbe800dc}, !- Handle
->>>>>>> ed7d523f
+  {532a4285-1e94-47a2-9beb-0fdd4eec285b}, !- Handle
   ,                                       !- Do Zone Sizing Calculation
   ,                                       !- Do System Sizing Calculation
   ,                                       !- Do Plant Sizing Calculation
   No;                                     !- Run Simulation for Sizing Periods
 
 OS:Timestep,
-<<<<<<< HEAD
-  {d6bb1c29-ff47-4f37-a877-69c414677667}, !- Handle
+  {81fdc413-e6a8-4ce2-899d-29354423e6e2}, !- Handle
   6;                                      !- Number of Timesteps per Hour
 
 OS:ShadowCalculation,
-  {c1f522c6-ab43-45b2-ab83-283ff66a031d}, !- Handle
-=======
-  {7c6c7e47-a39d-4c10-a204-7e212ce790c4}, !- Handle
-  6;                                      !- Number of Timesteps per Hour
-
-OS:ShadowCalculation,
-  {6f18c67e-0df5-47e7-8f9e-324369ddab92}, !- Handle
->>>>>>> ed7d523f
+  {389876ab-7365-48a2-876b-6ec961265e8b}, !- Handle
   20,                                     !- Calculation Frequency
   200;                                    !- Maximum Figures in Shadow Overlap Calculations
 
 OS:SurfaceConvectionAlgorithm:Outside,
-<<<<<<< HEAD
-  {6b3eed9f-0b9d-44ed-a33a-24105d809652}, !- Handle
+  {5ef1bbd4-99cd-4a12-8d7d-3cd76cf55c5a}, !- Handle
   DOE-2;                                  !- Algorithm
 
 OS:SurfaceConvectionAlgorithm:Inside,
-  {1b4269d3-fee8-4edd-93d3-bff2a4bbf5f8}, !- Handle
+  {df9736e3-309c-4af4-9679-253196c7ec20}, !- Handle
   TARP;                                   !- Algorithm
 
 OS:ZoneCapacitanceMultiplier:ResearchSpecial,
-  {89522445-4850-4aa6-9527-5da467b837b3}, !- Handle
-=======
-  {dc85d13d-20cc-46d4-a856-b8c1486e5174}, !- Handle
-  DOE-2;                                  !- Algorithm
-
-OS:SurfaceConvectionAlgorithm:Inside,
-  {de4f07c4-6008-484e-8b2a-3d7e839ae52c}, !- Handle
-  TARP;                                   !- Algorithm
-
-OS:ZoneCapacitanceMultiplier:ResearchSpecial,
-  {03e92653-eb58-47f9-adfa-ed3ee695f91e}, !- Handle
->>>>>>> ed7d523f
+  {212776c0-78c6-4a81-a898-365b81a47e4c}, !- Handle
   ,                                       !- Temperature Capacity Multiplier
   15,                                     !- Humidity Capacity Multiplier
   ;                                       !- Carbon Dioxide Capacity Multiplier
 
 OS:RunPeriod,
-<<<<<<< HEAD
-  {99adf06a-3cb2-47d1-9eee-e329444ecc62}, !- Handle
-=======
-  {e0c12860-f242-4276-a230-9a34add63f24}, !- Handle
->>>>>>> ed7d523f
+  {cdb78e3d-fd6e-4623-9378-0b92a5a13ce5}, !- Handle
   Run Period 1,                           !- Name
   1,                                      !- Begin Month
   1,                                      !- Begin Day of Month
@@ -81,21 +49,13 @@
   ;                                       !- Number of Times Runperiod to be Repeated
 
 OS:YearDescription,
-<<<<<<< HEAD
-  {aac2e5a1-7dc8-475c-9565-5eb732bfeceb}, !- Handle
-=======
-  {71355552-133f-41bc-be87-8a7236a3a37f}, !- Handle
->>>>>>> ed7d523f
+  {d60cca34-364c-4da2-8dca-df1695c9cd58}, !- Handle
   2007,                                   !- Calendar Year
   ,                                       !- Day of Week for Start Day
   ;                                       !- Is Leap Year
 
 OS:WeatherFile,
-<<<<<<< HEAD
-  {ae109136-b47f-4db8-a51c-713d57876f3a}, !- Handle
-=======
-  {414c0a85-a665-4b57-a537-5289ba77e2a5}, !- Handle
->>>>>>> ed7d523f
+  {cc5b55f6-dc26-430c-ab7f-7841ad1a4ba1}, !- Handle
   Denver Intl Ap,                         !- City
   CO,                                     !- State Province Region
   USA,                                    !- Country
@@ -109,13 +69,8 @@
   E23378AA;                               !- Checksum
 
 OS:AdditionalProperties,
-<<<<<<< HEAD
-  {9e652dc9-b01b-4123-9cfb-e3b1a92faa6d}, !- Handle
-  {ae109136-b47f-4db8-a51c-713d57876f3a}, !- Object Name
-=======
-  {3cc67199-7cf2-475f-8041-0e355431f45a}, !- Handle
-  {414c0a85-a665-4b57-a537-5289ba77e2a5}, !- Object Name
->>>>>>> ed7d523f
+  {e1deee54-e989-4a7c-8505-e4c6873aa8ff}, !- Handle
+  {cc5b55f6-dc26-430c-ab7f-7841ad1a4ba1}, !- Object Name
   EPWHeaderCity,                          !- Feature Name 1
   String,                                 !- Feature Data Type 1
   Denver Intl Ap,                         !- Feature Value 1
@@ -223,11 +178,7 @@
   84;                                     !- Feature Value 35
 
 OS:Site,
-<<<<<<< HEAD
-  {2c61526e-1796-4a29-84f5-3911a9c0f568}, !- Handle
-=======
-  {fe69c819-a075-4478-ac55-8d7a1a57bc8a}, !- Handle
->>>>>>> ed7d523f
+  {e1a3122d-0941-40f1-803f-ef6d32377321}, !- Handle
   Denver Intl Ap_CO_USA,                  !- Name
   39.83,                                  !- Latitude {deg}
   -104.65,                                !- Longitude {deg}
@@ -236,11 +187,7 @@
   ;                                       !- Terrain
 
 OS:ClimateZones,
-<<<<<<< HEAD
-  {0838e6be-5b95-4663-b575-a0a7df3a1787}, !- Handle
-=======
-  {a8ed1f65-33a7-4794-8837-ff7357b00310}, !- Handle
->>>>>>> ed7d523f
+  {c50e80f2-97f0-492a-a583-632e4e658150}, !- Handle
   ,                                       !- Active Institution
   ,                                       !- Active Year
   ,                                       !- Climate Zone Institution Name 1
@@ -253,31 +200,19 @@
   Cold;                                   !- Climate Zone Value 2
 
 OS:Site:WaterMainsTemperature,
-<<<<<<< HEAD
-  {86a21297-90f7-42d2-bb40-d5f38ce9002f}, !- Handle
-=======
-  {c0daee2e-ce9b-46ce-8dc9-dbfc88c53933}, !- Handle
->>>>>>> ed7d523f
+  {833af144-f58d-4920-bbf7-c54a06a12357}, !- Handle
   Correlation,                            !- Calculation Method
   ,                                       !- Temperature Schedule Name
   10.8753424657535,                       !- Annual Average Outdoor Air Temperature {C}
   23.1524007936508;                       !- Maximum Difference In Monthly Average Outdoor Air Temperatures {deltaC}
 
 OS:RunPeriodControl:DaylightSavingTime,
-<<<<<<< HEAD
-  {44cd9090-526a-44f4-ab8e-0584d8829ee7}, !- Handle
-=======
-  {94c004d1-e0cc-4f55-bd55-784ba8f846c5}, !- Handle
->>>>>>> ed7d523f
+  {883da97f-4c7b-4f55-b787-661f21bbb15c}, !- Handle
   4/7,                                    !- Start Date
   10/26;                                  !- End Date
 
 OS:Site:GroundTemperature:Deep,
-<<<<<<< HEAD
-  {5a5a3840-a9d7-4a3b-861d-516bb612e687}, !- Handle
-=======
-  {e59b48be-389f-470d-9195-f226fd9bea43}, !- Handle
->>>>>>> ed7d523f
+  {b581ed59-9348-4bd1-8488-8201c7f0bc54}, !- Handle
   10.8753424657535,                       !- January Deep Ground Temperature {C}
   10.8753424657535,                       !- February Deep Ground Temperature {C}
   10.8753424657535,                       !- March Deep Ground Temperature {C}
@@ -292,11 +227,7 @@
   10.8753424657535;                       !- December Deep Ground Temperature {C}
 
 OS:Building,
-<<<<<<< HEAD
-  {9a0f4ebe-de01-4dc2-b1a0-7f5047bd8784}, !- Handle
-=======
-  {ed96ecfd-de45-4042-b768-5865830bb790}, !- Handle
->>>>>>> ed7d523f
+  {fd159e84-30cc-427a-888d-1a7f0262d71f}, !- Handle
   Building 1,                             !- Name
   ,                                       !- Building Sector Type
   180,                                    !- North Axis {deg}
@@ -311,24 +242,14 @@
   1;                                      !- Standards Number of Living Units
 
 OS:AdditionalProperties,
-<<<<<<< HEAD
-  {099ae383-581b-4a88-9fb0-7619282b2395}, !- Handle
-  {9a0f4ebe-de01-4dc2-b1a0-7f5047bd8784}, !- Object Name
+  {c8b041f0-d316-4337-8639-96077460c011}, !- Handle
+  {fd159e84-30cc-427a-888d-1a7f0262d71f}, !- Object Name
   Total Units Modeled,                    !- Feature Name 1
-=======
-  {46ee006c-0ccc-4eb7-a499-9e22f46afade}, !- Handle
-  {ed96ecfd-de45-4042-b768-5865830bb790}, !- Object Name
-  Total Units Represented,                !- Feature Name 1
->>>>>>> ed7d523f
   Integer,                                !- Feature Data Type 1
   1;                                      !- Feature Value 1
 
 OS:ThermalZone,
-<<<<<<< HEAD
-  {0fe200ad-9d26-4a71-9b3b-90704e484f87}, !- Handle
-=======
-  {bab1815e-073d-4305-97d4-bcc96109ee53}, !- Handle
->>>>>>> ed7d523f
+  {9aeb31ad-5cb3-4bc1-b848-dc69dcafb9ee}, !- Handle
   living zone,                            !- Name
   ,                                       !- Multiplier
   ,                                       !- Ceiling Height {m}
@@ -337,17 +258,10 @@
   ,                                       !- Zone Inside Convection Algorithm
   ,                                       !- Zone Outside Convection Algorithm
   ,                                       !- Zone Conditioning Equipment List Name
-<<<<<<< HEAD
-  {8372f520-dbf3-432d-99b3-15db512f02bb}, !- Zone Air Inlet Port List
-  {4a565c06-4507-4036-a792-651169112fdc}, !- Zone Air Exhaust Port List
-  {381ade0a-8da4-4fad-a2ab-6c89f3f22b56}, !- Zone Air Node Name
-  {5de86074-b1b0-4913-ac24-a60e2837e90f}, !- Zone Return Air Port List
-=======
-  {9c34a95d-3188-468f-b0f1-a64ff84eb6d0}, !- Zone Air Inlet Port List
-  {ab4a59ce-4ab5-4aa8-a95f-31047d6dad82}, !- Zone Air Exhaust Port List
-  {d8c5f65d-9322-4830-a5fe-3bf4be93bbfb}, !- Zone Air Node Name
-  {553e8cdf-a005-4369-95cc-cedffbea84aa}, !- Zone Return Air Port List
->>>>>>> ed7d523f
+  {00145f0a-6ec0-4a0f-852d-da0988942634}, !- Zone Air Inlet Port List
+  {50b3589a-ae33-47c3-ad4e-bbe6a6495828}, !- Zone Air Exhaust Port List
+  {8be7b0f2-2991-42ca-aeb4-3a3c1aaca7e6}, !- Zone Air Node Name
+  {6a9855da-e86f-4d35-b44c-6ba6b14879e8}, !- Zone Return Air Port List
   ,                                       !- Primary Daylighting Control Name
   ,                                       !- Fraction of Zone Controlled by Primary Daylighting Control
   ,                                       !- Secondary Daylighting Control Name
@@ -358,71 +272,37 @@
   No;                                     !- Use Ideal Air Loads
 
 OS:Node,
-<<<<<<< HEAD
-  {0d000781-0797-44de-a42b-b5ae4afde326}, !- Handle
+  {5df688a0-6b3a-493d-86fe-ccacb17d2eee}, !- Handle
   Node 1,                                 !- Name
-  {381ade0a-8da4-4fad-a2ab-6c89f3f22b56}, !- Inlet Port
+  {8be7b0f2-2991-42ca-aeb4-3a3c1aaca7e6}, !- Inlet Port
   ;                                       !- Outlet Port
 
 OS:Connection,
-  {381ade0a-8da4-4fad-a2ab-6c89f3f22b56}, !- Handle
-  {43f4fa95-7ae7-409c-b2b7-2f7ad42fe379}, !- Name
-  {0fe200ad-9d26-4a71-9b3b-90704e484f87}, !- Source Object
+  {8be7b0f2-2991-42ca-aeb4-3a3c1aaca7e6}, !- Handle
+  {0d113f33-115d-4dc7-966d-25e180ba1314}, !- Name
+  {9aeb31ad-5cb3-4bc1-b848-dc69dcafb9ee}, !- Source Object
   11,                                     !- Outlet Port
-  {0d000781-0797-44de-a42b-b5ae4afde326}, !- Target Object
+  {5df688a0-6b3a-493d-86fe-ccacb17d2eee}, !- Target Object
   2;                                      !- Inlet Port
 
 OS:PortList,
-  {8372f520-dbf3-432d-99b3-15db512f02bb}, !- Handle
-  {e23ec86f-3506-4407-8719-fea1469a409b}, !- Name
-  {0fe200ad-9d26-4a71-9b3b-90704e484f87}; !- HVAC Component
+  {00145f0a-6ec0-4a0f-852d-da0988942634}, !- Handle
+  {ff4b1d87-7067-4e85-8f23-0f0f2087f2ad}, !- Name
+  {9aeb31ad-5cb3-4bc1-b848-dc69dcafb9ee}; !- HVAC Component
 
 OS:PortList,
-  {4a565c06-4507-4036-a792-651169112fdc}, !- Handle
-  {c3af5f07-0740-42e9-9082-4c08b45f8516}, !- Name
-  {0fe200ad-9d26-4a71-9b3b-90704e484f87}; !- HVAC Component
+  {50b3589a-ae33-47c3-ad4e-bbe6a6495828}, !- Handle
+  {a06dcf96-ecae-479f-ab0c-e3e9e3ae0428}, !- Name
+  {9aeb31ad-5cb3-4bc1-b848-dc69dcafb9ee}; !- HVAC Component
 
 OS:PortList,
-  {5de86074-b1b0-4913-ac24-a60e2837e90f}, !- Handle
-  {5ca560f3-4adc-4c99-b464-9dc3af647939}, !- Name
-  {0fe200ad-9d26-4a71-9b3b-90704e484f87}; !- HVAC Component
+  {6a9855da-e86f-4d35-b44c-6ba6b14879e8}, !- Handle
+  {26fb5f79-a9db-48f4-ad06-d6f9f038d354}, !- Name
+  {9aeb31ad-5cb3-4bc1-b848-dc69dcafb9ee}; !- HVAC Component
 
 OS:Sizing:Zone,
-  {79d394f4-38d3-463c-ac9b-ae9d52abd4c9}, !- Handle
-  {0fe200ad-9d26-4a71-9b3b-90704e484f87}, !- Zone or ZoneList Name
-=======
-  {49247832-34ee-48dc-bf7b-3d016b6049fa}, !- Handle
-  Node 1,                                 !- Name
-  {d8c5f65d-9322-4830-a5fe-3bf4be93bbfb}, !- Inlet Port
-  ;                                       !- Outlet Port
-
-OS:Connection,
-  {d8c5f65d-9322-4830-a5fe-3bf4be93bbfb}, !- Handle
-  {488f6c1f-92eb-4552-a2a6-5efbb43a7e88}, !- Name
-  {bab1815e-073d-4305-97d4-bcc96109ee53}, !- Source Object
-  11,                                     !- Outlet Port
-  {49247832-34ee-48dc-bf7b-3d016b6049fa}, !- Target Object
-  2;                                      !- Inlet Port
-
-OS:PortList,
-  {9c34a95d-3188-468f-b0f1-a64ff84eb6d0}, !- Handle
-  {a57603f5-95c0-44bb-9275-cee7ae1e1430}, !- Name
-  {bab1815e-073d-4305-97d4-bcc96109ee53}; !- HVAC Component
-
-OS:PortList,
-  {ab4a59ce-4ab5-4aa8-a95f-31047d6dad82}, !- Handle
-  {7a95b985-8c65-42fa-bc6a-2fccadcf89dd}, !- Name
-  {bab1815e-073d-4305-97d4-bcc96109ee53}; !- HVAC Component
-
-OS:PortList,
-  {553e8cdf-a005-4369-95cc-cedffbea84aa}, !- Handle
-  {3bb4136c-4073-4974-9429-23c4a622fedb}, !- Name
-  {bab1815e-073d-4305-97d4-bcc96109ee53}; !- HVAC Component
-
-OS:Sizing:Zone,
-  {245f3699-2966-47fa-8050-c902cca08046}, !- Handle
-  {bab1815e-073d-4305-97d4-bcc96109ee53}, !- Zone or ZoneList Name
->>>>>>> ed7d523f
+  {263cfaab-b192-4aa0-8dd7-4a4cd0506369}, !- Handle
+  {9aeb31ad-5cb3-4bc1-b848-dc69dcafb9ee}, !- Zone or ZoneList Name
   SupplyAirTemperature,                   !- Zone Cooling Design Supply Air Temperature Input Method
   14,                                     !- Zone Cooling Design Supply Air Temperature {C}
   11.11,                                  !- Zone Cooling Design Supply Air Temperature Difference {deltaC}
@@ -451,25 +331,14 @@
   autosize;                               !- Dedicated Outdoor Air High Setpoint Temperature for Design {C}
 
 OS:ZoneHVAC:EquipmentList,
-<<<<<<< HEAD
-  {dd06214f-0121-4fda-9ce5-b3ee140edeae}, !- Handle
+  {422e6c8f-d906-4bb4-855c-ffb544438392}, !- Handle
   Zone HVAC Equipment List 1,             !- Name
-  {0fe200ad-9d26-4a71-9b3b-90704e484f87}; !- Thermal Zone
+  {9aeb31ad-5cb3-4bc1-b848-dc69dcafb9ee}; !- Thermal Zone
 
 OS:Space,
-  {c3ebd74c-7501-493c-ac91-959a809b6a6a}, !- Handle
+  {b4ca15ce-00ef-4aeb-a11d-55f41e3d9fb7}, !- Handle
   living space,                           !- Name
-  {4a2d9546-07da-4004-abec-8a7cfa7dc156}, !- Space Type Name
-=======
-  {ecb99351-5209-4860-a421-4e127c9979be}, !- Handle
-  Zone HVAC Equipment List 1,             !- Name
-  {bab1815e-073d-4305-97d4-bcc96109ee53}; !- Thermal Zone
-
-OS:Space,
-  {8957ad21-c9b6-4d73-b37d-67207358bded}, !- Handle
-  living space,                           !- Name
-  {251b6383-3c4f-4a85-a24f-a7266996764d}, !- Space Type Name
->>>>>>> ed7d523f
+  {0fcb1a8a-ad14-401f-9b97-bd8d149b9313}, !- Space Type Name
   ,                                       !- Default Construction Set Name
   ,                                       !- Default Schedule Set Name
   -0,                                     !- Direction of Relative North {deg}
@@ -477,31 +346,17 @@
   0,                                      !- Y Origin {m}
   0,                                      !- Z Origin {m}
   ,                                       !- Building Story Name
-<<<<<<< HEAD
-  {0fe200ad-9d26-4a71-9b3b-90704e484f87}, !- Thermal Zone Name
+  {9aeb31ad-5cb3-4bc1-b848-dc69dcafb9ee}, !- Thermal Zone Name
   ,                                       !- Part of Total Floor Area
   ,                                       !- Design Specification Outdoor Air Object Name
-  {278f059e-b488-4307-adfa-3cebcc644874}; !- Building Unit Name
-
-OS:Surface,
-  {f5e8c7ea-d66f-4123-94de-5840dbe8cf43}, !- Handle
+  {01e92fef-1553-499c-8cb6-ccb1531aeb86}; !- Building Unit Name
+
+OS:Surface,
+  {f76f3753-b72f-4f21-a284-a6fe491f2517}, !- Handle
   Surface 1,                              !- Name
   Floor,                                  !- Surface Type
   ,                                       !- Construction Name
-  {c3ebd74c-7501-493c-ac91-959a809b6a6a}, !- Space Name
-=======
-  {bab1815e-073d-4305-97d4-bcc96109ee53}, !- Thermal Zone Name
-  ,                                       !- Part of Total Floor Area
-  ,                                       !- Design Specification Outdoor Air Object Name
-  {d28ca1de-dce3-4519-8e94-83b206bfea58}; !- Building Unit Name
-
-OS:Surface,
-  {40e7690b-f43f-48b9-9bc0-3ec046dbbdff}, !- Handle
-  Surface 1,                              !- Name
-  Floor,                                  !- Surface Type
-  ,                                       !- Construction Name
-  {8957ad21-c9b6-4d73-b37d-67207358bded}, !- Space Name
->>>>>>> ed7d523f
+  {b4ca15ce-00ef-4aeb-a11d-55f41e3d9fb7}, !- Space Name
   Foundation,                             !- Outside Boundary Condition
   ,                                       !- Outside Boundary Condition Object
   NoSun,                                  !- Sun Exposure
@@ -514,19 +369,11 @@
   13.6310703908387, 0, 0;                 !- X,Y,Z Vertex 4 {m}
 
 OS:Surface,
-<<<<<<< HEAD
-  {5f7cba1b-0785-471a-b829-ba53c7c0cf51}, !- Handle
+  {94ee5640-dfa7-4d93-a709-61d10010d284}, !- Handle
   Surface 2,                              !- Name
   Wall,                                   !- Surface Type
   ,                                       !- Construction Name
-  {c3ebd74c-7501-493c-ac91-959a809b6a6a}, !- Space Name
-=======
-  {db255aba-6f85-43c4-b82f-0fc9f3bb79f1}, !- Handle
-  Surface 2,                              !- Name
-  Wall,                                   !- Surface Type
-  ,                                       !- Construction Name
-  {8957ad21-c9b6-4d73-b37d-67207358bded}, !- Space Name
->>>>>>> ed7d523f
+  {b4ca15ce-00ef-4aeb-a11d-55f41e3d9fb7}, !- Space Name
   Outdoors,                               !- Outside Boundary Condition
   ,                                       !- Outside Boundary Condition Object
   SunExposed,                             !- Sun Exposure
@@ -539,19 +386,11 @@
   0, 0, 2.4384;                           !- X,Y,Z Vertex 4 {m}
 
 OS:Surface,
-<<<<<<< HEAD
-  {b030c738-dba4-4b9a-be50-d406ff1b2b0f}, !- Handle
+  {6c8cfe1c-388f-4787-bfa9-6133cc695f63}, !- Handle
   Surface 3,                              !- Name
   Wall,                                   !- Surface Type
   ,                                       !- Construction Name
-  {c3ebd74c-7501-493c-ac91-959a809b6a6a}, !- Space Name
-=======
-  {bea7b908-63e8-4f8d-8f1f-c4c6c65578ae}, !- Handle
-  Surface 3,                              !- Name
-  Wall,                                   !- Surface Type
-  ,                                       !- Construction Name
-  {8957ad21-c9b6-4d73-b37d-67207358bded}, !- Space Name
->>>>>>> ed7d523f
+  {b4ca15ce-00ef-4aeb-a11d-55f41e3d9fb7}, !- Space Name
   Outdoors,                               !- Outside Boundary Condition
   ,                                       !- Outside Boundary Condition Object
   SunExposed,                             !- Sun Exposure
@@ -564,19 +403,11 @@
   0, 6.81553519541936, 2.4384;            !- X,Y,Z Vertex 4 {m}
 
 OS:Surface,
-<<<<<<< HEAD
-  {eeb5a919-005c-4b5b-bd9b-789b1ecb4679}, !- Handle
+  {59a748cb-f3fc-46ef-a003-498db8b854de}, !- Handle
   Surface 4,                              !- Name
   Wall,                                   !- Surface Type
   ,                                       !- Construction Name
-  {c3ebd74c-7501-493c-ac91-959a809b6a6a}, !- Space Name
-=======
-  {1a873d25-cd1c-4449-9517-6dda05106981}, !- Handle
-  Surface 4,                              !- Name
-  Wall,                                   !- Surface Type
-  ,                                       !- Construction Name
-  {8957ad21-c9b6-4d73-b37d-67207358bded}, !- Space Name
->>>>>>> ed7d523f
+  {b4ca15ce-00ef-4aeb-a11d-55f41e3d9fb7}, !- Space Name
   Outdoors,                               !- Outside Boundary Condition
   ,                                       !- Outside Boundary Condition Object
   SunExposed,                             !- Sun Exposure
@@ -589,19 +420,11 @@
   13.6310703908387, 6.81553519541936, 2.4384; !- X,Y,Z Vertex 4 {m}
 
 OS:Surface,
-<<<<<<< HEAD
-  {6ef3e227-d236-4d6a-8ddd-8e8271f64bd7}, !- Handle
+  {a8888912-9582-4b1f-82a6-78a42dcd4416}, !- Handle
   Surface 5,                              !- Name
   Wall,                                   !- Surface Type
   ,                                       !- Construction Name
-  {c3ebd74c-7501-493c-ac91-959a809b6a6a}, !- Space Name
-=======
-  {9dd38af7-8de2-4d53-af50-ee4396a2f0db}, !- Handle
-  Surface 5,                              !- Name
-  Wall,                                   !- Surface Type
-  ,                                       !- Construction Name
-  {8957ad21-c9b6-4d73-b37d-67207358bded}, !- Space Name
->>>>>>> ed7d523f
+  {b4ca15ce-00ef-4aeb-a11d-55f41e3d9fb7}, !- Space Name
   Outdoors,                               !- Outside Boundary Condition
   ,                                       !- Outside Boundary Condition Object
   SunExposed,                             !- Sun Exposure
@@ -614,23 +437,13 @@
   13.6310703908387, 0, 2.4384;            !- X,Y,Z Vertex 4 {m}
 
 OS:Surface,
-<<<<<<< HEAD
-  {0709728d-f501-477f-be03-d133acf59419}, !- Handle
+  {3e5669da-e5e8-42eb-ba8b-3b5e22d02d64}, !- Handle
   Surface 6,                              !- Name
   RoofCeiling,                            !- Surface Type
   ,                                       !- Construction Name
-  {c3ebd74c-7501-493c-ac91-959a809b6a6a}, !- Space Name
+  {b4ca15ce-00ef-4aeb-a11d-55f41e3d9fb7}, !- Space Name
   Surface,                                !- Outside Boundary Condition
-  {692ff7b5-2251-486b-b2dd-418f01ddb076}, !- Outside Boundary Condition Object
-=======
-  {758c12c4-1f52-418a-97f0-edb7828652ae}, !- Handle
-  Surface 6,                              !- Name
-  RoofCeiling,                            !- Surface Type
-  ,                                       !- Construction Name
-  {8957ad21-c9b6-4d73-b37d-67207358bded}, !- Space Name
-  Surface,                                !- Outside Boundary Condition
-  {dea24907-2d18-45d6-a1e3-e99a4a76cec6}, !- Outside Boundary Condition Object
->>>>>>> ed7d523f
+  {7bcde4b1-cd8a-4ac8-87c1-4c25f438f922}, !- Outside Boundary Condition Object
   NoSun,                                  !- Sun Exposure
   NoWind,                                 !- Wind Exposure
   ,                                       !- View Factor to Ground
@@ -641,11 +454,7 @@
   0, 0, 2.4384;                           !- X,Y,Z Vertex 4 {m}
 
 OS:SpaceType,
-<<<<<<< HEAD
-  {4a2d9546-07da-4004-abec-8a7cfa7dc156}, !- Handle
-=======
-  {251b6383-3c4f-4a85-a24f-a7266996764d}, !- Handle
->>>>>>> ed7d523f
+  {0fcb1a8a-ad14-401f-9b97-bd8d149b9313}, !- Handle
   Space Type 1,                           !- Name
   ,                                       !- Default Construction Set Name
   ,                                       !- Default Schedule Set Name
@@ -656,15 +465,9 @@
   living;                                 !- Standards Space Type
 
 OS:Space,
-<<<<<<< HEAD
-  {12f3a217-b055-47ca-8728-eeb3f73e10a7}, !- Handle
+  {ee75b111-7223-4fc0-93aa-6151f7e1413e}, !- Handle
   living space|story 2,                   !- Name
-  {4a2d9546-07da-4004-abec-8a7cfa7dc156}, !- Space Type Name
-=======
-  {a9faf44d-81ec-40ea-8dd5-74ec12943206}, !- Handle
-  living space|story 2,                   !- Name
-  {251b6383-3c4f-4a85-a24f-a7266996764d}, !- Space Type Name
->>>>>>> ed7d523f
+  {0fcb1a8a-ad14-401f-9b97-bd8d149b9313}, !- Space Type Name
   ,                                       !- Default Construction Set Name
   ,                                       !- Default Schedule Set Name
   -0,                                     !- Direction of Relative North {deg}
@@ -672,35 +475,19 @@
   0,                                      !- Y Origin {m}
   2.4384,                                 !- Z Origin {m}
   ,                                       !- Building Story Name
-<<<<<<< HEAD
-  {0fe200ad-9d26-4a71-9b3b-90704e484f87}, !- Thermal Zone Name
+  {9aeb31ad-5cb3-4bc1-b848-dc69dcafb9ee}, !- Thermal Zone Name
   ,                                       !- Part of Total Floor Area
   ,                                       !- Design Specification Outdoor Air Object Name
-  {278f059e-b488-4307-adfa-3cebcc644874}; !- Building Unit Name
-
-OS:Surface,
-  {692ff7b5-2251-486b-b2dd-418f01ddb076}, !- Handle
+  {01e92fef-1553-499c-8cb6-ccb1531aeb86}; !- Building Unit Name
+
+OS:Surface,
+  {7bcde4b1-cd8a-4ac8-87c1-4c25f438f922}, !- Handle
   Surface 7,                              !- Name
   Floor,                                  !- Surface Type
   ,                                       !- Construction Name
-  {12f3a217-b055-47ca-8728-eeb3f73e10a7}, !- Space Name
+  {ee75b111-7223-4fc0-93aa-6151f7e1413e}, !- Space Name
   Surface,                                !- Outside Boundary Condition
-  {0709728d-f501-477f-be03-d133acf59419}, !- Outside Boundary Condition Object
-=======
-  {bab1815e-073d-4305-97d4-bcc96109ee53}, !- Thermal Zone Name
-  ,                                       !- Part of Total Floor Area
-  ,                                       !- Design Specification Outdoor Air Object Name
-  {d28ca1de-dce3-4519-8e94-83b206bfea58}; !- Building Unit Name
-
-OS:Surface,
-  {dea24907-2d18-45d6-a1e3-e99a4a76cec6}, !- Handle
-  Surface 7,                              !- Name
-  Floor,                                  !- Surface Type
-  ,                                       !- Construction Name
-  {a9faf44d-81ec-40ea-8dd5-74ec12943206}, !- Space Name
-  Surface,                                !- Outside Boundary Condition
-  {758c12c4-1f52-418a-97f0-edb7828652ae}, !- Outside Boundary Condition Object
->>>>>>> ed7d523f
+  {3e5669da-e5e8-42eb-ba8b-3b5e22d02d64}, !- Outside Boundary Condition Object
   NoSun,                                  !- Sun Exposure
   NoWind,                                 !- Wind Exposure
   ,                                       !- View Factor to Ground
@@ -711,19 +498,11 @@
   13.6310703908387, 0, 0;                 !- X,Y,Z Vertex 4 {m}
 
 OS:Surface,
-<<<<<<< HEAD
-  {002d0716-cbfd-4a07-a8af-6f7a587e6664}, !- Handle
+  {b53f23f5-afc0-4014-9c0f-1a1af1d96d2f}, !- Handle
   Surface 8,                              !- Name
   Wall,                                   !- Surface Type
   ,                                       !- Construction Name
-  {12f3a217-b055-47ca-8728-eeb3f73e10a7}, !- Space Name
-=======
-  {d4fc72cd-f3c8-41dc-90d8-f1e9c8a81570}, !- Handle
-  Surface 8,                              !- Name
-  Wall,                                   !- Surface Type
-  ,                                       !- Construction Name
-  {a9faf44d-81ec-40ea-8dd5-74ec12943206}, !- Space Name
->>>>>>> ed7d523f
+  {ee75b111-7223-4fc0-93aa-6151f7e1413e}, !- Space Name
   Outdoors,                               !- Outside Boundary Condition
   ,                                       !- Outside Boundary Condition Object
   SunExposed,                             !- Sun Exposure
@@ -736,19 +515,11 @@
   0, 0, 2.4384;                           !- X,Y,Z Vertex 4 {m}
 
 OS:Surface,
-<<<<<<< HEAD
-  {7ba5d640-b692-4c5e-af64-9c9cc6a2f449}, !- Handle
+  {a4b571b9-2419-4ffd-830c-4a3c3810991e}, !- Handle
   Surface 9,                              !- Name
   Wall,                                   !- Surface Type
   ,                                       !- Construction Name
-  {12f3a217-b055-47ca-8728-eeb3f73e10a7}, !- Space Name
-=======
-  {e7688112-ddf6-43e9-932b-3ffa92220cb1}, !- Handle
-  Surface 9,                              !- Name
-  Wall,                                   !- Surface Type
-  ,                                       !- Construction Name
-  {a9faf44d-81ec-40ea-8dd5-74ec12943206}, !- Space Name
->>>>>>> ed7d523f
+  {ee75b111-7223-4fc0-93aa-6151f7e1413e}, !- Space Name
   Outdoors,                               !- Outside Boundary Condition
   ,                                       !- Outside Boundary Condition Object
   SunExposed,                             !- Sun Exposure
@@ -761,19 +532,11 @@
   0, 6.81553519541936, 2.4384;            !- X,Y,Z Vertex 4 {m}
 
 OS:Surface,
-<<<<<<< HEAD
-  {55c04e1e-460d-4fce-b586-6444fc790ba4}, !- Handle
+  {c9d442ff-f498-46a5-8d5d-62390e62d4e5}, !- Handle
   Surface 10,                             !- Name
   Wall,                                   !- Surface Type
   ,                                       !- Construction Name
-  {12f3a217-b055-47ca-8728-eeb3f73e10a7}, !- Space Name
-=======
-  {c7839788-76a7-49f6-844e-db67586c4c3c}, !- Handle
-  Surface 10,                             !- Name
-  Wall,                                   !- Surface Type
-  ,                                       !- Construction Name
-  {a9faf44d-81ec-40ea-8dd5-74ec12943206}, !- Space Name
->>>>>>> ed7d523f
+  {ee75b111-7223-4fc0-93aa-6151f7e1413e}, !- Space Name
   Outdoors,                               !- Outside Boundary Condition
   ,                                       !- Outside Boundary Condition Object
   SunExposed,                             !- Sun Exposure
@@ -786,19 +549,11 @@
   13.6310703908387, 6.81553519541936, 2.4384; !- X,Y,Z Vertex 4 {m}
 
 OS:Surface,
-<<<<<<< HEAD
-  {68f1b55b-f56e-40c0-af11-2efec9fdda1b}, !- Handle
+  {be6d8964-01e2-4d39-8f56-c8ff209c5cc1}, !- Handle
   Surface 11,                             !- Name
   Wall,                                   !- Surface Type
   ,                                       !- Construction Name
-  {12f3a217-b055-47ca-8728-eeb3f73e10a7}, !- Space Name
-=======
-  {3e32ccbc-976c-4af7-9614-ef207ad87ea6}, !- Handle
-  Surface 11,                             !- Name
-  Wall,                                   !- Surface Type
-  ,                                       !- Construction Name
-  {a9faf44d-81ec-40ea-8dd5-74ec12943206}, !- Space Name
->>>>>>> ed7d523f
+  {ee75b111-7223-4fc0-93aa-6151f7e1413e}, !- Space Name
   Outdoors,                               !- Outside Boundary Condition
   ,                                       !- Outside Boundary Condition Object
   SunExposed,                             !- Sun Exposure
@@ -811,23 +566,13 @@
   13.6310703908387, 0, 2.4384;            !- X,Y,Z Vertex 4 {m}
 
 OS:Surface,
-<<<<<<< HEAD
-  {59e20348-3ae8-43e9-9329-8bbdc69d1458}, !- Handle
+  {bf94efe7-97c0-446e-bf93-724ef5cfcf71}, !- Handle
   Surface 12,                             !- Name
   RoofCeiling,                            !- Surface Type
   ,                                       !- Construction Name
-  {12f3a217-b055-47ca-8728-eeb3f73e10a7}, !- Space Name
+  {ee75b111-7223-4fc0-93aa-6151f7e1413e}, !- Space Name
   Surface,                                !- Outside Boundary Condition
-  {a252b8f0-80c8-4eeb-a263-4ff31dbaa95b}, !- Outside Boundary Condition Object
-=======
-  {52968b3d-e822-4cb2-bee1-ef73a569601a}, !- Handle
-  Surface 12,                             !- Name
-  RoofCeiling,                            !- Surface Type
-  ,                                       !- Construction Name
-  {a9faf44d-81ec-40ea-8dd5-74ec12943206}, !- Space Name
-  Surface,                                !- Outside Boundary Condition
-  {9031c0aa-cc1f-4d55-a990-bf172d00db51}, !- Outside Boundary Condition Object
->>>>>>> ed7d523f
+  {7e20b619-1a73-4a35-93d9-813c50a56ead}, !- Outside Boundary Condition Object
   NoSun,                                  !- Sun Exposure
   NoWind,                                 !- Wind Exposure
   ,                                       !- View Factor to Ground
@@ -838,23 +583,13 @@
   0, 0, 2.4384;                           !- X,Y,Z Vertex 4 {m}
 
 OS:Surface,
-<<<<<<< HEAD
-  {a252b8f0-80c8-4eeb-a263-4ff31dbaa95b}, !- Handle
+  {7e20b619-1a73-4a35-93d9-813c50a56ead}, !- Handle
   Surface 13,                             !- Name
   Floor,                                  !- Surface Type
   ,                                       !- Construction Name
-  {48e99b6d-e6d4-4649-b9a7-0240fbff5ee3}, !- Space Name
+  {972a4a6a-8e49-41df-a3a0-6d9d840d9268}, !- Space Name
   Surface,                                !- Outside Boundary Condition
-  {59e20348-3ae8-43e9-9329-8bbdc69d1458}, !- Outside Boundary Condition Object
-=======
-  {9031c0aa-cc1f-4d55-a990-bf172d00db51}, !- Handle
-  Surface 13,                             !- Name
-  Floor,                                  !- Surface Type
-  ,                                       !- Construction Name
-  {fba8a3fc-6ce0-42fb-a073-17af392e7014}, !- Space Name
-  Surface,                                !- Outside Boundary Condition
-  {52968b3d-e822-4cb2-bee1-ef73a569601a}, !- Outside Boundary Condition Object
->>>>>>> ed7d523f
+  {bf94efe7-97c0-446e-bf93-724ef5cfcf71}, !- Outside Boundary Condition Object
   NoSun,                                  !- Sun Exposure
   NoWind,                                 !- Wind Exposure
   ,                                       !- View Factor to Ground
@@ -865,19 +600,11 @@
   0, 0, 0;                                !- X,Y,Z Vertex 4 {m}
 
 OS:Surface,
-<<<<<<< HEAD
-  {18963a9e-aba3-465d-b8ff-86738704d573}, !- Handle
+  {69036fde-9cea-43f7-ac24-2498934f42bc}, !- Handle
   Surface 14,                             !- Name
   RoofCeiling,                            !- Surface Type
   ,                                       !- Construction Name
-  {48e99b6d-e6d4-4649-b9a7-0240fbff5ee3}, !- Space Name
-=======
-  {0816637b-53b5-4f3e-a1ee-e381dc384a4e}, !- Handle
-  Surface 14,                             !- Name
-  RoofCeiling,                            !- Surface Type
-  ,                                       !- Construction Name
-  {fba8a3fc-6ce0-42fb-a073-17af392e7014}, !- Space Name
->>>>>>> ed7d523f
+  {972a4a6a-8e49-41df-a3a0-6d9d840d9268}, !- Space Name
   Outdoors,                               !- Outside Boundary Condition
   ,                                       !- Outside Boundary Condition Object
   SunExposed,                             !- Sun Exposure
@@ -890,19 +617,11 @@
   13.6310703908387, 0, 0;                 !- X,Y,Z Vertex 4 {m}
 
 OS:Surface,
-<<<<<<< HEAD
-  {94cfdba0-eadc-4813-971b-f73f16ac3ef4}, !- Handle
+  {69bddcd1-50e9-43de-b714-cf4e9c28a191}, !- Handle
   Surface 15,                             !- Name
   RoofCeiling,                            !- Surface Type
   ,                                       !- Construction Name
-  {48e99b6d-e6d4-4649-b9a7-0240fbff5ee3}, !- Space Name
-=======
-  {9bd98242-d581-4c83-9008-178bfd9888c2}, !- Handle
-  Surface 15,                             !- Name
-  RoofCeiling,                            !- Surface Type
-  ,                                       !- Construction Name
-  {fba8a3fc-6ce0-42fb-a073-17af392e7014}, !- Space Name
->>>>>>> ed7d523f
+  {972a4a6a-8e49-41df-a3a0-6d9d840d9268}, !- Space Name
   Outdoors,                               !- Outside Boundary Condition
   ,                                       !- Outside Boundary Condition Object
   SunExposed,                             !- Sun Exposure
@@ -915,19 +634,11 @@
   0, 6.81553519541936, 0;                 !- X,Y,Z Vertex 4 {m}
 
 OS:Surface,
-<<<<<<< HEAD
-  {cba675aa-9976-49e0-b239-1f8a8bf67e58}, !- Handle
+  {8e9b0dbc-d7a4-44a3-ae10-03e8b68f9d7b}, !- Handle
   Surface 16,                             !- Name
   Wall,                                   !- Surface Type
   ,                                       !- Construction Name
-  {48e99b6d-e6d4-4649-b9a7-0240fbff5ee3}, !- Space Name
-=======
-  {cbb222d2-d0e6-42c8-9aba-120875318f93}, !- Handle
-  Surface 16,                             !- Name
-  Wall,                                   !- Surface Type
-  ,                                       !- Construction Name
-  {fba8a3fc-6ce0-42fb-a073-17af392e7014}, !- Space Name
->>>>>>> ed7d523f
+  {972a4a6a-8e49-41df-a3a0-6d9d840d9268}, !- Space Name
   Outdoors,                               !- Outside Boundary Condition
   ,                                       !- Outside Boundary Condition Object
   SunExposed,                             !- Sun Exposure
@@ -939,19 +650,11 @@
   0, 0, 0;                                !- X,Y,Z Vertex 3 {m}
 
 OS:Surface,
-<<<<<<< HEAD
-  {ac7bf1bf-2e60-48af-9269-b2004c496f87}, !- Handle
+  {e7d9d04f-ea7c-411f-854c-91dd4f0e5901}, !- Handle
   Surface 17,                             !- Name
   Wall,                                   !- Surface Type
   ,                                       !- Construction Name
-  {48e99b6d-e6d4-4649-b9a7-0240fbff5ee3}, !- Space Name
-=======
-  {c9446796-2bde-4e5c-b0d6-48fe1d0907e0}, !- Handle
-  Surface 17,                             !- Name
-  Wall,                                   !- Surface Type
-  ,                                       !- Construction Name
-  {fba8a3fc-6ce0-42fb-a073-17af392e7014}, !- Space Name
->>>>>>> ed7d523f
+  {972a4a6a-8e49-41df-a3a0-6d9d840d9268}, !- Space Name
   Outdoors,                               !- Outside Boundary Condition
   ,                                       !- Outside Boundary Condition Object
   SunExposed,                             !- Sun Exposure
@@ -963,15 +666,9 @@
   13.6310703908387, 6.81553519541936, 0;  !- X,Y,Z Vertex 3 {m}
 
 OS:Space,
-<<<<<<< HEAD
-  {48e99b6d-e6d4-4649-b9a7-0240fbff5ee3}, !- Handle
+  {972a4a6a-8e49-41df-a3a0-6d9d840d9268}, !- Handle
   unfinished attic space,                 !- Name
-  {d2655c57-5e7b-4ec3-b2b1-d3e432e78291}, !- Space Type Name
-=======
-  {fba8a3fc-6ce0-42fb-a073-17af392e7014}, !- Handle
-  unfinished attic space,                 !- Name
-  {b68140c2-ef71-4eb2-8228-0e5bc8d00462}, !- Space Type Name
->>>>>>> ed7d523f
+  {4a154d89-48a9-4a97-994b-abf6fdd1dd68}, !- Space Type Name
   ,                                       !- Default Construction Set Name
   ,                                       !- Default Schedule Set Name
   -0,                                     !- Direction of Relative North {deg}
@@ -979,17 +676,10 @@
   0,                                      !- Y Origin {m}
   4.8768,                                 !- Z Origin {m}
   ,                                       !- Building Story Name
-<<<<<<< HEAD
-  {7659e505-7e15-4ef0-9ad7-4287b9a3d918}; !- Thermal Zone Name
+  {a50049be-a6a7-45df-b7fc-fb5fc244653e}; !- Thermal Zone Name
 
 OS:ThermalZone,
-  {7659e505-7e15-4ef0-9ad7-4287b9a3d918}, !- Handle
-=======
-  {3b8728cc-e7b5-4aa9-aaef-56577e1a0fd4}; !- Thermal Zone Name
-
-OS:ThermalZone,
-  {3b8728cc-e7b5-4aa9-aaef-56577e1a0fd4}, !- Handle
->>>>>>> ed7d523f
+  {a50049be-a6a7-45df-b7fc-fb5fc244653e}, !- Handle
   unfinished attic zone,                  !- Name
   ,                                       !- Multiplier
   ,                                       !- Ceiling Height {m}
@@ -998,17 +688,10 @@
   ,                                       !- Zone Inside Convection Algorithm
   ,                                       !- Zone Outside Convection Algorithm
   ,                                       !- Zone Conditioning Equipment List Name
-<<<<<<< HEAD
-  {8e796b32-2f67-49cf-aee7-c5cd7e03ac73}, !- Zone Air Inlet Port List
-  {ef139cef-a922-4070-a97a-98d3322ab172}, !- Zone Air Exhaust Port List
-  {c610c190-4012-4bfd-9182-67cb4e8d424a}, !- Zone Air Node Name
-  {4da0891b-793f-4ecd-8eb2-df1bd23489ae}, !- Zone Return Air Port List
-=======
-  {4c1f5149-ea16-4135-b9b2-95cccc0ba13c}, !- Zone Air Inlet Port List
-  {eb0f5390-bb34-4d80-9cf7-fba15737afd4}, !- Zone Air Exhaust Port List
-  {6ce8a532-4c3d-4129-b085-a87c8a796d0c}, !- Zone Air Node Name
-  {927f3039-bae7-464b-b254-1f0ce2d984ee}, !- Zone Return Air Port List
->>>>>>> ed7d523f
+  {e09910eb-c319-4b89-b40d-2e250cba4395}, !- Zone Air Inlet Port List
+  {3858dbb3-edc9-461b-ba0c-7aaa9da0abc5}, !- Zone Air Exhaust Port List
+  {0e57a017-8a1a-4cf6-991a-7e95edb4e842}, !- Zone Air Node Name
+  {771cdce0-92b7-4b12-9f11-ea227eefb6ec}, !- Zone Return Air Port List
   ,                                       !- Primary Daylighting Control Name
   ,                                       !- Fraction of Zone Controlled by Primary Daylighting Control
   ,                                       !- Secondary Daylighting Control Name
@@ -1019,71 +702,37 @@
   No;                                     !- Use Ideal Air Loads
 
 OS:Node,
-<<<<<<< HEAD
-  {763da39e-b356-4f30-b7a1-4f619aad409c}, !- Handle
+  {f5bba714-9b8e-4e45-b1db-da5b0bcc80c8}, !- Handle
   Node 2,                                 !- Name
-  {c610c190-4012-4bfd-9182-67cb4e8d424a}, !- Inlet Port
+  {0e57a017-8a1a-4cf6-991a-7e95edb4e842}, !- Inlet Port
   ;                                       !- Outlet Port
 
 OS:Connection,
-  {c610c190-4012-4bfd-9182-67cb4e8d424a}, !- Handle
-  {67ea5e7a-f2be-47c8-b344-f5facc1d45fe}, !- Name
-  {7659e505-7e15-4ef0-9ad7-4287b9a3d918}, !- Source Object
+  {0e57a017-8a1a-4cf6-991a-7e95edb4e842}, !- Handle
+  {4ce3d216-baa7-485f-bc89-fe2d2877f138}, !- Name
+  {a50049be-a6a7-45df-b7fc-fb5fc244653e}, !- Source Object
   11,                                     !- Outlet Port
-  {763da39e-b356-4f30-b7a1-4f619aad409c}, !- Target Object
+  {f5bba714-9b8e-4e45-b1db-da5b0bcc80c8}, !- Target Object
   2;                                      !- Inlet Port
 
 OS:PortList,
-  {8e796b32-2f67-49cf-aee7-c5cd7e03ac73}, !- Handle
-  {5b7f2220-94ca-4e1a-bb27-09cb98e20a36}, !- Name
-  {7659e505-7e15-4ef0-9ad7-4287b9a3d918}; !- HVAC Component
+  {e09910eb-c319-4b89-b40d-2e250cba4395}, !- Handle
+  {28f8f1f2-581b-4a2c-a156-7245e114241b}, !- Name
+  {a50049be-a6a7-45df-b7fc-fb5fc244653e}; !- HVAC Component
 
 OS:PortList,
-  {ef139cef-a922-4070-a97a-98d3322ab172}, !- Handle
-  {aea5a414-8a74-461b-9948-e9274ddd61d6}, !- Name
-  {7659e505-7e15-4ef0-9ad7-4287b9a3d918}; !- HVAC Component
+  {3858dbb3-edc9-461b-ba0c-7aaa9da0abc5}, !- Handle
+  {7e75ed0f-1827-484b-ac0b-ab56aaea90da}, !- Name
+  {a50049be-a6a7-45df-b7fc-fb5fc244653e}; !- HVAC Component
 
 OS:PortList,
-  {4da0891b-793f-4ecd-8eb2-df1bd23489ae}, !- Handle
-  {f9db2493-5935-40ee-8194-7c3af4905881}, !- Name
-  {7659e505-7e15-4ef0-9ad7-4287b9a3d918}; !- HVAC Component
+  {771cdce0-92b7-4b12-9f11-ea227eefb6ec}, !- Handle
+  {8b65d101-00fe-43aa-beb9-6a9e88f04a18}, !- Name
+  {a50049be-a6a7-45df-b7fc-fb5fc244653e}; !- HVAC Component
 
 OS:Sizing:Zone,
-  {e592b777-e5e9-4f12-819d-ded594bd977b}, !- Handle
-  {7659e505-7e15-4ef0-9ad7-4287b9a3d918}, !- Zone or ZoneList Name
-=======
-  {a448026f-4de2-4e52-9a9a-aa4d7137168e}, !- Handle
-  Node 2,                                 !- Name
-  {6ce8a532-4c3d-4129-b085-a87c8a796d0c}, !- Inlet Port
-  ;                                       !- Outlet Port
-
-OS:Connection,
-  {6ce8a532-4c3d-4129-b085-a87c8a796d0c}, !- Handle
-  {f6a15791-26c8-4fca-a8c0-acff58de588d}, !- Name
-  {3b8728cc-e7b5-4aa9-aaef-56577e1a0fd4}, !- Source Object
-  11,                                     !- Outlet Port
-  {a448026f-4de2-4e52-9a9a-aa4d7137168e}, !- Target Object
-  2;                                      !- Inlet Port
-
-OS:PortList,
-  {4c1f5149-ea16-4135-b9b2-95cccc0ba13c}, !- Handle
-  {a531b2ac-dd3b-4632-ae9e-1cd7f0c1c7aa}, !- Name
-  {3b8728cc-e7b5-4aa9-aaef-56577e1a0fd4}; !- HVAC Component
-
-OS:PortList,
-  {eb0f5390-bb34-4d80-9cf7-fba15737afd4}, !- Handle
-  {c1e48a16-1c81-4c7d-a79c-a2a2b60ce3e8}, !- Name
-  {3b8728cc-e7b5-4aa9-aaef-56577e1a0fd4}; !- HVAC Component
-
-OS:PortList,
-  {927f3039-bae7-464b-b254-1f0ce2d984ee}, !- Handle
-  {5c7960a5-b51e-4fcf-864c-dd6c04da757c}, !- Name
-  {3b8728cc-e7b5-4aa9-aaef-56577e1a0fd4}; !- HVAC Component
-
-OS:Sizing:Zone,
-  {16e10753-4b2d-400d-ac12-5af3c84ab0f5}, !- Handle
-  {3b8728cc-e7b5-4aa9-aaef-56577e1a0fd4}, !- Zone or ZoneList Name
->>>>>>> ed7d523f
+  {804ed71d-8b03-4335-b17c-6acc3d31c82b}, !- Handle
+  {a50049be-a6a7-45df-b7fc-fb5fc244653e}, !- Zone or ZoneList Name
   SupplyAirTemperature,                   !- Zone Cooling Design Supply Air Temperature Input Method
   14,                                     !- Zone Cooling Design Supply Air Temperature {C}
   11.11,                                  !- Zone Cooling Design Supply Air Temperature Difference {deltaC}
@@ -1112,21 +761,12 @@
   autosize;                               !- Dedicated Outdoor Air High Setpoint Temperature for Design {C}
 
 OS:ZoneHVAC:EquipmentList,
-<<<<<<< HEAD
-  {38806b8e-b617-4e1d-a263-d1b6f45e2a0e}, !- Handle
+  {5412fd0a-f4e2-45a3-9055-533fb0be08b7}, !- Handle
   Zone HVAC Equipment List 2,             !- Name
-  {7659e505-7e15-4ef0-9ad7-4287b9a3d918}; !- Thermal Zone
+  {a50049be-a6a7-45df-b7fc-fb5fc244653e}; !- Thermal Zone
 
 OS:SpaceType,
-  {d2655c57-5e7b-4ec3-b2b1-d3e432e78291}, !- Handle
-=======
-  {d8b9c465-5b54-4b68-9bd1-ed7037cf4d31}, !- Handle
-  Zone HVAC Equipment List 2,             !- Name
-  {3b8728cc-e7b5-4aa9-aaef-56577e1a0fd4}; !- Thermal Zone
-
-OS:SpaceType,
-  {b68140c2-ef71-4eb2-8228-0e5bc8d00462}, !- Handle
->>>>>>> ed7d523f
+  {4a154d89-48a9-4a97-994b-abf6fdd1dd68}, !- Handle
   Space Type 2,                           !- Name
   ,                                       !- Default Construction Set Name
   ,                                       !- Default Schedule Set Name
@@ -1137,23 +777,14 @@
   unfinished attic;                       !- Standards Space Type
 
 OS:BuildingUnit,
-<<<<<<< HEAD
-  {278f059e-b488-4307-adfa-3cebcc644874}, !- Handle
-=======
-  {d28ca1de-dce3-4519-8e94-83b206bfea58}, !- Handle
->>>>>>> ed7d523f
+  {01e92fef-1553-499c-8cb6-ccb1531aeb86}, !- Handle
   unit 1,                                 !- Name
   ,                                       !- Rendering Color
   Residential;                            !- Building Unit Type
 
 OS:AdditionalProperties,
-<<<<<<< HEAD
-  {299b4004-b5d8-43a8-9eea-60d8678678c8}, !- Handle
-  {278f059e-b488-4307-adfa-3cebcc644874}, !- Object Name
-=======
-  {e43f1edf-4e6b-49f1-a153-58fa6183c8a3}, !- Handle
-  {d28ca1de-dce3-4519-8e94-83b206bfea58}, !- Object Name
->>>>>>> ed7d523f
+  {0d78ad91-76c1-433b-9b3a-2854f77f682c}, !- Handle
+  {01e92fef-1553-499c-8cb6-ccb1531aeb86}, !- Object Name
   NumberOfBedrooms,                       !- Feature Name 1
   Integer,                                !- Feature Data Type 1
   3,                                      !- Feature Value 1
@@ -1165,20 +796,12 @@
   2.6400000000000001;                     !- Feature Value 3
 
 OS:External:File,
-<<<<<<< HEAD
-  {65cd5304-5d4f-4363-b3ef-81fdc29a5cf2}, !- Handle
-=======
-  {791edc39-6bd9-4acb-88a0-cf5968c6cfbb}, !- Handle
->>>>>>> ed7d523f
+  {264e1920-f316-4870-8274-4b834ee6c68c}, !- Handle
   8760.csv,                               !- Name
   8760.csv;                               !- File Name
 
 OS:Schedule:Day,
-<<<<<<< HEAD
-  {3fd8badd-c5d8-43b6-bbab-ca11ee69bc44}, !- Handle
-=======
-  {acc1eb0b-a166-43a9-8bc5-01b513d9bf83}, !- Handle
->>>>>>> ed7d523f
+  {fd5e5abe-8b63-40ec-a04c-628a40851157}, !- Handle
   Schedule Day 1,                         !- Name
   ,                                       !- Schedule Type Limits Name
   ,                                       !- Interpolate to Timestep
@@ -1187,11 +810,7 @@
   0;                                      !- Value Until Time 1
 
 OS:Schedule:Day,
-<<<<<<< HEAD
-  {6dd50d3b-5e40-41fe-99bd-fd6b9792420e}, !- Handle
-=======
-  {47707bbf-ad19-4143-a894-321a3f0f4cd2}, !- Handle
->>>>>>> ed7d523f
+  {523d6bf1-a986-498d-900f-23c5f52674b3}, !- Handle
   Schedule Day 2,                         !- Name
   ,                                       !- Schedule Type Limits Name
   ,                                       !- Interpolate to Timestep
@@ -1200,17 +819,10 @@
   1;                                      !- Value Until Time 1
 
 OS:Schedule:File,
-<<<<<<< HEAD
-  {f7a443c2-a609-498c-a735-672a5e3538f4}, !- Handle
+  {8ef2fa4f-3ba3-4234-9bef-dee096606a80}, !- Handle
   occupants,                              !- Name
-  {3d57097a-fe04-4c27-9edd-c09e521fb445}, !- Schedule Type Limits Name
-  {65cd5304-5d4f-4363-b3ef-81fdc29a5cf2}, !- External File Name
-=======
-  {dd8489e8-e811-49bf-b807-5f08333ab8f2}, !- Handle
-  occupants,                              !- Name
-  {99874fe9-c1f1-41eb-8b86-67fe04a861b3}, !- Schedule Type Limits Name
-  {791edc39-6bd9-4acb-88a0-cf5968c6cfbb}, !- External File Name
->>>>>>> ed7d523f
+  {f539240c-2263-49ec-b156-151f2e228cb8}, !- Schedule Type Limits Name
+  {264e1920-f316-4870-8274-4b834ee6c68c}, !- External File Name
   1,                                      !- Column Number
   1,                                      !- Rows to Skip at Top
   8760,                                   !- Number of Hours of Data
@@ -1219,40 +831,23 @@
   60;                                     !- Minutes per Item
 
 OS:Schedule:Ruleset,
-<<<<<<< HEAD
-  {775b480a-d736-4664-8170-903b0cb44df7}, !- Handle
+  {a7d081f5-9fce-4c98-ad5f-0b547149b755}, !- Handle
   Schedule Ruleset 1,                     !- Name
-  {86b3960c-4027-4557-8e78-7a8efe9852cd}, !- Schedule Type Limits Name
-  {3c7d11e0-e049-4c85-9949-4c624c0e680e}; !- Default Day Schedule Name
+  {47ccb5ac-4be2-4d02-a62f-8f0d4c3c50db}, !- Schedule Type Limits Name
+  {0b50a566-b598-46eb-8f08-5c597737c0ee}; !- Default Day Schedule Name
 
 OS:Schedule:Day,
-  {3c7d11e0-e049-4c85-9949-4c624c0e680e}, !- Handle
+  {0b50a566-b598-46eb-8f08-5c597737c0ee}, !- Handle
   Schedule Day 3,                         !- Name
-  {86b3960c-4027-4557-8e78-7a8efe9852cd}, !- Schedule Type Limits Name
-=======
-  {5784f4c7-a3d3-4a15-8b95-dd9e34c0d77b}, !- Handle
-  Schedule Ruleset 1,                     !- Name
-  {127f402b-857b-4dc8-bd71-2e6a781a6ee7}, !- Schedule Type Limits Name
-  {60599791-e8eb-4c32-9254-cbd74ae6cc9d}; !- Default Day Schedule Name
-
-OS:Schedule:Day,
-  {60599791-e8eb-4c32-9254-cbd74ae6cc9d}, !- Handle
-  Schedule Day 3,                         !- Name
-  {127f402b-857b-4dc8-bd71-2e6a781a6ee7}, !- Schedule Type Limits Name
->>>>>>> ed7d523f
+  {47ccb5ac-4be2-4d02-a62f-8f0d4c3c50db}, !- Schedule Type Limits Name
   ,                                       !- Interpolate to Timestep
   24,                                     !- Hour 1
   0,                                      !- Minute 1
   112.539290946133;                       !- Value Until Time 1
 
 OS:People:Definition,
-<<<<<<< HEAD
-  {7667d46c-a312-41e4-bd74-2b7bff1f201d}, !- Handle
-  res occupants|living space|story 2,     !- Name
-=======
-  {280d9506-bca5-4b2a-83c2-e2c519da14d5}, !- Handle
+  {187b2744-6a1b-42c7-a208-7f09a4df0fcc}, !- Handle
   res occupants|living space,             !- Name
->>>>>>> ed7d523f
   People,                                 !- Number of People Calculation Method
   1.32,                                   !- Number of People {people}
   ,                                       !- People per Space Floor Area {person/m2}
@@ -1264,21 +859,12 @@
   ZoneAveraged;                           !- Mean Radiant Temperature Calculation Type
 
 OS:People,
-<<<<<<< HEAD
-  {64071e1e-01d1-44a4-8b87-1e985d7a79cf}, !- Handle
-  res occupants|living space|story 2,     !- Name
-  {7667d46c-a312-41e4-bd74-2b7bff1f201d}, !- People Definition Name
-  {12f3a217-b055-47ca-8728-eeb3f73e10a7}, !- Space or SpaceType Name
-  {f7a443c2-a609-498c-a735-672a5e3538f4}, !- Number of People Schedule Name
-  {775b480a-d736-4664-8170-903b0cb44df7}, !- Activity Level Schedule Name
-=======
-  {28fdd6a0-93d7-41fa-a4ce-32c4dce8e7ba}, !- Handle
+  {edba3af0-114b-4bcb-bba3-f7778ff2032c}, !- Handle
   res occupants|living space,             !- Name
-  {280d9506-bca5-4b2a-83c2-e2c519da14d5}, !- People Definition Name
-  {8957ad21-c9b6-4d73-b37d-67207358bded}, !- Space or SpaceType Name
-  {dd8489e8-e811-49bf-b807-5f08333ab8f2}, !- Number of People Schedule Name
-  {5784f4c7-a3d3-4a15-8b95-dd9e34c0d77b}, !- Activity Level Schedule Name
->>>>>>> ed7d523f
+  {187b2744-6a1b-42c7-a208-7f09a4df0fcc}, !- People Definition Name
+  {b4ca15ce-00ef-4aeb-a11d-55f41e3d9fb7}, !- Space or SpaceType Name
+  {8ef2fa4f-3ba3-4234-9bef-dee096606a80}, !- Number of People Schedule Name
+  {a7d081f5-9fce-4c98-ad5f-0b547149b755}, !- Activity Level Schedule Name
   ,                                       !- Surface Name/Angle Factor List Name
   ,                                       !- Work Efficiency Schedule Name
   ,                                       !- Clothing Insulation Schedule Name
@@ -1286,11 +872,7 @@
   1;                                      !- Multiplier
 
 OS:ScheduleTypeLimits,
-<<<<<<< HEAD
-  {86b3960c-4027-4557-8e78-7a8efe9852cd}, !- Handle
-=======
-  {127f402b-857b-4dc8-bd71-2e6a781a6ee7}, !- Handle
->>>>>>> ed7d523f
+  {47ccb5ac-4be2-4d02-a62f-8f0d4c3c50db}, !- Handle
   ActivityLevel,                          !- Name
   0,                                      !- Lower Limit Value
   ,                                       !- Upper Limit Value
@@ -1298,24 +880,15 @@
   ActivityLevel;                          !- Unit Type
 
 OS:ScheduleTypeLimits,
-<<<<<<< HEAD
-  {3d57097a-fe04-4c27-9edd-c09e521fb445}, !- Handle
-=======
-  {99874fe9-c1f1-41eb-8b86-67fe04a861b3}, !- Handle
->>>>>>> ed7d523f
+  {f539240c-2263-49ec-b156-151f2e228cb8}, !- Handle
   Fractional,                             !- Name
   0,                                      !- Lower Limit Value
   1,                                      !- Upper Limit Value
   Continuous;                             !- Numeric Type
 
 OS:People:Definition,
-<<<<<<< HEAD
-  {f415c046-8fe4-4e9f-8ad6-9cd795725588}, !- Handle
-  res occupants|living space,             !- Name
-=======
-  {1ec3796c-6ebb-4d6f-a894-34ff0c9c58de}, !- Handle
+  {cc57e5f6-57da-4ffb-878a-ee5ecd4f627f}, !- Handle
   res occupants|living space|story 2,     !- Name
->>>>>>> ed7d523f
   People,                                 !- Number of People Calculation Method
   1.32,                                   !- Number of People {people}
   ,                                       !- People per Space Floor Area {person/m2}
@@ -1327,21 +900,12 @@
   ZoneAveraged;                           !- Mean Radiant Temperature Calculation Type
 
 OS:People,
-<<<<<<< HEAD
-  {c2757712-0cbc-454c-887c-35fe6552bcda}, !- Handle
-  res occupants|living space,             !- Name
-  {f415c046-8fe4-4e9f-8ad6-9cd795725588}, !- People Definition Name
-  {c3ebd74c-7501-493c-ac91-959a809b6a6a}, !- Space or SpaceType Name
-  {f7a443c2-a609-498c-a735-672a5e3538f4}, !- Number of People Schedule Name
-  {775b480a-d736-4664-8170-903b0cb44df7}, !- Activity Level Schedule Name
-=======
-  {3941a479-83f6-43a4-b077-7a4eccafd460}, !- Handle
+  {204efb62-b2de-40fc-8991-5d2a3d63e775}, !- Handle
   res occupants|living space|story 2,     !- Name
-  {1ec3796c-6ebb-4d6f-a894-34ff0c9c58de}, !- People Definition Name
-  {a9faf44d-81ec-40ea-8dd5-74ec12943206}, !- Space or SpaceType Name
-  {dd8489e8-e811-49bf-b807-5f08333ab8f2}, !- Number of People Schedule Name
-  {5784f4c7-a3d3-4a15-8b95-dd9e34c0d77b}, !- Activity Level Schedule Name
->>>>>>> ed7d523f
+  {cc57e5f6-57da-4ffb-878a-ee5ecd4f627f}, !- People Definition Name
+  {ee75b111-7223-4fc0-93aa-6151f7e1413e}, !- Space or SpaceType Name
+  {8ef2fa4f-3ba3-4234-9bef-dee096606a80}, !- Number of People Schedule Name
+  {a7d081f5-9fce-4c98-ad5f-0b547149b755}, !- Activity Level Schedule Name
   ,                                       !- Surface Name/Angle Factor List Name
   ,                                       !- Work Efficiency Schedule Name
   ,                                       !- Clothing Insulation Schedule Name
