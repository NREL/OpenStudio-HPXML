--- conflicted
+++ resolved
@@ -1,53 +1,26 @@
 !- NOTE: Auto-generated from /test/osw_files/SFD_2000sqft_2story_SL_UA_Denver_North.osw
 
 OS:Version,
-<<<<<<< HEAD
-  {ec52c9ae-5a09-4112-8b02-c9ac43418f5f}, !- Handle
-  2.8.0;                                  !- Version Identifier
-
-OS:SimulationControl,
-  {9ede04be-ad5b-47e4-b2f8-4e420033b2fd}, !- Handle
-=======
   {98c05330-bdb0-4562-923a-f2e72630a18a}, !- Handle
   2.8.1;                                  !- Version Identifier
 
 OS:SimulationControl,
   {dac9259e-accf-4631-a0e4-4a8fe32adaf3}, !- Handle
->>>>>>> 39a3a78a
   ,                                       !- Do Zone Sizing Calculation
   ,                                       !- Do System Sizing Calculation
   ,                                       !- Do Plant Sizing Calculation
   No;                                     !- Run Simulation for Sizing Periods
 
 OS:Timestep,
-<<<<<<< HEAD
-  {0f1b65bf-e24a-428c-8a16-59469ee34ad6}, !- Handle
-  6;                                      !- Number of Timesteps per Hour
-
-OS:ShadowCalculation,
-  {fee348fc-ef29-4046-a9c4-54749b2b062a}, !- Handle
-=======
   {815ad430-2771-4775-a1df-7183b3ceb079}, !- Handle
   6;                                      !- Number of Timesteps per Hour
 
 OS:ShadowCalculation,
   {b74e979b-74a0-4b29-9d68-3fa4d1f60adb}, !- Handle
->>>>>>> 39a3a78a
   20,                                     !- Calculation Frequency
   200;                                    !- Maximum Figures in Shadow Overlap Calculations
 
 OS:SurfaceConvectionAlgorithm:Outside,
-<<<<<<< HEAD
-  {7ff6400d-61ef-402c-a438-597bdf4414ff}, !- Handle
-  DOE-2;                                  !- Algorithm
-
-OS:SurfaceConvectionAlgorithm:Inside,
-  {e40521cc-ad4b-4314-b700-94bdc49f73a7}, !- Handle
-  TARP;                                   !- Algorithm
-
-OS:ZoneCapacitanceMultiplier:ResearchSpecial,
-  {f5dc686f-b556-4ae9-9c09-5b7cf3f43252}, !- Handle
-=======
   {13e8f474-9846-4f49-be01-2c2c6fb101d3}, !- Handle
   DOE-2;                                  !- Algorithm
 
@@ -57,17 +30,12 @@
 
 OS:ZoneCapacitanceMultiplier:ResearchSpecial,
   {93b1a3c5-8ce8-4847-8e73-8a77191843d3}, !- Handle
->>>>>>> 39a3a78a
   ,                                       !- Temperature Capacity Multiplier
   15,                                     !- Humidity Capacity Multiplier
   ;                                       !- Carbon Dioxide Capacity Multiplier
 
 OS:RunPeriod,
-<<<<<<< HEAD
-  {d8a30d67-3751-4c53-875b-22dae795b5b6}, !- Handle
-=======
   {696cf11e-0596-4ae3-a553-150699f42f36}, !- Handle
->>>>>>> 39a3a78a
   Run Period 1,                           !- Name
   1,                                      !- Begin Month
   1,                                      !- Begin Day of Month
@@ -81,11 +49,7 @@
   ;                                       !- Number of Times Runperiod to be Repeated
 
 OS:ThermalZone,
-<<<<<<< HEAD
-  {23473662-5ec5-4567-a796-5d5e5baaacca}, !- Handle
-=======
   {67798612-a3cb-41f7-ad69-40e6a03027d7}, !- Handle
->>>>>>> 39a3a78a
   living zone,                            !- Name
   ,                                       !- Multiplier
   ,                                       !- Ceiling Height {m}
@@ -94,17 +58,10 @@
   ,                                       !- Zone Inside Convection Algorithm
   ,                                       !- Zone Outside Convection Algorithm
   ,                                       !- Zone Conditioning Equipment List Name
-<<<<<<< HEAD
-  {59ec3adc-e020-4770-9857-040d5137aa56}, !- Zone Air Inlet Port List
-  {262779b8-2294-4c11-92a0-6e17d27ae53b}, !- Zone Air Exhaust Port List
-  {c462bf9f-2378-456e-8f34-dc51e7cf5af4}, !- Zone Air Node Name
-  {37127729-3463-4f0d-b703-cf22eb9cdba7}, !- Zone Return Air Port List
-=======
   {08b0f005-af01-431b-bd2b-e41db739d3d3}, !- Zone Air Inlet Port List
   {43d04372-2404-4b30-ba0f-2007c62bf8f4}, !- Zone Air Exhaust Port List
   {511b4f74-bbdd-45b4-be7e-88c604c8cc9b}, !- Zone Air Node Name
   {840945b6-bb98-4d85-ab8a-f054d05b01f6}, !- Zone Return Air Port List
->>>>>>> 39a3a78a
   ,                                       !- Primary Daylighting Control Name
   ,                                       !- Fraction of Zone Controlled by Primary Daylighting Control
   ,                                       !- Secondary Daylighting Control Name
@@ -115,39 +72,6 @@
   No;                                     !- Use Ideal Air Loads
 
 OS:Node,
-<<<<<<< HEAD
-  {3a54ce1b-8b7c-44bd-b88c-47b0819c5230}, !- Handle
-  Node 1,                                 !- Name
-  {c462bf9f-2378-456e-8f34-dc51e7cf5af4}, !- Inlet Port
-  ;                                       !- Outlet Port
-
-OS:Connection,
-  {c462bf9f-2378-456e-8f34-dc51e7cf5af4}, !- Handle
-  {99bdeaa2-ea8b-4854-a28a-9d8add4f6358}, !- Name
-  {23473662-5ec5-4567-a796-5d5e5baaacca}, !- Source Object
-  11,                                     !- Outlet Port
-  {3a54ce1b-8b7c-44bd-b88c-47b0819c5230}, !- Target Object
-  2;                                      !- Inlet Port
-
-OS:PortList,
-  {59ec3adc-e020-4770-9857-040d5137aa56}, !- Handle
-  {2d37d1e5-5736-4b0a-a741-8a307b52c889}, !- Name
-  {23473662-5ec5-4567-a796-5d5e5baaacca}; !- HVAC Component
-
-OS:PortList,
-  {262779b8-2294-4c11-92a0-6e17d27ae53b}, !- Handle
-  {74a99870-5cba-4da0-a5fe-ba3675499cf4}, !- Name
-  {23473662-5ec5-4567-a796-5d5e5baaacca}; !- HVAC Component
-
-OS:PortList,
-  {37127729-3463-4f0d-b703-cf22eb9cdba7}, !- Handle
-  {aed5b4da-75ec-4c10-979a-0ebc9d86481e}, !- Name
-  {23473662-5ec5-4567-a796-5d5e5baaacca}; !- HVAC Component
-
-OS:Sizing:Zone,
-  {0a32d39a-c897-42cd-aa1b-98b3c33c908e}, !- Handle
-  {23473662-5ec5-4567-a796-5d5e5baaacca}, !- Zone or ZoneList Name
-=======
   {e182978e-1b80-4d99-abe2-31c17c9ffeb4}, !- Handle
   Node 1,                                 !- Name
   {511b4f74-bbdd-45b4-be7e-88c604c8cc9b}, !- Inlet Port
@@ -179,7 +103,6 @@
 OS:Sizing:Zone,
   {ea1a65b0-c720-46b1-a031-526e77b2809a}, !- Handle
   {67798612-a3cb-41f7-ad69-40e6a03027d7}, !- Zone or ZoneList Name
->>>>>>> 39a3a78a
   SupplyAirTemperature,                   !- Zone Cooling Design Supply Air Temperature Input Method
   14,                                     !- Zone Cooling Design Supply Air Temperature {C}
   11.11,                                  !- Zone Cooling Design Supply Air Temperature Difference {deltaC}
@@ -208,16 +131,6 @@
   autosize;                               !- Dedicated Outdoor Air High Setpoint Temperature for Design {C}
 
 OS:ZoneHVAC:EquipmentList,
-<<<<<<< HEAD
-  {5106ddb0-9f2c-4a11-8bf7-0a1c72c43bcf}, !- Handle
-  Zone HVAC Equipment List 1,             !- Name
-  {23473662-5ec5-4567-a796-5d5e5baaacca}; !- Thermal Zone
-
-OS:Space,
-  {43651178-894f-411c-9e62-84bc287a28db}, !- Handle
-  living space,                           !- Name
-  {b1378033-fab5-4422-94ad-f4aabddba951}, !- Space Type Name
-=======
   {ab3e0a02-bc95-4b7f-b18e-9e288a1df59d}, !- Handle
   Zone HVAC Equipment List 1,             !- Name
   {67798612-a3cb-41f7-ad69-40e6a03027d7}; !- Thermal Zone
@@ -226,7 +139,6 @@
   {efb57848-c15c-437d-ae96-93bca0a2edcc}, !- Handle
   living space,                           !- Name
   {604024dd-fc45-4e3a-980c-9891c4802dd8}, !- Space Type Name
->>>>>>> 39a3a78a
   ,                                       !- Default Construction Set Name
   ,                                       !- Default Schedule Set Name
   -0,                                     !- Direction of Relative North {deg}
@@ -234,19 +146,6 @@
   0,                                      !- Y Origin {m}
   0,                                      !- Z Origin {m}
   ,                                       !- Building Story Name
-<<<<<<< HEAD
-  {23473662-5ec5-4567-a796-5d5e5baaacca}, !- Thermal Zone Name
-  ,                                       !- Part of Total Floor Area
-  ,                                       !- Design Specification Outdoor Air Object Name
-  {af606af4-5ff3-4d81-99ed-57ca715a6b1d}; !- Building Unit Name
-
-OS:Surface,
-  {4935151d-b553-4ce2-b9d5-35165a1683ec}, !- Handle
-  Surface 1,                              !- Name
-  Floor,                                  !- Surface Type
-  ,                                       !- Construction Name
-  {43651178-894f-411c-9e62-84bc287a28db}, !- Space Name
-=======
   {67798612-a3cb-41f7-ad69-40e6a03027d7}, !- Thermal Zone Name
   ,                                       !- Part of Total Floor Area
   ,                                       !- Design Specification Outdoor Air Object Name
@@ -258,7 +157,6 @@
   Floor,                                  !- Surface Type
   ,                                       !- Construction Name
   {efb57848-c15c-437d-ae96-93bca0a2edcc}, !- Space Name
->>>>>>> 39a3a78a
   Foundation,                             !- Outside Boundary Condition
   ,                                       !- Outside Boundary Condition Object
   NoSun,                                  !- Sun Exposure
@@ -271,19 +169,11 @@
   13.6310703908387, 0, 0;                 !- X,Y,Z Vertex 4 {m}
 
 OS:Surface,
-<<<<<<< HEAD
-  {309c830f-c45a-447c-a919-48e59f583d88}, !- Handle
-  Surface 2,                              !- Name
-  Wall,                                   !- Surface Type
-  ,                                       !- Construction Name
-  {43651178-894f-411c-9e62-84bc287a28db}, !- Space Name
-=======
   {2e89d157-c84f-4a37-a218-d246851b1e63}, !- Handle
   Surface 2,                              !- Name
   Wall,                                   !- Surface Type
   ,                                       !- Construction Name
   {efb57848-c15c-437d-ae96-93bca0a2edcc}, !- Space Name
->>>>>>> 39a3a78a
   Outdoors,                               !- Outside Boundary Condition
   ,                                       !- Outside Boundary Condition Object
   SunExposed,                             !- Sun Exposure
@@ -296,19 +186,11 @@
   0, 0, 2.4384;                           !- X,Y,Z Vertex 4 {m}
 
 OS:Surface,
-<<<<<<< HEAD
-  {a945b41b-bcea-4312-8537-6720ef9a9041}, !- Handle
-  Surface 3,                              !- Name
-  Wall,                                   !- Surface Type
-  ,                                       !- Construction Name
-  {43651178-894f-411c-9e62-84bc287a28db}, !- Space Name
-=======
   {930897be-74a3-42f1-9528-737958a6fa6e}, !- Handle
   Surface 3,                              !- Name
   Wall,                                   !- Surface Type
   ,                                       !- Construction Name
   {efb57848-c15c-437d-ae96-93bca0a2edcc}, !- Space Name
->>>>>>> 39a3a78a
   Outdoors,                               !- Outside Boundary Condition
   ,                                       !- Outside Boundary Condition Object
   SunExposed,                             !- Sun Exposure
@@ -321,19 +203,11 @@
   0, 6.81553519541936, 2.4384;            !- X,Y,Z Vertex 4 {m}
 
 OS:Surface,
-<<<<<<< HEAD
-  {fe482cd6-3768-473b-b532-9f1a5ad8975a}, !- Handle
-  Surface 4,                              !- Name
-  Wall,                                   !- Surface Type
-  ,                                       !- Construction Name
-  {43651178-894f-411c-9e62-84bc287a28db}, !- Space Name
-=======
   {f7e51902-7f7d-4fb1-8423-1ea7565e5d2c}, !- Handle
   Surface 4,                              !- Name
   Wall,                                   !- Surface Type
   ,                                       !- Construction Name
   {efb57848-c15c-437d-ae96-93bca0a2edcc}, !- Space Name
->>>>>>> 39a3a78a
   Outdoors,                               !- Outside Boundary Condition
   ,                                       !- Outside Boundary Condition Object
   SunExposed,                             !- Sun Exposure
@@ -346,19 +220,11 @@
   13.6310703908387, 6.81553519541936, 2.4384; !- X,Y,Z Vertex 4 {m}
 
 OS:Surface,
-<<<<<<< HEAD
-  {479e99d3-59d7-4ee1-8bcf-552dc09cdf02}, !- Handle
-  Surface 5,                              !- Name
-  Wall,                                   !- Surface Type
-  ,                                       !- Construction Name
-  {43651178-894f-411c-9e62-84bc287a28db}, !- Space Name
-=======
   {a20eaff5-162a-4d59-a762-f038300afc89}, !- Handle
   Surface 5,                              !- Name
   Wall,                                   !- Surface Type
   ,                                       !- Construction Name
   {efb57848-c15c-437d-ae96-93bca0a2edcc}, !- Space Name
->>>>>>> 39a3a78a
   Outdoors,                               !- Outside Boundary Condition
   ,                                       !- Outside Boundary Condition Object
   SunExposed,                             !- Sun Exposure
@@ -371,15 +237,6 @@
   13.6310703908387, 0, 2.4384;            !- X,Y,Z Vertex 4 {m}
 
 OS:Surface,
-<<<<<<< HEAD
-  {b59919b3-474b-4689-abcb-bae47a449097}, !- Handle
-  Surface 6,                              !- Name
-  RoofCeiling,                            !- Surface Type
-  ,                                       !- Construction Name
-  {43651178-894f-411c-9e62-84bc287a28db}, !- Space Name
-  Surface,                                !- Outside Boundary Condition
-  {1f5807c7-a7b9-493b-9335-09969d0f52dc}, !- Outside Boundary Condition Object
-=======
   {62c8af0e-6605-4607-8cd8-bbefd28fe140}, !- Handle
   Surface 6,                              !- Name
   RoofCeiling,                            !- Surface Type
@@ -387,7 +244,6 @@
   {efb57848-c15c-437d-ae96-93bca0a2edcc}, !- Space Name
   Surface,                                !- Outside Boundary Condition
   {4dc412c7-c1ac-4e4d-9b12-c35b48efd39e}, !- Outside Boundary Condition Object
->>>>>>> 39a3a78a
   NoSun,                                  !- Sun Exposure
   NoWind,                                 !- Wind Exposure
   ,                                       !- View Factor to Ground
@@ -398,11 +254,7 @@
   0, 0, 2.4384;                           !- X,Y,Z Vertex 4 {m}
 
 OS:SpaceType,
-<<<<<<< HEAD
-  {b1378033-fab5-4422-94ad-f4aabddba951}, !- Handle
-=======
   {604024dd-fc45-4e3a-980c-9891c4802dd8}, !- Handle
->>>>>>> 39a3a78a
   Space Type 1,                           !- Name
   ,                                       !- Default Construction Set Name
   ,                                       !- Default Schedule Set Name
@@ -413,15 +265,9 @@
   living;                                 !- Standards Space Type
 
 OS:Space,
-<<<<<<< HEAD
-  {1b9ad5ea-55a9-428d-aaa2-d9fe782b6132}, !- Handle
-  living space|story 2,                   !- Name
-  {b1378033-fab5-4422-94ad-f4aabddba951}, !- Space Type Name
-=======
   {f286dd3a-f707-404f-9f92-c6118a464e33}, !- Handle
   living space|story 2,                   !- Name
   {604024dd-fc45-4e3a-980c-9891c4802dd8}, !- Space Type Name
->>>>>>> 39a3a78a
   ,                                       !- Default Construction Set Name
   ,                                       !- Default Schedule Set Name
   -0,                                     !- Direction of Relative North {deg}
@@ -429,21 +275,6 @@
   0,                                      !- Y Origin {m}
   2.4384,                                 !- Z Origin {m}
   ,                                       !- Building Story Name
-<<<<<<< HEAD
-  {23473662-5ec5-4567-a796-5d5e5baaacca}, !- Thermal Zone Name
-  ,                                       !- Part of Total Floor Area
-  ,                                       !- Design Specification Outdoor Air Object Name
-  {af606af4-5ff3-4d81-99ed-57ca715a6b1d}; !- Building Unit Name
-
-OS:Surface,
-  {1f5807c7-a7b9-493b-9335-09969d0f52dc}, !- Handle
-  Surface 7,                              !- Name
-  Floor,                                  !- Surface Type
-  ,                                       !- Construction Name
-  {1b9ad5ea-55a9-428d-aaa2-d9fe782b6132}, !- Space Name
-  Surface,                                !- Outside Boundary Condition
-  {b59919b3-474b-4689-abcb-bae47a449097}, !- Outside Boundary Condition Object
-=======
   {67798612-a3cb-41f7-ad69-40e6a03027d7}, !- Thermal Zone Name
   ,                                       !- Part of Total Floor Area
   ,                                       !- Design Specification Outdoor Air Object Name
@@ -457,7 +288,6 @@
   {f286dd3a-f707-404f-9f92-c6118a464e33}, !- Space Name
   Surface,                                !- Outside Boundary Condition
   {62c8af0e-6605-4607-8cd8-bbefd28fe140}, !- Outside Boundary Condition Object
->>>>>>> 39a3a78a
   NoSun,                                  !- Sun Exposure
   NoWind,                                 !- Wind Exposure
   ,                                       !- View Factor to Ground
@@ -468,19 +298,11 @@
   13.6310703908387, 0, 0;                 !- X,Y,Z Vertex 4 {m}
 
 OS:Surface,
-<<<<<<< HEAD
-  {317e8d9e-d1ec-442c-b50d-e1eb29869a3c}, !- Handle
-  Surface 8,                              !- Name
-  Wall,                                   !- Surface Type
-  ,                                       !- Construction Name
-  {1b9ad5ea-55a9-428d-aaa2-d9fe782b6132}, !- Space Name
-=======
   {d84beb8b-648b-4107-b803-136c4019ab18}, !- Handle
   Surface 8,                              !- Name
   Wall,                                   !- Surface Type
   ,                                       !- Construction Name
   {f286dd3a-f707-404f-9f92-c6118a464e33}, !- Space Name
->>>>>>> 39a3a78a
   Outdoors,                               !- Outside Boundary Condition
   ,                                       !- Outside Boundary Condition Object
   SunExposed,                             !- Sun Exposure
@@ -493,19 +315,11 @@
   0, 0, 2.4384;                           !- X,Y,Z Vertex 4 {m}
 
 OS:Surface,
-<<<<<<< HEAD
-  {58db45a4-913d-4b12-a476-3e3292dcd86e}, !- Handle
-  Surface 9,                              !- Name
-  Wall,                                   !- Surface Type
-  ,                                       !- Construction Name
-  {1b9ad5ea-55a9-428d-aaa2-d9fe782b6132}, !- Space Name
-=======
   {5a63af35-28a8-44e3-ab24-a19371789a0e}, !- Handle
   Surface 9,                              !- Name
   Wall,                                   !- Surface Type
   ,                                       !- Construction Name
   {f286dd3a-f707-404f-9f92-c6118a464e33}, !- Space Name
->>>>>>> 39a3a78a
   Outdoors,                               !- Outside Boundary Condition
   ,                                       !- Outside Boundary Condition Object
   SunExposed,                             !- Sun Exposure
@@ -518,19 +332,11 @@
   0, 6.81553519541936, 2.4384;            !- X,Y,Z Vertex 4 {m}
 
 OS:Surface,
-<<<<<<< HEAD
-  {496447d8-2993-47d8-8f1f-d499dac650bb}, !- Handle
-  Surface 10,                             !- Name
-  Wall,                                   !- Surface Type
-  ,                                       !- Construction Name
-  {1b9ad5ea-55a9-428d-aaa2-d9fe782b6132}, !- Space Name
-=======
   {df9761ab-e1f4-4c0f-850a-572b3b516d42}, !- Handle
   Surface 10,                             !- Name
   Wall,                                   !- Surface Type
   ,                                       !- Construction Name
   {f286dd3a-f707-404f-9f92-c6118a464e33}, !- Space Name
->>>>>>> 39a3a78a
   Outdoors,                               !- Outside Boundary Condition
   ,                                       !- Outside Boundary Condition Object
   SunExposed,                             !- Sun Exposure
@@ -543,19 +349,11 @@
   13.6310703908387, 6.81553519541936, 2.4384; !- X,Y,Z Vertex 4 {m}
 
 OS:Surface,
-<<<<<<< HEAD
-  {5272c056-7cd7-41c4-b80f-366bb1d93567}, !- Handle
-  Surface 11,                             !- Name
-  Wall,                                   !- Surface Type
-  ,                                       !- Construction Name
-  {1b9ad5ea-55a9-428d-aaa2-d9fe782b6132}, !- Space Name
-=======
   {9534e70c-4264-41b2-821f-8cd8a6fe1458}, !- Handle
   Surface 11,                             !- Name
   Wall,                                   !- Surface Type
   ,                                       !- Construction Name
   {f286dd3a-f707-404f-9f92-c6118a464e33}, !- Space Name
->>>>>>> 39a3a78a
   Outdoors,                               !- Outside Boundary Condition
   ,                                       !- Outside Boundary Condition Object
   SunExposed,                             !- Sun Exposure
@@ -568,15 +366,6 @@
   13.6310703908387, 0, 2.4384;            !- X,Y,Z Vertex 4 {m}
 
 OS:Surface,
-<<<<<<< HEAD
-  {f18dacb9-e209-44f9-976e-66e7a2a663a0}, !- Handle
-  Surface 12,                             !- Name
-  RoofCeiling,                            !- Surface Type
-  ,                                       !- Construction Name
-  {1b9ad5ea-55a9-428d-aaa2-d9fe782b6132}, !- Space Name
-  Surface,                                !- Outside Boundary Condition
-  {9264959f-6a29-4014-9283-7fd056b6f50c}, !- Outside Boundary Condition Object
-=======
   {9eccefab-1bdb-4387-890e-1814a81431d0}, !- Handle
   Surface 12,                             !- Name
   RoofCeiling,                            !- Surface Type
@@ -584,7 +373,6 @@
   {f286dd3a-f707-404f-9f92-c6118a464e33}, !- Space Name
   Surface,                                !- Outside Boundary Condition
   {30504450-cb9f-434f-bf8e-acbda55c6bb5}, !- Outside Boundary Condition Object
->>>>>>> 39a3a78a
   NoSun,                                  !- Sun Exposure
   NoWind,                                 !- Wind Exposure
   ,                                       !- View Factor to Ground
@@ -595,15 +383,6 @@
   0, 0, 2.4384;                           !- X,Y,Z Vertex 4 {m}
 
 OS:Surface,
-<<<<<<< HEAD
-  {9264959f-6a29-4014-9283-7fd056b6f50c}, !- Handle
-  Surface 13,                             !- Name
-  Floor,                                  !- Surface Type
-  ,                                       !- Construction Name
-  {0f0f7c83-2e28-48bd-91fc-98484342c0ee}, !- Space Name
-  Surface,                                !- Outside Boundary Condition
-  {f18dacb9-e209-44f9-976e-66e7a2a663a0}, !- Outside Boundary Condition Object
-=======
   {30504450-cb9f-434f-bf8e-acbda55c6bb5}, !- Handle
   Surface 13,                             !- Name
   Floor,                                  !- Surface Type
@@ -611,7 +390,6 @@
   {f53388fc-487d-41fc-884b-be1e7814b7e3}, !- Space Name
   Surface,                                !- Outside Boundary Condition
   {9eccefab-1bdb-4387-890e-1814a81431d0}, !- Outside Boundary Condition Object
->>>>>>> 39a3a78a
   NoSun,                                  !- Sun Exposure
   NoWind,                                 !- Wind Exposure
   ,                                       !- View Factor to Ground
@@ -622,19 +400,11 @@
   0, 0, 0;                                !- X,Y,Z Vertex 4 {m}
 
 OS:Surface,
-<<<<<<< HEAD
-  {197347d5-8caf-4be0-81f1-6682a0a42aa4}, !- Handle
-  Surface 14,                             !- Name
-  RoofCeiling,                            !- Surface Type
-  ,                                       !- Construction Name
-  {0f0f7c83-2e28-48bd-91fc-98484342c0ee}, !- Space Name
-=======
   {16b15ad7-4c57-4b42-9bf6-753066c317f8}, !- Handle
   Surface 14,                             !- Name
   RoofCeiling,                            !- Surface Type
   ,                                       !- Construction Name
   {f53388fc-487d-41fc-884b-be1e7814b7e3}, !- Space Name
->>>>>>> 39a3a78a
   Outdoors,                               !- Outside Boundary Condition
   ,                                       !- Outside Boundary Condition Object
   SunExposed,                             !- Sun Exposure
@@ -647,19 +417,11 @@
   13.6310703908387, 0, 0;                 !- X,Y,Z Vertex 4 {m}
 
 OS:Surface,
-<<<<<<< HEAD
-  {3ff64a00-478b-4ca7-b928-9c842b5e5fa7}, !- Handle
-  Surface 15,                             !- Name
-  RoofCeiling,                            !- Surface Type
-  ,                                       !- Construction Name
-  {0f0f7c83-2e28-48bd-91fc-98484342c0ee}, !- Space Name
-=======
   {3da15fff-bff8-4104-b8c4-4e63c95e05b0}, !- Handle
   Surface 15,                             !- Name
   RoofCeiling,                            !- Surface Type
   ,                                       !- Construction Name
   {f53388fc-487d-41fc-884b-be1e7814b7e3}, !- Space Name
->>>>>>> 39a3a78a
   Outdoors,                               !- Outside Boundary Condition
   ,                                       !- Outside Boundary Condition Object
   SunExposed,                             !- Sun Exposure
@@ -672,19 +434,11 @@
   0, 6.81553519541936, 0;                 !- X,Y,Z Vertex 4 {m}
 
 OS:Surface,
-<<<<<<< HEAD
-  {47d717be-4cf6-436f-9a19-aeac0ebccc3e}, !- Handle
-  Surface 16,                             !- Name
-  Wall,                                   !- Surface Type
-  ,                                       !- Construction Name
-  {0f0f7c83-2e28-48bd-91fc-98484342c0ee}, !- Space Name
-=======
   {7ad91d87-d7f4-4ad9-99b2-30afbd8b2ef0}, !- Handle
   Surface 16,                             !- Name
   Wall,                                   !- Surface Type
   ,                                       !- Construction Name
   {f53388fc-487d-41fc-884b-be1e7814b7e3}, !- Space Name
->>>>>>> 39a3a78a
   Outdoors,                               !- Outside Boundary Condition
   ,                                       !- Outside Boundary Condition Object
   SunExposed,                             !- Sun Exposure
@@ -696,19 +450,11 @@
   0, 0, 0;                                !- X,Y,Z Vertex 3 {m}
 
 OS:Surface,
-<<<<<<< HEAD
-  {a761b065-babc-4015-a6ea-aa4854ed8aac}, !- Handle
-  Surface 17,                             !- Name
-  Wall,                                   !- Surface Type
-  ,                                       !- Construction Name
-  {0f0f7c83-2e28-48bd-91fc-98484342c0ee}, !- Space Name
-=======
   {d02bb07c-bf2c-4062-b4c5-516fda6cbf95}, !- Handle
   Surface 17,                             !- Name
   Wall,                                   !- Surface Type
   ,                                       !- Construction Name
   {f53388fc-487d-41fc-884b-be1e7814b7e3}, !- Space Name
->>>>>>> 39a3a78a
   Outdoors,                               !- Outside Boundary Condition
   ,                                       !- Outside Boundary Condition Object
   SunExposed,                             !- Sun Exposure
@@ -720,15 +466,9 @@
   13.6310703908387, 6.81553519541936, 0;  !- X,Y,Z Vertex 3 {m}
 
 OS:Space,
-<<<<<<< HEAD
-  {0f0f7c83-2e28-48bd-91fc-98484342c0ee}, !- Handle
-  unfinished attic space,                 !- Name
-  {e965afc3-5820-4653-82ae-261ae8665172}, !- Space Type Name
-=======
   {f53388fc-487d-41fc-884b-be1e7814b7e3}, !- Handle
   unfinished attic space,                 !- Name
   {fe85536e-df8a-489e-8f10-b8f67a94bade}, !- Space Type Name
->>>>>>> 39a3a78a
   ,                                       !- Default Construction Set Name
   ,                                       !- Default Schedule Set Name
   -0,                                     !- Direction of Relative North {deg}
@@ -736,17 +476,10 @@
   0,                                      !- Y Origin {m}
   4.8768,                                 !- Z Origin {m}
   ,                                       !- Building Story Name
-<<<<<<< HEAD
-  {774a5a4f-d1f8-40ce-8089-92c1b1c5fca6}; !- Thermal Zone Name
-
-OS:ThermalZone,
-  {774a5a4f-d1f8-40ce-8089-92c1b1c5fca6}, !- Handle
-=======
   {d7e9056d-7e1c-451b-94c1-1b64b28f3adb}; !- Thermal Zone Name
 
 OS:ThermalZone,
   {d7e9056d-7e1c-451b-94c1-1b64b28f3adb}, !- Handle
->>>>>>> 39a3a78a
   unfinished attic zone,                  !- Name
   ,                                       !- Multiplier
   ,                                       !- Ceiling Height {m}
@@ -755,17 +488,10 @@
   ,                                       !- Zone Inside Convection Algorithm
   ,                                       !- Zone Outside Convection Algorithm
   ,                                       !- Zone Conditioning Equipment List Name
-<<<<<<< HEAD
-  {35aacae8-03bf-4c1d-8c85-4c6200dc85b4}, !- Zone Air Inlet Port List
-  {371a31ce-db7b-4c8f-a296-ed74aade17c8}, !- Zone Air Exhaust Port List
-  {b4f5bcef-8cbe-451b-b69b-54727148fada}, !- Zone Air Node Name
-  {e6528511-6a6e-4a55-9bda-6b23bfc122ce}, !- Zone Return Air Port List
-=======
   {0eae2740-dcce-454e-a057-72e8327bef53}, !- Zone Air Inlet Port List
   {1f5c222b-643f-444c-beb2-01f04fe3aed5}, !- Zone Air Exhaust Port List
   {8869e997-946b-4f00-9461-ed986463ab14}, !- Zone Air Node Name
   {89cf213b-3bb2-4a2b-8378-2c69090ea756}, !- Zone Return Air Port List
->>>>>>> 39a3a78a
   ,                                       !- Primary Daylighting Control Name
   ,                                       !- Fraction of Zone Controlled by Primary Daylighting Control
   ,                                       !- Secondary Daylighting Control Name
@@ -776,39 +502,6 @@
   No;                                     !- Use Ideal Air Loads
 
 OS:Node,
-<<<<<<< HEAD
-  {c5113801-450b-4a7a-8b2b-2609cd936439}, !- Handle
-  Node 2,                                 !- Name
-  {b4f5bcef-8cbe-451b-b69b-54727148fada}, !- Inlet Port
-  ;                                       !- Outlet Port
-
-OS:Connection,
-  {b4f5bcef-8cbe-451b-b69b-54727148fada}, !- Handle
-  {84b102c5-e504-455b-9291-015f55ea3226}, !- Name
-  {774a5a4f-d1f8-40ce-8089-92c1b1c5fca6}, !- Source Object
-  11,                                     !- Outlet Port
-  {c5113801-450b-4a7a-8b2b-2609cd936439}, !- Target Object
-  2;                                      !- Inlet Port
-
-OS:PortList,
-  {35aacae8-03bf-4c1d-8c85-4c6200dc85b4}, !- Handle
-  {6e2c87cc-ce00-4266-a117-253c672a3c00}, !- Name
-  {774a5a4f-d1f8-40ce-8089-92c1b1c5fca6}; !- HVAC Component
-
-OS:PortList,
-  {371a31ce-db7b-4c8f-a296-ed74aade17c8}, !- Handle
-  {df6043fd-7056-4265-bc32-17188e739980}, !- Name
-  {774a5a4f-d1f8-40ce-8089-92c1b1c5fca6}; !- HVAC Component
-
-OS:PortList,
-  {e6528511-6a6e-4a55-9bda-6b23bfc122ce}, !- Handle
-  {8597121a-be82-4d14-898d-e43b0c3b738f}, !- Name
-  {774a5a4f-d1f8-40ce-8089-92c1b1c5fca6}; !- HVAC Component
-
-OS:Sizing:Zone,
-  {680d7ecc-f7e8-4bd6-a12b-9d84bdbe76e6}, !- Handle
-  {774a5a4f-d1f8-40ce-8089-92c1b1c5fca6}, !- Zone or ZoneList Name
-=======
   {e7016f3c-0225-424a-9018-f3bb5049922d}, !- Handle
   Node 2,                                 !- Name
   {8869e997-946b-4f00-9461-ed986463ab14}, !- Inlet Port
@@ -840,7 +533,6 @@
 OS:Sizing:Zone,
   {5bdffef3-e697-485a-98c5-c925a4028af6}, !- Handle
   {d7e9056d-7e1c-451b-94c1-1b64b28f3adb}, !- Zone or ZoneList Name
->>>>>>> 39a3a78a
   SupplyAirTemperature,                   !- Zone Cooling Design Supply Air Temperature Input Method
   14,                                     !- Zone Cooling Design Supply Air Temperature {C}
   11.11,                                  !- Zone Cooling Design Supply Air Temperature Difference {deltaC}
@@ -869,21 +561,12 @@
   autosize;                               !- Dedicated Outdoor Air High Setpoint Temperature for Design {C}
 
 OS:ZoneHVAC:EquipmentList,
-<<<<<<< HEAD
-  {edde139a-e8f0-4244-b2da-6981817b67bc}, !- Handle
-  Zone HVAC Equipment List 2,             !- Name
-  {774a5a4f-d1f8-40ce-8089-92c1b1c5fca6}; !- Thermal Zone
-
-OS:SpaceType,
-  {e965afc3-5820-4653-82ae-261ae8665172}, !- Handle
-=======
   {742e605f-9a35-477c-aaf5-fbba8c883fef}, !- Handle
   Zone HVAC Equipment List 2,             !- Name
   {d7e9056d-7e1c-451b-94c1-1b64b28f3adb}; !- Thermal Zone
 
 OS:SpaceType,
   {fe85536e-df8a-489e-8f10-b8f67a94bade}, !- Handle
->>>>>>> 39a3a78a
   Space Type 2,                           !- Name
   ,                                       !- Default Construction Set Name
   ,                                       !- Default Schedule Set Name
@@ -894,21 +577,13 @@
   unfinished attic;                       !- Standards Space Type
 
 OS:BuildingUnit,
-<<<<<<< HEAD
-  {af606af4-5ff3-4d81-99ed-57ca715a6b1d}, !- Handle
-=======
   {6f42c356-d223-4b53-81c2-badc65ea5546}, !- Handle
->>>>>>> 39a3a78a
   unit 1,                                 !- Name
   ,                                       !- Rendering Color
   Residential;                            !- Building Unit Type
 
 OS:Building,
-<<<<<<< HEAD
-  {d206fac7-ca25-46f9-84cc-6b037fdd4032}, !- Handle
-=======
   {abdfbba1-eb4c-46cf-858e-ebc100a22749}, !- Handle
->>>>>>> 39a3a78a
   Building 1,                             !- Name
   ,                                       !- Building Sector Type
   180,                                    !- North Axis {deg}
@@ -923,13 +598,8 @@
   1;                                      !- Standards Number of Living Units
 
 OS:AdditionalProperties,
-<<<<<<< HEAD
-  {6451567e-3213-43ec-add4-19da000f45ee}, !- Handle
-  {d206fac7-ca25-46f9-84cc-6b037fdd4032}, !- Object Name
-=======
   {8aba18f8-3e2e-453e-ae31-f81e861bbaf9}, !- Handle
   {abdfbba1-eb4c-46cf-858e-ebc100a22749}, !- Object Name
->>>>>>> 39a3a78a
   Total Units Represented,                !- Feature Name 1
   Integer,                                !- Feature Data Type 1
   1,                                      !- Feature Value 1
@@ -938,13 +608,8 @@
   1;                                      !- Feature Value 2
 
 OS:AdditionalProperties,
-<<<<<<< HEAD
-  {edc35682-951d-49d5-b9f1-2fc3ad4ed944}, !- Handle
-  {af606af4-5ff3-4d81-99ed-57ca715a6b1d}, !- Object Name
-=======
   {69a18973-36ef-4f0a-b6db-379ee5381001}, !- Handle
   {6f42c356-d223-4b53-81c2-badc65ea5546}, !- Object Name
->>>>>>> 39a3a78a
   NumberOfBedrooms,                       !- Feature Name 1
   Integer,                                !- Feature Data Type 1
   3,                                      !- Feature Value 1
@@ -953,11 +618,7 @@
   2;                                      !- Feature Value 2
 
 OS:Schedule:Day,
-<<<<<<< HEAD
-  {d8262b4d-3532-4b8f-8626-ae36560712da}, !- Handle
-=======
   {ebd86159-706c-4f0f-a807-e4789ffdce27}, !- Handle
->>>>>>> 39a3a78a
   Schedule Day 1,                         !- Name
   ,                                       !- Schedule Type Limits Name
   ,                                       !- Interpolate to Timestep
@@ -966,11 +627,7 @@
   0;                                      !- Value Until Time 1
 
 OS:Schedule:Day,
-<<<<<<< HEAD
-  {ec0c2cbe-eac0-4e5e-937f-62e0debf7d30}, !- Handle
-=======
   {01ad4b05-e2c6-461c-99dc-6366d2a4d0ff}, !- Handle
->>>>>>> 39a3a78a
   Schedule Day 2,                         !- Name
   ,                                       !- Schedule Type Limits Name
   ,                                       !- Interpolate to Timestep
@@ -979,11 +636,7 @@
   1;                                      !- Value Until Time 1
 
 OS:WeatherFile,
-<<<<<<< HEAD
-  {b5ebb03f-6e4e-47a4-8698-82617d8621ef}, !- Handle
-=======
   {b108fe87-b984-40a3-8c19-690b325a5e78}, !- Handle
->>>>>>> 39a3a78a
   Denver Intl Ap,                         !- City
   CO,                                     !- State Province Region
   USA,                                    !- Country
@@ -997,13 +650,8 @@
   E23378AA;                               !- Checksum
 
 OS:AdditionalProperties,
-<<<<<<< HEAD
-  {be085047-ddd2-4ee5-a0af-7f3d4d1666c2}, !- Handle
-  {b5ebb03f-6e4e-47a4-8698-82617d8621ef}, !- Object Name
-=======
   {2da57a0b-bf4c-4dc7-bc71-06fed0826f98}, !- Handle
   {b108fe87-b984-40a3-8c19-690b325a5e78}, !- Object Name
->>>>>>> 39a3a78a
   EPWHeaderCity,                          !- Feature Name 1
   String,                                 !- Feature Data Type 1
   Denver Intl Ap,                         !- Feature Value 1
@@ -1111,20 +759,12 @@
   84;                                     !- Feature Value 35
 
 OS:YearDescription,
-<<<<<<< HEAD
-  {7b7fdf30-630e-4c08-a1a3-1ff7d98ebaf9}, !- Handle
-=======
   {2fe3bc78-910c-44be-b3df-1319e94a1d73}, !- Handle
->>>>>>> 39a3a78a
   ,                                       !- Calendar Year
   Monday;                                 !- Day of Week for Start Day
 
 OS:Site,
-<<<<<<< HEAD
-  {68826ccd-c8a8-44e3-96d0-97d018bd419d}, !- Handle
-=======
   {7b909188-0e58-4e90-a2e8-13d3e9b6f918}, !- Handle
->>>>>>> 39a3a78a
   Denver Intl Ap_CO_USA,                  !- Name
   39.83,                                  !- Latitude {deg}
   -104.65,                                !- Longitude {deg}
@@ -1133,11 +773,7 @@
   ;                                       !- Terrain
 
 OS:ClimateZones,
-<<<<<<< HEAD
-  {ee0b03d8-c47f-46c8-ab04-1b952c5096c1}, !- Handle
-=======
   {2ee4ec3b-5d51-4547-8886-58b3f4cf9d46}, !- Handle
->>>>>>> 39a3a78a
   ,                                       !- Active Institution
   ,                                       !- Active Year
   ,                                       !- Climate Zone Institution Name 1
@@ -1150,31 +786,19 @@
   Cold;                                   !- Climate Zone Value 2
 
 OS:Site:WaterMainsTemperature,
-<<<<<<< HEAD
-  {0c7c0b4b-e3ff-487f-b7aa-622332049d41}, !- Handle
-=======
   {c5ffa080-df90-4ee2-a193-70fb36d8e144}, !- Handle
->>>>>>> 39a3a78a
   Correlation,                            !- Calculation Method
   ,                                       !- Temperature Schedule Name
   10.8753424657535,                       !- Annual Average Outdoor Air Temperature {C}
   23.1524007936508;                       !- Maximum Difference In Monthly Average Outdoor Air Temperatures {deltaC}
 
 OS:RunPeriodControl:DaylightSavingTime,
-<<<<<<< HEAD
-  {cf689ea2-9631-447d-9172-81b1e5024c9a}, !- Handle
-=======
   {4d159322-7452-49b5-82be-fe1d7c42a531}, !- Handle
->>>>>>> 39a3a78a
   4/7,                                    !- Start Date
   10/26;                                  !- End Date
 
 OS:Site:GroundTemperature:Deep,
-<<<<<<< HEAD
-  {1d9491fa-7ca8-4834-a313-db72470d7406}, !- Handle
-=======
   {9e63bf28-01eb-466b-8e5b-09d991d80c46}, !- Handle
->>>>>>> 39a3a78a
   10.8753424657535,                       !- January Deep Ground Temperature {C}
   10.8753424657535,                       !- February Deep Ground Temperature {C}
   10.8753424657535,                       !- March Deep Ground Temperature {C}
