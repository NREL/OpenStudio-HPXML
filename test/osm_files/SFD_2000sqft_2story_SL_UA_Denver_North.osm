--- conflicted
+++ resolved
@@ -1,73 +1,41 @@
 !- NOTE: Auto-generated from /test/osw_files/SFD_2000sqft_2story_SL_UA_Denver_North.osw
 
 OS:Version,
-<<<<<<< HEAD
-  {5e5c6142-0738-41bc-a6d4-c6c267153b46}, !- Handle
+  {81ef22c6-3077-4c96-9c7e-a711d53f3862}, !- Handle
   2.9.1;                                  !- Version Identifier
 
 OS:SimulationControl,
-  {495107e8-1d39-4711-8cef-907dd91b29d9}, !- Handle
-=======
-  {09ad158f-2246-4e43-ac20-08aca2d52173}, !- Handle
-  2.9.1;                                  !- Version Identifier
-
-OS:SimulationControl,
-  {50fbf944-b989-4bfd-aebd-669392333cc9}, !- Handle
->>>>>>> 6edefdcf
+  {7bcf60a6-f532-4656-9c31-bd4143020db7}, !- Handle
   ,                                       !- Do Zone Sizing Calculation
   ,                                       !- Do System Sizing Calculation
   ,                                       !- Do Plant Sizing Calculation
   No;                                     !- Run Simulation for Sizing Periods
 
 OS:Timestep,
-<<<<<<< HEAD
-  {61afc842-3eed-43d4-be5c-b5684960c30f}, !- Handle
+  {9bfda795-da2a-4c3c-9603-5de275d12a30}, !- Handle
   6;                                      !- Number of Timesteps per Hour
 
 OS:ShadowCalculation,
-  {331bd8b0-a211-4ace-a27f-7c28fc3b9bf4}, !- Handle
-=======
-  {eec3d0c2-bd95-45c0-b664-603f1ecc20a2}, !- Handle
-  6;                                      !- Number of Timesteps per Hour
-
-OS:ShadowCalculation,
-  {0dc0fa22-00be-40df-9f84-71d86beb2b5a}, !- Handle
->>>>>>> 6edefdcf
+  {b5384458-a35e-4d38-98e1-1b16e1669c80}, !- Handle
   20,                                     !- Calculation Frequency
   200;                                    !- Maximum Figures in Shadow Overlap Calculations
 
 OS:SurfaceConvectionAlgorithm:Outside,
-<<<<<<< HEAD
-  {43ca76c0-be76-4ae4-8894-94a83d88d3ab}, !- Handle
+  {8882888c-82b7-4d32-8143-8f65d5fef5cb}, !- Handle
   DOE-2;                                  !- Algorithm
 
 OS:SurfaceConvectionAlgorithm:Inside,
-  {dbca172a-88e1-4a16-8fbc-6081c18c5875}, !- Handle
+  {88dceafe-d860-4460-8153-fc03dc501869}, !- Handle
   TARP;                                   !- Algorithm
 
 OS:ZoneCapacitanceMultiplier:ResearchSpecial,
-  {227d4fdc-901c-4785-8b62-86d62007db7a}, !- Handle
-=======
-  {f7a59c0f-c3be-4888-b737-887e055c8891}, !- Handle
-  DOE-2;                                  !- Algorithm
-
-OS:SurfaceConvectionAlgorithm:Inside,
-  {8b2bcfad-916c-4911-85a5-18f6e74dd2ba}, !- Handle
-  TARP;                                   !- Algorithm
-
-OS:ZoneCapacitanceMultiplier:ResearchSpecial,
-  {f18a5413-a970-4369-a329-baf1665546ed}, !- Handle
->>>>>>> 6edefdcf
+  {10a286a2-6b5c-4ac1-bd57-470453238cc1}, !- Handle
   ,                                       !- Temperature Capacity Multiplier
   15,                                     !- Humidity Capacity Multiplier
   ;                                       !- Carbon Dioxide Capacity Multiplier
 
 OS:RunPeriod,
-<<<<<<< HEAD
-  {3536c660-d8b8-44e6-8b0f-2c74c0e7d3ed}, !- Handle
-=======
-  {731be560-d183-403c-b558-b3f27ba8dce2}, !- Handle
->>>>>>> 6edefdcf
+  {bb9ee5af-6b2d-4ac8-b1c9-64ed0341df3e}, !- Handle
   Run Period 1,                           !- Name
   1,                                      !- Begin Month
   1,                                      !- Begin Day of Month
@@ -81,17 +49,13 @@
   ;                                       !- Number of Times Runperiod to be Repeated
 
 OS:YearDescription,
-<<<<<<< HEAD
-  {afce48c9-e0a5-44a8-aad1-b3bccfcad5f8}, !- Handle
-=======
-  {a794ac74-59dd-4fc2-968a-39703c386e24}, !- Handle
->>>>>>> 6edefdcf
+  {145800f8-4218-4b2e-ad62-2403f6752c44}, !- Handle
   2007,                                   !- Calendar Year
   ,                                       !- Day of Week for Start Day
   ;                                       !- Is Leap Year
 
 OS:WeatherFile,
-  {a98a4fca-054e-4a45-9a94-2afb9a670b90}, !- Handle
+  {791f950a-0e71-4c57-9e49-3d9c1125ade7}, !- Handle
   Denver Intl Ap,                         !- City
   CO,                                     !- State Province Region
   USA,                                    !- Country
@@ -105,8 +69,8 @@
   E23378AA;                               !- Checksum
 
 OS:AdditionalProperties,
-  {dd213660-30fa-4e6a-8950-a894e62aee60}, !- Handle
-  {a98a4fca-054e-4a45-9a94-2afb9a670b90}, !- Object Name
+  {5dee0163-6122-424f-9ad7-f84f0c25c1df}, !- Handle
+  {791f950a-0e71-4c57-9e49-3d9c1125ade7}, !- Object Name
   EPWHeaderCity,                          !- Feature Name 1
   String,                                 !- Feature Data Type 1
   Denver Intl Ap,                         !- Feature Value 1
@@ -214,7 +178,7 @@
   84;                                     !- Feature Value 35
 
 OS:Site,
-  {cd151e22-907f-4392-a9e5-c02e4959daef}, !- Handle
+  {52113113-db7b-4692-972d-48293e45e92b}, !- Handle
   Denver Intl Ap_CO_USA,                  !- Name
   39.83,                                  !- Latitude {deg}
   -104.65,                                !- Longitude {deg}
@@ -223,7 +187,7 @@
   ;                                       !- Terrain
 
 OS:ClimateZones,
-  {d21db20a-42dd-4069-a75b-cb32ad944666}, !- Handle
+  {6b19a0d5-54b5-41fe-a9f3-057f33d9da2c}, !- Handle
   ,                                       !- Active Institution
   ,                                       !- Active Year
   ,                                       !- Climate Zone Institution Name 1
@@ -236,19 +200,19 @@
   Cold;                                   !- Climate Zone Value 2
 
 OS:Site:WaterMainsTemperature,
-  {a9d57281-a971-4d96-8928-4007ab756294}, !- Handle
+  {ee50465e-4167-4c03-9c8e-8094ca01e7ac}, !- Handle
   Correlation,                            !- Calculation Method
   ,                                       !- Temperature Schedule Name
   10.8753424657535,                       !- Annual Average Outdoor Air Temperature {C}
   23.1524007936508;                       !- Maximum Difference In Monthly Average Outdoor Air Temperatures {deltaC}
 
 OS:RunPeriodControl:DaylightSavingTime,
-  {d2238c60-d63e-4d30-a418-940bd2a29864}, !- Handle
+  {02992b44-0b93-47d2-89bc-f07149249ef8}, !- Handle
   4/7,                                    !- Start Date
   10/26;                                  !- End Date
 
 OS:Site:GroundTemperature:Deep,
-  {7231bffb-bb9e-4860-a45d-d0adb936effd}, !- Handle
+  {6f88635d-634b-4c49-a7be-67c739200f06}, !- Handle
   10.8753424657535,                       !- January Deep Ground Temperature {C}
   10.8753424657535,                       !- February Deep Ground Temperature {C}
   10.8753424657535,                       !- March Deep Ground Temperature {C}
@@ -263,11 +227,7 @@
   10.8753424657535;                       !- December Deep Ground Temperature {C}
 
 OS:ThermalZone,
-<<<<<<< HEAD
-  {f9a26a5a-25a9-4a16-9227-64851b4e924b}, !- Handle
-=======
-  {3eba50f8-eb89-45cd-8283-27cad2196b1c}, !- Handle
->>>>>>> 6edefdcf
+  {0c32cd28-2b5a-4e65-bb1b-0f6c3bd6120f}, !- Handle
   living zone,                            !- Name
   ,                                       !- Multiplier
   ,                                       !- Ceiling Height {m}
@@ -276,17 +236,10 @@
   ,                                       !- Zone Inside Convection Algorithm
   ,                                       !- Zone Outside Convection Algorithm
   ,                                       !- Zone Conditioning Equipment List Name
-<<<<<<< HEAD
-  {be852f2b-e7f5-4687-b327-586e5542c705}, !- Zone Air Inlet Port List
-  {9becc6dd-5f95-4531-9b84-8d17c2bd8407}, !- Zone Air Exhaust Port List
-  {26b896f5-d14b-403f-8cd0-26c9ad31246f}, !- Zone Air Node Name
-  {78ff0cd9-a87e-4628-aab6-a57808779ab4}, !- Zone Return Air Port List
-=======
-  {4e3d301b-dbee-4589-8919-689fb3aebdc0}, !- Zone Air Inlet Port List
-  {f1ffb740-5453-420b-a940-30fbae1ec100}, !- Zone Air Exhaust Port List
-  {2263594b-589e-4caa-94fb-7fc23e29d0b3}, !- Zone Air Node Name
-  {2e8b0ef8-1314-4a8a-8e98-ee35b7cf6f98}, !- Zone Return Air Port List
->>>>>>> 6edefdcf
+  {71601f9a-72e6-422b-a343-00591f4219d8}, !- Zone Air Inlet Port List
+  {3421362c-251c-43b9-9cba-e54ab5badb74}, !- Zone Air Exhaust Port List
+  {7f6a3bda-314e-43e7-8735-8b97f6a0de9c}, !- Zone Air Node Name
+  {fd31dc7a-661c-4795-97ec-67478d279965}, !- Zone Return Air Port List
   ,                                       !- Primary Daylighting Control Name
   ,                                       !- Fraction of Zone Controlled by Primary Daylighting Control
   ,                                       !- Secondary Daylighting Control Name
@@ -297,71 +250,37 @@
   No;                                     !- Use Ideal Air Loads
 
 OS:Node,
-<<<<<<< HEAD
-  {87e7a318-cb5a-415a-8ca7-614586bf1972}, !- Handle
+  {440cfe18-0617-4229-845c-33c7ab159d79}, !- Handle
   Node 1,                                 !- Name
-  {26b896f5-d14b-403f-8cd0-26c9ad31246f}, !- Inlet Port
+  {7f6a3bda-314e-43e7-8735-8b97f6a0de9c}, !- Inlet Port
   ;                                       !- Outlet Port
 
 OS:Connection,
-  {26b896f5-d14b-403f-8cd0-26c9ad31246f}, !- Handle
-  {13c18c14-6ec1-47c3-85eb-eddcc734a45f}, !- Name
-  {f9a26a5a-25a9-4a16-9227-64851b4e924b}, !- Source Object
+  {7f6a3bda-314e-43e7-8735-8b97f6a0de9c}, !- Handle
+  {40310ca4-e18e-4052-8388-ac5acfddd030}, !- Name
+  {0c32cd28-2b5a-4e65-bb1b-0f6c3bd6120f}, !- Source Object
   11,                                     !- Outlet Port
-  {87e7a318-cb5a-415a-8ca7-614586bf1972}, !- Target Object
+  {440cfe18-0617-4229-845c-33c7ab159d79}, !- Target Object
   2;                                      !- Inlet Port
 
 OS:PortList,
-  {be852f2b-e7f5-4687-b327-586e5542c705}, !- Handle
-  {10a6f357-3420-4c1d-8e1f-634dd9b10d69}, !- Name
-  {f9a26a5a-25a9-4a16-9227-64851b4e924b}; !- HVAC Component
+  {71601f9a-72e6-422b-a343-00591f4219d8}, !- Handle
+  {116cfcf7-0210-4408-a011-997da05d1be6}, !- Name
+  {0c32cd28-2b5a-4e65-bb1b-0f6c3bd6120f}; !- HVAC Component
 
 OS:PortList,
-  {9becc6dd-5f95-4531-9b84-8d17c2bd8407}, !- Handle
-  {4fcb73f7-422c-4e85-aea0-1971a94b1888}, !- Name
-  {f9a26a5a-25a9-4a16-9227-64851b4e924b}; !- HVAC Component
+  {3421362c-251c-43b9-9cba-e54ab5badb74}, !- Handle
+  {09c961e5-13bd-4219-9023-76b90f0d6cdd}, !- Name
+  {0c32cd28-2b5a-4e65-bb1b-0f6c3bd6120f}; !- HVAC Component
 
 OS:PortList,
-  {78ff0cd9-a87e-4628-aab6-a57808779ab4}, !- Handle
-  {c63c4b9c-26ca-46a5-9898-60d7b4ae9de0}, !- Name
-  {f9a26a5a-25a9-4a16-9227-64851b4e924b}; !- HVAC Component
+  {fd31dc7a-661c-4795-97ec-67478d279965}, !- Handle
+  {2b06c130-3141-46c9-af7a-b22d22659ed3}, !- Name
+  {0c32cd28-2b5a-4e65-bb1b-0f6c3bd6120f}; !- HVAC Component
 
 OS:Sizing:Zone,
-  {a94df162-4c96-4db5-8440-e02d91919e80}, !- Handle
-  {f9a26a5a-25a9-4a16-9227-64851b4e924b}, !- Zone or ZoneList Name
-=======
-  {218423d5-9651-48de-8300-9d790ead7597}, !- Handle
-  Node 1,                                 !- Name
-  {2263594b-589e-4caa-94fb-7fc23e29d0b3}, !- Inlet Port
-  ;                                       !- Outlet Port
-
-OS:Connection,
-  {2263594b-589e-4caa-94fb-7fc23e29d0b3}, !- Handle
-  {b1ff9d24-1ce9-48d3-9f08-ef78f48e574c}, !- Name
-  {3eba50f8-eb89-45cd-8283-27cad2196b1c}, !- Source Object
-  11,                                     !- Outlet Port
-  {218423d5-9651-48de-8300-9d790ead7597}, !- Target Object
-  2;                                      !- Inlet Port
-
-OS:PortList,
-  {4e3d301b-dbee-4589-8919-689fb3aebdc0}, !- Handle
-  {c435e441-a710-43a1-9790-622def9bb5bd}, !- Name
-  {3eba50f8-eb89-45cd-8283-27cad2196b1c}; !- HVAC Component
-
-OS:PortList,
-  {f1ffb740-5453-420b-a940-30fbae1ec100}, !- Handle
-  {0055d72a-166c-4a45-adc9-21ce832defeb}, !- Name
-  {3eba50f8-eb89-45cd-8283-27cad2196b1c}; !- HVAC Component
-
-OS:PortList,
-  {2e8b0ef8-1314-4a8a-8e98-ee35b7cf6f98}, !- Handle
-  {e24d0d2a-aeb7-4782-b7f2-466593d1dcfe}, !- Name
-  {3eba50f8-eb89-45cd-8283-27cad2196b1c}; !- HVAC Component
-
-OS:Sizing:Zone,
-  {58a0ea1f-b2a2-4568-81ca-ff447f74fc5b}, !- Handle
-  {3eba50f8-eb89-45cd-8283-27cad2196b1c}, !- Zone or ZoneList Name
->>>>>>> 6edefdcf
+  {78615be0-4223-4ce1-93fa-ff31437e21ca}, !- Handle
+  {0c32cd28-2b5a-4e65-bb1b-0f6c3bd6120f}, !- Zone or ZoneList Name
   SupplyAirTemperature,                   !- Zone Cooling Design Supply Air Temperature Input Method
   14,                                     !- Zone Cooling Design Supply Air Temperature {C}
   11.11,                                  !- Zone Cooling Design Supply Air Temperature Difference {deltaC}
@@ -390,25 +309,14 @@
   autosize;                               !- Dedicated Outdoor Air High Setpoint Temperature for Design {C}
 
 OS:ZoneHVAC:EquipmentList,
-<<<<<<< HEAD
-  {cc6b1892-1b30-4c11-9b0e-908768a0bd2d}, !- Handle
+  {b82ad164-7239-4587-898d-7574a3afffcc}, !- Handle
   Zone HVAC Equipment List 1,             !- Name
-  {f9a26a5a-25a9-4a16-9227-64851b4e924b}; !- Thermal Zone
+  {0c32cd28-2b5a-4e65-bb1b-0f6c3bd6120f}; !- Thermal Zone
 
 OS:Space,
-  {6544ee18-78fe-43fb-b373-d0f8ef2daf15}, !- Handle
+  {0df3dbd1-de2c-43a9-9840-9633fa110c98}, !- Handle
   living space,                           !- Name
-  {502eb0db-f22e-491b-8185-d0d3e44aa228}, !- Space Type Name
-=======
-  {25b2e62c-1874-42bc-9313-4c1cfa925dbb}, !- Handle
-  Zone HVAC Equipment List 1,             !- Name
-  {3eba50f8-eb89-45cd-8283-27cad2196b1c}; !- Thermal Zone
-
-OS:Space,
-  {87439b62-b0cf-4629-813e-5894841048e0}, !- Handle
-  living space,                           !- Name
-  {9995856f-7c32-4d49-9bbe-324c28faf175}, !- Space Type Name
->>>>>>> 6edefdcf
+  {f124d311-1d47-48c6-93a4-8afea1c16621}, !- Space Type Name
   ,                                       !- Default Construction Set Name
   ,                                       !- Default Schedule Set Name
   -0,                                     !- Direction of Relative North {deg}
@@ -416,31 +324,17 @@
   0,                                      !- Y Origin {m}
   0,                                      !- Z Origin {m}
   ,                                       !- Building Story Name
-<<<<<<< HEAD
-  {f9a26a5a-25a9-4a16-9227-64851b4e924b}, !- Thermal Zone Name
+  {0c32cd28-2b5a-4e65-bb1b-0f6c3bd6120f}, !- Thermal Zone Name
   ,                                       !- Part of Total Floor Area
   ,                                       !- Design Specification Outdoor Air Object Name
-  {3474c2a2-50e2-401e-a0a4-79a73467a5e5}; !- Building Unit Name
-
-OS:Surface,
-  {7d1f310a-3850-4365-94e5-7dcd0179e31c}, !- Handle
+  {5a7f8174-b01c-4453-a4cd-0bd965c7b853}; !- Building Unit Name
+
+OS:Surface,
+  {c407c115-c0df-4bed-90bb-9aead7adf671}, !- Handle
   Surface 1,                              !- Name
   Floor,                                  !- Surface Type
   ,                                       !- Construction Name
-  {6544ee18-78fe-43fb-b373-d0f8ef2daf15}, !- Space Name
-=======
-  {3eba50f8-eb89-45cd-8283-27cad2196b1c}, !- Thermal Zone Name
-  ,                                       !- Part of Total Floor Area
-  ,                                       !- Design Specification Outdoor Air Object Name
-  {4f9826df-5645-4f9b-8201-9c950adc6e59}; !- Building Unit Name
-
-OS:Surface,
-  {0103bc2d-c3f3-4c0d-a703-36953039746a}, !- Handle
-  Surface 1,                              !- Name
-  Floor,                                  !- Surface Type
-  ,                                       !- Construction Name
-  {87439b62-b0cf-4629-813e-5894841048e0}, !- Space Name
->>>>>>> 6edefdcf
+  {0df3dbd1-de2c-43a9-9840-9633fa110c98}, !- Space Name
   Foundation,                             !- Outside Boundary Condition
   ,                                       !- Outside Boundary Condition Object
   NoSun,                                  !- Sun Exposure
@@ -453,19 +347,11 @@
   13.6310703908387, 0, 0;                 !- X,Y,Z Vertex 4 {m}
 
 OS:Surface,
-<<<<<<< HEAD
-  {9456b3e1-2323-48b1-9109-5c1b06ddff35}, !- Handle
+  {a82233c8-fa04-4309-8640-221466116563}, !- Handle
   Surface 2,                              !- Name
   Wall,                                   !- Surface Type
   ,                                       !- Construction Name
-  {6544ee18-78fe-43fb-b373-d0f8ef2daf15}, !- Space Name
-=======
-  {ab1b0b8c-0244-467b-b7b1-77c92089684f}, !- Handle
-  Surface 2,                              !- Name
-  Wall,                                   !- Surface Type
-  ,                                       !- Construction Name
-  {87439b62-b0cf-4629-813e-5894841048e0}, !- Space Name
->>>>>>> 6edefdcf
+  {0df3dbd1-de2c-43a9-9840-9633fa110c98}, !- Space Name
   Outdoors,                               !- Outside Boundary Condition
   ,                                       !- Outside Boundary Condition Object
   SunExposed,                             !- Sun Exposure
@@ -478,19 +364,11 @@
   0, 0, 2.4384;                           !- X,Y,Z Vertex 4 {m}
 
 OS:Surface,
-<<<<<<< HEAD
-  {0b3bb17e-9fa7-41cb-9eda-f0010c4b0603}, !- Handle
+  {89ebd14b-c049-43a7-86ea-cdb7ffd8cd70}, !- Handle
   Surface 3,                              !- Name
   Wall,                                   !- Surface Type
   ,                                       !- Construction Name
-  {6544ee18-78fe-43fb-b373-d0f8ef2daf15}, !- Space Name
-=======
-  {6ca7f4e1-6655-440e-ad67-95ff2f04b5d6}, !- Handle
-  Surface 3,                              !- Name
-  Wall,                                   !- Surface Type
-  ,                                       !- Construction Name
-  {87439b62-b0cf-4629-813e-5894841048e0}, !- Space Name
->>>>>>> 6edefdcf
+  {0df3dbd1-de2c-43a9-9840-9633fa110c98}, !- Space Name
   Outdoors,                               !- Outside Boundary Condition
   ,                                       !- Outside Boundary Condition Object
   SunExposed,                             !- Sun Exposure
@@ -503,19 +381,11 @@
   0, 6.81553519541936, 2.4384;            !- X,Y,Z Vertex 4 {m}
 
 OS:Surface,
-<<<<<<< HEAD
-  {59c19b0f-646a-43b3-b2bb-14257cd95953}, !- Handle
+  {14c5241f-9e82-4bfd-8ed2-7c4e3200d414}, !- Handle
   Surface 4,                              !- Name
   Wall,                                   !- Surface Type
   ,                                       !- Construction Name
-  {6544ee18-78fe-43fb-b373-d0f8ef2daf15}, !- Space Name
-=======
-  {d5703266-a7c6-404b-8e22-97713b1c099f}, !- Handle
-  Surface 4,                              !- Name
-  Wall,                                   !- Surface Type
-  ,                                       !- Construction Name
-  {87439b62-b0cf-4629-813e-5894841048e0}, !- Space Name
->>>>>>> 6edefdcf
+  {0df3dbd1-de2c-43a9-9840-9633fa110c98}, !- Space Name
   Outdoors,                               !- Outside Boundary Condition
   ,                                       !- Outside Boundary Condition Object
   SunExposed,                             !- Sun Exposure
@@ -528,19 +398,11 @@
   13.6310703908387, 6.81553519541936, 2.4384; !- X,Y,Z Vertex 4 {m}
 
 OS:Surface,
-<<<<<<< HEAD
-  {1bbf7746-44e7-449a-bf86-98478be3ff3d}, !- Handle
+  {5b823453-cd6e-4333-be6f-751475d6e2c4}, !- Handle
   Surface 5,                              !- Name
   Wall,                                   !- Surface Type
   ,                                       !- Construction Name
-  {6544ee18-78fe-43fb-b373-d0f8ef2daf15}, !- Space Name
-=======
-  {64770410-a519-406b-845f-1ea12065dc3a}, !- Handle
-  Surface 5,                              !- Name
-  Wall,                                   !- Surface Type
-  ,                                       !- Construction Name
-  {87439b62-b0cf-4629-813e-5894841048e0}, !- Space Name
->>>>>>> 6edefdcf
+  {0df3dbd1-de2c-43a9-9840-9633fa110c98}, !- Space Name
   Outdoors,                               !- Outside Boundary Condition
   ,                                       !- Outside Boundary Condition Object
   SunExposed,                             !- Sun Exposure
@@ -553,23 +415,13 @@
   13.6310703908387, 0, 2.4384;            !- X,Y,Z Vertex 4 {m}
 
 OS:Surface,
-<<<<<<< HEAD
-  {709ffa31-fc14-4cc8-b017-5f0279de2352}, !- Handle
+  {3bb73774-a9e9-49db-b7a8-d8ae96149856}, !- Handle
   Surface 6,                              !- Name
   RoofCeiling,                            !- Surface Type
   ,                                       !- Construction Name
-  {6544ee18-78fe-43fb-b373-d0f8ef2daf15}, !- Space Name
+  {0df3dbd1-de2c-43a9-9840-9633fa110c98}, !- Space Name
   Surface,                                !- Outside Boundary Condition
-  {b636fcc3-0e1c-4aed-8017-404a96de1f1c}, !- Outside Boundary Condition Object
-=======
-  {0b367b2e-0f94-4680-b983-e947a6aa9fdd}, !- Handle
-  Surface 6,                              !- Name
-  RoofCeiling,                            !- Surface Type
-  ,                                       !- Construction Name
-  {87439b62-b0cf-4629-813e-5894841048e0}, !- Space Name
-  Surface,                                !- Outside Boundary Condition
-  {166553fd-2ad6-4a29-8876-147561acd5b6}, !- Outside Boundary Condition Object
->>>>>>> 6edefdcf
+  {0a5a7967-7d0e-4050-8686-bb0bc51d821f}, !- Outside Boundary Condition Object
   NoSun,                                  !- Sun Exposure
   NoWind,                                 !- Wind Exposure
   ,                                       !- View Factor to Ground
@@ -580,11 +432,7 @@
   0, 0, 2.4384;                           !- X,Y,Z Vertex 4 {m}
 
 OS:SpaceType,
-<<<<<<< HEAD
-  {502eb0db-f22e-491b-8185-d0d3e44aa228}, !- Handle
-=======
-  {9995856f-7c32-4d49-9bbe-324c28faf175}, !- Handle
->>>>>>> 6edefdcf
+  {f124d311-1d47-48c6-93a4-8afea1c16621}, !- Handle
   Space Type 1,                           !- Name
   ,                                       !- Default Construction Set Name
   ,                                       !- Default Schedule Set Name
@@ -595,15 +443,9 @@
   living;                                 !- Standards Space Type
 
 OS:Space,
-<<<<<<< HEAD
-  {607be18c-5b90-47e8-aaca-1f5b9a3bed8d}, !- Handle
+  {7ed9b8b4-03d4-4fcb-bab7-cd954829394f}, !- Handle
   living space|story 2,                   !- Name
-  {502eb0db-f22e-491b-8185-d0d3e44aa228}, !- Space Type Name
-=======
-  {0446d005-3df2-4e10-8431-dbefd1027faf}, !- Handle
-  living space|story 2,                   !- Name
-  {9995856f-7c32-4d49-9bbe-324c28faf175}, !- Space Type Name
->>>>>>> 6edefdcf
+  {f124d311-1d47-48c6-93a4-8afea1c16621}, !- Space Type Name
   ,                                       !- Default Construction Set Name
   ,                                       !- Default Schedule Set Name
   -0,                                     !- Direction of Relative North {deg}
@@ -611,35 +453,19 @@
   0,                                      !- Y Origin {m}
   2.4384,                                 !- Z Origin {m}
   ,                                       !- Building Story Name
-<<<<<<< HEAD
-  {f9a26a5a-25a9-4a16-9227-64851b4e924b}, !- Thermal Zone Name
+  {0c32cd28-2b5a-4e65-bb1b-0f6c3bd6120f}, !- Thermal Zone Name
   ,                                       !- Part of Total Floor Area
   ,                                       !- Design Specification Outdoor Air Object Name
-  {3474c2a2-50e2-401e-a0a4-79a73467a5e5}; !- Building Unit Name
-
-OS:Surface,
-  {b636fcc3-0e1c-4aed-8017-404a96de1f1c}, !- Handle
+  {5a7f8174-b01c-4453-a4cd-0bd965c7b853}; !- Building Unit Name
+
+OS:Surface,
+  {0a5a7967-7d0e-4050-8686-bb0bc51d821f}, !- Handle
   Surface 7,                              !- Name
   Floor,                                  !- Surface Type
   ,                                       !- Construction Name
-  {607be18c-5b90-47e8-aaca-1f5b9a3bed8d}, !- Space Name
+  {7ed9b8b4-03d4-4fcb-bab7-cd954829394f}, !- Space Name
   Surface,                                !- Outside Boundary Condition
-  {709ffa31-fc14-4cc8-b017-5f0279de2352}, !- Outside Boundary Condition Object
-=======
-  {3eba50f8-eb89-45cd-8283-27cad2196b1c}, !- Thermal Zone Name
-  ,                                       !- Part of Total Floor Area
-  ,                                       !- Design Specification Outdoor Air Object Name
-  {4f9826df-5645-4f9b-8201-9c950adc6e59}; !- Building Unit Name
-
-OS:Surface,
-  {166553fd-2ad6-4a29-8876-147561acd5b6}, !- Handle
-  Surface 7,                              !- Name
-  Floor,                                  !- Surface Type
-  ,                                       !- Construction Name
-  {0446d005-3df2-4e10-8431-dbefd1027faf}, !- Space Name
-  Surface,                                !- Outside Boundary Condition
-  {0b367b2e-0f94-4680-b983-e947a6aa9fdd}, !- Outside Boundary Condition Object
->>>>>>> 6edefdcf
+  {3bb73774-a9e9-49db-b7a8-d8ae96149856}, !- Outside Boundary Condition Object
   NoSun,                                  !- Sun Exposure
   NoWind,                                 !- Wind Exposure
   ,                                       !- View Factor to Ground
@@ -650,19 +476,11 @@
   13.6310703908387, 0, 0;                 !- X,Y,Z Vertex 4 {m}
 
 OS:Surface,
-<<<<<<< HEAD
-  {2ae4e302-6ed9-4aae-b302-ec80f7b0ff22}, !- Handle
+  {141461c3-4681-4b30-86bf-f7d0a39b103d}, !- Handle
   Surface 8,                              !- Name
   Wall,                                   !- Surface Type
   ,                                       !- Construction Name
-  {607be18c-5b90-47e8-aaca-1f5b9a3bed8d}, !- Space Name
-=======
-  {271737d9-ef9d-4d3e-8f23-4aa3317ab54a}, !- Handle
-  Surface 8,                              !- Name
-  Wall,                                   !- Surface Type
-  ,                                       !- Construction Name
-  {0446d005-3df2-4e10-8431-dbefd1027faf}, !- Space Name
->>>>>>> 6edefdcf
+  {7ed9b8b4-03d4-4fcb-bab7-cd954829394f}, !- Space Name
   Outdoors,                               !- Outside Boundary Condition
   ,                                       !- Outside Boundary Condition Object
   SunExposed,                             !- Sun Exposure
@@ -675,19 +493,11 @@
   0, 0, 2.4384;                           !- X,Y,Z Vertex 4 {m}
 
 OS:Surface,
-<<<<<<< HEAD
-  {f7fbef33-95fb-4b2b-bcfe-01f6d07c54eb}, !- Handle
+  {e28da36c-0bfd-43f9-85a9-cce60f846365}, !- Handle
   Surface 9,                              !- Name
   Wall,                                   !- Surface Type
   ,                                       !- Construction Name
-  {607be18c-5b90-47e8-aaca-1f5b9a3bed8d}, !- Space Name
-=======
-  {378bbf2e-9d6d-454b-8f1a-d6b45588846d}, !- Handle
-  Surface 9,                              !- Name
-  Wall,                                   !- Surface Type
-  ,                                       !- Construction Name
-  {0446d005-3df2-4e10-8431-dbefd1027faf}, !- Space Name
->>>>>>> 6edefdcf
+  {7ed9b8b4-03d4-4fcb-bab7-cd954829394f}, !- Space Name
   Outdoors,                               !- Outside Boundary Condition
   ,                                       !- Outside Boundary Condition Object
   SunExposed,                             !- Sun Exposure
@@ -700,19 +510,11 @@
   0, 6.81553519541936, 2.4384;            !- X,Y,Z Vertex 4 {m}
 
 OS:Surface,
-<<<<<<< HEAD
-  {b7aefb21-a5ab-471c-bda1-d5aa3a4a52da}, !- Handle
+  {d0e51502-7630-4c4d-8519-5694ef9b615c}, !- Handle
   Surface 10,                             !- Name
   Wall,                                   !- Surface Type
   ,                                       !- Construction Name
-  {607be18c-5b90-47e8-aaca-1f5b9a3bed8d}, !- Space Name
-=======
-  {94f140bd-5949-494d-a362-8bab8a514230}, !- Handle
-  Surface 10,                             !- Name
-  Wall,                                   !- Surface Type
-  ,                                       !- Construction Name
-  {0446d005-3df2-4e10-8431-dbefd1027faf}, !- Space Name
->>>>>>> 6edefdcf
+  {7ed9b8b4-03d4-4fcb-bab7-cd954829394f}, !- Space Name
   Outdoors,                               !- Outside Boundary Condition
   ,                                       !- Outside Boundary Condition Object
   SunExposed,                             !- Sun Exposure
@@ -725,19 +527,11 @@
   13.6310703908387, 6.81553519541936, 2.4384; !- X,Y,Z Vertex 4 {m}
 
 OS:Surface,
-<<<<<<< HEAD
-  {834f9fa0-8ac8-4b26-b4ec-1731ec2eed91}, !- Handle
+  {d412608c-f817-40a1-ba53-60bb5f7b3046}, !- Handle
   Surface 11,                             !- Name
   Wall,                                   !- Surface Type
   ,                                       !- Construction Name
-  {607be18c-5b90-47e8-aaca-1f5b9a3bed8d}, !- Space Name
-=======
-  {8794d2b9-b2f1-48b3-b6ab-7c09e0209e97}, !- Handle
-  Surface 11,                             !- Name
-  Wall,                                   !- Surface Type
-  ,                                       !- Construction Name
-  {0446d005-3df2-4e10-8431-dbefd1027faf}, !- Space Name
->>>>>>> 6edefdcf
+  {7ed9b8b4-03d4-4fcb-bab7-cd954829394f}, !- Space Name
   Outdoors,                               !- Outside Boundary Condition
   ,                                       !- Outside Boundary Condition Object
   SunExposed,                             !- Sun Exposure
@@ -750,23 +544,13 @@
   13.6310703908387, 0, 2.4384;            !- X,Y,Z Vertex 4 {m}
 
 OS:Surface,
-<<<<<<< HEAD
-  {883c7ab5-c683-4c3f-9463-8b9e3444f59d}, !- Handle
+  {ce991707-3866-41ef-827f-3dbec71e5fda}, !- Handle
   Surface 12,                             !- Name
   RoofCeiling,                            !- Surface Type
   ,                                       !- Construction Name
-  {607be18c-5b90-47e8-aaca-1f5b9a3bed8d}, !- Space Name
+  {7ed9b8b4-03d4-4fcb-bab7-cd954829394f}, !- Space Name
   Surface,                                !- Outside Boundary Condition
-  {35eb5463-54ae-47ea-940f-bad5b3695ce6}, !- Outside Boundary Condition Object
-=======
-  {f98e50ef-a38a-490a-8586-b4061022f3ee}, !- Handle
-  Surface 12,                             !- Name
-  RoofCeiling,                            !- Surface Type
-  ,                                       !- Construction Name
-  {0446d005-3df2-4e10-8431-dbefd1027faf}, !- Space Name
-  Surface,                                !- Outside Boundary Condition
-  {b11279eb-03b8-4b7c-b1c3-3272d57591e8}, !- Outside Boundary Condition Object
->>>>>>> 6edefdcf
+  {df7759ee-0df5-444a-9fb5-e8e2534d671f}, !- Outside Boundary Condition Object
   NoSun,                                  !- Sun Exposure
   NoWind,                                 !- Wind Exposure
   ,                                       !- View Factor to Ground
@@ -777,23 +561,13 @@
   0, 0, 2.4384;                           !- X,Y,Z Vertex 4 {m}
 
 OS:Surface,
-<<<<<<< HEAD
-  {35eb5463-54ae-47ea-940f-bad5b3695ce6}, !- Handle
+  {df7759ee-0df5-444a-9fb5-e8e2534d671f}, !- Handle
   Surface 13,                             !- Name
   Floor,                                  !- Surface Type
   ,                                       !- Construction Name
-  {08cb2c29-5c41-46e9-ac2b-d39757ed2ed8}, !- Space Name
+  {486ee093-c9c1-491c-a5fb-30e66415c542}, !- Space Name
   Surface,                                !- Outside Boundary Condition
-  {883c7ab5-c683-4c3f-9463-8b9e3444f59d}, !- Outside Boundary Condition Object
-=======
-  {b11279eb-03b8-4b7c-b1c3-3272d57591e8}, !- Handle
-  Surface 13,                             !- Name
-  Floor,                                  !- Surface Type
-  ,                                       !- Construction Name
-  {cc55fe96-6796-4634-9b28-124f1ec750f2}, !- Space Name
-  Surface,                                !- Outside Boundary Condition
-  {f98e50ef-a38a-490a-8586-b4061022f3ee}, !- Outside Boundary Condition Object
->>>>>>> 6edefdcf
+  {ce991707-3866-41ef-827f-3dbec71e5fda}, !- Outside Boundary Condition Object
   NoSun,                                  !- Sun Exposure
   NoWind,                                 !- Wind Exposure
   ,                                       !- View Factor to Ground
@@ -804,19 +578,11 @@
   0, 0, 0;                                !- X,Y,Z Vertex 4 {m}
 
 OS:Surface,
-<<<<<<< HEAD
-  {03d2e1e6-4c4a-4343-baa8-789b86b18dd6}, !- Handle
+  {abe34074-a0bc-4697-888f-d39d5c95f3ad}, !- Handle
   Surface 14,                             !- Name
   RoofCeiling,                            !- Surface Type
   ,                                       !- Construction Name
-  {08cb2c29-5c41-46e9-ac2b-d39757ed2ed8}, !- Space Name
-=======
-  {3c5ec069-b767-49c4-aacb-61f800c72a16}, !- Handle
-  Surface 14,                             !- Name
-  RoofCeiling,                            !- Surface Type
-  ,                                       !- Construction Name
-  {cc55fe96-6796-4634-9b28-124f1ec750f2}, !- Space Name
->>>>>>> 6edefdcf
+  {486ee093-c9c1-491c-a5fb-30e66415c542}, !- Space Name
   Outdoors,                               !- Outside Boundary Condition
   ,                                       !- Outside Boundary Condition Object
   SunExposed,                             !- Sun Exposure
@@ -829,19 +595,11 @@
   13.6310703908387, 0, 0;                 !- X,Y,Z Vertex 4 {m}
 
 OS:Surface,
-<<<<<<< HEAD
-  {c73c4c46-83ef-412a-8567-038498c06644}, !- Handle
+  {33c9f101-a1ce-4975-8537-0450f49e72e6}, !- Handle
   Surface 15,                             !- Name
   RoofCeiling,                            !- Surface Type
   ,                                       !- Construction Name
-  {08cb2c29-5c41-46e9-ac2b-d39757ed2ed8}, !- Space Name
-=======
-  {44b2d5da-d24e-4ce8-b8a3-26384a0ef454}, !- Handle
-  Surface 15,                             !- Name
-  RoofCeiling,                            !- Surface Type
-  ,                                       !- Construction Name
-  {cc55fe96-6796-4634-9b28-124f1ec750f2}, !- Space Name
->>>>>>> 6edefdcf
+  {486ee093-c9c1-491c-a5fb-30e66415c542}, !- Space Name
   Outdoors,                               !- Outside Boundary Condition
   ,                                       !- Outside Boundary Condition Object
   SunExposed,                             !- Sun Exposure
@@ -854,19 +612,11 @@
   0, 6.81553519541936, 0;                 !- X,Y,Z Vertex 4 {m}
 
 OS:Surface,
-<<<<<<< HEAD
-  {ff0f703a-3ed6-4a02-9856-01e84abe8adb}, !- Handle
+  {99e0c195-9a6b-48bb-8da7-07b0dbb0351b}, !- Handle
   Surface 16,                             !- Name
   Wall,                                   !- Surface Type
   ,                                       !- Construction Name
-  {08cb2c29-5c41-46e9-ac2b-d39757ed2ed8}, !- Space Name
-=======
-  {ddefdd79-4d57-437c-ad2a-92246c6f0eda}, !- Handle
-  Surface 16,                             !- Name
-  Wall,                                   !- Surface Type
-  ,                                       !- Construction Name
-  {cc55fe96-6796-4634-9b28-124f1ec750f2}, !- Space Name
->>>>>>> 6edefdcf
+  {486ee093-c9c1-491c-a5fb-30e66415c542}, !- Space Name
   Outdoors,                               !- Outside Boundary Condition
   ,                                       !- Outside Boundary Condition Object
   SunExposed,                             !- Sun Exposure
@@ -878,19 +628,11 @@
   0, 0, 0;                                !- X,Y,Z Vertex 3 {m}
 
 OS:Surface,
-<<<<<<< HEAD
-  {61ca9b5b-4f69-4f88-8e47-3be7656b4b95}, !- Handle
+  {7a79fa3d-edda-4a07-9caa-d57e3f279cbc}, !- Handle
   Surface 17,                             !- Name
   Wall,                                   !- Surface Type
   ,                                       !- Construction Name
-  {08cb2c29-5c41-46e9-ac2b-d39757ed2ed8}, !- Space Name
-=======
-  {837c3254-ca80-4d65-91d2-753828d5690e}, !- Handle
-  Surface 17,                             !- Name
-  Wall,                                   !- Surface Type
-  ,                                       !- Construction Name
-  {cc55fe96-6796-4634-9b28-124f1ec750f2}, !- Space Name
->>>>>>> 6edefdcf
+  {486ee093-c9c1-491c-a5fb-30e66415c542}, !- Space Name
   Outdoors,                               !- Outside Boundary Condition
   ,                                       !- Outside Boundary Condition Object
   SunExposed,                             !- Sun Exposure
@@ -902,15 +644,9 @@
   13.6310703908387, 6.81553519541936, 0;  !- X,Y,Z Vertex 3 {m}
 
 OS:Space,
-<<<<<<< HEAD
-  {08cb2c29-5c41-46e9-ac2b-d39757ed2ed8}, !- Handle
+  {486ee093-c9c1-491c-a5fb-30e66415c542}, !- Handle
   unfinished attic space,                 !- Name
-  {ced8913b-2754-4423-8da7-ddc2cbfca54e}, !- Space Type Name
-=======
-  {cc55fe96-6796-4634-9b28-124f1ec750f2}, !- Handle
-  unfinished attic space,                 !- Name
-  {fbbc50b2-704b-4032-9daa-77f6577f9f3b}, !- Space Type Name
->>>>>>> 6edefdcf
+  {7a1c1268-d6eb-4d63-957f-a6bc0ca827de}, !- Space Type Name
   ,                                       !- Default Construction Set Name
   ,                                       !- Default Schedule Set Name
   -0,                                     !- Direction of Relative North {deg}
@@ -918,17 +654,10 @@
   0,                                      !- Y Origin {m}
   4.8768,                                 !- Z Origin {m}
   ,                                       !- Building Story Name
-<<<<<<< HEAD
-  {d1c0bc27-0875-40af-88c0-d1a177f08511}; !- Thermal Zone Name
+  {42b2206c-9fd0-4b85-8195-981c291e9e80}; !- Thermal Zone Name
 
 OS:ThermalZone,
-  {d1c0bc27-0875-40af-88c0-d1a177f08511}, !- Handle
-=======
-  {7fc0331e-9b05-4c82-9e7e-0980c59c299d}; !- Thermal Zone Name
-
-OS:ThermalZone,
-  {7fc0331e-9b05-4c82-9e7e-0980c59c299d}, !- Handle
->>>>>>> 6edefdcf
+  {42b2206c-9fd0-4b85-8195-981c291e9e80}, !- Handle
   unfinished attic zone,                  !- Name
   ,                                       !- Multiplier
   ,                                       !- Ceiling Height {m}
@@ -937,17 +666,10 @@
   ,                                       !- Zone Inside Convection Algorithm
   ,                                       !- Zone Outside Convection Algorithm
   ,                                       !- Zone Conditioning Equipment List Name
-<<<<<<< HEAD
-  {b4b4cf65-e772-4a25-8459-e33108c6f612}, !- Zone Air Inlet Port List
-  {91576e53-f9a9-4b16-931e-2467b50772be}, !- Zone Air Exhaust Port List
-  {468cda4f-1919-48b9-a2d7-61dcea6ddd7e}, !- Zone Air Node Name
-  {c47b5594-a8b4-45de-ae90-0c440fa615c3}, !- Zone Return Air Port List
-=======
-  {c164ff9f-b17d-4577-a09e-b2a39f569498}, !- Zone Air Inlet Port List
-  {7d26295d-1f23-47df-b02a-527874809644}, !- Zone Air Exhaust Port List
-  {2619351e-46ac-4593-ae3a-bb6d4a56f5be}, !- Zone Air Node Name
-  {36b6bc9f-7e5d-4cdc-bf35-db3e045e131f}, !- Zone Return Air Port List
->>>>>>> 6edefdcf
+  {e7baf882-dbee-4a3a-958a-8628425d4ee3}, !- Zone Air Inlet Port List
+  {270f0164-16af-4c74-9968-2c6e4d7e7b6d}, !- Zone Air Exhaust Port List
+  {fd253cea-6edf-4938-b689-7594547a72f1}, !- Zone Air Node Name
+  {936ca222-7815-4e18-9740-6e8fc5b38bf5}, !- Zone Return Air Port List
   ,                                       !- Primary Daylighting Control Name
   ,                                       !- Fraction of Zone Controlled by Primary Daylighting Control
   ,                                       !- Secondary Daylighting Control Name
@@ -958,71 +680,37 @@
   No;                                     !- Use Ideal Air Loads
 
 OS:Node,
-<<<<<<< HEAD
-  {d5234c83-26e1-4fdf-ae64-998ea1df28d4}, !- Handle
+  {a283c17c-8b48-4156-90e0-c541aea48fde}, !- Handle
   Node 2,                                 !- Name
-  {468cda4f-1919-48b9-a2d7-61dcea6ddd7e}, !- Inlet Port
+  {fd253cea-6edf-4938-b689-7594547a72f1}, !- Inlet Port
   ;                                       !- Outlet Port
 
 OS:Connection,
-  {468cda4f-1919-48b9-a2d7-61dcea6ddd7e}, !- Handle
-  {4910d25e-334a-40ae-b558-b04e8684bbde}, !- Name
-  {d1c0bc27-0875-40af-88c0-d1a177f08511}, !- Source Object
+  {fd253cea-6edf-4938-b689-7594547a72f1}, !- Handle
+  {ce0760da-377a-4e88-8353-914d860bf606}, !- Name
+  {42b2206c-9fd0-4b85-8195-981c291e9e80}, !- Source Object
   11,                                     !- Outlet Port
-  {d5234c83-26e1-4fdf-ae64-998ea1df28d4}, !- Target Object
+  {a283c17c-8b48-4156-90e0-c541aea48fde}, !- Target Object
   2;                                      !- Inlet Port
 
 OS:PortList,
-  {b4b4cf65-e772-4a25-8459-e33108c6f612}, !- Handle
-  {0af9e466-2eb8-4d08-9729-8783be59dbca}, !- Name
-  {d1c0bc27-0875-40af-88c0-d1a177f08511}; !- HVAC Component
+  {e7baf882-dbee-4a3a-958a-8628425d4ee3}, !- Handle
+  {695a3d1d-cb36-45d6-8531-278636000779}, !- Name
+  {42b2206c-9fd0-4b85-8195-981c291e9e80}; !- HVAC Component
 
 OS:PortList,
-  {91576e53-f9a9-4b16-931e-2467b50772be}, !- Handle
-  {54d75236-7a03-4442-9f15-97d600881dd7}, !- Name
-  {d1c0bc27-0875-40af-88c0-d1a177f08511}; !- HVAC Component
+  {270f0164-16af-4c74-9968-2c6e4d7e7b6d}, !- Handle
+  {9eaf6e73-7511-4ef1-b6c4-e8e132af5aba}, !- Name
+  {42b2206c-9fd0-4b85-8195-981c291e9e80}; !- HVAC Component
 
 OS:PortList,
-  {c47b5594-a8b4-45de-ae90-0c440fa615c3}, !- Handle
-  {96549d32-8ebb-4c48-9616-41bf235390d7}, !- Name
-  {d1c0bc27-0875-40af-88c0-d1a177f08511}; !- HVAC Component
+  {936ca222-7815-4e18-9740-6e8fc5b38bf5}, !- Handle
+  {5b815a7e-10c2-4b0f-98b9-bfe36255b7e5}, !- Name
+  {42b2206c-9fd0-4b85-8195-981c291e9e80}; !- HVAC Component
 
 OS:Sizing:Zone,
-  {62b02cd7-4de3-4951-80dc-6c7a2216bf3c}, !- Handle
-  {d1c0bc27-0875-40af-88c0-d1a177f08511}, !- Zone or ZoneList Name
-=======
-  {961f2544-37b2-4d18-8c33-bda9a2587a4b}, !- Handle
-  Node 2,                                 !- Name
-  {2619351e-46ac-4593-ae3a-bb6d4a56f5be}, !- Inlet Port
-  ;                                       !- Outlet Port
-
-OS:Connection,
-  {2619351e-46ac-4593-ae3a-bb6d4a56f5be}, !- Handle
-  {6bb0d07e-c625-4a0f-ad93-d7068d41e21e}, !- Name
-  {7fc0331e-9b05-4c82-9e7e-0980c59c299d}, !- Source Object
-  11,                                     !- Outlet Port
-  {961f2544-37b2-4d18-8c33-bda9a2587a4b}, !- Target Object
-  2;                                      !- Inlet Port
-
-OS:PortList,
-  {c164ff9f-b17d-4577-a09e-b2a39f569498}, !- Handle
-  {6ff0f44a-0227-48b1-b5c6-ea00c2f4cf30}, !- Name
-  {7fc0331e-9b05-4c82-9e7e-0980c59c299d}; !- HVAC Component
-
-OS:PortList,
-  {7d26295d-1f23-47df-b02a-527874809644}, !- Handle
-  {2351ad26-2ce0-4630-b33a-22cbeda48f46}, !- Name
-  {7fc0331e-9b05-4c82-9e7e-0980c59c299d}; !- HVAC Component
-
-OS:PortList,
-  {36b6bc9f-7e5d-4cdc-bf35-db3e045e131f}, !- Handle
-  {d6bb9371-6b86-4fbc-9832-45989502e824}, !- Name
-  {7fc0331e-9b05-4c82-9e7e-0980c59c299d}; !- HVAC Component
-
-OS:Sizing:Zone,
-  {f9923fe4-90e7-4b8c-b0ad-be53e7db2c1b}, !- Handle
-  {7fc0331e-9b05-4c82-9e7e-0980c59c299d}, !- Zone or ZoneList Name
->>>>>>> 6edefdcf
+  {c06b4ccc-c697-42f8-9477-ff20d6cf0a12}, !- Handle
+  {42b2206c-9fd0-4b85-8195-981c291e9e80}, !- Zone or ZoneList Name
   SupplyAirTemperature,                   !- Zone Cooling Design Supply Air Temperature Input Method
   14,                                     !- Zone Cooling Design Supply Air Temperature {C}
   11.11,                                  !- Zone Cooling Design Supply Air Temperature Difference {deltaC}
@@ -1051,21 +739,12 @@
   autosize;                               !- Dedicated Outdoor Air High Setpoint Temperature for Design {C}
 
 OS:ZoneHVAC:EquipmentList,
-<<<<<<< HEAD
-  {79005cb3-f011-4219-8fec-0b5e16276b83}, !- Handle
+  {d2a434ef-7007-4e4c-a8c4-cb0afd85ed41}, !- Handle
   Zone HVAC Equipment List 2,             !- Name
-  {d1c0bc27-0875-40af-88c0-d1a177f08511}; !- Thermal Zone
+  {42b2206c-9fd0-4b85-8195-981c291e9e80}; !- Thermal Zone
 
 OS:SpaceType,
-  {ced8913b-2754-4423-8da7-ddc2cbfca54e}, !- Handle
-=======
-  {fc579fc3-587a-4a3e-b831-093ab80c6f5c}, !- Handle
-  Zone HVAC Equipment List 2,             !- Name
-  {7fc0331e-9b05-4c82-9e7e-0980c59c299d}; !- Thermal Zone
-
-OS:SpaceType,
-  {fbbc50b2-704b-4032-9daa-77f6577f9f3b}, !- Handle
->>>>>>> 6edefdcf
+  {7a1c1268-d6eb-4d63-957f-a6bc0ca827de}, !- Handle
   Space Type 2,                           !- Name
   ,                                       !- Default Construction Set Name
   ,                                       !- Default Schedule Set Name
@@ -1076,21 +755,13 @@
   unfinished attic;                       !- Standards Space Type
 
 OS:BuildingUnit,
-<<<<<<< HEAD
-  {3474c2a2-50e2-401e-a0a4-79a73467a5e5}, !- Handle
-=======
-  {4f9826df-5645-4f9b-8201-9c950adc6e59}, !- Handle
->>>>>>> 6edefdcf
+  {5a7f8174-b01c-4453-a4cd-0bd965c7b853}, !- Handle
   unit 1,                                 !- Name
   ,                                       !- Rendering Color
   Residential;                            !- Building Unit Type
 
 OS:Building,
-<<<<<<< HEAD
-  {b376599c-ceee-4f9c-a979-b1d864bf6261}, !- Handle
-=======
-  {3f2980ce-f12b-46d1-88c9-6c99bbceb44f}, !- Handle
->>>>>>> 6edefdcf
+  {cbf7240f-0fee-402c-9578-21c3b53a6dab}, !- Handle
   Building 1,                             !- Name
   ,                                       !- Building Sector Type
   180,                                    !- North Axis {deg}
@@ -1105,13 +776,8 @@
   1;                                      !- Standards Number of Living Units
 
 OS:AdditionalProperties,
-<<<<<<< HEAD
-  {c912104f-1414-4c25-bf8d-d4502a57ffad}, !- Handle
-  {b376599c-ceee-4f9c-a979-b1d864bf6261}, !- Object Name
-=======
-  {6336a998-1d22-40a7-b1b7-6da0e6ee50ce}, !- Handle
-  {3f2980ce-f12b-46d1-88c9-6c99bbceb44f}, !- Object Name
->>>>>>> 6edefdcf
+  {900f8013-ce9c-4ca9-b18a-99e237eeea96}, !- Handle
+  {cbf7240f-0fee-402c-9578-21c3b53a6dab}, !- Object Name
   Total Units Represented,                !- Feature Name 1
   Integer,                                !- Feature Data Type 1
   1,                                      !- Feature Value 1
@@ -1120,13 +786,8 @@
   1;                                      !- Feature Value 2
 
 OS:AdditionalProperties,
-<<<<<<< HEAD
-  {050d7c0b-d14d-4fc0-98e1-721435dccad0}, !- Handle
-  {3474c2a2-50e2-401e-a0a4-79a73467a5e5}, !- Object Name
-=======
-  {61822af5-a2e4-4549-9438-9c1e2699c770}, !- Handle
-  {4f9826df-5645-4f9b-8201-9c950adc6e59}, !- Object Name
->>>>>>> 6edefdcf
+  {260b133b-139e-491d-beb4-cecacdc294f7}, !- Handle
+  {5a7f8174-b01c-4453-a4cd-0bd965c7b853}, !- Object Name
   NumberOfBedrooms,                       !- Feature Name 1
   Integer,                                !- Feature Data Type 1
   3,                                      !- Feature Value 1
@@ -1135,16 +796,12 @@
   2;                                      !- Feature Value 2
 
 OS:External:File,
-  {4f14ff41-ed92-4649-8d1a-16219e0789cb}, !- Handle
+  {a9308679-4147-43d0-aa3f-f7f6c1916ccb}, !- Handle
   TMY_10-60min.csv,                       !- Name
   TMY_10-60min.csv;                       !- File Name
 
 OS:Schedule:Day,
-<<<<<<< HEAD
-  {caf03f29-accf-443e-b1df-1210725da04e}, !- Handle
-=======
-  {276c8ba7-c29f-4557-8edb-36ffa4d07263}, !- Handle
->>>>>>> 6edefdcf
+  {40f6b7ec-46fe-4f22-b268-bdebb9f4ac19}, !- Handle
   Schedule Day 1,                         !- Name
   ,                                       !- Schedule Type Limits Name
   ,                                       !- Interpolate to Timestep
@@ -1153,11 +810,7 @@
   0;                                      !- Value Until Time 1
 
 OS:Schedule:Day,
-<<<<<<< HEAD
-  {c9593bc2-b539-432b-bab4-e27416b9aaae}, !- Handle
-=======
-  {eefba234-c86c-4bf1-86d4-b237ed507f7c}, !- Handle
->>>>>>> 6edefdcf
+  {a1ab680c-9792-417e-a870-908600f9bbca}, !- Handle
   Schedule Day 2,                         !- Name
   ,                                       !- Schedule Type Limits Name
   ,                                       !- Interpolate to Timestep
@@ -1165,12 +818,11 @@
   0,                                      !- Minute 1
   1;                                      !- Value Until Time 1
 
-<<<<<<< HEAD
 OS:Schedule:File,
-  {5583336e-5dfc-4876-a140-a78600f27f7e}, !- Handle
+  {3e8fb30a-540c-442e-b6c8-16f5b635d0ce}, !- Handle
   res occupants schedule,                 !- Name
-  {cca25c05-374d-4247-aeca-1246bc5fb837}, !- Schedule Type Limits Name
-  {4f14ff41-ed92-4649-8d1a-16219e0789cb}, !- External File Name
+  {8616cf0d-edda-437b-8630-b065cbb81870}, !- Schedule Type Limits Name
+  {a9308679-4147-43d0-aa3f-f7f6c1916ccb}, !- External File Name
   1,                                      !- Column Number
   1,                                      !- Rows to Skip at Top
   8760,                                   !- Number of Hours of Data
@@ -1179,22 +831,63 @@
   60;                                     !- Minutes per Item
 
 OS:Schedule:Ruleset,
-  {dfa6a899-cd90-47e9-9b00-183868195876}, !- Handle
+  {4c4017f4-4dd8-4639-9edd-19f01b838af4}, !- Handle
   Schedule Ruleset 1,                     !- Name
-  {47aaa8be-e03f-41d4-a7c3-283e4ebd1098}, !- Schedule Type Limits Name
-  {895ae73b-9fd0-48e5-92b3-0e6443ff8176}; !- Default Day Schedule Name
+  {310a789e-fc9f-4533-aaa2-92f81a1de1aa}, !- Schedule Type Limits Name
+  {393de0d0-7990-465a-8a25-37d9918e0cab}; !- Default Day Schedule Name
 
 OS:Schedule:Day,
-  {895ae73b-9fd0-48e5-92b3-0e6443ff8176}, !- Handle
+  {393de0d0-7990-465a-8a25-37d9918e0cab}, !- Handle
   Schedule Day 3,                         !- Name
-  {47aaa8be-e03f-41d4-a7c3-283e4ebd1098}, !- Schedule Type Limits Name
+  {310a789e-fc9f-4533-aaa2-92f81a1de1aa}, !- Schedule Type Limits Name
   ,                                       !- Interpolate to Timestep
   24,                                     !- Hour 1
   0,                                      !- Minute 1
   112.539290946133;                       !- Value Until Time 1
 
 OS:People:Definition,
-  {6b4cee70-003d-460b-a42f-39b4d6ac519a}, !- Handle
+  {a3da9060-8a60-4c16-9a9e-4be333e9e49a}, !- Handle
+  res occupants|living space,             !- Name
+  People,                                 !- Number of People Calculation Method
+  1.32,                                   !- Number of People {people}
+  ,                                       !- People per Space Floor Area {person/m2}
+  ,                                       !- Space Floor Area per Person {m2/person}
+  0.319734,                               !- Fraction Radiant
+  0.573,                                  !- Sensible Heat Fraction
+  0,                                      !- Carbon Dioxide Generation Rate {m3/s-W}
+  No,                                     !- Enable ASHRAE 55 Comfort Warnings
+  ZoneAveraged;                           !- Mean Radiant Temperature Calculation Type
+
+OS:People,
+  {7e1196b5-0a7c-4e33-92a4-2783c3a0773d}, !- Handle
+  res occupants|living space,             !- Name
+  {a3da9060-8a60-4c16-9a9e-4be333e9e49a}, !- People Definition Name
+  {0df3dbd1-de2c-43a9-9840-9633fa110c98}, !- Space or SpaceType Name
+  {3e8fb30a-540c-442e-b6c8-16f5b635d0ce}, !- Number of People Schedule Name
+  {4c4017f4-4dd8-4639-9edd-19f01b838af4}, !- Activity Level Schedule Name
+  ,                                       !- Surface Name/Angle Factor List Name
+  ,                                       !- Work Efficiency Schedule Name
+  ,                                       !- Clothing Insulation Schedule Name
+  ,                                       !- Air Velocity Schedule Name
+  1;                                      !- Multiplier
+
+OS:ScheduleTypeLimits,
+  {310a789e-fc9f-4533-aaa2-92f81a1de1aa}, !- Handle
+  ActivityLevel,                          !- Name
+  0,                                      !- Lower Limit Value
+  ,                                       !- Upper Limit Value
+  Continuous,                             !- Numeric Type
+  ActivityLevel;                          !- Unit Type
+
+OS:ScheduleTypeLimits,
+  {8616cf0d-edda-437b-8630-b065cbb81870}, !- Handle
+  Fractional,                             !- Name
+  0,                                      !- Lower Limit Value
+  1,                                      !- Upper Limit Value
+  Continuous;                             !- Numeric Type
+
+OS:People:Definition,
+  {52131df6-41a3-4da7-8fe1-263b921423ff}, !- Handle
   res occupants|living space|story 2,     !- Name
   People,                                 !- Number of People Calculation Method
   1.32,                                   !- Number of People {people}
@@ -1207,228 +900,14 @@
   ZoneAveraged;                           !- Mean Radiant Temperature Calculation Type
 
 OS:People,
-  {ae4440dd-0d69-4070-b905-b3d2bfdef973}, !- Handle
+  {b19fb329-d9c3-48f1-86d1-b63acf842322}, !- Handle
   res occupants|living space|story 2,     !- Name
-  {6b4cee70-003d-460b-a42f-39b4d6ac519a}, !- People Definition Name
-  {607be18c-5b90-47e8-aaca-1f5b9a3bed8d}, !- Space or SpaceType Name
-  {5583336e-5dfc-4876-a140-a78600f27f7e}, !- Number of People Schedule Name
-  {dfa6a899-cd90-47e9-9b00-183868195876}, !- Activity Level Schedule Name
+  {52131df6-41a3-4da7-8fe1-263b921423ff}, !- People Definition Name
+  {7ed9b8b4-03d4-4fcb-bab7-cd954829394f}, !- Space or SpaceType Name
+  {3e8fb30a-540c-442e-b6c8-16f5b635d0ce}, !- Number of People Schedule Name
+  {4c4017f4-4dd8-4639-9edd-19f01b838af4}, !- Activity Level Schedule Name
   ,                                       !- Surface Name/Angle Factor List Name
   ,                                       !- Work Efficiency Schedule Name
   ,                                       !- Clothing Insulation Schedule Name
   ,                                       !- Air Velocity Schedule Name
   1;                                      !- Multiplier
-
-OS:ScheduleTypeLimits,
-  {47aaa8be-e03f-41d4-a7c3-283e4ebd1098}, !- Handle
-  ActivityLevel,                          !- Name
-  0,                                      !- Lower Limit Value
-  ,                                       !- Upper Limit Value
-  Continuous,                             !- Numeric Type
-  ActivityLevel;                          !- Unit Type
-
-OS:ScheduleTypeLimits,
-  {cca25c05-374d-4247-aeca-1246bc5fb837}, !- Handle
-  Fractional,                             !- Name
-  0,                                      !- Lower Limit Value
-  1,                                      !- Upper Limit Value
-  Continuous;                             !- Numeric Type
-
-OS:People:Definition,
-  {9a4a996d-f09f-4de7-bf32-7baf0c20acdc}, !- Handle
-  res occupants|living space,             !- Name
-  People,                                 !- Number of People Calculation Method
-  1.32,                                   !- Number of People {people}
-  ,                                       !- People per Space Floor Area {person/m2}
-  ,                                       !- Space Floor Area per Person {m2/person}
-  0.319734,                               !- Fraction Radiant
-  0.573,                                  !- Sensible Heat Fraction
-  0,                                      !- Carbon Dioxide Generation Rate {m3/s-W}
-  No,                                     !- Enable ASHRAE 55 Comfort Warnings
-  ZoneAveraged;                           !- Mean Radiant Temperature Calculation Type
-
-OS:People,
-  {15e135f3-6d28-411b-ab1f-a026422bf52f}, !- Handle
-  res occupants|living space,             !- Name
-  {9a4a996d-f09f-4de7-bf32-7baf0c20acdc}, !- People Definition Name
-  {6544ee18-78fe-43fb-b373-d0f8ef2daf15}, !- Space or SpaceType Name
-  {5583336e-5dfc-4876-a140-a78600f27f7e}, !- Number of People Schedule Name
-  {dfa6a899-cd90-47e9-9b00-183868195876}, !- Activity Level Schedule Name
-  ,                                       !- Surface Name/Angle Factor List Name
-  ,                                       !- Work Efficiency Schedule Name
-  ,                                       !- Clothing Insulation Schedule Name
-  ,                                       !- Air Velocity Schedule Name
-  1;                                      !- Multiplier
-=======
-OS:WeatherFile,
-  {14ec3829-8e2c-46da-8eaf-122ec8d69757}, !- Handle
-  Denver Intl Ap,                         !- City
-  CO,                                     !- State Province Region
-  USA,                                    !- Country
-  TMY3,                                   !- Data Source
-  725650,                                 !- WMO Number
-  39.83,                                  !- Latitude {deg}
-  -104.65,                                !- Longitude {deg}
-  -7,                                     !- Time Zone {hr}
-  1650,                                   !- Elevation {m}
-  file:../weather/USA_CO_Denver.Intl.AP.725650_TMY3.epw, !- Url
-  E23378AA;                               !- Checksum
-
-OS:AdditionalProperties,
-  {66c2aa3f-9b0f-4541-8086-7e1e3fe02ca9}, !- Handle
-  {14ec3829-8e2c-46da-8eaf-122ec8d69757}, !- Object Name
-  EPWHeaderCity,                          !- Feature Name 1
-  String,                                 !- Feature Data Type 1
-  Denver Intl Ap,                         !- Feature Value 1
-  EPWHeaderState,                         !- Feature Name 2
-  String,                                 !- Feature Data Type 2
-  CO,                                     !- Feature Value 2
-  EPWHeaderCountry,                       !- Feature Name 3
-  String,                                 !- Feature Data Type 3
-  USA,                                    !- Feature Value 3
-  EPWHeaderDataSource,                    !- Feature Name 4
-  String,                                 !- Feature Data Type 4
-  TMY3,                                   !- Feature Value 4
-  EPWHeaderStation,                       !- Feature Name 5
-  String,                                 !- Feature Data Type 5
-  725650,                                 !- Feature Value 5
-  EPWHeaderLatitude,                      !- Feature Name 6
-  Double,                                 !- Feature Data Type 6
-  39.829999999999998,                     !- Feature Value 6
-  EPWHeaderLongitude,                     !- Feature Name 7
-  Double,                                 !- Feature Data Type 7
-  -104.65000000000001,                    !- Feature Value 7
-  EPWHeaderTimezone,                      !- Feature Name 8
-  Double,                                 !- Feature Data Type 8
-  -7,                                     !- Feature Value 8
-  EPWHeaderAltitude,                      !- Feature Name 9
-  Double,                                 !- Feature Data Type 9
-  5413.3858267716532,                     !- Feature Value 9
-  EPWHeaderLocalPressure,                 !- Feature Name 10
-  Double,                                 !- Feature Data Type 10
-  0.81937567683596546,                    !- Feature Value 10
-  EPWHeaderRecordsPerHour,                !- Feature Name 11
-  Double,                                 !- Feature Data Type 11
-  0,                                      !- Feature Value 11
-  EPWDataAnnualAvgDrybulb,                !- Feature Name 12
-  Double,                                 !- Feature Data Type 12
-  51.575616438356228,                     !- Feature Value 12
-  EPWDataAnnualMinDrybulb,                !- Feature Name 13
-  Double,                                 !- Feature Data Type 13
-  -2.9200000000000017,                    !- Feature Value 13
-  EPWDataAnnualMaxDrybulb,                !- Feature Name 14
-  Double,                                 !- Feature Data Type 14
-  104,                                    !- Feature Value 14
-  EPWDataCDD50F,                          !- Feature Name 15
-  Double,                                 !- Feature Data Type 15
-  3072.2925000000005,                     !- Feature Value 15
-  EPWDataCDD65F,                          !- Feature Name 16
-  Double,                                 !- Feature Data Type 16
-  883.62000000000035,                     !- Feature Value 16
-  EPWDataHDD50F,                          !- Feature Name 17
-  Double,                                 !- Feature Data Type 17
-  2497.1925000000001,                     !- Feature Value 17
-  EPWDataHDD65F,                          !- Feature Name 18
-  Double,                                 !- Feature Data Type 18
-  5783.5200000000013,                     !- Feature Value 18
-  EPWDataAnnualAvgWindspeed,              !- Feature Name 19
-  Double,                                 !- Feature Data Type 19
-  3.9165296803649667,                     !- Feature Value 19
-  EPWDataMonthlyAvgDrybulbs,              !- Feature Name 20
-  String,                                 !- Feature Data Type 20
-  33.4191935483871&#4431.90142857142857&#4443.02620967741937&#4442.48624999999999&#4459.877741935483854&#4473.57574999999997&#4472.07975806451608&#4472.70008064516134&#4466.49200000000006&#4450.079112903225806&#4437.218250000000005&#4434.582177419354835, !- Feature Value 20
-  EPWDataGroundMonthlyTemps,              !- Feature Name 21
-  String,                                 !- Feature Data Type 21
-  44.08306285945173&#4440.89570904991865&#4440.64045432632048&#4442.153016571250646&#4448.225111118704206&#4454.268919273837525&#4459.508577937551024&#4462.82777283423508&#4463.10975667174995&#4460.41014950381947&#4455.304105212311526&#4449.445696474514364, !- Feature Value 21
-  EPWDataWSF,                             !- Feature Name 22
-  Double,                                 !- Feature Data Type 22
-  0.58999999999999997,                    !- Feature Value 22
-  EPWDataMonthlyAvgDailyHighDrybulbs,     !- Feature Name 23
-  String,                                 !- Feature Data Type 23
-  47.41032258064516&#4446.58642857142857&#4455.15032258064517&#4453.708&#4472.80193548387098&#4488.67600000000002&#4486.1858064516129&#4485.87225806451613&#4482.082&#4463.18064516129033&#4448.73400000000001&#4448.87935483870968, !- Feature Value 23
-  EPWDataMonthlyAvgDailyLowDrybulbs,      !- Feature Name 24
-  String,                                 !- Feature Data Type 24
-  19.347741935483874&#4419.856428571428573&#4430.316129032258065&#4431.112&#4447.41612903225806&#4457.901999999999994&#4459.063870967741934&#4460.956774193548384&#4452.352000000000004&#4438.41612903225806&#4427.002000000000002&#4423.02903225806451, !- Feature Value 24
-  EPWDesignHeatingDrybulb,                !- Feature Name 25
-  Double,                                 !- Feature Data Type 25
-  12.02,                                  !- Feature Value 25
-  EPWDesignHeatingWindspeed,              !- Feature Name 26
-  Double,                                 !- Feature Data Type 26
-  2.8062500000000004,                     !- Feature Value 26
-  EPWDesignCoolingDrybulb,                !- Feature Name 27
-  Double,                                 !- Feature Data Type 27
-  91.939999999999998,                     !- Feature Value 27
-  EPWDesignCoolingWetbulb,                !- Feature Name 28
-  Double,                                 !- Feature Data Type 28
-  59.95131430195849,                      !- Feature Value 28
-  EPWDesignCoolingHumidityRatio,          !- Feature Name 29
-  Double,                                 !- Feature Data Type 29
-  0.0059161086834698092,                  !- Feature Value 29
-  EPWDesignCoolingWindspeed,              !- Feature Name 30
-  Double,                                 !- Feature Data Type 30
-  3.7999999999999989,                     !- Feature Value 30
-  EPWDesignDailyTemperatureRange,         !- Feature Name 31
-  Double,                                 !- Feature Data Type 31
-  24.915483870967748,                     !- Feature Value 31
-  EPWDesignDehumidDrybulb,                !- Feature Name 32
-  Double,                                 !- Feature Data Type 32
-  67.996785714285721,                     !- Feature Value 32
-  EPWDesignDehumidHumidityRatio,          !- Feature Name 33
-  Double,                                 !- Feature Data Type 33
-  0.012133744170488724,                   !- Feature Value 33
-  EPWDesignCoolingDirectNormal,           !- Feature Name 34
-  Double,                                 !- Feature Data Type 34
-  985,                                    !- Feature Value 34
-  EPWDesignCoolingDiffuseHorizontal,      !- Feature Name 35
-  Double,                                 !- Feature Data Type 35
-  84;                                     !- Feature Value 35
-
-OS:Site,
-  {be944039-2fa6-4e3d-956a-9264f516723f}, !- Handle
-  Denver Intl Ap_CO_USA,                  !- Name
-  39.83,                                  !- Latitude {deg}
-  -104.65,                                !- Longitude {deg}
-  -7,                                     !- Time Zone {hr}
-  1650,                                   !- Elevation {m}
-  ;                                       !- Terrain
-
-OS:ClimateZones,
-  {d0b5899a-e155-4be2-9ea6-4aaecc1e9313}, !- Handle
-  ,                                       !- Active Institution
-  ,                                       !- Active Year
-  ,                                       !- Climate Zone Institution Name 1
-  ,                                       !- Climate Zone Document Name 1
-  ,                                       !- Climate Zone Document Year 1
-  ,                                       !- Climate Zone Value 1
-  Building America,                       !- Climate Zone Institution Name 2
-  ,                                       !- Climate Zone Document Name 2
-  0,                                      !- Climate Zone Document Year 2
-  Cold;                                   !- Climate Zone Value 2
-
-OS:Site:WaterMainsTemperature,
-  {5faa3d95-7c1d-4d14-8745-53dc24beab3d}, !- Handle
-  Correlation,                            !- Calculation Method
-  ,                                       !- Temperature Schedule Name
-  10.8753424657535,                       !- Annual Average Outdoor Air Temperature {C}
-  23.1524007936508;                       !- Maximum Difference In Monthly Average Outdoor Air Temperatures {deltaC}
-
-OS:RunPeriodControl:DaylightSavingTime,
-  {96650d96-054a-4904-86fd-501a050df528}, !- Handle
-  4/7,                                    !- Start Date
-  10/26;                                  !- End Date
-
-OS:Site:GroundTemperature:Deep,
-  {7a731d4d-c82e-4706-809c-a9195d33e4e6}, !- Handle
-  10.8753424657535,                       !- January Deep Ground Temperature {C}
-  10.8753424657535,                       !- February Deep Ground Temperature {C}
-  10.8753424657535,                       !- March Deep Ground Temperature {C}
-  10.8753424657535,                       !- April Deep Ground Temperature {C}
-  10.8753424657535,                       !- May Deep Ground Temperature {C}
-  10.8753424657535,                       !- June Deep Ground Temperature {C}
-  10.8753424657535,                       !- July Deep Ground Temperature {C}
-  10.8753424657535,                       !- August Deep Ground Temperature {C}
-  10.8753424657535,                       !- September Deep Ground Temperature {C}
-  10.8753424657535,                       !- October Deep Ground Temperature {C}
-  10.8753424657535,                       !- November Deep Ground Temperature {C}
-  10.8753424657535;                       !- December Deep Ground Temperature {C}
->>>>>>> 6edefdcf
