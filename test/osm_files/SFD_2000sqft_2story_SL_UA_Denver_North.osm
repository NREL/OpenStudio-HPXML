--- conflicted
+++ resolved
@@ -1,73 +1,41 @@
 !- NOTE: Auto-generated from /test/osw_files/SFD_2000sqft_2story_SL_UA_Denver_North.osw
 
 OS:Version,
-<<<<<<< HEAD
-  {58e8f2d5-2086-47b0-9aae-ed3aae73f7a0}, !- Handle
-  2.8.0;                                  !- Version Identifier
+  {91d822db-5359-4c72-9ede-e3e6dbd1ec79}, !- Handle
+  2.9.0;                                  !- Version Identifier
 
 OS:SimulationControl,
-  {9a04bd75-90d6-4b9c-97be-a8ee5b551c32}, !- Handle
-=======
-  {fff2709e-663a-476d-b3b8-f26aa674cbaa}, !- Handle
-  2.9.0;                                  !- Version Identifier
-
-OS:SimulationControl,
-  {a8d33695-f194-4b19-8f1e-83c26bca81af}, !- Handle
->>>>>>> 29cc3ec8
+  {58feb64e-f504-4e99-b1d3-a4b0344c0cf3}, !- Handle
   ,                                       !- Do Zone Sizing Calculation
   ,                                       !- Do System Sizing Calculation
   ,                                       !- Do Plant Sizing Calculation
   No;                                     !- Run Simulation for Sizing Periods
 
 OS:Timestep,
-<<<<<<< HEAD
-  {eb477c8c-551c-47fa-a1b6-9f8a674aaf38}, !- Handle
+  {6e1e3e2d-40ee-4d1d-8622-669fbf8dbc29}, !- Handle
   6;                                      !- Number of Timesteps per Hour
 
 OS:ShadowCalculation,
-  {fa155234-2998-494f-a3b5-bcffc2bce7bc}, !- Handle
-=======
-  {bc698020-450a-4ff3-97b3-04c036a95a59}, !- Handle
-  6;                                      !- Number of Timesteps per Hour
-
-OS:ShadowCalculation,
-  {b284d321-4418-43f0-bbd6-e0c39138376e}, !- Handle
->>>>>>> 29cc3ec8
+  {8d0c5731-80fb-43ce-8c61-82aa56cbb325}, !- Handle
   20,                                     !- Calculation Frequency
   200;                                    !- Maximum Figures in Shadow Overlap Calculations
 
 OS:SurfaceConvectionAlgorithm:Outside,
-<<<<<<< HEAD
-  {9a0b0495-4efd-4dfd-9564-52c1097608e2}, !- Handle
+  {167f4afd-efec-40d8-a4eb-0bde5ae32beb}, !- Handle
   DOE-2;                                  !- Algorithm
 
 OS:SurfaceConvectionAlgorithm:Inside,
-  {c31b4dae-4719-4a99-969c-2340aee4e26f}, !- Handle
+  {6996cbd1-8beb-4cb2-9d31-243baeb2fb52}, !- Handle
   TARP;                                   !- Algorithm
 
 OS:ZoneCapacitanceMultiplier:ResearchSpecial,
-  {908ce4ce-292d-4fde-9541-15d32e0f3f2f}, !- Handle
-=======
-  {b92c1496-c1a7-45e0-8734-70afc463e0bc}, !- Handle
-  DOE-2;                                  !- Algorithm
-
-OS:SurfaceConvectionAlgorithm:Inside,
-  {b455286b-fd06-4ea5-b6e5-fe8f4295f013}, !- Handle
-  TARP;                                   !- Algorithm
-
-OS:ZoneCapacitanceMultiplier:ResearchSpecial,
-  {7858ebe2-cb09-4009-a355-fd6679750882}, !- Handle
->>>>>>> 29cc3ec8
+  {fcc0801c-9a31-4ced-8898-073d317b9789}, !- Handle
   ,                                       !- Temperature Capacity Multiplier
   15,                                     !- Humidity Capacity Multiplier
   ;                                       !- Carbon Dioxide Capacity Multiplier
 
 OS:RunPeriod,
-<<<<<<< HEAD
-  {49a858e2-36b0-45b6-9771-1c0b592369aa}, !- Handle
-=======
-  {7892bf3d-57c1-4b89-ba75-8007fe26b9db}, !- Handle
->>>>>>> 29cc3ec8
+  {e73ddc23-ec33-464b-86c1-c28781ef6309}, !- Handle
   Run Period 1,                           !- Name
   1,                                      !- Begin Month
   1,                                      !- Begin Day of Month
@@ -81,17 +49,13 @@
   ;                                       !- Number of Times Runperiod to be Repeated
 
 OS:YearDescription,
-  {f52b90bb-bf11-4a1d-85fc-68580fd9a1d3}, !- Handle
+  {4e25f9c0-ae66-4838-bc58-00da0fd3265b}, !- Handle
   2007,                                   !- Calendar Year
   ,                                       !- Day of Week for Start Day
   ;                                       !- Is Leap Year
 
 OS:ThermalZone,
-<<<<<<< HEAD
-  {914a9079-ce34-47a0-bc5d-d2b2e4b6323a}, !- Handle
-=======
-  {4626df07-4e83-48a3-a092-e9ac05ee9205}, !- Handle
->>>>>>> 29cc3ec8
+  {543baca5-7a47-4d8f-9813-72310c7a8eae}, !- Handle
   living zone,                            !- Name
   ,                                       !- Multiplier
   ,                                       !- Ceiling Height {m}
@@ -100,17 +64,10 @@
   ,                                       !- Zone Inside Convection Algorithm
   ,                                       !- Zone Outside Convection Algorithm
   ,                                       !- Zone Conditioning Equipment List Name
-<<<<<<< HEAD
-  {9d479864-8d4f-495d-8a93-6b3dd65eeaea}, !- Zone Air Inlet Port List
-  {3bf5e3aa-97cc-4b80-9a30-df4b056fbe22}, !- Zone Air Exhaust Port List
-  {92a521e7-a434-486f-a7b1-49038c85c7dc}, !- Zone Air Node Name
-  {d30e40d5-1834-4d3b-93a9-ece28c99e991}, !- Zone Return Air Port List
-=======
-  {8ce2da94-913f-4f7c-9f0c-f897bef1967f}, !- Zone Air Inlet Port List
-  {d390f9ba-a7f0-41b0-9a08-35feb67b162f}, !- Zone Air Exhaust Port List
-  {457f474c-e2c1-4b2e-adb6-37d2db719b38}, !- Zone Air Node Name
-  {0adcfa56-03d5-480f-b37e-5c612409e534}, !- Zone Return Air Port List
->>>>>>> 29cc3ec8
+  {3250817f-f775-4af6-9a66-f2e833808a33}, !- Zone Air Inlet Port List
+  {02015a2b-0964-422a-b888-754500d7295e}, !- Zone Air Exhaust Port List
+  {5d2b76fc-47e7-4e11-84d8-1aaadb4a05b0}, !- Zone Air Node Name
+  {b9952d12-e406-4d59-9b5d-e28359ee10fd}, !- Zone Return Air Port List
   ,                                       !- Primary Daylighting Control Name
   ,                                       !- Fraction of Zone Controlled by Primary Daylighting Control
   ,                                       !- Secondary Daylighting Control Name
@@ -121,71 +78,37 @@
   No;                                     !- Use Ideal Air Loads
 
 OS:Node,
-<<<<<<< HEAD
-  {995e3b0e-288b-4ce8-852b-f4824d4fc876}, !- Handle
+  {2af385de-b421-482c-b636-782417c20611}, !- Handle
   Node 1,                                 !- Name
-  {92a521e7-a434-486f-a7b1-49038c85c7dc}, !- Inlet Port
+  {5d2b76fc-47e7-4e11-84d8-1aaadb4a05b0}, !- Inlet Port
   ;                                       !- Outlet Port
 
 OS:Connection,
-  {92a521e7-a434-486f-a7b1-49038c85c7dc}, !- Handle
-  {31a7f41c-8b10-45e2-8467-2cf5ed358c1e}, !- Name
-  {914a9079-ce34-47a0-bc5d-d2b2e4b6323a}, !- Source Object
+  {5d2b76fc-47e7-4e11-84d8-1aaadb4a05b0}, !- Handle
+  {0c114148-a109-4dec-bf98-0c729f587995}, !- Name
+  {543baca5-7a47-4d8f-9813-72310c7a8eae}, !- Source Object
   11,                                     !- Outlet Port
-  {995e3b0e-288b-4ce8-852b-f4824d4fc876}, !- Target Object
+  {2af385de-b421-482c-b636-782417c20611}, !- Target Object
   2;                                      !- Inlet Port
 
 OS:PortList,
-  {9d479864-8d4f-495d-8a93-6b3dd65eeaea}, !- Handle
-  {a0b97cc6-cccb-42f5-8c49-fc40dc519f90}, !- Name
-  {914a9079-ce34-47a0-bc5d-d2b2e4b6323a}; !- HVAC Component
+  {3250817f-f775-4af6-9a66-f2e833808a33}, !- Handle
+  {5f5486e6-7282-45d9-9923-c8f04ffd5a27}, !- Name
+  {543baca5-7a47-4d8f-9813-72310c7a8eae}; !- HVAC Component
 
 OS:PortList,
-  {3bf5e3aa-97cc-4b80-9a30-df4b056fbe22}, !- Handle
-  {87bd44bc-e60f-40be-b512-ad782c08b4a6}, !- Name
-  {914a9079-ce34-47a0-bc5d-d2b2e4b6323a}; !- HVAC Component
+  {02015a2b-0964-422a-b888-754500d7295e}, !- Handle
+  {e0b52556-b652-4add-9dc2-d1232d77a20a}, !- Name
+  {543baca5-7a47-4d8f-9813-72310c7a8eae}; !- HVAC Component
 
 OS:PortList,
-  {d30e40d5-1834-4d3b-93a9-ece28c99e991}, !- Handle
-  {0cfddcd5-b4ad-4f72-b86d-9a4dfb1cb37e}, !- Name
-  {914a9079-ce34-47a0-bc5d-d2b2e4b6323a}; !- HVAC Component
+  {b9952d12-e406-4d59-9b5d-e28359ee10fd}, !- Handle
+  {dc0c44b7-9595-48d9-8718-5e9699c1c5e1}, !- Name
+  {543baca5-7a47-4d8f-9813-72310c7a8eae}; !- HVAC Component
 
 OS:Sizing:Zone,
-  {0c660b97-31f8-4471-90c6-38a5451a285b}, !- Handle
-  {914a9079-ce34-47a0-bc5d-d2b2e4b6323a}, !- Zone or ZoneList Name
-=======
-  {8fee6687-d740-4127-8af0-f6cd2f6531ce}, !- Handle
-  Node 1,                                 !- Name
-  {457f474c-e2c1-4b2e-adb6-37d2db719b38}, !- Inlet Port
-  ;                                       !- Outlet Port
-
-OS:Connection,
-  {457f474c-e2c1-4b2e-adb6-37d2db719b38}, !- Handle
-  {76c08add-ddfa-421c-b5de-00dd2fa57d91}, !- Name
-  {4626df07-4e83-48a3-a092-e9ac05ee9205}, !- Source Object
-  11,                                     !- Outlet Port
-  {8fee6687-d740-4127-8af0-f6cd2f6531ce}, !- Target Object
-  2;                                      !- Inlet Port
-
-OS:PortList,
-  {8ce2da94-913f-4f7c-9f0c-f897bef1967f}, !- Handle
-  {f880c63f-e053-4b5b-a4e0-fc144f40b7dd}, !- Name
-  {4626df07-4e83-48a3-a092-e9ac05ee9205}; !- HVAC Component
-
-OS:PortList,
-  {d390f9ba-a7f0-41b0-9a08-35feb67b162f}, !- Handle
-  {ed8ddcd9-a33a-4729-91ff-b20ef2a46bcc}, !- Name
-  {4626df07-4e83-48a3-a092-e9ac05ee9205}; !- HVAC Component
-
-OS:PortList,
-  {0adcfa56-03d5-480f-b37e-5c612409e534}, !- Handle
-  {6f43b0ed-7e74-434e-b28a-1e0d12d951d5}, !- Name
-  {4626df07-4e83-48a3-a092-e9ac05ee9205}; !- HVAC Component
-
-OS:Sizing:Zone,
-  {e1198253-65f3-47c5-9214-7d0b85675934}, !- Handle
-  {4626df07-4e83-48a3-a092-e9ac05ee9205}, !- Zone or ZoneList Name
->>>>>>> 29cc3ec8
+  {4f7b2149-c367-4c3e-9bc0-4d055268b852}, !- Handle
+  {543baca5-7a47-4d8f-9813-72310c7a8eae}, !- Zone or ZoneList Name
   SupplyAirTemperature,                   !- Zone Cooling Design Supply Air Temperature Input Method
   14,                                     !- Zone Cooling Design Supply Air Temperature {C}
   11.11,                                  !- Zone Cooling Design Supply Air Temperature Difference {deltaC}
@@ -214,25 +137,14 @@
   autosize;                               !- Dedicated Outdoor Air High Setpoint Temperature for Design {C}
 
 OS:ZoneHVAC:EquipmentList,
-<<<<<<< HEAD
-  {0642fa6c-e9fa-4204-9d4b-78a77fc15098}, !- Handle
+  {3be8b538-3ca5-4122-842a-5d91deacaaec}, !- Handle
   Zone HVAC Equipment List 1,             !- Name
-  {914a9079-ce34-47a0-bc5d-d2b2e4b6323a}; !- Thermal Zone
+  {543baca5-7a47-4d8f-9813-72310c7a8eae}; !- Thermal Zone
 
 OS:Space,
-  {971aa106-d630-410e-adb0-4b17cdc0d59b}, !- Handle
+  {eb9182be-8da6-4fb5-9311-cd484ca23e28}, !- Handle
   living space,                           !- Name
-  {fe380a3b-7f57-4161-8477-f6b63c1e4a76}, !- Space Type Name
-=======
-  {54b4e31d-238e-4c92-be6e-f2c10792b5e8}, !- Handle
-  Zone HVAC Equipment List 1,             !- Name
-  {4626df07-4e83-48a3-a092-e9ac05ee9205}; !- Thermal Zone
-
-OS:Space,
-  {2ae28e21-4a17-4acb-a0c1-258bdecbda5c}, !- Handle
-  living space,                           !- Name
-  {58fca520-0367-4012-ad18-b21ceb985528}, !- Space Type Name
->>>>>>> 29cc3ec8
+  {3f269a2d-228f-43d1-baef-73bf8f211c40}, !- Space Type Name
   ,                                       !- Default Construction Set Name
   ,                                       !- Default Schedule Set Name
   -0,                                     !- Direction of Relative North {deg}
@@ -240,31 +152,17 @@
   0,                                      !- Y Origin {m}
   0,                                      !- Z Origin {m}
   ,                                       !- Building Story Name
-<<<<<<< HEAD
-  {914a9079-ce34-47a0-bc5d-d2b2e4b6323a}, !- Thermal Zone Name
+  {543baca5-7a47-4d8f-9813-72310c7a8eae}, !- Thermal Zone Name
   ,                                       !- Part of Total Floor Area
   ,                                       !- Design Specification Outdoor Air Object Name
-  {2db79d68-7bda-443b-b8ea-967d93ca3e60}; !- Building Unit Name
-
-OS:Surface,
-  {7ce5f274-843d-4f48-9795-5ad47037766b}, !- Handle
+  {f61fb372-5f51-4ba9-8c19-9b9243e8bad1}; !- Building Unit Name
+
+OS:Surface,
+  {c771b750-7ab2-4769-870b-d424c94d873c}, !- Handle
   Surface 1,                              !- Name
   Floor,                                  !- Surface Type
   ,                                       !- Construction Name
-  {971aa106-d630-410e-adb0-4b17cdc0d59b}, !- Space Name
-=======
-  {4626df07-4e83-48a3-a092-e9ac05ee9205}, !- Thermal Zone Name
-  ,                                       !- Part of Total Floor Area
-  ,                                       !- Design Specification Outdoor Air Object Name
-  {82fb6d1c-2880-46e7-87e8-49475add1e60}; !- Building Unit Name
-
-OS:Surface,
-  {b1b7bc68-e28f-47a2-a930-3d37ef4147d9}, !- Handle
-  Surface 1,                              !- Name
-  Floor,                                  !- Surface Type
-  ,                                       !- Construction Name
-  {2ae28e21-4a17-4acb-a0c1-258bdecbda5c}, !- Space Name
->>>>>>> 29cc3ec8
+  {eb9182be-8da6-4fb5-9311-cd484ca23e28}, !- Space Name
   Foundation,                             !- Outside Boundary Condition
   ,                                       !- Outside Boundary Condition Object
   NoSun,                                  !- Sun Exposure
@@ -277,19 +175,11 @@
   13.6310703908387, 0, 0;                 !- X,Y,Z Vertex 4 {m}
 
 OS:Surface,
-<<<<<<< HEAD
-  {7903e7ef-a667-4721-b480-55758ad63540}, !- Handle
+  {cd96e0c8-da0a-40dc-913e-dcb61c973ec1}, !- Handle
   Surface 2,                              !- Name
   Wall,                                   !- Surface Type
   ,                                       !- Construction Name
-  {971aa106-d630-410e-adb0-4b17cdc0d59b}, !- Space Name
-=======
-  {f147ef03-5da3-4f4e-9e29-ff1cfd9e5ff2}, !- Handle
-  Surface 2,                              !- Name
-  Wall,                                   !- Surface Type
-  ,                                       !- Construction Name
-  {2ae28e21-4a17-4acb-a0c1-258bdecbda5c}, !- Space Name
->>>>>>> 29cc3ec8
+  {eb9182be-8da6-4fb5-9311-cd484ca23e28}, !- Space Name
   Outdoors,                               !- Outside Boundary Condition
   ,                                       !- Outside Boundary Condition Object
   SunExposed,                             !- Sun Exposure
@@ -302,19 +192,11 @@
   0, 0, 2.4384;                           !- X,Y,Z Vertex 4 {m}
 
 OS:Surface,
-<<<<<<< HEAD
-  {31dce4ad-4adf-4ddf-885d-6e233b13dd4b}, !- Handle
+  {13248adc-ec6c-4062-bf95-83a93dfca1a7}, !- Handle
   Surface 3,                              !- Name
   Wall,                                   !- Surface Type
   ,                                       !- Construction Name
-  {971aa106-d630-410e-adb0-4b17cdc0d59b}, !- Space Name
-=======
-  {ccb0545d-0287-40cd-b402-d8addb29f15e}, !- Handle
-  Surface 3,                              !- Name
-  Wall,                                   !- Surface Type
-  ,                                       !- Construction Name
-  {2ae28e21-4a17-4acb-a0c1-258bdecbda5c}, !- Space Name
->>>>>>> 29cc3ec8
+  {eb9182be-8da6-4fb5-9311-cd484ca23e28}, !- Space Name
   Outdoors,                               !- Outside Boundary Condition
   ,                                       !- Outside Boundary Condition Object
   SunExposed,                             !- Sun Exposure
@@ -327,19 +209,11 @@
   0, 6.81553519541936, 2.4384;            !- X,Y,Z Vertex 4 {m}
 
 OS:Surface,
-<<<<<<< HEAD
-  {fba65cfc-4532-49d1-809e-a232efaca319}, !- Handle
+  {8315355b-706b-4bd2-9dad-b827f344979e}, !- Handle
   Surface 4,                              !- Name
   Wall,                                   !- Surface Type
   ,                                       !- Construction Name
-  {971aa106-d630-410e-adb0-4b17cdc0d59b}, !- Space Name
-=======
-  {19f5bc4c-5de9-43a6-855e-83e9040a1f2c}, !- Handle
-  Surface 4,                              !- Name
-  Wall,                                   !- Surface Type
-  ,                                       !- Construction Name
-  {2ae28e21-4a17-4acb-a0c1-258bdecbda5c}, !- Space Name
->>>>>>> 29cc3ec8
+  {eb9182be-8da6-4fb5-9311-cd484ca23e28}, !- Space Name
   Outdoors,                               !- Outside Boundary Condition
   ,                                       !- Outside Boundary Condition Object
   SunExposed,                             !- Sun Exposure
@@ -352,19 +226,11 @@
   13.6310703908387, 6.81553519541936, 2.4384; !- X,Y,Z Vertex 4 {m}
 
 OS:Surface,
-<<<<<<< HEAD
-  {723c331c-9a71-4e46-89e1-f1d709e33ec3}, !- Handle
+  {c7a48678-188c-415a-8751-13f15f49b51d}, !- Handle
   Surface 5,                              !- Name
   Wall,                                   !- Surface Type
   ,                                       !- Construction Name
-  {971aa106-d630-410e-adb0-4b17cdc0d59b}, !- Space Name
-=======
-  {f9618016-6940-40b7-a62e-988de4fb82dc}, !- Handle
-  Surface 5,                              !- Name
-  Wall,                                   !- Surface Type
-  ,                                       !- Construction Name
-  {2ae28e21-4a17-4acb-a0c1-258bdecbda5c}, !- Space Name
->>>>>>> 29cc3ec8
+  {eb9182be-8da6-4fb5-9311-cd484ca23e28}, !- Space Name
   Outdoors,                               !- Outside Boundary Condition
   ,                                       !- Outside Boundary Condition Object
   SunExposed,                             !- Sun Exposure
@@ -377,23 +243,13 @@
   13.6310703908387, 0, 2.4384;            !- X,Y,Z Vertex 4 {m}
 
 OS:Surface,
-<<<<<<< HEAD
-  {32b2c531-1f4b-4859-921c-672ea57eec40}, !- Handle
+  {df7b6950-f1ff-427b-b2ef-febeaddf018d}, !- Handle
   Surface 6,                              !- Name
   RoofCeiling,                            !- Surface Type
   ,                                       !- Construction Name
-  {971aa106-d630-410e-adb0-4b17cdc0d59b}, !- Space Name
+  {eb9182be-8da6-4fb5-9311-cd484ca23e28}, !- Space Name
   Surface,                                !- Outside Boundary Condition
-  {4c596426-7d83-40f9-9c9e-fe2854dffb4b}, !- Outside Boundary Condition Object
-=======
-  {374515e2-af08-4160-8f2b-5969b0f649c8}, !- Handle
-  Surface 6,                              !- Name
-  RoofCeiling,                            !- Surface Type
-  ,                                       !- Construction Name
-  {2ae28e21-4a17-4acb-a0c1-258bdecbda5c}, !- Space Name
-  Surface,                                !- Outside Boundary Condition
-  {c62d461f-d4df-4e2d-a5e4-2d6b1a58dd37}, !- Outside Boundary Condition Object
->>>>>>> 29cc3ec8
+  {6120511d-ffde-47d4-a2e9-6924505fd5a6}, !- Outside Boundary Condition Object
   NoSun,                                  !- Sun Exposure
   NoWind,                                 !- Wind Exposure
   ,                                       !- View Factor to Ground
@@ -404,11 +260,7 @@
   0, 0, 2.4384;                           !- X,Y,Z Vertex 4 {m}
 
 OS:SpaceType,
-<<<<<<< HEAD
-  {fe380a3b-7f57-4161-8477-f6b63c1e4a76}, !- Handle
-=======
-  {58fca520-0367-4012-ad18-b21ceb985528}, !- Handle
->>>>>>> 29cc3ec8
+  {3f269a2d-228f-43d1-baef-73bf8f211c40}, !- Handle
   Space Type 1,                           !- Name
   ,                                       !- Default Construction Set Name
   ,                                       !- Default Schedule Set Name
@@ -419,15 +271,9 @@
   living;                                 !- Standards Space Type
 
 OS:Space,
-<<<<<<< HEAD
-  {8a068d19-4d2f-4983-8d4d-69c3ddb93637}, !- Handle
+  {e9751ca7-9397-4eb6-af18-dc3b54e1cfbb}, !- Handle
   living space|story 2,                   !- Name
-  {fe380a3b-7f57-4161-8477-f6b63c1e4a76}, !- Space Type Name
-=======
-  {7471d4b7-2fae-443a-af5d-dadeb32f2b47}, !- Handle
-  living space|story 2,                   !- Name
-  {58fca520-0367-4012-ad18-b21ceb985528}, !- Space Type Name
->>>>>>> 29cc3ec8
+  {3f269a2d-228f-43d1-baef-73bf8f211c40}, !- Space Type Name
   ,                                       !- Default Construction Set Name
   ,                                       !- Default Schedule Set Name
   -0,                                     !- Direction of Relative North {deg}
@@ -435,35 +281,19 @@
   0,                                      !- Y Origin {m}
   2.4384,                                 !- Z Origin {m}
   ,                                       !- Building Story Name
-<<<<<<< HEAD
-  {914a9079-ce34-47a0-bc5d-d2b2e4b6323a}, !- Thermal Zone Name
+  {543baca5-7a47-4d8f-9813-72310c7a8eae}, !- Thermal Zone Name
   ,                                       !- Part of Total Floor Area
   ,                                       !- Design Specification Outdoor Air Object Name
-  {2db79d68-7bda-443b-b8ea-967d93ca3e60}; !- Building Unit Name
-
-OS:Surface,
-  {4c596426-7d83-40f9-9c9e-fe2854dffb4b}, !- Handle
+  {f61fb372-5f51-4ba9-8c19-9b9243e8bad1}; !- Building Unit Name
+
+OS:Surface,
+  {6120511d-ffde-47d4-a2e9-6924505fd5a6}, !- Handle
   Surface 7,                              !- Name
   Floor,                                  !- Surface Type
   ,                                       !- Construction Name
-  {8a068d19-4d2f-4983-8d4d-69c3ddb93637}, !- Space Name
+  {e9751ca7-9397-4eb6-af18-dc3b54e1cfbb}, !- Space Name
   Surface,                                !- Outside Boundary Condition
-  {32b2c531-1f4b-4859-921c-672ea57eec40}, !- Outside Boundary Condition Object
-=======
-  {4626df07-4e83-48a3-a092-e9ac05ee9205}, !- Thermal Zone Name
-  ,                                       !- Part of Total Floor Area
-  ,                                       !- Design Specification Outdoor Air Object Name
-  {82fb6d1c-2880-46e7-87e8-49475add1e60}; !- Building Unit Name
-
-OS:Surface,
-  {c62d461f-d4df-4e2d-a5e4-2d6b1a58dd37}, !- Handle
-  Surface 7,                              !- Name
-  Floor,                                  !- Surface Type
-  ,                                       !- Construction Name
-  {7471d4b7-2fae-443a-af5d-dadeb32f2b47}, !- Space Name
-  Surface,                                !- Outside Boundary Condition
-  {374515e2-af08-4160-8f2b-5969b0f649c8}, !- Outside Boundary Condition Object
->>>>>>> 29cc3ec8
+  {df7b6950-f1ff-427b-b2ef-febeaddf018d}, !- Outside Boundary Condition Object
   NoSun,                                  !- Sun Exposure
   NoWind,                                 !- Wind Exposure
   ,                                       !- View Factor to Ground
@@ -474,19 +304,11 @@
   13.6310703908387, 0, 0;                 !- X,Y,Z Vertex 4 {m}
 
 OS:Surface,
-<<<<<<< HEAD
-  {0b71e6d0-4d38-4143-a2ed-ffd119ec6305}, !- Handle
+  {c67aec06-d808-462e-966a-95a456c9d2d1}, !- Handle
   Surface 8,                              !- Name
   Wall,                                   !- Surface Type
   ,                                       !- Construction Name
-  {8a068d19-4d2f-4983-8d4d-69c3ddb93637}, !- Space Name
-=======
-  {6cbe4224-dbd6-4d1a-a1e3-295201ee2960}, !- Handle
-  Surface 8,                              !- Name
-  Wall,                                   !- Surface Type
-  ,                                       !- Construction Name
-  {7471d4b7-2fae-443a-af5d-dadeb32f2b47}, !- Space Name
->>>>>>> 29cc3ec8
+  {e9751ca7-9397-4eb6-af18-dc3b54e1cfbb}, !- Space Name
   Outdoors,                               !- Outside Boundary Condition
   ,                                       !- Outside Boundary Condition Object
   SunExposed,                             !- Sun Exposure
@@ -499,19 +321,11 @@
   0, 0, 2.4384;                           !- X,Y,Z Vertex 4 {m}
 
 OS:Surface,
-<<<<<<< HEAD
-  {b1dffb93-e1ba-497b-91ae-d968a6dae6dc}, !- Handle
+  {ee6cad67-cda4-4a46-bee2-fd65a2320823}, !- Handle
   Surface 9,                              !- Name
   Wall,                                   !- Surface Type
   ,                                       !- Construction Name
-  {8a068d19-4d2f-4983-8d4d-69c3ddb93637}, !- Space Name
-=======
-  {c5ed4886-89a2-47d4-ba95-0547b0d31b25}, !- Handle
-  Surface 9,                              !- Name
-  Wall,                                   !- Surface Type
-  ,                                       !- Construction Name
-  {7471d4b7-2fae-443a-af5d-dadeb32f2b47}, !- Space Name
->>>>>>> 29cc3ec8
+  {e9751ca7-9397-4eb6-af18-dc3b54e1cfbb}, !- Space Name
   Outdoors,                               !- Outside Boundary Condition
   ,                                       !- Outside Boundary Condition Object
   SunExposed,                             !- Sun Exposure
@@ -524,19 +338,11 @@
   0, 6.81553519541936, 2.4384;            !- X,Y,Z Vertex 4 {m}
 
 OS:Surface,
-<<<<<<< HEAD
-  {afb4fb16-23cf-448d-a08a-349bc9c4d28a}, !- Handle
+  {1fb1e765-dc9a-42c4-9be1-f1b04af7e050}, !- Handle
   Surface 10,                             !- Name
   Wall,                                   !- Surface Type
   ,                                       !- Construction Name
-  {8a068d19-4d2f-4983-8d4d-69c3ddb93637}, !- Space Name
-=======
-  {53d6b75f-90d8-4425-b326-60f256e52980}, !- Handle
-  Surface 10,                             !- Name
-  Wall,                                   !- Surface Type
-  ,                                       !- Construction Name
-  {7471d4b7-2fae-443a-af5d-dadeb32f2b47}, !- Space Name
->>>>>>> 29cc3ec8
+  {e9751ca7-9397-4eb6-af18-dc3b54e1cfbb}, !- Space Name
   Outdoors,                               !- Outside Boundary Condition
   ,                                       !- Outside Boundary Condition Object
   SunExposed,                             !- Sun Exposure
@@ -549,19 +355,11 @@
   13.6310703908387, 6.81553519541936, 2.4384; !- X,Y,Z Vertex 4 {m}
 
 OS:Surface,
-<<<<<<< HEAD
-  {9c6834e7-74b1-4cf8-b5df-30408c6cf08e}, !- Handle
+  {1e10b9c8-a97c-4429-8e37-df20de1caf05}, !- Handle
   Surface 11,                             !- Name
   Wall,                                   !- Surface Type
   ,                                       !- Construction Name
-  {8a068d19-4d2f-4983-8d4d-69c3ddb93637}, !- Space Name
-=======
-  {1d21f7d7-0c65-49a8-9a67-fbbca6c56e2d}, !- Handle
-  Surface 11,                             !- Name
-  Wall,                                   !- Surface Type
-  ,                                       !- Construction Name
-  {7471d4b7-2fae-443a-af5d-dadeb32f2b47}, !- Space Name
->>>>>>> 29cc3ec8
+  {e9751ca7-9397-4eb6-af18-dc3b54e1cfbb}, !- Space Name
   Outdoors,                               !- Outside Boundary Condition
   ,                                       !- Outside Boundary Condition Object
   SunExposed,                             !- Sun Exposure
@@ -574,23 +372,13 @@
   13.6310703908387, 0, 2.4384;            !- X,Y,Z Vertex 4 {m}
 
 OS:Surface,
-<<<<<<< HEAD
-  {baf9df1e-a221-4d5b-b39e-4d75272d5ade}, !- Handle
+  {d1f6e951-2c79-4c52-afd5-e9add9c74a78}, !- Handle
   Surface 12,                             !- Name
   RoofCeiling,                            !- Surface Type
   ,                                       !- Construction Name
-  {8a068d19-4d2f-4983-8d4d-69c3ddb93637}, !- Space Name
+  {e9751ca7-9397-4eb6-af18-dc3b54e1cfbb}, !- Space Name
   Surface,                                !- Outside Boundary Condition
-  {65dc3cbf-916d-46b2-aca9-595993080dc8}, !- Outside Boundary Condition Object
-=======
-  {a3e1ee62-eeb0-46a1-8444-990f01dc5968}, !- Handle
-  Surface 12,                             !- Name
-  RoofCeiling,                            !- Surface Type
-  ,                                       !- Construction Name
-  {7471d4b7-2fae-443a-af5d-dadeb32f2b47}, !- Space Name
-  Surface,                                !- Outside Boundary Condition
-  {82c768ff-81db-4fb8-a98a-abce65491708}, !- Outside Boundary Condition Object
->>>>>>> 29cc3ec8
+  {b4eaa6ad-9aaa-4532-814f-8365132f5069}, !- Outside Boundary Condition Object
   NoSun,                                  !- Sun Exposure
   NoWind,                                 !- Wind Exposure
   ,                                       !- View Factor to Ground
@@ -601,23 +389,13 @@
   0, 0, 2.4384;                           !- X,Y,Z Vertex 4 {m}
 
 OS:Surface,
-<<<<<<< HEAD
-  {65dc3cbf-916d-46b2-aca9-595993080dc8}, !- Handle
+  {b4eaa6ad-9aaa-4532-814f-8365132f5069}, !- Handle
   Surface 13,                             !- Name
   Floor,                                  !- Surface Type
   ,                                       !- Construction Name
-  {5faf8f49-21ef-45b7-b8e7-a8bd2d562311}, !- Space Name
+  {b316ef46-6e8a-4413-be23-188c6427115b}, !- Space Name
   Surface,                                !- Outside Boundary Condition
-  {baf9df1e-a221-4d5b-b39e-4d75272d5ade}, !- Outside Boundary Condition Object
-=======
-  {82c768ff-81db-4fb8-a98a-abce65491708}, !- Handle
-  Surface 13,                             !- Name
-  Floor,                                  !- Surface Type
-  ,                                       !- Construction Name
-  {d7874419-91f6-4f6c-b4b3-37d1a921b47c}, !- Space Name
-  Surface,                                !- Outside Boundary Condition
-  {a3e1ee62-eeb0-46a1-8444-990f01dc5968}, !- Outside Boundary Condition Object
->>>>>>> 29cc3ec8
+  {d1f6e951-2c79-4c52-afd5-e9add9c74a78}, !- Outside Boundary Condition Object
   NoSun,                                  !- Sun Exposure
   NoWind,                                 !- Wind Exposure
   ,                                       !- View Factor to Ground
@@ -628,19 +406,11 @@
   0, 0, 0;                                !- X,Y,Z Vertex 4 {m}
 
 OS:Surface,
-<<<<<<< HEAD
-  {0b8677e2-d18e-40de-b8ab-7e89597d20e7}, !- Handle
+  {26206c5b-e891-4721-9100-02fac76e898d}, !- Handle
   Surface 14,                             !- Name
   RoofCeiling,                            !- Surface Type
   ,                                       !- Construction Name
-  {5faf8f49-21ef-45b7-b8e7-a8bd2d562311}, !- Space Name
-=======
-  {e312b747-bbce-4dee-9655-94f7d9304b68}, !- Handle
-  Surface 14,                             !- Name
-  RoofCeiling,                            !- Surface Type
-  ,                                       !- Construction Name
-  {d7874419-91f6-4f6c-b4b3-37d1a921b47c}, !- Space Name
->>>>>>> 29cc3ec8
+  {b316ef46-6e8a-4413-be23-188c6427115b}, !- Space Name
   Outdoors,                               !- Outside Boundary Condition
   ,                                       !- Outside Boundary Condition Object
   SunExposed,                             !- Sun Exposure
@@ -653,19 +423,11 @@
   13.6310703908387, 0, 0;                 !- X,Y,Z Vertex 4 {m}
 
 OS:Surface,
-<<<<<<< HEAD
-  {68e83ce9-9391-4fe2-b76e-de8fbc0623ce}, !- Handle
+  {9687cb5f-48b3-46cf-82cd-717959b10a76}, !- Handle
   Surface 15,                             !- Name
   RoofCeiling,                            !- Surface Type
   ,                                       !- Construction Name
-  {5faf8f49-21ef-45b7-b8e7-a8bd2d562311}, !- Space Name
-=======
-  {93f5234b-5bd8-431c-9e46-acf695bbd751}, !- Handle
-  Surface 15,                             !- Name
-  RoofCeiling,                            !- Surface Type
-  ,                                       !- Construction Name
-  {d7874419-91f6-4f6c-b4b3-37d1a921b47c}, !- Space Name
->>>>>>> 29cc3ec8
+  {b316ef46-6e8a-4413-be23-188c6427115b}, !- Space Name
   Outdoors,                               !- Outside Boundary Condition
   ,                                       !- Outside Boundary Condition Object
   SunExposed,                             !- Sun Exposure
@@ -678,19 +440,11 @@
   0, 6.81553519541936, 0;                 !- X,Y,Z Vertex 4 {m}
 
 OS:Surface,
-<<<<<<< HEAD
-  {f2a97f28-f5ec-47f7-bc58-2e13d17afa41}, !- Handle
+  {7c50bf02-6973-4343-bd12-314d6bfb0edf}, !- Handle
   Surface 16,                             !- Name
   Wall,                                   !- Surface Type
   ,                                       !- Construction Name
-  {5faf8f49-21ef-45b7-b8e7-a8bd2d562311}, !- Space Name
-=======
-  {5f3059f6-11c6-48f0-b4e5-2dca6f505bb8}, !- Handle
-  Surface 16,                             !- Name
-  Wall,                                   !- Surface Type
-  ,                                       !- Construction Name
-  {d7874419-91f6-4f6c-b4b3-37d1a921b47c}, !- Space Name
->>>>>>> 29cc3ec8
+  {b316ef46-6e8a-4413-be23-188c6427115b}, !- Space Name
   Outdoors,                               !- Outside Boundary Condition
   ,                                       !- Outside Boundary Condition Object
   SunExposed,                             !- Sun Exposure
@@ -702,19 +456,11 @@
   0, 0, 0;                                !- X,Y,Z Vertex 3 {m}
 
 OS:Surface,
-<<<<<<< HEAD
-  {677f54fb-8a75-4b77-b45d-e274e6329c70}, !- Handle
+  {2772ea89-c116-483b-8a3b-e7555c4cea08}, !- Handle
   Surface 17,                             !- Name
   Wall,                                   !- Surface Type
   ,                                       !- Construction Name
-  {5faf8f49-21ef-45b7-b8e7-a8bd2d562311}, !- Space Name
-=======
-  {a9c95801-893d-4d28-af08-caafeac8ed3f}, !- Handle
-  Surface 17,                             !- Name
-  Wall,                                   !- Surface Type
-  ,                                       !- Construction Name
-  {d7874419-91f6-4f6c-b4b3-37d1a921b47c}, !- Space Name
->>>>>>> 29cc3ec8
+  {b316ef46-6e8a-4413-be23-188c6427115b}, !- Space Name
   Outdoors,                               !- Outside Boundary Condition
   ,                                       !- Outside Boundary Condition Object
   SunExposed,                             !- Sun Exposure
@@ -726,15 +472,9 @@
   13.6310703908387, 6.81553519541936, 0;  !- X,Y,Z Vertex 3 {m}
 
 OS:Space,
-<<<<<<< HEAD
-  {5faf8f49-21ef-45b7-b8e7-a8bd2d562311}, !- Handle
+  {b316ef46-6e8a-4413-be23-188c6427115b}, !- Handle
   unfinished attic space,                 !- Name
-  {b3b9421e-8c72-4196-a77e-f92131cc7fd0}, !- Space Type Name
-=======
-  {d7874419-91f6-4f6c-b4b3-37d1a921b47c}, !- Handle
-  unfinished attic space,                 !- Name
-  {e6307ef8-1b4a-4c89-828f-3fd97f934a72}, !- Space Type Name
->>>>>>> 29cc3ec8
+  {f69fecba-51a1-409a-8798-5957e2896f46}, !- Space Type Name
   ,                                       !- Default Construction Set Name
   ,                                       !- Default Schedule Set Name
   -0,                                     !- Direction of Relative North {deg}
@@ -742,17 +482,10 @@
   0,                                      !- Y Origin {m}
   4.8768,                                 !- Z Origin {m}
   ,                                       !- Building Story Name
-<<<<<<< HEAD
-  {580bb129-b6b4-4a5d-b4e0-1690097efddb}; !- Thermal Zone Name
+  {0d9ae4dc-70d9-4b8c-9be8-402c8c321412}; !- Thermal Zone Name
 
 OS:ThermalZone,
-  {580bb129-b6b4-4a5d-b4e0-1690097efddb}, !- Handle
-=======
-  {4d456436-d80e-4faf-bd38-39ee45cc2421}; !- Thermal Zone Name
-
-OS:ThermalZone,
-  {4d456436-d80e-4faf-bd38-39ee45cc2421}, !- Handle
->>>>>>> 29cc3ec8
+  {0d9ae4dc-70d9-4b8c-9be8-402c8c321412}, !- Handle
   unfinished attic zone,                  !- Name
   ,                                       !- Multiplier
   ,                                       !- Ceiling Height {m}
@@ -761,17 +494,10 @@
   ,                                       !- Zone Inside Convection Algorithm
   ,                                       !- Zone Outside Convection Algorithm
   ,                                       !- Zone Conditioning Equipment List Name
-<<<<<<< HEAD
-  {a2eb4c6e-5d54-47fb-b60a-4344d4ba35c0}, !- Zone Air Inlet Port List
-  {92ef844f-4ecf-4eec-b409-3a0a744ab347}, !- Zone Air Exhaust Port List
-  {0db1f120-1915-410a-8c1d-c0c29d261cba}, !- Zone Air Node Name
-  {b75f6c9f-ae3e-41b8-824d-ab26a6c68e98}, !- Zone Return Air Port List
-=======
-  {52635c76-40fd-41a7-9b5c-2df20242d722}, !- Zone Air Inlet Port List
-  {2cc5a065-02c6-4672-a228-f9187f53ede1}, !- Zone Air Exhaust Port List
-  {5d5066ec-d2fc-4acf-9301-cab2c9208fa7}, !- Zone Air Node Name
-  {2207db27-1b75-4f52-8540-d00758a7ce09}, !- Zone Return Air Port List
->>>>>>> 29cc3ec8
+  {b06cdc34-a795-4405-a206-1dbf2afec73f}, !- Zone Air Inlet Port List
+  {e4667e2b-3a33-4c3e-bd43-033b5d20d453}, !- Zone Air Exhaust Port List
+  {db939eff-0230-4f60-a66c-ff34ca066f8e}, !- Zone Air Node Name
+  {00ad460c-f06b-4c35-a0cb-d3dd0bf1c944}, !- Zone Return Air Port List
   ,                                       !- Primary Daylighting Control Name
   ,                                       !- Fraction of Zone Controlled by Primary Daylighting Control
   ,                                       !- Secondary Daylighting Control Name
@@ -782,71 +508,37 @@
   No;                                     !- Use Ideal Air Loads
 
 OS:Node,
-<<<<<<< HEAD
-  {6f57baf7-1b41-47b6-a683-96b81c3f43e5}, !- Handle
+  {7bd42b89-0a8f-43c6-a1c7-1a3c766bcd7c}, !- Handle
   Node 2,                                 !- Name
-  {0db1f120-1915-410a-8c1d-c0c29d261cba}, !- Inlet Port
+  {db939eff-0230-4f60-a66c-ff34ca066f8e}, !- Inlet Port
   ;                                       !- Outlet Port
 
 OS:Connection,
-  {0db1f120-1915-410a-8c1d-c0c29d261cba}, !- Handle
-  {5ed3cda6-3adb-4834-9b2b-6540b5727fd0}, !- Name
-  {580bb129-b6b4-4a5d-b4e0-1690097efddb}, !- Source Object
+  {db939eff-0230-4f60-a66c-ff34ca066f8e}, !- Handle
+  {c761498f-0a79-4f68-9fd5-e5c037017455}, !- Name
+  {0d9ae4dc-70d9-4b8c-9be8-402c8c321412}, !- Source Object
   11,                                     !- Outlet Port
-  {6f57baf7-1b41-47b6-a683-96b81c3f43e5}, !- Target Object
+  {7bd42b89-0a8f-43c6-a1c7-1a3c766bcd7c}, !- Target Object
   2;                                      !- Inlet Port
 
 OS:PortList,
-  {a2eb4c6e-5d54-47fb-b60a-4344d4ba35c0}, !- Handle
-  {5c0f9f1b-c359-4d8d-bd3e-b21aa5248ff2}, !- Name
-  {580bb129-b6b4-4a5d-b4e0-1690097efddb}; !- HVAC Component
+  {b06cdc34-a795-4405-a206-1dbf2afec73f}, !- Handle
+  {2ce13742-e9d3-4d8f-93a6-2f24326d1e1d}, !- Name
+  {0d9ae4dc-70d9-4b8c-9be8-402c8c321412}; !- HVAC Component
 
 OS:PortList,
-  {92ef844f-4ecf-4eec-b409-3a0a744ab347}, !- Handle
-  {fcab041c-dce5-48f9-a991-11af5bdf479c}, !- Name
-  {580bb129-b6b4-4a5d-b4e0-1690097efddb}; !- HVAC Component
+  {e4667e2b-3a33-4c3e-bd43-033b5d20d453}, !- Handle
+  {63935456-aae1-4c2a-914d-a738ea077d23}, !- Name
+  {0d9ae4dc-70d9-4b8c-9be8-402c8c321412}; !- HVAC Component
 
 OS:PortList,
-  {b75f6c9f-ae3e-41b8-824d-ab26a6c68e98}, !- Handle
-  {111e62cf-175d-45ca-a29f-6189dd5e0758}, !- Name
-  {580bb129-b6b4-4a5d-b4e0-1690097efddb}; !- HVAC Component
+  {00ad460c-f06b-4c35-a0cb-d3dd0bf1c944}, !- Handle
+  {7c065861-9ce8-4d21-89fe-e2132495edda}, !- Name
+  {0d9ae4dc-70d9-4b8c-9be8-402c8c321412}; !- HVAC Component
 
 OS:Sizing:Zone,
-  {c68c4ef8-3dfe-4a7e-94cb-a49ea6dd6bde}, !- Handle
-  {580bb129-b6b4-4a5d-b4e0-1690097efddb}, !- Zone or ZoneList Name
-=======
-  {ce19b6ab-cc9a-4753-90e2-62bf5e012b50}, !- Handle
-  Node 2,                                 !- Name
-  {5d5066ec-d2fc-4acf-9301-cab2c9208fa7}, !- Inlet Port
-  ;                                       !- Outlet Port
-
-OS:Connection,
-  {5d5066ec-d2fc-4acf-9301-cab2c9208fa7}, !- Handle
-  {136194a1-9ea8-4e3b-a3a3-01031b5ca241}, !- Name
-  {4d456436-d80e-4faf-bd38-39ee45cc2421}, !- Source Object
-  11,                                     !- Outlet Port
-  {ce19b6ab-cc9a-4753-90e2-62bf5e012b50}, !- Target Object
-  2;                                      !- Inlet Port
-
-OS:PortList,
-  {52635c76-40fd-41a7-9b5c-2df20242d722}, !- Handle
-  {6bb06bd8-501d-4712-8b5e-df8231ff1f12}, !- Name
-  {4d456436-d80e-4faf-bd38-39ee45cc2421}; !- HVAC Component
-
-OS:PortList,
-  {2cc5a065-02c6-4672-a228-f9187f53ede1}, !- Handle
-  {10971182-8cd4-4aba-8bc4-401ca1a01533}, !- Name
-  {4d456436-d80e-4faf-bd38-39ee45cc2421}; !- HVAC Component
-
-OS:PortList,
-  {2207db27-1b75-4f52-8540-d00758a7ce09}, !- Handle
-  {d07ea1fb-e612-4aec-b42d-1e2947f24789}, !- Name
-  {4d456436-d80e-4faf-bd38-39ee45cc2421}; !- HVAC Component
-
-OS:Sizing:Zone,
-  {0b39e462-bcd2-4908-a72f-f0d8361ae30c}, !- Handle
-  {4d456436-d80e-4faf-bd38-39ee45cc2421}, !- Zone or ZoneList Name
->>>>>>> 29cc3ec8
+  {6b0885e0-3d0f-47e3-a580-de46ef7e9f1d}, !- Handle
+  {0d9ae4dc-70d9-4b8c-9be8-402c8c321412}, !- Zone or ZoneList Name
   SupplyAirTemperature,                   !- Zone Cooling Design Supply Air Temperature Input Method
   14,                                     !- Zone Cooling Design Supply Air Temperature {C}
   11.11,                                  !- Zone Cooling Design Supply Air Temperature Difference {deltaC}
@@ -875,21 +567,12 @@
   autosize;                               !- Dedicated Outdoor Air High Setpoint Temperature for Design {C}
 
 OS:ZoneHVAC:EquipmentList,
-<<<<<<< HEAD
-  {ae362597-74ad-4abb-93f5-e2e8ec7699aa}, !- Handle
+  {4ef39ed5-be45-4423-93e3-bb5b6aa9e8b1}, !- Handle
   Zone HVAC Equipment List 2,             !- Name
-  {580bb129-b6b4-4a5d-b4e0-1690097efddb}; !- Thermal Zone
+  {0d9ae4dc-70d9-4b8c-9be8-402c8c321412}; !- Thermal Zone
 
 OS:SpaceType,
-  {b3b9421e-8c72-4196-a77e-f92131cc7fd0}, !- Handle
-=======
-  {cc6e11f4-adfa-4104-b6ba-d953a1a54099}, !- Handle
-  Zone HVAC Equipment List 2,             !- Name
-  {4d456436-d80e-4faf-bd38-39ee45cc2421}; !- Thermal Zone
-
-OS:SpaceType,
-  {e6307ef8-1b4a-4c89-828f-3fd97f934a72}, !- Handle
->>>>>>> 29cc3ec8
+  {f69fecba-51a1-409a-8798-5957e2896f46}, !- Handle
   Space Type 2,                           !- Name
   ,                                       !- Default Construction Set Name
   ,                                       !- Default Schedule Set Name
@@ -900,21 +583,13 @@
   unfinished attic;                       !- Standards Space Type
 
 OS:BuildingUnit,
-<<<<<<< HEAD
-  {2db79d68-7bda-443b-b8ea-967d93ca3e60}, !- Handle
-=======
-  {82fb6d1c-2880-46e7-87e8-49475add1e60}, !- Handle
->>>>>>> 29cc3ec8
+  {f61fb372-5f51-4ba9-8c19-9b9243e8bad1}, !- Handle
   unit 1,                                 !- Name
   ,                                       !- Rendering Color
   Residential;                            !- Building Unit Type
 
 OS:Building,
-<<<<<<< HEAD
-  {257eeb7b-a101-484f-b9ec-7567a72a1e47}, !- Handle
-=======
-  {a5e27dd1-4592-4561-87e2-3260db91813a}, !- Handle
->>>>>>> 29cc3ec8
+  {e0b8fd22-4d65-44ea-8a6a-b7e627587465}, !- Handle
   Building 1,                             !- Name
   ,                                       !- Building Sector Type
   180,                                    !- North Axis {deg}
@@ -929,13 +604,8 @@
   1;                                      !- Standards Number of Living Units
 
 OS:AdditionalProperties,
-<<<<<<< HEAD
-  {8107cc08-2dde-404a-a892-a98b5d18a7d3}, !- Handle
-  {257eeb7b-a101-484f-b9ec-7567a72a1e47}, !- Object Name
-=======
-  {a84df1e5-ed6c-4b4e-9d2d-a9c1c33f3555}, !- Handle
-  {a5e27dd1-4592-4561-87e2-3260db91813a}, !- Object Name
->>>>>>> 29cc3ec8
+  {d5c0ed05-4fb0-4eb2-9577-713545adb476}, !- Handle
+  {e0b8fd22-4d65-44ea-8a6a-b7e627587465}, !- Object Name
   Total Units Represented,                !- Feature Name 1
   Integer,                                !- Feature Data Type 1
   1,                                      !- Feature Value 1
@@ -944,13 +614,8 @@
   1;                                      !- Feature Value 2
 
 OS:AdditionalProperties,
-<<<<<<< HEAD
-  {5472e2df-b374-43b8-93d1-4e82f1272aa7}, !- Handle
-  {2db79d68-7bda-443b-b8ea-967d93ca3e60}, !- Object Name
-=======
-  {6b1e4f62-ca3c-4f42-b9be-a552004f4099}, !- Handle
-  {82fb6d1c-2880-46e7-87e8-49475add1e60}, !- Object Name
->>>>>>> 29cc3ec8
+  {3ba20cc8-d734-498e-8888-0fdd3f000682}, !- Handle
+  {f61fb372-5f51-4ba9-8c19-9b9243e8bad1}, !- Object Name
   NumberOfBedrooms,                       !- Feature Name 1
   Integer,                                !- Feature Data Type 1
   3,                                      !- Feature Value 1
@@ -959,11 +624,7 @@
   2;                                      !- Feature Value 2
 
 OS:Schedule:Day,
-<<<<<<< HEAD
-  {caf296d0-6e4b-4ec4-8ea6-de6a527310ce}, !- Handle
-=======
-  {0be41674-1ed9-45ff-ab63-ac1002aafa60}, !- Handle
->>>>>>> 29cc3ec8
+  {6af33c13-d2fe-4e91-aff2-bac2b6072487}, !- Handle
   Schedule Day 1,                         !- Name
   ,                                       !- Schedule Type Limits Name
   ,                                       !- Interpolate to Timestep
@@ -972,11 +633,7 @@
   0;                                      !- Value Until Time 1
 
 OS:Schedule:Day,
-<<<<<<< HEAD
-  {639e92cf-6992-45a1-b7bb-75e930e0a186}, !- Handle
-=======
-  {3f6e6ed2-2934-4944-97dd-1df420bcdd24}, !- Handle
->>>>>>> 29cc3ec8
+  {64931f9b-968a-49a9-95cb-5acc8975a0d6}, !- Handle
   Schedule Day 2,                         !- Name
   ,                                       !- Schedule Type Limits Name
   ,                                       !- Interpolate to Timestep
@@ -985,11 +642,7 @@
   1;                                      !- Value Until Time 1
 
 OS:WeatherFile,
-<<<<<<< HEAD
-  {9d6ee106-4770-4896-9e42-ff925e629551}, !- Handle
-=======
-  {b6ce256e-1d6b-4f08-9ac7-b5b95eaec7a0}, !- Handle
->>>>>>> 29cc3ec8
+  {de329f60-cfd0-446c-acf4-54ead4f29862}, !- Handle
   Denver Intl Ap,                         !- City
   CO,                                     !- State Province Region
   USA,                                    !- Country
@@ -1003,13 +656,8 @@
   E23378AA;                               !- Checksum
 
 OS:AdditionalProperties,
-<<<<<<< HEAD
-  {1e7849e8-c034-4d64-adc3-b6c9abd9cb3c}, !- Handle
-  {9d6ee106-4770-4896-9e42-ff925e629551}, !- Object Name
-=======
-  {2c098411-8dfc-4aae-91d6-2c9d32acfdb0}, !- Handle
-  {b6ce256e-1d6b-4f08-9ac7-b5b95eaec7a0}, !- Object Name
->>>>>>> 29cc3ec8
+  {33ab155b-f4b6-4f4b-b85d-7f00e7063246}, !- Handle
+  {de329f60-cfd0-446c-acf4-54ead4f29862}, !- Object Name
   EPWHeaderCity,                          !- Feature Name 1
   String,                                 !- Feature Data Type 1
   Denver Intl Ap,                         !- Feature Value 1
@@ -1116,18 +764,8 @@
   Double,                                 !- Feature Data Type 35
   84;                                     !- Feature Value 35
 
-<<<<<<< HEAD
-OS:YearDescription,
-  {d8b787ba-0fd2-48a2-8e02-30f904de02a8}, !- Handle
-  ,                                       !- Calendar Year
-  Monday;                                 !- Day of Week for Start Day
-
 OS:Site,
-  {b12c9d22-a25e-4b0a-bf2b-d5c850943c76}, !- Handle
-=======
-OS:Site,
-  {302d9351-ae1d-46fc-82be-46f0059ddde8}, !- Handle
->>>>>>> 29cc3ec8
+  {8f57c468-181a-4e27-9869-6d0397bfb238}, !- Handle
   Denver Intl Ap_CO_USA,                  !- Name
   39.83,                                  !- Latitude {deg}
   -104.65,                                !- Longitude {deg}
@@ -1136,11 +774,7 @@
   ;                                       !- Terrain
 
 OS:ClimateZones,
-<<<<<<< HEAD
-  {dc1eeafd-fafe-400a-8022-2ecde8a42cda}, !- Handle
-=======
-  {b83367ec-1188-43b8-9062-76fff43e4c0b}, !- Handle
->>>>>>> 29cc3ec8
+  {a30bb321-73a3-4ff7-a5f1-8bb33ba70cfd}, !- Handle
   ,                                       !- Active Institution
   ,                                       !- Active Year
   ,                                       !- Climate Zone Institution Name 1
@@ -1153,31 +787,19 @@
   Cold;                                   !- Climate Zone Value 2
 
 OS:Site:WaterMainsTemperature,
-<<<<<<< HEAD
-  {8ddb55fc-2ca5-418c-9a0d-0116c2b9fd29}, !- Handle
-=======
-  {7f253a97-42ef-4be1-97b1-8cc18bf447fa}, !- Handle
->>>>>>> 29cc3ec8
+  {6d6acf45-4a0c-4e20-80f3-3565221385c5}, !- Handle
   Correlation,                            !- Calculation Method
   ,                                       !- Temperature Schedule Name
   10.8753424657535,                       !- Annual Average Outdoor Air Temperature {C}
   23.1524007936508;                       !- Maximum Difference In Monthly Average Outdoor Air Temperatures {deltaC}
 
 OS:RunPeriodControl:DaylightSavingTime,
-<<<<<<< HEAD
-  {58eb3e6b-74c9-4a81-82a6-6a823b25c7a2}, !- Handle
-=======
-  {1deb4fda-b9ce-4a4a-abb2-189f84459ff4}, !- Handle
->>>>>>> 29cc3ec8
+  {68d2c6b5-63a8-4138-9b46-3d6d125376c7}, !- Handle
   4/7,                                    !- Start Date
   10/26;                                  !- End Date
 
 OS:Site:GroundTemperature:Deep,
-<<<<<<< HEAD
-  {40a0d3de-3243-4364-996d-802bd5a88777}, !- Handle
-=======
-  {646ba7e8-7e27-4c8a-9137-3e36bb25a8f3}, !- Handle
->>>>>>> 29cc3ec8
+  {3a1a0bd6-41ce-4021-9a9e-7ecaeb2fb23b}, !- Handle
   10.8753424657535,                       !- January Deep Ground Temperature {C}
   10.8753424657535,                       !- February Deep Ground Temperature {C}
   10.8753424657535,                       !- March Deep Ground Temperature {C}
