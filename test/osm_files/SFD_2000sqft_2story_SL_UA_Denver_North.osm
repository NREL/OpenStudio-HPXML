!- NOTE: Auto-generated from /test/osw_files/SFD_2000sqft_2story_SL_UA_Denver_North.osw

OS:Version,
<<<<<<< HEAD
  {a11467ef-5131-4202-ba48-b7c4d8cd47ca}, !- Handle
  3.0.1;                                  !- Version Identifier

OS:SimulationControl,
  {cdd09478-be41-4d9f-bfba-04934395b5d2}, !- Handle
=======
  {132628fd-c05e-4084-98e5-5eb3bdb9c4c3}, !- Handle
  2.9.0;                                  !- Version Identifier

OS:SimulationControl,
  {6bd3d366-24b5-4079-bc14-81517c6e0739}, !- Handle
>>>>>>> fcfe5a62
  ,                                       !- Do Zone Sizing Calculation
  ,                                       !- Do System Sizing Calculation
  ,                                       !- Do Plant Sizing Calculation
  No;                                     !- Run Simulation for Sizing Periods

OS:Timestep,
<<<<<<< HEAD
  {86e100b4-a717-4473-8497-c516311fd758}, !- Handle
  6;                                      !- Number of Timesteps per Hour

OS:ShadowCalculation,
  {af33c0bf-e394-428e-acf5-84a453b31dc9}, !- Handle
  PolygonClipping,                        !- Shading Calculation Method
  ,                                       !- Shading Calculation Update Frequency Method
  20,                                     !- Shading Calculation Update Frequency
  15000,                                  !- Maximum Figures in Shadow Overlap Calculations
  ,                                       !- Polygon Clipping Algorithm
  512,                                    !- Pixel Counting Resolution
  ,                                       !- Sky Diffuse Modeling Algorithm
  No,                                     !- Output External Shading Calculation Results
  No,                                     !- Disable Self-Shading Within Shading Zone Groups
  No;                                     !- Disable Self-Shading From Shading Zone Groups to Other Zones

OS:WeatherFile,
  {a8c414ab-95ec-4e94-b44b-6df3ee00841b}, !- Handle
=======
  {30693c98-8a9b-41bd-8a20-4915b3a55121}, !- Handle
  6;                                      !- Number of Timesteps per Hour

OS:ShadowCalculation,
  {9802badd-c5f3-4b09-8954-2b232d328a80}, !- Handle
  20,                                     !- Calculation Frequency
  200;                                    !- Maximum Figures in Shadow Overlap Calculations

OS:SurfaceConvectionAlgorithm:Outside,
  {1853e50f-f6a4-4245-8010-a9fdd969383d}, !- Handle
  DOE-2;                                  !- Algorithm

OS:SurfaceConvectionAlgorithm:Inside,
  {da21a5d9-01ad-4415-a9d4-4df6900aa352}, !- Handle
  TARP;                                   !- Algorithm

OS:ZoneCapacitanceMultiplier:ResearchSpecial,
  {ce435979-2e36-4885-8e5e-ef673b363c41}, !- Handle
  3.6,                                    !- Temperature Capacity Multiplier
  15,                                     !- Humidity Capacity Multiplier
  ;                                       !- Carbon Dioxide Capacity Multiplier

OS:RunPeriod,
  {cd64c4ee-c713-4829-ba75-1644c1024fea}, !- Handle
  Run Period 1,                           !- Name
  1,                                      !- Begin Month
  1,                                      !- Begin Day of Month
  12,                                     !- End Month
  31,                                     !- End Day of Month
  ,                                       !- Use Weather File Holidays and Special Days
  ,                                       !- Use Weather File Daylight Saving Period
  ,                                       !- Apply Weekend Holiday Rule
  ,                                       !- Use Weather File Rain Indicators
  ,                                       !- Use Weather File Snow Indicators
  ;                                       !- Number of Times Runperiod to be Repeated

OS:YearDescription,
  {b85a5818-91f6-43f3-9c97-02fc8434cb02}, !- Handle
  2007,                                   !- Calendar Year
  ,                                       !- Day of Week for Start Day
  ;                                       !- Is Leap Year

OS:WeatherFile,
  {188ed93a-622a-4837-9bf9-415655465719}, !- Handle
>>>>>>> fcfe5a62
  Denver Intl Ap,                         !- City
  CO,                                     !- State Province Region
  USA,                                    !- Country
  TMY3,                                   !- Data Source
  725650,                                 !- WMO Number
  39.83,                                  !- Latitude {deg}
  -104.65,                                !- Longitude {deg}
  -7,                                     !- Time Zone {hr}
  1650,                                   !- Elevation {m}
  C:/OpenStudio/OpenStudio-BuildStock/resources/measures/HPXMLtoOpenStudio/weather/USA_CO_Denver.Intl.AP.725650_TMY3.epw, !- Url
  E23378AA;                               !- Checksum

OS:AdditionalProperties,
<<<<<<< HEAD
  {41c880fd-e88b-46a1-aeb0-093aaf0b3f5b}, !- Handle
  {a8c414ab-95ec-4e94-b44b-6df3ee00841b}, !- Object Name
=======
  {e5b18029-1e4c-4d8e-a19e-ad892009b404}, !- Handle
  {188ed93a-622a-4837-9bf9-415655465719}, !- Object Name
>>>>>>> fcfe5a62
  EPWHeaderCity,                          !- Feature Name 1
  String,                                 !- Feature Data Type 1
  Denver Intl Ap,                         !- Feature Value 1
  EPWHeaderState,                         !- Feature Name 2
  String,                                 !- Feature Data Type 2
  CO,                                     !- Feature Value 2
  EPWHeaderCountry,                       !- Feature Name 3
  String,                                 !- Feature Data Type 3
  USA,                                    !- Feature Value 3
  EPWHeaderDataSource,                    !- Feature Name 4
  String,                                 !- Feature Data Type 4
  TMY3,                                   !- Feature Value 4
  EPWHeaderStation,                       !- Feature Name 5
  String,                                 !- Feature Data Type 5
  725650,                                 !- Feature Value 5
  EPWHeaderLatitude,                      !- Feature Name 6
  Double,                                 !- Feature Data Type 6
  39.829999999999998,                     !- Feature Value 6
  EPWHeaderLongitude,                     !- Feature Name 7
  Double,                                 !- Feature Data Type 7
  -104.65000000000001,                    !- Feature Value 7
  EPWHeaderTimezone,                      !- Feature Name 8
  Double,                                 !- Feature Data Type 8
  -7,                                     !- Feature Value 8
  EPWHeaderAltitude,                      !- Feature Name 9
  Double,                                 !- Feature Data Type 9
  5413.3858267716532,                     !- Feature Value 9
  EPWHeaderLocalPressure,                 !- Feature Name 10
  Double,                                 !- Feature Data Type 10
  0.81937567683596546,                    !- Feature Value 10
  EPWHeaderRecordsPerHour,                !- Feature Name 11
  Double,                                 !- Feature Data Type 11
  0,                                      !- Feature Value 11
  EPWDataAnnualAvgDrybulb,                !- Feature Name 12
  Double,                                 !- Feature Data Type 12
  51.575616438356228,                     !- Feature Value 12
  EPWDataAnnualMinDrybulb,                !- Feature Name 13
  Double,                                 !- Feature Data Type 13
  -2.9200000000000017,                    !- Feature Value 13
  EPWDataAnnualMaxDrybulb,                !- Feature Name 14
  Double,                                 !- Feature Data Type 14
  104,                                    !- Feature Value 14
  EPWDataCDD50F,                          !- Feature Name 15
  Double,                                 !- Feature Data Type 15
  3072.2925000000005,                     !- Feature Value 15
  EPWDataCDD65F,                          !- Feature Name 16
  Double,                                 !- Feature Data Type 16
  883.62000000000035,                     !- Feature Value 16
  EPWDataHDD50F,                          !- Feature Name 17
  Double,                                 !- Feature Data Type 17
  2497.1925000000001,                     !- Feature Value 17
  EPWDataHDD65F,                          !- Feature Name 18
  Double,                                 !- Feature Data Type 18
  5783.5200000000013,                     !- Feature Value 18
  EPWDataAnnualAvgWindspeed,              !- Feature Name 19
  Double,                                 !- Feature Data Type 19
  3.9165296803649667,                     !- Feature Value 19
  EPWDataMonthlyAvgDrybulbs,              !- Feature Name 20
  String,                                 !- Feature Data Type 20
  33.4191935483871&#4431.90142857142857&#4443.02620967741937&#4442.48624999999999&#4459.877741935483854&#4473.57574999999997&#4472.07975806451608&#4472.70008064516134&#4466.49200000000006&#4450.079112903225806&#4437.218250000000005&#4434.582177419354835, !- Feature Value 20
  EPWDataGroundMonthlyTemps,              !- Feature Name 21
  String,                                 !- Feature Data Type 21
  44.08306285945173&#4440.89570904991865&#4440.64045432632048&#4442.153016571250646&#4448.225111118704206&#4454.268919273837525&#4459.508577937551024&#4462.82777283423508&#4463.10975667174995&#4460.41014950381947&#4455.304105212311526&#4449.445696474514364, !- Feature Value 21
  EPWDataWSF,                             !- Feature Name 22
  Double,                                 !- Feature Data Type 22
  0.58999999999999997,                    !- Feature Value 22
  EPWDataMonthlyAvgDailyHighDrybulbs,     !- Feature Name 23
  String,                                 !- Feature Data Type 23
  47.41032258064516&#4446.58642857142857&#4455.15032258064517&#4453.708&#4472.80193548387098&#4488.67600000000002&#4486.1858064516129&#4485.87225806451613&#4482.082&#4463.18064516129033&#4448.73400000000001&#4448.87935483870968, !- Feature Value 23
  EPWDataMonthlyAvgDailyLowDrybulbs,      !- Feature Name 24
  String,                                 !- Feature Data Type 24
  19.347741935483874&#4419.856428571428573&#4430.316129032258065&#4431.112&#4447.41612903225806&#4457.901999999999994&#4459.063870967741934&#4460.956774193548384&#4452.352000000000004&#4438.41612903225806&#4427.002000000000002&#4423.02903225806451, !- Feature Value 24
  EPWDesignHeatingDrybulb,                !- Feature Name 25
  Double,                                 !- Feature Data Type 25
  12.02,                                  !- Feature Value 25
  EPWDesignHeatingWindspeed,              !- Feature Name 26
  Double,                                 !- Feature Data Type 26
  2.8062500000000004,                     !- Feature Value 26
  EPWDesignCoolingDrybulb,                !- Feature Name 27
  Double,                                 !- Feature Data Type 27
  91.939999999999998,                     !- Feature Value 27
  EPWDesignCoolingWetbulb,                !- Feature Name 28
  Double,                                 !- Feature Data Type 28
  59.95131430195849,                      !- Feature Value 28
  EPWDesignCoolingHumidityRatio,          !- Feature Name 29
  Double,                                 !- Feature Data Type 29
  0.0059161086834698092,                  !- Feature Value 29
  EPWDesignCoolingWindspeed,              !- Feature Name 30
  Double,                                 !- Feature Data Type 30
  3.7999999999999989,                     !- Feature Value 30
  EPWDesignDailyTemperatureRange,         !- Feature Name 31
  Double,                                 !- Feature Data Type 31
  24.915483870967748,                     !- Feature Value 31
  EPWDesignDehumidDrybulb,                !- Feature Name 32
  Double,                                 !- Feature Data Type 32
  67.996785714285721,                     !- Feature Value 32
  EPWDesignDehumidHumidityRatio,          !- Feature Name 33
  Double,                                 !- Feature Data Type 33
  0.012133744170488724,                   !- Feature Value 33
  EPWDesignCoolingDirectNormal,           !- Feature Name 34
  Double,                                 !- Feature Data Type 34
  985,                                    !- Feature Value 34
  EPWDesignCoolingDiffuseHorizontal,      !- Feature Name 35
  Double,                                 !- Feature Data Type 35
  84;                                     !- Feature Value 35

OS:YearDescription,
  {52b7f0ef-0cf5-450b-90ab-0182154dba55}; !- Handle

OS:Site,
<<<<<<< HEAD
  {0e0d72ee-12a2-49fb-878d-bf6cc6d5a435}, !- Handle
=======
  {e9806051-b9a8-4701-aa25-c4219c79ce2a}, !- Handle
>>>>>>> fcfe5a62
  Denver Intl Ap_CO_USA,                  !- Name
  39.83,                                  !- Latitude {deg}
  -104.65,                                !- Longitude {deg}
  -7,                                     !- Time Zone {hr}
  1650,                                   !- Elevation {m}
  ;                                       !- Terrain

OS:ClimateZones,
<<<<<<< HEAD
  {f0e0a96f-1558-418d-bb6e-e5956faf358b}, !- Handle
  Building America,                       !- Climate Zone Institution Name 1
=======
  {b2bed2cb-418e-4e0f-aff6-d816dfffb40a}, !- Handle
  ,                                       !- Active Institution
  ,                                       !- Active Year
  ,                                       !- Climate Zone Institution Name 1
>>>>>>> fcfe5a62
  ,                                       !- Climate Zone Document Name 1
  0,                                      !- Climate Zone Document Year 1
  Cold;                                   !- Climate Zone Value 1

OS:Site:WaterMainsTemperature,
<<<<<<< HEAD
  {fa24ba80-c5e5-4729-b7cf-8676a732e3e7}, !- Handle
=======
  {4cc552a3-3062-4ad7-8a75-7ca3721a7805}, !- Handle
>>>>>>> fcfe5a62
  Correlation,                            !- Calculation Method
  ,                                       !- Temperature Schedule Name
  10.8753424657535,                       !- Annual Average Outdoor Air Temperature {C}
  23.1524007936508;                       !- Maximum Difference In Monthly Average Outdoor Air Temperatures {deltaC}

OS:RunPeriodControl:DaylightSavingTime,
<<<<<<< HEAD
  {5488225a-3112-484a-9a39-59d3fc171fad}, !- Handle
=======
  {98ff1c4a-3446-42ac-8175-02847ca56d6f}, !- Handle
>>>>>>> fcfe5a62
  4/7,                                    !- Start Date
  10/26;                                  !- End Date

OS:Site:GroundTemperature:Deep,
<<<<<<< HEAD
  {afd9dfeb-35f6-4946-8b9a-4296920dd344}, !- Handle
=======
  {c1c135e2-4842-47cf-8bae-b8d374c1c53f}, !- Handle
>>>>>>> fcfe5a62
  10.8753424657535,                       !- January Deep Ground Temperature {C}
  10.8753424657535,                       !- February Deep Ground Temperature {C}
  10.8753424657535,                       !- March Deep Ground Temperature {C}
  10.8753424657535,                       !- April Deep Ground Temperature {C}
  10.8753424657535,                       !- May Deep Ground Temperature {C}
  10.8753424657535,                       !- June Deep Ground Temperature {C}
  10.8753424657535,                       !- July Deep Ground Temperature {C}
  10.8753424657535,                       !- August Deep Ground Temperature {C}
  10.8753424657535,                       !- September Deep Ground Temperature {C}
  10.8753424657535,                       !- October Deep Ground Temperature {C}
  10.8753424657535,                       !- November Deep Ground Temperature {C}
  10.8753424657535;                       !- December Deep Ground Temperature {C}

OS:Building,
<<<<<<< HEAD
  {9f7e5fb1-e1c7-40b5-a6e3-14f4d2d944fc}, !- Handle
=======
  {bad2d751-f5b2-491b-ba69-c1024b555f6c}, !- Handle
>>>>>>> fcfe5a62
  Building 1,                             !- Name
  ,                                       !- Building Sector Type
  ,                                       !- North Axis {deg}
  ,                                       !- Nominal Floor to Floor Height {m}
  ,                                       !- Space Type Name
  ,                                       !- Default Construction Set Name
  ,                                       !- Default Schedule Set Name
  2,                                      !- Standards Number of Stories
  2,                                      !- Standards Number of Above Ground Stories
  ,                                       !- Standards Template
  singlefamilydetached,                   !- Standards Building Type
  1;                                      !- Standards Number of Living Units

OS:AdditionalProperties,
<<<<<<< HEAD
  {df8f53fa-8d59-4fc7-b9b3-f1e938c0e9f0}, !- Handle
  {9f7e5fb1-e1c7-40b5-a6e3-14f4d2d944fc}, !- Object Name
=======
  {0597086f-2a7f-4e5a-a25d-ca034010b069}, !- Handle
  {bad2d751-f5b2-491b-ba69-c1024b555f6c}, !- Object Name
>>>>>>> fcfe5a62
  Total Units Represented,                !- Feature Name 1
  Integer,                                !- Feature Data Type 1
  1,                                      !- Feature Value 1
  Total Units Modeled,                    !- Feature Name 2
  Integer,                                !- Feature Data Type 2
  1;                                      !- Feature Value 2

OS:ThermalZone,
<<<<<<< HEAD
  {c6db56c7-b1bb-4aeb-9ef4-033be8455978}, !- Handle
=======
  {1a44013d-30e9-4490-88ae-cd1ed312914c}, !- Handle
>>>>>>> fcfe5a62
  living zone,                            !- Name
  ,                                       !- Multiplier
  ,                                       !- Ceiling Height {m}
  ,                                       !- Volume {m3}
  ,                                       !- Floor Area {m2}
  ,                                       !- Zone Inside Convection Algorithm
  ,                                       !- Zone Outside Convection Algorithm
  ,                                       !- Zone Conditioning Equipment List Name
<<<<<<< HEAD
  {c943cbbe-9866-45bb-a57e-3fcc17c6eb54}, !- Zone Air Inlet Port List
  {b60dfea5-3ead-4f46-8ef8-8e6c0b386c9d}, !- Zone Air Exhaust Port List
  {8387fd9f-55bd-4ca1-aedf-d4a0cc1490c5}, !- Zone Air Node Name
  {2afbf25b-a35a-4948-a320-bc9d78558187}, !- Zone Return Air Port List
=======
  {540d1abb-0eeb-4f1f-9d6e-1269d40d87ef}, !- Zone Air Inlet Port List
  {e5f66afc-0621-4292-a6a5-47d95bbe74dd}, !- Zone Air Exhaust Port List
  {e0c35a19-0c1e-421f-949b-4036b44afe9f}, !- Zone Air Node Name
  {7f9d33a6-7c03-42b1-bdb8-f0e9009120f9}, !- Zone Return Air Port List
>>>>>>> fcfe5a62
  ,                                       !- Primary Daylighting Control Name
  ,                                       !- Fraction of Zone Controlled by Primary Daylighting Control
  ,                                       !- Secondary Daylighting Control Name
  ,                                       !- Fraction of Zone Controlled by Secondary Daylighting Control
  ,                                       !- Illuminance Map Name
  ,                                       !- Group Rendering Name
  ,                                       !- Thermostat Name
  No;                                     !- Use Ideal Air Loads

OS:Node,
<<<<<<< HEAD
  {ea77eec2-3f05-42ab-8237-9cfe0e01dd98}, !- Handle
  Node 1,                                 !- Name
  {8387fd9f-55bd-4ca1-aedf-d4a0cc1490c5}, !- Inlet Port
  ;                                       !- Outlet Port

OS:Connection,
  {8387fd9f-55bd-4ca1-aedf-d4a0cc1490c5}, !- Handle
  {b924b1a3-76af-4dd3-a7fc-2eff5d5e4cb0}, !- Name
  {c6db56c7-b1bb-4aeb-9ef4-033be8455978}, !- Source Object
  11,                                     !- Outlet Port
  {ea77eec2-3f05-42ab-8237-9cfe0e01dd98}, !- Target Object
  2;                                      !- Inlet Port

OS:PortList,
  {c943cbbe-9866-45bb-a57e-3fcc17c6eb54}, !- Handle
  {15c4bc4c-a53b-43ed-8cf4-d044c434f572}, !- Name
  {c6db56c7-b1bb-4aeb-9ef4-033be8455978}; !- HVAC Component

OS:PortList,
  {b60dfea5-3ead-4f46-8ef8-8e6c0b386c9d}, !- Handle
  {5a32a248-1569-40d9-957c-08d341c54a17}, !- Name
  {c6db56c7-b1bb-4aeb-9ef4-033be8455978}; !- HVAC Component

OS:PortList,
  {2afbf25b-a35a-4948-a320-bc9d78558187}, !- Handle
  {f4eccf17-11d9-47a5-b071-ba8d562dad0e}, !- Name
  {c6db56c7-b1bb-4aeb-9ef4-033be8455978}; !- HVAC Component

OS:Sizing:Zone,
  {ebaa886f-ecef-49a8-ae27-878a0e3eec20}, !- Handle
  {c6db56c7-b1bb-4aeb-9ef4-033be8455978}, !- Zone or ZoneList Name
=======
  {aa3b1f6c-7449-4c45-b98e-10eb21cc294d}, !- Handle
  Node 1,                                 !- Name
  {e0c35a19-0c1e-421f-949b-4036b44afe9f}, !- Inlet Port
  ;                                       !- Outlet Port

OS:Connection,
  {e0c35a19-0c1e-421f-949b-4036b44afe9f}, !- Handle
  {8345d419-534b-4480-b92d-d5995c856e73}, !- Name
  {1a44013d-30e9-4490-88ae-cd1ed312914c}, !- Source Object
  11,                                     !- Outlet Port
  {aa3b1f6c-7449-4c45-b98e-10eb21cc294d}, !- Target Object
  2;                                      !- Inlet Port

OS:PortList,
  {540d1abb-0eeb-4f1f-9d6e-1269d40d87ef}, !- Handle
  {fc812173-ac9b-4d91-966c-be7ea256b802}, !- Name
  {1a44013d-30e9-4490-88ae-cd1ed312914c}; !- HVAC Component

OS:PortList,
  {e5f66afc-0621-4292-a6a5-47d95bbe74dd}, !- Handle
  {cfec84e5-58bd-4bc2-af38-b551fee7b809}, !- Name
  {1a44013d-30e9-4490-88ae-cd1ed312914c}; !- HVAC Component

OS:PortList,
  {7f9d33a6-7c03-42b1-bdb8-f0e9009120f9}, !- Handle
  {addfdc35-5419-49d0-95d7-f6aa48e4ae1e}, !- Name
  {1a44013d-30e9-4490-88ae-cd1ed312914c}; !- HVAC Component

OS:Sizing:Zone,
  {67024276-3ce9-4582-b216-979f0611550e}, !- Handle
  {1a44013d-30e9-4490-88ae-cd1ed312914c}, !- Zone or ZoneList Name
>>>>>>> fcfe5a62
  SupplyAirTemperature,                   !- Zone Cooling Design Supply Air Temperature Input Method
  14,                                     !- Zone Cooling Design Supply Air Temperature {C}
  11.11,                                  !- Zone Cooling Design Supply Air Temperature Difference {deltaC}
  SupplyAirTemperature,                   !- Zone Heating Design Supply Air Temperature Input Method
  40,                                     !- Zone Heating Design Supply Air Temperature {C}
  11.11,                                  !- Zone Heating Design Supply Air Temperature Difference {deltaC}
  0.0085,                                 !- Zone Cooling Design Supply Air Humidity Ratio {kg-H2O/kg-air}
  0.008,                                  !- Zone Heating Design Supply Air Humidity Ratio {kg-H2O/kg-air}
  ,                                       !- Zone Heating Sizing Factor
  ,                                       !- Zone Cooling Sizing Factor
  DesignDay,                              !- Cooling Design Air Flow Method
  ,                                       !- Cooling Design Air Flow Rate {m3/s}
  ,                                       !- Cooling Minimum Air Flow per Zone Floor Area {m3/s-m2}
  ,                                       !- Cooling Minimum Air Flow {m3/s}
  ,                                       !- Cooling Minimum Air Flow Fraction
  DesignDay,                              !- Heating Design Air Flow Method
  ,                                       !- Heating Design Air Flow Rate {m3/s}
  ,                                       !- Heating Maximum Air Flow per Zone Floor Area {m3/s-m2}
  ,                                       !- Heating Maximum Air Flow {m3/s}
  ,                                       !- Heating Maximum Air Flow Fraction
  No,                                     !- Account for Dedicated Outdoor Air System
  NeutralSupplyAir,                       !- Dedicated Outdoor Air System Control Strategy
  autosize,                               !- Dedicated Outdoor Air Low Setpoint Temperature for Design {C}
  autosize;                               !- Dedicated Outdoor Air High Setpoint Temperature for Design {C}

OS:ZoneHVAC:EquipmentList,
<<<<<<< HEAD
  {c3c17db8-1a96-434e-90ac-4bf993df66ee}, !- Handle
  Zone HVAC Equipment List 1,             !- Name
  {c6db56c7-b1bb-4aeb-9ef4-033be8455978}; !- Thermal Zone

OS:Space,
  {8c321ffd-b485-48e1-9a8b-2e846594e470}, !- Handle
  living space,                           !- Name
  {6ccb03e5-65bf-4f28-95e1-67505ebf0694}, !- Space Type Name
=======
  {95bc335e-f07d-40d0-9ff1-50b8b9f00d64}, !- Handle
  Zone HVAC Equipment List 1,             !- Name
  {1a44013d-30e9-4490-88ae-cd1ed312914c}; !- Thermal Zone

OS:Space,
  {54d72e13-0f7d-4ec8-a14b-98140dc3c5a1}, !- Handle
  living space,                           !- Name
  {7dcf497b-0739-4e2d-a16d-90ac476230dd}, !- Space Type Name
>>>>>>> fcfe5a62
  ,                                       !- Default Construction Set Name
  ,                                       !- Default Schedule Set Name
  -0,                                     !- Direction of Relative North {deg}
  0,                                      !- X Origin {m}
  0,                                      !- Y Origin {m}
  0,                                      !- Z Origin {m}
  ,                                       !- Building Story Name
<<<<<<< HEAD
  {c6db56c7-b1bb-4aeb-9ef4-033be8455978}, !- Thermal Zone Name
  ,                                       !- Part of Total Floor Area
  ,                                       !- Design Specification Outdoor Air Object Name
  {b06552fb-314c-4c62-9356-556a1e8b84a9}; !- Building Unit Name

OS:Surface,
  {f6b004c9-ee63-4c7c-93de-8affca8708e3}, !- Handle
  Surface 1,                              !- Name
  Floor,                                  !- Surface Type
  ,                                       !- Construction Name
  {8c321ffd-b485-48e1-9a8b-2e846594e470}, !- Space Name
=======
  {1a44013d-30e9-4490-88ae-cd1ed312914c}, !- Thermal Zone Name
  ,                                       !- Part of Total Floor Area
  ,                                       !- Design Specification Outdoor Air Object Name
  {6a24a524-3b63-4856-b6e3-d1d7f8c1f206}; !- Building Unit Name

OS:Surface,
  {e5657c9b-e357-4dab-8bed-c9f63182bd0f}, !- Handle
  Surface 1,                              !- Name
  Floor,                                  !- Surface Type
  ,                                       !- Construction Name
  {54d72e13-0f7d-4ec8-a14b-98140dc3c5a1}, !- Space Name
>>>>>>> fcfe5a62
  Foundation,                             !- Outside Boundary Condition
  ,                                       !- Outside Boundary Condition Object
  NoSun,                                  !- Sun Exposure
  NoWind,                                 !- Wind Exposure
  ,                                       !- View Factor to Ground
  ,                                       !- Number of Vertices
  0, 0, 0,                                !- X,Y,Z Vertex 1 {m}
  0, 6.81553519541936, 0,                 !- X,Y,Z Vertex 2 {m}
  13.6310703908387, 6.81553519541936, 0,  !- X,Y,Z Vertex 3 {m}
  13.6310703908387, 0, 0;                 !- X,Y,Z Vertex 4 {m}

OS:Surface,
<<<<<<< HEAD
  {5418ed93-c7ac-42f2-86a2-4cba09f59363}, !- Handle
  Surface 2,                              !- Name
  Wall,                                   !- Surface Type
  ,                                       !- Construction Name
  {8c321ffd-b485-48e1-9a8b-2e846594e470}, !- Space Name
=======
  {cf69ab2a-20fe-4bc2-a009-515eab9bb20f}, !- Handle
  Surface 2,                              !- Name
  Wall,                                   !- Surface Type
  ,                                       !- Construction Name
  {54d72e13-0f7d-4ec8-a14b-98140dc3c5a1}, !- Space Name
>>>>>>> fcfe5a62
  Outdoors,                               !- Outside Boundary Condition
  ,                                       !- Outside Boundary Condition Object
  SunExposed,                             !- Sun Exposure
  WindExposed,                            !- Wind Exposure
  ,                                       !- View Factor to Ground
  ,                                       !- Number of Vertices
  0, 6.81553519541936, 2.4384,            !- X,Y,Z Vertex 1 {m}
  0, 6.81553519541936, 0,                 !- X,Y,Z Vertex 2 {m}
  0, 0, 0,                                !- X,Y,Z Vertex 3 {m}
  0, 0, 2.4384;                           !- X,Y,Z Vertex 4 {m}

OS:Surface,
<<<<<<< HEAD
  {e7d205b8-341c-400a-afd8-d06831a84f51}, !- Handle
  Surface 3,                              !- Name
  Wall,                                   !- Surface Type
  ,                                       !- Construction Name
  {8c321ffd-b485-48e1-9a8b-2e846594e470}, !- Space Name
=======
  {f8431785-62c7-4aa7-ae88-01ec27fcb948}, !- Handle
  Surface 3,                              !- Name
  Wall,                                   !- Surface Type
  ,                                       !- Construction Name
  {54d72e13-0f7d-4ec8-a14b-98140dc3c5a1}, !- Space Name
>>>>>>> fcfe5a62
  Outdoors,                               !- Outside Boundary Condition
  ,                                       !- Outside Boundary Condition Object
  SunExposed,                             !- Sun Exposure
  WindExposed,                            !- Wind Exposure
  ,                                       !- View Factor to Ground
  ,                                       !- Number of Vertices
  13.6310703908387, 6.81553519541936, 2.4384, !- X,Y,Z Vertex 1 {m}
  13.6310703908387, 6.81553519541936, 0,  !- X,Y,Z Vertex 2 {m}
  0, 6.81553519541936, 0,                 !- X,Y,Z Vertex 3 {m}
  0, 6.81553519541936, 2.4384;            !- X,Y,Z Vertex 4 {m}

OS:Surface,
<<<<<<< HEAD
  {64f3487b-0d6d-4544-907e-9123300cfccb}, !- Handle
  Surface 4,                              !- Name
  Wall,                                   !- Surface Type
  ,                                       !- Construction Name
  {8c321ffd-b485-48e1-9a8b-2e846594e470}, !- Space Name
=======
  {8d1efa77-ed1a-4a83-a1dd-c68e514f56ea}, !- Handle
  Surface 4,                              !- Name
  Wall,                                   !- Surface Type
  ,                                       !- Construction Name
  {54d72e13-0f7d-4ec8-a14b-98140dc3c5a1}, !- Space Name
>>>>>>> fcfe5a62
  Outdoors,                               !- Outside Boundary Condition
  ,                                       !- Outside Boundary Condition Object
  SunExposed,                             !- Sun Exposure
  WindExposed,                            !- Wind Exposure
  ,                                       !- View Factor to Ground
  ,                                       !- Number of Vertices
  13.6310703908387, 0, 2.4384,            !- X,Y,Z Vertex 1 {m}
  13.6310703908387, 0, 0,                 !- X,Y,Z Vertex 2 {m}
  13.6310703908387, 6.81553519541936, 0,  !- X,Y,Z Vertex 3 {m}
  13.6310703908387, 6.81553519541936, 2.4384; !- X,Y,Z Vertex 4 {m}

OS:Surface,
<<<<<<< HEAD
  {ae77c064-628d-4422-b21b-3a25606b3f28}, !- Handle
  Surface 5,                              !- Name
  Wall,                                   !- Surface Type
  ,                                       !- Construction Name
  {8c321ffd-b485-48e1-9a8b-2e846594e470}, !- Space Name
=======
  {9c2d8e55-814d-4dc3-9c1c-9e2fff7db10e}, !- Handle
  Surface 5,                              !- Name
  Wall,                                   !- Surface Type
  ,                                       !- Construction Name
  {54d72e13-0f7d-4ec8-a14b-98140dc3c5a1}, !- Space Name
>>>>>>> fcfe5a62
  Outdoors,                               !- Outside Boundary Condition
  ,                                       !- Outside Boundary Condition Object
  SunExposed,                             !- Sun Exposure
  WindExposed,                            !- Wind Exposure
  ,                                       !- View Factor to Ground
  ,                                       !- Number of Vertices
  0, 0, 2.4384,                           !- X,Y,Z Vertex 1 {m}
  0, 0, 0,                                !- X,Y,Z Vertex 2 {m}
  13.6310703908387, 0, 0,                 !- X,Y,Z Vertex 3 {m}
  13.6310703908387, 0, 2.4384;            !- X,Y,Z Vertex 4 {m}

OS:Surface,
<<<<<<< HEAD
  {2c9b8b49-7512-4451-948e-adcad7c0806e}, !- Handle
  Surface 6,                              !- Name
  RoofCeiling,                            !- Surface Type
  ,                                       !- Construction Name
  {8c321ffd-b485-48e1-9a8b-2e846594e470}, !- Space Name
  Surface,                                !- Outside Boundary Condition
  {3c3b9012-5b49-4981-8938-c60a21fdfe4d}, !- Outside Boundary Condition Object
=======
  {f2fae08e-7ff2-4b84-b1a0-45909291e302}, !- Handle
  Surface 6,                              !- Name
  RoofCeiling,                            !- Surface Type
  ,                                       !- Construction Name
  {54d72e13-0f7d-4ec8-a14b-98140dc3c5a1}, !- Space Name
  Surface,                                !- Outside Boundary Condition
  {7bda8702-3d59-40f6-9694-4b42a6050f3b}, !- Outside Boundary Condition Object
>>>>>>> fcfe5a62
  NoSun,                                  !- Sun Exposure
  NoWind,                                 !- Wind Exposure
  ,                                       !- View Factor to Ground
  ,                                       !- Number of Vertices
  13.6310703908387, 0, 2.4384,            !- X,Y,Z Vertex 1 {m}
  13.6310703908387, 6.81553519541936, 2.4384, !- X,Y,Z Vertex 2 {m}
  0, 6.81553519541936, 2.4384,            !- X,Y,Z Vertex 3 {m}
  0, 0, 2.4384;                           !- X,Y,Z Vertex 4 {m}

OS:SpaceType,
<<<<<<< HEAD
  {6ccb03e5-65bf-4f28-95e1-67505ebf0694}, !- Handle
=======
  {7dcf497b-0739-4e2d-a16d-90ac476230dd}, !- Handle
>>>>>>> fcfe5a62
  Space Type 1,                           !- Name
  ,                                       !- Default Construction Set Name
  ,                                       !- Default Schedule Set Name
  ,                                       !- Group Rendering Name
  ,                                       !- Design Specification Outdoor Air Object Name
  ,                                       !- Standards Template
  ,                                       !- Standards Building Type
  living;                                 !- Standards Space Type

OS:Space,
<<<<<<< HEAD
  {54b85440-ae35-49c4-95a2-1e715665bd30}, !- Handle
  living space|story 2,                   !- Name
  {6ccb03e5-65bf-4f28-95e1-67505ebf0694}, !- Space Type Name
=======
  {64513065-6366-4db9-8d3f-f83cd1c8ee86}, !- Handle
  living space|story 2,                   !- Name
  {7dcf497b-0739-4e2d-a16d-90ac476230dd}, !- Space Type Name
>>>>>>> fcfe5a62
  ,                                       !- Default Construction Set Name
  ,                                       !- Default Schedule Set Name
  -0,                                     !- Direction of Relative North {deg}
  0,                                      !- X Origin {m}
  0,                                      !- Y Origin {m}
  2.4384,                                 !- Z Origin {m}
  ,                                       !- Building Story Name
<<<<<<< HEAD
  {c6db56c7-b1bb-4aeb-9ef4-033be8455978}, !- Thermal Zone Name
  ,                                       !- Part of Total Floor Area
  ,                                       !- Design Specification Outdoor Air Object Name
  {b06552fb-314c-4c62-9356-556a1e8b84a9}; !- Building Unit Name

OS:Surface,
  {3c3b9012-5b49-4981-8938-c60a21fdfe4d}, !- Handle
  Surface 7,                              !- Name
  Floor,                                  !- Surface Type
  ,                                       !- Construction Name
  {54b85440-ae35-49c4-95a2-1e715665bd30}, !- Space Name
  Surface,                                !- Outside Boundary Condition
  {2c9b8b49-7512-4451-948e-adcad7c0806e}, !- Outside Boundary Condition Object
=======
  {1a44013d-30e9-4490-88ae-cd1ed312914c}, !- Thermal Zone Name
  ,                                       !- Part of Total Floor Area
  ,                                       !- Design Specification Outdoor Air Object Name
  {6a24a524-3b63-4856-b6e3-d1d7f8c1f206}; !- Building Unit Name

OS:Surface,
  {7bda8702-3d59-40f6-9694-4b42a6050f3b}, !- Handle
  Surface 7,                              !- Name
  Floor,                                  !- Surface Type
  ,                                       !- Construction Name
  {64513065-6366-4db9-8d3f-f83cd1c8ee86}, !- Space Name
  Surface,                                !- Outside Boundary Condition
  {f2fae08e-7ff2-4b84-b1a0-45909291e302}, !- Outside Boundary Condition Object
>>>>>>> fcfe5a62
  NoSun,                                  !- Sun Exposure
  NoWind,                                 !- Wind Exposure
  ,                                       !- View Factor to Ground
  ,                                       !- Number of Vertices
  0, 0, 0,                                !- X,Y,Z Vertex 1 {m}
  0, 6.81553519541936, 0,                 !- X,Y,Z Vertex 2 {m}
  13.6310703908387, 6.81553519541936, 0,  !- X,Y,Z Vertex 3 {m}
  13.6310703908387, 0, 0;                 !- X,Y,Z Vertex 4 {m}

OS:Surface,
<<<<<<< HEAD
  {7915b9b2-cee3-4acf-a897-acd14f517602}, !- Handle
  Surface 8,                              !- Name
  Wall,                                   !- Surface Type
  ,                                       !- Construction Name
  {54b85440-ae35-49c4-95a2-1e715665bd30}, !- Space Name
=======
  {a0232b45-bf40-475d-b61c-f525f98e1302}, !- Handle
  Surface 8,                              !- Name
  Wall,                                   !- Surface Type
  ,                                       !- Construction Name
  {64513065-6366-4db9-8d3f-f83cd1c8ee86}, !- Space Name
>>>>>>> fcfe5a62
  Outdoors,                               !- Outside Boundary Condition
  ,                                       !- Outside Boundary Condition Object
  SunExposed,                             !- Sun Exposure
  WindExposed,                            !- Wind Exposure
  ,                                       !- View Factor to Ground
  ,                                       !- Number of Vertices
  0, 6.81553519541936, 2.4384,            !- X,Y,Z Vertex 1 {m}
  0, 6.81553519541936, 0,                 !- X,Y,Z Vertex 2 {m}
  0, 0, 0,                                !- X,Y,Z Vertex 3 {m}
  0, 0, 2.4384;                           !- X,Y,Z Vertex 4 {m}

OS:Surface,
<<<<<<< HEAD
  {c3882c4b-f891-4779-9d43-668f349a66c4}, !- Handle
  Surface 9,                              !- Name
  Wall,                                   !- Surface Type
  ,                                       !- Construction Name
  {54b85440-ae35-49c4-95a2-1e715665bd30}, !- Space Name
=======
  {38b50dab-683d-4db3-b397-e57777d7da19}, !- Handle
  Surface 9,                              !- Name
  Wall,                                   !- Surface Type
  ,                                       !- Construction Name
  {64513065-6366-4db9-8d3f-f83cd1c8ee86}, !- Space Name
>>>>>>> fcfe5a62
  Outdoors,                               !- Outside Boundary Condition
  ,                                       !- Outside Boundary Condition Object
  SunExposed,                             !- Sun Exposure
  WindExposed,                            !- Wind Exposure
  ,                                       !- View Factor to Ground
  ,                                       !- Number of Vertices
  13.6310703908387, 6.81553519541936, 2.4384, !- X,Y,Z Vertex 1 {m}
  13.6310703908387, 6.81553519541936, 0,  !- X,Y,Z Vertex 2 {m}
  0, 6.81553519541936, 0,                 !- X,Y,Z Vertex 3 {m}
  0, 6.81553519541936, 2.4384;            !- X,Y,Z Vertex 4 {m}

OS:Surface,
<<<<<<< HEAD
  {c7785651-16ed-4952-a5eb-f3a7c210acd6}, !- Handle
  Surface 10,                             !- Name
  Wall,                                   !- Surface Type
  ,                                       !- Construction Name
  {54b85440-ae35-49c4-95a2-1e715665bd30}, !- Space Name
=======
  {6ea85929-0774-40e7-9497-3e08cc66df0c}, !- Handle
  Surface 10,                             !- Name
  Wall,                                   !- Surface Type
  ,                                       !- Construction Name
  {64513065-6366-4db9-8d3f-f83cd1c8ee86}, !- Space Name
>>>>>>> fcfe5a62
  Outdoors,                               !- Outside Boundary Condition
  ,                                       !- Outside Boundary Condition Object
  SunExposed,                             !- Sun Exposure
  WindExposed,                            !- Wind Exposure
  ,                                       !- View Factor to Ground
  ,                                       !- Number of Vertices
  13.6310703908387, 0, 2.4384,            !- X,Y,Z Vertex 1 {m}
  13.6310703908387, 0, 0,                 !- X,Y,Z Vertex 2 {m}
  13.6310703908387, 6.81553519541936, 0,  !- X,Y,Z Vertex 3 {m}
  13.6310703908387, 6.81553519541936, 2.4384; !- X,Y,Z Vertex 4 {m}

OS:Surface,
<<<<<<< HEAD
  {bdfaad47-4a0a-4799-affd-b092a361775a}, !- Handle
  Surface 11,                             !- Name
  Wall,                                   !- Surface Type
  ,                                       !- Construction Name
  {54b85440-ae35-49c4-95a2-1e715665bd30}, !- Space Name
=======
  {ced17d96-941d-4387-9c5d-2ad64566392c}, !- Handle
  Surface 11,                             !- Name
  Wall,                                   !- Surface Type
  ,                                       !- Construction Name
  {64513065-6366-4db9-8d3f-f83cd1c8ee86}, !- Space Name
>>>>>>> fcfe5a62
  Outdoors,                               !- Outside Boundary Condition
  ,                                       !- Outside Boundary Condition Object
  SunExposed,                             !- Sun Exposure
  WindExposed,                            !- Wind Exposure
  ,                                       !- View Factor to Ground
  ,                                       !- Number of Vertices
  0, 0, 2.4384,                           !- X,Y,Z Vertex 1 {m}
  0, 0, 0,                                !- X,Y,Z Vertex 2 {m}
  13.6310703908387, 0, 0,                 !- X,Y,Z Vertex 3 {m}
  13.6310703908387, 0, 2.4384;            !- X,Y,Z Vertex 4 {m}

OS:Surface,
<<<<<<< HEAD
  {16be648d-0531-4d9b-b190-f56cf4e28104}, !- Handle
  Surface 12,                             !- Name
  RoofCeiling,                            !- Surface Type
  ,                                       !- Construction Name
  {54b85440-ae35-49c4-95a2-1e715665bd30}, !- Space Name
  Surface,                                !- Outside Boundary Condition
  {70ab03e0-91cb-45fc-80fe-597a5a749379}, !- Outside Boundary Condition Object
=======
  {ed4a4b4c-393b-4667-ac82-c0d8b0bd408d}, !- Handle
  Surface 12,                             !- Name
  RoofCeiling,                            !- Surface Type
  ,                                       !- Construction Name
  {64513065-6366-4db9-8d3f-f83cd1c8ee86}, !- Space Name
  Surface,                                !- Outside Boundary Condition
  {9187c9ae-2310-46bd-bf8c-4c39e425dde7}, !- Outside Boundary Condition Object
>>>>>>> fcfe5a62
  NoSun,                                  !- Sun Exposure
  NoWind,                                 !- Wind Exposure
  ,                                       !- View Factor to Ground
  ,                                       !- Number of Vertices
  13.6310703908387, 0, 2.4384,            !- X,Y,Z Vertex 1 {m}
  13.6310703908387, 6.81553519541936, 2.4384, !- X,Y,Z Vertex 2 {m}
  0, 6.81553519541936, 2.4384,            !- X,Y,Z Vertex 3 {m}
  0, 0, 2.4384;                           !- X,Y,Z Vertex 4 {m}

OS:Surface,
<<<<<<< HEAD
  {70ab03e0-91cb-45fc-80fe-597a5a749379}, !- Handle
  Surface 13,                             !- Name
  Floor,                                  !- Surface Type
  ,                                       !- Construction Name
  {39c0da56-5392-48a0-b361-da6457ab76ae}, !- Space Name
  Surface,                                !- Outside Boundary Condition
  {16be648d-0531-4d9b-b190-f56cf4e28104}, !- Outside Boundary Condition Object
=======
  {9187c9ae-2310-46bd-bf8c-4c39e425dde7}, !- Handle
  Surface 13,                             !- Name
  Floor,                                  !- Surface Type
  ,                                       !- Construction Name
  {9d8aa0ba-bd99-49ba-897b-1625dd2b2d8d}, !- Space Name
  Surface,                                !- Outside Boundary Condition
  {ed4a4b4c-393b-4667-ac82-c0d8b0bd408d}, !- Outside Boundary Condition Object
>>>>>>> fcfe5a62
  NoSun,                                  !- Sun Exposure
  NoWind,                                 !- Wind Exposure
  ,                                       !- View Factor to Ground
  ,                                       !- Number of Vertices
  0, 6.81553519541936, 0,                 !- X,Y,Z Vertex 1 {m}
  13.6310703908387, 6.81553519541936, 0,  !- X,Y,Z Vertex 2 {m}
  13.6310703908387, 0, 0,                 !- X,Y,Z Vertex 3 {m}
  0, 0, 0;                                !- X,Y,Z Vertex 4 {m}

OS:Surface,
<<<<<<< HEAD
  {ee5c7c9a-205a-4808-a1ed-6e980a0c4fe5}, !- Handle
  Surface 14,                             !- Name
  RoofCeiling,                            !- Surface Type
  ,                                       !- Construction Name
  {39c0da56-5392-48a0-b361-da6457ab76ae}, !- Space Name
=======
  {2f256a49-0b63-43f7-a5c3-c64261fa7c05}, !- Handle
  Surface 14,                             !- Name
  RoofCeiling,                            !- Surface Type
  ,                                       !- Construction Name
  {9d8aa0ba-bd99-49ba-897b-1625dd2b2d8d}, !- Space Name
>>>>>>> fcfe5a62
  Outdoors,                               !- Outside Boundary Condition
  ,                                       !- Outside Boundary Condition Object
  SunExposed,                             !- Sun Exposure
  WindExposed,                            !- Wind Exposure
  ,                                       !- View Factor to Ground
  ,                                       !- Number of Vertices
  13.6310703908387, 3.40776759770968, 1.70388379885484, !- X,Y,Z Vertex 1 {m}
  0, 3.40776759770968, 1.70388379885484,  !- X,Y,Z Vertex 2 {m}
  0, 0, 0,                                !- X,Y,Z Vertex 3 {m}
  13.6310703908387, 0, 0;                 !- X,Y,Z Vertex 4 {m}

OS:Surface,
<<<<<<< HEAD
  {dd8d883c-7ede-4407-98c5-81da837c6791}, !- Handle
  Surface 15,                             !- Name
  RoofCeiling,                            !- Surface Type
  ,                                       !- Construction Name
  {39c0da56-5392-48a0-b361-da6457ab76ae}, !- Space Name
=======
  {4e2f176d-a959-46c1-ba3f-e734a78a78bf}, !- Handle
  Surface 15,                             !- Name
  RoofCeiling,                            !- Surface Type
  ,                                       !- Construction Name
  {9d8aa0ba-bd99-49ba-897b-1625dd2b2d8d}, !- Space Name
>>>>>>> fcfe5a62
  Outdoors,                               !- Outside Boundary Condition
  ,                                       !- Outside Boundary Condition Object
  SunExposed,                             !- Sun Exposure
  WindExposed,                            !- Wind Exposure
  ,                                       !- View Factor to Ground
  ,                                       !- Number of Vertices
  0, 3.40776759770968, 1.70388379885484,  !- X,Y,Z Vertex 1 {m}
  13.6310703908387, 3.40776759770968, 1.70388379885484, !- X,Y,Z Vertex 2 {m}
  13.6310703908387, 6.81553519541936, 0,  !- X,Y,Z Vertex 3 {m}
  0, 6.81553519541936, 0;                 !- X,Y,Z Vertex 4 {m}

OS:Surface,
<<<<<<< HEAD
  {b8b031f4-b324-4758-9329-2ead10519ce8}, !- Handle
  Surface 16,                             !- Name
  Wall,                                   !- Surface Type
  ,                                       !- Construction Name
  {39c0da56-5392-48a0-b361-da6457ab76ae}, !- Space Name
=======
  {f10ecef2-e46d-4265-ba2e-075a189043a7}, !- Handle
  Surface 16,                             !- Name
  Wall,                                   !- Surface Type
  ,                                       !- Construction Name
  {9d8aa0ba-bd99-49ba-897b-1625dd2b2d8d}, !- Space Name
>>>>>>> fcfe5a62
  Outdoors,                               !- Outside Boundary Condition
  ,                                       !- Outside Boundary Condition Object
  SunExposed,                             !- Sun Exposure
  WindExposed,                            !- Wind Exposure
  ,                                       !- View Factor to Ground
  ,                                       !- Number of Vertices
  0, 3.40776759770968, 1.70388379885484,  !- X,Y,Z Vertex 1 {m}
  0, 6.81553519541936, 0,                 !- X,Y,Z Vertex 2 {m}
  0, 0, 0;                                !- X,Y,Z Vertex 3 {m}

OS:Surface,
<<<<<<< HEAD
  {d94fbcdc-e74c-441a-ae14-d31c429ca3e4}, !- Handle
  Surface 17,                             !- Name
  Wall,                                   !- Surface Type
  ,                                       !- Construction Name
  {39c0da56-5392-48a0-b361-da6457ab76ae}, !- Space Name
=======
  {e4633571-b900-4ff6-a54c-c40a0c1696a5}, !- Handle
  Surface 17,                             !- Name
  Wall,                                   !- Surface Type
  ,                                       !- Construction Name
  {9d8aa0ba-bd99-49ba-897b-1625dd2b2d8d}, !- Space Name
>>>>>>> fcfe5a62
  Outdoors,                               !- Outside Boundary Condition
  ,                                       !- Outside Boundary Condition Object
  SunExposed,                             !- Sun Exposure
  WindExposed,                            !- Wind Exposure
  ,                                       !- View Factor to Ground
  ,                                       !- Number of Vertices
  13.6310703908387, 3.40776759770968, 1.70388379885484, !- X,Y,Z Vertex 1 {m}
  13.6310703908387, 0, 0,                 !- X,Y,Z Vertex 2 {m}
  13.6310703908387, 6.81553519541936, 0;  !- X,Y,Z Vertex 3 {m}

OS:Space,
<<<<<<< HEAD
  {39c0da56-5392-48a0-b361-da6457ab76ae}, !- Handle
  unfinished attic space,                 !- Name
  {7b02b289-bb91-4618-a4cd-bad9bf4dfe80}, !- Space Type Name
=======
  {9d8aa0ba-bd99-49ba-897b-1625dd2b2d8d}, !- Handle
  unfinished attic space,                 !- Name
  {bf074dfc-e765-456d-84a9-ac2dee293402}, !- Space Type Name
>>>>>>> fcfe5a62
  ,                                       !- Default Construction Set Name
  ,                                       !- Default Schedule Set Name
  -0,                                     !- Direction of Relative North {deg}
  0,                                      !- X Origin {m}
  0,                                      !- Y Origin {m}
  4.8768,                                 !- Z Origin {m}
  ,                                       !- Building Story Name
<<<<<<< HEAD
  {335a140c-d2b3-4d53-95c8-a061dc92d1ff}; !- Thermal Zone Name

OS:ThermalZone,
  {335a140c-d2b3-4d53-95c8-a061dc92d1ff}, !- Handle
=======
  {e7caa46d-35ce-4dfb-b2dc-6a16981ada9a}; !- Thermal Zone Name

OS:ThermalZone,
  {e7caa46d-35ce-4dfb-b2dc-6a16981ada9a}, !- Handle
>>>>>>> fcfe5a62
  unfinished attic zone,                  !- Name
  ,                                       !- Multiplier
  ,                                       !- Ceiling Height {m}
  ,                                       !- Volume {m3}
  ,                                       !- Floor Area {m2}
  ,                                       !- Zone Inside Convection Algorithm
  ,                                       !- Zone Outside Convection Algorithm
  ,                                       !- Zone Conditioning Equipment List Name
<<<<<<< HEAD
  {8580c7d4-93bd-415d-afe9-b3249721423e}, !- Zone Air Inlet Port List
  {e9fc09f0-ca85-4b04-99d8-b39b0af95506}, !- Zone Air Exhaust Port List
  {cbc094b6-14d3-4559-af75-d5e6a7e4a5b2}, !- Zone Air Node Name
  {1e0f3e9a-8c80-4764-bb4b-2954c2eaaf68}, !- Zone Return Air Port List
=======
  {ccf378ef-330f-415f-b1e8-5a7f1bb1035f}, !- Zone Air Inlet Port List
  {d9ea1069-3d86-4751-9582-bf1f8b8d3020}, !- Zone Air Exhaust Port List
  {506abf7b-fd5c-4c67-a945-382c8b4298fa}, !- Zone Air Node Name
  {e3ceeb82-adee-447b-93d3-d65d70d6ce02}, !- Zone Return Air Port List
>>>>>>> fcfe5a62
  ,                                       !- Primary Daylighting Control Name
  ,                                       !- Fraction of Zone Controlled by Primary Daylighting Control
  ,                                       !- Secondary Daylighting Control Name
  ,                                       !- Fraction of Zone Controlled by Secondary Daylighting Control
  ,                                       !- Illuminance Map Name
  ,                                       !- Group Rendering Name
  ,                                       !- Thermostat Name
  No;                                     !- Use Ideal Air Loads

OS:Node,
<<<<<<< HEAD
  {88a68001-072e-4835-a99e-baccd448dda4}, !- Handle
  Node 2,                                 !- Name
  {cbc094b6-14d3-4559-af75-d5e6a7e4a5b2}, !- Inlet Port
  ;                                       !- Outlet Port

OS:Connection,
  {cbc094b6-14d3-4559-af75-d5e6a7e4a5b2}, !- Handle
  {28f39a09-c9a8-41d1-818a-394237327530}, !- Name
  {335a140c-d2b3-4d53-95c8-a061dc92d1ff}, !- Source Object
  11,                                     !- Outlet Port
  {88a68001-072e-4835-a99e-baccd448dda4}, !- Target Object
  2;                                      !- Inlet Port

OS:PortList,
  {8580c7d4-93bd-415d-afe9-b3249721423e}, !- Handle
  {7ecc9e04-4eaf-43df-820e-787b7d8ba99f}, !- Name
  {335a140c-d2b3-4d53-95c8-a061dc92d1ff}; !- HVAC Component

OS:PortList,
  {e9fc09f0-ca85-4b04-99d8-b39b0af95506}, !- Handle
  {f379c07b-a33b-45fd-b08f-d1bfe9ed802e}, !- Name
  {335a140c-d2b3-4d53-95c8-a061dc92d1ff}; !- HVAC Component

OS:PortList,
  {1e0f3e9a-8c80-4764-bb4b-2954c2eaaf68}, !- Handle
  {1d5f32cb-63e4-49e0-93c5-b405785420db}, !- Name
  {335a140c-d2b3-4d53-95c8-a061dc92d1ff}; !- HVAC Component

OS:Sizing:Zone,
  {2b49d1aa-d712-410f-a688-184d8495dc2d}, !- Handle
  {335a140c-d2b3-4d53-95c8-a061dc92d1ff}, !- Zone or ZoneList Name
=======
  {f7c3cdb4-649f-4858-8668-292f3edfe6a8}, !- Handle
  Node 2,                                 !- Name
  {506abf7b-fd5c-4c67-a945-382c8b4298fa}, !- Inlet Port
  ;                                       !- Outlet Port

OS:Connection,
  {506abf7b-fd5c-4c67-a945-382c8b4298fa}, !- Handle
  {c8caae13-1b9a-458f-bc2f-ecd38277adea}, !- Name
  {e7caa46d-35ce-4dfb-b2dc-6a16981ada9a}, !- Source Object
  11,                                     !- Outlet Port
  {f7c3cdb4-649f-4858-8668-292f3edfe6a8}, !- Target Object
  2;                                      !- Inlet Port

OS:PortList,
  {ccf378ef-330f-415f-b1e8-5a7f1bb1035f}, !- Handle
  {ee45127f-b095-4a89-bfbf-ed583d6de0b9}, !- Name
  {e7caa46d-35ce-4dfb-b2dc-6a16981ada9a}; !- HVAC Component

OS:PortList,
  {d9ea1069-3d86-4751-9582-bf1f8b8d3020}, !- Handle
  {c945b62d-e977-499c-9d4a-93162ca4fcb1}, !- Name
  {e7caa46d-35ce-4dfb-b2dc-6a16981ada9a}; !- HVAC Component

OS:PortList,
  {e3ceeb82-adee-447b-93d3-d65d70d6ce02}, !- Handle
  {24110a75-0367-45f6-92e6-9d1c9b8dbbc6}, !- Name
  {e7caa46d-35ce-4dfb-b2dc-6a16981ada9a}; !- HVAC Component

OS:Sizing:Zone,
  {8eda6ace-d636-45f5-8aa0-5fd230075ebc}, !- Handle
  {e7caa46d-35ce-4dfb-b2dc-6a16981ada9a}, !- Zone or ZoneList Name
>>>>>>> fcfe5a62
  SupplyAirTemperature,                   !- Zone Cooling Design Supply Air Temperature Input Method
  14,                                     !- Zone Cooling Design Supply Air Temperature {C}
  11.11,                                  !- Zone Cooling Design Supply Air Temperature Difference {deltaC}
  SupplyAirTemperature,                   !- Zone Heating Design Supply Air Temperature Input Method
  40,                                     !- Zone Heating Design Supply Air Temperature {C}
  11.11,                                  !- Zone Heating Design Supply Air Temperature Difference {deltaC}
  0.0085,                                 !- Zone Cooling Design Supply Air Humidity Ratio {kg-H2O/kg-air}
  0.008,                                  !- Zone Heating Design Supply Air Humidity Ratio {kg-H2O/kg-air}
  ,                                       !- Zone Heating Sizing Factor
  ,                                       !- Zone Cooling Sizing Factor
  DesignDay,                              !- Cooling Design Air Flow Method
  ,                                       !- Cooling Design Air Flow Rate {m3/s}
  ,                                       !- Cooling Minimum Air Flow per Zone Floor Area {m3/s-m2}
  ,                                       !- Cooling Minimum Air Flow {m3/s}
  ,                                       !- Cooling Minimum Air Flow Fraction
  DesignDay,                              !- Heating Design Air Flow Method
  ,                                       !- Heating Design Air Flow Rate {m3/s}
  ,                                       !- Heating Maximum Air Flow per Zone Floor Area {m3/s-m2}
  ,                                       !- Heating Maximum Air Flow {m3/s}
  ,                                       !- Heating Maximum Air Flow Fraction
  No,                                     !- Account for Dedicated Outdoor Air System
  NeutralSupplyAir,                       !- Dedicated Outdoor Air System Control Strategy
  autosize,                               !- Dedicated Outdoor Air Low Setpoint Temperature for Design {C}
  autosize;                               !- Dedicated Outdoor Air High Setpoint Temperature for Design {C}

OS:ZoneHVAC:EquipmentList,
<<<<<<< HEAD
  {25ed01da-0669-42d9-baf2-2b8d3dc04fcc}, !- Handle
  Zone HVAC Equipment List 2,             !- Name
  {335a140c-d2b3-4d53-95c8-a061dc92d1ff}; !- Thermal Zone

OS:SpaceType,
  {7b02b289-bb91-4618-a4cd-bad9bf4dfe80}, !- Handle
=======
  {2f48c0b3-e88b-444a-9dbe-3c1daeae9bc9}, !- Handle
  Zone HVAC Equipment List 2,             !- Name
  {e7caa46d-35ce-4dfb-b2dc-6a16981ada9a}; !- Thermal Zone

OS:SpaceType,
  {bf074dfc-e765-456d-84a9-ac2dee293402}, !- Handle
>>>>>>> fcfe5a62
  Space Type 2,                           !- Name
  ,                                       !- Default Construction Set Name
  ,                                       !- Default Schedule Set Name
  ,                                       !- Group Rendering Name
  ,                                       !- Design Specification Outdoor Air Object Name
  ,                                       !- Standards Template
  ,                                       !- Standards Building Type
  unfinished attic;                       !- Standards Space Type

OS:BuildingUnit,
<<<<<<< HEAD
  {b06552fb-314c-4c62-9356-556a1e8b84a9}, !- Handle
=======
  {6a24a524-3b63-4856-b6e3-d1d7f8c1f206}, !- Handle
>>>>>>> fcfe5a62
  unit 1,                                 !- Name
  ,                                       !- Rendering Color
  Residential;                            !- Building Unit Type

OS:AdditionalProperties,
<<<<<<< HEAD
  {b70d853f-d021-4729-ac23-34ee611f4382}, !- Handle
  {b06552fb-314c-4c62-9356-556a1e8b84a9}, !- Object Name
=======
  {442e9192-ce7d-47f5-9ba7-c62778c8cb86}, !- Handle
  {6a24a524-3b63-4856-b6e3-d1d7f8c1f206}, !- Object Name
>>>>>>> fcfe5a62
  NumberOfBedrooms,                       !- Feature Name 1
  Integer,                                !- Feature Data Type 1
  3,                                      !- Feature Value 1
  NumberOfBathrooms,                      !- Feature Name 2
  Double,                                 !- Feature Data Type 2
  2,                                      !- Feature Value 2
  NumberOfOccupants,                      !- Feature Name 3
  Double,                                 !- Feature Data Type 3
  2.6400000000000001;                     !- Feature Value 3

<<<<<<< HEAD
OS:External:File,
  {c989fcea-6454-4007-b6e4-0c9ed720c9ab}, !- Handle
  8760.csv,                               !- Name
  8760.csv;                               !- File Name

OS:Schedule:Day,
  {9f1d65f3-efb3-45cd-a27b-7ab0e7727469}, !- Handle
=======
OS:Schedule:Day,
  {adc570ad-8207-44de-be14-6476a4757dec}, !- Handle
>>>>>>> fcfe5a62
  Schedule Day 1,                         !- Name
  ,                                       !- Schedule Type Limits Name
  ,                                       !- Interpolate to Timestep
  24,                                     !- Hour 1
  0,                                      !- Minute 1
  0;                                      !- Value Until Time 1

OS:Schedule:Day,
<<<<<<< HEAD
  {8fad727c-063a-4965-9a7f-549c92e855b3}, !- Handle
=======
  {2e3f81b5-8578-4202-ab5d-7c7b080603ae}, !- Handle
>>>>>>> fcfe5a62
  Schedule Day 2,                         !- Name
  ,                                       !- Schedule Type Limits Name
  ,                                       !- Interpolate to Timestep
  24,                                     !- Hour 1
  0,                                      !- Minute 1
  1;                                      !- Value Until Time 1
<<<<<<< HEAD

OS:Schedule:File,
  {43b20d42-ed18-47d2-845e-4a68cfab02cb}, !- Handle
  occupants,                              !- Name
  {4b3b59cd-22b9-47b2-ac46-6fa49537cd90}, !- Schedule Type Limits Name
  {c989fcea-6454-4007-b6e4-0c9ed720c9ab}, !- External File Name
  1,                                      !- Column Number
  1,                                      !- Rows to Skip at Top
  8760,                                   !- Number of Hours of Data
  ,                                       !- Column Separator
  ,                                       !- Interpolate to Timestep
  60;                                     !- Minutes per Item

OS:Schedule:Ruleset,
  {e94dbc21-f50c-4d24-bcc0-c48777d263b0}, !- Handle
  Schedule Ruleset 1,                     !- Name
  {5aab9481-6972-42d6-9239-0d16a8490da6}, !- Schedule Type Limits Name
  {ca3745e0-637d-416d-830d-54d69db039f8}; !- Default Day Schedule Name

OS:Schedule:Day,
  {ca3745e0-637d-416d-830d-54d69db039f8}, !- Handle
  Schedule Day 3,                         !- Name
  {5aab9481-6972-42d6-9239-0d16a8490da6}, !- Schedule Type Limits Name
  ,                                       !- Interpolate to Timestep
  24,                                     !- Hour 1
  0,                                      !- Minute 1
  112.539290946133;                       !- Value Until Time 1

OS:People:Definition,
  {7e9c7ad4-7298-4f81-9499-4eb78f99d2f4}, !- Handle
  res occupants|living space,             !- Name
  People,                                 !- Number of People Calculation Method
  1.32,                                   !- Number of People {people}
  ,                                       !- People per Space Floor Area {person/m2}
  ,                                       !- Space Floor Area per Person {m2/person}
  0.319734,                               !- Fraction Radiant
  0.573,                                  !- Sensible Heat Fraction
  0,                                      !- Carbon Dioxide Generation Rate {m3/s-W}
  No,                                     !- Enable ASHRAE 55 Comfort Warnings
  ZoneAveraged;                           !- Mean Radiant Temperature Calculation Type

OS:People,
  {02692be5-2423-4270-a468-5f3eb088fd81}, !- Handle
  res occupants|living space,             !- Name
  {7e9c7ad4-7298-4f81-9499-4eb78f99d2f4}, !- People Definition Name
  {8c321ffd-b485-48e1-9a8b-2e846594e470}, !- Space or SpaceType Name
  {43b20d42-ed18-47d2-845e-4a68cfab02cb}, !- Number of People Schedule Name
  {e94dbc21-f50c-4d24-bcc0-c48777d263b0}, !- Activity Level Schedule Name
  ,                                       !- Surface Name/Angle Factor List Name
  ,                                       !- Work Efficiency Schedule Name
  ,                                       !- Clothing Insulation Schedule Name
  ,                                       !- Air Velocity Schedule Name
  1;                                      !- Multiplier

OS:ScheduleTypeLimits,
  {5aab9481-6972-42d6-9239-0d16a8490da6}, !- Handle
  ActivityLevel,                          !- Name
  0,                                      !- Lower Limit Value
  ,                                       !- Upper Limit Value
  Continuous,                             !- Numeric Type
  ActivityLevel;                          !- Unit Type

OS:ScheduleTypeLimits,
  {4b3b59cd-22b9-47b2-ac46-6fa49537cd90}, !- Handle
  Fractional,                             !- Name
  0,                                      !- Lower Limit Value
  1,                                      !- Upper Limit Value
  Continuous;                             !- Numeric Type

OS:People:Definition,
  {1cb157af-f070-45f5-843a-7718b8becad7}, !- Handle
  res occupants|living space|story 2,     !- Name
  People,                                 !- Number of People Calculation Method
  1.32,                                   !- Number of People {people}
  ,                                       !- People per Space Floor Area {person/m2}
  ,                                       !- Space Floor Area per Person {m2/person}
  0.319734,                               !- Fraction Radiant
  0.573,                                  !- Sensible Heat Fraction
  0,                                      !- Carbon Dioxide Generation Rate {m3/s-W}
  No,                                     !- Enable ASHRAE 55 Comfort Warnings
  ZoneAveraged;                           !- Mean Radiant Temperature Calculation Type

OS:People,
  {5ae6dfb3-3a75-4332-bee5-02ef7fac6f3f}, !- Handle
  res occupants|living space|story 2,     !- Name
  {1cb157af-f070-45f5-843a-7718b8becad7}, !- People Definition Name
  {54b85440-ae35-49c4-95a2-1e715665bd30}, !- Space or SpaceType Name
  {43b20d42-ed18-47d2-845e-4a68cfab02cb}, !- Number of People Schedule Name
  {e94dbc21-f50c-4d24-bcc0-c48777d263b0}, !- Activity Level Schedule Name
  ,                                       !- Surface Name/Angle Factor List Name
  ,                                       !- Work Efficiency Schedule Name
  ,                                       !- Clothing Insulation Schedule Name
  ,                                       !- Air Velocity Schedule Name
  1;                                      !- Multiplier
=======
>>>>>>> fcfe5a62
<|MERGE_RESOLUTION|>--- conflicted
+++ resolved
@@ -1,69 +1,41 @@
 !- NOTE: Auto-generated from /test/osw_files/SFD_2000sqft_2story_SL_UA_Denver_North.osw
 
 OS:Version,
-<<<<<<< HEAD
-  {a11467ef-5131-4202-ba48-b7c4d8cd47ca}, !- Handle
-  3.0.1;                                  !- Version Identifier
+  {0aed82c5-7694-49b5-ab52-ba35de11f9fa}, !- Handle
+  2.9.0;                                  !- Version Identifier
 
 OS:SimulationControl,
-  {cdd09478-be41-4d9f-bfba-04934395b5d2}, !- Handle
-=======
-  {132628fd-c05e-4084-98e5-5eb3bdb9c4c3}, !- Handle
-  2.9.0;                                  !- Version Identifier
-
-OS:SimulationControl,
-  {6bd3d366-24b5-4079-bc14-81517c6e0739}, !- Handle
->>>>>>> fcfe5a62
+  {53a4e492-0cd9-43e1-b282-f61a5350a395}, !- Handle
   ,                                       !- Do Zone Sizing Calculation
   ,                                       !- Do System Sizing Calculation
   ,                                       !- Do Plant Sizing Calculation
   No;                                     !- Run Simulation for Sizing Periods
 
 OS:Timestep,
-<<<<<<< HEAD
-  {86e100b4-a717-4473-8497-c516311fd758}, !- Handle
+  {ee7b4c9b-af04-410b-addc-84757eaff7a1}, !- Handle
   6;                                      !- Number of Timesteps per Hour
 
 OS:ShadowCalculation,
-  {af33c0bf-e394-428e-acf5-84a453b31dc9}, !- Handle
-  PolygonClipping,                        !- Shading Calculation Method
-  ,                                       !- Shading Calculation Update Frequency Method
-  20,                                     !- Shading Calculation Update Frequency
-  15000,                                  !- Maximum Figures in Shadow Overlap Calculations
-  ,                                       !- Polygon Clipping Algorithm
-  512,                                    !- Pixel Counting Resolution
-  ,                                       !- Sky Diffuse Modeling Algorithm
-  No,                                     !- Output External Shading Calculation Results
-  No,                                     !- Disable Self-Shading Within Shading Zone Groups
-  No;                                     !- Disable Self-Shading From Shading Zone Groups to Other Zones
-
-OS:WeatherFile,
-  {a8c414ab-95ec-4e94-b44b-6df3ee00841b}, !- Handle
-=======
-  {30693c98-8a9b-41bd-8a20-4915b3a55121}, !- Handle
-  6;                                      !- Number of Timesteps per Hour
-
-OS:ShadowCalculation,
-  {9802badd-c5f3-4b09-8954-2b232d328a80}, !- Handle
+  {fbb239ab-80be-4fc4-9789-c496c2d91880}, !- Handle
   20,                                     !- Calculation Frequency
   200;                                    !- Maximum Figures in Shadow Overlap Calculations
 
 OS:SurfaceConvectionAlgorithm:Outside,
-  {1853e50f-f6a4-4245-8010-a9fdd969383d}, !- Handle
+  {9f20a33b-d597-42d0-a3a6-953a8a95e678}, !- Handle
   DOE-2;                                  !- Algorithm
 
 OS:SurfaceConvectionAlgorithm:Inside,
-  {da21a5d9-01ad-4415-a9d4-4df6900aa352}, !- Handle
+  {420b7be7-03ea-4acf-9d83-21e32522dd90}, !- Handle
   TARP;                                   !- Algorithm
 
 OS:ZoneCapacitanceMultiplier:ResearchSpecial,
-  {ce435979-2e36-4885-8e5e-ef673b363c41}, !- Handle
+  {8809bdd9-ee51-4425-984c-77f29b473969}, !- Handle
   3.6,                                    !- Temperature Capacity Multiplier
   15,                                     !- Humidity Capacity Multiplier
   ;                                       !- Carbon Dioxide Capacity Multiplier
 
 OS:RunPeriod,
-  {cd64c4ee-c713-4829-ba75-1644c1024fea}, !- Handle
+  {d707c6e4-b9e3-4ac5-b687-fea080087b2d}, !- Handle
   Run Period 1,                           !- Name
   1,                                      !- Begin Month
   1,                                      !- Begin Day of Month
@@ -77,14 +49,13 @@
   ;                                       !- Number of Times Runperiod to be Repeated
 
 OS:YearDescription,
-  {b85a5818-91f6-43f3-9c97-02fc8434cb02}, !- Handle
+  {272eefc3-c406-4955-bbdf-cdbe05ea03c8}, !- Handle
   2007,                                   !- Calendar Year
   ,                                       !- Day of Week for Start Day
   ;                                       !- Is Leap Year
 
 OS:WeatherFile,
-  {188ed93a-622a-4837-9bf9-415655465719}, !- Handle
->>>>>>> fcfe5a62
+  {55959bc4-f284-45cd-b530-27d4ca46bb87}, !- Handle
   Denver Intl Ap,                         !- City
   CO,                                     !- State Province Region
   USA,                                    !- Country
@@ -94,17 +65,12 @@
   -104.65,                                !- Longitude {deg}
   -7,                                     !- Time Zone {hr}
   1650,                                   !- Elevation {m}
-  C:/OpenStudio/OpenStudio-BuildStock/resources/measures/HPXMLtoOpenStudio/weather/USA_CO_Denver.Intl.AP.725650_TMY3.epw, !- Url
+  file:../weather/USA_CO_Denver.Intl.AP.725650_TMY3.epw, !- Url
   E23378AA;                               !- Checksum
 
 OS:AdditionalProperties,
-<<<<<<< HEAD
-  {41c880fd-e88b-46a1-aeb0-093aaf0b3f5b}, !- Handle
-  {a8c414ab-95ec-4e94-b44b-6df3ee00841b}, !- Object Name
-=======
-  {e5b18029-1e4c-4d8e-a19e-ad892009b404}, !- Handle
-  {188ed93a-622a-4837-9bf9-415655465719}, !- Object Name
->>>>>>> fcfe5a62
+  {d4f16c39-cefc-4302-a228-c80065314812}, !- Handle
+  {55959bc4-f284-45cd-b530-27d4ca46bb87}, !- Object Name
   EPWHeaderCity,                          !- Feature Name 1
   String,                                 !- Feature Data Type 1
   Denver Intl Ap,                         !- Feature Value 1
@@ -211,15 +177,8 @@
   Double,                                 !- Feature Data Type 35
   84;                                     !- Feature Value 35
 
-OS:YearDescription,
-  {52b7f0ef-0cf5-450b-90ab-0182154dba55}; !- Handle
-
 OS:Site,
-<<<<<<< HEAD
-  {0e0d72ee-12a2-49fb-878d-bf6cc6d5a435}, !- Handle
-=======
-  {e9806051-b9a8-4701-aa25-c4219c79ce2a}, !- Handle
->>>>>>> fcfe5a62
+  {1dade36d-be3f-4b8a-b7f4-e348a9248881}, !- Handle
   Denver Intl Ap_CO_USA,                  !- Name
   39.83,                                  !- Latitude {deg}
   -104.65,                                !- Longitude {deg}
@@ -228,45 +187,32 @@
   ;                                       !- Terrain
 
 OS:ClimateZones,
-<<<<<<< HEAD
-  {f0e0a96f-1558-418d-bb6e-e5956faf358b}, !- Handle
-  Building America,                       !- Climate Zone Institution Name 1
-=======
-  {b2bed2cb-418e-4e0f-aff6-d816dfffb40a}, !- Handle
+  {268962a9-ed4c-421e-8093-0d811b2b0383}, !- Handle
   ,                                       !- Active Institution
   ,                                       !- Active Year
   ,                                       !- Climate Zone Institution Name 1
->>>>>>> fcfe5a62
   ,                                       !- Climate Zone Document Name 1
-  0,                                      !- Climate Zone Document Year 1
-  Cold;                                   !- Climate Zone Value 1
+  ,                                       !- Climate Zone Document Year 1
+  ,                                       !- Climate Zone Value 1
+  Building America,                       !- Climate Zone Institution Name 2
+  ,                                       !- Climate Zone Document Name 2
+  0,                                      !- Climate Zone Document Year 2
+  Cold;                                   !- Climate Zone Value 2
 
 OS:Site:WaterMainsTemperature,
-<<<<<<< HEAD
-  {fa24ba80-c5e5-4729-b7cf-8676a732e3e7}, !- Handle
-=======
-  {4cc552a3-3062-4ad7-8a75-7ca3721a7805}, !- Handle
->>>>>>> fcfe5a62
+  {d08cb337-6832-4694-b685-677efbd8b6e1}, !- Handle
   Correlation,                            !- Calculation Method
   ,                                       !- Temperature Schedule Name
   10.8753424657535,                       !- Annual Average Outdoor Air Temperature {C}
   23.1524007936508;                       !- Maximum Difference In Monthly Average Outdoor Air Temperatures {deltaC}
 
 OS:RunPeriodControl:DaylightSavingTime,
-<<<<<<< HEAD
-  {5488225a-3112-484a-9a39-59d3fc171fad}, !- Handle
-=======
-  {98ff1c4a-3446-42ac-8175-02847ca56d6f}, !- Handle
->>>>>>> fcfe5a62
+  {8e5aad5d-04d8-48cf-828f-3c47f78644bd}, !- Handle
   4/7,                                    !- Start Date
   10/26;                                  !- End Date
 
 OS:Site:GroundTemperature:Deep,
-<<<<<<< HEAD
-  {afd9dfeb-35f6-4946-8b9a-4296920dd344}, !- Handle
-=======
-  {c1c135e2-4842-47cf-8bae-b8d374c1c53f}, !- Handle
->>>>>>> fcfe5a62
+  {f732c940-2705-4474-9170-ce27ccb5ec79}, !- Handle
   10.8753424657535,                       !- January Deep Ground Temperature {C}
   10.8753424657535,                       !- February Deep Ground Temperature {C}
   10.8753424657535,                       !- March Deep Ground Temperature {C}
@@ -281,11 +227,7 @@
   10.8753424657535;                       !- December Deep Ground Temperature {C}
 
 OS:Building,
-<<<<<<< HEAD
-  {9f7e5fb1-e1c7-40b5-a6e3-14f4d2d944fc}, !- Handle
-=======
-  {bad2d751-f5b2-491b-ba69-c1024b555f6c}, !- Handle
->>>>>>> fcfe5a62
+  {79619600-928b-45f8-b4fe-c0fd05be8153}, !- Handle
   Building 1,                             !- Name
   ,                                       !- Building Sector Type
   ,                                       !- North Axis {deg}
@@ -300,13 +242,8 @@
   1;                                      !- Standards Number of Living Units
 
 OS:AdditionalProperties,
-<<<<<<< HEAD
-  {df8f53fa-8d59-4fc7-b9b3-f1e938c0e9f0}, !- Handle
-  {9f7e5fb1-e1c7-40b5-a6e3-14f4d2d944fc}, !- Object Name
-=======
-  {0597086f-2a7f-4e5a-a25d-ca034010b069}, !- Handle
-  {bad2d751-f5b2-491b-ba69-c1024b555f6c}, !- Object Name
->>>>>>> fcfe5a62
+  {ab3b15b7-9c23-4078-a99d-d673d4602a35}, !- Handle
+  {79619600-928b-45f8-b4fe-c0fd05be8153}, !- Object Name
   Total Units Represented,                !- Feature Name 1
   Integer,                                !- Feature Data Type 1
   1,                                      !- Feature Value 1
@@ -315,11 +252,7 @@
   1;                                      !- Feature Value 2
 
 OS:ThermalZone,
-<<<<<<< HEAD
-  {c6db56c7-b1bb-4aeb-9ef4-033be8455978}, !- Handle
-=======
-  {1a44013d-30e9-4490-88ae-cd1ed312914c}, !- Handle
->>>>>>> fcfe5a62
+  {bc15f2b2-dff5-4c4a-8825-6d134789046b}, !- Handle
   living zone,                            !- Name
   ,                                       !- Multiplier
   ,                                       !- Ceiling Height {m}
@@ -328,17 +261,10 @@
   ,                                       !- Zone Inside Convection Algorithm
   ,                                       !- Zone Outside Convection Algorithm
   ,                                       !- Zone Conditioning Equipment List Name
-<<<<<<< HEAD
-  {c943cbbe-9866-45bb-a57e-3fcc17c6eb54}, !- Zone Air Inlet Port List
-  {b60dfea5-3ead-4f46-8ef8-8e6c0b386c9d}, !- Zone Air Exhaust Port List
-  {8387fd9f-55bd-4ca1-aedf-d4a0cc1490c5}, !- Zone Air Node Name
-  {2afbf25b-a35a-4948-a320-bc9d78558187}, !- Zone Return Air Port List
-=======
-  {540d1abb-0eeb-4f1f-9d6e-1269d40d87ef}, !- Zone Air Inlet Port List
-  {e5f66afc-0621-4292-a6a5-47d95bbe74dd}, !- Zone Air Exhaust Port List
-  {e0c35a19-0c1e-421f-949b-4036b44afe9f}, !- Zone Air Node Name
-  {7f9d33a6-7c03-42b1-bdb8-f0e9009120f9}, !- Zone Return Air Port List
->>>>>>> fcfe5a62
+  {c98d5aef-5827-4b70-b1b1-0903de541335}, !- Zone Air Inlet Port List
+  {b49395a4-3333-466f-8577-a7b97d4927ca}, !- Zone Air Exhaust Port List
+  {40969de2-1d60-4139-af02-aa04554999c5}, !- Zone Air Node Name
+  {edfb46e9-1a4d-4035-94d4-416e444bcc79}, !- Zone Return Air Port List
   ,                                       !- Primary Daylighting Control Name
   ,                                       !- Fraction of Zone Controlled by Primary Daylighting Control
   ,                                       !- Secondary Daylighting Control Name
@@ -349,71 +275,37 @@
   No;                                     !- Use Ideal Air Loads
 
 OS:Node,
-<<<<<<< HEAD
-  {ea77eec2-3f05-42ab-8237-9cfe0e01dd98}, !- Handle
+  {4d95ac24-7662-4459-a19d-18086f1db4a5}, !- Handle
   Node 1,                                 !- Name
-  {8387fd9f-55bd-4ca1-aedf-d4a0cc1490c5}, !- Inlet Port
+  {40969de2-1d60-4139-af02-aa04554999c5}, !- Inlet Port
   ;                                       !- Outlet Port
 
 OS:Connection,
-  {8387fd9f-55bd-4ca1-aedf-d4a0cc1490c5}, !- Handle
-  {b924b1a3-76af-4dd3-a7fc-2eff5d5e4cb0}, !- Name
-  {c6db56c7-b1bb-4aeb-9ef4-033be8455978}, !- Source Object
+  {40969de2-1d60-4139-af02-aa04554999c5}, !- Handle
+  {749c15bd-307f-400a-8043-c145f3a97b93}, !- Name
+  {bc15f2b2-dff5-4c4a-8825-6d134789046b}, !- Source Object
   11,                                     !- Outlet Port
-  {ea77eec2-3f05-42ab-8237-9cfe0e01dd98}, !- Target Object
+  {4d95ac24-7662-4459-a19d-18086f1db4a5}, !- Target Object
   2;                                      !- Inlet Port
 
 OS:PortList,
-  {c943cbbe-9866-45bb-a57e-3fcc17c6eb54}, !- Handle
-  {15c4bc4c-a53b-43ed-8cf4-d044c434f572}, !- Name
-  {c6db56c7-b1bb-4aeb-9ef4-033be8455978}; !- HVAC Component
+  {c98d5aef-5827-4b70-b1b1-0903de541335}, !- Handle
+  {52f77927-30a1-4335-9fa9-7a39a030f64d}, !- Name
+  {bc15f2b2-dff5-4c4a-8825-6d134789046b}; !- HVAC Component
 
 OS:PortList,
-  {b60dfea5-3ead-4f46-8ef8-8e6c0b386c9d}, !- Handle
-  {5a32a248-1569-40d9-957c-08d341c54a17}, !- Name
-  {c6db56c7-b1bb-4aeb-9ef4-033be8455978}; !- HVAC Component
+  {b49395a4-3333-466f-8577-a7b97d4927ca}, !- Handle
+  {21f5ead7-9c06-45a2-8719-b4716b22c940}, !- Name
+  {bc15f2b2-dff5-4c4a-8825-6d134789046b}; !- HVAC Component
 
 OS:PortList,
-  {2afbf25b-a35a-4948-a320-bc9d78558187}, !- Handle
-  {f4eccf17-11d9-47a5-b071-ba8d562dad0e}, !- Name
-  {c6db56c7-b1bb-4aeb-9ef4-033be8455978}; !- HVAC Component
+  {edfb46e9-1a4d-4035-94d4-416e444bcc79}, !- Handle
+  {81876800-4be6-4b1e-97e9-9915cc455bc4}, !- Name
+  {bc15f2b2-dff5-4c4a-8825-6d134789046b}; !- HVAC Component
 
 OS:Sizing:Zone,
-  {ebaa886f-ecef-49a8-ae27-878a0e3eec20}, !- Handle
-  {c6db56c7-b1bb-4aeb-9ef4-033be8455978}, !- Zone or ZoneList Name
-=======
-  {aa3b1f6c-7449-4c45-b98e-10eb21cc294d}, !- Handle
-  Node 1,                                 !- Name
-  {e0c35a19-0c1e-421f-949b-4036b44afe9f}, !- Inlet Port
-  ;                                       !- Outlet Port
-
-OS:Connection,
-  {e0c35a19-0c1e-421f-949b-4036b44afe9f}, !- Handle
-  {8345d419-534b-4480-b92d-d5995c856e73}, !- Name
-  {1a44013d-30e9-4490-88ae-cd1ed312914c}, !- Source Object
-  11,                                     !- Outlet Port
-  {aa3b1f6c-7449-4c45-b98e-10eb21cc294d}, !- Target Object
-  2;                                      !- Inlet Port
-
-OS:PortList,
-  {540d1abb-0eeb-4f1f-9d6e-1269d40d87ef}, !- Handle
-  {fc812173-ac9b-4d91-966c-be7ea256b802}, !- Name
-  {1a44013d-30e9-4490-88ae-cd1ed312914c}; !- HVAC Component
-
-OS:PortList,
-  {e5f66afc-0621-4292-a6a5-47d95bbe74dd}, !- Handle
-  {cfec84e5-58bd-4bc2-af38-b551fee7b809}, !- Name
-  {1a44013d-30e9-4490-88ae-cd1ed312914c}; !- HVAC Component
-
-OS:PortList,
-  {7f9d33a6-7c03-42b1-bdb8-f0e9009120f9}, !- Handle
-  {addfdc35-5419-49d0-95d7-f6aa48e4ae1e}, !- Name
-  {1a44013d-30e9-4490-88ae-cd1ed312914c}; !- HVAC Component
-
-OS:Sizing:Zone,
-  {67024276-3ce9-4582-b216-979f0611550e}, !- Handle
-  {1a44013d-30e9-4490-88ae-cd1ed312914c}, !- Zone or ZoneList Name
->>>>>>> fcfe5a62
+  {4ca51b58-e460-4c5c-a6f6-5971499ce250}, !- Handle
+  {bc15f2b2-dff5-4c4a-8825-6d134789046b}, !- Zone or ZoneList Name
   SupplyAirTemperature,                   !- Zone Cooling Design Supply Air Temperature Input Method
   14,                                     !- Zone Cooling Design Supply Air Temperature {C}
   11.11,                                  !- Zone Cooling Design Supply Air Temperature Difference {deltaC}
@@ -434,31 +326,22 @@
   ,                                       !- Heating Maximum Air Flow per Zone Floor Area {m3/s-m2}
   ,                                       !- Heating Maximum Air Flow {m3/s}
   ,                                       !- Heating Maximum Air Flow Fraction
+  ,                                       !- Design Zone Air Distribution Effectiveness in Cooling Mode
+  ,                                       !- Design Zone Air Distribution Effectiveness in Heating Mode
   No,                                     !- Account for Dedicated Outdoor Air System
   NeutralSupplyAir,                       !- Dedicated Outdoor Air System Control Strategy
   autosize,                               !- Dedicated Outdoor Air Low Setpoint Temperature for Design {C}
   autosize;                               !- Dedicated Outdoor Air High Setpoint Temperature for Design {C}
 
 OS:ZoneHVAC:EquipmentList,
-<<<<<<< HEAD
-  {c3c17db8-1a96-434e-90ac-4bf993df66ee}, !- Handle
+  {899330c0-5ec6-4496-a2c5-c0f3536a8dcd}, !- Handle
   Zone HVAC Equipment List 1,             !- Name
-  {c6db56c7-b1bb-4aeb-9ef4-033be8455978}; !- Thermal Zone
+  {bc15f2b2-dff5-4c4a-8825-6d134789046b}; !- Thermal Zone
 
 OS:Space,
-  {8c321ffd-b485-48e1-9a8b-2e846594e470}, !- Handle
+  {cb1e6990-5842-48fa-8fc4-687af276ece8}, !- Handle
   living space,                           !- Name
-  {6ccb03e5-65bf-4f28-95e1-67505ebf0694}, !- Space Type Name
-=======
-  {95bc335e-f07d-40d0-9ff1-50b8b9f00d64}, !- Handle
-  Zone HVAC Equipment List 1,             !- Name
-  {1a44013d-30e9-4490-88ae-cd1ed312914c}; !- Thermal Zone
-
-OS:Space,
-  {54d72e13-0f7d-4ec8-a14b-98140dc3c5a1}, !- Handle
-  living space,                           !- Name
-  {7dcf497b-0739-4e2d-a16d-90ac476230dd}, !- Space Type Name
->>>>>>> fcfe5a62
+  {1bec4be0-6b90-4b89-9c24-90d962fc05f3}, !- Space Type Name
   ,                                       !- Default Construction Set Name
   ,                                       !- Default Schedule Set Name
   -0,                                     !- Direction of Relative North {deg}
@@ -466,31 +349,17 @@
   0,                                      !- Y Origin {m}
   0,                                      !- Z Origin {m}
   ,                                       !- Building Story Name
-<<<<<<< HEAD
-  {c6db56c7-b1bb-4aeb-9ef4-033be8455978}, !- Thermal Zone Name
+  {bc15f2b2-dff5-4c4a-8825-6d134789046b}, !- Thermal Zone Name
   ,                                       !- Part of Total Floor Area
   ,                                       !- Design Specification Outdoor Air Object Name
-  {b06552fb-314c-4c62-9356-556a1e8b84a9}; !- Building Unit Name
-
-OS:Surface,
-  {f6b004c9-ee63-4c7c-93de-8affca8708e3}, !- Handle
+  {166dd26f-54fb-4b87-8f6a-66b3553c17ff}; !- Building Unit Name
+
+OS:Surface,
+  {55292fb2-4492-4a7c-a427-b67aa6aeb0f4}, !- Handle
   Surface 1,                              !- Name
   Floor,                                  !- Surface Type
   ,                                       !- Construction Name
-  {8c321ffd-b485-48e1-9a8b-2e846594e470}, !- Space Name
-=======
-  {1a44013d-30e9-4490-88ae-cd1ed312914c}, !- Thermal Zone Name
-  ,                                       !- Part of Total Floor Area
-  ,                                       !- Design Specification Outdoor Air Object Name
-  {6a24a524-3b63-4856-b6e3-d1d7f8c1f206}; !- Building Unit Name
-
-OS:Surface,
-  {e5657c9b-e357-4dab-8bed-c9f63182bd0f}, !- Handle
-  Surface 1,                              !- Name
-  Floor,                                  !- Surface Type
-  ,                                       !- Construction Name
-  {54d72e13-0f7d-4ec8-a14b-98140dc3c5a1}, !- Space Name
->>>>>>> fcfe5a62
+  {cb1e6990-5842-48fa-8fc4-687af276ece8}, !- Space Name
   Foundation,                             !- Outside Boundary Condition
   ,                                       !- Outside Boundary Condition Object
   NoSun,                                  !- Sun Exposure
@@ -503,19 +372,11 @@
   13.6310703908387, 0, 0;                 !- X,Y,Z Vertex 4 {m}
 
 OS:Surface,
-<<<<<<< HEAD
-  {5418ed93-c7ac-42f2-86a2-4cba09f59363}, !- Handle
+  {a7bf59ae-4124-425b-a3b7-352b640e1e1e}, !- Handle
   Surface 2,                              !- Name
   Wall,                                   !- Surface Type
   ,                                       !- Construction Name
-  {8c321ffd-b485-48e1-9a8b-2e846594e470}, !- Space Name
-=======
-  {cf69ab2a-20fe-4bc2-a009-515eab9bb20f}, !- Handle
-  Surface 2,                              !- Name
-  Wall,                                   !- Surface Type
-  ,                                       !- Construction Name
-  {54d72e13-0f7d-4ec8-a14b-98140dc3c5a1}, !- Space Name
->>>>>>> fcfe5a62
+  {cb1e6990-5842-48fa-8fc4-687af276ece8}, !- Space Name
   Outdoors,                               !- Outside Boundary Condition
   ,                                       !- Outside Boundary Condition Object
   SunExposed,                             !- Sun Exposure
@@ -528,19 +389,11 @@
   0, 0, 2.4384;                           !- X,Y,Z Vertex 4 {m}
 
 OS:Surface,
-<<<<<<< HEAD
-  {e7d205b8-341c-400a-afd8-d06831a84f51}, !- Handle
+  {fa2b38ed-ab31-45a6-971c-574323dc8b39}, !- Handle
   Surface 3,                              !- Name
   Wall,                                   !- Surface Type
   ,                                       !- Construction Name
-  {8c321ffd-b485-48e1-9a8b-2e846594e470}, !- Space Name
-=======
-  {f8431785-62c7-4aa7-ae88-01ec27fcb948}, !- Handle
-  Surface 3,                              !- Name
-  Wall,                                   !- Surface Type
-  ,                                       !- Construction Name
-  {54d72e13-0f7d-4ec8-a14b-98140dc3c5a1}, !- Space Name
->>>>>>> fcfe5a62
+  {cb1e6990-5842-48fa-8fc4-687af276ece8}, !- Space Name
   Outdoors,                               !- Outside Boundary Condition
   ,                                       !- Outside Boundary Condition Object
   SunExposed,                             !- Sun Exposure
@@ -553,19 +406,11 @@
   0, 6.81553519541936, 2.4384;            !- X,Y,Z Vertex 4 {m}
 
 OS:Surface,
-<<<<<<< HEAD
-  {64f3487b-0d6d-4544-907e-9123300cfccb}, !- Handle
+  {bad13299-c218-45f5-af01-60b3936bca2a}, !- Handle
   Surface 4,                              !- Name
   Wall,                                   !- Surface Type
   ,                                       !- Construction Name
-  {8c321ffd-b485-48e1-9a8b-2e846594e470}, !- Space Name
-=======
-  {8d1efa77-ed1a-4a83-a1dd-c68e514f56ea}, !- Handle
-  Surface 4,                              !- Name
-  Wall,                                   !- Surface Type
-  ,                                       !- Construction Name
-  {54d72e13-0f7d-4ec8-a14b-98140dc3c5a1}, !- Space Name
->>>>>>> fcfe5a62
+  {cb1e6990-5842-48fa-8fc4-687af276ece8}, !- Space Name
   Outdoors,                               !- Outside Boundary Condition
   ,                                       !- Outside Boundary Condition Object
   SunExposed,                             !- Sun Exposure
@@ -578,19 +423,11 @@
   13.6310703908387, 6.81553519541936, 2.4384; !- X,Y,Z Vertex 4 {m}
 
 OS:Surface,
-<<<<<<< HEAD
-  {ae77c064-628d-4422-b21b-3a25606b3f28}, !- Handle
+  {05a04cf9-6bae-4a19-af1c-6cdda32cc523}, !- Handle
   Surface 5,                              !- Name
   Wall,                                   !- Surface Type
   ,                                       !- Construction Name
-  {8c321ffd-b485-48e1-9a8b-2e846594e470}, !- Space Name
-=======
-  {9c2d8e55-814d-4dc3-9c1c-9e2fff7db10e}, !- Handle
-  Surface 5,                              !- Name
-  Wall,                                   !- Surface Type
-  ,                                       !- Construction Name
-  {54d72e13-0f7d-4ec8-a14b-98140dc3c5a1}, !- Space Name
->>>>>>> fcfe5a62
+  {cb1e6990-5842-48fa-8fc4-687af276ece8}, !- Space Name
   Outdoors,                               !- Outside Boundary Condition
   ,                                       !- Outside Boundary Condition Object
   SunExposed,                             !- Sun Exposure
@@ -603,23 +440,13 @@
   13.6310703908387, 0, 2.4384;            !- X,Y,Z Vertex 4 {m}
 
 OS:Surface,
-<<<<<<< HEAD
-  {2c9b8b49-7512-4451-948e-adcad7c0806e}, !- Handle
+  {2879984b-df5e-487e-b005-1d61123af28e}, !- Handle
   Surface 6,                              !- Name
   RoofCeiling,                            !- Surface Type
   ,                                       !- Construction Name
-  {8c321ffd-b485-48e1-9a8b-2e846594e470}, !- Space Name
+  {cb1e6990-5842-48fa-8fc4-687af276ece8}, !- Space Name
   Surface,                                !- Outside Boundary Condition
-  {3c3b9012-5b49-4981-8938-c60a21fdfe4d}, !- Outside Boundary Condition Object
-=======
-  {f2fae08e-7ff2-4b84-b1a0-45909291e302}, !- Handle
-  Surface 6,                              !- Name
-  RoofCeiling,                            !- Surface Type
-  ,                                       !- Construction Name
-  {54d72e13-0f7d-4ec8-a14b-98140dc3c5a1}, !- Space Name
-  Surface,                                !- Outside Boundary Condition
-  {7bda8702-3d59-40f6-9694-4b42a6050f3b}, !- Outside Boundary Condition Object
->>>>>>> fcfe5a62
+  {0f13cea8-cf67-448f-8359-d27d6d32a50b}, !- Outside Boundary Condition Object
   NoSun,                                  !- Sun Exposure
   NoWind,                                 !- Wind Exposure
   ,                                       !- View Factor to Ground
@@ -630,11 +457,7 @@
   0, 0, 2.4384;                           !- X,Y,Z Vertex 4 {m}
 
 OS:SpaceType,
-<<<<<<< HEAD
-  {6ccb03e5-65bf-4f28-95e1-67505ebf0694}, !- Handle
-=======
-  {7dcf497b-0739-4e2d-a16d-90ac476230dd}, !- Handle
->>>>>>> fcfe5a62
+  {1bec4be0-6b90-4b89-9c24-90d962fc05f3}, !- Handle
   Space Type 1,                           !- Name
   ,                                       !- Default Construction Set Name
   ,                                       !- Default Schedule Set Name
@@ -645,15 +468,9 @@
   living;                                 !- Standards Space Type
 
 OS:Space,
-<<<<<<< HEAD
-  {54b85440-ae35-49c4-95a2-1e715665bd30}, !- Handle
+  {15c09160-332e-4e4d-b99f-f492945888a0}, !- Handle
   living space|story 2,                   !- Name
-  {6ccb03e5-65bf-4f28-95e1-67505ebf0694}, !- Space Type Name
-=======
-  {64513065-6366-4db9-8d3f-f83cd1c8ee86}, !- Handle
-  living space|story 2,                   !- Name
-  {7dcf497b-0739-4e2d-a16d-90ac476230dd}, !- Space Type Name
->>>>>>> fcfe5a62
+  {1bec4be0-6b90-4b89-9c24-90d962fc05f3}, !- Space Type Name
   ,                                       !- Default Construction Set Name
   ,                                       !- Default Schedule Set Name
   -0,                                     !- Direction of Relative North {deg}
@@ -661,35 +478,19 @@
   0,                                      !- Y Origin {m}
   2.4384,                                 !- Z Origin {m}
   ,                                       !- Building Story Name
-<<<<<<< HEAD
-  {c6db56c7-b1bb-4aeb-9ef4-033be8455978}, !- Thermal Zone Name
+  {bc15f2b2-dff5-4c4a-8825-6d134789046b}, !- Thermal Zone Name
   ,                                       !- Part of Total Floor Area
   ,                                       !- Design Specification Outdoor Air Object Name
-  {b06552fb-314c-4c62-9356-556a1e8b84a9}; !- Building Unit Name
-
-OS:Surface,
-  {3c3b9012-5b49-4981-8938-c60a21fdfe4d}, !- Handle
+  {166dd26f-54fb-4b87-8f6a-66b3553c17ff}; !- Building Unit Name
+
+OS:Surface,
+  {0f13cea8-cf67-448f-8359-d27d6d32a50b}, !- Handle
   Surface 7,                              !- Name
   Floor,                                  !- Surface Type
   ,                                       !- Construction Name
-  {54b85440-ae35-49c4-95a2-1e715665bd30}, !- Space Name
+  {15c09160-332e-4e4d-b99f-f492945888a0}, !- Space Name
   Surface,                                !- Outside Boundary Condition
-  {2c9b8b49-7512-4451-948e-adcad7c0806e}, !- Outside Boundary Condition Object
-=======
-  {1a44013d-30e9-4490-88ae-cd1ed312914c}, !- Thermal Zone Name
-  ,                                       !- Part of Total Floor Area
-  ,                                       !- Design Specification Outdoor Air Object Name
-  {6a24a524-3b63-4856-b6e3-d1d7f8c1f206}; !- Building Unit Name
-
-OS:Surface,
-  {7bda8702-3d59-40f6-9694-4b42a6050f3b}, !- Handle
-  Surface 7,                              !- Name
-  Floor,                                  !- Surface Type
-  ,                                       !- Construction Name
-  {64513065-6366-4db9-8d3f-f83cd1c8ee86}, !- Space Name
-  Surface,                                !- Outside Boundary Condition
-  {f2fae08e-7ff2-4b84-b1a0-45909291e302}, !- Outside Boundary Condition Object
->>>>>>> fcfe5a62
+  {2879984b-df5e-487e-b005-1d61123af28e}, !- Outside Boundary Condition Object
   NoSun,                                  !- Sun Exposure
   NoWind,                                 !- Wind Exposure
   ,                                       !- View Factor to Ground
@@ -700,19 +501,11 @@
   13.6310703908387, 0, 0;                 !- X,Y,Z Vertex 4 {m}
 
 OS:Surface,
-<<<<<<< HEAD
-  {7915b9b2-cee3-4acf-a897-acd14f517602}, !- Handle
+  {0a5f542f-c768-416b-835a-5c9d27a65014}, !- Handle
   Surface 8,                              !- Name
   Wall,                                   !- Surface Type
   ,                                       !- Construction Name
-  {54b85440-ae35-49c4-95a2-1e715665bd30}, !- Space Name
-=======
-  {a0232b45-bf40-475d-b61c-f525f98e1302}, !- Handle
-  Surface 8,                              !- Name
-  Wall,                                   !- Surface Type
-  ,                                       !- Construction Name
-  {64513065-6366-4db9-8d3f-f83cd1c8ee86}, !- Space Name
->>>>>>> fcfe5a62
+  {15c09160-332e-4e4d-b99f-f492945888a0}, !- Space Name
   Outdoors,                               !- Outside Boundary Condition
   ,                                       !- Outside Boundary Condition Object
   SunExposed,                             !- Sun Exposure
@@ -725,19 +518,11 @@
   0, 0, 2.4384;                           !- X,Y,Z Vertex 4 {m}
 
 OS:Surface,
-<<<<<<< HEAD
-  {c3882c4b-f891-4779-9d43-668f349a66c4}, !- Handle
+  {88d6b66b-fae7-404b-b6ed-8cf8d0a28105}, !- Handle
   Surface 9,                              !- Name
   Wall,                                   !- Surface Type
   ,                                       !- Construction Name
-  {54b85440-ae35-49c4-95a2-1e715665bd30}, !- Space Name
-=======
-  {38b50dab-683d-4db3-b397-e57777d7da19}, !- Handle
-  Surface 9,                              !- Name
-  Wall,                                   !- Surface Type
-  ,                                       !- Construction Name
-  {64513065-6366-4db9-8d3f-f83cd1c8ee86}, !- Space Name
->>>>>>> fcfe5a62
+  {15c09160-332e-4e4d-b99f-f492945888a0}, !- Space Name
   Outdoors,                               !- Outside Boundary Condition
   ,                                       !- Outside Boundary Condition Object
   SunExposed,                             !- Sun Exposure
@@ -750,19 +535,11 @@
   0, 6.81553519541936, 2.4384;            !- X,Y,Z Vertex 4 {m}
 
 OS:Surface,
-<<<<<<< HEAD
-  {c7785651-16ed-4952-a5eb-f3a7c210acd6}, !- Handle
+  {a0336da5-f5ee-4b88-bbd3-1143c518244d}, !- Handle
   Surface 10,                             !- Name
   Wall,                                   !- Surface Type
   ,                                       !- Construction Name
-  {54b85440-ae35-49c4-95a2-1e715665bd30}, !- Space Name
-=======
-  {6ea85929-0774-40e7-9497-3e08cc66df0c}, !- Handle
-  Surface 10,                             !- Name
-  Wall,                                   !- Surface Type
-  ,                                       !- Construction Name
-  {64513065-6366-4db9-8d3f-f83cd1c8ee86}, !- Space Name
->>>>>>> fcfe5a62
+  {15c09160-332e-4e4d-b99f-f492945888a0}, !- Space Name
   Outdoors,                               !- Outside Boundary Condition
   ,                                       !- Outside Boundary Condition Object
   SunExposed,                             !- Sun Exposure
@@ -775,19 +552,11 @@
   13.6310703908387, 6.81553519541936, 2.4384; !- X,Y,Z Vertex 4 {m}
 
 OS:Surface,
-<<<<<<< HEAD
-  {bdfaad47-4a0a-4799-affd-b092a361775a}, !- Handle
+  {ad9b542b-795c-4f2d-af17-c4a04f7028bd}, !- Handle
   Surface 11,                             !- Name
   Wall,                                   !- Surface Type
   ,                                       !- Construction Name
-  {54b85440-ae35-49c4-95a2-1e715665bd30}, !- Space Name
-=======
-  {ced17d96-941d-4387-9c5d-2ad64566392c}, !- Handle
-  Surface 11,                             !- Name
-  Wall,                                   !- Surface Type
-  ,                                       !- Construction Name
-  {64513065-6366-4db9-8d3f-f83cd1c8ee86}, !- Space Name
->>>>>>> fcfe5a62
+  {15c09160-332e-4e4d-b99f-f492945888a0}, !- Space Name
   Outdoors,                               !- Outside Boundary Condition
   ,                                       !- Outside Boundary Condition Object
   SunExposed,                             !- Sun Exposure
@@ -800,23 +569,13 @@
   13.6310703908387, 0, 2.4384;            !- X,Y,Z Vertex 4 {m}
 
 OS:Surface,
-<<<<<<< HEAD
-  {16be648d-0531-4d9b-b190-f56cf4e28104}, !- Handle
+  {5d774338-e76b-4281-bd38-0703b03dcf09}, !- Handle
   Surface 12,                             !- Name
   RoofCeiling,                            !- Surface Type
   ,                                       !- Construction Name
-  {54b85440-ae35-49c4-95a2-1e715665bd30}, !- Space Name
+  {15c09160-332e-4e4d-b99f-f492945888a0}, !- Space Name
   Surface,                                !- Outside Boundary Condition
-  {70ab03e0-91cb-45fc-80fe-597a5a749379}, !- Outside Boundary Condition Object
-=======
-  {ed4a4b4c-393b-4667-ac82-c0d8b0bd408d}, !- Handle
-  Surface 12,                             !- Name
-  RoofCeiling,                            !- Surface Type
-  ,                                       !- Construction Name
-  {64513065-6366-4db9-8d3f-f83cd1c8ee86}, !- Space Name
-  Surface,                                !- Outside Boundary Condition
-  {9187c9ae-2310-46bd-bf8c-4c39e425dde7}, !- Outside Boundary Condition Object
->>>>>>> fcfe5a62
+  {328664d1-c29e-4a1b-b481-0409d56ca065}, !- Outside Boundary Condition Object
   NoSun,                                  !- Sun Exposure
   NoWind,                                 !- Wind Exposure
   ,                                       !- View Factor to Ground
@@ -827,23 +586,13 @@
   0, 0, 2.4384;                           !- X,Y,Z Vertex 4 {m}
 
 OS:Surface,
-<<<<<<< HEAD
-  {70ab03e0-91cb-45fc-80fe-597a5a749379}, !- Handle
+  {328664d1-c29e-4a1b-b481-0409d56ca065}, !- Handle
   Surface 13,                             !- Name
   Floor,                                  !- Surface Type
   ,                                       !- Construction Name
-  {39c0da56-5392-48a0-b361-da6457ab76ae}, !- Space Name
+  {a1529c4f-ed1a-4495-a452-9b4d0d035953}, !- Space Name
   Surface,                                !- Outside Boundary Condition
-  {16be648d-0531-4d9b-b190-f56cf4e28104}, !- Outside Boundary Condition Object
-=======
-  {9187c9ae-2310-46bd-bf8c-4c39e425dde7}, !- Handle
-  Surface 13,                             !- Name
-  Floor,                                  !- Surface Type
-  ,                                       !- Construction Name
-  {9d8aa0ba-bd99-49ba-897b-1625dd2b2d8d}, !- Space Name
-  Surface,                                !- Outside Boundary Condition
-  {ed4a4b4c-393b-4667-ac82-c0d8b0bd408d}, !- Outside Boundary Condition Object
->>>>>>> fcfe5a62
+  {5d774338-e76b-4281-bd38-0703b03dcf09}, !- Outside Boundary Condition Object
   NoSun,                                  !- Sun Exposure
   NoWind,                                 !- Wind Exposure
   ,                                       !- View Factor to Ground
@@ -854,19 +603,11 @@
   0, 0, 0;                                !- X,Y,Z Vertex 4 {m}
 
 OS:Surface,
-<<<<<<< HEAD
-  {ee5c7c9a-205a-4808-a1ed-6e980a0c4fe5}, !- Handle
+  {26ff371d-2c1b-4b4c-94a8-20012889bcca}, !- Handle
   Surface 14,                             !- Name
   RoofCeiling,                            !- Surface Type
   ,                                       !- Construction Name
-  {39c0da56-5392-48a0-b361-da6457ab76ae}, !- Space Name
-=======
-  {2f256a49-0b63-43f7-a5c3-c64261fa7c05}, !- Handle
-  Surface 14,                             !- Name
-  RoofCeiling,                            !- Surface Type
-  ,                                       !- Construction Name
-  {9d8aa0ba-bd99-49ba-897b-1625dd2b2d8d}, !- Space Name
->>>>>>> fcfe5a62
+  {a1529c4f-ed1a-4495-a452-9b4d0d035953}, !- Space Name
   Outdoors,                               !- Outside Boundary Condition
   ,                                       !- Outside Boundary Condition Object
   SunExposed,                             !- Sun Exposure
@@ -879,19 +620,11 @@
   13.6310703908387, 0, 0;                 !- X,Y,Z Vertex 4 {m}
 
 OS:Surface,
-<<<<<<< HEAD
-  {dd8d883c-7ede-4407-98c5-81da837c6791}, !- Handle
+  {bd63e07f-8bc8-4146-a576-02209f007f6e}, !- Handle
   Surface 15,                             !- Name
   RoofCeiling,                            !- Surface Type
   ,                                       !- Construction Name
-  {39c0da56-5392-48a0-b361-da6457ab76ae}, !- Space Name
-=======
-  {4e2f176d-a959-46c1-ba3f-e734a78a78bf}, !- Handle
-  Surface 15,                             !- Name
-  RoofCeiling,                            !- Surface Type
-  ,                                       !- Construction Name
-  {9d8aa0ba-bd99-49ba-897b-1625dd2b2d8d}, !- Space Name
->>>>>>> fcfe5a62
+  {a1529c4f-ed1a-4495-a452-9b4d0d035953}, !- Space Name
   Outdoors,                               !- Outside Boundary Condition
   ,                                       !- Outside Boundary Condition Object
   SunExposed,                             !- Sun Exposure
@@ -904,19 +637,11 @@
   0, 6.81553519541936, 0;                 !- X,Y,Z Vertex 4 {m}
 
 OS:Surface,
-<<<<<<< HEAD
-  {b8b031f4-b324-4758-9329-2ead10519ce8}, !- Handle
+  {da51b69a-6469-4323-b38d-a916d6ed0805}, !- Handle
   Surface 16,                             !- Name
   Wall,                                   !- Surface Type
   ,                                       !- Construction Name
-  {39c0da56-5392-48a0-b361-da6457ab76ae}, !- Space Name
-=======
-  {f10ecef2-e46d-4265-ba2e-075a189043a7}, !- Handle
-  Surface 16,                             !- Name
-  Wall,                                   !- Surface Type
-  ,                                       !- Construction Name
-  {9d8aa0ba-bd99-49ba-897b-1625dd2b2d8d}, !- Space Name
->>>>>>> fcfe5a62
+  {a1529c4f-ed1a-4495-a452-9b4d0d035953}, !- Space Name
   Outdoors,                               !- Outside Boundary Condition
   ,                                       !- Outside Boundary Condition Object
   SunExposed,                             !- Sun Exposure
@@ -928,19 +653,11 @@
   0, 0, 0;                                !- X,Y,Z Vertex 3 {m}
 
 OS:Surface,
-<<<<<<< HEAD
-  {d94fbcdc-e74c-441a-ae14-d31c429ca3e4}, !- Handle
+  {5c4112d5-f083-49ed-af49-104aeba47fa4}, !- Handle
   Surface 17,                             !- Name
   Wall,                                   !- Surface Type
   ,                                       !- Construction Name
-  {39c0da56-5392-48a0-b361-da6457ab76ae}, !- Space Name
-=======
-  {e4633571-b900-4ff6-a54c-c40a0c1696a5}, !- Handle
-  Surface 17,                             !- Name
-  Wall,                                   !- Surface Type
-  ,                                       !- Construction Name
-  {9d8aa0ba-bd99-49ba-897b-1625dd2b2d8d}, !- Space Name
->>>>>>> fcfe5a62
+  {a1529c4f-ed1a-4495-a452-9b4d0d035953}, !- Space Name
   Outdoors,                               !- Outside Boundary Condition
   ,                                       !- Outside Boundary Condition Object
   SunExposed,                             !- Sun Exposure
@@ -952,15 +669,9 @@
   13.6310703908387, 6.81553519541936, 0;  !- X,Y,Z Vertex 3 {m}
 
 OS:Space,
-<<<<<<< HEAD
-  {39c0da56-5392-48a0-b361-da6457ab76ae}, !- Handle
+  {a1529c4f-ed1a-4495-a452-9b4d0d035953}, !- Handle
   unfinished attic space,                 !- Name
-  {7b02b289-bb91-4618-a4cd-bad9bf4dfe80}, !- Space Type Name
-=======
-  {9d8aa0ba-bd99-49ba-897b-1625dd2b2d8d}, !- Handle
-  unfinished attic space,                 !- Name
-  {bf074dfc-e765-456d-84a9-ac2dee293402}, !- Space Type Name
->>>>>>> fcfe5a62
+  {8fc3a6c6-187b-4d5a-8806-2a90d9940b16}, !- Space Type Name
   ,                                       !- Default Construction Set Name
   ,                                       !- Default Schedule Set Name
   -0,                                     !- Direction of Relative North {deg}
@@ -968,17 +679,10 @@
   0,                                      !- Y Origin {m}
   4.8768,                                 !- Z Origin {m}
   ,                                       !- Building Story Name
-<<<<<<< HEAD
-  {335a140c-d2b3-4d53-95c8-a061dc92d1ff}; !- Thermal Zone Name
+  {2be47ee1-c6a8-4e76-886b-6c6df68e013c}; !- Thermal Zone Name
 
 OS:ThermalZone,
-  {335a140c-d2b3-4d53-95c8-a061dc92d1ff}, !- Handle
-=======
-  {e7caa46d-35ce-4dfb-b2dc-6a16981ada9a}; !- Thermal Zone Name
-
-OS:ThermalZone,
-  {e7caa46d-35ce-4dfb-b2dc-6a16981ada9a}, !- Handle
->>>>>>> fcfe5a62
+  {2be47ee1-c6a8-4e76-886b-6c6df68e013c}, !- Handle
   unfinished attic zone,                  !- Name
   ,                                       !- Multiplier
   ,                                       !- Ceiling Height {m}
@@ -987,17 +691,10 @@
   ,                                       !- Zone Inside Convection Algorithm
   ,                                       !- Zone Outside Convection Algorithm
   ,                                       !- Zone Conditioning Equipment List Name
-<<<<<<< HEAD
-  {8580c7d4-93bd-415d-afe9-b3249721423e}, !- Zone Air Inlet Port List
-  {e9fc09f0-ca85-4b04-99d8-b39b0af95506}, !- Zone Air Exhaust Port List
-  {cbc094b6-14d3-4559-af75-d5e6a7e4a5b2}, !- Zone Air Node Name
-  {1e0f3e9a-8c80-4764-bb4b-2954c2eaaf68}, !- Zone Return Air Port List
-=======
-  {ccf378ef-330f-415f-b1e8-5a7f1bb1035f}, !- Zone Air Inlet Port List
-  {d9ea1069-3d86-4751-9582-bf1f8b8d3020}, !- Zone Air Exhaust Port List
-  {506abf7b-fd5c-4c67-a945-382c8b4298fa}, !- Zone Air Node Name
-  {e3ceeb82-adee-447b-93d3-d65d70d6ce02}, !- Zone Return Air Port List
->>>>>>> fcfe5a62
+  {1622e1e1-c295-496f-8d23-f53a4df5d0d5}, !- Zone Air Inlet Port List
+  {e65e7bf5-0872-4126-aca8-04e54b822388}, !- Zone Air Exhaust Port List
+  {787a89df-48ea-46c9-8c57-a77482fd10fb}, !- Zone Air Node Name
+  {d56bc083-ae49-4508-a5be-4279ef92a306}, !- Zone Return Air Port List
   ,                                       !- Primary Daylighting Control Name
   ,                                       !- Fraction of Zone Controlled by Primary Daylighting Control
   ,                                       !- Secondary Daylighting Control Name
@@ -1008,71 +705,37 @@
   No;                                     !- Use Ideal Air Loads
 
 OS:Node,
-<<<<<<< HEAD
-  {88a68001-072e-4835-a99e-baccd448dda4}, !- Handle
+  {e05d10eb-90b1-49ac-acda-bd7d3f6e8f43}, !- Handle
   Node 2,                                 !- Name
-  {cbc094b6-14d3-4559-af75-d5e6a7e4a5b2}, !- Inlet Port
+  {787a89df-48ea-46c9-8c57-a77482fd10fb}, !- Inlet Port
   ;                                       !- Outlet Port
 
 OS:Connection,
-  {cbc094b6-14d3-4559-af75-d5e6a7e4a5b2}, !- Handle
-  {28f39a09-c9a8-41d1-818a-394237327530}, !- Name
-  {335a140c-d2b3-4d53-95c8-a061dc92d1ff}, !- Source Object
+  {787a89df-48ea-46c9-8c57-a77482fd10fb}, !- Handle
+  {ab3f5c5a-eddd-4b63-bc53-6d0c4c7a6fbd}, !- Name
+  {2be47ee1-c6a8-4e76-886b-6c6df68e013c}, !- Source Object
   11,                                     !- Outlet Port
-  {88a68001-072e-4835-a99e-baccd448dda4}, !- Target Object
+  {e05d10eb-90b1-49ac-acda-bd7d3f6e8f43}, !- Target Object
   2;                                      !- Inlet Port
 
 OS:PortList,
-  {8580c7d4-93bd-415d-afe9-b3249721423e}, !- Handle
-  {7ecc9e04-4eaf-43df-820e-787b7d8ba99f}, !- Name
-  {335a140c-d2b3-4d53-95c8-a061dc92d1ff}; !- HVAC Component
+  {1622e1e1-c295-496f-8d23-f53a4df5d0d5}, !- Handle
+  {4f5c29c5-ddeb-4ea2-974f-69a60d34605d}, !- Name
+  {2be47ee1-c6a8-4e76-886b-6c6df68e013c}; !- HVAC Component
 
 OS:PortList,
-  {e9fc09f0-ca85-4b04-99d8-b39b0af95506}, !- Handle
-  {f379c07b-a33b-45fd-b08f-d1bfe9ed802e}, !- Name
-  {335a140c-d2b3-4d53-95c8-a061dc92d1ff}; !- HVAC Component
+  {e65e7bf5-0872-4126-aca8-04e54b822388}, !- Handle
+  {cb7f8f3f-3c71-437d-8300-9cd9887f54b3}, !- Name
+  {2be47ee1-c6a8-4e76-886b-6c6df68e013c}; !- HVAC Component
 
 OS:PortList,
-  {1e0f3e9a-8c80-4764-bb4b-2954c2eaaf68}, !- Handle
-  {1d5f32cb-63e4-49e0-93c5-b405785420db}, !- Name
-  {335a140c-d2b3-4d53-95c8-a061dc92d1ff}; !- HVAC Component
+  {d56bc083-ae49-4508-a5be-4279ef92a306}, !- Handle
+  {55eadb9e-e159-4056-9f9e-a9f17dedf781}, !- Name
+  {2be47ee1-c6a8-4e76-886b-6c6df68e013c}; !- HVAC Component
 
 OS:Sizing:Zone,
-  {2b49d1aa-d712-410f-a688-184d8495dc2d}, !- Handle
-  {335a140c-d2b3-4d53-95c8-a061dc92d1ff}, !- Zone or ZoneList Name
-=======
-  {f7c3cdb4-649f-4858-8668-292f3edfe6a8}, !- Handle
-  Node 2,                                 !- Name
-  {506abf7b-fd5c-4c67-a945-382c8b4298fa}, !- Inlet Port
-  ;                                       !- Outlet Port
-
-OS:Connection,
-  {506abf7b-fd5c-4c67-a945-382c8b4298fa}, !- Handle
-  {c8caae13-1b9a-458f-bc2f-ecd38277adea}, !- Name
-  {e7caa46d-35ce-4dfb-b2dc-6a16981ada9a}, !- Source Object
-  11,                                     !- Outlet Port
-  {f7c3cdb4-649f-4858-8668-292f3edfe6a8}, !- Target Object
-  2;                                      !- Inlet Port
-
-OS:PortList,
-  {ccf378ef-330f-415f-b1e8-5a7f1bb1035f}, !- Handle
-  {ee45127f-b095-4a89-bfbf-ed583d6de0b9}, !- Name
-  {e7caa46d-35ce-4dfb-b2dc-6a16981ada9a}; !- HVAC Component
-
-OS:PortList,
-  {d9ea1069-3d86-4751-9582-bf1f8b8d3020}, !- Handle
-  {c945b62d-e977-499c-9d4a-93162ca4fcb1}, !- Name
-  {e7caa46d-35ce-4dfb-b2dc-6a16981ada9a}; !- HVAC Component
-
-OS:PortList,
-  {e3ceeb82-adee-447b-93d3-d65d70d6ce02}, !- Handle
-  {24110a75-0367-45f6-92e6-9d1c9b8dbbc6}, !- Name
-  {e7caa46d-35ce-4dfb-b2dc-6a16981ada9a}; !- HVAC Component
-
-OS:Sizing:Zone,
-  {8eda6ace-d636-45f5-8aa0-5fd230075ebc}, !- Handle
-  {e7caa46d-35ce-4dfb-b2dc-6a16981ada9a}, !- Zone or ZoneList Name
->>>>>>> fcfe5a62
+  {17ea2404-208e-412b-a4ac-77c3cb275342}, !- Handle
+  {2be47ee1-c6a8-4e76-886b-6c6df68e013c}, !- Zone or ZoneList Name
   SupplyAirTemperature,                   !- Zone Cooling Design Supply Air Temperature Input Method
   14,                                     !- Zone Cooling Design Supply Air Temperature {C}
   11.11,                                  !- Zone Cooling Design Supply Air Temperature Difference {deltaC}
@@ -1093,27 +756,20 @@
   ,                                       !- Heating Maximum Air Flow per Zone Floor Area {m3/s-m2}
   ,                                       !- Heating Maximum Air Flow {m3/s}
   ,                                       !- Heating Maximum Air Flow Fraction
+  ,                                       !- Design Zone Air Distribution Effectiveness in Cooling Mode
+  ,                                       !- Design Zone Air Distribution Effectiveness in Heating Mode
   No,                                     !- Account for Dedicated Outdoor Air System
   NeutralSupplyAir,                       !- Dedicated Outdoor Air System Control Strategy
   autosize,                               !- Dedicated Outdoor Air Low Setpoint Temperature for Design {C}
   autosize;                               !- Dedicated Outdoor Air High Setpoint Temperature for Design {C}
 
 OS:ZoneHVAC:EquipmentList,
-<<<<<<< HEAD
-  {25ed01da-0669-42d9-baf2-2b8d3dc04fcc}, !- Handle
+  {e5bda055-8f92-4854-a61f-23b9540cd22f}, !- Handle
   Zone HVAC Equipment List 2,             !- Name
-  {335a140c-d2b3-4d53-95c8-a061dc92d1ff}; !- Thermal Zone
+  {2be47ee1-c6a8-4e76-886b-6c6df68e013c}; !- Thermal Zone
 
 OS:SpaceType,
-  {7b02b289-bb91-4618-a4cd-bad9bf4dfe80}, !- Handle
-=======
-  {2f48c0b3-e88b-444a-9dbe-3c1daeae9bc9}, !- Handle
-  Zone HVAC Equipment List 2,             !- Name
-  {e7caa46d-35ce-4dfb-b2dc-6a16981ada9a}; !- Thermal Zone
-
-OS:SpaceType,
-  {bf074dfc-e765-456d-84a9-ac2dee293402}, !- Handle
->>>>>>> fcfe5a62
+  {8fc3a6c6-187b-4d5a-8806-2a90d9940b16}, !- Handle
   Space Type 2,                           !- Name
   ,                                       !- Default Construction Set Name
   ,                                       !- Default Schedule Set Name
@@ -1124,23 +780,14 @@
   unfinished attic;                       !- Standards Space Type
 
 OS:BuildingUnit,
-<<<<<<< HEAD
-  {b06552fb-314c-4c62-9356-556a1e8b84a9}, !- Handle
-=======
-  {6a24a524-3b63-4856-b6e3-d1d7f8c1f206}, !- Handle
->>>>>>> fcfe5a62
+  {166dd26f-54fb-4b87-8f6a-66b3553c17ff}, !- Handle
   unit 1,                                 !- Name
   ,                                       !- Rendering Color
   Residential;                            !- Building Unit Type
 
 OS:AdditionalProperties,
-<<<<<<< HEAD
-  {b70d853f-d021-4729-ac23-34ee611f4382}, !- Handle
-  {b06552fb-314c-4c62-9356-556a1e8b84a9}, !- Object Name
-=======
-  {442e9192-ce7d-47f5-9ba7-c62778c8cb86}, !- Handle
-  {6a24a524-3b63-4856-b6e3-d1d7f8c1f206}, !- Object Name
->>>>>>> fcfe5a62
+  {7dee982b-40e9-4753-bd0d-97f5b16aa910}, !- Handle
+  {166dd26f-54fb-4b87-8f6a-66b3553c17ff}, !- Object Name
   NumberOfBedrooms,                       !- Feature Name 1
   Integer,                                !- Feature Data Type 1
   3,                                      !- Feature Value 1
@@ -1151,18 +798,8 @@
   Double,                                 !- Feature Data Type 3
   2.6400000000000001;                     !- Feature Value 3
 
-<<<<<<< HEAD
-OS:External:File,
-  {c989fcea-6454-4007-b6e4-0c9ed720c9ab}, !- Handle
-  8760.csv,                               !- Name
-  8760.csv;                               !- File Name
-
 OS:Schedule:Day,
-  {9f1d65f3-efb3-45cd-a27b-7ab0e7727469}, !- Handle
-=======
-OS:Schedule:Day,
-  {adc570ad-8207-44de-be14-6476a4757dec}, !- Handle
->>>>>>> fcfe5a62
+  {fd197610-89fc-4265-b0bf-0f580ff6068d}, !- Handle
   Schedule Day 1,                         !- Name
   ,                                       !- Schedule Type Limits Name
   ,                                       !- Interpolate to Timestep
@@ -1171,111 +808,10 @@
   0;                                      !- Value Until Time 1
 
 OS:Schedule:Day,
-<<<<<<< HEAD
-  {8fad727c-063a-4965-9a7f-549c92e855b3}, !- Handle
-=======
-  {2e3f81b5-8578-4202-ab5d-7c7b080603ae}, !- Handle
->>>>>>> fcfe5a62
+  {3580b475-d747-42ab-bc1a-c33f93703650}, !- Handle
   Schedule Day 2,                         !- Name
   ,                                       !- Schedule Type Limits Name
   ,                                       !- Interpolate to Timestep
   24,                                     !- Hour 1
   0,                                      !- Minute 1
   1;                                      !- Value Until Time 1
-<<<<<<< HEAD
-
-OS:Schedule:File,
-  {43b20d42-ed18-47d2-845e-4a68cfab02cb}, !- Handle
-  occupants,                              !- Name
-  {4b3b59cd-22b9-47b2-ac46-6fa49537cd90}, !- Schedule Type Limits Name
-  {c989fcea-6454-4007-b6e4-0c9ed720c9ab}, !- External File Name
-  1,                                      !- Column Number
-  1,                                      !- Rows to Skip at Top
-  8760,                                   !- Number of Hours of Data
-  ,                                       !- Column Separator
-  ,                                       !- Interpolate to Timestep
-  60;                                     !- Minutes per Item
-
-OS:Schedule:Ruleset,
-  {e94dbc21-f50c-4d24-bcc0-c48777d263b0}, !- Handle
-  Schedule Ruleset 1,                     !- Name
-  {5aab9481-6972-42d6-9239-0d16a8490da6}, !- Schedule Type Limits Name
-  {ca3745e0-637d-416d-830d-54d69db039f8}; !- Default Day Schedule Name
-
-OS:Schedule:Day,
-  {ca3745e0-637d-416d-830d-54d69db039f8}, !- Handle
-  Schedule Day 3,                         !- Name
-  {5aab9481-6972-42d6-9239-0d16a8490da6}, !- Schedule Type Limits Name
-  ,                                       !- Interpolate to Timestep
-  24,                                     !- Hour 1
-  0,                                      !- Minute 1
-  112.539290946133;                       !- Value Until Time 1
-
-OS:People:Definition,
-  {7e9c7ad4-7298-4f81-9499-4eb78f99d2f4}, !- Handle
-  res occupants|living space,             !- Name
-  People,                                 !- Number of People Calculation Method
-  1.32,                                   !- Number of People {people}
-  ,                                       !- People per Space Floor Area {person/m2}
-  ,                                       !- Space Floor Area per Person {m2/person}
-  0.319734,                               !- Fraction Radiant
-  0.573,                                  !- Sensible Heat Fraction
-  0,                                      !- Carbon Dioxide Generation Rate {m3/s-W}
-  No,                                     !- Enable ASHRAE 55 Comfort Warnings
-  ZoneAveraged;                           !- Mean Radiant Temperature Calculation Type
-
-OS:People,
-  {02692be5-2423-4270-a468-5f3eb088fd81}, !- Handle
-  res occupants|living space,             !- Name
-  {7e9c7ad4-7298-4f81-9499-4eb78f99d2f4}, !- People Definition Name
-  {8c321ffd-b485-48e1-9a8b-2e846594e470}, !- Space or SpaceType Name
-  {43b20d42-ed18-47d2-845e-4a68cfab02cb}, !- Number of People Schedule Name
-  {e94dbc21-f50c-4d24-bcc0-c48777d263b0}, !- Activity Level Schedule Name
-  ,                                       !- Surface Name/Angle Factor List Name
-  ,                                       !- Work Efficiency Schedule Name
-  ,                                       !- Clothing Insulation Schedule Name
-  ,                                       !- Air Velocity Schedule Name
-  1;                                      !- Multiplier
-
-OS:ScheduleTypeLimits,
-  {5aab9481-6972-42d6-9239-0d16a8490da6}, !- Handle
-  ActivityLevel,                          !- Name
-  0,                                      !- Lower Limit Value
-  ,                                       !- Upper Limit Value
-  Continuous,                             !- Numeric Type
-  ActivityLevel;                          !- Unit Type
-
-OS:ScheduleTypeLimits,
-  {4b3b59cd-22b9-47b2-ac46-6fa49537cd90}, !- Handle
-  Fractional,                             !- Name
-  0,                                      !- Lower Limit Value
-  1,                                      !- Upper Limit Value
-  Continuous;                             !- Numeric Type
-
-OS:People:Definition,
-  {1cb157af-f070-45f5-843a-7718b8becad7}, !- Handle
-  res occupants|living space|story 2,     !- Name
-  People,                                 !- Number of People Calculation Method
-  1.32,                                   !- Number of People {people}
-  ,                                       !- People per Space Floor Area {person/m2}
-  ,                                       !- Space Floor Area per Person {m2/person}
-  0.319734,                               !- Fraction Radiant
-  0.573,                                  !- Sensible Heat Fraction
-  0,                                      !- Carbon Dioxide Generation Rate {m3/s-W}
-  No,                                     !- Enable ASHRAE 55 Comfort Warnings
-  ZoneAveraged;                           !- Mean Radiant Temperature Calculation Type
-
-OS:People,
-  {5ae6dfb3-3a75-4332-bee5-02ef7fac6f3f}, !- Handle
-  res occupants|living space|story 2,     !- Name
-  {1cb157af-f070-45f5-843a-7718b8becad7}, !- People Definition Name
-  {54b85440-ae35-49c4-95a2-1e715665bd30}, !- Space or SpaceType Name
-  {43b20d42-ed18-47d2-845e-4a68cfab02cb}, !- Number of People Schedule Name
-  {e94dbc21-f50c-4d24-bcc0-c48777d263b0}, !- Activity Level Schedule Name
-  ,                                       !- Surface Name/Angle Factor List Name
-  ,                                       !- Work Efficiency Schedule Name
-  ,                                       !- Clothing Insulation Schedule Name
-  ,                                       !- Air Velocity Schedule Name
-  1;                                      !- Multiplier
-=======
->>>>>>> fcfe5a62
