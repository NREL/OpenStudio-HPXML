--- conflicted
+++ resolved
@@ -1,54 +1,26 @@
 !- NOTE: Auto-generated from /test/osw_files/SFD_2000sqft_2story_SL_UA_Denver_North.osw
 
 OS:Version,
-<<<<<<< HEAD
-  {721c6672-ae62-4ca8-a4d9-ea5b4c34c967}, !- Handle
-  2.9.0;                                  !- Version Identifier
-
-OS:SimulationControl,
-  {5dadca89-46f1-4985-941a-1b873091a23e}, !- Handle
-=======
   {132628fd-c05e-4084-98e5-5eb3bdb9c4c3}, !- Handle
   2.9.0;                                  !- Version Identifier
 
 OS:SimulationControl,
   {6bd3d366-24b5-4079-bc14-81517c6e0739}, !- Handle
->>>>>>> 30cb9182
   ,                                       !- Do Zone Sizing Calculation
   ,                                       !- Do System Sizing Calculation
   ,                                       !- Do Plant Sizing Calculation
   No;                                     !- Run Simulation for Sizing Periods
 
 OS:Timestep,
-<<<<<<< HEAD
-  {98650122-1e20-4e41-9ca7-ed09e6c20f97}, !- Handle
-  6;                                      !- Number of Timesteps per Hour
-
-OS:ShadowCalculation,
-  {77611330-174f-4cc2-85c1-1b454cefcfdf}, !- Handle
-=======
   {30693c98-8a9b-41bd-8a20-4915b3a55121}, !- Handle
   6;                                      !- Number of Timesteps per Hour
 
 OS:ShadowCalculation,
   {9802badd-c5f3-4b09-8954-2b232d328a80}, !- Handle
->>>>>>> 30cb9182
   20,                                     !- Calculation Frequency
   200;                                    !- Maximum Figures in Shadow Overlap Calculations
 
 OS:SurfaceConvectionAlgorithm:Outside,
-<<<<<<< HEAD
-  {3c2c8a9e-e642-445c-89a2-2fc9c52844e7}, !- Handle
-  DOE-2;                                  !- Algorithm
-
-OS:SurfaceConvectionAlgorithm:Inside,
-  {85ccb6c8-83e5-4dad-8aef-1265be6f76ed}, !- Handle
-  TARP;                                   !- Algorithm
-
-OS:ZoneCapacitanceMultiplier:ResearchSpecial,
-  {36490faa-c61a-4bde-8d92-f80d8b788d63}, !- Handle
-  ,                                       !- Temperature Capacity Multiplier
-=======
   {1853e50f-f6a4-4245-8010-a9fdd969383d}, !- Handle
   DOE-2;                                  !- Algorithm
 
@@ -59,16 +31,11 @@
 OS:ZoneCapacitanceMultiplier:ResearchSpecial,
   {ce435979-2e36-4885-8e5e-ef673b363c41}, !- Handle
   3.6,                                    !- Temperature Capacity Multiplier
->>>>>>> 30cb9182
   15,                                     !- Humidity Capacity Multiplier
   ;                                       !- Carbon Dioxide Capacity Multiplier
 
 OS:RunPeriod,
-<<<<<<< HEAD
-  {30d10d22-4891-42f8-819e-7ca44c009dd7}, !- Handle
-=======
   {cd64c4ee-c713-4829-ba75-1644c1024fea}, !- Handle
->>>>>>> 30cb9182
   Run Period 1,                           !- Name
   1,                                      !- Begin Month
   1,                                      !- Begin Day of Month
@@ -82,21 +49,13 @@
   ;                                       !- Number of Times Runperiod to be Repeated
 
 OS:YearDescription,
-<<<<<<< HEAD
-  {eb0ca699-99a5-466c-8c66-5835c3ce65c5}, !- Handle
-=======
   {b85a5818-91f6-43f3-9c97-02fc8434cb02}, !- Handle
->>>>>>> 30cb9182
   2007,                                   !- Calendar Year
   ,                                       !- Day of Week for Start Day
   ;                                       !- Is Leap Year
 
 OS:WeatherFile,
-<<<<<<< HEAD
-  {f1963be7-5f5f-46c4-8c4b-43dfa5603b91}, !- Handle
-=======
   {188ed93a-622a-4837-9bf9-415655465719}, !- Handle
->>>>>>> 30cb9182
   Denver Intl Ap,                         !- City
   CO,                                     !- State Province Region
   USA,                                    !- Country
@@ -110,13 +69,8 @@
   E23378AA;                               !- Checksum
 
 OS:AdditionalProperties,
-<<<<<<< HEAD
-  {785569f5-b246-484f-a649-ea212cbc29bf}, !- Handle
-  {f1963be7-5f5f-46c4-8c4b-43dfa5603b91}, !- Object Name
-=======
   {e5b18029-1e4c-4d8e-a19e-ad892009b404}, !- Handle
   {188ed93a-622a-4837-9bf9-415655465719}, !- Object Name
->>>>>>> 30cb9182
   EPWHeaderCity,                          !- Feature Name 1
   String,                                 !- Feature Data Type 1
   Denver Intl Ap,                         !- Feature Value 1
@@ -224,11 +178,7 @@
   84;                                     !- Feature Value 35
 
 OS:Site,
-<<<<<<< HEAD
-  {baf37411-788f-42cf-b380-954579b268ea}, !- Handle
-=======
   {e9806051-b9a8-4701-aa25-c4219c79ce2a}, !- Handle
->>>>>>> 30cb9182
   Denver Intl Ap_CO_USA,                  !- Name
   39.83,                                  !- Latitude {deg}
   -104.65,                                !- Longitude {deg}
@@ -237,11 +187,7 @@
   ;                                       !- Terrain
 
 OS:ClimateZones,
-<<<<<<< HEAD
-  {89e0e118-b3b0-4911-97c5-34ae6f4433f3}, !- Handle
-=======
   {b2bed2cb-418e-4e0f-aff6-d816dfffb40a}, !- Handle
->>>>>>> 30cb9182
   ,                                       !- Active Institution
   ,                                       !- Active Year
   ,                                       !- Climate Zone Institution Name 1
@@ -254,31 +200,19 @@
   Cold;                                   !- Climate Zone Value 2
 
 OS:Site:WaterMainsTemperature,
-<<<<<<< HEAD
-  {4001b8fe-80cc-4180-9c5d-ed649d6a3e7a}, !- Handle
-=======
   {4cc552a3-3062-4ad7-8a75-7ca3721a7805}, !- Handle
->>>>>>> 30cb9182
   Correlation,                            !- Calculation Method
   ,                                       !- Temperature Schedule Name
   10.8753424657535,                       !- Annual Average Outdoor Air Temperature {C}
   23.1524007936508;                       !- Maximum Difference In Monthly Average Outdoor Air Temperatures {deltaC}
 
 OS:RunPeriodControl:DaylightSavingTime,
-<<<<<<< HEAD
-  {f5b9c58f-d03a-4ffb-ae95-8270fa5de10c}, !- Handle
-=======
   {98ff1c4a-3446-42ac-8175-02847ca56d6f}, !- Handle
->>>>>>> 30cb9182
   4/7,                                    !- Start Date
   10/26;                                  !- End Date
 
 OS:Site:GroundTemperature:Deep,
-<<<<<<< HEAD
-  {b0a8ddaf-7709-4d7e-8c24-3ffad695aa6e}, !- Handle
-=======
   {c1c135e2-4842-47cf-8bae-b8d374c1c53f}, !- Handle
->>>>>>> 30cb9182
   10.8753424657535,                       !- January Deep Ground Temperature {C}
   10.8753424657535,                       !- February Deep Ground Temperature {C}
   10.8753424657535,                       !- March Deep Ground Temperature {C}
@@ -293,11 +227,7 @@
   10.8753424657535;                       !- December Deep Ground Temperature {C}
 
 OS:Building,
-<<<<<<< HEAD
-  {9eabf7f3-3899-4907-ba42-29c427fd1de7}, !- Handle
-=======
   {bad2d751-f5b2-491b-ba69-c1024b555f6c}, !- Handle
->>>>>>> 30cb9182
   Building 1,                             !- Name
   ,                                       !- Building Sector Type
   ,                                       !- North Axis {deg}
@@ -312,13 +242,8 @@
   1;                                      !- Standards Number of Living Units
 
 OS:AdditionalProperties,
-<<<<<<< HEAD
-  {62d20b3f-0258-44b6-94c1-c6a2f655d72c}, !- Handle
-  {9eabf7f3-3899-4907-ba42-29c427fd1de7}, !- Object Name
-=======
   {0597086f-2a7f-4e5a-a25d-ca034010b069}, !- Handle
   {bad2d751-f5b2-491b-ba69-c1024b555f6c}, !- Object Name
->>>>>>> 30cb9182
   Total Units Represented,                !- Feature Name 1
   Integer,                                !- Feature Data Type 1
   1,                                      !- Feature Value 1
@@ -327,11 +252,7 @@
   1;                                      !- Feature Value 2
 
 OS:ThermalZone,
-<<<<<<< HEAD
-  {47bb041a-7ca5-46e5-b1a1-528a3568d40a}, !- Handle
-=======
   {1a44013d-30e9-4490-88ae-cd1ed312914c}, !- Handle
->>>>>>> 30cb9182
   living zone,                            !- Name
   ,                                       !- Multiplier
   ,                                       !- Ceiling Height {m}
@@ -340,17 +261,10 @@
   ,                                       !- Zone Inside Convection Algorithm
   ,                                       !- Zone Outside Convection Algorithm
   ,                                       !- Zone Conditioning Equipment List Name
-<<<<<<< HEAD
-  {3ef94d1d-c85b-4091-b580-8e2f31bddcdb}, !- Zone Air Inlet Port List
-  {ddcaed32-0a96-4417-94ff-48681f4ecc45}, !- Zone Air Exhaust Port List
-  {4bde693d-09a0-458d-aa31-86e7752b815a}, !- Zone Air Node Name
-  {8efe0ed0-88ba-4ecf-969d-99061b09dfe0}, !- Zone Return Air Port List
-=======
   {540d1abb-0eeb-4f1f-9d6e-1269d40d87ef}, !- Zone Air Inlet Port List
   {e5f66afc-0621-4292-a6a5-47d95bbe74dd}, !- Zone Air Exhaust Port List
   {e0c35a19-0c1e-421f-949b-4036b44afe9f}, !- Zone Air Node Name
   {7f9d33a6-7c03-42b1-bdb8-f0e9009120f9}, !- Zone Return Air Port List
->>>>>>> 30cb9182
   ,                                       !- Primary Daylighting Control Name
   ,                                       !- Fraction of Zone Controlled by Primary Daylighting Control
   ,                                       !- Secondary Daylighting Control Name
@@ -361,39 +275,6 @@
   No;                                     !- Use Ideal Air Loads
 
 OS:Node,
-<<<<<<< HEAD
-  {95aca97c-cf9a-438a-9f9c-8ff96bef81b9}, !- Handle
-  Node 1,                                 !- Name
-  {4bde693d-09a0-458d-aa31-86e7752b815a}, !- Inlet Port
-  ;                                       !- Outlet Port
-
-OS:Connection,
-  {4bde693d-09a0-458d-aa31-86e7752b815a}, !- Handle
-  {2bc2e0ae-2a96-40a4-8b2e-096b67038c24}, !- Name
-  {47bb041a-7ca5-46e5-b1a1-528a3568d40a}, !- Source Object
-  11,                                     !- Outlet Port
-  {95aca97c-cf9a-438a-9f9c-8ff96bef81b9}, !- Target Object
-  2;                                      !- Inlet Port
-
-OS:PortList,
-  {3ef94d1d-c85b-4091-b580-8e2f31bddcdb}, !- Handle
-  {6008c347-3400-4aa1-89d5-f38261ea3f5f}, !- Name
-  {47bb041a-7ca5-46e5-b1a1-528a3568d40a}; !- HVAC Component
-
-OS:PortList,
-  {ddcaed32-0a96-4417-94ff-48681f4ecc45}, !- Handle
-  {9f0a4afe-a09d-4f85-adbf-40923e5e7dc7}, !- Name
-  {47bb041a-7ca5-46e5-b1a1-528a3568d40a}; !- HVAC Component
-
-OS:PortList,
-  {8efe0ed0-88ba-4ecf-969d-99061b09dfe0}, !- Handle
-  {7294c925-3a0b-4540-971b-69ac497b1465}, !- Name
-  {47bb041a-7ca5-46e5-b1a1-528a3568d40a}; !- HVAC Component
-
-OS:Sizing:Zone,
-  {16b96be8-ef70-421e-b0ca-7d97a29a1a79}, !- Handle
-  {47bb041a-7ca5-46e5-b1a1-528a3568d40a}, !- Zone or ZoneList Name
-=======
   {aa3b1f6c-7449-4c45-b98e-10eb21cc294d}, !- Handle
   Node 1,                                 !- Name
   {e0c35a19-0c1e-421f-949b-4036b44afe9f}, !- Inlet Port
@@ -425,7 +306,6 @@
 OS:Sizing:Zone,
   {67024276-3ce9-4582-b216-979f0611550e}, !- Handle
   {1a44013d-30e9-4490-88ae-cd1ed312914c}, !- Zone or ZoneList Name
->>>>>>> 30cb9182
   SupplyAirTemperature,                   !- Zone Cooling Design Supply Air Temperature Input Method
   14,                                     !- Zone Cooling Design Supply Air Temperature {C}
   11.11,                                  !- Zone Cooling Design Supply Air Temperature Difference {deltaC}
@@ -454,16 +334,6 @@
   autosize;                               !- Dedicated Outdoor Air High Setpoint Temperature for Design {C}
 
 OS:ZoneHVAC:EquipmentList,
-<<<<<<< HEAD
-  {8f17bc82-b203-496c-ab5c-2769ee4f7bdf}, !- Handle
-  Zone HVAC Equipment List 1,             !- Name
-  {47bb041a-7ca5-46e5-b1a1-528a3568d40a}; !- Thermal Zone
-
-OS:Space,
-  {7ed82442-8f07-4295-b13e-fa4443d637c2}, !- Handle
-  living space,                           !- Name
-  {b675dfd1-d899-40e4-8886-51cdb7342c79}, !- Space Type Name
-=======
   {95bc335e-f07d-40d0-9ff1-50b8b9f00d64}, !- Handle
   Zone HVAC Equipment List 1,             !- Name
   {1a44013d-30e9-4490-88ae-cd1ed312914c}; !- Thermal Zone
@@ -472,7 +342,6 @@
   {54d72e13-0f7d-4ec8-a14b-98140dc3c5a1}, !- Handle
   living space,                           !- Name
   {7dcf497b-0739-4e2d-a16d-90ac476230dd}, !- Space Type Name
->>>>>>> 30cb9182
   ,                                       !- Default Construction Set Name
   ,                                       !- Default Schedule Set Name
   -0,                                     !- Direction of Relative North {deg}
@@ -480,19 +349,6 @@
   0,                                      !- Y Origin {m}
   0,                                      !- Z Origin {m}
   ,                                       !- Building Story Name
-<<<<<<< HEAD
-  {47bb041a-7ca5-46e5-b1a1-528a3568d40a}, !- Thermal Zone Name
-  ,                                       !- Part of Total Floor Area
-  ,                                       !- Design Specification Outdoor Air Object Name
-  {5ad55d58-a745-4b12-90b6-832bccd25a3b}; !- Building Unit Name
-
-OS:Surface,
-  {72b351dc-1000-441f-93b1-d61e99fcf7cd}, !- Handle
-  Surface 1,                              !- Name
-  Floor,                                  !- Surface Type
-  ,                                       !- Construction Name
-  {7ed82442-8f07-4295-b13e-fa4443d637c2}, !- Space Name
-=======
   {1a44013d-30e9-4490-88ae-cd1ed312914c}, !- Thermal Zone Name
   ,                                       !- Part of Total Floor Area
   ,                                       !- Design Specification Outdoor Air Object Name
@@ -504,7 +360,6 @@
   Floor,                                  !- Surface Type
   ,                                       !- Construction Name
   {54d72e13-0f7d-4ec8-a14b-98140dc3c5a1}, !- Space Name
->>>>>>> 30cb9182
   Foundation,                             !- Outside Boundary Condition
   ,                                       !- Outside Boundary Condition Object
   NoSun,                                  !- Sun Exposure
@@ -517,19 +372,11 @@
   13.6310703908387, 0, 0;                 !- X,Y,Z Vertex 4 {m}
 
 OS:Surface,
-<<<<<<< HEAD
-  {0fd6ac2e-4106-439e-b17d-5dc7fe3bc3d1}, !- Handle
-  Surface 2,                              !- Name
-  Wall,                                   !- Surface Type
-  ,                                       !- Construction Name
-  {7ed82442-8f07-4295-b13e-fa4443d637c2}, !- Space Name
-=======
   {cf69ab2a-20fe-4bc2-a009-515eab9bb20f}, !- Handle
   Surface 2,                              !- Name
   Wall,                                   !- Surface Type
   ,                                       !- Construction Name
   {54d72e13-0f7d-4ec8-a14b-98140dc3c5a1}, !- Space Name
->>>>>>> 30cb9182
   Outdoors,                               !- Outside Boundary Condition
   ,                                       !- Outside Boundary Condition Object
   SunExposed,                             !- Sun Exposure
@@ -542,19 +389,11 @@
   0, 0, 2.4384;                           !- X,Y,Z Vertex 4 {m}
 
 OS:Surface,
-<<<<<<< HEAD
-  {4cdfdb2b-a50b-422d-b10a-fb4957de7dbe}, !- Handle
-  Surface 3,                              !- Name
-  Wall,                                   !- Surface Type
-  ,                                       !- Construction Name
-  {7ed82442-8f07-4295-b13e-fa4443d637c2}, !- Space Name
-=======
   {f8431785-62c7-4aa7-ae88-01ec27fcb948}, !- Handle
   Surface 3,                              !- Name
   Wall,                                   !- Surface Type
   ,                                       !- Construction Name
   {54d72e13-0f7d-4ec8-a14b-98140dc3c5a1}, !- Space Name
->>>>>>> 30cb9182
   Outdoors,                               !- Outside Boundary Condition
   ,                                       !- Outside Boundary Condition Object
   SunExposed,                             !- Sun Exposure
@@ -567,19 +406,11 @@
   0, 6.81553519541936, 2.4384;            !- X,Y,Z Vertex 4 {m}
 
 OS:Surface,
-<<<<<<< HEAD
-  {ec722447-d2ca-4f71-944b-8143e836628c}, !- Handle
-  Surface 4,                              !- Name
-  Wall,                                   !- Surface Type
-  ,                                       !- Construction Name
-  {7ed82442-8f07-4295-b13e-fa4443d637c2}, !- Space Name
-=======
   {8d1efa77-ed1a-4a83-a1dd-c68e514f56ea}, !- Handle
   Surface 4,                              !- Name
   Wall,                                   !- Surface Type
   ,                                       !- Construction Name
   {54d72e13-0f7d-4ec8-a14b-98140dc3c5a1}, !- Space Name
->>>>>>> 30cb9182
   Outdoors,                               !- Outside Boundary Condition
   ,                                       !- Outside Boundary Condition Object
   SunExposed,                             !- Sun Exposure
@@ -592,19 +423,11 @@
   13.6310703908387, 6.81553519541936, 2.4384; !- X,Y,Z Vertex 4 {m}
 
 OS:Surface,
-<<<<<<< HEAD
-  {4de47a7c-8e9e-487d-bbc3-ba73c1bb3b5d}, !- Handle
-  Surface 5,                              !- Name
-  Wall,                                   !- Surface Type
-  ,                                       !- Construction Name
-  {7ed82442-8f07-4295-b13e-fa4443d637c2}, !- Space Name
-=======
   {9c2d8e55-814d-4dc3-9c1c-9e2fff7db10e}, !- Handle
   Surface 5,                              !- Name
   Wall,                                   !- Surface Type
   ,                                       !- Construction Name
   {54d72e13-0f7d-4ec8-a14b-98140dc3c5a1}, !- Space Name
->>>>>>> 30cb9182
   Outdoors,                               !- Outside Boundary Condition
   ,                                       !- Outside Boundary Condition Object
   SunExposed,                             !- Sun Exposure
@@ -617,15 +440,6 @@
   13.6310703908387, 0, 2.4384;            !- X,Y,Z Vertex 4 {m}
 
 OS:Surface,
-<<<<<<< HEAD
-  {a03ad60e-ff03-4e0a-ad20-a8f8421b0767}, !- Handle
-  Surface 6,                              !- Name
-  RoofCeiling,                            !- Surface Type
-  ,                                       !- Construction Name
-  {7ed82442-8f07-4295-b13e-fa4443d637c2}, !- Space Name
-  Surface,                                !- Outside Boundary Condition
-  {26d733a0-865c-4b57-89ff-045ca1173a11}, !- Outside Boundary Condition Object
-=======
   {f2fae08e-7ff2-4b84-b1a0-45909291e302}, !- Handle
   Surface 6,                              !- Name
   RoofCeiling,                            !- Surface Type
@@ -633,7 +447,6 @@
   {54d72e13-0f7d-4ec8-a14b-98140dc3c5a1}, !- Space Name
   Surface,                                !- Outside Boundary Condition
   {7bda8702-3d59-40f6-9694-4b42a6050f3b}, !- Outside Boundary Condition Object
->>>>>>> 30cb9182
   NoSun,                                  !- Sun Exposure
   NoWind,                                 !- Wind Exposure
   ,                                       !- View Factor to Ground
@@ -644,11 +457,7 @@
   0, 0, 2.4384;                           !- X,Y,Z Vertex 4 {m}
 
 OS:SpaceType,
-<<<<<<< HEAD
-  {b675dfd1-d899-40e4-8886-51cdb7342c79}, !- Handle
-=======
   {7dcf497b-0739-4e2d-a16d-90ac476230dd}, !- Handle
->>>>>>> 30cb9182
   Space Type 1,                           !- Name
   ,                                       !- Default Construction Set Name
   ,                                       !- Default Schedule Set Name
@@ -659,15 +468,9 @@
   living;                                 !- Standards Space Type
 
 OS:Space,
-<<<<<<< HEAD
-  {fa794b60-a189-4d0a-b1cf-94315cace1ba}, !- Handle
-  living space|story 2,                   !- Name
-  {b675dfd1-d899-40e4-8886-51cdb7342c79}, !- Space Type Name
-=======
   {64513065-6366-4db9-8d3f-f83cd1c8ee86}, !- Handle
   living space|story 2,                   !- Name
   {7dcf497b-0739-4e2d-a16d-90ac476230dd}, !- Space Type Name
->>>>>>> 30cb9182
   ,                                       !- Default Construction Set Name
   ,                                       !- Default Schedule Set Name
   -0,                                     !- Direction of Relative North {deg}
@@ -675,21 +478,6 @@
   0,                                      !- Y Origin {m}
   2.4384,                                 !- Z Origin {m}
   ,                                       !- Building Story Name
-<<<<<<< HEAD
-  {47bb041a-7ca5-46e5-b1a1-528a3568d40a}, !- Thermal Zone Name
-  ,                                       !- Part of Total Floor Area
-  ,                                       !- Design Specification Outdoor Air Object Name
-  {5ad55d58-a745-4b12-90b6-832bccd25a3b}; !- Building Unit Name
-
-OS:Surface,
-  {26d733a0-865c-4b57-89ff-045ca1173a11}, !- Handle
-  Surface 7,                              !- Name
-  Floor,                                  !- Surface Type
-  ,                                       !- Construction Name
-  {fa794b60-a189-4d0a-b1cf-94315cace1ba}, !- Space Name
-  Surface,                                !- Outside Boundary Condition
-  {a03ad60e-ff03-4e0a-ad20-a8f8421b0767}, !- Outside Boundary Condition Object
-=======
   {1a44013d-30e9-4490-88ae-cd1ed312914c}, !- Thermal Zone Name
   ,                                       !- Part of Total Floor Area
   ,                                       !- Design Specification Outdoor Air Object Name
@@ -703,7 +491,6 @@
   {64513065-6366-4db9-8d3f-f83cd1c8ee86}, !- Space Name
   Surface,                                !- Outside Boundary Condition
   {f2fae08e-7ff2-4b84-b1a0-45909291e302}, !- Outside Boundary Condition Object
->>>>>>> 30cb9182
   NoSun,                                  !- Sun Exposure
   NoWind,                                 !- Wind Exposure
   ,                                       !- View Factor to Ground
@@ -714,19 +501,11 @@
   13.6310703908387, 0, 0;                 !- X,Y,Z Vertex 4 {m}
 
 OS:Surface,
-<<<<<<< HEAD
-  {8e36310f-ed1c-40e4-a756-2039a98101e2}, !- Handle
-  Surface 8,                              !- Name
-  Wall,                                   !- Surface Type
-  ,                                       !- Construction Name
-  {fa794b60-a189-4d0a-b1cf-94315cace1ba}, !- Space Name
-=======
   {a0232b45-bf40-475d-b61c-f525f98e1302}, !- Handle
   Surface 8,                              !- Name
   Wall,                                   !- Surface Type
   ,                                       !- Construction Name
   {64513065-6366-4db9-8d3f-f83cd1c8ee86}, !- Space Name
->>>>>>> 30cb9182
   Outdoors,                               !- Outside Boundary Condition
   ,                                       !- Outside Boundary Condition Object
   SunExposed,                             !- Sun Exposure
@@ -739,19 +518,11 @@
   0, 0, 2.4384;                           !- X,Y,Z Vertex 4 {m}
 
 OS:Surface,
-<<<<<<< HEAD
-  {4562e7d8-ce25-47c7-b38c-82edf5ef0610}, !- Handle
-  Surface 9,                              !- Name
-  Wall,                                   !- Surface Type
-  ,                                       !- Construction Name
-  {fa794b60-a189-4d0a-b1cf-94315cace1ba}, !- Space Name
-=======
   {38b50dab-683d-4db3-b397-e57777d7da19}, !- Handle
   Surface 9,                              !- Name
   Wall,                                   !- Surface Type
   ,                                       !- Construction Name
   {64513065-6366-4db9-8d3f-f83cd1c8ee86}, !- Space Name
->>>>>>> 30cb9182
   Outdoors,                               !- Outside Boundary Condition
   ,                                       !- Outside Boundary Condition Object
   SunExposed,                             !- Sun Exposure
@@ -764,19 +535,11 @@
   0, 6.81553519541936, 2.4384;            !- X,Y,Z Vertex 4 {m}
 
 OS:Surface,
-<<<<<<< HEAD
-  {aef3eaac-e474-4ab8-aaa7-ad2a7293e171}, !- Handle
-  Surface 10,                             !- Name
-  Wall,                                   !- Surface Type
-  ,                                       !- Construction Name
-  {fa794b60-a189-4d0a-b1cf-94315cace1ba}, !- Space Name
-=======
   {6ea85929-0774-40e7-9497-3e08cc66df0c}, !- Handle
   Surface 10,                             !- Name
   Wall,                                   !- Surface Type
   ,                                       !- Construction Name
   {64513065-6366-4db9-8d3f-f83cd1c8ee86}, !- Space Name
->>>>>>> 30cb9182
   Outdoors,                               !- Outside Boundary Condition
   ,                                       !- Outside Boundary Condition Object
   SunExposed,                             !- Sun Exposure
@@ -789,19 +552,11 @@
   13.6310703908387, 6.81553519541936, 2.4384; !- X,Y,Z Vertex 4 {m}
 
 OS:Surface,
-<<<<<<< HEAD
-  {634d722b-2aba-4e89-a5b5-2378dac3d873}, !- Handle
-  Surface 11,                             !- Name
-  Wall,                                   !- Surface Type
-  ,                                       !- Construction Name
-  {fa794b60-a189-4d0a-b1cf-94315cace1ba}, !- Space Name
-=======
   {ced17d96-941d-4387-9c5d-2ad64566392c}, !- Handle
   Surface 11,                             !- Name
   Wall,                                   !- Surface Type
   ,                                       !- Construction Name
   {64513065-6366-4db9-8d3f-f83cd1c8ee86}, !- Space Name
->>>>>>> 30cb9182
   Outdoors,                               !- Outside Boundary Condition
   ,                                       !- Outside Boundary Condition Object
   SunExposed,                             !- Sun Exposure
@@ -814,15 +569,6 @@
   13.6310703908387, 0, 2.4384;            !- X,Y,Z Vertex 4 {m}
 
 OS:Surface,
-<<<<<<< HEAD
-  {c5fc0c3e-261c-40c9-9068-a5a552ce67f8}, !- Handle
-  Surface 12,                             !- Name
-  RoofCeiling,                            !- Surface Type
-  ,                                       !- Construction Name
-  {fa794b60-a189-4d0a-b1cf-94315cace1ba}, !- Space Name
-  Surface,                                !- Outside Boundary Condition
-  {21530efa-3714-4fe5-9286-aa3ade85336f}, !- Outside Boundary Condition Object
-=======
   {ed4a4b4c-393b-4667-ac82-c0d8b0bd408d}, !- Handle
   Surface 12,                             !- Name
   RoofCeiling,                            !- Surface Type
@@ -830,7 +576,6 @@
   {64513065-6366-4db9-8d3f-f83cd1c8ee86}, !- Space Name
   Surface,                                !- Outside Boundary Condition
   {9187c9ae-2310-46bd-bf8c-4c39e425dde7}, !- Outside Boundary Condition Object
->>>>>>> 30cb9182
   NoSun,                                  !- Sun Exposure
   NoWind,                                 !- Wind Exposure
   ,                                       !- View Factor to Ground
@@ -841,15 +586,6 @@
   0, 0, 2.4384;                           !- X,Y,Z Vertex 4 {m}
 
 OS:Surface,
-<<<<<<< HEAD
-  {21530efa-3714-4fe5-9286-aa3ade85336f}, !- Handle
-  Surface 13,                             !- Name
-  Floor,                                  !- Surface Type
-  ,                                       !- Construction Name
-  {dee9db9f-b944-4a6d-bcc4-b571f87c79d1}, !- Space Name
-  Surface,                                !- Outside Boundary Condition
-  {c5fc0c3e-261c-40c9-9068-a5a552ce67f8}, !- Outside Boundary Condition Object
-=======
   {9187c9ae-2310-46bd-bf8c-4c39e425dde7}, !- Handle
   Surface 13,                             !- Name
   Floor,                                  !- Surface Type
@@ -857,7 +593,6 @@
   {9d8aa0ba-bd99-49ba-897b-1625dd2b2d8d}, !- Space Name
   Surface,                                !- Outside Boundary Condition
   {ed4a4b4c-393b-4667-ac82-c0d8b0bd408d}, !- Outside Boundary Condition Object
->>>>>>> 30cb9182
   NoSun,                                  !- Sun Exposure
   NoWind,                                 !- Wind Exposure
   ,                                       !- View Factor to Ground
@@ -868,19 +603,11 @@
   0, 0, 0;                                !- X,Y,Z Vertex 4 {m}
 
 OS:Surface,
-<<<<<<< HEAD
-  {2e5366fe-2891-45b1-b445-c680d64a3188}, !- Handle
-  Surface 14,                             !- Name
-  RoofCeiling,                            !- Surface Type
-  ,                                       !- Construction Name
-  {dee9db9f-b944-4a6d-bcc4-b571f87c79d1}, !- Space Name
-=======
   {2f256a49-0b63-43f7-a5c3-c64261fa7c05}, !- Handle
   Surface 14,                             !- Name
   RoofCeiling,                            !- Surface Type
   ,                                       !- Construction Name
   {9d8aa0ba-bd99-49ba-897b-1625dd2b2d8d}, !- Space Name
->>>>>>> 30cb9182
   Outdoors,                               !- Outside Boundary Condition
   ,                                       !- Outside Boundary Condition Object
   SunExposed,                             !- Sun Exposure
@@ -893,19 +620,11 @@
   13.6310703908387, 0, 0;                 !- X,Y,Z Vertex 4 {m}
 
 OS:Surface,
-<<<<<<< HEAD
-  {b4775f1d-0c1b-4021-98ea-80edf14801dc}, !- Handle
-  Surface 15,                             !- Name
-  RoofCeiling,                            !- Surface Type
-  ,                                       !- Construction Name
-  {dee9db9f-b944-4a6d-bcc4-b571f87c79d1}, !- Space Name
-=======
   {4e2f176d-a959-46c1-ba3f-e734a78a78bf}, !- Handle
   Surface 15,                             !- Name
   RoofCeiling,                            !- Surface Type
   ,                                       !- Construction Name
   {9d8aa0ba-bd99-49ba-897b-1625dd2b2d8d}, !- Space Name
->>>>>>> 30cb9182
   Outdoors,                               !- Outside Boundary Condition
   ,                                       !- Outside Boundary Condition Object
   SunExposed,                             !- Sun Exposure
@@ -918,19 +637,11 @@
   0, 6.81553519541936, 0;                 !- X,Y,Z Vertex 4 {m}
 
 OS:Surface,
-<<<<<<< HEAD
-  {100a93d7-4532-43c1-8a68-101c81001073}, !- Handle
-  Surface 16,                             !- Name
-  Wall,                                   !- Surface Type
-  ,                                       !- Construction Name
-  {dee9db9f-b944-4a6d-bcc4-b571f87c79d1}, !- Space Name
-=======
   {f10ecef2-e46d-4265-ba2e-075a189043a7}, !- Handle
   Surface 16,                             !- Name
   Wall,                                   !- Surface Type
   ,                                       !- Construction Name
   {9d8aa0ba-bd99-49ba-897b-1625dd2b2d8d}, !- Space Name
->>>>>>> 30cb9182
   Outdoors,                               !- Outside Boundary Condition
   ,                                       !- Outside Boundary Condition Object
   SunExposed,                             !- Sun Exposure
@@ -942,19 +653,11 @@
   0, 0, 0;                                !- X,Y,Z Vertex 3 {m}
 
 OS:Surface,
-<<<<<<< HEAD
-  {9f297c4f-1d6d-4b59-9b7a-9db76e4946a9}, !- Handle
-  Surface 17,                             !- Name
-  Wall,                                   !- Surface Type
-  ,                                       !- Construction Name
-  {dee9db9f-b944-4a6d-bcc4-b571f87c79d1}, !- Space Name
-=======
   {e4633571-b900-4ff6-a54c-c40a0c1696a5}, !- Handle
   Surface 17,                             !- Name
   Wall,                                   !- Surface Type
   ,                                       !- Construction Name
   {9d8aa0ba-bd99-49ba-897b-1625dd2b2d8d}, !- Space Name
->>>>>>> 30cb9182
   Outdoors,                               !- Outside Boundary Condition
   ,                                       !- Outside Boundary Condition Object
   SunExposed,                             !- Sun Exposure
@@ -966,15 +669,9 @@
   13.6310703908387, 6.81553519541936, 0;  !- X,Y,Z Vertex 3 {m}
 
 OS:Space,
-<<<<<<< HEAD
-  {dee9db9f-b944-4a6d-bcc4-b571f87c79d1}, !- Handle
-  unfinished attic space,                 !- Name
-  {01da32de-4009-4df6-b748-56438a32e097}, !- Space Type Name
-=======
   {9d8aa0ba-bd99-49ba-897b-1625dd2b2d8d}, !- Handle
   unfinished attic space,                 !- Name
   {bf074dfc-e765-456d-84a9-ac2dee293402}, !- Space Type Name
->>>>>>> 30cb9182
   ,                                       !- Default Construction Set Name
   ,                                       !- Default Schedule Set Name
   -0,                                     !- Direction of Relative North {deg}
@@ -982,17 +679,10 @@
   0,                                      !- Y Origin {m}
   4.8768,                                 !- Z Origin {m}
   ,                                       !- Building Story Name
-<<<<<<< HEAD
-  {f257de46-5df6-4a17-9204-ca5da73394a3}; !- Thermal Zone Name
-
-OS:ThermalZone,
-  {f257de46-5df6-4a17-9204-ca5da73394a3}, !- Handle
-=======
   {e7caa46d-35ce-4dfb-b2dc-6a16981ada9a}; !- Thermal Zone Name
 
 OS:ThermalZone,
   {e7caa46d-35ce-4dfb-b2dc-6a16981ada9a}, !- Handle
->>>>>>> 30cb9182
   unfinished attic zone,                  !- Name
   ,                                       !- Multiplier
   ,                                       !- Ceiling Height {m}
@@ -1001,17 +691,10 @@
   ,                                       !- Zone Inside Convection Algorithm
   ,                                       !- Zone Outside Convection Algorithm
   ,                                       !- Zone Conditioning Equipment List Name
-<<<<<<< HEAD
-  {620bd65f-e1b6-4d6e-b1f6-9cfdff753033}, !- Zone Air Inlet Port List
-  {a72be6f1-b216-4ff0-856a-9ea560a773e6}, !- Zone Air Exhaust Port List
-  {a4e67bf6-bc5b-4b4e-a72f-6cd1ea9a97a2}, !- Zone Air Node Name
-  {454ce4c5-dc93-4196-ba5b-23e7186656cd}, !- Zone Return Air Port List
-=======
   {ccf378ef-330f-415f-b1e8-5a7f1bb1035f}, !- Zone Air Inlet Port List
   {d9ea1069-3d86-4751-9582-bf1f8b8d3020}, !- Zone Air Exhaust Port List
   {506abf7b-fd5c-4c67-a945-382c8b4298fa}, !- Zone Air Node Name
   {e3ceeb82-adee-447b-93d3-d65d70d6ce02}, !- Zone Return Air Port List
->>>>>>> 30cb9182
   ,                                       !- Primary Daylighting Control Name
   ,                                       !- Fraction of Zone Controlled by Primary Daylighting Control
   ,                                       !- Secondary Daylighting Control Name
@@ -1022,39 +705,6 @@
   No;                                     !- Use Ideal Air Loads
 
 OS:Node,
-<<<<<<< HEAD
-  {ed432a3b-1f8b-4ed6-b11e-90d81c39d29f}, !- Handle
-  Node 2,                                 !- Name
-  {a4e67bf6-bc5b-4b4e-a72f-6cd1ea9a97a2}, !- Inlet Port
-  ;                                       !- Outlet Port
-
-OS:Connection,
-  {a4e67bf6-bc5b-4b4e-a72f-6cd1ea9a97a2}, !- Handle
-  {8e30161b-e7ae-4c5b-af46-ccf377666fa3}, !- Name
-  {f257de46-5df6-4a17-9204-ca5da73394a3}, !- Source Object
-  11,                                     !- Outlet Port
-  {ed432a3b-1f8b-4ed6-b11e-90d81c39d29f}, !- Target Object
-  2;                                      !- Inlet Port
-
-OS:PortList,
-  {620bd65f-e1b6-4d6e-b1f6-9cfdff753033}, !- Handle
-  {8d1e8934-deb8-46f0-8e75-f2a7847af7ee}, !- Name
-  {f257de46-5df6-4a17-9204-ca5da73394a3}; !- HVAC Component
-
-OS:PortList,
-  {a72be6f1-b216-4ff0-856a-9ea560a773e6}, !- Handle
-  {8a16bf6e-7032-43ad-902b-23fc2fea9121}, !- Name
-  {f257de46-5df6-4a17-9204-ca5da73394a3}; !- HVAC Component
-
-OS:PortList,
-  {454ce4c5-dc93-4196-ba5b-23e7186656cd}, !- Handle
-  {5ba1dc97-e40c-4a9f-b8b2-8aaf886b7488}, !- Name
-  {f257de46-5df6-4a17-9204-ca5da73394a3}; !- HVAC Component
-
-OS:Sizing:Zone,
-  {d9b91237-1ee7-4b17-be83-958024ee0393}, !- Handle
-  {f257de46-5df6-4a17-9204-ca5da73394a3}, !- Zone or ZoneList Name
-=======
   {f7c3cdb4-649f-4858-8668-292f3edfe6a8}, !- Handle
   Node 2,                                 !- Name
   {506abf7b-fd5c-4c67-a945-382c8b4298fa}, !- Inlet Port
@@ -1086,7 +736,6 @@
 OS:Sizing:Zone,
   {8eda6ace-d636-45f5-8aa0-5fd230075ebc}, !- Handle
   {e7caa46d-35ce-4dfb-b2dc-6a16981ada9a}, !- Zone or ZoneList Name
->>>>>>> 30cb9182
   SupplyAirTemperature,                   !- Zone Cooling Design Supply Air Temperature Input Method
   14,                                     !- Zone Cooling Design Supply Air Temperature {C}
   11.11,                                  !- Zone Cooling Design Supply Air Temperature Difference {deltaC}
@@ -1115,21 +764,12 @@
   autosize;                               !- Dedicated Outdoor Air High Setpoint Temperature for Design {C}
 
 OS:ZoneHVAC:EquipmentList,
-<<<<<<< HEAD
-  {1bd0e695-9bb9-4d29-8f1a-f3543de61708}, !- Handle
-  Zone HVAC Equipment List 2,             !- Name
-  {f257de46-5df6-4a17-9204-ca5da73394a3}; !- Thermal Zone
-
-OS:SpaceType,
-  {01da32de-4009-4df6-b748-56438a32e097}, !- Handle
-=======
   {2f48c0b3-e88b-444a-9dbe-3c1daeae9bc9}, !- Handle
   Zone HVAC Equipment List 2,             !- Name
   {e7caa46d-35ce-4dfb-b2dc-6a16981ada9a}; !- Thermal Zone
 
 OS:SpaceType,
   {bf074dfc-e765-456d-84a9-ac2dee293402}, !- Handle
->>>>>>> 30cb9182
   Space Type 2,                           !- Name
   ,                                       !- Default Construction Set Name
   ,                                       !- Default Schedule Set Name
@@ -1140,23 +780,14 @@
   unfinished attic;                       !- Standards Space Type
 
 OS:BuildingUnit,
-<<<<<<< HEAD
-  {5ad55d58-a745-4b12-90b6-832bccd25a3b}, !- Handle
-=======
   {6a24a524-3b63-4856-b6e3-d1d7f8c1f206}, !- Handle
->>>>>>> 30cb9182
   unit 1,                                 !- Name
   ,                                       !- Rendering Color
   Residential;                            !- Building Unit Type
 
 OS:AdditionalProperties,
-<<<<<<< HEAD
-  {cc11e696-ec0a-4b17-9db6-e5e11499be46}, !- Handle
-  {5ad55d58-a745-4b12-90b6-832bccd25a3b}, !- Object Name
-=======
   {442e9192-ce7d-47f5-9ba7-c62778c8cb86}, !- Handle
   {6a24a524-3b63-4856-b6e3-d1d7f8c1f206}, !- Object Name
->>>>>>> 30cb9182
   NumberOfBedrooms,                       !- Feature Name 1
   Integer,                                !- Feature Data Type 1
   3,                                      !- Feature Value 1
@@ -1167,18 +798,8 @@
   Double,                                 !- Feature Data Type 3
   2.6400000000000001;                     !- Feature Value 3
 
-<<<<<<< HEAD
-OS:External:File,
-  {5f0bf7b0-b56b-479d-8318-a1d2b88321cf}, !- Handle
-  8760.csv,                               !- Name
-  8760.csv;                               !- File Name
-
-OS:Schedule:Day,
-  {e15e2caf-43dd-4da4-bf19-ed1a05224d27}, !- Handle
-=======
 OS:Schedule:Day,
   {adc570ad-8207-44de-be14-6476a4757dec}, !- Handle
->>>>>>> 30cb9182
   Schedule Day 1,                         !- Name
   ,                                       !- Schedule Type Limits Name
   ,                                       !- Interpolate to Timestep
@@ -1187,111 +808,10 @@
   0;                                      !- Value Until Time 1
 
 OS:Schedule:Day,
-<<<<<<< HEAD
-  {5022e8cf-6976-4574-aa38-7543daba025d}, !- Handle
-=======
   {2e3f81b5-8578-4202-ab5d-7c7b080603ae}, !- Handle
->>>>>>> 30cb9182
   Schedule Day 2,                         !- Name
   ,                                       !- Schedule Type Limits Name
   ,                                       !- Interpolate to Timestep
   24,                                     !- Hour 1
   0,                                      !- Minute 1
   1;                                      !- Value Until Time 1
-<<<<<<< HEAD
-
-OS:Schedule:File,
-  {28fe32e2-c241-4060-8b1c-b7e1955d14d0}, !- Handle
-  occupants,                              !- Name
-  {fd0634d7-ed7e-47fb-9673-f5b133937221}, !- Schedule Type Limits Name
-  {5f0bf7b0-b56b-479d-8318-a1d2b88321cf}, !- External File Name
-  1,                                      !- Column Number
-  1,                                      !- Rows to Skip at Top
-  8760,                                   !- Number of Hours of Data
-  ,                                       !- Column Separator
-  ,                                       !- Interpolate to Timestep
-  60;                                     !- Minutes per Item
-
-OS:Schedule:Ruleset,
-  {d98b5de0-af3b-4354-95d6-d3d6f25fe9d4}, !- Handle
-  Schedule Ruleset 1,                     !- Name
-  {c3c3ea10-3102-47f2-a9ed-a41af9f8d6c4}, !- Schedule Type Limits Name
-  {9a349d39-fd08-4265-aa33-e9f975cc0326}; !- Default Day Schedule Name
-
-OS:Schedule:Day,
-  {9a349d39-fd08-4265-aa33-e9f975cc0326}, !- Handle
-  Schedule Day 3,                         !- Name
-  {c3c3ea10-3102-47f2-a9ed-a41af9f8d6c4}, !- Schedule Type Limits Name
-  ,                                       !- Interpolate to Timestep
-  24,                                     !- Hour 1
-  0,                                      !- Minute 1
-  112.539290946133;                       !- Value Until Time 1
-
-OS:People:Definition,
-  {ee23e414-b12e-4a26-b334-965350bc6b8e}, !- Handle
-  res occupants|living space|story 2,     !- Name
-  People,                                 !- Number of People Calculation Method
-  1.32,                                   !- Number of People {people}
-  ,                                       !- People per Space Floor Area {person/m2}
-  ,                                       !- Space Floor Area per Person {m2/person}
-  0.319734,                               !- Fraction Radiant
-  0.573,                                  !- Sensible Heat Fraction
-  0,                                      !- Carbon Dioxide Generation Rate {m3/s-W}
-  No,                                     !- Enable ASHRAE 55 Comfort Warnings
-  ZoneAveraged;                           !- Mean Radiant Temperature Calculation Type
-
-OS:People,
-  {2dfa5504-bda2-4749-8448-ba1ca349561a}, !- Handle
-  res occupants|living space|story 2,     !- Name
-  {ee23e414-b12e-4a26-b334-965350bc6b8e}, !- People Definition Name
-  {fa794b60-a189-4d0a-b1cf-94315cace1ba}, !- Space or SpaceType Name
-  {28fe32e2-c241-4060-8b1c-b7e1955d14d0}, !- Number of People Schedule Name
-  {d98b5de0-af3b-4354-95d6-d3d6f25fe9d4}, !- Activity Level Schedule Name
-  ,                                       !- Surface Name/Angle Factor List Name
-  ,                                       !- Work Efficiency Schedule Name
-  ,                                       !- Clothing Insulation Schedule Name
-  ,                                       !- Air Velocity Schedule Name
-  1;                                      !- Multiplier
-
-OS:ScheduleTypeLimits,
-  {c3c3ea10-3102-47f2-a9ed-a41af9f8d6c4}, !- Handle
-  ActivityLevel,                          !- Name
-  0,                                      !- Lower Limit Value
-  ,                                       !- Upper Limit Value
-  Continuous,                             !- Numeric Type
-  ActivityLevel;                          !- Unit Type
-
-OS:ScheduleTypeLimits,
-  {fd0634d7-ed7e-47fb-9673-f5b133937221}, !- Handle
-  Fractional,                             !- Name
-  0,                                      !- Lower Limit Value
-  1,                                      !- Upper Limit Value
-  Continuous;                             !- Numeric Type
-
-OS:People:Definition,
-  {dbc31ed6-82fa-4345-8383-fac7cb748888}, !- Handle
-  res occupants|living space,             !- Name
-  People,                                 !- Number of People Calculation Method
-  1.32,                                   !- Number of People {people}
-  ,                                       !- People per Space Floor Area {person/m2}
-  ,                                       !- Space Floor Area per Person {m2/person}
-  0.319734,                               !- Fraction Radiant
-  0.573,                                  !- Sensible Heat Fraction
-  0,                                      !- Carbon Dioxide Generation Rate {m3/s-W}
-  No,                                     !- Enable ASHRAE 55 Comfort Warnings
-  ZoneAveraged;                           !- Mean Radiant Temperature Calculation Type
-
-OS:People,
-  {81bb4e9a-5882-403d-8c31-380c64cb7ac4}, !- Handle
-  res occupants|living space,             !- Name
-  {dbc31ed6-82fa-4345-8383-fac7cb748888}, !- People Definition Name
-  {7ed82442-8f07-4295-b13e-fa4443d637c2}, !- Space or SpaceType Name
-  {28fe32e2-c241-4060-8b1c-b7e1955d14d0}, !- Number of People Schedule Name
-  {d98b5de0-af3b-4354-95d6-d3d6f25fe9d4}, !- Activity Level Schedule Name
-  ,                                       !- Surface Name/Angle Factor List Name
-  ,                                       !- Work Efficiency Schedule Name
-  ,                                       !- Clothing Insulation Schedule Name
-  ,                                       !- Air Velocity Schedule Name
-  1;                                      !- Multiplier
-=======
->>>>>>> 30cb9182
