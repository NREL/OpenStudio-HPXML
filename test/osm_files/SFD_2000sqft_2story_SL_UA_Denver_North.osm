!- NOTE: Auto-generated from /test/osw_files/SFD_2000sqft_2story_SL_UA_Denver_North.osw

OS:Version,
<<<<<<< HEAD
  {5c5d1d21-17ac-4c2f-94a6-4208c43f8935}, !- Handle
  2.8.0;                                  !- Version Identifier

OS:Building,
  {5a273184-e386-4ae1-a9d4-89d4210dbd0f}, !- Handle
  Building 1,                             !- Name
  ,                                       !- Building Sector Type
  180,                                    !- North Axis {deg}
  ,                                       !- Nominal Floor to Floor Height {m}
  ,                                       !- Space Type Name
  ,                                       !- Default Construction Set Name
  ,                                       !- Default Schedule Set Name
  2,                                      !- Standards Number of Stories
  2,                                      !- Standards Number of Above Ground Stories
  ,                                       !- Standards Template
  singlefamilydetached,                   !- Standards Building Type
  1;                                      !- Standards Number of Living Units

OS:Facility,
  {f86c2999-b6d5-4221-991c-7c4603299196}; !- Handle

OS:Site,
  {0af1bfdb-dd50-4192-8930-4464a07b1505}, !- Handle
  Denver Intl Ap_CO_USA,                  !- Name
  39.83,                                  !- Latitude {deg}
  -104.65,                                !- Longitude {deg}
  -7,                                     !- Time Zone {hr}
  1650,                                   !- Elevation {m}
  ;                                       !- Terrain

OS:SimulationControl,
  {6b8f07a1-e96b-4037-839b-043b1ac56c7d}, !- Handle
=======
  {5993b331-c37e-4382-bf24-5cf8a6d09a54}, !- Handle
  2.8.0;                                  !- Version Identifier

OS:SimulationControl,
  {ab96bf18-5a44-4c33-9ed2-27c70d854431}, !- Handle
>>>>>>> c55f66f4
  ,                                       !- Do Zone Sizing Calculation
  ,                                       !- Do System Sizing Calculation
  ,                                       !- Do Plant Sizing Calculation
  No;                                     !- Run Simulation for Sizing Periods

<<<<<<< HEAD
OS:Sizing:Parameters,
  {c049622e-8958-4f86-8ba6-10f9e686207e}, !- Handle
  1.25,                                   !- Heating Sizing Factor
  1.15;                                   !- Cooling Sizing Factor

OS:Timestep,
  {ecd39c9d-1902-4123-81de-0cf74fe4b563}, !- Handle
  6;                                      !- Number of Timesteps per Hour

OS:ShadowCalculation,
  {043594bc-5d1a-4830-83cc-bf9c8e9c17fc}, !- Handle
  20,                                     !- Calculation Frequency
  200;                                    !- Maximum Figures in Shadow Overlap Calculations

OS:HeatBalanceAlgorithm,
  {51a84435-90b6-4850-a35c-0e028d981b72}, !- Handle
  ConductionTransferFunction,             !- Algorithm
  200;                                    !- Surface Temperature Upper Limit {C}

OS:RunPeriod,
  {e04b6271-0b0e-4c1e-9daa-ada2cce527aa}, !- Handle
=======
OS:Timestep,
  {7ce91157-df49-4f9b-b18b-d79d5c40a42d}, !- Handle
  6;                                      !- Number of Timesteps per Hour

OS:ShadowCalculation,
  {4b8808fc-2eac-4a08-b5ad-6d00c276e118}, !- Handle
  20,                                     !- Calculation Frequency
  200;                                    !- Maximum Figures in Shadow Overlap Calculations

OS:SurfaceConvectionAlgorithm:Outside,
  {c24c8c15-9201-4f74-9cc4-167c0ded4a74}, !- Handle
  DOE-2;                                  !- Algorithm

OS:SurfaceConvectionAlgorithm:Inside,
  {ca384d73-42d9-4a5e-bd4b-93c75d496cd0}, !- Handle
  TARP;                                   !- Algorithm

OS:ZoneCapacitanceMultiplier:ResearchSpecial,
  {32c673fd-1b19-42c5-a159-b24bbbb8f80e}, !- Handle
  ,                                       !- Temperature Capacity Multiplier
  15,                                     !- Humidity Capacity Multiplier
  ;                                       !- Carbon Dioxide Capacity Multiplier

OS:RunPeriod,
  {3e7b9c00-cf1f-436d-818c-8b0fb2333edc}, !- Handle
>>>>>>> c55f66f4
  Run Period 1,                           !- Name
  1,                                      !- Begin Month
  1,                                      !- Begin Day of Month
  12,                                     !- End Month
  31,                                     !- End Day of Month
  ,                                       !- Use Weather File Holidays and Special Days
  ,                                       !- Use Weather File Daylight Saving Period
  ,                                       !- Apply Weekend Holiday Rule
  ,                                       !- Use Weather File Rain Indicators
  ,                                       !- Use Weather File Snow Indicators
  ;                                       !- Number of Times Runperiod to be Repeated

<<<<<<< HEAD
OS:LifeCycleCost:Parameters,
  {4a774721-5c0a-49a9-8cac-4e78649c31cd}, !- Handle
  ,                                       !- Analysis Type
  ,                                       !- Discounting Convention
  ,                                       !- Inflation Approach
  ,                                       !- Real Discount Rate
  ,                                       !- Nominal Discount Rate
  ,                                       !- Inflation
  ,                                       !- Base Date Month
  ,                                       !- Base Date Year
  ,                                       !- Service Date Month
  ,                                       !- Service Date Year
  ;                                       !- Length of Study Period in Years

OS:SurfaceConvectionAlgorithm:Outside,
  {5628a871-fe5e-4798-8ab2-fa659277781f}, !- Handle
  DOE-2;                                  !- Algorithm

OS:SurfaceConvectionAlgorithm:Inside,
  {13873d35-8096-4e2b-a6c4-2c667281de51}, !- Handle
  TARP;                                   !- Algorithm

OS:ZoneCapacitanceMultiplier:ResearchSpecial,
  {018978d2-9ae2-44f3-b85d-ffa035aa2e96}, !- Handle
  ,                                       !- Temperature Capacity Multiplier
  15,                                     !- Humidity Capacity Multiplier
  ;                                       !- Carbon Dioxide Capacity Multiplier

OS:ThermalZone,
  {46d35e32-4a86-404e-9bb1-0df75841b6a7}, !- Handle
=======
OS:ThermalZone,
  {a1e9b947-d655-4429-bf58-5f0135fc2e01}, !- Handle
>>>>>>> c55f66f4
  living zone,                            !- Name
  ,                                       !- Multiplier
  ,                                       !- Ceiling Height {m}
  ,                                       !- Volume {m3}
  ,                                       !- Floor Area {m2}
  ,                                       !- Zone Inside Convection Algorithm
  ,                                       !- Zone Outside Convection Algorithm
  ,                                       !- Zone Conditioning Equipment List Name
<<<<<<< HEAD
  {61588254-a183-4352-b82c-cb7cc5b0a166}, !- Zone Air Inlet Port List
  {8454e5a2-06b4-4205-9644-8e17d9201f3e}, !- Zone Air Exhaust Port List
  {c9428003-8862-481a-842a-ade70cd1a4da}, !- Zone Air Node Name
  {b1697028-062c-414d-9c60-8ca0ceedd1cc}, !- Zone Return Air Port List
=======
  {030b104a-bdb6-4e34-b2de-0196a3431a9f}, !- Zone Air Inlet Port List
  {8c1e7c62-9168-44c4-9882-14c918e71e52}, !- Zone Air Exhaust Port List
  {d03b7c49-e127-4520-b4bd-15bc0b14960b}, !- Zone Air Node Name
  {cdfefac1-8ba4-4efb-86b4-a8baf3de8997}, !- Zone Return Air Port List
>>>>>>> c55f66f4
  ,                                       !- Primary Daylighting Control Name
  ,                                       !- Fraction of Zone Controlled by Primary Daylighting Control
  ,                                       !- Secondary Daylighting Control Name
  ,                                       !- Fraction of Zone Controlled by Secondary Daylighting Control
  ,                                       !- Illuminance Map Name
  ,                                       !- Group Rendering Name
  ,                                       !- Thermostat Name
  No;                                     !- Use Ideal Air Loads

OS:Node,
<<<<<<< HEAD
  {e8e11ac6-90cc-40ba-9a0b-d7d4f2dc36e2}, !- Handle
  Node 1,                                 !- Name
  {c9428003-8862-481a-842a-ade70cd1a4da}, !- Inlet Port
  ;                                       !- Outlet Port

OS:Connection,
  {c9428003-8862-481a-842a-ade70cd1a4da}, !- Handle
  {37576e90-d058-42ca-a54a-1b4bc3d15826}, !- Name
  {46d35e32-4a86-404e-9bb1-0df75841b6a7}, !- Source Object
  11,                                     !- Outlet Port
  {e8e11ac6-90cc-40ba-9a0b-d7d4f2dc36e2}, !- Target Object
  2;                                      !- Inlet Port

OS:PortList,
  {61588254-a183-4352-b82c-cb7cc5b0a166}, !- Handle
  {5eeb399a-73a8-478a-9a3a-b1118afafaf9}, !- Name
  {46d35e32-4a86-404e-9bb1-0df75841b6a7}; !- HVAC Component

OS:PortList,
  {8454e5a2-06b4-4205-9644-8e17d9201f3e}, !- Handle
  {82d02c8b-bbaa-4a1a-90ea-394c256d998b}, !- Name
  {46d35e32-4a86-404e-9bb1-0df75841b6a7}; !- HVAC Component

OS:PortList,
  {b1697028-062c-414d-9c60-8ca0ceedd1cc}, !- Handle
  {6cdd6ada-4dfb-4e08-83f6-1f894e7d26b3}, !- Name
  {46d35e32-4a86-404e-9bb1-0df75841b6a7}; !- HVAC Component

OS:Sizing:Zone,
  {2e6313e7-f740-4a11-82c0-7ccc038faafb}, !- Handle
  {46d35e32-4a86-404e-9bb1-0df75841b6a7}, !- Zone or ZoneList Name
=======
  {d2fb21e1-e790-4327-90ec-c3dc59acf917}, !- Handle
  Node 1,                                 !- Name
  {d03b7c49-e127-4520-b4bd-15bc0b14960b}, !- Inlet Port
  ;                                       !- Outlet Port

OS:Connection,
  {d03b7c49-e127-4520-b4bd-15bc0b14960b}, !- Handle
  {7fe4e3ca-3bd3-4625-8c26-d5894a8dd213}, !- Name
  {a1e9b947-d655-4429-bf58-5f0135fc2e01}, !- Source Object
  11,                                     !- Outlet Port
  {d2fb21e1-e790-4327-90ec-c3dc59acf917}, !- Target Object
  2;                                      !- Inlet Port

OS:PortList,
  {030b104a-bdb6-4e34-b2de-0196a3431a9f}, !- Handle
  {5842dcd6-cb2a-4572-91fb-f11625090aa7}, !- Name
  {a1e9b947-d655-4429-bf58-5f0135fc2e01}; !- HVAC Component

OS:PortList,
  {8c1e7c62-9168-44c4-9882-14c918e71e52}, !- Handle
  {9041a0ae-7252-434f-a71f-3438306d0d13}, !- Name
  {a1e9b947-d655-4429-bf58-5f0135fc2e01}; !- HVAC Component

OS:PortList,
  {cdfefac1-8ba4-4efb-86b4-a8baf3de8997}, !- Handle
  {1a739284-bd76-414e-bffd-731678dd9741}, !- Name
  {a1e9b947-d655-4429-bf58-5f0135fc2e01}; !- HVAC Component

OS:Sizing:Zone,
  {369f0ff1-f21b-4be7-8b26-3425048fb09e}, !- Handle
  {a1e9b947-d655-4429-bf58-5f0135fc2e01}, !- Zone or ZoneList Name
>>>>>>> c55f66f4
  SupplyAirTemperature,                   !- Zone Cooling Design Supply Air Temperature Input Method
  14,                                     !- Zone Cooling Design Supply Air Temperature {C}
  11.11,                                  !- Zone Cooling Design Supply Air Temperature Difference {deltaC}
  SupplyAirTemperature,                   !- Zone Heating Design Supply Air Temperature Input Method
  40,                                     !- Zone Heating Design Supply Air Temperature {C}
  11.11,                                  !- Zone Heating Design Supply Air Temperature Difference {deltaC}
  0.0085,                                 !- Zone Cooling Design Supply Air Humidity Ratio {kg-H2O/kg-air}
  0.008,                                  !- Zone Heating Design Supply Air Humidity Ratio {kg-H2O/kg-air}
  ,                                       !- Zone Heating Sizing Factor
  ,                                       !- Zone Cooling Sizing Factor
  DesignDay,                              !- Cooling Design Air Flow Method
  ,                                       !- Cooling Design Air Flow Rate {m3/s}
  ,                                       !- Cooling Minimum Air Flow per Zone Floor Area {m3/s-m2}
  ,                                       !- Cooling Minimum Air Flow {m3/s}
  ,                                       !- Cooling Minimum Air Flow Fraction
  DesignDay,                              !- Heating Design Air Flow Method
  ,                                       !- Heating Design Air Flow Rate {m3/s}
  ,                                       !- Heating Maximum Air Flow per Zone Floor Area {m3/s-m2}
  ,                                       !- Heating Maximum Air Flow {m3/s}
  ,                                       !- Heating Maximum Air Flow Fraction
  ,                                       !- Design Zone Air Distribution Effectiveness in Cooling Mode
  ,                                       !- Design Zone Air Distribution Effectiveness in Heating Mode
  No,                                     !- Account for Dedicated Outdoor Air System
  NeutralSupplyAir,                       !- Dedicated Outdoor Air System Control Strategy
  autosize,                               !- Dedicated Outdoor Air Low Setpoint Temperature for Design {C}
  autosize;                               !- Dedicated Outdoor Air High Setpoint Temperature for Design {C}

OS:ZoneHVAC:EquipmentList,
<<<<<<< HEAD
  {77ed3fed-cae1-4160-97d7-e21bc6281215}, !- Handle
  Zone HVAC Equipment List 1,             !- Name
  {46d35e32-4a86-404e-9bb1-0df75841b6a7}; !- Thermal Zone

OS:Space,
  {60fa8bb8-80d3-424e-acb0-2776c4e16887}, !- Handle
  living space,                           !- Name
  {2e43b493-1e3a-4ffd-a6f6-f4b77dcbabce}, !- Space Type Name
=======
  {fbc44e2a-0f13-45be-a3d3-41ba9d15d1a3}, !- Handle
  Zone HVAC Equipment List 1,             !- Name
  {a1e9b947-d655-4429-bf58-5f0135fc2e01}; !- Thermal Zone

OS:Space,
  {cd0bb37b-3048-42d5-925d-079547392a3c}, !- Handle
  living space,                           !- Name
  {7674b417-3fcc-49d7-b65c-a163225f9203}, !- Space Type Name
>>>>>>> c55f66f4
  ,                                       !- Default Construction Set Name
  ,                                       !- Default Schedule Set Name
  -0,                                     !- Direction of Relative North {deg}
  0,                                      !- X Origin {m}
  0,                                      !- Y Origin {m}
  0,                                      !- Z Origin {m}
  ,                                       !- Building Story Name
<<<<<<< HEAD
  {46d35e32-4a86-404e-9bb1-0df75841b6a7}, !- Thermal Zone Name
  ,                                       !- Part of Total Floor Area
  ,                                       !- Design Specification Outdoor Air Object Name
  {bb7c3a5c-c14c-47f5-95be-704782072d30}; !- Building Unit Name

OS:Surface,
  {1bd87714-018e-4d05-8db8-df9eb645a624}, !- Handle
  Surface 1,                              !- Name
  Floor,                                  !- Surface Type
  ,                                       !- Construction Name
  {60fa8bb8-80d3-424e-acb0-2776c4e16887}, !- Space Name
=======
  {a1e9b947-d655-4429-bf58-5f0135fc2e01}, !- Thermal Zone Name
  ,                                       !- Part of Total Floor Area
  ,                                       !- Design Specification Outdoor Air Object Name
  {1366b315-3e27-4d6e-ac5a-188c5b3609d4}; !- Building Unit Name

OS:Surface,
  {499c9d24-6468-49b0-afe7-11a7f6423630}, !- Handle
  Surface 1,                              !- Name
  Floor,                                  !- Surface Type
  ,                                       !- Construction Name
  {cd0bb37b-3048-42d5-925d-079547392a3c}, !- Space Name
>>>>>>> c55f66f4
  Foundation,                             !- Outside Boundary Condition
  ,                                       !- Outside Boundary Condition Object
  NoSun,                                  !- Sun Exposure
  NoWind,                                 !- Wind Exposure
  ,                                       !- View Factor to Ground
  ,                                       !- Number of Vertices
  0, 0, 0,                                !- X,Y,Z Vertex 1 {m}
  0, 6.81553519541936, 0,                 !- X,Y,Z Vertex 2 {m}
  13.6310703908387, 6.81553519541936, 0,  !- X,Y,Z Vertex 3 {m}
  13.6310703908387, 0, 0;                 !- X,Y,Z Vertex 4 {m}

OS:Surface,
<<<<<<< HEAD
  {117995c7-f1f8-43ec-9188-cfa53a58add8}, !- Handle
  Surface 2,                              !- Name
  Wall,                                   !- Surface Type
  ,                                       !- Construction Name
  {60fa8bb8-80d3-424e-acb0-2776c4e16887}, !- Space Name
=======
  {8dcd5aa8-6ecc-49a6-8a36-ddfc47a737d2}, !- Handle
  Surface 2,                              !- Name
  Wall,                                   !- Surface Type
  ,                                       !- Construction Name
  {cd0bb37b-3048-42d5-925d-079547392a3c}, !- Space Name
>>>>>>> c55f66f4
  Outdoors,                               !- Outside Boundary Condition
  ,                                       !- Outside Boundary Condition Object
  SunExposed,                             !- Sun Exposure
  WindExposed,                            !- Wind Exposure
  ,                                       !- View Factor to Ground
  ,                                       !- Number of Vertices
  0, 6.81553519541936, 2.4384,            !- X,Y,Z Vertex 1 {m}
  0, 6.81553519541936, 0,                 !- X,Y,Z Vertex 2 {m}
  0, 0, 0,                                !- X,Y,Z Vertex 3 {m}
  0, 0, 2.4384;                           !- X,Y,Z Vertex 4 {m}

OS:Surface,
<<<<<<< HEAD
  {05460494-a275-47ac-a062-194e5befdbd3}, !- Handle
  Surface 3,                              !- Name
  Wall,                                   !- Surface Type
  ,                                       !- Construction Name
  {60fa8bb8-80d3-424e-acb0-2776c4e16887}, !- Space Name
=======
  {04ac9975-66ea-4586-9f89-92987f8f3aeb}, !- Handle
  Surface 3,                              !- Name
  Wall,                                   !- Surface Type
  ,                                       !- Construction Name
  {cd0bb37b-3048-42d5-925d-079547392a3c}, !- Space Name
>>>>>>> c55f66f4
  Outdoors,                               !- Outside Boundary Condition
  ,                                       !- Outside Boundary Condition Object
  SunExposed,                             !- Sun Exposure
  WindExposed,                            !- Wind Exposure
  ,                                       !- View Factor to Ground
  ,                                       !- Number of Vertices
  13.6310703908387, 6.81553519541936, 2.4384, !- X,Y,Z Vertex 1 {m}
  13.6310703908387, 6.81553519541936, 0,  !- X,Y,Z Vertex 2 {m}
  0, 6.81553519541936, 0,                 !- X,Y,Z Vertex 3 {m}
  0, 6.81553519541936, 2.4384;            !- X,Y,Z Vertex 4 {m}

OS:Surface,
<<<<<<< HEAD
  {dd1427a4-31a0-4db1-9cef-46db30303c56}, !- Handle
  Surface 4,                              !- Name
  Wall,                                   !- Surface Type
  ,                                       !- Construction Name
  {60fa8bb8-80d3-424e-acb0-2776c4e16887}, !- Space Name
=======
  {5c2d5664-698a-43ff-bd14-e8d2ba8b8cf1}, !- Handle
  Surface 4,                              !- Name
  Wall,                                   !- Surface Type
  ,                                       !- Construction Name
  {cd0bb37b-3048-42d5-925d-079547392a3c}, !- Space Name
>>>>>>> c55f66f4
  Outdoors,                               !- Outside Boundary Condition
  ,                                       !- Outside Boundary Condition Object
  SunExposed,                             !- Sun Exposure
  WindExposed,                            !- Wind Exposure
  ,                                       !- View Factor to Ground
  ,                                       !- Number of Vertices
  13.6310703908387, 0, 2.4384,            !- X,Y,Z Vertex 1 {m}
  13.6310703908387, 0, 0,                 !- X,Y,Z Vertex 2 {m}
  13.6310703908387, 6.81553519541936, 0,  !- X,Y,Z Vertex 3 {m}
  13.6310703908387, 6.81553519541936, 2.4384; !- X,Y,Z Vertex 4 {m}

OS:Surface,
<<<<<<< HEAD
  {83b2b1ea-58d8-4d66-950f-1f0d77554ba0}, !- Handle
  Surface 5,                              !- Name
  Wall,                                   !- Surface Type
  ,                                       !- Construction Name
  {60fa8bb8-80d3-424e-acb0-2776c4e16887}, !- Space Name
=======
  {5a457b49-3f3a-431f-af3c-0082cf22a1b7}, !- Handle
  Surface 5,                              !- Name
  Wall,                                   !- Surface Type
  ,                                       !- Construction Name
  {cd0bb37b-3048-42d5-925d-079547392a3c}, !- Space Name
>>>>>>> c55f66f4
  Outdoors,                               !- Outside Boundary Condition
  ,                                       !- Outside Boundary Condition Object
  SunExposed,                             !- Sun Exposure
  WindExposed,                            !- Wind Exposure
  ,                                       !- View Factor to Ground
  ,                                       !- Number of Vertices
  0, 0, 2.4384,                           !- X,Y,Z Vertex 1 {m}
  0, 0, 0,                                !- X,Y,Z Vertex 2 {m}
  13.6310703908387, 0, 0,                 !- X,Y,Z Vertex 3 {m}
  13.6310703908387, 0, 2.4384;            !- X,Y,Z Vertex 4 {m}

OS:Surface,
<<<<<<< HEAD
  {a1b274f8-d51a-474d-889b-800bb732abb3}, !- Handle
  Surface 6,                              !- Name
  RoofCeiling,                            !- Surface Type
  ,                                       !- Construction Name
  {60fa8bb8-80d3-424e-acb0-2776c4e16887}, !- Space Name
  Surface,                                !- Outside Boundary Condition
  {0ccc7a2b-d3bf-4ef4-b684-847e5a999d77}, !- Outside Boundary Condition Object
=======
  {04479ecf-30d1-4f3c-9cff-50b364eabb44}, !- Handle
  Surface 6,                              !- Name
  RoofCeiling,                            !- Surface Type
  ,                                       !- Construction Name
  {cd0bb37b-3048-42d5-925d-079547392a3c}, !- Space Name
  Surface,                                !- Outside Boundary Condition
  {e160bf70-ad89-4e1d-a903-77ad31b8dbc3}, !- Outside Boundary Condition Object
>>>>>>> c55f66f4
  NoSun,                                  !- Sun Exposure
  NoWind,                                 !- Wind Exposure
  ,                                       !- View Factor to Ground
  ,                                       !- Number of Vertices
  13.6310703908387, 0, 2.4384,            !- X,Y,Z Vertex 1 {m}
  13.6310703908387, 6.81553519541936, 2.4384, !- X,Y,Z Vertex 2 {m}
  0, 6.81553519541936, 2.4384,            !- X,Y,Z Vertex 3 {m}
  0, 0, 2.4384;                           !- X,Y,Z Vertex 4 {m}

OS:SpaceType,
<<<<<<< HEAD
  {2e43b493-1e3a-4ffd-a6f6-f4b77dcbabce}, !- Handle
=======
  {7674b417-3fcc-49d7-b65c-a163225f9203}, !- Handle
>>>>>>> c55f66f4
  Space Type 1,                           !- Name
  ,                                       !- Default Construction Set Name
  ,                                       !- Default Schedule Set Name
  ,                                       !- Group Rendering Name
  ,                                       !- Design Specification Outdoor Air Object Name
  ,                                       !- Standards Template
  ,                                       !- Standards Building Type
  living;                                 !- Standards Space Type

OS:Space,
<<<<<<< HEAD
  {e22739ab-d67f-4b82-a1fb-fc3f54e48142}, !- Handle
  living space|story 2,                   !- Name
  {2e43b493-1e3a-4ffd-a6f6-f4b77dcbabce}, !- Space Type Name
=======
  {5333e4cc-f1a6-47d2-a130-10dc19cf1fa6}, !- Handle
  living space|story 2,                   !- Name
  {7674b417-3fcc-49d7-b65c-a163225f9203}, !- Space Type Name
>>>>>>> c55f66f4
  ,                                       !- Default Construction Set Name
  ,                                       !- Default Schedule Set Name
  -0,                                     !- Direction of Relative North {deg}
  0,                                      !- X Origin {m}
  0,                                      !- Y Origin {m}
  2.4384,                                 !- Z Origin {m}
  ,                                       !- Building Story Name
<<<<<<< HEAD
  {46d35e32-4a86-404e-9bb1-0df75841b6a7}, !- Thermal Zone Name
  ,                                       !- Part of Total Floor Area
  ,                                       !- Design Specification Outdoor Air Object Name
  {bb7c3a5c-c14c-47f5-95be-704782072d30}; !- Building Unit Name

OS:Surface,
  {0ccc7a2b-d3bf-4ef4-b684-847e5a999d77}, !- Handle
  Surface 7,                              !- Name
  Floor,                                  !- Surface Type
  ,                                       !- Construction Name
  {e22739ab-d67f-4b82-a1fb-fc3f54e48142}, !- Space Name
  Surface,                                !- Outside Boundary Condition
  {a1b274f8-d51a-474d-889b-800bb732abb3}, !- Outside Boundary Condition Object
=======
  {a1e9b947-d655-4429-bf58-5f0135fc2e01}, !- Thermal Zone Name
  ,                                       !- Part of Total Floor Area
  ,                                       !- Design Specification Outdoor Air Object Name
  {1366b315-3e27-4d6e-ac5a-188c5b3609d4}; !- Building Unit Name

OS:Surface,
  {e160bf70-ad89-4e1d-a903-77ad31b8dbc3}, !- Handle
  Surface 7,                              !- Name
  Floor,                                  !- Surface Type
  ,                                       !- Construction Name
  {5333e4cc-f1a6-47d2-a130-10dc19cf1fa6}, !- Space Name
  Surface,                                !- Outside Boundary Condition
  {04479ecf-30d1-4f3c-9cff-50b364eabb44}, !- Outside Boundary Condition Object
>>>>>>> c55f66f4
  NoSun,                                  !- Sun Exposure
  NoWind,                                 !- Wind Exposure
  ,                                       !- View Factor to Ground
  ,                                       !- Number of Vertices
  0, 0, 0,                                !- X,Y,Z Vertex 1 {m}
  0, 6.81553519541936, 0,                 !- X,Y,Z Vertex 2 {m}
  13.6310703908387, 6.81553519541936, 0,  !- X,Y,Z Vertex 3 {m}
  13.6310703908387, 0, 0;                 !- X,Y,Z Vertex 4 {m}

OS:Surface,
<<<<<<< HEAD
  {a4e4cc71-d679-4664-af1f-736715dada4d}, !- Handle
  Surface 8,                              !- Name
  Wall,                                   !- Surface Type
  ,                                       !- Construction Name
  {e22739ab-d67f-4b82-a1fb-fc3f54e48142}, !- Space Name
=======
  {24cb497e-c8f7-42b1-8333-b0543184c991}, !- Handle
  Surface 8,                              !- Name
  Wall,                                   !- Surface Type
  ,                                       !- Construction Name
  {5333e4cc-f1a6-47d2-a130-10dc19cf1fa6}, !- Space Name
>>>>>>> c55f66f4
  Outdoors,                               !- Outside Boundary Condition
  ,                                       !- Outside Boundary Condition Object
  SunExposed,                             !- Sun Exposure
  WindExposed,                            !- Wind Exposure
  ,                                       !- View Factor to Ground
  ,                                       !- Number of Vertices
  0, 6.81553519541936, 2.4384,            !- X,Y,Z Vertex 1 {m}
  0, 6.81553519541936, 0,                 !- X,Y,Z Vertex 2 {m}
  0, 0, 0,                                !- X,Y,Z Vertex 3 {m}
  0, 0, 2.4384;                           !- X,Y,Z Vertex 4 {m}

OS:Surface,
<<<<<<< HEAD
  {0f8810b6-13ad-4dd0-87a9-75fe5692c3b8}, !- Handle
  Surface 9,                              !- Name
  Wall,                                   !- Surface Type
  ,                                       !- Construction Name
  {e22739ab-d67f-4b82-a1fb-fc3f54e48142}, !- Space Name
=======
  {68676f81-d5b9-4f86-8806-d3231b2218b8}, !- Handle
  Surface 9,                              !- Name
  Wall,                                   !- Surface Type
  ,                                       !- Construction Name
  {5333e4cc-f1a6-47d2-a130-10dc19cf1fa6}, !- Space Name
>>>>>>> c55f66f4
  Outdoors,                               !- Outside Boundary Condition
  ,                                       !- Outside Boundary Condition Object
  SunExposed,                             !- Sun Exposure
  WindExposed,                            !- Wind Exposure
  ,                                       !- View Factor to Ground
  ,                                       !- Number of Vertices
  13.6310703908387, 6.81553519541936, 2.4384, !- X,Y,Z Vertex 1 {m}
  13.6310703908387, 6.81553519541936, 0,  !- X,Y,Z Vertex 2 {m}
  0, 6.81553519541936, 0,                 !- X,Y,Z Vertex 3 {m}
  0, 6.81553519541936, 2.4384;            !- X,Y,Z Vertex 4 {m}

OS:Surface,
<<<<<<< HEAD
  {46e05b37-9d48-4fe8-bb3c-01fd666dc080}, !- Handle
  Surface 10,                             !- Name
  Wall,                                   !- Surface Type
  ,                                       !- Construction Name
  {e22739ab-d67f-4b82-a1fb-fc3f54e48142}, !- Space Name
=======
  {14191777-fb21-48d5-bbd3-ce08ea39f945}, !- Handle
  Surface 10,                             !- Name
  Wall,                                   !- Surface Type
  ,                                       !- Construction Name
  {5333e4cc-f1a6-47d2-a130-10dc19cf1fa6}, !- Space Name
>>>>>>> c55f66f4
  Outdoors,                               !- Outside Boundary Condition
  ,                                       !- Outside Boundary Condition Object
  SunExposed,                             !- Sun Exposure
  WindExposed,                            !- Wind Exposure
  ,                                       !- View Factor to Ground
  ,                                       !- Number of Vertices
  13.6310703908387, 0, 2.4384,            !- X,Y,Z Vertex 1 {m}
  13.6310703908387, 0, 0,                 !- X,Y,Z Vertex 2 {m}
  13.6310703908387, 6.81553519541936, 0,  !- X,Y,Z Vertex 3 {m}
  13.6310703908387, 6.81553519541936, 2.4384; !- X,Y,Z Vertex 4 {m}

OS:Surface,
<<<<<<< HEAD
  {36640067-0d44-4433-8337-788c14ae394d}, !- Handle
  Surface 11,                             !- Name
  Wall,                                   !- Surface Type
  ,                                       !- Construction Name
  {e22739ab-d67f-4b82-a1fb-fc3f54e48142}, !- Space Name
=======
  {09cb5523-d669-4dac-827a-5bcba2aa7e60}, !- Handle
  Surface 11,                             !- Name
  Wall,                                   !- Surface Type
  ,                                       !- Construction Name
  {5333e4cc-f1a6-47d2-a130-10dc19cf1fa6}, !- Space Name
>>>>>>> c55f66f4
  Outdoors,                               !- Outside Boundary Condition
  ,                                       !- Outside Boundary Condition Object
  SunExposed,                             !- Sun Exposure
  WindExposed,                            !- Wind Exposure
  ,                                       !- View Factor to Ground
  ,                                       !- Number of Vertices
  0, 0, 2.4384,                           !- X,Y,Z Vertex 1 {m}
  0, 0, 0,                                !- X,Y,Z Vertex 2 {m}
  13.6310703908387, 0, 0,                 !- X,Y,Z Vertex 3 {m}
  13.6310703908387, 0, 2.4384;            !- X,Y,Z Vertex 4 {m}

OS:Surface,
<<<<<<< HEAD
  {8a7c78eb-9c9a-47a3-aec9-953f135410e7}, !- Handle
  Surface 12,                             !- Name
  RoofCeiling,                            !- Surface Type
  ,                                       !- Construction Name
  {e22739ab-d67f-4b82-a1fb-fc3f54e48142}, !- Space Name
  Surface,                                !- Outside Boundary Condition
  {d5acfdbe-caa0-46ce-bff0-6d326a6c544c}, !- Outside Boundary Condition Object
=======
  {c04cdd82-4f82-4556-a053-01744d170836}, !- Handle
  Surface 12,                             !- Name
  RoofCeiling,                            !- Surface Type
  ,                                       !- Construction Name
  {5333e4cc-f1a6-47d2-a130-10dc19cf1fa6}, !- Space Name
  Surface,                                !- Outside Boundary Condition
  {20ffd38c-784b-4b49-8554-323855920dd9}, !- Outside Boundary Condition Object
>>>>>>> c55f66f4
  NoSun,                                  !- Sun Exposure
  NoWind,                                 !- Wind Exposure
  ,                                       !- View Factor to Ground
  ,                                       !- Number of Vertices
  13.6310703908387, 0, 2.4384,            !- X,Y,Z Vertex 1 {m}
  13.6310703908387, 6.81553519541936, 2.4384, !- X,Y,Z Vertex 2 {m}
  0, 6.81553519541936, 2.4384,            !- X,Y,Z Vertex 3 {m}
  0, 0, 2.4384;                           !- X,Y,Z Vertex 4 {m}

OS:Surface,
<<<<<<< HEAD
  {d5acfdbe-caa0-46ce-bff0-6d326a6c544c}, !- Handle
  Surface 13,                             !- Name
  Floor,                                  !- Surface Type
  ,                                       !- Construction Name
  {d5556ef6-caf7-4ebd-80b7-fb66488e0cee}, !- Space Name
  Surface,                                !- Outside Boundary Condition
  {8a7c78eb-9c9a-47a3-aec9-953f135410e7}, !- Outside Boundary Condition Object
=======
  {20ffd38c-784b-4b49-8554-323855920dd9}, !- Handle
  Surface 13,                             !- Name
  Floor,                                  !- Surface Type
  ,                                       !- Construction Name
  {0b24c434-2fcc-409a-b651-645949d2e6d6}, !- Space Name
  Surface,                                !- Outside Boundary Condition
  {c04cdd82-4f82-4556-a053-01744d170836}, !- Outside Boundary Condition Object
>>>>>>> c55f66f4
  NoSun,                                  !- Sun Exposure
  NoWind,                                 !- Wind Exposure
  ,                                       !- View Factor to Ground
  ,                                       !- Number of Vertices
  0, 6.81553519541936, 0,                 !- X,Y,Z Vertex 1 {m}
  13.6310703908387, 6.81553519541936, 0,  !- X,Y,Z Vertex 2 {m}
  13.6310703908387, 0, 0,                 !- X,Y,Z Vertex 3 {m}
  0, 0, 0;                                !- X,Y,Z Vertex 4 {m}

OS:Surface,
<<<<<<< HEAD
  {516ea6af-70a9-4d67-9e65-1e4ebcbaf67c}, !- Handle
  Surface 14,                             !- Name
  RoofCeiling,                            !- Surface Type
  ,                                       !- Construction Name
  {d5556ef6-caf7-4ebd-80b7-fb66488e0cee}, !- Space Name
=======
  {2b48e1a8-90b1-4fc7-aab6-d08e798ef833}, !- Handle
  Surface 14,                             !- Name
  RoofCeiling,                            !- Surface Type
  ,                                       !- Construction Name
  {0b24c434-2fcc-409a-b651-645949d2e6d6}, !- Space Name
>>>>>>> c55f66f4
  Outdoors,                               !- Outside Boundary Condition
  ,                                       !- Outside Boundary Condition Object
  SunExposed,                             !- Sun Exposure
  WindExposed,                            !- Wind Exposure
  ,                                       !- View Factor to Ground
  ,                                       !- Number of Vertices
  13.6310703908387, 3.40776759770968, 1.70388379885484, !- X,Y,Z Vertex 1 {m}
  0, 3.40776759770968, 1.70388379885484,  !- X,Y,Z Vertex 2 {m}
  0, 0, 0,                                !- X,Y,Z Vertex 3 {m}
  13.6310703908387, 0, 0;                 !- X,Y,Z Vertex 4 {m}

OS:Surface,
<<<<<<< HEAD
  {52446b08-a1f2-4ae4-b989-b91840532804}, !- Handle
  Surface 15,                             !- Name
  RoofCeiling,                            !- Surface Type
  ,                                       !- Construction Name
  {d5556ef6-caf7-4ebd-80b7-fb66488e0cee}, !- Space Name
=======
  {669b7b2f-0e8e-45a2-bf6e-d096fcca0e10}, !- Handle
  Surface 15,                             !- Name
  RoofCeiling,                            !- Surface Type
  ,                                       !- Construction Name
  {0b24c434-2fcc-409a-b651-645949d2e6d6}, !- Space Name
>>>>>>> c55f66f4
  Outdoors,                               !- Outside Boundary Condition
  ,                                       !- Outside Boundary Condition Object
  SunExposed,                             !- Sun Exposure
  WindExposed,                            !- Wind Exposure
  ,                                       !- View Factor to Ground
  ,                                       !- Number of Vertices
  0, 3.40776759770968, 1.70388379885484,  !- X,Y,Z Vertex 1 {m}
  13.6310703908387, 3.40776759770968, 1.70388379885484, !- X,Y,Z Vertex 2 {m}
  13.6310703908387, 6.81553519541936, 0,  !- X,Y,Z Vertex 3 {m}
  0, 6.81553519541936, 0;                 !- X,Y,Z Vertex 4 {m}

OS:Surface,
<<<<<<< HEAD
  {0b309618-eccc-478f-877e-452953279aea}, !- Handle
  Surface 16,                             !- Name
  Wall,                                   !- Surface Type
  ,                                       !- Construction Name
  {d5556ef6-caf7-4ebd-80b7-fb66488e0cee}, !- Space Name
=======
  {36a9494e-3244-4015-8c2d-807b772b83b5}, !- Handle
  Surface 16,                             !- Name
  Wall,                                   !- Surface Type
  ,                                       !- Construction Name
  {0b24c434-2fcc-409a-b651-645949d2e6d6}, !- Space Name
>>>>>>> c55f66f4
  Outdoors,                               !- Outside Boundary Condition
  ,                                       !- Outside Boundary Condition Object
  SunExposed,                             !- Sun Exposure
  WindExposed,                            !- Wind Exposure
  ,                                       !- View Factor to Ground
  ,                                       !- Number of Vertices
  0, 3.40776759770968, 1.70388379885484,  !- X,Y,Z Vertex 1 {m}
  0, 6.81553519541936, 0,                 !- X,Y,Z Vertex 2 {m}
  0, 0, 0;                                !- X,Y,Z Vertex 3 {m}

OS:Surface,
<<<<<<< HEAD
  {e7109acb-4213-4a86-82c4-317a67259bf1}, !- Handle
  Surface 17,                             !- Name
  Wall,                                   !- Surface Type
  ,                                       !- Construction Name
  {d5556ef6-caf7-4ebd-80b7-fb66488e0cee}, !- Space Name
=======
  {bac16c79-7929-461c-b748-2e2545b7840d}, !- Handle
  Surface 17,                             !- Name
  Wall,                                   !- Surface Type
  ,                                       !- Construction Name
  {0b24c434-2fcc-409a-b651-645949d2e6d6}, !- Space Name
>>>>>>> c55f66f4
  Outdoors,                               !- Outside Boundary Condition
  ,                                       !- Outside Boundary Condition Object
  SunExposed,                             !- Sun Exposure
  WindExposed,                            !- Wind Exposure
  ,                                       !- View Factor to Ground
  ,                                       !- Number of Vertices
  13.6310703908387, 3.40776759770968, 1.70388379885484, !- X,Y,Z Vertex 1 {m}
  13.6310703908387, 0, 0,                 !- X,Y,Z Vertex 2 {m}
  13.6310703908387, 6.81553519541936, 0;  !- X,Y,Z Vertex 3 {m}

OS:Space,
<<<<<<< HEAD
  {d5556ef6-caf7-4ebd-80b7-fb66488e0cee}, !- Handle
  unfinished attic space,                 !- Name
  {ef84f8f6-b736-4b60-9c2d-99b3255a586c}, !- Space Type Name
=======
  {0b24c434-2fcc-409a-b651-645949d2e6d6}, !- Handle
  unfinished attic space,                 !- Name
  {3f63245d-387f-4877-b06e-1875074a8ac4}, !- Space Type Name
>>>>>>> c55f66f4
  ,                                       !- Default Construction Set Name
  ,                                       !- Default Schedule Set Name
  -0,                                     !- Direction of Relative North {deg}
  0,                                      !- X Origin {m}
  0,                                      !- Y Origin {m}
  4.8768,                                 !- Z Origin {m}
  ,                                       !- Building Story Name
<<<<<<< HEAD
  {8afcfc1d-7ba1-474a-abd8-937fe3a901e0}; !- Thermal Zone Name

OS:ThermalZone,
  {8afcfc1d-7ba1-474a-abd8-937fe3a901e0}, !- Handle
=======
  {4b7e3b55-6d3e-4418-b499-0b48ce8f1c23}; !- Thermal Zone Name

OS:ThermalZone,
  {4b7e3b55-6d3e-4418-b499-0b48ce8f1c23}, !- Handle
>>>>>>> c55f66f4
  unfinished attic zone,                  !- Name
  ,                                       !- Multiplier
  ,                                       !- Ceiling Height {m}
  ,                                       !- Volume {m3}
  ,                                       !- Floor Area {m2}
  ,                                       !- Zone Inside Convection Algorithm
  ,                                       !- Zone Outside Convection Algorithm
  ,                                       !- Zone Conditioning Equipment List Name
<<<<<<< HEAD
  {860db2df-9f92-4ffe-af8a-163271cc56f0}, !- Zone Air Inlet Port List
  {cab31115-1c0b-450b-89cd-e3a7407442c7}, !- Zone Air Exhaust Port List
  {ae28a6c7-506d-4774-816a-3fc18c2b66b6}, !- Zone Air Node Name
  {72e5675a-8b07-44aa-b2c7-e4d6f0a1ec9b}, !- Zone Return Air Port List
=======
  {22aef1ad-04c6-441e-acf4-ae851d7eb1d8}, !- Zone Air Inlet Port List
  {9933fee6-7b49-48be-907c-24f157906029}, !- Zone Air Exhaust Port List
  {1287a3ba-aeba-433d-aae6-a22c38a9fc77}, !- Zone Air Node Name
  {f0f4ebc9-3855-4e87-b1e9-ca8d0484c659}, !- Zone Return Air Port List
>>>>>>> c55f66f4
  ,                                       !- Primary Daylighting Control Name
  ,                                       !- Fraction of Zone Controlled by Primary Daylighting Control
  ,                                       !- Secondary Daylighting Control Name
  ,                                       !- Fraction of Zone Controlled by Secondary Daylighting Control
  ,                                       !- Illuminance Map Name
  ,                                       !- Group Rendering Name
  ,                                       !- Thermostat Name
  No;                                     !- Use Ideal Air Loads

OS:Node,
<<<<<<< HEAD
  {a3228904-dac2-4b93-bb72-10725aaafd96}, !- Handle
  Node 2,                                 !- Name
  {ae28a6c7-506d-4774-816a-3fc18c2b66b6}, !- Inlet Port
  ;                                       !- Outlet Port

OS:Connection,
  {ae28a6c7-506d-4774-816a-3fc18c2b66b6}, !- Handle
  {53ebbc6f-9a2e-4b6c-9bf8-fcc11fe96a90}, !- Name
  {8afcfc1d-7ba1-474a-abd8-937fe3a901e0}, !- Source Object
  11,                                     !- Outlet Port
  {a3228904-dac2-4b93-bb72-10725aaafd96}, !- Target Object
  2;                                      !- Inlet Port

OS:PortList,
  {860db2df-9f92-4ffe-af8a-163271cc56f0}, !- Handle
  {b7d95642-d422-4db1-8482-0dae9ccf6014}, !- Name
  {8afcfc1d-7ba1-474a-abd8-937fe3a901e0}; !- HVAC Component

OS:PortList,
  {cab31115-1c0b-450b-89cd-e3a7407442c7}, !- Handle
  {ae8e39fb-0ada-435d-99e2-48cc4625315b}, !- Name
  {8afcfc1d-7ba1-474a-abd8-937fe3a901e0}; !- HVAC Component

OS:PortList,
  {72e5675a-8b07-44aa-b2c7-e4d6f0a1ec9b}, !- Handle
  {937d707b-bb6a-4ebb-9432-aaaef73b1948}, !- Name
  {8afcfc1d-7ba1-474a-abd8-937fe3a901e0}; !- HVAC Component

OS:Sizing:Zone,
  {6d8add4e-cff4-49f1-90cc-d4bc9650ff55}, !- Handle
  {8afcfc1d-7ba1-474a-abd8-937fe3a901e0}, !- Zone or ZoneList Name
=======
  {9c3d3e29-3c3b-4845-bf12-1a9ca704f556}, !- Handle
  Node 2,                                 !- Name
  {1287a3ba-aeba-433d-aae6-a22c38a9fc77}, !- Inlet Port
  ;                                       !- Outlet Port

OS:Connection,
  {1287a3ba-aeba-433d-aae6-a22c38a9fc77}, !- Handle
  {1480ded1-6684-44da-ae2b-aeeffe1baf59}, !- Name
  {4b7e3b55-6d3e-4418-b499-0b48ce8f1c23}, !- Source Object
  11,                                     !- Outlet Port
  {9c3d3e29-3c3b-4845-bf12-1a9ca704f556}, !- Target Object
  2;                                      !- Inlet Port

OS:PortList,
  {22aef1ad-04c6-441e-acf4-ae851d7eb1d8}, !- Handle
  {ac1f875c-1e3f-49f0-a542-3e6fa09a8814}, !- Name
  {4b7e3b55-6d3e-4418-b499-0b48ce8f1c23}; !- HVAC Component

OS:PortList,
  {9933fee6-7b49-48be-907c-24f157906029}, !- Handle
  {82090882-f984-4955-a047-aea30df3cd9f}, !- Name
  {4b7e3b55-6d3e-4418-b499-0b48ce8f1c23}; !- HVAC Component

OS:PortList,
  {f0f4ebc9-3855-4e87-b1e9-ca8d0484c659}, !- Handle
  {587b9a37-b494-46cb-8039-304aba156615}, !- Name
  {4b7e3b55-6d3e-4418-b499-0b48ce8f1c23}; !- HVAC Component

OS:Sizing:Zone,
  {8dbe30f9-f178-4a52-b460-72ccba73bc19}, !- Handle
  {4b7e3b55-6d3e-4418-b499-0b48ce8f1c23}, !- Zone or ZoneList Name
>>>>>>> c55f66f4
  SupplyAirTemperature,                   !- Zone Cooling Design Supply Air Temperature Input Method
  14,                                     !- Zone Cooling Design Supply Air Temperature {C}
  11.11,                                  !- Zone Cooling Design Supply Air Temperature Difference {deltaC}
  SupplyAirTemperature,                   !- Zone Heating Design Supply Air Temperature Input Method
  40,                                     !- Zone Heating Design Supply Air Temperature {C}
  11.11,                                  !- Zone Heating Design Supply Air Temperature Difference {deltaC}
  0.0085,                                 !- Zone Cooling Design Supply Air Humidity Ratio {kg-H2O/kg-air}
  0.008,                                  !- Zone Heating Design Supply Air Humidity Ratio {kg-H2O/kg-air}
  ,                                       !- Zone Heating Sizing Factor
  ,                                       !- Zone Cooling Sizing Factor
  DesignDay,                              !- Cooling Design Air Flow Method
  ,                                       !- Cooling Design Air Flow Rate {m3/s}
  ,                                       !- Cooling Minimum Air Flow per Zone Floor Area {m3/s-m2}
  ,                                       !- Cooling Minimum Air Flow {m3/s}
  ,                                       !- Cooling Minimum Air Flow Fraction
  DesignDay,                              !- Heating Design Air Flow Method
  ,                                       !- Heating Design Air Flow Rate {m3/s}
  ,                                       !- Heating Maximum Air Flow per Zone Floor Area {m3/s-m2}
  ,                                       !- Heating Maximum Air Flow {m3/s}
  ,                                       !- Heating Maximum Air Flow Fraction
  ,                                       !- Design Zone Air Distribution Effectiveness in Cooling Mode
  ,                                       !- Design Zone Air Distribution Effectiveness in Heating Mode
  No,                                     !- Account for Dedicated Outdoor Air System
  NeutralSupplyAir,                       !- Dedicated Outdoor Air System Control Strategy
  autosize,                               !- Dedicated Outdoor Air Low Setpoint Temperature for Design {C}
  autosize;                               !- Dedicated Outdoor Air High Setpoint Temperature for Design {C}

OS:ZoneHVAC:EquipmentList,
<<<<<<< HEAD
  {f592ac2f-0daa-4311-8893-d438310ca71b}, !- Handle
  Zone HVAC Equipment List 2,             !- Name
  {8afcfc1d-7ba1-474a-abd8-937fe3a901e0}; !- Thermal Zone

OS:SpaceType,
  {ef84f8f6-b736-4b60-9c2d-99b3255a586c}, !- Handle
=======
  {364d5d7b-be94-41b7-954d-d039abd980ea}, !- Handle
  Zone HVAC Equipment List 2,             !- Name
  {4b7e3b55-6d3e-4418-b499-0b48ce8f1c23}; !- Thermal Zone

OS:SpaceType,
  {3f63245d-387f-4877-b06e-1875074a8ac4}, !- Handle
>>>>>>> c55f66f4
  Space Type 2,                           !- Name
  ,                                       !- Default Construction Set Name
  ,                                       !- Default Schedule Set Name
  ,                                       !- Group Rendering Name
  ,                                       !- Design Specification Outdoor Air Object Name
  ,                                       !- Standards Template
  ,                                       !- Standards Building Type
  unfinished attic;                       !- Standards Space Type

OS:BuildingUnit,
<<<<<<< HEAD
  {bb7c3a5c-c14c-47f5-95be-704782072d30}, !- Handle
=======
  {1366b315-3e27-4d6e-ac5a-188c5b3609d4}, !- Handle
>>>>>>> c55f66f4
  unit 1,                                 !- Name
  ,                                       !- Rendering Color
  Residential;                            !- Building Unit Type

OS:Building,
  {25dde2eb-8f7a-474b-a024-2e4424a9d674}, !- Handle
  Building 1,                             !- Name
  ,                                       !- Building Sector Type
  180,                                    !- North Axis {deg}
  ,                                       !- Nominal Floor to Floor Height {m}
  ,                                       !- Space Type Name
  ,                                       !- Default Construction Set Name
  ,                                       !- Default Schedule Set Name
  2,                                      !- Standards Number of Stories
  2,                                      !- Standards Number of Above Ground Stories
  ,                                       !- Standards Template
  singlefamilydetached,                   !- Standards Building Type
  1;                                      !- Standards Number of Living Units

OS:AdditionalProperties,
<<<<<<< HEAD
  {45faf51e-8d03-4274-912d-830605b7d6fe}, !- Handle
  {5a273184-e386-4ae1-a9d4-89d4210dbd0f}, !- Object Name
=======
  {f01488af-20d6-4064-b8f4-1abad5bfb965}, !- Handle
  {25dde2eb-8f7a-474b-a024-2e4424a9d674}, !- Object Name
>>>>>>> c55f66f4
  Total Units Represented,                !- Feature Name 1
  Integer,                                !- Feature Data Type 1
  1,                                      !- Feature Value 1
  Total Units Modeled,                    !- Feature Name 2
  Integer,                                !- Feature Data Type 2
  1;                                      !- Feature Value 2

OS:AdditionalProperties,
<<<<<<< HEAD
  {704fcfc2-3a8c-4c46-881e-c7368c0dbd76}, !- Handle
  {bb7c3a5c-c14c-47f5-95be-704782072d30}, !- Object Name
=======
  {35ccf75b-7fac-43bf-a4a4-646e2504e9cc}, !- Handle
  {1366b315-3e27-4d6e-ac5a-188c5b3609d4}, !- Object Name
>>>>>>> c55f66f4
  NumberOfBedrooms,                       !- Feature Name 1
  Integer,                                !- Feature Data Type 1
  3,                                      !- Feature Value 1
  NumberOfBathrooms,                      !- Feature Name 2
  Double,                                 !- Feature Data Type 2
  2;                                      !- Feature Value 2

OS:Schedule:Day,
<<<<<<< HEAD
  {39018e71-6324-4929-8b05-162aa0e9dc77}, !- Handle
=======
  {e042d026-4d3a-43d3-bc9d-89e6505fa3ae}, !- Handle
>>>>>>> c55f66f4
  Schedule Day 1,                         !- Name
  ,                                       !- Schedule Type Limits Name
  ,                                       !- Interpolate to Timestep
  24,                                     !- Hour 1
  0,                                      !- Minute 1
  0;                                      !- Value Until Time 1

OS:Schedule:Day,
<<<<<<< HEAD
  {ab11ec6c-130e-4a58-abe3-b8855e3fecd8}, !- Handle
=======
  {6aaed1e7-7c7e-46d5-a761-81a5ab0b6101}, !- Handle
>>>>>>> c55f66f4
  Schedule Day 2,                         !- Name
  ,                                       !- Schedule Type Limits Name
  ,                                       !- Interpolate to Timestep
  24,                                     !- Hour 1
  0,                                      !- Minute 1
  1;                                      !- Value Until Time 1

OS:WeatherFile,
<<<<<<< HEAD
  {03960661-5e3f-4567-a38e-7b09574eb88a}, !- Handle
=======
  {dabd2338-3687-4bbd-8bf5-3f349a2744b7}, !- Handle
>>>>>>> c55f66f4
  Denver Intl Ap,                         !- City
  CO,                                     !- State Province Region
  USA,                                    !- Country
  TMY3,                                   !- Data Source
  725650,                                 !- WMO Number
  39.83,                                  !- Latitude {deg}
  -104.65,                                !- Longitude {deg}
  -7,                                     !- Time Zone {hr}
  1650,                                   !- Elevation {m}
  file:../weather/USA_CO_Denver.Intl.AP.725650_TMY3.epw, !- Url
  E23378AA;                               !- Checksum

OS:AdditionalProperties,
<<<<<<< HEAD
  {d4c07926-93ae-4464-b7ea-d2d97c8640e3}, !- Handle
  {03960661-5e3f-4567-a38e-7b09574eb88a}, !- Object Name
=======
  {8dcfa54b-94f1-4aa9-b182-5b5de89e2d13}, !- Handle
  {dabd2338-3687-4bbd-8bf5-3f349a2744b7}, !- Object Name
>>>>>>> c55f66f4
  EPWHeaderCity,                          !- Feature Name 1
  String,                                 !- Feature Data Type 1
  Denver Intl Ap,                         !- Feature Value 1
  EPWHeaderState,                         !- Feature Name 2
  String,                                 !- Feature Data Type 2
  CO,                                     !- Feature Value 2
  EPWHeaderCountry,                       !- Feature Name 3
  String,                                 !- Feature Data Type 3
  USA,                                    !- Feature Value 3
  EPWHeaderDataSource,                    !- Feature Name 4
  String,                                 !- Feature Data Type 4
  TMY3,                                   !- Feature Value 4
  EPWHeaderStation,                       !- Feature Name 5
  String,                                 !- Feature Data Type 5
  725650,                                 !- Feature Value 5
  EPWHeaderLatitude,                      !- Feature Name 6
  Double,                                 !- Feature Data Type 6
  39.829999999999998,                     !- Feature Value 6
  EPWHeaderLongitude,                     !- Feature Name 7
  Double,                                 !- Feature Data Type 7
  -104.65000000000001,                    !- Feature Value 7
  EPWHeaderTimezone,                      !- Feature Name 8
  Double,                                 !- Feature Data Type 8
  -7,                                     !- Feature Value 8
  EPWHeaderAltitude,                      !- Feature Name 9
  Double,                                 !- Feature Data Type 9
  5413.3858267716532,                     !- Feature Value 9
  EPWHeaderLocalPressure,                 !- Feature Name 10
  Double,                                 !- Feature Data Type 10
  0.81937567683596546,                    !- Feature Value 10
  EPWHeaderRecordsPerHour,                !- Feature Name 11
  Double,                                 !- Feature Data Type 11
  0,                                      !- Feature Value 11
  EPWDataAnnualAvgDrybulb,                !- Feature Name 12
  Double,                                 !- Feature Data Type 12
  51.575616438356228,                     !- Feature Value 12
  EPWDataAnnualMinDrybulb,                !- Feature Name 13
  Double,                                 !- Feature Data Type 13
  -2.9200000000000017,                    !- Feature Value 13
  EPWDataAnnualMaxDrybulb,                !- Feature Name 14
  Double,                                 !- Feature Data Type 14
  104,                                    !- Feature Value 14
  EPWDataCDD50F,                          !- Feature Name 15
  Double,                                 !- Feature Data Type 15
  3072.2925000000005,                     !- Feature Value 15
  EPWDataCDD65F,                          !- Feature Name 16
  Double,                                 !- Feature Data Type 16
  883.62000000000035,                     !- Feature Value 16
  EPWDataHDD50F,                          !- Feature Name 17
  Double,                                 !- Feature Data Type 17
  2497.1925000000001,                     !- Feature Value 17
  EPWDataHDD65F,                          !- Feature Name 18
  Double,                                 !- Feature Data Type 18
  5783.5200000000013,                     !- Feature Value 18
  EPWDataAnnualAvgWindspeed,              !- Feature Name 19
  Double,                                 !- Feature Data Type 19
  3.9165296803649667,                     !- Feature Value 19
  EPWDataMonthlyAvgDrybulbs,              !- Feature Name 20
  String,                                 !- Feature Data Type 20
  33.4191935483871&#4431.90142857142857&#4443.02620967741937&#4442.48624999999999&#4459.877741935483854&#4473.57574999999997&#4472.07975806451608&#4472.70008064516134&#4466.49200000000006&#4450.079112903225806&#4437.218250000000005&#4434.582177419354835, !- Feature Value 20
  EPWDataGroundMonthlyTemps,              !- Feature Name 21
  String,                                 !- Feature Data Type 21
  44.08306285945173&#4440.89570904991865&#4440.64045432632048&#4442.153016571250646&#4448.225111118704206&#4454.268919273837525&#4459.508577937551024&#4462.82777283423508&#4463.10975667174995&#4460.41014950381947&#4455.304105212311526&#4449.445696474514364, !- Feature Value 21
  EPWDataWSF,                             !- Feature Name 22
  Double,                                 !- Feature Data Type 22
  0.58999999999999997,                    !- Feature Value 22
  EPWDataMonthlyAvgDailyHighDrybulbs,     !- Feature Name 23
  String,                                 !- Feature Data Type 23
  47.41032258064516&#4446.58642857142857&#4455.15032258064517&#4453.708&#4472.80193548387098&#4488.67600000000002&#4486.1858064516129&#4485.87225806451613&#4482.082&#4463.18064516129033&#4448.73400000000001&#4448.87935483870968, !- Feature Value 23
  EPWDataMonthlyAvgDailyLowDrybulbs,      !- Feature Name 24
  String,                                 !- Feature Data Type 24
  19.347741935483874&#4419.856428571428573&#4430.316129032258065&#4431.112&#4447.41612903225806&#4457.901999999999994&#4459.063870967741934&#4460.956774193548384&#4452.352000000000004&#4438.41612903225806&#4427.002000000000002&#4423.02903225806451, !- Feature Value 24
  EPWDesignHeatingDrybulb,                !- Feature Name 25
  Double,                                 !- Feature Data Type 25
  12.02,                                  !- Feature Value 25
  EPWDesignHeatingWindspeed,              !- Feature Name 26
  Double,                                 !- Feature Data Type 26
  2.8062500000000004,                     !- Feature Value 26
  EPWDesignCoolingDrybulb,                !- Feature Name 27
  Double,                                 !- Feature Data Type 27
  91.939999999999998,                     !- Feature Value 27
  EPWDesignCoolingWetbulb,                !- Feature Name 28
  Double,                                 !- Feature Data Type 28
  59.95131430195849,                      !- Feature Value 28
  EPWDesignCoolingHumidityRatio,          !- Feature Name 29
  Double,                                 !- Feature Data Type 29
  0.0059161086834698092,                  !- Feature Value 29
  EPWDesignCoolingWindspeed,              !- Feature Name 30
  Double,                                 !- Feature Data Type 30
  3.7999999999999989,                     !- Feature Value 30
  EPWDesignDailyTemperatureRange,         !- Feature Name 31
  Double,                                 !- Feature Data Type 31
  24.915483870967748,                     !- Feature Value 31
  EPWDesignDehumidDrybulb,                !- Feature Name 32
  Double,                                 !- Feature Data Type 32
  67.996785714285721,                     !- Feature Value 32
  EPWDesignDehumidHumidityRatio,          !- Feature Name 33
  Double,                                 !- Feature Data Type 33
  0.012133744170488724,                   !- Feature Value 33
  EPWDesignCoolingDirectNormal,           !- Feature Name 34
  Double,                                 !- Feature Data Type 34
  985,                                    !- Feature Value 34
  EPWDesignCoolingDiffuseHorizontal,      !- Feature Name 35
  Double,                                 !- Feature Data Type 35
  84;                                     !- Feature Value 35

OS:YearDescription,
<<<<<<< HEAD
  {67a86c97-bbe4-433c-b679-3647a966e678}, !- Handle
=======
  {18c32a93-7c20-4b7a-bc05-33683a19e4a4}, !- Handle
>>>>>>> c55f66f4
  ,                                       !- Calendar Year
  Monday;                                 !- Day of Week for Start Day

OS:Site,
  {1485d956-c270-4778-b827-8e1369b9b5e6}, !- Handle
  Denver Intl Ap_CO_USA,                  !- Name
  39.83,                                  !- Latitude {deg}
  -104.65,                                !- Longitude {deg}
  -7,                                     !- Time Zone {hr}
  1650,                                   !- Elevation {m}
  ;                                       !- Terrain

OS:ClimateZones,
<<<<<<< HEAD
  {a9d8c796-97fe-442d-b2cf-31f5cd0b160b}, !- Handle
=======
  {46c42945-3fc7-4ca6-b615-48dd896b61db}, !- Handle
>>>>>>> c55f66f4
  ,                                       !- Active Institution
  ,                                       !- Active Year
  ,                                       !- Climate Zone Institution Name 1
  ,                                       !- Climate Zone Document Name 1
  ,                                       !- Climate Zone Document Year 1
  ,                                       !- Climate Zone Value 1
  Building America,                       !- Climate Zone Institution Name 2
  ,                                       !- Climate Zone Document Name 2
  0,                                      !- Climate Zone Document Year 2
  Cold;                                   !- Climate Zone Value 2

OS:Site:WaterMainsTemperature,
<<<<<<< HEAD
  {5099f62d-879e-4c3c-b964-bb30c3d29bf1}, !- Handle
=======
  {ba425824-94a5-455c-8171-f468829081c1}, !- Handle
>>>>>>> c55f66f4
  Correlation,                            !- Calculation Method
  ,                                       !- Temperature Schedule Name
  10.8753424657535,                       !- Annual Average Outdoor Air Temperature {C}
  23.1524007936508;                       !- Maximum Difference In Monthly Average Outdoor Air Temperatures {deltaC}

OS:RunPeriodControl:DaylightSavingTime,
<<<<<<< HEAD
  {0cf836e7-42c6-4f91-828d-2b084d30ca69}, !- Handle
=======
  {c51dc3e5-2c48-48a2-b4c7-95b36329e4e5}, !- Handle
>>>>>>> c55f66f4
  4/7,                                    !- Start Date
  10/26;                                  !- End Date

OS:Site:GroundTemperature:Deep,
<<<<<<< HEAD
  {db8f5093-29b4-4bcd-bbd6-edd956e2fc9c}, !- Handle
=======
  {0ac08a89-ccf1-45ea-bff1-487aa49118b2}, !- Handle
>>>>>>> c55f66f4
  10.8753424657535,                       !- January Deep Ground Temperature {C}
  10.8753424657535,                       !- February Deep Ground Temperature {C}
  10.8753424657535,                       !- March Deep Ground Temperature {C}
  10.8753424657535,                       !- April Deep Ground Temperature {C}
  10.8753424657535,                       !- May Deep Ground Temperature {C}
  10.8753424657535,                       !- June Deep Ground Temperature {C}
  10.8753424657535,                       !- July Deep Ground Temperature {C}
  10.8753424657535,                       !- August Deep Ground Temperature {C}
  10.8753424657535,                       !- September Deep Ground Temperature {C}
  10.8753424657535,                       !- October Deep Ground Temperature {C}
  10.8753424657535,                       !- November Deep Ground Temperature {C}
  10.8753424657535;                       !- December Deep Ground Temperature {C}
<|MERGE_RESOLUTION|>--- conflicted
+++ resolved
@@ -1,74 +1,16 @@
 !- NOTE: Auto-generated from /test/osw_files/SFD_2000sqft_2story_SL_UA_Denver_North.osw
 
 OS:Version,
-<<<<<<< HEAD
-  {5c5d1d21-17ac-4c2f-94a6-4208c43f8935}, !- Handle
-  2.8.0;                                  !- Version Identifier
-
-OS:Building,
-  {5a273184-e386-4ae1-a9d4-89d4210dbd0f}, !- Handle
-  Building 1,                             !- Name
-  ,                                       !- Building Sector Type
-  180,                                    !- North Axis {deg}
-  ,                                       !- Nominal Floor to Floor Height {m}
-  ,                                       !- Space Type Name
-  ,                                       !- Default Construction Set Name
-  ,                                       !- Default Schedule Set Name
-  2,                                      !- Standards Number of Stories
-  2,                                      !- Standards Number of Above Ground Stories
-  ,                                       !- Standards Template
-  singlefamilydetached,                   !- Standards Building Type
-  1;                                      !- Standards Number of Living Units
-
-OS:Facility,
-  {f86c2999-b6d5-4221-991c-7c4603299196}; !- Handle
-
-OS:Site,
-  {0af1bfdb-dd50-4192-8930-4464a07b1505}, !- Handle
-  Denver Intl Ap_CO_USA,                  !- Name
-  39.83,                                  !- Latitude {deg}
-  -104.65,                                !- Longitude {deg}
-  -7,                                     !- Time Zone {hr}
-  1650,                                   !- Elevation {m}
-  ;                                       !- Terrain
-
-OS:SimulationControl,
-  {6b8f07a1-e96b-4037-839b-043b1ac56c7d}, !- Handle
-=======
   {5993b331-c37e-4382-bf24-5cf8a6d09a54}, !- Handle
   2.8.0;                                  !- Version Identifier
 
 OS:SimulationControl,
   {ab96bf18-5a44-4c33-9ed2-27c70d854431}, !- Handle
->>>>>>> c55f66f4
   ,                                       !- Do Zone Sizing Calculation
   ,                                       !- Do System Sizing Calculation
   ,                                       !- Do Plant Sizing Calculation
   No;                                     !- Run Simulation for Sizing Periods
 
-<<<<<<< HEAD
-OS:Sizing:Parameters,
-  {c049622e-8958-4f86-8ba6-10f9e686207e}, !- Handle
-  1.25,                                   !- Heating Sizing Factor
-  1.15;                                   !- Cooling Sizing Factor
-
-OS:Timestep,
-  {ecd39c9d-1902-4123-81de-0cf74fe4b563}, !- Handle
-  6;                                      !- Number of Timesteps per Hour
-
-OS:ShadowCalculation,
-  {043594bc-5d1a-4830-83cc-bf9c8e9c17fc}, !- Handle
-  20,                                     !- Calculation Frequency
-  200;                                    !- Maximum Figures in Shadow Overlap Calculations
-
-OS:HeatBalanceAlgorithm,
-  {51a84435-90b6-4850-a35c-0e028d981b72}, !- Handle
-  ConductionTransferFunction,             !- Algorithm
-  200;                                    !- Surface Temperature Upper Limit {C}
-
-OS:RunPeriod,
-  {e04b6271-0b0e-4c1e-9daa-ada2cce527aa}, !- Handle
-=======
 OS:Timestep,
   {7ce91157-df49-4f9b-b18b-d79d5c40a42d}, !- Handle
   6;                                      !- Number of Timesteps per Hour
@@ -94,7 +36,6 @@
 
 OS:RunPeriod,
   {3e7b9c00-cf1f-436d-818c-8b0fb2333edc}, !- Handle
->>>>>>> c55f66f4
   Run Period 1,                           !- Name
   1,                                      !- Begin Month
   1,                                      !- Begin Day of Month
@@ -107,41 +48,8 @@
   ,                                       !- Use Weather File Snow Indicators
   ;                                       !- Number of Times Runperiod to be Repeated
 
-<<<<<<< HEAD
-OS:LifeCycleCost:Parameters,
-  {4a774721-5c0a-49a9-8cac-4e78649c31cd}, !- Handle
-  ,                                       !- Analysis Type
-  ,                                       !- Discounting Convention
-  ,                                       !- Inflation Approach
-  ,                                       !- Real Discount Rate
-  ,                                       !- Nominal Discount Rate
-  ,                                       !- Inflation
-  ,                                       !- Base Date Month
-  ,                                       !- Base Date Year
-  ,                                       !- Service Date Month
-  ,                                       !- Service Date Year
-  ;                                       !- Length of Study Period in Years
-
-OS:SurfaceConvectionAlgorithm:Outside,
-  {5628a871-fe5e-4798-8ab2-fa659277781f}, !- Handle
-  DOE-2;                                  !- Algorithm
-
-OS:SurfaceConvectionAlgorithm:Inside,
-  {13873d35-8096-4e2b-a6c4-2c667281de51}, !- Handle
-  TARP;                                   !- Algorithm
-
-OS:ZoneCapacitanceMultiplier:ResearchSpecial,
-  {018978d2-9ae2-44f3-b85d-ffa035aa2e96}, !- Handle
-  ,                                       !- Temperature Capacity Multiplier
-  15,                                     !- Humidity Capacity Multiplier
-  ;                                       !- Carbon Dioxide Capacity Multiplier
-
-OS:ThermalZone,
-  {46d35e32-4a86-404e-9bb1-0df75841b6a7}, !- Handle
-=======
 OS:ThermalZone,
   {a1e9b947-d655-4429-bf58-5f0135fc2e01}, !- Handle
->>>>>>> c55f66f4
   living zone,                            !- Name
   ,                                       !- Multiplier
   ,                                       !- Ceiling Height {m}
@@ -150,17 +58,10 @@
   ,                                       !- Zone Inside Convection Algorithm
   ,                                       !- Zone Outside Convection Algorithm
   ,                                       !- Zone Conditioning Equipment List Name
-<<<<<<< HEAD
-  {61588254-a183-4352-b82c-cb7cc5b0a166}, !- Zone Air Inlet Port List
-  {8454e5a2-06b4-4205-9644-8e17d9201f3e}, !- Zone Air Exhaust Port List
-  {c9428003-8862-481a-842a-ade70cd1a4da}, !- Zone Air Node Name
-  {b1697028-062c-414d-9c60-8ca0ceedd1cc}, !- Zone Return Air Port List
-=======
   {030b104a-bdb6-4e34-b2de-0196a3431a9f}, !- Zone Air Inlet Port List
   {8c1e7c62-9168-44c4-9882-14c918e71e52}, !- Zone Air Exhaust Port List
   {d03b7c49-e127-4520-b4bd-15bc0b14960b}, !- Zone Air Node Name
   {cdfefac1-8ba4-4efb-86b4-a8baf3de8997}, !- Zone Return Air Port List
->>>>>>> c55f66f4
   ,                                       !- Primary Daylighting Control Name
   ,                                       !- Fraction of Zone Controlled by Primary Daylighting Control
   ,                                       !- Secondary Daylighting Control Name
@@ -171,39 +72,6 @@
   No;                                     !- Use Ideal Air Loads
 
 OS:Node,
-<<<<<<< HEAD
-  {e8e11ac6-90cc-40ba-9a0b-d7d4f2dc36e2}, !- Handle
-  Node 1,                                 !- Name
-  {c9428003-8862-481a-842a-ade70cd1a4da}, !- Inlet Port
-  ;                                       !- Outlet Port
-
-OS:Connection,
-  {c9428003-8862-481a-842a-ade70cd1a4da}, !- Handle
-  {37576e90-d058-42ca-a54a-1b4bc3d15826}, !- Name
-  {46d35e32-4a86-404e-9bb1-0df75841b6a7}, !- Source Object
-  11,                                     !- Outlet Port
-  {e8e11ac6-90cc-40ba-9a0b-d7d4f2dc36e2}, !- Target Object
-  2;                                      !- Inlet Port
-
-OS:PortList,
-  {61588254-a183-4352-b82c-cb7cc5b0a166}, !- Handle
-  {5eeb399a-73a8-478a-9a3a-b1118afafaf9}, !- Name
-  {46d35e32-4a86-404e-9bb1-0df75841b6a7}; !- HVAC Component
-
-OS:PortList,
-  {8454e5a2-06b4-4205-9644-8e17d9201f3e}, !- Handle
-  {82d02c8b-bbaa-4a1a-90ea-394c256d998b}, !- Name
-  {46d35e32-4a86-404e-9bb1-0df75841b6a7}; !- HVAC Component
-
-OS:PortList,
-  {b1697028-062c-414d-9c60-8ca0ceedd1cc}, !- Handle
-  {6cdd6ada-4dfb-4e08-83f6-1f894e7d26b3}, !- Name
-  {46d35e32-4a86-404e-9bb1-0df75841b6a7}; !- HVAC Component
-
-OS:Sizing:Zone,
-  {2e6313e7-f740-4a11-82c0-7ccc038faafb}, !- Handle
-  {46d35e32-4a86-404e-9bb1-0df75841b6a7}, !- Zone or ZoneList Name
-=======
   {d2fb21e1-e790-4327-90ec-c3dc59acf917}, !- Handle
   Node 1,                                 !- Name
   {d03b7c49-e127-4520-b4bd-15bc0b14960b}, !- Inlet Port
@@ -235,7 +103,6 @@
 OS:Sizing:Zone,
   {369f0ff1-f21b-4be7-8b26-3425048fb09e}, !- Handle
   {a1e9b947-d655-4429-bf58-5f0135fc2e01}, !- Zone or ZoneList Name
->>>>>>> c55f66f4
   SupplyAirTemperature,                   !- Zone Cooling Design Supply Air Temperature Input Method
   14,                                     !- Zone Cooling Design Supply Air Temperature {C}
   11.11,                                  !- Zone Cooling Design Supply Air Temperature Difference {deltaC}
@@ -264,16 +131,6 @@
   autosize;                               !- Dedicated Outdoor Air High Setpoint Temperature for Design {C}
 
 OS:ZoneHVAC:EquipmentList,
-<<<<<<< HEAD
-  {77ed3fed-cae1-4160-97d7-e21bc6281215}, !- Handle
-  Zone HVAC Equipment List 1,             !- Name
-  {46d35e32-4a86-404e-9bb1-0df75841b6a7}; !- Thermal Zone
-
-OS:Space,
-  {60fa8bb8-80d3-424e-acb0-2776c4e16887}, !- Handle
-  living space,                           !- Name
-  {2e43b493-1e3a-4ffd-a6f6-f4b77dcbabce}, !- Space Type Name
-=======
   {fbc44e2a-0f13-45be-a3d3-41ba9d15d1a3}, !- Handle
   Zone HVAC Equipment List 1,             !- Name
   {a1e9b947-d655-4429-bf58-5f0135fc2e01}; !- Thermal Zone
@@ -282,7 +139,6 @@
   {cd0bb37b-3048-42d5-925d-079547392a3c}, !- Handle
   living space,                           !- Name
   {7674b417-3fcc-49d7-b65c-a163225f9203}, !- Space Type Name
->>>>>>> c55f66f4
   ,                                       !- Default Construction Set Name
   ,                                       !- Default Schedule Set Name
   -0,                                     !- Direction of Relative North {deg}
@@ -290,19 +146,6 @@
   0,                                      !- Y Origin {m}
   0,                                      !- Z Origin {m}
   ,                                       !- Building Story Name
-<<<<<<< HEAD
-  {46d35e32-4a86-404e-9bb1-0df75841b6a7}, !- Thermal Zone Name
-  ,                                       !- Part of Total Floor Area
-  ,                                       !- Design Specification Outdoor Air Object Name
-  {bb7c3a5c-c14c-47f5-95be-704782072d30}; !- Building Unit Name
-
-OS:Surface,
-  {1bd87714-018e-4d05-8db8-df9eb645a624}, !- Handle
-  Surface 1,                              !- Name
-  Floor,                                  !- Surface Type
-  ,                                       !- Construction Name
-  {60fa8bb8-80d3-424e-acb0-2776c4e16887}, !- Space Name
-=======
   {a1e9b947-d655-4429-bf58-5f0135fc2e01}, !- Thermal Zone Name
   ,                                       !- Part of Total Floor Area
   ,                                       !- Design Specification Outdoor Air Object Name
@@ -314,7 +157,6 @@
   Floor,                                  !- Surface Type
   ,                                       !- Construction Name
   {cd0bb37b-3048-42d5-925d-079547392a3c}, !- Space Name
->>>>>>> c55f66f4
   Foundation,                             !- Outside Boundary Condition
   ,                                       !- Outside Boundary Condition Object
   NoSun,                                  !- Sun Exposure
@@ -327,19 +169,11 @@
   13.6310703908387, 0, 0;                 !- X,Y,Z Vertex 4 {m}
 
 OS:Surface,
-<<<<<<< HEAD
-  {117995c7-f1f8-43ec-9188-cfa53a58add8}, !- Handle
-  Surface 2,                              !- Name
-  Wall,                                   !- Surface Type
-  ,                                       !- Construction Name
-  {60fa8bb8-80d3-424e-acb0-2776c4e16887}, !- Space Name
-=======
   {8dcd5aa8-6ecc-49a6-8a36-ddfc47a737d2}, !- Handle
   Surface 2,                              !- Name
   Wall,                                   !- Surface Type
   ,                                       !- Construction Name
   {cd0bb37b-3048-42d5-925d-079547392a3c}, !- Space Name
->>>>>>> c55f66f4
   Outdoors,                               !- Outside Boundary Condition
   ,                                       !- Outside Boundary Condition Object
   SunExposed,                             !- Sun Exposure
@@ -352,19 +186,11 @@
   0, 0, 2.4384;                           !- X,Y,Z Vertex 4 {m}
 
 OS:Surface,
-<<<<<<< HEAD
-  {05460494-a275-47ac-a062-194e5befdbd3}, !- Handle
-  Surface 3,                              !- Name
-  Wall,                                   !- Surface Type
-  ,                                       !- Construction Name
-  {60fa8bb8-80d3-424e-acb0-2776c4e16887}, !- Space Name
-=======
   {04ac9975-66ea-4586-9f89-92987f8f3aeb}, !- Handle
   Surface 3,                              !- Name
   Wall,                                   !- Surface Type
   ,                                       !- Construction Name
   {cd0bb37b-3048-42d5-925d-079547392a3c}, !- Space Name
->>>>>>> c55f66f4
   Outdoors,                               !- Outside Boundary Condition
   ,                                       !- Outside Boundary Condition Object
   SunExposed,                             !- Sun Exposure
@@ -377,19 +203,11 @@
   0, 6.81553519541936, 2.4384;            !- X,Y,Z Vertex 4 {m}
 
 OS:Surface,
-<<<<<<< HEAD
-  {dd1427a4-31a0-4db1-9cef-46db30303c56}, !- Handle
-  Surface 4,                              !- Name
-  Wall,                                   !- Surface Type
-  ,                                       !- Construction Name
-  {60fa8bb8-80d3-424e-acb0-2776c4e16887}, !- Space Name
-=======
   {5c2d5664-698a-43ff-bd14-e8d2ba8b8cf1}, !- Handle
   Surface 4,                              !- Name
   Wall,                                   !- Surface Type
   ,                                       !- Construction Name
   {cd0bb37b-3048-42d5-925d-079547392a3c}, !- Space Name
->>>>>>> c55f66f4
   Outdoors,                               !- Outside Boundary Condition
   ,                                       !- Outside Boundary Condition Object
   SunExposed,                             !- Sun Exposure
@@ -402,19 +220,11 @@
   13.6310703908387, 6.81553519541936, 2.4384; !- X,Y,Z Vertex 4 {m}
 
 OS:Surface,
-<<<<<<< HEAD
-  {83b2b1ea-58d8-4d66-950f-1f0d77554ba0}, !- Handle
-  Surface 5,                              !- Name
-  Wall,                                   !- Surface Type
-  ,                                       !- Construction Name
-  {60fa8bb8-80d3-424e-acb0-2776c4e16887}, !- Space Name
-=======
   {5a457b49-3f3a-431f-af3c-0082cf22a1b7}, !- Handle
   Surface 5,                              !- Name
   Wall,                                   !- Surface Type
   ,                                       !- Construction Name
   {cd0bb37b-3048-42d5-925d-079547392a3c}, !- Space Name
->>>>>>> c55f66f4
   Outdoors,                               !- Outside Boundary Condition
   ,                                       !- Outside Boundary Condition Object
   SunExposed,                             !- Sun Exposure
@@ -427,15 +237,6 @@
   13.6310703908387, 0, 2.4384;            !- X,Y,Z Vertex 4 {m}
 
 OS:Surface,
-<<<<<<< HEAD
-  {a1b274f8-d51a-474d-889b-800bb732abb3}, !- Handle
-  Surface 6,                              !- Name
-  RoofCeiling,                            !- Surface Type
-  ,                                       !- Construction Name
-  {60fa8bb8-80d3-424e-acb0-2776c4e16887}, !- Space Name
-  Surface,                                !- Outside Boundary Condition
-  {0ccc7a2b-d3bf-4ef4-b684-847e5a999d77}, !- Outside Boundary Condition Object
-=======
   {04479ecf-30d1-4f3c-9cff-50b364eabb44}, !- Handle
   Surface 6,                              !- Name
   RoofCeiling,                            !- Surface Type
@@ -443,7 +244,6 @@
   {cd0bb37b-3048-42d5-925d-079547392a3c}, !- Space Name
   Surface,                                !- Outside Boundary Condition
   {e160bf70-ad89-4e1d-a903-77ad31b8dbc3}, !- Outside Boundary Condition Object
->>>>>>> c55f66f4
   NoSun,                                  !- Sun Exposure
   NoWind,                                 !- Wind Exposure
   ,                                       !- View Factor to Ground
@@ -454,11 +254,7 @@
   0, 0, 2.4384;                           !- X,Y,Z Vertex 4 {m}
 
 OS:SpaceType,
-<<<<<<< HEAD
-  {2e43b493-1e3a-4ffd-a6f6-f4b77dcbabce}, !- Handle
-=======
   {7674b417-3fcc-49d7-b65c-a163225f9203}, !- Handle
->>>>>>> c55f66f4
   Space Type 1,                           !- Name
   ,                                       !- Default Construction Set Name
   ,                                       !- Default Schedule Set Name
@@ -469,15 +265,9 @@
   living;                                 !- Standards Space Type
 
 OS:Space,
-<<<<<<< HEAD
-  {e22739ab-d67f-4b82-a1fb-fc3f54e48142}, !- Handle
-  living space|story 2,                   !- Name
-  {2e43b493-1e3a-4ffd-a6f6-f4b77dcbabce}, !- Space Type Name
-=======
   {5333e4cc-f1a6-47d2-a130-10dc19cf1fa6}, !- Handle
   living space|story 2,                   !- Name
   {7674b417-3fcc-49d7-b65c-a163225f9203}, !- Space Type Name
->>>>>>> c55f66f4
   ,                                       !- Default Construction Set Name
   ,                                       !- Default Schedule Set Name
   -0,                                     !- Direction of Relative North {deg}
@@ -485,21 +275,6 @@
   0,                                      !- Y Origin {m}
   2.4384,                                 !- Z Origin {m}
   ,                                       !- Building Story Name
-<<<<<<< HEAD
-  {46d35e32-4a86-404e-9bb1-0df75841b6a7}, !- Thermal Zone Name
-  ,                                       !- Part of Total Floor Area
-  ,                                       !- Design Specification Outdoor Air Object Name
-  {bb7c3a5c-c14c-47f5-95be-704782072d30}; !- Building Unit Name
-
-OS:Surface,
-  {0ccc7a2b-d3bf-4ef4-b684-847e5a999d77}, !- Handle
-  Surface 7,                              !- Name
-  Floor,                                  !- Surface Type
-  ,                                       !- Construction Name
-  {e22739ab-d67f-4b82-a1fb-fc3f54e48142}, !- Space Name
-  Surface,                                !- Outside Boundary Condition
-  {a1b274f8-d51a-474d-889b-800bb732abb3}, !- Outside Boundary Condition Object
-=======
   {a1e9b947-d655-4429-bf58-5f0135fc2e01}, !- Thermal Zone Name
   ,                                       !- Part of Total Floor Area
   ,                                       !- Design Specification Outdoor Air Object Name
@@ -513,7 +288,6 @@
   {5333e4cc-f1a6-47d2-a130-10dc19cf1fa6}, !- Space Name
   Surface,                                !- Outside Boundary Condition
   {04479ecf-30d1-4f3c-9cff-50b364eabb44}, !- Outside Boundary Condition Object
->>>>>>> c55f66f4
   NoSun,                                  !- Sun Exposure
   NoWind,                                 !- Wind Exposure
   ,                                       !- View Factor to Ground
@@ -524,19 +298,11 @@
   13.6310703908387, 0, 0;                 !- X,Y,Z Vertex 4 {m}
 
 OS:Surface,
-<<<<<<< HEAD
-  {a4e4cc71-d679-4664-af1f-736715dada4d}, !- Handle
-  Surface 8,                              !- Name
-  Wall,                                   !- Surface Type
-  ,                                       !- Construction Name
-  {e22739ab-d67f-4b82-a1fb-fc3f54e48142}, !- Space Name
-=======
   {24cb497e-c8f7-42b1-8333-b0543184c991}, !- Handle
   Surface 8,                              !- Name
   Wall,                                   !- Surface Type
   ,                                       !- Construction Name
   {5333e4cc-f1a6-47d2-a130-10dc19cf1fa6}, !- Space Name
->>>>>>> c55f66f4
   Outdoors,                               !- Outside Boundary Condition
   ,                                       !- Outside Boundary Condition Object
   SunExposed,                             !- Sun Exposure
@@ -549,19 +315,11 @@
   0, 0, 2.4384;                           !- X,Y,Z Vertex 4 {m}
 
 OS:Surface,
-<<<<<<< HEAD
-  {0f8810b6-13ad-4dd0-87a9-75fe5692c3b8}, !- Handle
-  Surface 9,                              !- Name
-  Wall,                                   !- Surface Type
-  ,                                       !- Construction Name
-  {e22739ab-d67f-4b82-a1fb-fc3f54e48142}, !- Space Name
-=======
   {68676f81-d5b9-4f86-8806-d3231b2218b8}, !- Handle
   Surface 9,                              !- Name
   Wall,                                   !- Surface Type
   ,                                       !- Construction Name
   {5333e4cc-f1a6-47d2-a130-10dc19cf1fa6}, !- Space Name
->>>>>>> c55f66f4
   Outdoors,                               !- Outside Boundary Condition
   ,                                       !- Outside Boundary Condition Object
   SunExposed,                             !- Sun Exposure
@@ -574,19 +332,11 @@
   0, 6.81553519541936, 2.4384;            !- X,Y,Z Vertex 4 {m}
 
 OS:Surface,
-<<<<<<< HEAD
-  {46e05b37-9d48-4fe8-bb3c-01fd666dc080}, !- Handle
-  Surface 10,                             !- Name
-  Wall,                                   !- Surface Type
-  ,                                       !- Construction Name
-  {e22739ab-d67f-4b82-a1fb-fc3f54e48142}, !- Space Name
-=======
   {14191777-fb21-48d5-bbd3-ce08ea39f945}, !- Handle
   Surface 10,                             !- Name
   Wall,                                   !- Surface Type
   ,                                       !- Construction Name
   {5333e4cc-f1a6-47d2-a130-10dc19cf1fa6}, !- Space Name
->>>>>>> c55f66f4
   Outdoors,                               !- Outside Boundary Condition
   ,                                       !- Outside Boundary Condition Object
   SunExposed,                             !- Sun Exposure
@@ -599,19 +349,11 @@
   13.6310703908387, 6.81553519541936, 2.4384; !- X,Y,Z Vertex 4 {m}
 
 OS:Surface,
-<<<<<<< HEAD
-  {36640067-0d44-4433-8337-788c14ae394d}, !- Handle
-  Surface 11,                             !- Name
-  Wall,                                   !- Surface Type
-  ,                                       !- Construction Name
-  {e22739ab-d67f-4b82-a1fb-fc3f54e48142}, !- Space Name
-=======
   {09cb5523-d669-4dac-827a-5bcba2aa7e60}, !- Handle
   Surface 11,                             !- Name
   Wall,                                   !- Surface Type
   ,                                       !- Construction Name
   {5333e4cc-f1a6-47d2-a130-10dc19cf1fa6}, !- Space Name
->>>>>>> c55f66f4
   Outdoors,                               !- Outside Boundary Condition
   ,                                       !- Outside Boundary Condition Object
   SunExposed,                             !- Sun Exposure
@@ -624,15 +366,6 @@
   13.6310703908387, 0, 2.4384;            !- X,Y,Z Vertex 4 {m}
 
 OS:Surface,
-<<<<<<< HEAD
-  {8a7c78eb-9c9a-47a3-aec9-953f135410e7}, !- Handle
-  Surface 12,                             !- Name
-  RoofCeiling,                            !- Surface Type
-  ,                                       !- Construction Name
-  {e22739ab-d67f-4b82-a1fb-fc3f54e48142}, !- Space Name
-  Surface,                                !- Outside Boundary Condition
-  {d5acfdbe-caa0-46ce-bff0-6d326a6c544c}, !- Outside Boundary Condition Object
-=======
   {c04cdd82-4f82-4556-a053-01744d170836}, !- Handle
   Surface 12,                             !- Name
   RoofCeiling,                            !- Surface Type
@@ -640,7 +373,6 @@
   {5333e4cc-f1a6-47d2-a130-10dc19cf1fa6}, !- Space Name
   Surface,                                !- Outside Boundary Condition
   {20ffd38c-784b-4b49-8554-323855920dd9}, !- Outside Boundary Condition Object
->>>>>>> c55f66f4
   NoSun,                                  !- Sun Exposure
   NoWind,                                 !- Wind Exposure
   ,                                       !- View Factor to Ground
@@ -651,15 +383,6 @@
   0, 0, 2.4384;                           !- X,Y,Z Vertex 4 {m}
 
 OS:Surface,
-<<<<<<< HEAD
-  {d5acfdbe-caa0-46ce-bff0-6d326a6c544c}, !- Handle
-  Surface 13,                             !- Name
-  Floor,                                  !- Surface Type
-  ,                                       !- Construction Name
-  {d5556ef6-caf7-4ebd-80b7-fb66488e0cee}, !- Space Name
-  Surface,                                !- Outside Boundary Condition
-  {8a7c78eb-9c9a-47a3-aec9-953f135410e7}, !- Outside Boundary Condition Object
-=======
   {20ffd38c-784b-4b49-8554-323855920dd9}, !- Handle
   Surface 13,                             !- Name
   Floor,                                  !- Surface Type
@@ -667,7 +390,6 @@
   {0b24c434-2fcc-409a-b651-645949d2e6d6}, !- Space Name
   Surface,                                !- Outside Boundary Condition
   {c04cdd82-4f82-4556-a053-01744d170836}, !- Outside Boundary Condition Object
->>>>>>> c55f66f4
   NoSun,                                  !- Sun Exposure
   NoWind,                                 !- Wind Exposure
   ,                                       !- View Factor to Ground
@@ -678,19 +400,11 @@
   0, 0, 0;                                !- X,Y,Z Vertex 4 {m}
 
 OS:Surface,
-<<<<<<< HEAD
-  {516ea6af-70a9-4d67-9e65-1e4ebcbaf67c}, !- Handle
-  Surface 14,                             !- Name
-  RoofCeiling,                            !- Surface Type
-  ,                                       !- Construction Name
-  {d5556ef6-caf7-4ebd-80b7-fb66488e0cee}, !- Space Name
-=======
   {2b48e1a8-90b1-4fc7-aab6-d08e798ef833}, !- Handle
   Surface 14,                             !- Name
   RoofCeiling,                            !- Surface Type
   ,                                       !- Construction Name
   {0b24c434-2fcc-409a-b651-645949d2e6d6}, !- Space Name
->>>>>>> c55f66f4
   Outdoors,                               !- Outside Boundary Condition
   ,                                       !- Outside Boundary Condition Object
   SunExposed,                             !- Sun Exposure
@@ -703,19 +417,11 @@
   13.6310703908387, 0, 0;                 !- X,Y,Z Vertex 4 {m}
 
 OS:Surface,
-<<<<<<< HEAD
-  {52446b08-a1f2-4ae4-b989-b91840532804}, !- Handle
-  Surface 15,                             !- Name
-  RoofCeiling,                            !- Surface Type
-  ,                                       !- Construction Name
-  {d5556ef6-caf7-4ebd-80b7-fb66488e0cee}, !- Space Name
-=======
   {669b7b2f-0e8e-45a2-bf6e-d096fcca0e10}, !- Handle
   Surface 15,                             !- Name
   RoofCeiling,                            !- Surface Type
   ,                                       !- Construction Name
   {0b24c434-2fcc-409a-b651-645949d2e6d6}, !- Space Name
->>>>>>> c55f66f4
   Outdoors,                               !- Outside Boundary Condition
   ,                                       !- Outside Boundary Condition Object
   SunExposed,                             !- Sun Exposure
@@ -728,19 +434,11 @@
   0, 6.81553519541936, 0;                 !- X,Y,Z Vertex 4 {m}
 
 OS:Surface,
-<<<<<<< HEAD
-  {0b309618-eccc-478f-877e-452953279aea}, !- Handle
-  Surface 16,                             !- Name
-  Wall,                                   !- Surface Type
-  ,                                       !- Construction Name
-  {d5556ef6-caf7-4ebd-80b7-fb66488e0cee}, !- Space Name
-=======
   {36a9494e-3244-4015-8c2d-807b772b83b5}, !- Handle
   Surface 16,                             !- Name
   Wall,                                   !- Surface Type
   ,                                       !- Construction Name
   {0b24c434-2fcc-409a-b651-645949d2e6d6}, !- Space Name
->>>>>>> c55f66f4
   Outdoors,                               !- Outside Boundary Condition
   ,                                       !- Outside Boundary Condition Object
   SunExposed,                             !- Sun Exposure
@@ -752,19 +450,11 @@
   0, 0, 0;                                !- X,Y,Z Vertex 3 {m}
 
 OS:Surface,
-<<<<<<< HEAD
-  {e7109acb-4213-4a86-82c4-317a67259bf1}, !- Handle
-  Surface 17,                             !- Name
-  Wall,                                   !- Surface Type
-  ,                                       !- Construction Name
-  {d5556ef6-caf7-4ebd-80b7-fb66488e0cee}, !- Space Name
-=======
   {bac16c79-7929-461c-b748-2e2545b7840d}, !- Handle
   Surface 17,                             !- Name
   Wall,                                   !- Surface Type
   ,                                       !- Construction Name
   {0b24c434-2fcc-409a-b651-645949d2e6d6}, !- Space Name
->>>>>>> c55f66f4
   Outdoors,                               !- Outside Boundary Condition
   ,                                       !- Outside Boundary Condition Object
   SunExposed,                             !- Sun Exposure
@@ -776,15 +466,9 @@
   13.6310703908387, 6.81553519541936, 0;  !- X,Y,Z Vertex 3 {m}
 
 OS:Space,
-<<<<<<< HEAD
-  {d5556ef6-caf7-4ebd-80b7-fb66488e0cee}, !- Handle
-  unfinished attic space,                 !- Name
-  {ef84f8f6-b736-4b60-9c2d-99b3255a586c}, !- Space Type Name
-=======
   {0b24c434-2fcc-409a-b651-645949d2e6d6}, !- Handle
   unfinished attic space,                 !- Name
   {3f63245d-387f-4877-b06e-1875074a8ac4}, !- Space Type Name
->>>>>>> c55f66f4
   ,                                       !- Default Construction Set Name
   ,                                       !- Default Schedule Set Name
   -0,                                     !- Direction of Relative North {deg}
@@ -792,17 +476,10 @@
   0,                                      !- Y Origin {m}
   4.8768,                                 !- Z Origin {m}
   ,                                       !- Building Story Name
-<<<<<<< HEAD
-  {8afcfc1d-7ba1-474a-abd8-937fe3a901e0}; !- Thermal Zone Name
-
-OS:ThermalZone,
-  {8afcfc1d-7ba1-474a-abd8-937fe3a901e0}, !- Handle
-=======
   {4b7e3b55-6d3e-4418-b499-0b48ce8f1c23}; !- Thermal Zone Name
 
 OS:ThermalZone,
   {4b7e3b55-6d3e-4418-b499-0b48ce8f1c23}, !- Handle
->>>>>>> c55f66f4
   unfinished attic zone,                  !- Name
   ,                                       !- Multiplier
   ,                                       !- Ceiling Height {m}
@@ -811,17 +488,10 @@
   ,                                       !- Zone Inside Convection Algorithm
   ,                                       !- Zone Outside Convection Algorithm
   ,                                       !- Zone Conditioning Equipment List Name
-<<<<<<< HEAD
-  {860db2df-9f92-4ffe-af8a-163271cc56f0}, !- Zone Air Inlet Port List
-  {cab31115-1c0b-450b-89cd-e3a7407442c7}, !- Zone Air Exhaust Port List
-  {ae28a6c7-506d-4774-816a-3fc18c2b66b6}, !- Zone Air Node Name
-  {72e5675a-8b07-44aa-b2c7-e4d6f0a1ec9b}, !- Zone Return Air Port List
-=======
   {22aef1ad-04c6-441e-acf4-ae851d7eb1d8}, !- Zone Air Inlet Port List
   {9933fee6-7b49-48be-907c-24f157906029}, !- Zone Air Exhaust Port List
   {1287a3ba-aeba-433d-aae6-a22c38a9fc77}, !- Zone Air Node Name
   {f0f4ebc9-3855-4e87-b1e9-ca8d0484c659}, !- Zone Return Air Port List
->>>>>>> c55f66f4
   ,                                       !- Primary Daylighting Control Name
   ,                                       !- Fraction of Zone Controlled by Primary Daylighting Control
   ,                                       !- Secondary Daylighting Control Name
@@ -832,39 +502,6 @@
   No;                                     !- Use Ideal Air Loads
 
 OS:Node,
-<<<<<<< HEAD
-  {a3228904-dac2-4b93-bb72-10725aaafd96}, !- Handle
-  Node 2,                                 !- Name
-  {ae28a6c7-506d-4774-816a-3fc18c2b66b6}, !- Inlet Port
-  ;                                       !- Outlet Port
-
-OS:Connection,
-  {ae28a6c7-506d-4774-816a-3fc18c2b66b6}, !- Handle
-  {53ebbc6f-9a2e-4b6c-9bf8-fcc11fe96a90}, !- Name
-  {8afcfc1d-7ba1-474a-abd8-937fe3a901e0}, !- Source Object
-  11,                                     !- Outlet Port
-  {a3228904-dac2-4b93-bb72-10725aaafd96}, !- Target Object
-  2;                                      !- Inlet Port
-
-OS:PortList,
-  {860db2df-9f92-4ffe-af8a-163271cc56f0}, !- Handle
-  {b7d95642-d422-4db1-8482-0dae9ccf6014}, !- Name
-  {8afcfc1d-7ba1-474a-abd8-937fe3a901e0}; !- HVAC Component
-
-OS:PortList,
-  {cab31115-1c0b-450b-89cd-e3a7407442c7}, !- Handle
-  {ae8e39fb-0ada-435d-99e2-48cc4625315b}, !- Name
-  {8afcfc1d-7ba1-474a-abd8-937fe3a901e0}; !- HVAC Component
-
-OS:PortList,
-  {72e5675a-8b07-44aa-b2c7-e4d6f0a1ec9b}, !- Handle
-  {937d707b-bb6a-4ebb-9432-aaaef73b1948}, !- Name
-  {8afcfc1d-7ba1-474a-abd8-937fe3a901e0}; !- HVAC Component
-
-OS:Sizing:Zone,
-  {6d8add4e-cff4-49f1-90cc-d4bc9650ff55}, !- Handle
-  {8afcfc1d-7ba1-474a-abd8-937fe3a901e0}, !- Zone or ZoneList Name
-=======
   {9c3d3e29-3c3b-4845-bf12-1a9ca704f556}, !- Handle
   Node 2,                                 !- Name
   {1287a3ba-aeba-433d-aae6-a22c38a9fc77}, !- Inlet Port
@@ -896,7 +533,6 @@
 OS:Sizing:Zone,
   {8dbe30f9-f178-4a52-b460-72ccba73bc19}, !- Handle
   {4b7e3b55-6d3e-4418-b499-0b48ce8f1c23}, !- Zone or ZoneList Name
->>>>>>> c55f66f4
   SupplyAirTemperature,                   !- Zone Cooling Design Supply Air Temperature Input Method
   14,                                     !- Zone Cooling Design Supply Air Temperature {C}
   11.11,                                  !- Zone Cooling Design Supply Air Temperature Difference {deltaC}
@@ -925,21 +561,12 @@
   autosize;                               !- Dedicated Outdoor Air High Setpoint Temperature for Design {C}
 
 OS:ZoneHVAC:EquipmentList,
-<<<<<<< HEAD
-  {f592ac2f-0daa-4311-8893-d438310ca71b}, !- Handle
-  Zone HVAC Equipment List 2,             !- Name
-  {8afcfc1d-7ba1-474a-abd8-937fe3a901e0}; !- Thermal Zone
-
-OS:SpaceType,
-  {ef84f8f6-b736-4b60-9c2d-99b3255a586c}, !- Handle
-=======
   {364d5d7b-be94-41b7-954d-d039abd980ea}, !- Handle
   Zone HVAC Equipment List 2,             !- Name
   {4b7e3b55-6d3e-4418-b499-0b48ce8f1c23}; !- Thermal Zone
 
 OS:SpaceType,
   {3f63245d-387f-4877-b06e-1875074a8ac4}, !- Handle
->>>>>>> c55f66f4
   Space Type 2,                           !- Name
   ,                                       !- Default Construction Set Name
   ,                                       !- Default Schedule Set Name
@@ -950,11 +577,7 @@
   unfinished attic;                       !- Standards Space Type
 
 OS:BuildingUnit,
-<<<<<<< HEAD
-  {bb7c3a5c-c14c-47f5-95be-704782072d30}, !- Handle
-=======
   {1366b315-3e27-4d6e-ac5a-188c5b3609d4}, !- Handle
->>>>>>> c55f66f4
   unit 1,                                 !- Name
   ,                                       !- Rendering Color
   Residential;                            !- Building Unit Type
@@ -975,13 +598,8 @@
   1;                                      !- Standards Number of Living Units
 
 OS:AdditionalProperties,
-<<<<<<< HEAD
-  {45faf51e-8d03-4274-912d-830605b7d6fe}, !- Handle
-  {5a273184-e386-4ae1-a9d4-89d4210dbd0f}, !- Object Name
-=======
   {f01488af-20d6-4064-b8f4-1abad5bfb965}, !- Handle
   {25dde2eb-8f7a-474b-a024-2e4424a9d674}, !- Object Name
->>>>>>> c55f66f4
   Total Units Represented,                !- Feature Name 1
   Integer,                                !- Feature Data Type 1
   1,                                      !- Feature Value 1
@@ -990,13 +608,8 @@
   1;                                      !- Feature Value 2
 
 OS:AdditionalProperties,
-<<<<<<< HEAD
-  {704fcfc2-3a8c-4c46-881e-c7368c0dbd76}, !- Handle
-  {bb7c3a5c-c14c-47f5-95be-704782072d30}, !- Object Name
-=======
   {35ccf75b-7fac-43bf-a4a4-646e2504e9cc}, !- Handle
   {1366b315-3e27-4d6e-ac5a-188c5b3609d4}, !- Object Name
->>>>>>> c55f66f4
   NumberOfBedrooms,                       !- Feature Name 1
   Integer,                                !- Feature Data Type 1
   3,                                      !- Feature Value 1
@@ -1005,11 +618,7 @@
   2;                                      !- Feature Value 2
 
 OS:Schedule:Day,
-<<<<<<< HEAD
-  {39018e71-6324-4929-8b05-162aa0e9dc77}, !- Handle
-=======
   {e042d026-4d3a-43d3-bc9d-89e6505fa3ae}, !- Handle
->>>>>>> c55f66f4
   Schedule Day 1,                         !- Name
   ,                                       !- Schedule Type Limits Name
   ,                                       !- Interpolate to Timestep
@@ -1018,11 +627,7 @@
   0;                                      !- Value Until Time 1
 
 OS:Schedule:Day,
-<<<<<<< HEAD
-  {ab11ec6c-130e-4a58-abe3-b8855e3fecd8}, !- Handle
-=======
   {6aaed1e7-7c7e-46d5-a761-81a5ab0b6101}, !- Handle
->>>>>>> c55f66f4
   Schedule Day 2,                         !- Name
   ,                                       !- Schedule Type Limits Name
   ,                                       !- Interpolate to Timestep
@@ -1031,11 +636,7 @@
   1;                                      !- Value Until Time 1
 
 OS:WeatherFile,
-<<<<<<< HEAD
-  {03960661-5e3f-4567-a38e-7b09574eb88a}, !- Handle
-=======
   {dabd2338-3687-4bbd-8bf5-3f349a2744b7}, !- Handle
->>>>>>> c55f66f4
   Denver Intl Ap,                         !- City
   CO,                                     !- State Province Region
   USA,                                    !- Country
@@ -1049,13 +650,8 @@
   E23378AA;                               !- Checksum
 
 OS:AdditionalProperties,
-<<<<<<< HEAD
-  {d4c07926-93ae-4464-b7ea-d2d97c8640e3}, !- Handle
-  {03960661-5e3f-4567-a38e-7b09574eb88a}, !- Object Name
-=======
   {8dcfa54b-94f1-4aa9-b182-5b5de89e2d13}, !- Handle
   {dabd2338-3687-4bbd-8bf5-3f349a2744b7}, !- Object Name
->>>>>>> c55f66f4
   EPWHeaderCity,                          !- Feature Name 1
   String,                                 !- Feature Data Type 1
   Denver Intl Ap,                         !- Feature Value 1
@@ -1163,11 +759,7 @@
   84;                                     !- Feature Value 35
 
 OS:YearDescription,
-<<<<<<< HEAD
-  {67a86c97-bbe4-433c-b679-3647a966e678}, !- Handle
-=======
   {18c32a93-7c20-4b7a-bc05-33683a19e4a4}, !- Handle
->>>>>>> c55f66f4
   ,                                       !- Calendar Year
   Monday;                                 !- Day of Week for Start Day
 
@@ -1181,11 +773,7 @@
   ;                                       !- Terrain
 
 OS:ClimateZones,
-<<<<<<< HEAD
-  {a9d8c796-97fe-442d-b2cf-31f5cd0b160b}, !- Handle
-=======
   {46c42945-3fc7-4ca6-b615-48dd896b61db}, !- Handle
->>>>>>> c55f66f4
   ,                                       !- Active Institution
   ,                                       !- Active Year
   ,                                       !- Climate Zone Institution Name 1
@@ -1198,31 +786,19 @@
   Cold;                                   !- Climate Zone Value 2
 
 OS:Site:WaterMainsTemperature,
-<<<<<<< HEAD
-  {5099f62d-879e-4c3c-b964-bb30c3d29bf1}, !- Handle
-=======
   {ba425824-94a5-455c-8171-f468829081c1}, !- Handle
->>>>>>> c55f66f4
   Correlation,                            !- Calculation Method
   ,                                       !- Temperature Schedule Name
   10.8753424657535,                       !- Annual Average Outdoor Air Temperature {C}
   23.1524007936508;                       !- Maximum Difference In Monthly Average Outdoor Air Temperatures {deltaC}
 
 OS:RunPeriodControl:DaylightSavingTime,
-<<<<<<< HEAD
-  {0cf836e7-42c6-4f91-828d-2b084d30ca69}, !- Handle
-=======
   {c51dc3e5-2c48-48a2-b4c7-95b36329e4e5}, !- Handle
->>>>>>> c55f66f4
   4/7,                                    !- Start Date
   10/26;                                  !- End Date
 
 OS:Site:GroundTemperature:Deep,
-<<<<<<< HEAD
-  {db8f5093-29b4-4bcd-bbd6-edd956e2fc9c}, !- Handle
-=======
   {0ac08a89-ccf1-45ea-bff1-487aa49118b2}, !- Handle
->>>>>>> c55f66f4
   10.8753424657535,                       !- January Deep Ground Temperature {C}
   10.8753424657535,                       !- February Deep Ground Temperature {C}
   10.8753424657535,                       !- March Deep Ground Temperature {C}
