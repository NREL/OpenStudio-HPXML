--- conflicted
+++ resolved
@@ -1,73 +1,41 @@
 !- NOTE: Auto-generated from /test/osw_files/SFD_2000sqft_2story_SL_UA_Denver_North.osw
 
 OS:Version,
-<<<<<<< HEAD
-  {4518d4c9-eef3-44f4-b06a-a435085707ac}, !- Handle
+  {2327c112-4348-4993-8968-45611948c26a}, !- Handle
   2.9.1;                                  !- Version Identifier
 
 OS:SimulationControl,
-  {fa68ab03-872f-4310-98d8-19e85e2dbc37}, !- Handle
-=======
-  {5c0f1bf4-ad1a-4b71-886c-54aeae1eb67c}, !- Handle
-  2.9.1;                                  !- Version Identifier
-
-OS:SimulationControl,
-  {5a3915ba-0976-48bd-971a-17c591cec846}, !- Handle
->>>>>>> db4be442
+  {40f4910d-cf25-4b26-be6d-c6a7eb572f20}, !- Handle
   ,                                       !- Do Zone Sizing Calculation
   ,                                       !- Do System Sizing Calculation
   ,                                       !- Do Plant Sizing Calculation
   No;                                     !- Run Simulation for Sizing Periods
 
 OS:Timestep,
-<<<<<<< HEAD
-  {805441d0-5c0e-4601-9418-d669e1c43d38}, !- Handle
+  {48db9c64-e2af-4458-9a0b-35c038c660bd}, !- Handle
   6;                                      !- Number of Timesteps per Hour
 
 OS:ShadowCalculation,
-  {97dbf17d-7fd1-4c7d-a7cb-62cb056232e9}, !- Handle
-=======
-  {72beb58f-8539-4c3c-9852-fc1c572a116a}, !- Handle
-  6;                                      !- Number of Timesteps per Hour
-
-OS:ShadowCalculation,
-  {35b68fa2-d80c-4654-b987-4ba2f62a21af}, !- Handle
->>>>>>> db4be442
+  {d9de0705-334e-471f-b367-636504b5d60c}, !- Handle
   20,                                     !- Calculation Frequency
   200;                                    !- Maximum Figures in Shadow Overlap Calculations
 
 OS:SurfaceConvectionAlgorithm:Outside,
-<<<<<<< HEAD
-  {946c512d-4442-43df-9e46-2dc4b19a2b61}, !- Handle
+  {009a13ef-e771-46ef-8f33-08f67978cc1b}, !- Handle
   DOE-2;                                  !- Algorithm
 
 OS:SurfaceConvectionAlgorithm:Inside,
-  {768ce154-a66f-4b6c-b482-b2edf5559a8e}, !- Handle
+  {c484b7c2-7869-4c97-9b63-e4244c0e3e5b}, !- Handle
   TARP;                                   !- Algorithm
 
 OS:ZoneCapacitanceMultiplier:ResearchSpecial,
-  {2c55bce2-e24b-4077-82da-916ca37b1de9}, !- Handle
-=======
-  {898e6ee4-0e7b-456f-9ef0-3389d080c9bc}, !- Handle
-  DOE-2;                                  !- Algorithm
-
-OS:SurfaceConvectionAlgorithm:Inside,
-  {4858e260-9a2d-4bae-90cc-ed16587e0b22}, !- Handle
-  TARP;                                   !- Algorithm
-
-OS:ZoneCapacitanceMultiplier:ResearchSpecial,
-  {a09f0701-97f6-4704-a5c2-003ca67b55ec}, !- Handle
->>>>>>> db4be442
+  {d05ef5da-28e8-4f47-a436-142c7e4ed9e7}, !- Handle
   ,                                       !- Temperature Capacity Multiplier
   15,                                     !- Humidity Capacity Multiplier
   ;                                       !- Carbon Dioxide Capacity Multiplier
 
 OS:RunPeriod,
-<<<<<<< HEAD
-  {2b7003ab-1ade-443d-bcb4-5ca911f3a8b6}, !- Handle
-=======
-  {4413c12f-3618-478a-b6ef-f0ad1703b054}, !- Handle
->>>>>>> db4be442
+  {e839ab27-e84a-4241-9e50-5d43533f5ace}, !- Handle
   Run Period 1,                           !- Name
   1,                                      !- Begin Month
   1,                                      !- Begin Day of Month
@@ -81,17 +49,13 @@
   ;                                       !- Number of Times Runperiod to be Repeated
 
 OS:YearDescription,
-<<<<<<< HEAD
-  {4ac92bea-b465-4103-bcaf-8829132d9c08}, !- Handle
-=======
-  {00b50a0e-1965-4e4a-bd29-bbf2ee7640b6}, !- Handle
->>>>>>> db4be442
+  {fd93f652-cb24-45b9-952d-13a17dc6c182}, !- Handle
   2007,                                   !- Calendar Year
   ,                                       !- Day of Week for Start Day
   ;                                       !- Is Leap Year
 
 OS:WeatherFile,
-  {9fd710eb-4b6c-49fa-9248-11091d77d4ad}, !- Handle
+  {93a1dc62-977b-4ba1-b014-6552346d633a}, !- Handle
   Denver Intl Ap,                         !- City
   CO,                                     !- State Province Region
   USA,                                    !- Country
@@ -105,8 +69,8 @@
   E23378AA;                               !- Checksum
 
 OS:AdditionalProperties,
-  {f1bcc281-cbe1-408a-a597-4c442c892319}, !- Handle
-  {9fd710eb-4b6c-49fa-9248-11091d77d4ad}, !- Object Name
+  {75ec45d9-a941-4c30-be5c-cf2b5dde3b6e}, !- Handle
+  {93a1dc62-977b-4ba1-b014-6552346d633a}, !- Object Name
   EPWHeaderCity,                          !- Feature Name 1
   String,                                 !- Feature Data Type 1
   Denver Intl Ap,                         !- Feature Value 1
@@ -214,7 +178,7 @@
   84;                                     !- Feature Value 35
 
 OS:Site,
-  {c047eef2-920d-4200-bec4-2fd8c65f6889}, !- Handle
+  {a591d9e8-5a67-47fe-a304-48698c45b712}, !- Handle
   Denver Intl Ap_CO_USA,                  !- Name
   39.83,                                  !- Latitude {deg}
   -104.65,                                !- Longitude {deg}
@@ -223,7 +187,7 @@
   ;                                       !- Terrain
 
 OS:ClimateZones,
-  {65c2c93b-eab7-449f-b654-6b9cd7f0274a}, !- Handle
+  {505cb63a-9847-4a16-8ffb-f6d0d3b374c5}, !- Handle
   ,                                       !- Active Institution
   ,                                       !- Active Year
   ,                                       !- Climate Zone Institution Name 1
@@ -236,19 +200,19 @@
   Cold;                                   !- Climate Zone Value 2
 
 OS:Site:WaterMainsTemperature,
-  {b50c9c68-40ea-4ba9-bd84-db015fc91b8c}, !- Handle
+  {e4ca2209-d182-4ecd-be68-222b6bcf6deb}, !- Handle
   Correlation,                            !- Calculation Method
   ,                                       !- Temperature Schedule Name
   10.8753424657535,                       !- Annual Average Outdoor Air Temperature {C}
   23.1524007936508;                       !- Maximum Difference In Monthly Average Outdoor Air Temperatures {deltaC}
 
 OS:RunPeriodControl:DaylightSavingTime,
-  {56c8ab59-c4fa-48a2-90b9-60a1de88e532}, !- Handle
+  {39188914-beb5-4a09-8e65-327674a0b1f9}, !- Handle
   4/7,                                    !- Start Date
   10/26;                                  !- End Date
 
 OS:Site:GroundTemperature:Deep,
-  {95f19693-b700-4acf-8b3d-8fe7c077584d}, !- Handle
+  {4c7a5dbc-95a1-4cd9-89ab-631f1f5ef132}, !- Handle
   10.8753424657535,                       !- January Deep Ground Temperature {C}
   10.8753424657535,                       !- February Deep Ground Temperature {C}
   10.8753424657535,                       !- March Deep Ground Temperature {C}
@@ -262,12 +226,33 @@
   10.8753424657535,                       !- November Deep Ground Temperature {C}
   10.8753424657535;                       !- December Deep Ground Temperature {C}
 
+OS:Building,
+  {bdc1c49c-4220-48a1-b5e5-61d593319861}, !- Handle
+  Building 1,                             !- Name
+  ,                                       !- Building Sector Type
+  180,                                    !- North Axis {deg}
+  ,                                       !- Nominal Floor to Floor Height {m}
+  ,                                       !- Space Type Name
+  ,                                       !- Default Construction Set Name
+  ,                                       !- Default Schedule Set Name
+  2,                                      !- Standards Number of Stories
+  2,                                      !- Standards Number of Above Ground Stories
+  ,                                       !- Standards Template
+  singlefamilydetached,                   !- Standards Building Type
+  1;                                      !- Standards Number of Living Units
+
+OS:AdditionalProperties,
+  {25e46a01-1217-4626-a05f-c0cc7565dbf6}, !- Handle
+  {bdc1c49c-4220-48a1-b5e5-61d593319861}, !- Object Name
+  Total Units Represented,                !- Feature Name 1
+  Integer,                                !- Feature Data Type 1
+  1,                                      !- Feature Value 1
+  Total Units Modeled,                    !- Feature Name 2
+  Integer,                                !- Feature Data Type 2
+  1;                                      !- Feature Value 2
+
 OS:ThermalZone,
-<<<<<<< HEAD
-  {bb31f39c-3531-474e-96d0-fcb239b2d6c7}, !- Handle
-=======
-  {b508d9fe-86b5-4d28-ba87-e37b5c73c70a}, !- Handle
->>>>>>> db4be442
+  {607e8a71-61e0-4001-958a-999d6535551a}, !- Handle
   living zone,                            !- Name
   ,                                       !- Multiplier
   ,                                       !- Ceiling Height {m}
@@ -276,17 +261,10 @@
   ,                                       !- Zone Inside Convection Algorithm
   ,                                       !- Zone Outside Convection Algorithm
   ,                                       !- Zone Conditioning Equipment List Name
-<<<<<<< HEAD
-  {79080838-0427-426f-a987-80165af3f6fb}, !- Zone Air Inlet Port List
-  {6ba81c87-889b-4fcf-9958-4b46871be143}, !- Zone Air Exhaust Port List
-  {8f9b018d-edef-419d-a391-388485a49512}, !- Zone Air Node Name
-  {ffeb1d71-ed47-4ed6-8bb4-deca848c7192}, !- Zone Return Air Port List
-=======
-  {fb640072-0d64-4898-8d93-f5c5649cb240}, !- Zone Air Inlet Port List
-  {0921ac5c-db21-454c-b6e1-46e23fd7161b}, !- Zone Air Exhaust Port List
-  {e2311c7c-0540-4764-afb3-3b19c7cc9b38}, !- Zone Air Node Name
-  {e91bb8b2-9209-4680-b449-4a4c32ec623f}, !- Zone Return Air Port List
->>>>>>> db4be442
+  {1f8a730d-5051-44df-8e8f-4ca9201dc016}, !- Zone Air Inlet Port List
+  {8cc066c0-3f83-4b29-b7d3-82bf7af566b3}, !- Zone Air Exhaust Port List
+  {7b573db6-92bd-4672-bec7-e217f2f0a695}, !- Zone Air Node Name
+  {855709cd-8971-4da4-9408-842c1e92c68c}, !- Zone Return Air Port List
   ,                                       !- Primary Daylighting Control Name
   ,                                       !- Fraction of Zone Controlled by Primary Daylighting Control
   ,                                       !- Secondary Daylighting Control Name
@@ -297,71 +275,37 @@
   No;                                     !- Use Ideal Air Loads
 
 OS:Node,
-<<<<<<< HEAD
-  {01d9de13-f425-4344-8cc3-792a0c73d8ca}, !- Handle
+  {39f72774-d04f-40b9-a227-22148f4279bf}, !- Handle
   Node 1,                                 !- Name
-  {8f9b018d-edef-419d-a391-388485a49512}, !- Inlet Port
+  {7b573db6-92bd-4672-bec7-e217f2f0a695}, !- Inlet Port
   ;                                       !- Outlet Port
 
 OS:Connection,
-  {8f9b018d-edef-419d-a391-388485a49512}, !- Handle
-  {12e046d0-1662-4eb7-b31d-423a58a2dbb8}, !- Name
-  {bb31f39c-3531-474e-96d0-fcb239b2d6c7}, !- Source Object
+  {7b573db6-92bd-4672-bec7-e217f2f0a695}, !- Handle
+  {9ceb95bd-1a0f-4ab5-aab4-4d0991f543ec}, !- Name
+  {607e8a71-61e0-4001-958a-999d6535551a}, !- Source Object
   11,                                     !- Outlet Port
-  {01d9de13-f425-4344-8cc3-792a0c73d8ca}, !- Target Object
+  {39f72774-d04f-40b9-a227-22148f4279bf}, !- Target Object
   2;                                      !- Inlet Port
 
 OS:PortList,
-  {79080838-0427-426f-a987-80165af3f6fb}, !- Handle
-  {9ed3245e-702d-4b10-bedb-7147e5538e79}, !- Name
-  {bb31f39c-3531-474e-96d0-fcb239b2d6c7}; !- HVAC Component
+  {1f8a730d-5051-44df-8e8f-4ca9201dc016}, !- Handle
+  {e3545eea-897a-43d7-a3c9-0cb54c0a6f49}, !- Name
+  {607e8a71-61e0-4001-958a-999d6535551a}; !- HVAC Component
 
 OS:PortList,
-  {6ba81c87-889b-4fcf-9958-4b46871be143}, !- Handle
-  {e3a30e65-1787-4eba-87d2-67e3f1542c49}, !- Name
-  {bb31f39c-3531-474e-96d0-fcb239b2d6c7}; !- HVAC Component
+  {8cc066c0-3f83-4b29-b7d3-82bf7af566b3}, !- Handle
+  {4921d191-54ec-4e4a-9f92-a663f272dad0}, !- Name
+  {607e8a71-61e0-4001-958a-999d6535551a}; !- HVAC Component
 
 OS:PortList,
-  {ffeb1d71-ed47-4ed6-8bb4-deca848c7192}, !- Handle
-  {3c9cd7cd-e0ee-4204-b762-0664954b8f39}, !- Name
-  {bb31f39c-3531-474e-96d0-fcb239b2d6c7}; !- HVAC Component
+  {855709cd-8971-4da4-9408-842c1e92c68c}, !- Handle
+  {cbc102ad-3fe1-4aba-9847-58fa63de2d80}, !- Name
+  {607e8a71-61e0-4001-958a-999d6535551a}; !- HVAC Component
 
 OS:Sizing:Zone,
-  {c3d4bd7c-f62a-43fc-91e3-5d1a27520c25}, !- Handle
-  {bb31f39c-3531-474e-96d0-fcb239b2d6c7}, !- Zone or ZoneList Name
-=======
-  {c1c03d3f-0908-4e40-9237-1fb8648fe99b}, !- Handle
-  Node 1,                                 !- Name
-  {e2311c7c-0540-4764-afb3-3b19c7cc9b38}, !- Inlet Port
-  ;                                       !- Outlet Port
-
-OS:Connection,
-  {e2311c7c-0540-4764-afb3-3b19c7cc9b38}, !- Handle
-  {a9e3717e-d78e-407b-aea9-63d96c87aeee}, !- Name
-  {b508d9fe-86b5-4d28-ba87-e37b5c73c70a}, !- Source Object
-  11,                                     !- Outlet Port
-  {c1c03d3f-0908-4e40-9237-1fb8648fe99b}, !- Target Object
-  2;                                      !- Inlet Port
-
-OS:PortList,
-  {fb640072-0d64-4898-8d93-f5c5649cb240}, !- Handle
-  {15bbc59b-5c11-4940-8341-073ab0910fee}, !- Name
-  {b508d9fe-86b5-4d28-ba87-e37b5c73c70a}; !- HVAC Component
-
-OS:PortList,
-  {0921ac5c-db21-454c-b6e1-46e23fd7161b}, !- Handle
-  {edb3e23b-cb79-44be-b46a-cb9d62c5a380}, !- Name
-  {b508d9fe-86b5-4d28-ba87-e37b5c73c70a}; !- HVAC Component
-
-OS:PortList,
-  {e91bb8b2-9209-4680-b449-4a4c32ec623f}, !- Handle
-  {a387cc52-7d35-4634-9023-f35b506ecc90}, !- Name
-  {b508d9fe-86b5-4d28-ba87-e37b5c73c70a}; !- HVAC Component
-
-OS:Sizing:Zone,
-  {ec873014-8731-45dd-89a2-0b12c33c9324}, !- Handle
-  {b508d9fe-86b5-4d28-ba87-e37b5c73c70a}, !- Zone or ZoneList Name
->>>>>>> db4be442
+  {2af60376-3274-41ce-aa23-d147f97106f8}, !- Handle
+  {607e8a71-61e0-4001-958a-999d6535551a}, !- Zone or ZoneList Name
   SupplyAirTemperature,                   !- Zone Cooling Design Supply Air Temperature Input Method
   14,                                     !- Zone Cooling Design Supply Air Temperature {C}
   11.11,                                  !- Zone Cooling Design Supply Air Temperature Difference {deltaC}
@@ -390,25 +334,14 @@
   autosize;                               !- Dedicated Outdoor Air High Setpoint Temperature for Design {C}
 
 OS:ZoneHVAC:EquipmentList,
-<<<<<<< HEAD
-  {71f058b0-0be6-4293-9cf3-eb0aff83ec5e}, !- Handle
+  {296dc1a7-9e15-4f36-a856-522ebf01ca24}, !- Handle
   Zone HVAC Equipment List 1,             !- Name
-  {bb31f39c-3531-474e-96d0-fcb239b2d6c7}; !- Thermal Zone
+  {607e8a71-61e0-4001-958a-999d6535551a}; !- Thermal Zone
 
 OS:Space,
-  {1577ab2e-9212-4307-b4b9-a54d577cb5a1}, !- Handle
+  {a2631b5d-6f11-49f9-8fea-f6149d66c227}, !- Handle
   living space,                           !- Name
-  {8bb898ee-ede9-495a-8344-1f648a9a6770}, !- Space Type Name
-=======
-  {0b052434-975c-48c8-be90-fe1ab58e6dd4}, !- Handle
-  Zone HVAC Equipment List 1,             !- Name
-  {b508d9fe-86b5-4d28-ba87-e37b5c73c70a}; !- Thermal Zone
-
-OS:Space,
-  {16505620-43ab-42e5-9185-1f57c0f8eba5}, !- Handle
-  living space,                           !- Name
-  {38f7ddb3-2737-4020-bb6b-4ab7df8e97b6}, !- Space Type Name
->>>>>>> db4be442
+  {d4de14db-81c5-4aa5-b6ef-ef0db93b1d51}, !- Space Type Name
   ,                                       !- Default Construction Set Name
   ,                                       !- Default Schedule Set Name
   -0,                                     !- Direction of Relative North {deg}
@@ -416,31 +349,17 @@
   0,                                      !- Y Origin {m}
   0,                                      !- Z Origin {m}
   ,                                       !- Building Story Name
-<<<<<<< HEAD
-  {bb31f39c-3531-474e-96d0-fcb239b2d6c7}, !- Thermal Zone Name
+  {607e8a71-61e0-4001-958a-999d6535551a}, !- Thermal Zone Name
   ,                                       !- Part of Total Floor Area
   ,                                       !- Design Specification Outdoor Air Object Name
-  {f4d0a589-44e5-45ea-b617-08a40320111b}; !- Building Unit Name
-
-OS:Surface,
-  {bdf7853c-ad21-4b5a-a1bd-4b40b6c6960d}, !- Handle
+  {4aa25223-cd93-496f-b49b-dd7d26b6180a}; !- Building Unit Name
+
+OS:Surface,
+  {90d5ceee-e32d-49f2-897c-69b451730a13}, !- Handle
   Surface 1,                              !- Name
   Floor,                                  !- Surface Type
   ,                                       !- Construction Name
-  {1577ab2e-9212-4307-b4b9-a54d577cb5a1}, !- Space Name
-=======
-  {b508d9fe-86b5-4d28-ba87-e37b5c73c70a}, !- Thermal Zone Name
-  ,                                       !- Part of Total Floor Area
-  ,                                       !- Design Specification Outdoor Air Object Name
-  {e4a6d103-8601-4be0-bdbc-ee1d38df81b9}; !- Building Unit Name
-
-OS:Surface,
-  {225a169b-2849-4649-a898-7d7d0e04e12c}, !- Handle
-  Surface 1,                              !- Name
-  Floor,                                  !- Surface Type
-  ,                                       !- Construction Name
-  {16505620-43ab-42e5-9185-1f57c0f8eba5}, !- Space Name
->>>>>>> db4be442
+  {a2631b5d-6f11-49f9-8fea-f6149d66c227}, !- Space Name
   Foundation,                             !- Outside Boundary Condition
   ,                                       !- Outside Boundary Condition Object
   NoSun,                                  !- Sun Exposure
@@ -453,19 +372,11 @@
   13.6310703908387, 0, 0;                 !- X,Y,Z Vertex 4 {m}
 
 OS:Surface,
-<<<<<<< HEAD
-  {784a6c71-dad3-46d7-acf5-1ac1f4196f1f}, !- Handle
+  {bd726ca6-c724-4b01-a0e7-357947e68f0d}, !- Handle
   Surface 2,                              !- Name
   Wall,                                   !- Surface Type
   ,                                       !- Construction Name
-  {1577ab2e-9212-4307-b4b9-a54d577cb5a1}, !- Space Name
-=======
-  {489d29fa-9ce2-4e4f-b8d1-bbb844f5fa0e}, !- Handle
-  Surface 2,                              !- Name
-  Wall,                                   !- Surface Type
-  ,                                       !- Construction Name
-  {16505620-43ab-42e5-9185-1f57c0f8eba5}, !- Space Name
->>>>>>> db4be442
+  {a2631b5d-6f11-49f9-8fea-f6149d66c227}, !- Space Name
   Outdoors,                               !- Outside Boundary Condition
   ,                                       !- Outside Boundary Condition Object
   SunExposed,                             !- Sun Exposure
@@ -478,19 +389,11 @@
   0, 0, 2.4384;                           !- X,Y,Z Vertex 4 {m}
 
 OS:Surface,
-<<<<<<< HEAD
-  {316afbe6-66d1-4f98-a50f-588d8bd8bb85}, !- Handle
+  {4f8fa673-f8e0-47c4-8538-c3c1c75452ec}, !- Handle
   Surface 3,                              !- Name
   Wall,                                   !- Surface Type
   ,                                       !- Construction Name
-  {1577ab2e-9212-4307-b4b9-a54d577cb5a1}, !- Space Name
-=======
-  {780924cd-7f07-48de-8221-2f5c8c61d0f6}, !- Handle
-  Surface 3,                              !- Name
-  Wall,                                   !- Surface Type
-  ,                                       !- Construction Name
-  {16505620-43ab-42e5-9185-1f57c0f8eba5}, !- Space Name
->>>>>>> db4be442
+  {a2631b5d-6f11-49f9-8fea-f6149d66c227}, !- Space Name
   Outdoors,                               !- Outside Boundary Condition
   ,                                       !- Outside Boundary Condition Object
   SunExposed,                             !- Sun Exposure
@@ -503,19 +406,11 @@
   0, 6.81553519541936, 2.4384;            !- X,Y,Z Vertex 4 {m}
 
 OS:Surface,
-<<<<<<< HEAD
-  {31117426-6a40-4584-b995-0c0297e802fa}, !- Handle
+  {40562a78-3731-4473-9b06-faf175d7bcfd}, !- Handle
   Surface 4,                              !- Name
   Wall,                                   !- Surface Type
   ,                                       !- Construction Name
-  {1577ab2e-9212-4307-b4b9-a54d577cb5a1}, !- Space Name
-=======
-  {4490be4f-3433-46f8-b00b-2ebd4320d120}, !- Handle
-  Surface 4,                              !- Name
-  Wall,                                   !- Surface Type
-  ,                                       !- Construction Name
-  {16505620-43ab-42e5-9185-1f57c0f8eba5}, !- Space Name
->>>>>>> db4be442
+  {a2631b5d-6f11-49f9-8fea-f6149d66c227}, !- Space Name
   Outdoors,                               !- Outside Boundary Condition
   ,                                       !- Outside Boundary Condition Object
   SunExposed,                             !- Sun Exposure
@@ -528,19 +423,11 @@
   13.6310703908387, 6.81553519541936, 2.4384; !- X,Y,Z Vertex 4 {m}
 
 OS:Surface,
-<<<<<<< HEAD
-  {d7676b0e-821a-45f7-aa07-109edf6fd8cd}, !- Handle
+  {99c7ebeb-9457-41d4-bffc-32231d345d4b}, !- Handle
   Surface 5,                              !- Name
   Wall,                                   !- Surface Type
   ,                                       !- Construction Name
-  {1577ab2e-9212-4307-b4b9-a54d577cb5a1}, !- Space Name
-=======
-  {685f31ec-7fd5-47fe-b5d6-9d92bb29cb6f}, !- Handle
-  Surface 5,                              !- Name
-  Wall,                                   !- Surface Type
-  ,                                       !- Construction Name
-  {16505620-43ab-42e5-9185-1f57c0f8eba5}, !- Space Name
->>>>>>> db4be442
+  {a2631b5d-6f11-49f9-8fea-f6149d66c227}, !- Space Name
   Outdoors,                               !- Outside Boundary Condition
   ,                                       !- Outside Boundary Condition Object
   SunExposed,                             !- Sun Exposure
@@ -553,23 +440,13 @@
   13.6310703908387, 0, 2.4384;            !- X,Y,Z Vertex 4 {m}
 
 OS:Surface,
-<<<<<<< HEAD
-  {70c171d2-b3a4-42a0-9a19-208e6dfca767}, !- Handle
+  {74aa7af4-4f33-44e3-a73a-4042fd1ce30e}, !- Handle
   Surface 6,                              !- Name
   RoofCeiling,                            !- Surface Type
   ,                                       !- Construction Name
-  {1577ab2e-9212-4307-b4b9-a54d577cb5a1}, !- Space Name
+  {a2631b5d-6f11-49f9-8fea-f6149d66c227}, !- Space Name
   Surface,                                !- Outside Boundary Condition
-  {7a28324e-61fe-4219-840e-d42b8680aa2a}, !- Outside Boundary Condition Object
-=======
-  {481e6f6f-c5b8-4b3a-bba7-3b037bd496aa}, !- Handle
-  Surface 6,                              !- Name
-  RoofCeiling,                            !- Surface Type
-  ,                                       !- Construction Name
-  {16505620-43ab-42e5-9185-1f57c0f8eba5}, !- Space Name
-  Surface,                                !- Outside Boundary Condition
-  {8d6ae0da-b455-418e-82ff-39375cffe240}, !- Outside Boundary Condition Object
->>>>>>> db4be442
+  {31454769-32bd-4005-b86e-16e16ebd1148}, !- Outside Boundary Condition Object
   NoSun,                                  !- Sun Exposure
   NoWind,                                 !- Wind Exposure
   ,                                       !- View Factor to Ground
@@ -580,11 +457,7 @@
   0, 0, 2.4384;                           !- X,Y,Z Vertex 4 {m}
 
 OS:SpaceType,
-<<<<<<< HEAD
-  {8bb898ee-ede9-495a-8344-1f648a9a6770}, !- Handle
-=======
-  {38f7ddb3-2737-4020-bb6b-4ab7df8e97b6}, !- Handle
->>>>>>> db4be442
+  {d4de14db-81c5-4aa5-b6ef-ef0db93b1d51}, !- Handle
   Space Type 1,                           !- Name
   ,                                       !- Default Construction Set Name
   ,                                       !- Default Schedule Set Name
@@ -595,15 +468,9 @@
   living;                                 !- Standards Space Type
 
 OS:Space,
-<<<<<<< HEAD
-  {db876ae4-d66a-4442-9cac-07072b98b3f8}, !- Handle
+  {0db4ca8a-a614-46e1-aac2-17e84e9ca92a}, !- Handle
   living space|story 2,                   !- Name
-  {8bb898ee-ede9-495a-8344-1f648a9a6770}, !- Space Type Name
-=======
-  {0adb06f0-5781-4c84-8557-e8c29747b034}, !- Handle
-  living space|story 2,                   !- Name
-  {38f7ddb3-2737-4020-bb6b-4ab7df8e97b6}, !- Space Type Name
->>>>>>> db4be442
+  {d4de14db-81c5-4aa5-b6ef-ef0db93b1d51}, !- Space Type Name
   ,                                       !- Default Construction Set Name
   ,                                       !- Default Schedule Set Name
   -0,                                     !- Direction of Relative North {deg}
@@ -611,35 +478,19 @@
   0,                                      !- Y Origin {m}
   2.4384,                                 !- Z Origin {m}
   ,                                       !- Building Story Name
-<<<<<<< HEAD
-  {bb31f39c-3531-474e-96d0-fcb239b2d6c7}, !- Thermal Zone Name
+  {607e8a71-61e0-4001-958a-999d6535551a}, !- Thermal Zone Name
   ,                                       !- Part of Total Floor Area
   ,                                       !- Design Specification Outdoor Air Object Name
-  {f4d0a589-44e5-45ea-b617-08a40320111b}; !- Building Unit Name
-
-OS:Surface,
-  {7a28324e-61fe-4219-840e-d42b8680aa2a}, !- Handle
+  {4aa25223-cd93-496f-b49b-dd7d26b6180a}; !- Building Unit Name
+
+OS:Surface,
+  {31454769-32bd-4005-b86e-16e16ebd1148}, !- Handle
   Surface 7,                              !- Name
   Floor,                                  !- Surface Type
   ,                                       !- Construction Name
-  {db876ae4-d66a-4442-9cac-07072b98b3f8}, !- Space Name
+  {0db4ca8a-a614-46e1-aac2-17e84e9ca92a}, !- Space Name
   Surface,                                !- Outside Boundary Condition
-  {70c171d2-b3a4-42a0-9a19-208e6dfca767}, !- Outside Boundary Condition Object
-=======
-  {b508d9fe-86b5-4d28-ba87-e37b5c73c70a}, !- Thermal Zone Name
-  ,                                       !- Part of Total Floor Area
-  ,                                       !- Design Specification Outdoor Air Object Name
-  {e4a6d103-8601-4be0-bdbc-ee1d38df81b9}; !- Building Unit Name
-
-OS:Surface,
-  {8d6ae0da-b455-418e-82ff-39375cffe240}, !- Handle
-  Surface 7,                              !- Name
-  Floor,                                  !- Surface Type
-  ,                                       !- Construction Name
-  {0adb06f0-5781-4c84-8557-e8c29747b034}, !- Space Name
-  Surface,                                !- Outside Boundary Condition
-  {481e6f6f-c5b8-4b3a-bba7-3b037bd496aa}, !- Outside Boundary Condition Object
->>>>>>> db4be442
+  {74aa7af4-4f33-44e3-a73a-4042fd1ce30e}, !- Outside Boundary Condition Object
   NoSun,                                  !- Sun Exposure
   NoWind,                                 !- Wind Exposure
   ,                                       !- View Factor to Ground
@@ -650,19 +501,11 @@
   13.6310703908387, 0, 0;                 !- X,Y,Z Vertex 4 {m}
 
 OS:Surface,
-<<<<<<< HEAD
-  {e54f173c-2a38-43df-81f9-0a0ed95917dc}, !- Handle
+  {96f2aa35-982e-4c76-89ae-f369db5d42ca}, !- Handle
   Surface 8,                              !- Name
   Wall,                                   !- Surface Type
   ,                                       !- Construction Name
-  {db876ae4-d66a-4442-9cac-07072b98b3f8}, !- Space Name
-=======
-  {ea46ea74-f6c0-48d6-81c0-b6b9593ef770}, !- Handle
-  Surface 8,                              !- Name
-  Wall,                                   !- Surface Type
-  ,                                       !- Construction Name
-  {0adb06f0-5781-4c84-8557-e8c29747b034}, !- Space Name
->>>>>>> db4be442
+  {0db4ca8a-a614-46e1-aac2-17e84e9ca92a}, !- Space Name
   Outdoors,                               !- Outside Boundary Condition
   ,                                       !- Outside Boundary Condition Object
   SunExposed,                             !- Sun Exposure
@@ -675,19 +518,11 @@
   0, 0, 2.4384;                           !- X,Y,Z Vertex 4 {m}
 
 OS:Surface,
-<<<<<<< HEAD
-  {aa777e98-654d-4afa-8eb6-455f22f40105}, !- Handle
+  {d3258e80-1fc2-4ebb-8070-8ed9ee739d2e}, !- Handle
   Surface 9,                              !- Name
   Wall,                                   !- Surface Type
   ,                                       !- Construction Name
-  {db876ae4-d66a-4442-9cac-07072b98b3f8}, !- Space Name
-=======
-  {ae796f89-ed31-43d5-8178-2a1917cb997d}, !- Handle
-  Surface 9,                              !- Name
-  Wall,                                   !- Surface Type
-  ,                                       !- Construction Name
-  {0adb06f0-5781-4c84-8557-e8c29747b034}, !- Space Name
->>>>>>> db4be442
+  {0db4ca8a-a614-46e1-aac2-17e84e9ca92a}, !- Space Name
   Outdoors,                               !- Outside Boundary Condition
   ,                                       !- Outside Boundary Condition Object
   SunExposed,                             !- Sun Exposure
@@ -700,19 +535,11 @@
   0, 6.81553519541936, 2.4384;            !- X,Y,Z Vertex 4 {m}
 
 OS:Surface,
-<<<<<<< HEAD
-  {f2ea574f-f163-4a22-941c-976e39a9eb96}, !- Handle
+  {60343919-2d54-4aec-bb48-424012c2943a}, !- Handle
   Surface 10,                             !- Name
   Wall,                                   !- Surface Type
   ,                                       !- Construction Name
-  {db876ae4-d66a-4442-9cac-07072b98b3f8}, !- Space Name
-=======
-  {ecf22762-bfc9-448b-a061-4db3a8fd8640}, !- Handle
-  Surface 10,                             !- Name
-  Wall,                                   !- Surface Type
-  ,                                       !- Construction Name
-  {0adb06f0-5781-4c84-8557-e8c29747b034}, !- Space Name
->>>>>>> db4be442
+  {0db4ca8a-a614-46e1-aac2-17e84e9ca92a}, !- Space Name
   Outdoors,                               !- Outside Boundary Condition
   ,                                       !- Outside Boundary Condition Object
   SunExposed,                             !- Sun Exposure
@@ -725,19 +552,11 @@
   13.6310703908387, 6.81553519541936, 2.4384; !- X,Y,Z Vertex 4 {m}
 
 OS:Surface,
-<<<<<<< HEAD
-  {c4caf9af-e983-493a-a9dd-b0a2e26f247b}, !- Handle
+  {bead0220-7d63-4543-8c20-f5e4c2c859a0}, !- Handle
   Surface 11,                             !- Name
   Wall,                                   !- Surface Type
   ,                                       !- Construction Name
-  {db876ae4-d66a-4442-9cac-07072b98b3f8}, !- Space Name
-=======
-  {354280c9-4507-49b2-84c2-a8c28b5df21b}, !- Handle
-  Surface 11,                             !- Name
-  Wall,                                   !- Surface Type
-  ,                                       !- Construction Name
-  {0adb06f0-5781-4c84-8557-e8c29747b034}, !- Space Name
->>>>>>> db4be442
+  {0db4ca8a-a614-46e1-aac2-17e84e9ca92a}, !- Space Name
   Outdoors,                               !- Outside Boundary Condition
   ,                                       !- Outside Boundary Condition Object
   SunExposed,                             !- Sun Exposure
@@ -750,23 +569,13 @@
   13.6310703908387, 0, 2.4384;            !- X,Y,Z Vertex 4 {m}
 
 OS:Surface,
-<<<<<<< HEAD
-  {80f44ea2-5855-4473-bd2b-895e5e48570f}, !- Handle
+  {0102649f-a0cf-4821-95cd-c78aacb4bfb0}, !- Handle
   Surface 12,                             !- Name
   RoofCeiling,                            !- Surface Type
   ,                                       !- Construction Name
-  {db876ae4-d66a-4442-9cac-07072b98b3f8}, !- Space Name
+  {0db4ca8a-a614-46e1-aac2-17e84e9ca92a}, !- Space Name
   Surface,                                !- Outside Boundary Condition
-  {436e13f6-0dc1-48ea-8970-c959075fe1b8}, !- Outside Boundary Condition Object
-=======
-  {850b0c42-200e-4e1f-a639-fe69b74b0907}, !- Handle
-  Surface 12,                             !- Name
-  RoofCeiling,                            !- Surface Type
-  ,                                       !- Construction Name
-  {0adb06f0-5781-4c84-8557-e8c29747b034}, !- Space Name
-  Surface,                                !- Outside Boundary Condition
-  {d6cc4f59-42ca-454e-84ee-5766004351a4}, !- Outside Boundary Condition Object
->>>>>>> db4be442
+  {6e63993f-843f-46a2-a67a-d46ff592dd05}, !- Outside Boundary Condition Object
   NoSun,                                  !- Sun Exposure
   NoWind,                                 !- Wind Exposure
   ,                                       !- View Factor to Ground
@@ -777,23 +586,13 @@
   0, 0, 2.4384;                           !- X,Y,Z Vertex 4 {m}
 
 OS:Surface,
-<<<<<<< HEAD
-  {436e13f6-0dc1-48ea-8970-c959075fe1b8}, !- Handle
+  {6e63993f-843f-46a2-a67a-d46ff592dd05}, !- Handle
   Surface 13,                             !- Name
   Floor,                                  !- Surface Type
   ,                                       !- Construction Name
-  {c15427fe-ca8c-43e1-8f78-e6859bd3da66}, !- Space Name
+  {e886190d-c4f0-412a-b743-ca541db82c32}, !- Space Name
   Surface,                                !- Outside Boundary Condition
-  {80f44ea2-5855-4473-bd2b-895e5e48570f}, !- Outside Boundary Condition Object
-=======
-  {d6cc4f59-42ca-454e-84ee-5766004351a4}, !- Handle
-  Surface 13,                             !- Name
-  Floor,                                  !- Surface Type
-  ,                                       !- Construction Name
-  {16c97749-d51d-4298-922f-4347a36852ca}, !- Space Name
-  Surface,                                !- Outside Boundary Condition
-  {850b0c42-200e-4e1f-a639-fe69b74b0907}, !- Outside Boundary Condition Object
->>>>>>> db4be442
+  {0102649f-a0cf-4821-95cd-c78aacb4bfb0}, !- Outside Boundary Condition Object
   NoSun,                                  !- Sun Exposure
   NoWind,                                 !- Wind Exposure
   ,                                       !- View Factor to Ground
@@ -804,19 +603,11 @@
   0, 0, 0;                                !- X,Y,Z Vertex 4 {m}
 
 OS:Surface,
-<<<<<<< HEAD
-  {cc6c2a62-d8d2-48ff-827b-2f8b86feed1f}, !- Handle
+  {81f0d1e2-5afe-4573-874a-ce15865e0fac}, !- Handle
   Surface 14,                             !- Name
   RoofCeiling,                            !- Surface Type
   ,                                       !- Construction Name
-  {c15427fe-ca8c-43e1-8f78-e6859bd3da66}, !- Space Name
-=======
-  {d3c6fae8-79d0-45ec-920c-1bf7fff916dd}, !- Handle
-  Surface 14,                             !- Name
-  RoofCeiling,                            !- Surface Type
-  ,                                       !- Construction Name
-  {16c97749-d51d-4298-922f-4347a36852ca}, !- Space Name
->>>>>>> db4be442
+  {e886190d-c4f0-412a-b743-ca541db82c32}, !- Space Name
   Outdoors,                               !- Outside Boundary Condition
   ,                                       !- Outside Boundary Condition Object
   SunExposed,                             !- Sun Exposure
@@ -829,19 +620,11 @@
   13.6310703908387, 0, 0;                 !- X,Y,Z Vertex 4 {m}
 
 OS:Surface,
-<<<<<<< HEAD
-  {fbba4fe0-cf44-4763-8ade-cb0e9574f741}, !- Handle
+  {afa0ac98-d422-4733-ad01-8c0080f7b11d}, !- Handle
   Surface 15,                             !- Name
   RoofCeiling,                            !- Surface Type
   ,                                       !- Construction Name
-  {c15427fe-ca8c-43e1-8f78-e6859bd3da66}, !- Space Name
-=======
-  {96f5e762-eae3-49ef-9cde-158e1f1c7910}, !- Handle
-  Surface 15,                             !- Name
-  RoofCeiling,                            !- Surface Type
-  ,                                       !- Construction Name
-  {16c97749-d51d-4298-922f-4347a36852ca}, !- Space Name
->>>>>>> db4be442
+  {e886190d-c4f0-412a-b743-ca541db82c32}, !- Space Name
   Outdoors,                               !- Outside Boundary Condition
   ,                                       !- Outside Boundary Condition Object
   SunExposed,                             !- Sun Exposure
@@ -854,19 +637,11 @@
   0, 6.81553519541936, 0;                 !- X,Y,Z Vertex 4 {m}
 
 OS:Surface,
-<<<<<<< HEAD
-  {234af38f-ec8a-4ea7-96b2-f361700cc106}, !- Handle
+  {e26f6f1d-d2b9-4588-9a1b-cc4ef39fe6d2}, !- Handle
   Surface 16,                             !- Name
   Wall,                                   !- Surface Type
   ,                                       !- Construction Name
-  {c15427fe-ca8c-43e1-8f78-e6859bd3da66}, !- Space Name
-=======
-  {a83575c5-3d76-4fb3-b448-a184d0a9d187}, !- Handle
-  Surface 16,                             !- Name
-  Wall,                                   !- Surface Type
-  ,                                       !- Construction Name
-  {16c97749-d51d-4298-922f-4347a36852ca}, !- Space Name
->>>>>>> db4be442
+  {e886190d-c4f0-412a-b743-ca541db82c32}, !- Space Name
   Outdoors,                               !- Outside Boundary Condition
   ,                                       !- Outside Boundary Condition Object
   SunExposed,                             !- Sun Exposure
@@ -878,19 +653,11 @@
   0, 0, 0;                                !- X,Y,Z Vertex 3 {m}
 
 OS:Surface,
-<<<<<<< HEAD
-  {76c0459a-ccb5-48eb-a077-4fa108f0997c}, !- Handle
+  {19c5984a-f83c-4038-812d-66300094d549}, !- Handle
   Surface 17,                             !- Name
   Wall,                                   !- Surface Type
   ,                                       !- Construction Name
-  {c15427fe-ca8c-43e1-8f78-e6859bd3da66}, !- Space Name
-=======
-  {8b26981f-03e5-4c1a-8ca1-8bc473bbb849}, !- Handle
-  Surface 17,                             !- Name
-  Wall,                                   !- Surface Type
-  ,                                       !- Construction Name
-  {16c97749-d51d-4298-922f-4347a36852ca}, !- Space Name
->>>>>>> db4be442
+  {e886190d-c4f0-412a-b743-ca541db82c32}, !- Space Name
   Outdoors,                               !- Outside Boundary Condition
   ,                                       !- Outside Boundary Condition Object
   SunExposed,                             !- Sun Exposure
@@ -902,15 +669,9 @@
   13.6310703908387, 6.81553519541936, 0;  !- X,Y,Z Vertex 3 {m}
 
 OS:Space,
-<<<<<<< HEAD
-  {c15427fe-ca8c-43e1-8f78-e6859bd3da66}, !- Handle
+  {e886190d-c4f0-412a-b743-ca541db82c32}, !- Handle
   unfinished attic space,                 !- Name
-  {4f069537-1fdb-4570-ba7b-d09a7998d538}, !- Space Type Name
-=======
-  {16c97749-d51d-4298-922f-4347a36852ca}, !- Handle
-  unfinished attic space,                 !- Name
-  {fa27244d-6d28-48d2-b9ca-3867fa088bfb}, !- Space Type Name
->>>>>>> db4be442
+  {ed902c78-f6f6-4871-a905-6743f340bfba}, !- Space Type Name
   ,                                       !- Default Construction Set Name
   ,                                       !- Default Schedule Set Name
   -0,                                     !- Direction of Relative North {deg}
@@ -918,17 +679,10 @@
   0,                                      !- Y Origin {m}
   4.8768,                                 !- Z Origin {m}
   ,                                       !- Building Story Name
-<<<<<<< HEAD
-  {b7bcaf41-79c8-4d4d-896c-bfc258e0d8ca}; !- Thermal Zone Name
+  {3b2d3a59-cc2d-4524-afed-682ed776d643}; !- Thermal Zone Name
 
 OS:ThermalZone,
-  {b7bcaf41-79c8-4d4d-896c-bfc258e0d8ca}, !- Handle
-=======
-  {70388014-fa21-46c6-9fe8-09d5b0b501f1}; !- Thermal Zone Name
-
-OS:ThermalZone,
-  {70388014-fa21-46c6-9fe8-09d5b0b501f1}, !- Handle
->>>>>>> db4be442
+  {3b2d3a59-cc2d-4524-afed-682ed776d643}, !- Handle
   unfinished attic zone,                  !- Name
   ,                                       !- Multiplier
   ,                                       !- Ceiling Height {m}
@@ -937,17 +691,10 @@
   ,                                       !- Zone Inside Convection Algorithm
   ,                                       !- Zone Outside Convection Algorithm
   ,                                       !- Zone Conditioning Equipment List Name
-<<<<<<< HEAD
-  {54851b5d-02f1-4a13-a0ba-02064b6d8f83}, !- Zone Air Inlet Port List
-  {444342ff-d77b-4fbe-a4ff-68ae6dadc965}, !- Zone Air Exhaust Port List
-  {93cb0f5a-dbfb-4b9c-ab13-c5fb65ff20cc}, !- Zone Air Node Name
-  {699b8f55-42f8-45ce-bd76-848eaa0cade1}, !- Zone Return Air Port List
-=======
-  {791a4917-87ea-46c6-9c0e-4268b43c0e7e}, !- Zone Air Inlet Port List
-  {76f62dac-6f03-4dd5-b8cc-38b1758abae2}, !- Zone Air Exhaust Port List
-  {5fa4d233-ac14-4345-a98e-541b4c0263e8}, !- Zone Air Node Name
-  {d5b24ec1-1660-4e01-abef-9fa11dcdd451}, !- Zone Return Air Port List
->>>>>>> db4be442
+  {2c9ac626-504b-4dfc-9b56-bf4c7789c8cc}, !- Zone Air Inlet Port List
+  {3d20a479-3ffc-45a8-961c-9f3917c4ab1b}, !- Zone Air Exhaust Port List
+  {0ba16d7d-4cc1-457e-bba5-6f42b1d86d4e}, !- Zone Air Node Name
+  {d316aee7-02d2-4010-91ae-915110c75936}, !- Zone Return Air Port List
   ,                                       !- Primary Daylighting Control Name
   ,                                       !- Fraction of Zone Controlled by Primary Daylighting Control
   ,                                       !- Secondary Daylighting Control Name
@@ -958,71 +705,37 @@
   No;                                     !- Use Ideal Air Loads
 
 OS:Node,
-<<<<<<< HEAD
-  {1582e919-508f-4096-9f87-2018e8922e4d}, !- Handle
+  {e394ed0c-7042-4d0f-83d4-e94dd34140fe}, !- Handle
   Node 2,                                 !- Name
-  {93cb0f5a-dbfb-4b9c-ab13-c5fb65ff20cc}, !- Inlet Port
+  {0ba16d7d-4cc1-457e-bba5-6f42b1d86d4e}, !- Inlet Port
   ;                                       !- Outlet Port
 
 OS:Connection,
-  {93cb0f5a-dbfb-4b9c-ab13-c5fb65ff20cc}, !- Handle
-  {5fb9c6a9-11ab-449a-a54b-a0c96bed9c0f}, !- Name
-  {b7bcaf41-79c8-4d4d-896c-bfc258e0d8ca}, !- Source Object
+  {0ba16d7d-4cc1-457e-bba5-6f42b1d86d4e}, !- Handle
+  {7ad25bc3-ab79-4263-9696-b927db17af3c}, !- Name
+  {3b2d3a59-cc2d-4524-afed-682ed776d643}, !- Source Object
   11,                                     !- Outlet Port
-  {1582e919-508f-4096-9f87-2018e8922e4d}, !- Target Object
+  {e394ed0c-7042-4d0f-83d4-e94dd34140fe}, !- Target Object
   2;                                      !- Inlet Port
 
 OS:PortList,
-  {54851b5d-02f1-4a13-a0ba-02064b6d8f83}, !- Handle
-  {9b1052f5-e956-4c82-8e93-cbd8a003b0ca}, !- Name
-  {b7bcaf41-79c8-4d4d-896c-bfc258e0d8ca}; !- HVAC Component
+  {2c9ac626-504b-4dfc-9b56-bf4c7789c8cc}, !- Handle
+  {6e8fbe61-fe94-46fd-9ab2-a4e3c2e86cff}, !- Name
+  {3b2d3a59-cc2d-4524-afed-682ed776d643}; !- HVAC Component
 
 OS:PortList,
-  {444342ff-d77b-4fbe-a4ff-68ae6dadc965}, !- Handle
-  {56814478-99c7-4f3a-9cab-e862b8c9a62b}, !- Name
-  {b7bcaf41-79c8-4d4d-896c-bfc258e0d8ca}; !- HVAC Component
+  {3d20a479-3ffc-45a8-961c-9f3917c4ab1b}, !- Handle
+  {b3d0af66-4e9e-4ffd-96e2-96620061a940}, !- Name
+  {3b2d3a59-cc2d-4524-afed-682ed776d643}; !- HVAC Component
 
 OS:PortList,
-  {699b8f55-42f8-45ce-bd76-848eaa0cade1}, !- Handle
-  {1b087a69-dc22-40cb-9523-561fc7f665b1}, !- Name
-  {b7bcaf41-79c8-4d4d-896c-bfc258e0d8ca}; !- HVAC Component
+  {d316aee7-02d2-4010-91ae-915110c75936}, !- Handle
+  {0015cb9e-4c36-4a5f-8886-977cbbff71a2}, !- Name
+  {3b2d3a59-cc2d-4524-afed-682ed776d643}; !- HVAC Component
 
 OS:Sizing:Zone,
-  {86beaf58-ced0-4a3d-b277-19e44998f40a}, !- Handle
-  {b7bcaf41-79c8-4d4d-896c-bfc258e0d8ca}, !- Zone or ZoneList Name
-=======
-  {10e0eadd-88f9-498c-9626-50141206775c}, !- Handle
-  Node 2,                                 !- Name
-  {5fa4d233-ac14-4345-a98e-541b4c0263e8}, !- Inlet Port
-  ;                                       !- Outlet Port
-
-OS:Connection,
-  {5fa4d233-ac14-4345-a98e-541b4c0263e8}, !- Handle
-  {8c44c7f1-38fe-47a1-8a8a-1e4445d28e9d}, !- Name
-  {70388014-fa21-46c6-9fe8-09d5b0b501f1}, !- Source Object
-  11,                                     !- Outlet Port
-  {10e0eadd-88f9-498c-9626-50141206775c}, !- Target Object
-  2;                                      !- Inlet Port
-
-OS:PortList,
-  {791a4917-87ea-46c6-9c0e-4268b43c0e7e}, !- Handle
-  {090c7154-ff9a-4cc0-8827-3a9426a7e8ad}, !- Name
-  {70388014-fa21-46c6-9fe8-09d5b0b501f1}; !- HVAC Component
-
-OS:PortList,
-  {76f62dac-6f03-4dd5-b8cc-38b1758abae2}, !- Handle
-  {2e426c27-5d89-4442-99bd-65f34e43b1ef}, !- Name
-  {70388014-fa21-46c6-9fe8-09d5b0b501f1}; !- HVAC Component
-
-OS:PortList,
-  {d5b24ec1-1660-4e01-abef-9fa11dcdd451}, !- Handle
-  {cabdbec3-25f9-4b33-8ba6-a73fb06f591a}, !- Name
-  {70388014-fa21-46c6-9fe8-09d5b0b501f1}; !- HVAC Component
-
-OS:Sizing:Zone,
-  {6d78b3e2-4f0d-4d8c-8ebc-5200e6b35762}, !- Handle
-  {70388014-fa21-46c6-9fe8-09d5b0b501f1}, !- Zone or ZoneList Name
->>>>>>> db4be442
+  {7b7da32b-cda7-4596-a2df-5a1a0ddd84a2}, !- Handle
+  {3b2d3a59-cc2d-4524-afed-682ed776d643}, !- Zone or ZoneList Name
   SupplyAirTemperature,                   !- Zone Cooling Design Supply Air Temperature Input Method
   14,                                     !- Zone Cooling Design Supply Air Temperature {C}
   11.11,                                  !- Zone Cooling Design Supply Air Temperature Difference {deltaC}
@@ -1051,21 +764,12 @@
   autosize;                               !- Dedicated Outdoor Air High Setpoint Temperature for Design {C}
 
 OS:ZoneHVAC:EquipmentList,
-<<<<<<< HEAD
-  {4fc8be9c-d7f8-4c95-8290-ec079f8f35b5}, !- Handle
+  {a8050b33-ac95-4720-ae84-b6262b629bf4}, !- Handle
   Zone HVAC Equipment List 2,             !- Name
-  {b7bcaf41-79c8-4d4d-896c-bfc258e0d8ca}; !- Thermal Zone
+  {3b2d3a59-cc2d-4524-afed-682ed776d643}; !- Thermal Zone
 
 OS:SpaceType,
-  {4f069537-1fdb-4570-ba7b-d09a7998d538}, !- Handle
-=======
-  {f4acad82-6510-461d-9ed0-d4f5f1291aef}, !- Handle
-  Zone HVAC Equipment List 2,             !- Name
-  {70388014-fa21-46c6-9fe8-09d5b0b501f1}; !- Thermal Zone
-
-OS:SpaceType,
-  {fa27244d-6d28-48d2-b9ca-3867fa088bfb}, !- Handle
->>>>>>> db4be442
+  {ed902c78-f6f6-4871-a905-6743f340bfba}, !- Handle
   Space Type 2,                           !- Name
   ,                                       !- Default Construction Set Name
   ,                                       !- Default Schedule Set Name
@@ -1076,57 +780,14 @@
   unfinished attic;                       !- Standards Space Type
 
 OS:BuildingUnit,
-<<<<<<< HEAD
-  {f4d0a589-44e5-45ea-b617-08a40320111b}, !- Handle
-=======
-  {e4a6d103-8601-4be0-bdbc-ee1d38df81b9}, !- Handle
->>>>>>> db4be442
+  {4aa25223-cd93-496f-b49b-dd7d26b6180a}, !- Handle
   unit 1,                                 !- Name
   ,                                       !- Rendering Color
   Residential;                            !- Building Unit Type
 
-OS:Building,
-<<<<<<< HEAD
-  {a2d8380f-a0ab-4c0e-9233-7dd71bf67554}, !- Handle
-=======
-  {04725ddf-fdd0-4777-9769-3c358bb7ef21}, !- Handle
->>>>>>> db4be442
-  Building 1,                             !- Name
-  ,                                       !- Building Sector Type
-  180,                                    !- North Axis {deg}
-  ,                                       !- Nominal Floor to Floor Height {m}
-  ,                                       !- Space Type Name
-  ,                                       !- Default Construction Set Name
-  ,                                       !- Default Schedule Set Name
-  2,                                      !- Standards Number of Stories
-  2,                                      !- Standards Number of Above Ground Stories
-  ,                                       !- Standards Template
-  singlefamilydetached,                   !- Standards Building Type
-  1;                                      !- Standards Number of Living Units
-
 OS:AdditionalProperties,
-<<<<<<< HEAD
-  {698d2320-33ad-47ba-95c4-2d92f065cf15}, !- Handle
-  {a2d8380f-a0ab-4c0e-9233-7dd71bf67554}, !- Object Name
-=======
-  {bb965bea-aed9-44ba-be9b-d31e2c4502d0}, !- Handle
-  {04725ddf-fdd0-4777-9769-3c358bb7ef21}, !- Object Name
->>>>>>> db4be442
-  Total Units Represented,                !- Feature Name 1
-  Integer,                                !- Feature Data Type 1
-  1,                                      !- Feature Value 1
-  Total Units Modeled,                    !- Feature Name 2
-  Integer,                                !- Feature Data Type 2
-  1;                                      !- Feature Value 2
-
-OS:AdditionalProperties,
-<<<<<<< HEAD
-  {ef4da716-bb82-40e3-900d-09d324f6009e}, !- Handle
-  {f4d0a589-44e5-45ea-b617-08a40320111b}, !- Object Name
-=======
-  {39c65b91-8bb3-4b64-88b4-134cfe67b018}, !- Handle
-  {e4a6d103-8601-4be0-bdbc-ee1d38df81b9}, !- Object Name
->>>>>>> db4be442
+  {cc90675f-4e5c-41c3-87d6-4765baa95222}, !- Handle
+  {4aa25223-cd93-496f-b49b-dd7d26b6180a}, !- Object Name
   NumberOfBedrooms,                       !- Feature Name 1
   Integer,                                !- Feature Data Type 1
   3,                                      !- Feature Value 1
@@ -1138,16 +799,12 @@
   2.6400000000000001;                     !- Feature Value 3
 
 OS:External:File,
-  {d7efb48b-67cf-43a1-8859-b14ef4091b3a}, !- Handle
+  {b673108b-4064-4c5c-af83-7c0d1da3e969}, !- Handle
   8760.csv,                               !- Name
   8760.csv;                               !- File Name
 
 OS:Schedule:Day,
-<<<<<<< HEAD
-  {588f6f04-3650-4d17-8f20-6ff1c5e38186}, !- Handle
-=======
-  {057cee04-1998-4ab0-8a26-a23a8f2a8876}, !- Handle
->>>>>>> db4be442
+  {c8b8b6e2-f10f-4c6f-b8a2-f000f31517eb}, !- Handle
   Schedule Day 1,                         !- Name
   ,                                       !- Schedule Type Limits Name
   ,                                       !- Interpolate to Timestep
@@ -1156,11 +813,7 @@
   0;                                      !- Value Until Time 1
 
 OS:Schedule:Day,
-<<<<<<< HEAD
-  {6ed3b93f-1f9b-408d-9b43-e559166f1e0a}, !- Handle
-=======
-  {3e13a902-d854-4001-b070-44f18b61edb0}, !- Handle
->>>>>>> db4be442
+  {226cbc67-11b8-4ac6-8252-7d4689d4f914}, !- Handle
   Schedule Day 2,                         !- Name
   ,                                       !- Schedule Type Limits Name
   ,                                       !- Interpolate to Timestep
@@ -1168,12 +821,11 @@
   0,                                      !- Minute 1
   1;                                      !- Value Until Time 1
 
-<<<<<<< HEAD
 OS:Schedule:File,
-  {0f2ab423-d0b0-4e8d-8ed7-68d50e459c92}, !- Handle
+  {d2e7d749-9e29-4754-b54f-24ab156f0608}, !- Handle
   occupants,                              !- Name
-  {396940c6-4c7b-4aba-99a2-e200a75885e7}, !- Schedule Type Limits Name
-  {d7efb48b-67cf-43a1-8859-b14ef4091b3a}, !- External File Name
+  {e8f7657a-6110-4dd0-a936-6601a4e7ec88}, !- Schedule Type Limits Name
+  {b673108b-4064-4c5c-af83-7c0d1da3e969}, !- External File Name
   1,                                      !- Column Number
   1,                                      !- Rows to Skip at Top
   8760,                                   !- Number of Hours of Data
@@ -1182,680 +834,63 @@
   60;                                     !- Minutes per Item
 
 OS:Schedule:Ruleset,
-  {64113ed9-712d-40df-adca-c66c79f5e946}, !- Handle
+  {57701cb6-c63c-496f-8a2e-57e3c545ab89}, !- Handle
   Schedule Ruleset 1,                     !- Name
-  {2c6fd1f0-ae88-45d7-a874-36fea9d46168}, !- Schedule Type Limits Name
-  {db572b78-0ef4-4b87-b622-35efe752e98c}; !- Default Day Schedule Name
+  {6e141f31-cdcb-4e2f-838f-bf9ad75852c9}, !- Schedule Type Limits Name
+  {2bcde3d9-b6d5-42f5-927b-648db87593c6}; !- Default Day Schedule Name
 
 OS:Schedule:Day,
-  {db572b78-0ef4-4b87-b622-35efe752e98c}, !- Handle
+  {2bcde3d9-b6d5-42f5-927b-648db87593c6}, !- Handle
   Schedule Day 3,                         !- Name
-  {2c6fd1f0-ae88-45d7-a874-36fea9d46168}, !- Schedule Type Limits Name
-=======
-OS:Schedule:Ruleset,
-  {0706ed96-b97f-4deb-a9c5-5096aa3d5e50}, !- Handle
-  res occupants schedule,                 !- Name
-  {a6c51709-ea99-4016-9aed-50b7dd3cb907}, !- Schedule Type Limits Name
-  {d99754fb-99f6-492e-9a39-ea7b10c44776}, !- Default Day Schedule Name
-  {eb6176e4-7381-4e0a-a9d6-8ab4a20004dd}, !- Summer Design Day Schedule Name
-  {dcd50f41-fd9e-4c5b-af6e-e52e199c7516}; !- Winter Design Day Schedule Name
-
-OS:Schedule:Day,
-  {d99754fb-99f6-492e-9a39-ea7b10c44776}, !- Handle
-  Schedule Day 3,                         !- Name
-  {a6c51709-ea99-4016-9aed-50b7dd3cb907}, !- Schedule Type Limits Name
+  {6e141f31-cdcb-4e2f-838f-bf9ad75852c9}, !- Schedule Type Limits Name
   ,                                       !- Interpolate to Timestep
   24,                                     !- Hour 1
   0,                                      !- Minute 1
-  0;                                      !- Value Until Time 1
-
-OS:Schedule:Rule,
-  {133e9cb7-89e5-4f39-a5a7-be78827999e7}, !- Handle
-  res occupants schedule allday rule1,    !- Name
-  {0706ed96-b97f-4deb-a9c5-5096aa3d5e50}, !- Schedule Ruleset Name
-  11,                                     !- Rule Order
-  {0a202d9d-bb6c-42f9-a5d3-f3dc21dc4861}, !- Day Schedule Name
-  Yes,                                    !- Apply Sunday
-  Yes,                                    !- Apply Monday
-  Yes,                                    !- Apply Tuesday
-  Yes,                                    !- Apply Wednesday
-  Yes,                                    !- Apply Thursday
-  Yes,                                    !- Apply Friday
-  Yes,                                    !- Apply Saturday
-  ,                                       !- Apply Holiday
-  DateRange,                              !- Date Specification Type
-  1,                                      !- Start Month
-  1,                                      !- Start Day
-  1,                                      !- End Month
-  31;                                     !- End Day
-
-OS:Schedule:Day,
-  {0a202d9d-bb6c-42f9-a5d3-f3dc21dc4861}, !- Handle
-  res occupants schedule allday1,         !- Name
-  {a6c51709-ea99-4016-9aed-50b7dd3cb907}, !- Schedule Type Limits Name
-  ,                                       !- Interpolate to Timestep
-  7,                                      !- Hour 1
-  0,                                      !- Minute 1
-  1,                                      !- Value Until Time 1
-  8,                                      !- Hour 2
-  0,                                      !- Minute 2
-  0.88,                                   !- Value Until Time 2
-  9,                                      !- Hour 3
-  0,                                      !- Minute 3
-  0.41,                                   !- Value Until Time 3
-  16,                                     !- Hour 4
-  0,                                      !- Minute 4
-  0.24,                                   !- Value Until Time 4
-  17,                                     !- Hour 5
-  0,                                      !- Minute 5
-  0.29,                                   !- Value Until Time 5
-  18,                                     !- Hour 6
-  0,                                      !- Minute 6
-  0.55,                                   !- Value Until Time 6
-  21,                                     !- Hour 7
-  0,                                      !- Minute 7
-  0.9,                                    !- Value Until Time 7
-  24,                                     !- Hour 8
-  0,                                      !- Minute 8
-  1;                                      !- Value Until Time 8
-
-OS:Schedule:Rule,
-  {fa0ab649-5574-40fa-8414-3ca1eb23d1ae}, !- Handle
-  res occupants schedule allday rule2,    !- Name
-  {0706ed96-b97f-4deb-a9c5-5096aa3d5e50}, !- Schedule Ruleset Name
-  10,                                     !- Rule Order
-  {cc9f7d0d-fec5-49f7-a45e-63fde900fb16}, !- Day Schedule Name
-  Yes,                                    !- Apply Sunday
-  Yes,                                    !- Apply Monday
-  Yes,                                    !- Apply Tuesday
-  Yes,                                    !- Apply Wednesday
-  Yes,                                    !- Apply Thursday
-  Yes,                                    !- Apply Friday
-  Yes,                                    !- Apply Saturday
-  ,                                       !- Apply Holiday
-  DateRange,                              !- Date Specification Type
-  2,                                      !- Start Month
-  1,                                      !- Start Day
-  2,                                      !- End Month
-  28;                                     !- End Day
-
-OS:Schedule:Day,
-  {cc9f7d0d-fec5-49f7-a45e-63fde900fb16}, !- Handle
-  res occupants schedule allday2,         !- Name
-  {a6c51709-ea99-4016-9aed-50b7dd3cb907}, !- Schedule Type Limits Name
-  ,                                       !- Interpolate to Timestep
-  7,                                      !- Hour 1
-  0,                                      !- Minute 1
-  1,                                      !- Value Until Time 1
-  8,                                      !- Hour 2
-  0,                                      !- Minute 2
-  0.88,                                   !- Value Until Time 2
-  9,                                      !- Hour 3
-  0,                                      !- Minute 3
-  0.41,                                   !- Value Until Time 3
-  16,                                     !- Hour 4
-  0,                                      !- Minute 4
-  0.24,                                   !- Value Until Time 4
-  17,                                     !- Hour 5
-  0,                                      !- Minute 5
-  0.29,                                   !- Value Until Time 5
-  18,                                     !- Hour 6
-  0,                                      !- Minute 6
-  0.55,                                   !- Value Until Time 6
-  21,                                     !- Hour 7
-  0,                                      !- Minute 7
-  0.9,                                    !- Value Until Time 7
-  24,                                     !- Hour 8
-  0,                                      !- Minute 8
-  1;                                      !- Value Until Time 8
-
-OS:Schedule:Rule,
-  {94778f3b-90cd-452b-9004-cb62ac527839}, !- Handle
-  res occupants schedule allday rule3,    !- Name
-  {0706ed96-b97f-4deb-a9c5-5096aa3d5e50}, !- Schedule Ruleset Name
-  9,                                      !- Rule Order
-  {cd4e1b8c-2c0c-4b55-96e7-3ce6afe427b6}, !- Day Schedule Name
-  Yes,                                    !- Apply Sunday
-  Yes,                                    !- Apply Monday
-  Yes,                                    !- Apply Tuesday
-  Yes,                                    !- Apply Wednesday
-  Yes,                                    !- Apply Thursday
-  Yes,                                    !- Apply Friday
-  Yes,                                    !- Apply Saturday
-  ,                                       !- Apply Holiday
-  DateRange,                              !- Date Specification Type
-  3,                                      !- Start Month
-  1,                                      !- Start Day
-  3,                                      !- End Month
-  31;                                     !- End Day
-
-OS:Schedule:Day,
-  {cd4e1b8c-2c0c-4b55-96e7-3ce6afe427b6}, !- Handle
-  res occupants schedule allday3,         !- Name
-  {a6c51709-ea99-4016-9aed-50b7dd3cb907}, !- Schedule Type Limits Name
-  ,                                       !- Interpolate to Timestep
-  7,                                      !- Hour 1
-  0,                                      !- Minute 1
-  1,                                      !- Value Until Time 1
-  8,                                      !- Hour 2
-  0,                                      !- Minute 2
-  0.88,                                   !- Value Until Time 2
-  9,                                      !- Hour 3
-  0,                                      !- Minute 3
-  0.41,                                   !- Value Until Time 3
-  16,                                     !- Hour 4
-  0,                                      !- Minute 4
-  0.24,                                   !- Value Until Time 4
-  17,                                     !- Hour 5
-  0,                                      !- Minute 5
-  0.29,                                   !- Value Until Time 5
-  18,                                     !- Hour 6
-  0,                                      !- Minute 6
-  0.55,                                   !- Value Until Time 6
-  21,                                     !- Hour 7
-  0,                                      !- Minute 7
-  0.9,                                    !- Value Until Time 7
-  24,                                     !- Hour 8
-  0,                                      !- Minute 8
-  1;                                      !- Value Until Time 8
-
-OS:Schedule:Rule,
-  {23db5ac5-60ec-4b4e-a99b-3d389c64239f}, !- Handle
-  res occupants schedule allday rule4,    !- Name
-  {0706ed96-b97f-4deb-a9c5-5096aa3d5e50}, !- Schedule Ruleset Name
-  8,                                      !- Rule Order
-  {be0b5f98-67c8-449f-8fce-7dbee17d68be}, !- Day Schedule Name
-  Yes,                                    !- Apply Sunday
-  Yes,                                    !- Apply Monday
-  Yes,                                    !- Apply Tuesday
-  Yes,                                    !- Apply Wednesday
-  Yes,                                    !- Apply Thursday
-  Yes,                                    !- Apply Friday
-  Yes,                                    !- Apply Saturday
-  ,                                       !- Apply Holiday
-  DateRange,                              !- Date Specification Type
-  4,                                      !- Start Month
-  1,                                      !- Start Day
-  4,                                      !- End Month
-  30;                                     !- End Day
-
-OS:Schedule:Day,
-  {be0b5f98-67c8-449f-8fce-7dbee17d68be}, !- Handle
-  res occupants schedule allday4,         !- Name
-  {a6c51709-ea99-4016-9aed-50b7dd3cb907}, !- Schedule Type Limits Name
-  ,                                       !- Interpolate to Timestep
-  7,                                      !- Hour 1
-  0,                                      !- Minute 1
-  1,                                      !- Value Until Time 1
-  8,                                      !- Hour 2
-  0,                                      !- Minute 2
-  0.88,                                   !- Value Until Time 2
-  9,                                      !- Hour 3
-  0,                                      !- Minute 3
-  0.41,                                   !- Value Until Time 3
-  16,                                     !- Hour 4
-  0,                                      !- Minute 4
-  0.24,                                   !- Value Until Time 4
-  17,                                     !- Hour 5
-  0,                                      !- Minute 5
-  0.29,                                   !- Value Until Time 5
-  18,                                     !- Hour 6
-  0,                                      !- Minute 6
-  0.55,                                   !- Value Until Time 6
-  21,                                     !- Hour 7
-  0,                                      !- Minute 7
-  0.9,                                    !- Value Until Time 7
-  24,                                     !- Hour 8
-  0,                                      !- Minute 8
-  1;                                      !- Value Until Time 8
-
-OS:Schedule:Rule,
-  {b1a58561-063b-4628-adff-6882af758e66}, !- Handle
-  res occupants schedule allday rule5,    !- Name
-  {0706ed96-b97f-4deb-a9c5-5096aa3d5e50}, !- Schedule Ruleset Name
-  7,                                      !- Rule Order
-  {37c41c29-d1e3-4268-9a15-1e76674d4d82}, !- Day Schedule Name
-  Yes,                                    !- Apply Sunday
-  Yes,                                    !- Apply Monday
-  Yes,                                    !- Apply Tuesday
-  Yes,                                    !- Apply Wednesday
-  Yes,                                    !- Apply Thursday
-  Yes,                                    !- Apply Friday
-  Yes,                                    !- Apply Saturday
-  ,                                       !- Apply Holiday
-  DateRange,                              !- Date Specification Type
-  5,                                      !- Start Month
-  1,                                      !- Start Day
-  5,                                      !- End Month
-  31;                                     !- End Day
-
-OS:Schedule:Day,
-  {37c41c29-d1e3-4268-9a15-1e76674d4d82}, !- Handle
-  res occupants schedule allday5,         !- Name
-  {a6c51709-ea99-4016-9aed-50b7dd3cb907}, !- Schedule Type Limits Name
-  ,                                       !- Interpolate to Timestep
-  7,                                      !- Hour 1
-  0,                                      !- Minute 1
-  1,                                      !- Value Until Time 1
-  8,                                      !- Hour 2
-  0,                                      !- Minute 2
-  0.88,                                   !- Value Until Time 2
-  9,                                      !- Hour 3
-  0,                                      !- Minute 3
-  0.41,                                   !- Value Until Time 3
-  16,                                     !- Hour 4
-  0,                                      !- Minute 4
-  0.24,                                   !- Value Until Time 4
-  17,                                     !- Hour 5
-  0,                                      !- Minute 5
-  0.29,                                   !- Value Until Time 5
-  18,                                     !- Hour 6
-  0,                                      !- Minute 6
-  0.55,                                   !- Value Until Time 6
-  21,                                     !- Hour 7
-  0,                                      !- Minute 7
-  0.9,                                    !- Value Until Time 7
-  24,                                     !- Hour 8
-  0,                                      !- Minute 8
-  1;                                      !- Value Until Time 8
-
-OS:Schedule:Rule,
-  {a360bf16-5c4b-424b-9b9e-4ba47f0bda2f}, !- Handle
-  res occupants schedule allday rule6,    !- Name
-  {0706ed96-b97f-4deb-a9c5-5096aa3d5e50}, !- Schedule Ruleset Name
-  6,                                      !- Rule Order
-  {fc84ce6c-826e-4a83-9ae8-724ca97ae99b}, !- Day Schedule Name
-  Yes,                                    !- Apply Sunday
-  Yes,                                    !- Apply Monday
-  Yes,                                    !- Apply Tuesday
-  Yes,                                    !- Apply Wednesday
-  Yes,                                    !- Apply Thursday
-  Yes,                                    !- Apply Friday
-  Yes,                                    !- Apply Saturday
-  ,                                       !- Apply Holiday
-  DateRange,                              !- Date Specification Type
-  6,                                      !- Start Month
-  1,                                      !- Start Day
-  6,                                      !- End Month
-  30;                                     !- End Day
-
-OS:Schedule:Day,
-  {fc84ce6c-826e-4a83-9ae8-724ca97ae99b}, !- Handle
-  res occupants schedule allday6,         !- Name
-  {a6c51709-ea99-4016-9aed-50b7dd3cb907}, !- Schedule Type Limits Name
-  ,                                       !- Interpolate to Timestep
-  7,                                      !- Hour 1
-  0,                                      !- Minute 1
-  1,                                      !- Value Until Time 1
-  8,                                      !- Hour 2
-  0,                                      !- Minute 2
-  0.88,                                   !- Value Until Time 2
-  9,                                      !- Hour 3
-  0,                                      !- Minute 3
-  0.41,                                   !- Value Until Time 3
-  16,                                     !- Hour 4
-  0,                                      !- Minute 4
-  0.24,                                   !- Value Until Time 4
-  17,                                     !- Hour 5
-  0,                                      !- Minute 5
-  0.29,                                   !- Value Until Time 5
-  18,                                     !- Hour 6
-  0,                                      !- Minute 6
-  0.55,                                   !- Value Until Time 6
-  21,                                     !- Hour 7
-  0,                                      !- Minute 7
-  0.9,                                    !- Value Until Time 7
-  24,                                     !- Hour 8
-  0,                                      !- Minute 8
-  1;                                      !- Value Until Time 8
-
-OS:Schedule:Rule,
-  {da5de953-4d53-4fe9-b19f-edb9e29ecf53}, !- Handle
-  res occupants schedule allday rule7,    !- Name
-  {0706ed96-b97f-4deb-a9c5-5096aa3d5e50}, !- Schedule Ruleset Name
-  5,                                      !- Rule Order
-  {0dc58529-4e8f-464f-be60-4f59a1a3dc91}, !- Day Schedule Name
-  Yes,                                    !- Apply Sunday
-  Yes,                                    !- Apply Monday
-  Yes,                                    !- Apply Tuesday
-  Yes,                                    !- Apply Wednesday
-  Yes,                                    !- Apply Thursday
-  Yes,                                    !- Apply Friday
-  Yes,                                    !- Apply Saturday
-  ,                                       !- Apply Holiday
-  DateRange,                              !- Date Specification Type
-  7,                                      !- Start Month
-  1,                                      !- Start Day
-  7,                                      !- End Month
-  31;                                     !- End Day
-
-OS:Schedule:Day,
-  {0dc58529-4e8f-464f-be60-4f59a1a3dc91}, !- Handle
-  res occupants schedule allday7,         !- Name
-  {a6c51709-ea99-4016-9aed-50b7dd3cb907}, !- Schedule Type Limits Name
-  ,                                       !- Interpolate to Timestep
-  7,                                      !- Hour 1
-  0,                                      !- Minute 1
-  1,                                      !- Value Until Time 1
-  8,                                      !- Hour 2
-  0,                                      !- Minute 2
-  0.88,                                   !- Value Until Time 2
-  9,                                      !- Hour 3
-  0,                                      !- Minute 3
-  0.41,                                   !- Value Until Time 3
-  16,                                     !- Hour 4
-  0,                                      !- Minute 4
-  0.24,                                   !- Value Until Time 4
-  17,                                     !- Hour 5
-  0,                                      !- Minute 5
-  0.29,                                   !- Value Until Time 5
-  18,                                     !- Hour 6
-  0,                                      !- Minute 6
-  0.55,                                   !- Value Until Time 6
-  21,                                     !- Hour 7
-  0,                                      !- Minute 7
-  0.9,                                    !- Value Until Time 7
-  24,                                     !- Hour 8
-  0,                                      !- Minute 8
-  1;                                      !- Value Until Time 8
-
-OS:Schedule:Rule,
-  {7bf7f305-b9fb-4de7-83dd-7f0587903a37}, !- Handle
-  res occupants schedule allday rule8,    !- Name
-  {0706ed96-b97f-4deb-a9c5-5096aa3d5e50}, !- Schedule Ruleset Name
-  4,                                      !- Rule Order
-  {2dc495fa-166d-436d-9ff0-76787a66488a}, !- Day Schedule Name
-  Yes,                                    !- Apply Sunday
-  Yes,                                    !- Apply Monday
-  Yes,                                    !- Apply Tuesday
-  Yes,                                    !- Apply Wednesday
-  Yes,                                    !- Apply Thursday
-  Yes,                                    !- Apply Friday
-  Yes,                                    !- Apply Saturday
-  ,                                       !- Apply Holiday
-  DateRange,                              !- Date Specification Type
-  8,                                      !- Start Month
-  1,                                      !- Start Day
-  8,                                      !- End Month
-  31;                                     !- End Day
-
-OS:Schedule:Day,
-  {2dc495fa-166d-436d-9ff0-76787a66488a}, !- Handle
-  res occupants schedule allday8,         !- Name
-  {a6c51709-ea99-4016-9aed-50b7dd3cb907}, !- Schedule Type Limits Name
-  ,                                       !- Interpolate to Timestep
-  7,                                      !- Hour 1
-  0,                                      !- Minute 1
-  1,                                      !- Value Until Time 1
-  8,                                      !- Hour 2
-  0,                                      !- Minute 2
-  0.88,                                   !- Value Until Time 2
-  9,                                      !- Hour 3
-  0,                                      !- Minute 3
-  0.41,                                   !- Value Until Time 3
-  16,                                     !- Hour 4
-  0,                                      !- Minute 4
-  0.24,                                   !- Value Until Time 4
-  17,                                     !- Hour 5
-  0,                                      !- Minute 5
-  0.29,                                   !- Value Until Time 5
-  18,                                     !- Hour 6
-  0,                                      !- Minute 6
-  0.55,                                   !- Value Until Time 6
-  21,                                     !- Hour 7
-  0,                                      !- Minute 7
-  0.9,                                    !- Value Until Time 7
-  24,                                     !- Hour 8
-  0,                                      !- Minute 8
-  1;                                      !- Value Until Time 8
-
-OS:Schedule:Rule,
-  {bc6b7f04-be66-4977-b3ec-e7d5513ea624}, !- Handle
-  res occupants schedule allday rule9,    !- Name
-  {0706ed96-b97f-4deb-a9c5-5096aa3d5e50}, !- Schedule Ruleset Name
-  3,                                      !- Rule Order
-  {fc071f23-b958-485e-84d7-b4be4fcf70e9}, !- Day Schedule Name
-  Yes,                                    !- Apply Sunday
-  Yes,                                    !- Apply Monday
-  Yes,                                    !- Apply Tuesday
-  Yes,                                    !- Apply Wednesday
-  Yes,                                    !- Apply Thursday
-  Yes,                                    !- Apply Friday
-  Yes,                                    !- Apply Saturday
-  ,                                       !- Apply Holiday
-  DateRange,                              !- Date Specification Type
-  9,                                      !- Start Month
-  1,                                      !- Start Day
-  9,                                      !- End Month
-  30;                                     !- End Day
-
-OS:Schedule:Day,
-  {fc071f23-b958-485e-84d7-b4be4fcf70e9}, !- Handle
-  res occupants schedule allday9,         !- Name
-  {a6c51709-ea99-4016-9aed-50b7dd3cb907}, !- Schedule Type Limits Name
-  ,                                       !- Interpolate to Timestep
-  7,                                      !- Hour 1
-  0,                                      !- Minute 1
-  1,                                      !- Value Until Time 1
-  8,                                      !- Hour 2
-  0,                                      !- Minute 2
-  0.88,                                   !- Value Until Time 2
-  9,                                      !- Hour 3
-  0,                                      !- Minute 3
-  0.41,                                   !- Value Until Time 3
-  16,                                     !- Hour 4
-  0,                                      !- Minute 4
-  0.24,                                   !- Value Until Time 4
-  17,                                     !- Hour 5
-  0,                                      !- Minute 5
-  0.29,                                   !- Value Until Time 5
-  18,                                     !- Hour 6
-  0,                                      !- Minute 6
-  0.55,                                   !- Value Until Time 6
-  21,                                     !- Hour 7
-  0,                                      !- Minute 7
-  0.9,                                    !- Value Until Time 7
-  24,                                     !- Hour 8
-  0,                                      !- Minute 8
-  1;                                      !- Value Until Time 8
-
-OS:Schedule:Rule,
-  {0cf14189-b2cc-47d2-b055-250ac94ac674}, !- Handle
-  res occupants schedule allday rule10,   !- Name
-  {0706ed96-b97f-4deb-a9c5-5096aa3d5e50}, !- Schedule Ruleset Name
-  2,                                      !- Rule Order
-  {f9c21b91-8786-4482-88e9-a116a687dc48}, !- Day Schedule Name
-  Yes,                                    !- Apply Sunday
-  Yes,                                    !- Apply Monday
-  Yes,                                    !- Apply Tuesday
-  Yes,                                    !- Apply Wednesday
-  Yes,                                    !- Apply Thursday
-  Yes,                                    !- Apply Friday
-  Yes,                                    !- Apply Saturday
-  ,                                       !- Apply Holiday
-  DateRange,                              !- Date Specification Type
-  10,                                     !- Start Month
-  1,                                      !- Start Day
-  10,                                     !- End Month
-  31;                                     !- End Day
-
-OS:Schedule:Day,
-  {f9c21b91-8786-4482-88e9-a116a687dc48}, !- Handle
-  res occupants schedule allday10,        !- Name
-  {a6c51709-ea99-4016-9aed-50b7dd3cb907}, !- Schedule Type Limits Name
-  ,                                       !- Interpolate to Timestep
-  7,                                      !- Hour 1
-  0,                                      !- Minute 1
-  1,                                      !- Value Until Time 1
-  8,                                      !- Hour 2
-  0,                                      !- Minute 2
-  0.88,                                   !- Value Until Time 2
-  9,                                      !- Hour 3
-  0,                                      !- Minute 3
-  0.41,                                   !- Value Until Time 3
-  16,                                     !- Hour 4
-  0,                                      !- Minute 4
-  0.24,                                   !- Value Until Time 4
-  17,                                     !- Hour 5
-  0,                                      !- Minute 5
-  0.29,                                   !- Value Until Time 5
-  18,                                     !- Hour 6
-  0,                                      !- Minute 6
-  0.55,                                   !- Value Until Time 6
-  21,                                     !- Hour 7
-  0,                                      !- Minute 7
-  0.9,                                    !- Value Until Time 7
-  24,                                     !- Hour 8
-  0,                                      !- Minute 8
-  1;                                      !- Value Until Time 8
-
-OS:Schedule:Rule,
-  {8a268641-6904-47f1-afd3-38b115c70895}, !- Handle
-  res occupants schedule allday rule11,   !- Name
-  {0706ed96-b97f-4deb-a9c5-5096aa3d5e50}, !- Schedule Ruleset Name
-  1,                                      !- Rule Order
-  {fe0b8fdf-ec58-4501-be10-fa0b873e5009}, !- Day Schedule Name
-  Yes,                                    !- Apply Sunday
-  Yes,                                    !- Apply Monday
-  Yes,                                    !- Apply Tuesday
-  Yes,                                    !- Apply Wednesday
-  Yes,                                    !- Apply Thursday
-  Yes,                                    !- Apply Friday
-  Yes,                                    !- Apply Saturday
-  ,                                       !- Apply Holiday
-  DateRange,                              !- Date Specification Type
-  11,                                     !- Start Month
-  1,                                      !- Start Day
-  11,                                     !- End Month
-  30;                                     !- End Day
-
-OS:Schedule:Day,
-  {fe0b8fdf-ec58-4501-be10-fa0b873e5009}, !- Handle
-  res occupants schedule allday11,        !- Name
-  {a6c51709-ea99-4016-9aed-50b7dd3cb907}, !- Schedule Type Limits Name
-  ,                                       !- Interpolate to Timestep
-  7,                                      !- Hour 1
-  0,                                      !- Minute 1
-  1,                                      !- Value Until Time 1
-  8,                                      !- Hour 2
-  0,                                      !- Minute 2
-  0.88,                                   !- Value Until Time 2
-  9,                                      !- Hour 3
-  0,                                      !- Minute 3
-  0.41,                                   !- Value Until Time 3
-  16,                                     !- Hour 4
-  0,                                      !- Minute 4
-  0.24,                                   !- Value Until Time 4
-  17,                                     !- Hour 5
-  0,                                      !- Minute 5
-  0.29,                                   !- Value Until Time 5
-  18,                                     !- Hour 6
-  0,                                      !- Minute 6
-  0.55,                                   !- Value Until Time 6
-  21,                                     !- Hour 7
-  0,                                      !- Minute 7
-  0.9,                                    !- Value Until Time 7
-  24,                                     !- Hour 8
-  0,                                      !- Minute 8
-  1;                                      !- Value Until Time 8
-
-OS:Schedule:Rule,
-  {d4bd1109-d192-4bbb-8cea-e775130cad45}, !- Handle
-  res occupants schedule allday rule12,   !- Name
-  {0706ed96-b97f-4deb-a9c5-5096aa3d5e50}, !- Schedule Ruleset Name
-  0,                                      !- Rule Order
-  {e71f411f-60f6-45ad-9b04-3b76bfd38a1e}, !- Day Schedule Name
-  Yes,                                    !- Apply Sunday
-  Yes,                                    !- Apply Monday
-  Yes,                                    !- Apply Tuesday
-  Yes,                                    !- Apply Wednesday
-  Yes,                                    !- Apply Thursday
-  Yes,                                    !- Apply Friday
-  Yes,                                    !- Apply Saturday
-  ,                                       !- Apply Holiday
-  DateRange,                              !- Date Specification Type
-  12,                                     !- Start Month
-  1,                                      !- Start Day
-  12,                                     !- End Month
-  31;                                     !- End Day
-
-OS:Schedule:Day,
-  {e71f411f-60f6-45ad-9b04-3b76bfd38a1e}, !- Handle
-  res occupants schedule allday12,        !- Name
-  {a6c51709-ea99-4016-9aed-50b7dd3cb907}, !- Schedule Type Limits Name
-  ,                                       !- Interpolate to Timestep
-  7,                                      !- Hour 1
-  0,                                      !- Minute 1
-  1,                                      !- Value Until Time 1
-  8,                                      !- Hour 2
-  0,                                      !- Minute 2
-  0.88,                                   !- Value Until Time 2
-  9,                                      !- Hour 3
-  0,                                      !- Minute 3
-  0.41,                                   !- Value Until Time 3
-  16,                                     !- Hour 4
-  0,                                      !- Minute 4
-  0.24,                                   !- Value Until Time 4
-  17,                                     !- Hour 5
-  0,                                      !- Minute 5
-  0.29,                                   !- Value Until Time 5
-  18,                                     !- Hour 6
-  0,                                      !- Minute 6
-  0.55,                                   !- Value Until Time 6
-  21,                                     !- Hour 7
-  0,                                      !- Minute 7
-  0.9,                                    !- Value Until Time 7
-  24,                                     !- Hour 8
-  0,                                      !- Minute 8
-  1;                                      !- Value Until Time 8
-
-OS:Schedule:Day,
-  {dcd50f41-fd9e-4c5b-af6e-e52e199c7516}, !- Handle
-  res occupants schedule winter design,   !- Name
-  {a6c51709-ea99-4016-9aed-50b7dd3cb907}, !- Schedule Type Limits Name
-  ,                                       !- Interpolate to Timestep
-  24,                                     !- Hour 1
-  0,                                      !- Minute 1
-  0;                                      !- Value Until Time 1
-
-OS:Schedule:Day,
-  {eb6176e4-7381-4e0a-a9d6-8ab4a20004dd}, !- Handle
-  res occupants schedule summer design,   !- Name
-  {a6c51709-ea99-4016-9aed-50b7dd3cb907}, !- Schedule Type Limits Name
-  ,                                       !- Interpolate to Timestep
-  24,                                     !- Hour 1
-  0,                                      !- Minute 1
-  1;                                      !- Value Until Time 1
+  112.539290946133;                       !- Value Until Time 1
+
+OS:People:Definition,
+  {bec7bbf4-196e-4ac4-9a38-d008e22f0e91}, !- Handle
+  res occupants|living space,             !- Name
+  People,                                 !- Number of People Calculation Method
+  1.32,                                   !- Number of People {people}
+  ,                                       !- People per Space Floor Area {person/m2}
+  ,                                       !- Space Floor Area per Person {m2/person}
+  0.319734,                               !- Fraction Radiant
+  0.573,                                  !- Sensible Heat Fraction
+  0,                                      !- Carbon Dioxide Generation Rate {m3/s-W}
+  No,                                     !- Enable ASHRAE 55 Comfort Warnings
+  ZoneAveraged;                           !- Mean Radiant Temperature Calculation Type
+
+OS:People,
+  {5da5de09-62e3-40b8-befd-921723c1c814}, !- Handle
+  res occupants|living space,             !- Name
+  {bec7bbf4-196e-4ac4-9a38-d008e22f0e91}, !- People Definition Name
+  {a2631b5d-6f11-49f9-8fea-f6149d66c227}, !- Space or SpaceType Name
+  {d2e7d749-9e29-4754-b54f-24ab156f0608}, !- Number of People Schedule Name
+  {57701cb6-c63c-496f-8a2e-57e3c545ab89}, !- Activity Level Schedule Name
+  ,                                       !- Surface Name/Angle Factor List Name
+  ,                                       !- Work Efficiency Schedule Name
+  ,                                       !- Clothing Insulation Schedule Name
+  ,                                       !- Air Velocity Schedule Name
+  1;                                      !- Multiplier
 
 OS:ScheduleTypeLimits,
-  {a6c51709-ea99-4016-9aed-50b7dd3cb907}, !- Handle
+  {6e141f31-cdcb-4e2f-838f-bf9ad75852c9}, !- Handle
+  ActivityLevel,                          !- Name
+  0,                                      !- Lower Limit Value
+  ,                                       !- Upper Limit Value
+  Continuous,                             !- Numeric Type
+  ActivityLevel;                          !- Unit Type
+
+OS:ScheduleTypeLimits,
+  {e8f7657a-6110-4dd0-a936-6601a4e7ec88}, !- Handle
   Fractional,                             !- Name
   0,                                      !- Lower Limit Value
   1,                                      !- Upper Limit Value
   Continuous;                             !- Numeric Type
 
-OS:Schedule:Ruleset,
-  {fe7635f4-51cf-4fd2-881a-f717326b7cd4}, !- Handle
-  Schedule Ruleset 1,                     !- Name
-  {c90df246-71ee-40e8-9959-d759ca061350}, !- Schedule Type Limits Name
-  {8115273c-b745-47d7-b43e-26c50e5cd100}; !- Default Day Schedule Name
-
-OS:Schedule:Day,
-  {8115273c-b745-47d7-b43e-26c50e5cd100}, !- Handle
-  Schedule Day 4,                         !- Name
-  {c90df246-71ee-40e8-9959-d759ca061350}, !- Schedule Type Limits Name
->>>>>>> db4be442
-  ,                                       !- Interpolate to Timestep
-  24,                                     !- Hour 1
-  0,                                      !- Minute 1
-  112.539290946133;                       !- Value Until Time 1
-
 OS:People:Definition,
-<<<<<<< HEAD
-  {2635ce80-e2e7-45af-90f1-2458a599d075}, !- Handle
-=======
-  {f8a37427-1d9a-4555-891c-41e8aff50cd9}, !- Handle
->>>>>>> db4be442
+  {2eca0001-90cb-4c03-adb6-7c17d5bd53a0}, !- Handle
   res occupants|living space|story 2,     !- Name
   People,                                 !- Number of People Calculation Method
   1.32,                                   !- Number of People {people}
@@ -1868,256 +903,14 @@
   ZoneAveraged;                           !- Mean Radiant Temperature Calculation Type
 
 OS:People,
-<<<<<<< HEAD
-  {1f63f5e4-e332-4e8c-9d93-484b67d84766}, !- Handle
+  {b171a138-83c0-460a-a4f1-7dd8f072ed46}, !- Handle
   res occupants|living space|story 2,     !- Name
-  {2635ce80-e2e7-45af-90f1-2458a599d075}, !- People Definition Name
-  {db876ae4-d66a-4442-9cac-07072b98b3f8}, !- Space or SpaceType Name
-  {0f2ab423-d0b0-4e8d-8ed7-68d50e459c92}, !- Number of People Schedule Name
-  {64113ed9-712d-40df-adca-c66c79f5e946}, !- Activity Level Schedule Name
-=======
-  {4fd865f6-812d-408b-aacd-f1afaefa1b12}, !- Handle
-  res occupants|living space|story 2,     !- Name
-  {f8a37427-1d9a-4555-891c-41e8aff50cd9}, !- People Definition Name
-  {0adb06f0-5781-4c84-8557-e8c29747b034}, !- Space or SpaceType Name
-  {0706ed96-b97f-4deb-a9c5-5096aa3d5e50}, !- Number of People Schedule Name
-  {fe7635f4-51cf-4fd2-881a-f717326b7cd4}, !- Activity Level Schedule Name
->>>>>>> db4be442
+  {2eca0001-90cb-4c03-adb6-7c17d5bd53a0}, !- People Definition Name
+  {0db4ca8a-a614-46e1-aac2-17e84e9ca92a}, !- Space or SpaceType Name
+  {d2e7d749-9e29-4754-b54f-24ab156f0608}, !- Number of People Schedule Name
+  {57701cb6-c63c-496f-8a2e-57e3c545ab89}, !- Activity Level Schedule Name
   ,                                       !- Surface Name/Angle Factor List Name
   ,                                       !- Work Efficiency Schedule Name
   ,                                       !- Clothing Insulation Schedule Name
   ,                                       !- Air Velocity Schedule Name
   1;                                      !- Multiplier
-
-OS:ScheduleTypeLimits,
-<<<<<<< HEAD
-  {2c6fd1f0-ae88-45d7-a874-36fea9d46168}, !- Handle
-=======
-  {c90df246-71ee-40e8-9959-d759ca061350}, !- Handle
->>>>>>> db4be442
-  ActivityLevel,                          !- Name
-  0,                                      !- Lower Limit Value
-  ,                                       !- Upper Limit Value
-  Continuous,                             !- Numeric Type
-  ActivityLevel;                          !- Unit Type
-
-OS:ScheduleTypeLimits,
-  {396940c6-4c7b-4aba-99a2-e200a75885e7}, !- Handle
-  Fractional,                             !- Name
-  0,                                      !- Lower Limit Value
-  1,                                      !- Upper Limit Value
-  Continuous;                             !- Numeric Type
-
-OS:People:Definition,
-<<<<<<< HEAD
-  {7e54c4b0-f7b8-4c21-9f5c-2a7dca65fb67}, !- Handle
-=======
-  {72ff5516-7e9f-4752-9bf3-ee561b65056d}, !- Handle
->>>>>>> db4be442
-  res occupants|living space,             !- Name
-  People,                                 !- Number of People Calculation Method
-  1.32,                                   !- Number of People {people}
-  ,                                       !- People per Space Floor Area {person/m2}
-  ,                                       !- Space Floor Area per Person {m2/person}
-  0.319734,                               !- Fraction Radiant
-  0.573,                                  !- Sensible Heat Fraction
-  0,                                      !- Carbon Dioxide Generation Rate {m3/s-W}
-  No,                                     !- Enable ASHRAE 55 Comfort Warnings
-  ZoneAveraged;                           !- Mean Radiant Temperature Calculation Type
-
-OS:People,
-<<<<<<< HEAD
-  {808216f2-a707-4322-a38d-01dfe9d605df}, !- Handle
-  res occupants|living space,             !- Name
-  {7e54c4b0-f7b8-4c21-9f5c-2a7dca65fb67}, !- People Definition Name
-  {1577ab2e-9212-4307-b4b9-a54d577cb5a1}, !- Space or SpaceType Name
-  {0f2ab423-d0b0-4e8d-8ed7-68d50e459c92}, !- Number of People Schedule Name
-  {64113ed9-712d-40df-adca-c66c79f5e946}, !- Activity Level Schedule Name
-=======
-  {ff56f1f4-ab44-446c-8bb9-1eaed51b87a5}, !- Handle
-  res occupants|living space,             !- Name
-  {72ff5516-7e9f-4752-9bf3-ee561b65056d}, !- People Definition Name
-  {16505620-43ab-42e5-9185-1f57c0f8eba5}, !- Space or SpaceType Name
-  {0706ed96-b97f-4deb-a9c5-5096aa3d5e50}, !- Number of People Schedule Name
-  {fe7635f4-51cf-4fd2-881a-f717326b7cd4}, !- Activity Level Schedule Name
->>>>>>> db4be442
-  ,                                       !- Surface Name/Angle Factor List Name
-  ,                                       !- Work Efficiency Schedule Name
-  ,                                       !- Clothing Insulation Schedule Name
-  ,                                       !- Air Velocity Schedule Name
-  1;                                      !- Multiplier
-<<<<<<< HEAD
-=======
-
-OS:WeatherFile,
-  {5e065c98-92d1-47da-a32f-06b4a7a70b50}, !- Handle
-  Denver Intl Ap,                         !- City
-  CO,                                     !- State Province Region
-  USA,                                    !- Country
-  TMY3,                                   !- Data Source
-  725650,                                 !- WMO Number
-  39.83,                                  !- Latitude {deg}
-  -104.65,                                !- Longitude {deg}
-  -7,                                     !- Time Zone {hr}
-  1650,                                   !- Elevation {m}
-  file:../weather/USA_CO_Denver.Intl.AP.725650_TMY3.epw, !- Url
-  E23378AA;                               !- Checksum
-
-OS:AdditionalProperties,
-  {9595b4f9-3040-453c-a06d-5f7d04a4d393}, !- Handle
-  {5e065c98-92d1-47da-a32f-06b4a7a70b50}, !- Object Name
-  EPWHeaderCity,                          !- Feature Name 1
-  String,                                 !- Feature Data Type 1
-  Denver Intl Ap,                         !- Feature Value 1
-  EPWHeaderState,                         !- Feature Name 2
-  String,                                 !- Feature Data Type 2
-  CO,                                     !- Feature Value 2
-  EPWHeaderCountry,                       !- Feature Name 3
-  String,                                 !- Feature Data Type 3
-  USA,                                    !- Feature Value 3
-  EPWHeaderDataSource,                    !- Feature Name 4
-  String,                                 !- Feature Data Type 4
-  TMY3,                                   !- Feature Value 4
-  EPWHeaderStation,                       !- Feature Name 5
-  String,                                 !- Feature Data Type 5
-  725650,                                 !- Feature Value 5
-  EPWHeaderLatitude,                      !- Feature Name 6
-  Double,                                 !- Feature Data Type 6
-  39.829999999999998,                     !- Feature Value 6
-  EPWHeaderLongitude,                     !- Feature Name 7
-  Double,                                 !- Feature Data Type 7
-  -104.65000000000001,                    !- Feature Value 7
-  EPWHeaderTimezone,                      !- Feature Name 8
-  Double,                                 !- Feature Data Type 8
-  -7,                                     !- Feature Value 8
-  EPWHeaderAltitude,                      !- Feature Name 9
-  Double,                                 !- Feature Data Type 9
-  5413.3858267716532,                     !- Feature Value 9
-  EPWHeaderLocalPressure,                 !- Feature Name 10
-  Double,                                 !- Feature Data Type 10
-  0.81937567683596546,                    !- Feature Value 10
-  EPWHeaderRecordsPerHour,                !- Feature Name 11
-  Double,                                 !- Feature Data Type 11
-  0,                                      !- Feature Value 11
-  EPWDataAnnualAvgDrybulb,                !- Feature Name 12
-  Double,                                 !- Feature Data Type 12
-  51.575616438356228,                     !- Feature Value 12
-  EPWDataAnnualMinDrybulb,                !- Feature Name 13
-  Double,                                 !- Feature Data Type 13
-  -2.9200000000000017,                    !- Feature Value 13
-  EPWDataAnnualMaxDrybulb,                !- Feature Name 14
-  Double,                                 !- Feature Data Type 14
-  104,                                    !- Feature Value 14
-  EPWDataCDD50F,                          !- Feature Name 15
-  Double,                                 !- Feature Data Type 15
-  3072.2925000000005,                     !- Feature Value 15
-  EPWDataCDD65F,                          !- Feature Name 16
-  Double,                                 !- Feature Data Type 16
-  883.62000000000035,                     !- Feature Value 16
-  EPWDataHDD50F,                          !- Feature Name 17
-  Double,                                 !- Feature Data Type 17
-  2497.1925000000001,                     !- Feature Value 17
-  EPWDataHDD65F,                          !- Feature Name 18
-  Double,                                 !- Feature Data Type 18
-  5783.5200000000013,                     !- Feature Value 18
-  EPWDataAnnualAvgWindspeed,              !- Feature Name 19
-  Double,                                 !- Feature Data Type 19
-  3.9165296803649667,                     !- Feature Value 19
-  EPWDataMonthlyAvgDrybulbs,              !- Feature Name 20
-  String,                                 !- Feature Data Type 20
-  33.4191935483871&#4431.90142857142857&#4443.02620967741937&#4442.48624999999999&#4459.877741935483854&#4473.57574999999997&#4472.07975806451608&#4472.70008064516134&#4466.49200000000006&#4450.079112903225806&#4437.218250000000005&#4434.582177419354835, !- Feature Value 20
-  EPWDataGroundMonthlyTemps,              !- Feature Name 21
-  String,                                 !- Feature Data Type 21
-  44.08306285945173&#4440.89570904991865&#4440.64045432632048&#4442.153016571250646&#4448.225111118704206&#4454.268919273837525&#4459.508577937551024&#4462.82777283423508&#4463.10975667174995&#4460.41014950381947&#4455.304105212311526&#4449.445696474514364, !- Feature Value 21
-  EPWDataWSF,                             !- Feature Name 22
-  Double,                                 !- Feature Data Type 22
-  0.58999999999999997,                    !- Feature Value 22
-  EPWDataMonthlyAvgDailyHighDrybulbs,     !- Feature Name 23
-  String,                                 !- Feature Data Type 23
-  47.41032258064516&#4446.58642857142857&#4455.15032258064517&#4453.708&#4472.80193548387098&#4488.67600000000002&#4486.1858064516129&#4485.87225806451613&#4482.082&#4463.18064516129033&#4448.73400000000001&#4448.87935483870968, !- Feature Value 23
-  EPWDataMonthlyAvgDailyLowDrybulbs,      !- Feature Name 24
-  String,                                 !- Feature Data Type 24
-  19.347741935483874&#4419.856428571428573&#4430.316129032258065&#4431.112&#4447.41612903225806&#4457.901999999999994&#4459.063870967741934&#4460.956774193548384&#4452.352000000000004&#4438.41612903225806&#4427.002000000000002&#4423.02903225806451, !- Feature Value 24
-  EPWDesignHeatingDrybulb,                !- Feature Name 25
-  Double,                                 !- Feature Data Type 25
-  12.02,                                  !- Feature Value 25
-  EPWDesignHeatingWindspeed,              !- Feature Name 26
-  Double,                                 !- Feature Data Type 26
-  2.8062500000000004,                     !- Feature Value 26
-  EPWDesignCoolingDrybulb,                !- Feature Name 27
-  Double,                                 !- Feature Data Type 27
-  91.939999999999998,                     !- Feature Value 27
-  EPWDesignCoolingWetbulb,                !- Feature Name 28
-  Double,                                 !- Feature Data Type 28
-  59.95131430195849,                      !- Feature Value 28
-  EPWDesignCoolingHumidityRatio,          !- Feature Name 29
-  Double,                                 !- Feature Data Type 29
-  0.0059161086834698092,                  !- Feature Value 29
-  EPWDesignCoolingWindspeed,              !- Feature Name 30
-  Double,                                 !- Feature Data Type 30
-  3.7999999999999989,                     !- Feature Value 30
-  EPWDesignDailyTemperatureRange,         !- Feature Name 31
-  Double,                                 !- Feature Data Type 31
-  24.915483870967748,                     !- Feature Value 31
-  EPWDesignDehumidDrybulb,                !- Feature Name 32
-  Double,                                 !- Feature Data Type 32
-  67.996785714285721,                     !- Feature Value 32
-  EPWDesignDehumidHumidityRatio,          !- Feature Name 33
-  Double,                                 !- Feature Data Type 33
-  0.012133744170488724,                   !- Feature Value 33
-  EPWDesignCoolingDirectNormal,           !- Feature Name 34
-  Double,                                 !- Feature Data Type 34
-  985,                                    !- Feature Value 34
-  EPWDesignCoolingDiffuseHorizontal,      !- Feature Name 35
-  Double,                                 !- Feature Data Type 35
-  84;                                     !- Feature Value 35
-
-OS:Site,
-  {cb0e40ac-b2f3-4a41-b2d2-9c24dc812da6}, !- Handle
-  Denver Intl Ap_CO_USA,                  !- Name
-  39.83,                                  !- Latitude {deg}
-  -104.65,                                !- Longitude {deg}
-  -7,                                     !- Time Zone {hr}
-  1650,                                   !- Elevation {m}
-  ;                                       !- Terrain
-
-OS:ClimateZones,
-  {b9c1426b-323f-4655-8f1e-d5639eda9223}, !- Handle
-  ,                                       !- Active Institution
-  ,                                       !- Active Year
-  ,                                       !- Climate Zone Institution Name 1
-  ,                                       !- Climate Zone Document Name 1
-  ,                                       !- Climate Zone Document Year 1
-  ,                                       !- Climate Zone Value 1
-  Building America,                       !- Climate Zone Institution Name 2
-  ,                                       !- Climate Zone Document Name 2
-  0,                                      !- Climate Zone Document Year 2
-  Cold;                                   !- Climate Zone Value 2
-
-OS:Site:WaterMainsTemperature,
-  {9b70b8a4-ded9-4650-b238-e5f4ed3371cd}, !- Handle
-  Correlation,                            !- Calculation Method
-  ,                                       !- Temperature Schedule Name
-  10.8753424657535,                       !- Annual Average Outdoor Air Temperature {C}
-  23.1524007936508;                       !- Maximum Difference In Monthly Average Outdoor Air Temperatures {deltaC}
-
-OS:RunPeriodControl:DaylightSavingTime,
-  {fb308ce2-bd23-4fe0-886f-56a7896a03d5}, !- Handle
-  4/7,                                    !- Start Date
-  10/26;                                  !- End Date
-
-OS:Site:GroundTemperature:Deep,
-  {80ecbfc9-0a1f-46d2-a0e7-c3678d8eb7fd}, !- Handle
-  10.8753424657535,                       !- January Deep Ground Temperature {C}
-  10.8753424657535,                       !- February Deep Ground Temperature {C}
-  10.8753424657535,                       !- March Deep Ground Temperature {C}
-  10.8753424657535,                       !- April Deep Ground Temperature {C}
-  10.8753424657535,                       !- May Deep Ground Temperature {C}
-  10.8753424657535,                       !- June Deep Ground Temperature {C}
-  10.8753424657535,                       !- July Deep Ground Temperature {C}
-  10.8753424657535,                       !- August Deep Ground Temperature {C}
-  10.8753424657535,                       !- September Deep Ground Temperature {C}
-  10.8753424657535,                       !- October Deep Ground Temperature {C}
-  10.8753424657535,                       !- November Deep Ground Temperature {C}
-  10.8753424657535;                       !- December Deep Ground Temperature {C}
->>>>>>> db4be442
