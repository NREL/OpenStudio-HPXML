--- conflicted
+++ resolved
@@ -1,73 +1,41 @@
 !- NOTE: Auto-generated from /test/osw_files/SFD_2000sqft_2story_SL_UA_Denver.osw
 
 OS:Version,
-<<<<<<< HEAD
-  {4d401659-0fd1-47b9-a001-5a3bc11627cf}, !- Handle
+  {48f1c0f8-7766-4b04-bae3-afd6356f17d9}, !- Handle
   2.9.0;                                  !- Version Identifier
 
 OS:SimulationControl,
-  {f8c5ac4c-151a-4c21-a851-6a92497bd9b9}, !- Handle
-=======
-  {dbf9df8a-c44a-454f-97e7-bc5266a738da}, !- Handle
-  2.9.0;                                  !- Version Identifier
-
-OS:SimulationControl,
-  {e25356db-5236-46ae-9bba-9a6ccf7bda9c}, !- Handle
->>>>>>> 039e157a
+  {8c52139d-8cc8-4fe0-bc90-8799ea7b4c42}, !- Handle
   ,                                       !- Do Zone Sizing Calculation
   ,                                       !- Do System Sizing Calculation
   ,                                       !- Do Plant Sizing Calculation
   No;                                     !- Run Simulation for Sizing Periods
 
 OS:Timestep,
-<<<<<<< HEAD
-  {f1d0d3b6-9dfa-4f36-bab0-45d86299e179}, !- Handle
+  {fc874f47-7610-452d-825e-6578d6d3564e}, !- Handle
   6;                                      !- Number of Timesteps per Hour
 
 OS:ShadowCalculation,
-  {c954d349-643e-48de-8b25-bd74df72335c}, !- Handle
-=======
-  {af1c2853-af05-4665-bc2d-03f23745e7b6}, !- Handle
-  6;                                      !- Number of Timesteps per Hour
-
-OS:ShadowCalculation,
-  {497ee693-6a66-4a56-bc45-ab48def2c21b}, !- Handle
->>>>>>> 039e157a
+  {aaa1e288-fb98-4d5a-9592-e4adfe31dfef}, !- Handle
   20,                                     !- Calculation Frequency
   200;                                    !- Maximum Figures in Shadow Overlap Calculations
 
 OS:SurfaceConvectionAlgorithm:Outside,
-<<<<<<< HEAD
-  {79e586ba-4c81-49db-8546-485ed0be826d}, !- Handle
+  {4fe7c6cb-08d1-4123-9fb1-143e31492f71}, !- Handle
   DOE-2;                                  !- Algorithm
 
 OS:SurfaceConvectionAlgorithm:Inside,
-  {3671f6de-0154-4464-8e6a-d1ae91c1d4fe}, !- Handle
+  {72606ceb-5773-42f5-bd26-89d532600a1a}, !- Handle
   TARP;                                   !- Algorithm
 
 OS:ZoneCapacitanceMultiplier:ResearchSpecial,
-  {479273a8-d654-477f-8eb9-0f32c68a1ebc}, !- Handle
-=======
-  {dfbca348-a110-47a7-b920-8a995083bcfe}, !- Handle
-  DOE-2;                                  !- Algorithm
-
-OS:SurfaceConvectionAlgorithm:Inside,
-  {47e99dae-a158-49f1-b0a2-80be05c8f56c}, !- Handle
-  TARP;                                   !- Algorithm
-
-OS:ZoneCapacitanceMultiplier:ResearchSpecial,
-  {1bec98bf-4188-4d76-b0e5-a56d53ec2abe}, !- Handle
->>>>>>> 039e157a
+  {d446d554-ec7b-4977-955c-a058849f0b31}, !- Handle
   ,                                       !- Temperature Capacity Multiplier
   15,                                     !- Humidity Capacity Multiplier
   ;                                       !- Carbon Dioxide Capacity Multiplier
 
 OS:RunPeriod,
-<<<<<<< HEAD
-  {439f113f-5983-47e3-b849-6504ebbdd611}, !- Handle
-=======
-  {df346710-d9e3-48b2-b529-a6b15a5f22eb}, !- Handle
->>>>>>> 039e157a
+  {5963754e-940a-435b-a2d9-fc5b0df46e9c}, !- Handle
   Run Period 1,                           !- Name
   1,                                      !- Begin Month
   1,                                      !- Begin Day of Month
@@ -81,21 +49,13 @@
   ;                                       !- Number of Times Runperiod to be Repeated
 
 OS:YearDescription,
-<<<<<<< HEAD
-  {2b3f3d2e-44bc-492a-b4a3-7a3db2c74ade}, !- Handle
-=======
-  {1aded863-e5b1-4722-b3c0-e39cc9b578ff}, !- Handle
->>>>>>> 039e157a
+  {edfa6fdc-62a1-4844-8635-0c31766b5145}, !- Handle
   2007,                                   !- Calendar Year
   ,                                       !- Day of Week for Start Day
   ;                                       !- Is Leap Year
 
 OS:WeatherFile,
-<<<<<<< HEAD
-  {97cc4667-06c2-4060-ab43-16ae0d4b25b1}, !- Handle
-=======
-  {6e07fdb1-90be-41bb-83c2-1468fe78129f}, !- Handle
->>>>>>> 039e157a
+  {3bad90ce-7bdf-4ca6-a653-a546405e436d}, !- Handle
   Denver Intl Ap,                         !- City
   CO,                                     !- State Province Region
   USA,                                    !- Country
@@ -109,13 +69,8 @@
   E23378AA;                               !- Checksum
 
 OS:AdditionalProperties,
-<<<<<<< HEAD
-  {e74c34ff-143b-49b0-b0b4-869536c2f5e6}, !- Handle
-  {97cc4667-06c2-4060-ab43-16ae0d4b25b1}, !- Object Name
-=======
-  {d62af8c4-25b1-47fa-8478-132a51c9e91e}, !- Handle
-  {6e07fdb1-90be-41bb-83c2-1468fe78129f}, !- Object Name
->>>>>>> 039e157a
+  {aa8c586f-fbe5-4e53-82c2-3fc9256089bb}, !- Handle
+  {3bad90ce-7bdf-4ca6-a653-a546405e436d}, !- Object Name
   EPWHeaderCity,                          !- Feature Name 1
   String,                                 !- Feature Data Type 1
   Denver Intl Ap,                         !- Feature Value 1
@@ -223,11 +178,7 @@
   84;                                     !- Feature Value 35
 
 OS:Site,
-<<<<<<< HEAD
-  {71cabf17-4488-42ee-875a-33e28296e6fe}, !- Handle
-=======
-  {7b73440e-c7a7-4270-a16b-7094a2a2aa5a}, !- Handle
->>>>>>> 039e157a
+  {ec41c58e-f8f1-423d-b5c9-d024ebaffd41}, !- Handle
   Denver Intl Ap_CO_USA,                  !- Name
   39.83,                                  !- Latitude {deg}
   -104.65,                                !- Longitude {deg}
@@ -236,11 +187,7 @@
   ;                                       !- Terrain
 
 OS:ClimateZones,
-<<<<<<< HEAD
-  {48c9c93b-fa98-49e5-a706-7e20b56a19e2}, !- Handle
-=======
-  {b82e77ef-88c0-4583-b1b6-c87c0a4f3ee7}, !- Handle
->>>>>>> 039e157a
+  {180a8c45-f4a0-4978-bd5a-886d8d59282d}, !- Handle
   ,                                       !- Active Institution
   ,                                       !- Active Year
   ,                                       !- Climate Zone Institution Name 1
@@ -253,31 +200,19 @@
   Cold;                                   !- Climate Zone Value 2
 
 OS:Site:WaterMainsTemperature,
-<<<<<<< HEAD
-  {e7bc9f8b-b189-45c2-aa71-eb6800212411}, !- Handle
-=======
-  {849e7214-6a97-49ef-a8c7-c1b771a16646}, !- Handle
->>>>>>> 039e157a
+  {abcec858-52e4-48f8-b36a-a30e64c0fe77}, !- Handle
   Correlation,                            !- Calculation Method
   ,                                       !- Temperature Schedule Name
   10.8753424657535,                       !- Annual Average Outdoor Air Temperature {C}
   23.1524007936508;                       !- Maximum Difference In Monthly Average Outdoor Air Temperatures {deltaC}
 
 OS:RunPeriodControl:DaylightSavingTime,
-<<<<<<< HEAD
-  {341fa76a-cde6-4358-850a-c584914bdc5f}, !- Handle
-=======
-  {145abc56-ea88-47c1-a4f3-c5874072019c}, !- Handle
->>>>>>> 039e157a
+  {155cac07-f80d-4d7e-ac0e-0e2b82f0fcf7}, !- Handle
   4/7,                                    !- Start Date
   10/26;                                  !- End Date
 
 OS:Site:GroundTemperature:Deep,
-<<<<<<< HEAD
-  {3eb78cd8-444b-46dd-928f-ee146047abf6}, !- Handle
-=======
-  {88ab710b-35e4-47d9-9982-db67787a9011}, !- Handle
->>>>>>> 039e157a
+  {ebe4a7f7-2a17-4851-88e6-8ea4085f8615}, !- Handle
   10.8753424657535,                       !- January Deep Ground Temperature {C}
   10.8753424657535,                       !- February Deep Ground Temperature {C}
   10.8753424657535,                       !- March Deep Ground Temperature {C}
@@ -292,11 +227,7 @@
   10.8753424657535;                       !- December Deep Ground Temperature {C}
 
 OS:Building,
-<<<<<<< HEAD
-  {d5c9d603-eeda-472a-be39-641305cde2dd}, !- Handle
-=======
-  {6110f2c3-1144-487b-b1e7-2c900058aedf}, !- Handle
->>>>>>> 039e157a
+  {2c7a6036-7317-4e0a-818d-bcd7d2a94252}, !- Handle
   Building 1,                             !- Name
   ,                                       !- Building Sector Type
   0,                                      !- North Axis {deg}
@@ -311,13 +242,8 @@
   1;                                      !- Standards Number of Living Units
 
 OS:AdditionalProperties,
-<<<<<<< HEAD
-  {da6f8c87-e841-4748-b95f-a5320f26434b}, !- Handle
-  {d5c9d603-eeda-472a-be39-641305cde2dd}, !- Object Name
-=======
-  {baa86edc-6e37-45e8-88a4-4e910841605b}, !- Handle
-  {6110f2c3-1144-487b-b1e7-2c900058aedf}, !- Object Name
->>>>>>> 039e157a
+  {63604ccd-a665-4c66-a2ed-c7776e663882}, !- Handle
+  {2c7a6036-7317-4e0a-818d-bcd7d2a94252}, !- Object Name
   Total Units Represented,                !- Feature Name 1
   Integer,                                !- Feature Data Type 1
   1,                                      !- Feature Value 1
@@ -326,11 +252,7 @@
   1;                                      !- Feature Value 2
 
 OS:ThermalZone,
-<<<<<<< HEAD
-  {8865c5c2-bd5a-4ce8-909b-51c907765f22}, !- Handle
-=======
-  {df97dfbb-d27b-475e-a909-5afa0bd1459a}, !- Handle
->>>>>>> 039e157a
+  {53b647de-09da-4eb6-ba18-61c5f51dc0f5}, !- Handle
   living zone,                            !- Name
   ,                                       !- Multiplier
   ,                                       !- Ceiling Height {m}
@@ -339,17 +261,10 @@
   ,                                       !- Zone Inside Convection Algorithm
   ,                                       !- Zone Outside Convection Algorithm
   ,                                       !- Zone Conditioning Equipment List Name
-<<<<<<< HEAD
-  {9857063a-115c-4b5c-81b5-0527c7346b70}, !- Zone Air Inlet Port List
-  {ead5155b-c7ea-4632-bff4-526a3cbaf15a}, !- Zone Air Exhaust Port List
-  {ff9bf737-4b73-4199-a480-78b4dee82bae}, !- Zone Air Node Name
-  {3ac01de1-2eb1-4dc8-8530-a8c35875e956}, !- Zone Return Air Port List
-=======
-  {b961f501-3a3f-4ff9-bee7-8723aa5bdef4}, !- Zone Air Inlet Port List
-  {f248387b-c7d6-454e-a236-68cd6b07056e}, !- Zone Air Exhaust Port List
-  {b9f598cf-7941-4a62-b730-a73568dc67a3}, !- Zone Air Node Name
-  {08bf354a-cf58-41db-a1f0-c1fef8df891e}, !- Zone Return Air Port List
->>>>>>> 039e157a
+  {51d6b9b0-8ef8-4079-9cd6-db9b399d78ca}, !- Zone Air Inlet Port List
+  {8cc0ef02-3062-4ceb-a384-adfdd2be0852}, !- Zone Air Exhaust Port List
+  {277ee5aa-3bf2-460e-91f1-5f1baab9eda6}, !- Zone Air Node Name
+  {915be5d2-007a-4c88-9e8c-6aaa742ae1d5}, !- Zone Return Air Port List
   ,                                       !- Primary Daylighting Control Name
   ,                                       !- Fraction of Zone Controlled by Primary Daylighting Control
   ,                                       !- Secondary Daylighting Control Name
@@ -360,71 +275,37 @@
   No;                                     !- Use Ideal Air Loads
 
 OS:Node,
-<<<<<<< HEAD
-  {281025d3-b098-4344-be2b-d18a8f26d229}, !- Handle
+  {53beb801-5df5-4b53-a673-e7a7b5bccf6e}, !- Handle
   Node 1,                                 !- Name
-  {ff9bf737-4b73-4199-a480-78b4dee82bae}, !- Inlet Port
+  {277ee5aa-3bf2-460e-91f1-5f1baab9eda6}, !- Inlet Port
   ;                                       !- Outlet Port
 
 OS:Connection,
-  {ff9bf737-4b73-4199-a480-78b4dee82bae}, !- Handle
-  {d6584d91-a486-43e5-ba93-0caaf3b16488}, !- Name
-  {8865c5c2-bd5a-4ce8-909b-51c907765f22}, !- Source Object
+  {277ee5aa-3bf2-460e-91f1-5f1baab9eda6}, !- Handle
+  {285ecf97-4645-4e9c-a28c-606457767755}, !- Name
+  {53b647de-09da-4eb6-ba18-61c5f51dc0f5}, !- Source Object
   11,                                     !- Outlet Port
-  {281025d3-b098-4344-be2b-d18a8f26d229}, !- Target Object
+  {53beb801-5df5-4b53-a673-e7a7b5bccf6e}, !- Target Object
   2;                                      !- Inlet Port
 
 OS:PortList,
-  {9857063a-115c-4b5c-81b5-0527c7346b70}, !- Handle
-  {c07194b6-299b-4654-9f49-b508e2a99bf5}, !- Name
-  {8865c5c2-bd5a-4ce8-909b-51c907765f22}; !- HVAC Component
+  {51d6b9b0-8ef8-4079-9cd6-db9b399d78ca}, !- Handle
+  {cb001c16-5137-450e-ab28-c490d72957a9}, !- Name
+  {53b647de-09da-4eb6-ba18-61c5f51dc0f5}; !- HVAC Component
 
 OS:PortList,
-  {ead5155b-c7ea-4632-bff4-526a3cbaf15a}, !- Handle
-  {8ccee23d-06e3-45f2-ab12-6380342cdfae}, !- Name
-  {8865c5c2-bd5a-4ce8-909b-51c907765f22}; !- HVAC Component
+  {8cc0ef02-3062-4ceb-a384-adfdd2be0852}, !- Handle
+  {81d371a3-ff80-462f-95e4-ee6116a7c3a3}, !- Name
+  {53b647de-09da-4eb6-ba18-61c5f51dc0f5}; !- HVAC Component
 
 OS:PortList,
-  {3ac01de1-2eb1-4dc8-8530-a8c35875e956}, !- Handle
-  {0b68f422-cf85-4453-9d87-a0546a4f78eb}, !- Name
-  {8865c5c2-bd5a-4ce8-909b-51c907765f22}; !- HVAC Component
+  {915be5d2-007a-4c88-9e8c-6aaa742ae1d5}, !- Handle
+  {c60d5ef6-44ee-480b-9cf3-581d4f305fef}, !- Name
+  {53b647de-09da-4eb6-ba18-61c5f51dc0f5}; !- HVAC Component
 
 OS:Sizing:Zone,
-  {a9cc2ea4-7637-4f1f-bd2b-38a210864898}, !- Handle
-  {8865c5c2-bd5a-4ce8-909b-51c907765f22}, !- Zone or ZoneList Name
-=======
-  {8b772dce-613d-40f9-aa25-33a3e4632b92}, !- Handle
-  Node 1,                                 !- Name
-  {b9f598cf-7941-4a62-b730-a73568dc67a3}, !- Inlet Port
-  ;                                       !- Outlet Port
-
-OS:Connection,
-  {b9f598cf-7941-4a62-b730-a73568dc67a3}, !- Handle
-  {66caa146-4cae-4e04-9f8d-4f23ae945923}, !- Name
-  {df97dfbb-d27b-475e-a909-5afa0bd1459a}, !- Source Object
-  11,                                     !- Outlet Port
-  {8b772dce-613d-40f9-aa25-33a3e4632b92}, !- Target Object
-  2;                                      !- Inlet Port
-
-OS:PortList,
-  {b961f501-3a3f-4ff9-bee7-8723aa5bdef4}, !- Handle
-  {9b887b13-2393-452e-952e-8a87b9e10448}, !- Name
-  {df97dfbb-d27b-475e-a909-5afa0bd1459a}; !- HVAC Component
-
-OS:PortList,
-  {f248387b-c7d6-454e-a236-68cd6b07056e}, !- Handle
-  {ee397d05-34d3-46ca-9862-db01b7007387}, !- Name
-  {df97dfbb-d27b-475e-a909-5afa0bd1459a}; !- HVAC Component
-
-OS:PortList,
-  {08bf354a-cf58-41db-a1f0-c1fef8df891e}, !- Handle
-  {66930655-122c-447b-861f-5ddbc5222ba2}, !- Name
-  {df97dfbb-d27b-475e-a909-5afa0bd1459a}; !- HVAC Component
-
-OS:Sizing:Zone,
-  {659208ce-c227-4b23-bd67-5dd870577d15}, !- Handle
-  {df97dfbb-d27b-475e-a909-5afa0bd1459a}, !- Zone or ZoneList Name
->>>>>>> 039e157a
+  {d7f4ccdc-22e5-45ca-beeb-43b82276a7a3}, !- Handle
+  {53b647de-09da-4eb6-ba18-61c5f51dc0f5}, !- Zone or ZoneList Name
   SupplyAirTemperature,                   !- Zone Cooling Design Supply Air Temperature Input Method
   14,                                     !- Zone Cooling Design Supply Air Temperature {C}
   11.11,                                  !- Zone Cooling Design Supply Air Temperature Difference {deltaC}
@@ -453,25 +334,14 @@
   autosize;                               !- Dedicated Outdoor Air High Setpoint Temperature for Design {C}
 
 OS:ZoneHVAC:EquipmentList,
-<<<<<<< HEAD
-  {e05370e0-0109-419b-a6d0-14f4bf11639e}, !- Handle
+  {3470119a-fcb4-4a73-8782-012120afa006}, !- Handle
   Zone HVAC Equipment List 1,             !- Name
-  {8865c5c2-bd5a-4ce8-909b-51c907765f22}; !- Thermal Zone
+  {53b647de-09da-4eb6-ba18-61c5f51dc0f5}; !- Thermal Zone
 
 OS:Space,
-  {7b142312-26ee-4417-9f64-b9ae16c8cf68}, !- Handle
+  {acd46025-2e82-40dd-b3d6-c414f7919b29}, !- Handle
   living space,                           !- Name
-  {445605fb-e3bb-4ddc-b8bc-92b53d81a1f5}, !- Space Type Name
-=======
-  {1732fabf-531d-4c3b-ac17-9e912215440d}, !- Handle
-  Zone HVAC Equipment List 1,             !- Name
-  {df97dfbb-d27b-475e-a909-5afa0bd1459a}; !- Thermal Zone
-
-OS:Space,
-  {871da186-44f8-4651-b06c-ba23c153d168}, !- Handle
-  living space,                           !- Name
-  {2d75e2a3-29e1-4d30-a490-497e55dd32f8}, !- Space Type Name
->>>>>>> 039e157a
+  {31c75a31-9aec-475e-8ddc-840085fcbfb8}, !- Space Type Name
   ,                                       !- Default Construction Set Name
   ,                                       !- Default Schedule Set Name
   -0,                                     !- Direction of Relative North {deg}
@@ -479,31 +349,17 @@
   0,                                      !- Y Origin {m}
   0,                                      !- Z Origin {m}
   ,                                       !- Building Story Name
-<<<<<<< HEAD
-  {8865c5c2-bd5a-4ce8-909b-51c907765f22}, !- Thermal Zone Name
+  {53b647de-09da-4eb6-ba18-61c5f51dc0f5}, !- Thermal Zone Name
   ,                                       !- Part of Total Floor Area
   ,                                       !- Design Specification Outdoor Air Object Name
-  {7faaef33-0af4-4384-bfab-8a4b1d4e4ef5}; !- Building Unit Name
-
-OS:Surface,
-  {69dd9571-5b6e-4787-b500-484a59586636}, !- Handle
+  {14cf3249-ec31-44db-83eb-7226d150f18a}; !- Building Unit Name
+
+OS:Surface,
+  {fd17575a-0d64-473e-a806-6e23b3240ee5}, !- Handle
   Surface 1,                              !- Name
   Floor,                                  !- Surface Type
   ,                                       !- Construction Name
-  {7b142312-26ee-4417-9f64-b9ae16c8cf68}, !- Space Name
-=======
-  {df97dfbb-d27b-475e-a909-5afa0bd1459a}, !- Thermal Zone Name
-  ,                                       !- Part of Total Floor Area
-  ,                                       !- Design Specification Outdoor Air Object Name
-  {cc02da3c-35ee-4059-9a35-da581f311472}; !- Building Unit Name
-
-OS:Surface,
-  {c7b57a0b-ad66-48df-8a1e-c2f96d8c73f1}, !- Handle
-  Surface 1,                              !- Name
-  Floor,                                  !- Surface Type
-  ,                                       !- Construction Name
-  {871da186-44f8-4651-b06c-ba23c153d168}, !- Space Name
->>>>>>> 039e157a
+  {acd46025-2e82-40dd-b3d6-c414f7919b29}, !- Space Name
   Foundation,                             !- Outside Boundary Condition
   ,                                       !- Outside Boundary Condition Object
   NoSun,                                  !- Sun Exposure
@@ -516,19 +372,11 @@
   13.6310703908387, 0, 0;                 !- X,Y,Z Vertex 4 {m}
 
 OS:Surface,
-<<<<<<< HEAD
-  {c8ec4fb1-f59f-4091-93c7-17bb60081754}, !- Handle
+  {b16d814a-c611-4255-ade6-c84fbebf0917}, !- Handle
   Surface 2,                              !- Name
   Wall,                                   !- Surface Type
   ,                                       !- Construction Name
-  {7b142312-26ee-4417-9f64-b9ae16c8cf68}, !- Space Name
-=======
-  {c1a1f429-0a6a-4c0b-89f1-c583116e45da}, !- Handle
-  Surface 2,                              !- Name
-  Wall,                                   !- Surface Type
-  ,                                       !- Construction Name
-  {871da186-44f8-4651-b06c-ba23c153d168}, !- Space Name
->>>>>>> 039e157a
+  {acd46025-2e82-40dd-b3d6-c414f7919b29}, !- Space Name
   Outdoors,                               !- Outside Boundary Condition
   ,                                       !- Outside Boundary Condition Object
   SunExposed,                             !- Sun Exposure
@@ -541,19 +389,11 @@
   0, 0, 2.4384;                           !- X,Y,Z Vertex 4 {m}
 
 OS:Surface,
-<<<<<<< HEAD
-  {f544abcd-f9a3-4842-9511-709575c4afa1}, !- Handle
+  {58bd253a-cd4d-40a5-a93c-718ff261c997}, !- Handle
   Surface 3,                              !- Name
   Wall,                                   !- Surface Type
   ,                                       !- Construction Name
-  {7b142312-26ee-4417-9f64-b9ae16c8cf68}, !- Space Name
-=======
-  {83207229-ab8d-4749-892e-cf87de134b96}, !- Handle
-  Surface 3,                              !- Name
-  Wall,                                   !- Surface Type
-  ,                                       !- Construction Name
-  {871da186-44f8-4651-b06c-ba23c153d168}, !- Space Name
->>>>>>> 039e157a
+  {acd46025-2e82-40dd-b3d6-c414f7919b29}, !- Space Name
   Outdoors,                               !- Outside Boundary Condition
   ,                                       !- Outside Boundary Condition Object
   SunExposed,                             !- Sun Exposure
@@ -566,19 +406,11 @@
   0, 6.81553519541936, 2.4384;            !- X,Y,Z Vertex 4 {m}
 
 OS:Surface,
-<<<<<<< HEAD
-  {de967ec3-cfc9-490a-9a96-1631fe3ca351}, !- Handle
+  {3e5006c8-ba26-47d2-9d49-68089c6a8f11}, !- Handle
   Surface 4,                              !- Name
   Wall,                                   !- Surface Type
   ,                                       !- Construction Name
-  {7b142312-26ee-4417-9f64-b9ae16c8cf68}, !- Space Name
-=======
-  {4d2936d3-3eff-4d24-ae45-faaef251c721}, !- Handle
-  Surface 4,                              !- Name
-  Wall,                                   !- Surface Type
-  ,                                       !- Construction Name
-  {871da186-44f8-4651-b06c-ba23c153d168}, !- Space Name
->>>>>>> 039e157a
+  {acd46025-2e82-40dd-b3d6-c414f7919b29}, !- Space Name
   Outdoors,                               !- Outside Boundary Condition
   ,                                       !- Outside Boundary Condition Object
   SunExposed,                             !- Sun Exposure
@@ -591,19 +423,11 @@
   13.6310703908387, 6.81553519541936, 2.4384; !- X,Y,Z Vertex 4 {m}
 
 OS:Surface,
-<<<<<<< HEAD
-  {38c685d6-47b2-4a46-88fa-1a658a347706}, !- Handle
+  {8b6294b5-b080-4359-848b-f87310db3bde}, !- Handle
   Surface 5,                              !- Name
   Wall,                                   !- Surface Type
   ,                                       !- Construction Name
-  {7b142312-26ee-4417-9f64-b9ae16c8cf68}, !- Space Name
-=======
-  {1863453a-43e0-4cc7-8ae0-b3089c3f40ac}, !- Handle
-  Surface 5,                              !- Name
-  Wall,                                   !- Surface Type
-  ,                                       !- Construction Name
-  {871da186-44f8-4651-b06c-ba23c153d168}, !- Space Name
->>>>>>> 039e157a
+  {acd46025-2e82-40dd-b3d6-c414f7919b29}, !- Space Name
   Outdoors,                               !- Outside Boundary Condition
   ,                                       !- Outside Boundary Condition Object
   SunExposed,                             !- Sun Exposure
@@ -616,23 +440,13 @@
   13.6310703908387, 0, 2.4384;            !- X,Y,Z Vertex 4 {m}
 
 OS:Surface,
-<<<<<<< HEAD
-  {505e6ccb-322c-45a3-b08f-35334548368f}, !- Handle
+  {927cb419-5ef9-4178-8c46-706eeb2610d3}, !- Handle
   Surface 6,                              !- Name
   RoofCeiling,                            !- Surface Type
   ,                                       !- Construction Name
-  {7b142312-26ee-4417-9f64-b9ae16c8cf68}, !- Space Name
+  {acd46025-2e82-40dd-b3d6-c414f7919b29}, !- Space Name
   Surface,                                !- Outside Boundary Condition
-  {9fc18238-9553-4753-a2af-c5ef0fa6371e}, !- Outside Boundary Condition Object
-=======
-  {145dc466-06e7-4a8d-8f51-dd2f6006392b}, !- Handle
-  Surface 6,                              !- Name
-  RoofCeiling,                            !- Surface Type
-  ,                                       !- Construction Name
-  {871da186-44f8-4651-b06c-ba23c153d168}, !- Space Name
-  Surface,                                !- Outside Boundary Condition
-  {fdc3111a-078b-4679-a9ca-51afbbd70dfc}, !- Outside Boundary Condition Object
->>>>>>> 039e157a
+  {7ed816d0-154e-4b3c-86b6-6cd528cde325}, !- Outside Boundary Condition Object
   NoSun,                                  !- Sun Exposure
   NoWind,                                 !- Wind Exposure
   ,                                       !- View Factor to Ground
@@ -643,11 +457,7 @@
   0, 0, 2.4384;                           !- X,Y,Z Vertex 4 {m}
 
 OS:SpaceType,
-<<<<<<< HEAD
-  {445605fb-e3bb-4ddc-b8bc-92b53d81a1f5}, !- Handle
-=======
-  {2d75e2a3-29e1-4d30-a490-497e55dd32f8}, !- Handle
->>>>>>> 039e157a
+  {31c75a31-9aec-475e-8ddc-840085fcbfb8}, !- Handle
   Space Type 1,                           !- Name
   ,                                       !- Default Construction Set Name
   ,                                       !- Default Schedule Set Name
@@ -658,15 +468,9 @@
   living;                                 !- Standards Space Type
 
 OS:Space,
-<<<<<<< HEAD
-  {c25317c6-6e71-4500-8532-3efd5ad16637}, !- Handle
+  {dfe1bb6e-921e-4e4c-95ea-895a3bcce7ca}, !- Handle
   living space|story 2,                   !- Name
-  {445605fb-e3bb-4ddc-b8bc-92b53d81a1f5}, !- Space Type Name
-=======
-  {8139b94d-0982-4218-8b36-f0a6321b49b9}, !- Handle
-  living space|story 2,                   !- Name
-  {2d75e2a3-29e1-4d30-a490-497e55dd32f8}, !- Space Type Name
->>>>>>> 039e157a
+  {31c75a31-9aec-475e-8ddc-840085fcbfb8}, !- Space Type Name
   ,                                       !- Default Construction Set Name
   ,                                       !- Default Schedule Set Name
   -0,                                     !- Direction of Relative North {deg}
@@ -674,35 +478,19 @@
   0,                                      !- Y Origin {m}
   2.4384,                                 !- Z Origin {m}
   ,                                       !- Building Story Name
-<<<<<<< HEAD
-  {8865c5c2-bd5a-4ce8-909b-51c907765f22}, !- Thermal Zone Name
+  {53b647de-09da-4eb6-ba18-61c5f51dc0f5}, !- Thermal Zone Name
   ,                                       !- Part of Total Floor Area
   ,                                       !- Design Specification Outdoor Air Object Name
-  {7faaef33-0af4-4384-bfab-8a4b1d4e4ef5}; !- Building Unit Name
-
-OS:Surface,
-  {9fc18238-9553-4753-a2af-c5ef0fa6371e}, !- Handle
+  {14cf3249-ec31-44db-83eb-7226d150f18a}; !- Building Unit Name
+
+OS:Surface,
+  {7ed816d0-154e-4b3c-86b6-6cd528cde325}, !- Handle
   Surface 7,                              !- Name
   Floor,                                  !- Surface Type
   ,                                       !- Construction Name
-  {c25317c6-6e71-4500-8532-3efd5ad16637}, !- Space Name
+  {dfe1bb6e-921e-4e4c-95ea-895a3bcce7ca}, !- Space Name
   Surface,                                !- Outside Boundary Condition
-  {505e6ccb-322c-45a3-b08f-35334548368f}, !- Outside Boundary Condition Object
-=======
-  {df97dfbb-d27b-475e-a909-5afa0bd1459a}, !- Thermal Zone Name
-  ,                                       !- Part of Total Floor Area
-  ,                                       !- Design Specification Outdoor Air Object Name
-  {cc02da3c-35ee-4059-9a35-da581f311472}; !- Building Unit Name
-
-OS:Surface,
-  {fdc3111a-078b-4679-a9ca-51afbbd70dfc}, !- Handle
-  Surface 7,                              !- Name
-  Floor,                                  !- Surface Type
-  ,                                       !- Construction Name
-  {8139b94d-0982-4218-8b36-f0a6321b49b9}, !- Space Name
-  Surface,                                !- Outside Boundary Condition
-  {145dc466-06e7-4a8d-8f51-dd2f6006392b}, !- Outside Boundary Condition Object
->>>>>>> 039e157a
+  {927cb419-5ef9-4178-8c46-706eeb2610d3}, !- Outside Boundary Condition Object
   NoSun,                                  !- Sun Exposure
   NoWind,                                 !- Wind Exposure
   ,                                       !- View Factor to Ground
@@ -713,19 +501,11 @@
   13.6310703908387, 0, 0;                 !- X,Y,Z Vertex 4 {m}
 
 OS:Surface,
-<<<<<<< HEAD
-  {60a6e0c7-4012-4863-92e5-84195f29cd8f}, !- Handle
+  {53617141-bf87-4be4-8665-3b7ed781c625}, !- Handle
   Surface 8,                              !- Name
   Wall,                                   !- Surface Type
   ,                                       !- Construction Name
-  {c25317c6-6e71-4500-8532-3efd5ad16637}, !- Space Name
-=======
-  {0fb4a1b8-efb5-49b4-98a4-02d2234ce284}, !- Handle
-  Surface 8,                              !- Name
-  Wall,                                   !- Surface Type
-  ,                                       !- Construction Name
-  {8139b94d-0982-4218-8b36-f0a6321b49b9}, !- Space Name
->>>>>>> 039e157a
+  {dfe1bb6e-921e-4e4c-95ea-895a3bcce7ca}, !- Space Name
   Outdoors,                               !- Outside Boundary Condition
   ,                                       !- Outside Boundary Condition Object
   SunExposed,                             !- Sun Exposure
@@ -738,19 +518,11 @@
   0, 0, 2.4384;                           !- X,Y,Z Vertex 4 {m}
 
 OS:Surface,
-<<<<<<< HEAD
-  {4f9e1aa7-fcf7-498a-bdc4-a3d6fa504f5b}, !- Handle
+  {9b416f67-6ea7-4835-990f-97c845428cd4}, !- Handle
   Surface 9,                              !- Name
   Wall,                                   !- Surface Type
   ,                                       !- Construction Name
-  {c25317c6-6e71-4500-8532-3efd5ad16637}, !- Space Name
-=======
-  {aff0c1b6-5054-4ee8-baa7-3655074da585}, !- Handle
-  Surface 9,                              !- Name
-  Wall,                                   !- Surface Type
-  ,                                       !- Construction Name
-  {8139b94d-0982-4218-8b36-f0a6321b49b9}, !- Space Name
->>>>>>> 039e157a
+  {dfe1bb6e-921e-4e4c-95ea-895a3bcce7ca}, !- Space Name
   Outdoors,                               !- Outside Boundary Condition
   ,                                       !- Outside Boundary Condition Object
   SunExposed,                             !- Sun Exposure
@@ -763,19 +535,11 @@
   0, 6.81553519541936, 2.4384;            !- X,Y,Z Vertex 4 {m}
 
 OS:Surface,
-<<<<<<< HEAD
-  {102a4893-0856-40fd-a5e7-53b702a19919}, !- Handle
+  {b443fad5-f626-4e47-8640-df55f5579e23}, !- Handle
   Surface 10,                             !- Name
   Wall,                                   !- Surface Type
   ,                                       !- Construction Name
-  {c25317c6-6e71-4500-8532-3efd5ad16637}, !- Space Name
-=======
-  {5a793b95-aaed-4e22-a20e-d157a67f7b07}, !- Handle
-  Surface 10,                             !- Name
-  Wall,                                   !- Surface Type
-  ,                                       !- Construction Name
-  {8139b94d-0982-4218-8b36-f0a6321b49b9}, !- Space Name
->>>>>>> 039e157a
+  {dfe1bb6e-921e-4e4c-95ea-895a3bcce7ca}, !- Space Name
   Outdoors,                               !- Outside Boundary Condition
   ,                                       !- Outside Boundary Condition Object
   SunExposed,                             !- Sun Exposure
@@ -788,19 +552,11 @@
   13.6310703908387, 6.81553519541936, 2.4384; !- X,Y,Z Vertex 4 {m}
 
 OS:Surface,
-<<<<<<< HEAD
-  {c746f102-b362-4626-ad66-68914db3b36b}, !- Handle
+  {a4a57d09-5850-4f93-9349-dc47d942d256}, !- Handle
   Surface 11,                             !- Name
   Wall,                                   !- Surface Type
   ,                                       !- Construction Name
-  {c25317c6-6e71-4500-8532-3efd5ad16637}, !- Space Name
-=======
-  {c99f01a8-6a87-48cd-8156-cf65ea65bb85}, !- Handle
-  Surface 11,                             !- Name
-  Wall,                                   !- Surface Type
-  ,                                       !- Construction Name
-  {8139b94d-0982-4218-8b36-f0a6321b49b9}, !- Space Name
->>>>>>> 039e157a
+  {dfe1bb6e-921e-4e4c-95ea-895a3bcce7ca}, !- Space Name
   Outdoors,                               !- Outside Boundary Condition
   ,                                       !- Outside Boundary Condition Object
   SunExposed,                             !- Sun Exposure
@@ -813,23 +569,13 @@
   13.6310703908387, 0, 2.4384;            !- X,Y,Z Vertex 4 {m}
 
 OS:Surface,
-<<<<<<< HEAD
-  {a35dfc5b-589c-452b-ae50-1587361a363d}, !- Handle
+  {e706f614-4176-405e-ba33-497cc3db3e9a}, !- Handle
   Surface 12,                             !- Name
   RoofCeiling,                            !- Surface Type
   ,                                       !- Construction Name
-  {c25317c6-6e71-4500-8532-3efd5ad16637}, !- Space Name
+  {dfe1bb6e-921e-4e4c-95ea-895a3bcce7ca}, !- Space Name
   Surface,                                !- Outside Boundary Condition
-  {a9e702c0-dd9a-4d3f-9775-7481ac8830bf}, !- Outside Boundary Condition Object
-=======
-  {7dde3396-7ca3-481a-9470-bce3c6c7f23e}, !- Handle
-  Surface 12,                             !- Name
-  RoofCeiling,                            !- Surface Type
-  ,                                       !- Construction Name
-  {8139b94d-0982-4218-8b36-f0a6321b49b9}, !- Space Name
-  Surface,                                !- Outside Boundary Condition
-  {83a3fafb-57dd-4d22-b341-7230578293cb}, !- Outside Boundary Condition Object
->>>>>>> 039e157a
+  {a7c4286b-b4b7-4a6d-b89c-0dcbe0fff39b}, !- Outside Boundary Condition Object
   NoSun,                                  !- Sun Exposure
   NoWind,                                 !- Wind Exposure
   ,                                       !- View Factor to Ground
@@ -840,23 +586,13 @@
   0, 0, 2.4384;                           !- X,Y,Z Vertex 4 {m}
 
 OS:Surface,
-<<<<<<< HEAD
-  {a9e702c0-dd9a-4d3f-9775-7481ac8830bf}, !- Handle
+  {a7c4286b-b4b7-4a6d-b89c-0dcbe0fff39b}, !- Handle
   Surface 13,                             !- Name
   Floor,                                  !- Surface Type
   ,                                       !- Construction Name
-  {6ec17150-43cb-4d5f-bc43-a2af9c4d0a34}, !- Space Name
+  {fd3fcf55-49e2-4532-8bcb-d0caba51438f}, !- Space Name
   Surface,                                !- Outside Boundary Condition
-  {a35dfc5b-589c-452b-ae50-1587361a363d}, !- Outside Boundary Condition Object
-=======
-  {83a3fafb-57dd-4d22-b341-7230578293cb}, !- Handle
-  Surface 13,                             !- Name
-  Floor,                                  !- Surface Type
-  ,                                       !- Construction Name
-  {dc13c39f-e43c-422e-877d-782420b4dfc1}, !- Space Name
-  Surface,                                !- Outside Boundary Condition
-  {7dde3396-7ca3-481a-9470-bce3c6c7f23e}, !- Outside Boundary Condition Object
->>>>>>> 039e157a
+  {e706f614-4176-405e-ba33-497cc3db3e9a}, !- Outside Boundary Condition Object
   NoSun,                                  !- Sun Exposure
   NoWind,                                 !- Wind Exposure
   ,                                       !- View Factor to Ground
@@ -867,19 +603,11 @@
   0, 0, 0;                                !- X,Y,Z Vertex 4 {m}
 
 OS:Surface,
-<<<<<<< HEAD
-  {82e2415b-e96a-4066-805e-dd616bcabccb}, !- Handle
+  {d362137c-b4c9-48cb-8142-724340a88c8c}, !- Handle
   Surface 14,                             !- Name
   RoofCeiling,                            !- Surface Type
   ,                                       !- Construction Name
-  {6ec17150-43cb-4d5f-bc43-a2af9c4d0a34}, !- Space Name
-=======
-  {5e4088f4-33df-4859-bdb5-d6d39350e5ab}, !- Handle
-  Surface 14,                             !- Name
-  RoofCeiling,                            !- Surface Type
-  ,                                       !- Construction Name
-  {dc13c39f-e43c-422e-877d-782420b4dfc1}, !- Space Name
->>>>>>> 039e157a
+  {fd3fcf55-49e2-4532-8bcb-d0caba51438f}, !- Space Name
   Outdoors,                               !- Outside Boundary Condition
   ,                                       !- Outside Boundary Condition Object
   SunExposed,                             !- Sun Exposure
@@ -892,19 +620,11 @@
   13.6310703908387, 0, 0;                 !- X,Y,Z Vertex 4 {m}
 
 OS:Surface,
-<<<<<<< HEAD
-  {97034d55-7d52-4f07-b272-c03fc57c258f}, !- Handle
+  {37e18cfb-8632-4103-8f61-db26e745da03}, !- Handle
   Surface 15,                             !- Name
   RoofCeiling,                            !- Surface Type
   ,                                       !- Construction Name
-  {6ec17150-43cb-4d5f-bc43-a2af9c4d0a34}, !- Space Name
-=======
-  {8feca265-6e46-4f6d-a9fc-598a931b5bae}, !- Handle
-  Surface 15,                             !- Name
-  RoofCeiling,                            !- Surface Type
-  ,                                       !- Construction Name
-  {dc13c39f-e43c-422e-877d-782420b4dfc1}, !- Space Name
->>>>>>> 039e157a
+  {fd3fcf55-49e2-4532-8bcb-d0caba51438f}, !- Space Name
   Outdoors,                               !- Outside Boundary Condition
   ,                                       !- Outside Boundary Condition Object
   SunExposed,                             !- Sun Exposure
@@ -917,19 +637,11 @@
   0, 6.81553519541936, 0;                 !- X,Y,Z Vertex 4 {m}
 
 OS:Surface,
-<<<<<<< HEAD
-  {64054830-ca7b-49a8-87cb-a66a6a65e783}, !- Handle
+  {37f572c7-994c-4c7c-b3cb-dfe0fe6f3823}, !- Handle
   Surface 16,                             !- Name
   Wall,                                   !- Surface Type
   ,                                       !- Construction Name
-  {6ec17150-43cb-4d5f-bc43-a2af9c4d0a34}, !- Space Name
-=======
-  {007c4775-dd76-4300-89d2-b4d90179f7aa}, !- Handle
-  Surface 16,                             !- Name
-  Wall,                                   !- Surface Type
-  ,                                       !- Construction Name
-  {dc13c39f-e43c-422e-877d-782420b4dfc1}, !- Space Name
->>>>>>> 039e157a
+  {fd3fcf55-49e2-4532-8bcb-d0caba51438f}, !- Space Name
   Outdoors,                               !- Outside Boundary Condition
   ,                                       !- Outside Boundary Condition Object
   SunExposed,                             !- Sun Exposure
@@ -941,19 +653,11 @@
   0, 0, 0;                                !- X,Y,Z Vertex 3 {m}
 
 OS:Surface,
-<<<<<<< HEAD
-  {e4cc7107-c04a-4b1e-b508-ef0dad18c705}, !- Handle
+  {80a1b0e4-7b7f-4cfa-ae9c-117de1aeeae2}, !- Handle
   Surface 17,                             !- Name
   Wall,                                   !- Surface Type
   ,                                       !- Construction Name
-  {6ec17150-43cb-4d5f-bc43-a2af9c4d0a34}, !- Space Name
-=======
-  {d65371c9-3a6a-40a4-85fd-92ffeda34a99}, !- Handle
-  Surface 17,                             !- Name
-  Wall,                                   !- Surface Type
-  ,                                       !- Construction Name
-  {dc13c39f-e43c-422e-877d-782420b4dfc1}, !- Space Name
->>>>>>> 039e157a
+  {fd3fcf55-49e2-4532-8bcb-d0caba51438f}, !- Space Name
   Outdoors,                               !- Outside Boundary Condition
   ,                                       !- Outside Boundary Condition Object
   SunExposed,                             !- Sun Exposure
@@ -965,15 +669,9 @@
   13.6310703908387, 6.81553519541936, 0;  !- X,Y,Z Vertex 3 {m}
 
 OS:Space,
-<<<<<<< HEAD
-  {6ec17150-43cb-4d5f-bc43-a2af9c4d0a34}, !- Handle
+  {fd3fcf55-49e2-4532-8bcb-d0caba51438f}, !- Handle
   unfinished attic space,                 !- Name
-  {8abdd3ae-a0c8-4e63-8f51-724f1123bbdd}, !- Space Type Name
-=======
-  {dc13c39f-e43c-422e-877d-782420b4dfc1}, !- Handle
-  unfinished attic space,                 !- Name
-  {5b271c81-b884-4d08-be59-df1a294c651a}, !- Space Type Name
->>>>>>> 039e157a
+  {7e103d8b-f944-4458-bbcb-0f0c3f576dc3}, !- Space Type Name
   ,                                       !- Default Construction Set Name
   ,                                       !- Default Schedule Set Name
   -0,                                     !- Direction of Relative North {deg}
@@ -981,17 +679,10 @@
   0,                                      !- Y Origin {m}
   4.8768,                                 !- Z Origin {m}
   ,                                       !- Building Story Name
-<<<<<<< HEAD
-  {a93c699b-1538-4dbe-b7bf-b71eea8f5735}; !- Thermal Zone Name
+  {2a44fe54-4fa8-425f-8468-8a3ce0c22960}; !- Thermal Zone Name
 
 OS:ThermalZone,
-  {a93c699b-1538-4dbe-b7bf-b71eea8f5735}, !- Handle
-=======
-  {849a8476-a8b0-4530-92ac-d0bfd906a36f}; !- Thermal Zone Name
-
-OS:ThermalZone,
-  {849a8476-a8b0-4530-92ac-d0bfd906a36f}, !- Handle
->>>>>>> 039e157a
+  {2a44fe54-4fa8-425f-8468-8a3ce0c22960}, !- Handle
   unfinished attic zone,                  !- Name
   ,                                       !- Multiplier
   ,                                       !- Ceiling Height {m}
@@ -1000,17 +691,10 @@
   ,                                       !- Zone Inside Convection Algorithm
   ,                                       !- Zone Outside Convection Algorithm
   ,                                       !- Zone Conditioning Equipment List Name
-<<<<<<< HEAD
-  {c2db864f-25f1-410a-92dd-6b31adc9d1d5}, !- Zone Air Inlet Port List
-  {17dac058-5b27-4dbc-9709-22ed9194d8a1}, !- Zone Air Exhaust Port List
-  {869d3ee0-f229-48ce-90c2-bc9d80cd0cac}, !- Zone Air Node Name
-  {49fdc9d4-c7ce-4f6e-b96c-e86bf27ef371}, !- Zone Return Air Port List
-=======
-  {6d9af86a-fdc3-400b-93d6-ce6d544af0fe}, !- Zone Air Inlet Port List
-  {01e74729-2dec-4c7f-aead-a2fb82dc4c46}, !- Zone Air Exhaust Port List
-  {0d6ca136-fbc2-4c85-8964-3e96007f1ac6}, !- Zone Air Node Name
-  {fca03c60-e3b2-4cc9-8ff4-4960c5b915f7}, !- Zone Return Air Port List
->>>>>>> 039e157a
+  {1f4d4411-bf52-446b-84b5-147aa8cd9d3d}, !- Zone Air Inlet Port List
+  {d83e3352-11f4-43c2-834d-1fa886ba6044}, !- Zone Air Exhaust Port List
+  {27814b53-740a-4540-a690-2bc48dcb75db}, !- Zone Air Node Name
+  {4f5b1e70-43e6-44bc-a1b0-b9bbee7214d9}, !- Zone Return Air Port List
   ,                                       !- Primary Daylighting Control Name
   ,                                       !- Fraction of Zone Controlled by Primary Daylighting Control
   ,                                       !- Secondary Daylighting Control Name
@@ -1021,71 +705,37 @@
   No;                                     !- Use Ideal Air Loads
 
 OS:Node,
-<<<<<<< HEAD
-  {cf2e0f40-f1ed-4236-9270-29f6d5ef9836}, !- Handle
+  {358a7f94-e01a-4aa8-b21d-5c101eb72166}, !- Handle
   Node 2,                                 !- Name
-  {869d3ee0-f229-48ce-90c2-bc9d80cd0cac}, !- Inlet Port
+  {27814b53-740a-4540-a690-2bc48dcb75db}, !- Inlet Port
   ;                                       !- Outlet Port
 
 OS:Connection,
-  {869d3ee0-f229-48ce-90c2-bc9d80cd0cac}, !- Handle
-  {e17cd496-06c8-41b9-a970-fadc9fc0ff56}, !- Name
-  {a93c699b-1538-4dbe-b7bf-b71eea8f5735}, !- Source Object
+  {27814b53-740a-4540-a690-2bc48dcb75db}, !- Handle
+  {e877b194-b195-48ff-8e3e-3f1c33049186}, !- Name
+  {2a44fe54-4fa8-425f-8468-8a3ce0c22960}, !- Source Object
   11,                                     !- Outlet Port
-  {cf2e0f40-f1ed-4236-9270-29f6d5ef9836}, !- Target Object
+  {358a7f94-e01a-4aa8-b21d-5c101eb72166}, !- Target Object
   2;                                      !- Inlet Port
 
 OS:PortList,
-  {c2db864f-25f1-410a-92dd-6b31adc9d1d5}, !- Handle
-  {eb9da71f-0a14-4ac2-9cb8-d5dd64239ca2}, !- Name
-  {a93c699b-1538-4dbe-b7bf-b71eea8f5735}; !- HVAC Component
+  {1f4d4411-bf52-446b-84b5-147aa8cd9d3d}, !- Handle
+  {03f101fe-6174-4f97-997d-f522b2644ede}, !- Name
+  {2a44fe54-4fa8-425f-8468-8a3ce0c22960}; !- HVAC Component
 
 OS:PortList,
-  {17dac058-5b27-4dbc-9709-22ed9194d8a1}, !- Handle
-  {3f64bf86-b8aa-4e58-a948-a494d00b410e}, !- Name
-  {a93c699b-1538-4dbe-b7bf-b71eea8f5735}; !- HVAC Component
+  {d83e3352-11f4-43c2-834d-1fa886ba6044}, !- Handle
+  {ab5a0f0b-8dd5-4962-a1e6-97f4f2de5ae8}, !- Name
+  {2a44fe54-4fa8-425f-8468-8a3ce0c22960}; !- HVAC Component
 
 OS:PortList,
-  {49fdc9d4-c7ce-4f6e-b96c-e86bf27ef371}, !- Handle
-  {d57403ef-b46f-4c96-8322-7e081565e8f1}, !- Name
-  {a93c699b-1538-4dbe-b7bf-b71eea8f5735}; !- HVAC Component
+  {4f5b1e70-43e6-44bc-a1b0-b9bbee7214d9}, !- Handle
+  {2f19b88c-1f5b-485c-a225-1368d570620b}, !- Name
+  {2a44fe54-4fa8-425f-8468-8a3ce0c22960}; !- HVAC Component
 
 OS:Sizing:Zone,
-  {999a0391-7929-4bec-8759-4aa7ad96359a}, !- Handle
-  {a93c699b-1538-4dbe-b7bf-b71eea8f5735}, !- Zone or ZoneList Name
-=======
-  {64b5d6c6-3f95-4574-b08a-165b9a898336}, !- Handle
-  Node 2,                                 !- Name
-  {0d6ca136-fbc2-4c85-8964-3e96007f1ac6}, !- Inlet Port
-  ;                                       !- Outlet Port
-
-OS:Connection,
-  {0d6ca136-fbc2-4c85-8964-3e96007f1ac6}, !- Handle
-  {17ecd2c8-55da-407e-8af4-e2a65c9bc939}, !- Name
-  {849a8476-a8b0-4530-92ac-d0bfd906a36f}, !- Source Object
-  11,                                     !- Outlet Port
-  {64b5d6c6-3f95-4574-b08a-165b9a898336}, !- Target Object
-  2;                                      !- Inlet Port
-
-OS:PortList,
-  {6d9af86a-fdc3-400b-93d6-ce6d544af0fe}, !- Handle
-  {e1c48dd9-2f16-4b29-87f9-51ee21dc040b}, !- Name
-  {849a8476-a8b0-4530-92ac-d0bfd906a36f}; !- HVAC Component
-
-OS:PortList,
-  {01e74729-2dec-4c7f-aead-a2fb82dc4c46}, !- Handle
-  {f8263088-6f99-4223-bcef-18b890553cae}, !- Name
-  {849a8476-a8b0-4530-92ac-d0bfd906a36f}; !- HVAC Component
-
-OS:PortList,
-  {fca03c60-e3b2-4cc9-8ff4-4960c5b915f7}, !- Handle
-  {ffd0b736-6053-4f0b-8565-f696b4e36adb}, !- Name
-  {849a8476-a8b0-4530-92ac-d0bfd906a36f}; !- HVAC Component
-
-OS:Sizing:Zone,
-  {69f4c995-f5ed-4590-b8c8-6a6105a7849c}, !- Handle
-  {849a8476-a8b0-4530-92ac-d0bfd906a36f}, !- Zone or ZoneList Name
->>>>>>> 039e157a
+  {21a9be16-69e7-40ce-8b7b-3940c35f166f}, !- Handle
+  {2a44fe54-4fa8-425f-8468-8a3ce0c22960}, !- Zone or ZoneList Name
   SupplyAirTemperature,                   !- Zone Cooling Design Supply Air Temperature Input Method
   14,                                     !- Zone Cooling Design Supply Air Temperature {C}
   11.11,                                  !- Zone Cooling Design Supply Air Temperature Difference {deltaC}
@@ -1114,21 +764,12 @@
   autosize;                               !- Dedicated Outdoor Air High Setpoint Temperature for Design {C}
 
 OS:ZoneHVAC:EquipmentList,
-<<<<<<< HEAD
-  {a6271a97-ba9b-400c-9d6f-778d989be214}, !- Handle
+  {b5a2dd1c-dacb-4442-80a0-f788710c9eb3}, !- Handle
   Zone HVAC Equipment List 2,             !- Name
-  {a93c699b-1538-4dbe-b7bf-b71eea8f5735}; !- Thermal Zone
+  {2a44fe54-4fa8-425f-8468-8a3ce0c22960}; !- Thermal Zone
 
 OS:SpaceType,
-  {8abdd3ae-a0c8-4e63-8f51-724f1123bbdd}, !- Handle
-=======
-  {025c8fde-7582-4e2f-9b50-20fd8c4e9be8}, !- Handle
-  Zone HVAC Equipment List 2,             !- Name
-  {849a8476-a8b0-4530-92ac-d0bfd906a36f}; !- Thermal Zone
-
-OS:SpaceType,
-  {5b271c81-b884-4d08-be59-df1a294c651a}, !- Handle
->>>>>>> 039e157a
+  {7e103d8b-f944-4458-bbcb-0f0c3f576dc3}, !- Handle
   Space Type 2,                           !- Name
   ,                                       !- Default Construction Set Name
   ,                                       !- Default Schedule Set Name
@@ -1139,23 +780,14 @@
   unfinished attic;                       !- Standards Space Type
 
 OS:BuildingUnit,
-<<<<<<< HEAD
-  {7faaef33-0af4-4384-bfab-8a4b1d4e4ef5}, !- Handle
-=======
-  {cc02da3c-35ee-4059-9a35-da581f311472}, !- Handle
->>>>>>> 039e157a
+  {14cf3249-ec31-44db-83eb-7226d150f18a}, !- Handle
   unit 1,                                 !- Name
   ,                                       !- Rendering Color
   Residential;                            !- Building Unit Type
 
 OS:AdditionalProperties,
-<<<<<<< HEAD
-  {8a2fa42d-d6db-4b75-b111-7432c29299ff}, !- Handle
-  {7faaef33-0af4-4384-bfab-8a4b1d4e4ef5}, !- Object Name
-=======
-  {06fd4eb9-19b5-4aea-bcd6-c91299be704e}, !- Handle
-  {cc02da3c-35ee-4059-9a35-da581f311472}, !- Object Name
->>>>>>> 039e157a
+  {5beb70b2-4a1a-4c94-b56b-cbe0e3d446d4}, !- Handle
+  {14cf3249-ec31-44db-83eb-7226d150f18a}, !- Object Name
   NumberOfBedrooms,                       !- Feature Name 1
   Integer,                                !- Feature Data Type 1
   3,                                      !- Feature Value 1
@@ -1167,20 +799,12 @@
   2.6400000000000001;                     !- Feature Value 3
 
 OS:External:File,
-<<<<<<< HEAD
-  {0dadeb67-2553-4f05-8390-583c9bd22e6a}, !- Handle
-=======
-  {d8da6a07-971a-49cf-b277-184cb5349b7c}, !- Handle
->>>>>>> 039e157a
+  {e425f559-fd16-42aa-bebc-e41fea60c853}, !- Handle
   8760.csv,                               !- Name
   8760.csv;                               !- File Name
 
 OS:Schedule:Day,
-<<<<<<< HEAD
-  {cbb65b1d-61be-426e-b4f9-aa5c364c4b62}, !- Handle
-=======
-  {9bbfc832-4a4a-4470-ad0e-65cef4aae183}, !- Handle
->>>>>>> 039e157a
+  {22b90436-f78b-4ee2-8c14-d6a76ae538ff}, !- Handle
   Schedule Day 1,                         !- Name
   ,                                       !- Schedule Type Limits Name
   ,                                       !- Interpolate to Timestep
@@ -1189,11 +813,7 @@
   0;                                      !- Value Until Time 1
 
 OS:Schedule:Day,
-<<<<<<< HEAD
-  {df7bb6b9-4e7e-4fbf-913e-0564c853378d}, !- Handle
-=======
-  {033f680b-4ef0-4d2d-bb65-76548f838f16}, !- Handle
->>>>>>> 039e157a
+  {22c343e5-504d-4192-aa80-d8199e28671e}, !- Handle
   Schedule Day 2,                         !- Name
   ,                                       !- Schedule Type Limits Name
   ,                                       !- Interpolate to Timestep
@@ -1202,17 +822,10 @@
   1;                                      !- Value Until Time 1
 
 OS:Schedule:File,
-<<<<<<< HEAD
-  {c96c4bba-5db4-4801-825b-1b0d769b60f8}, !- Handle
+  {81fddee1-b9d4-4d40-89e8-6260ae6700f0}, !- Handle
   occupants,                              !- Name
-  {18fefed4-935d-4bf0-b638-0fa249e1874a}, !- Schedule Type Limits Name
-  {0dadeb67-2553-4f05-8390-583c9bd22e6a}, !- External File Name
-=======
-  {a72e6f9f-0419-4544-8fb8-a0381bb9cfca}, !- Handle
-  occupants,                              !- Name
-  {ba45cd51-a14a-4688-9f2a-2747629508dc}, !- Schedule Type Limits Name
-  {d8da6a07-971a-49cf-b277-184cb5349b7c}, !- External File Name
->>>>>>> 039e157a
+  {f9f63309-12a9-44bd-9877-c7873013696a}, !- Schedule Type Limits Name
+  {e425f559-fd16-42aa-bebc-e41fea60c853}, !- External File Name
   1,                                      !- Column Number
   1,                                      !- Rows to Skip at Top
   8760,                                   !- Number of Hours of Data
@@ -1221,40 +834,23 @@
   60;                                     !- Minutes per Item
 
 OS:Schedule:Ruleset,
-<<<<<<< HEAD
-  {29679bc8-1890-4748-86c1-a3bf68674f9c}, !- Handle
+  {9e557b74-708c-4ae7-94e2-54e19821e4e5}, !- Handle
   Schedule Ruleset 1,                     !- Name
-  {2a05c969-48cf-4b15-852c-e4f38347e1e1}, !- Schedule Type Limits Name
-  {f16bcf7c-ea31-4f4c-adbf-6db5426966dc}; !- Default Day Schedule Name
+  {008ceb32-8a1a-4bf3-b704-2513d21621ab}, !- Schedule Type Limits Name
+  {a0b2e9d9-ed71-4f91-bb76-24727878ccad}; !- Default Day Schedule Name
 
 OS:Schedule:Day,
-  {f16bcf7c-ea31-4f4c-adbf-6db5426966dc}, !- Handle
+  {a0b2e9d9-ed71-4f91-bb76-24727878ccad}, !- Handle
   Schedule Day 3,                         !- Name
-  {2a05c969-48cf-4b15-852c-e4f38347e1e1}, !- Schedule Type Limits Name
-=======
-  {62f55031-eb2e-4b7e-a156-39b3d57f0f5c}, !- Handle
-  Schedule Ruleset 1,                     !- Name
-  {17c5211f-ddac-429e-b9ad-4f9acaaed6b7}, !- Schedule Type Limits Name
-  {35c2aa63-1d76-459f-a89a-3d65d0844b17}; !- Default Day Schedule Name
-
-OS:Schedule:Day,
-  {35c2aa63-1d76-459f-a89a-3d65d0844b17}, !- Handle
-  Schedule Day 3,                         !- Name
-  {17c5211f-ddac-429e-b9ad-4f9acaaed6b7}, !- Schedule Type Limits Name
->>>>>>> 039e157a
+  {008ceb32-8a1a-4bf3-b704-2513d21621ab}, !- Schedule Type Limits Name
   ,                                       !- Interpolate to Timestep
   24,                                     !- Hour 1
   0,                                      !- Minute 1
   112.539290946133;                       !- Value Until Time 1
 
 OS:People:Definition,
-<<<<<<< HEAD
-  {25f7fee3-2568-4821-972e-14c3d8518a87}, !- Handle
+  {3149b5cd-2ff8-485c-ad82-a4ebdbd2e1e2}, !- Handle
   res occupants|living space|story 2,     !- Name
-=======
-  {c168776e-d46d-41d5-be5e-c43983e63ed2}, !- Handle
-  res occupants|living space,             !- Name
->>>>>>> 039e157a
   People,                                 !- Number of People Calculation Method
   1.32,                                   !- Number of People {people}
   ,                                       !- People per Space Floor Area {person/m2}
@@ -1266,21 +862,12 @@
   ZoneAveraged;                           !- Mean Radiant Temperature Calculation Type
 
 OS:People,
-<<<<<<< HEAD
-  {779638fa-c30a-44c0-b1c4-1240264af3fd}, !- Handle
+  {dd55cb02-97d9-4cde-b0f0-bd5a0302d91f}, !- Handle
   res occupants|living space|story 2,     !- Name
-  {25f7fee3-2568-4821-972e-14c3d8518a87}, !- People Definition Name
-  {c25317c6-6e71-4500-8532-3efd5ad16637}, !- Space or SpaceType Name
-  {c96c4bba-5db4-4801-825b-1b0d769b60f8}, !- Number of People Schedule Name
-  {29679bc8-1890-4748-86c1-a3bf68674f9c}, !- Activity Level Schedule Name
-=======
-  {84d4aa0c-2720-44de-b64b-17745d44477c}, !- Handle
-  res occupants|living space,             !- Name
-  {c168776e-d46d-41d5-be5e-c43983e63ed2}, !- People Definition Name
-  {871da186-44f8-4651-b06c-ba23c153d168}, !- Space or SpaceType Name
-  {a72e6f9f-0419-4544-8fb8-a0381bb9cfca}, !- Number of People Schedule Name
-  {62f55031-eb2e-4b7e-a156-39b3d57f0f5c}, !- Activity Level Schedule Name
->>>>>>> 039e157a
+  {3149b5cd-2ff8-485c-ad82-a4ebdbd2e1e2}, !- People Definition Name
+  {dfe1bb6e-921e-4e4c-95ea-895a3bcce7ca}, !- Space or SpaceType Name
+  {81fddee1-b9d4-4d40-89e8-6260ae6700f0}, !- Number of People Schedule Name
+  {9e557b74-708c-4ae7-94e2-54e19821e4e5}, !- Activity Level Schedule Name
   ,                                       !- Surface Name/Angle Factor List Name
   ,                                       !- Work Efficiency Schedule Name
   ,                                       !- Clothing Insulation Schedule Name
@@ -1288,11 +875,7 @@
   1;                                      !- Multiplier
 
 OS:ScheduleTypeLimits,
-<<<<<<< HEAD
-  {2a05c969-48cf-4b15-852c-e4f38347e1e1}, !- Handle
-=======
-  {17c5211f-ddac-429e-b9ad-4f9acaaed6b7}, !- Handle
->>>>>>> 039e157a
+  {008ceb32-8a1a-4bf3-b704-2513d21621ab}, !- Handle
   ActivityLevel,                          !- Name
   0,                                      !- Lower Limit Value
   ,                                       !- Upper Limit Value
@@ -1300,24 +883,15 @@
   ActivityLevel;                          !- Unit Type
 
 OS:ScheduleTypeLimits,
-<<<<<<< HEAD
-  {18fefed4-935d-4bf0-b638-0fa249e1874a}, !- Handle
-=======
-  {ba45cd51-a14a-4688-9f2a-2747629508dc}, !- Handle
->>>>>>> 039e157a
+  {f9f63309-12a9-44bd-9877-c7873013696a}, !- Handle
   Fractional,                             !- Name
   0,                                      !- Lower Limit Value
   1,                                      !- Upper Limit Value
   Continuous;                             !- Numeric Type
 
 OS:People:Definition,
-<<<<<<< HEAD
-  {a1cf9b5a-83c7-4852-814d-3a898cc77a9a}, !- Handle
+  {8b85ea42-ea0f-4b54-ae62-9bd9233b1618}, !- Handle
   res occupants|living space,             !- Name
-=======
-  {89a31beb-11c5-4c53-8d8b-39f4588082fa}, !- Handle
-  res occupants|living space|story 2,     !- Name
->>>>>>> 039e157a
   People,                                 !- Number of People Calculation Method
   1.32,                                   !- Number of People {people}
   ,                                       !- People per Space Floor Area {person/m2}
@@ -1329,21 +903,12 @@
   ZoneAveraged;                           !- Mean Radiant Temperature Calculation Type
 
 OS:People,
-<<<<<<< HEAD
-  {4898ca84-7ae8-44fb-b0ba-ec268dfcf4d4}, !- Handle
+  {544e22e7-a3f5-4006-ba0b-db75e588657c}, !- Handle
   res occupants|living space,             !- Name
-  {a1cf9b5a-83c7-4852-814d-3a898cc77a9a}, !- People Definition Name
-  {7b142312-26ee-4417-9f64-b9ae16c8cf68}, !- Space or SpaceType Name
-  {c96c4bba-5db4-4801-825b-1b0d769b60f8}, !- Number of People Schedule Name
-  {29679bc8-1890-4748-86c1-a3bf68674f9c}, !- Activity Level Schedule Name
-=======
-  {618a27b6-4846-451a-a51b-9f7b4b5c4eeb}, !- Handle
-  res occupants|living space|story 2,     !- Name
-  {89a31beb-11c5-4c53-8d8b-39f4588082fa}, !- People Definition Name
-  {8139b94d-0982-4218-8b36-f0a6321b49b9}, !- Space or SpaceType Name
-  {a72e6f9f-0419-4544-8fb8-a0381bb9cfca}, !- Number of People Schedule Name
-  {62f55031-eb2e-4b7e-a156-39b3d57f0f5c}, !- Activity Level Schedule Name
->>>>>>> 039e157a
+  {8b85ea42-ea0f-4b54-ae62-9bd9233b1618}, !- People Definition Name
+  {acd46025-2e82-40dd-b3d6-c414f7919b29}, !- Space or SpaceType Name
+  {81fddee1-b9d4-4d40-89e8-6260ae6700f0}, !- Number of People Schedule Name
+  {9e557b74-708c-4ae7-94e2-54e19821e4e5}, !- Activity Level Schedule Name
   ,                                       !- Surface Name/Angle Factor List Name
   ,                                       !- Work Efficiency Schedule Name
   ,                                       !- Clothing Insulation Schedule Name
