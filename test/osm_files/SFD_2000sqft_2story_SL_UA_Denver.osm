--- conflicted
+++ resolved
@@ -1,73 +1,41 @@
 !- NOTE: Auto-generated from /test/osw_files/SFD_2000sqft_2story_SL_UA_Denver.osw
 
 OS:Version,
-<<<<<<< HEAD
-  {c9a6019c-b26a-45a9-997b-05f6f17fd7a9}, !- Handle
+  {ba75df1b-531e-4184-88a4-304bfa4c53ba}, !- Handle
   2.9.1;                                  !- Version Identifier
 
 OS:SimulationControl,
-  {7c3ceb63-bd6e-4a3a-837f-baba381c9526}, !- Handle
-=======
-  {2508a6bb-14e6-45ff-986f-8fd4e5f925d8}, !- Handle
-  2.9.1;                                  !- Version Identifier
-
-OS:SimulationControl,
-  {671dfa66-f5cd-410f-a5a0-bc43d44ef704}, !- Handle
->>>>>>> 425d8131
+  {9fffc00f-7bc4-4693-a6d1-1b016d866983}, !- Handle
   ,                                       !- Do Zone Sizing Calculation
   ,                                       !- Do System Sizing Calculation
   ,                                       !- Do Plant Sizing Calculation
   No;                                     !- Run Simulation for Sizing Periods
 
 OS:Timestep,
-<<<<<<< HEAD
-  {88cdb35d-2b39-4f13-83c4-7f9b086c6025}, !- Handle
+  {86c62b3d-d128-4cf9-944e-44a0073f6fb3}, !- Handle
   6;                                      !- Number of Timesteps per Hour
 
 OS:ShadowCalculation,
-  {d7af85cb-0760-4f13-bc66-3ced5cca5187}, !- Handle
-=======
-  {7d11d880-91cb-48de-ad57-6cb1c2374d45}, !- Handle
-  6;                                      !- Number of Timesteps per Hour
-
-OS:ShadowCalculation,
-  {99675a33-f907-4e75-b8c7-88038b3fcea5}, !- Handle
->>>>>>> 425d8131
+  {0d406c5c-c1f4-4bb3-9904-9d0d05424e4d}, !- Handle
   20,                                     !- Calculation Frequency
   200;                                    !- Maximum Figures in Shadow Overlap Calculations
 
 OS:SurfaceConvectionAlgorithm:Outside,
-<<<<<<< HEAD
-  {3086a208-3fad-4830-b24f-5dfa550d2d3f}, !- Handle
+  {633148bb-4c76-44f2-9064-63c2b7142fb1}, !- Handle
   DOE-2;                                  !- Algorithm
 
 OS:SurfaceConvectionAlgorithm:Inside,
-  {87f32193-da83-4cfe-ab72-ba74165f4faa}, !- Handle
+  {6befdc73-fae7-4538-a2ae-285ec9f0cf83}, !- Handle
   TARP;                                   !- Algorithm
 
 OS:ZoneCapacitanceMultiplier:ResearchSpecial,
-  {8976e4f1-682c-4e0b-85b3-24e01750d3e0}, !- Handle
-=======
-  {3f2f4a3d-48ca-47c8-b234-cc3a4817ff81}, !- Handle
-  DOE-2;                                  !- Algorithm
-
-OS:SurfaceConvectionAlgorithm:Inside,
-  {41cc1e75-937a-4125-83ee-42071f684aef}, !- Handle
-  TARP;                                   !- Algorithm
-
-OS:ZoneCapacitanceMultiplier:ResearchSpecial,
-  {81dfb9d2-2707-460d-8fe1-531018bcb6c2}, !- Handle
->>>>>>> 425d8131
+  {a92f32da-c1fa-4f18-a2fe-ee73a24e31d6}, !- Handle
   ,                                       !- Temperature Capacity Multiplier
   15,                                     !- Humidity Capacity Multiplier
   ;                                       !- Carbon Dioxide Capacity Multiplier
 
 OS:RunPeriod,
-<<<<<<< HEAD
-  {9bbfb232-0567-471e-aba7-4b8c322ad63e}, !- Handle
-=======
-  {0d427a84-a0bb-4fe0-b386-ebd30590a40b}, !- Handle
->>>>>>> 425d8131
+  {6ecd3f72-8386-44c5-8ea0-695ce915a63c}, !- Handle
   Run Period 1,                           !- Name
   1,                                      !- Begin Month
   1,                                      !- Begin Day of Month
@@ -81,17 +49,13 @@
   ;                                       !- Number of Times Runperiod to be Repeated
 
 OS:YearDescription,
-<<<<<<< HEAD
-  {503ea0ee-94fe-472b-9d45-84b771f1ada6}, !- Handle
-=======
-  {6dc3ce92-39f2-4122-aa56-ecd58f6e646c}, !- Handle
->>>>>>> 425d8131
+  {27950fdb-53fe-417b-a25e-627539d0e4f3}, !- Handle
   2007,                                   !- Calendar Year
   ,                                       !- Day of Week for Start Day
   ;                                       !- Is Leap Year
 
 OS:WeatherFile,
-  {2c863b35-e60b-4cd5-824f-a2429112385a}, !- Handle
+  {0d31284f-d0d4-46b3-bfea-4b5716f3038b}, !- Handle
   Denver Intl Ap,                         !- City
   CO,                                     !- State Province Region
   USA,                                    !- Country
@@ -105,8 +69,8 @@
   E23378AA;                               !- Checksum
 
 OS:AdditionalProperties,
-  {f083e086-73da-4b46-be73-cd53f97f203a}, !- Handle
-  {2c863b35-e60b-4cd5-824f-a2429112385a}, !- Object Name
+  {c4076786-57df-4dd4-915d-1586fe783255}, !- Handle
+  {0d31284f-d0d4-46b3-bfea-4b5716f3038b}, !- Object Name
   EPWHeaderCity,                          !- Feature Name 1
   String,                                 !- Feature Data Type 1
   Denver Intl Ap,                         !- Feature Value 1
@@ -214,7 +178,7 @@
   84;                                     !- Feature Value 35
 
 OS:Site,
-  {4db40cf3-eb11-481c-bd7a-8c3cb7e32f99}, !- Handle
+  {01f6c232-5615-4c83-aa75-62a6e6ef8535}, !- Handle
   Denver Intl Ap_CO_USA,                  !- Name
   39.83,                                  !- Latitude {deg}
   -104.65,                                !- Longitude {deg}
@@ -223,7 +187,7 @@
   ;                                       !- Terrain
 
 OS:ClimateZones,
-  {7d1f4ba2-2f91-491c-8743-9be43546ecd9}, !- Handle
+  {c5e632ea-901d-4098-ad30-d3c02932dc3c}, !- Handle
   ,                                       !- Active Institution
   ,                                       !- Active Year
   ,                                       !- Climate Zone Institution Name 1
@@ -236,19 +200,19 @@
   Cold;                                   !- Climate Zone Value 2
 
 OS:Site:WaterMainsTemperature,
-  {b2beb7ec-c748-4b88-8566-e7b3ecfa55a3}, !- Handle
+  {50d73185-c211-437e-b32a-2cbcc007b48f}, !- Handle
   Correlation,                            !- Calculation Method
   ,                                       !- Temperature Schedule Name
   10.8753424657535,                       !- Annual Average Outdoor Air Temperature {C}
   23.1524007936508;                       !- Maximum Difference In Monthly Average Outdoor Air Temperatures {deltaC}
 
 OS:RunPeriodControl:DaylightSavingTime,
-  {16bd15e2-0c80-4841-ae7b-8bc67415afea}, !- Handle
+  {4431eddb-f4e2-4369-b279-39665cfac80e}, !- Handle
   4/7,                                    !- Start Date
   10/26;                                  !- End Date
 
 OS:Site:GroundTemperature:Deep,
-  {71416b67-6c1b-4c1f-9df2-f07d015467cc}, !- Handle
+  {98397682-b372-4922-b4ef-3864c1974960}, !- Handle
   10.8753424657535,                       !- January Deep Ground Temperature {C}
   10.8753424657535,                       !- February Deep Ground Temperature {C}
   10.8753424657535,                       !- March Deep Ground Temperature {C}
@@ -263,11 +227,7 @@
   10.8753424657535;                       !- December Deep Ground Temperature {C}
 
 OS:ThermalZone,
-<<<<<<< HEAD
-  {ce070068-08a7-4043-b222-ca2d4d8998df}, !- Handle
-=======
-  {4dbfd51e-7902-4e0c-83b9-0bb53c77465f}, !- Handle
->>>>>>> 425d8131
+  {07898b8b-a821-47a9-8392-6b7e7c0c9605}, !- Handle
   living zone,                            !- Name
   ,                                       !- Multiplier
   ,                                       !- Ceiling Height {m}
@@ -276,17 +236,10 @@
   ,                                       !- Zone Inside Convection Algorithm
   ,                                       !- Zone Outside Convection Algorithm
   ,                                       !- Zone Conditioning Equipment List Name
-<<<<<<< HEAD
-  {03947daa-46c3-40ef-a3f6-fb80beac122e}, !- Zone Air Inlet Port List
-  {b830fdc9-261d-4fdd-b84c-aadd1b1661ca}, !- Zone Air Exhaust Port List
-  {4fd0b51a-c12c-47d2-a130-cae6a9c9f9b9}, !- Zone Air Node Name
-  {6acd890d-444c-4db6-a8f7-2ad28097a5ac}, !- Zone Return Air Port List
-=======
-  {5c996743-db5a-42ee-b67b-380928b10fa9}, !- Zone Air Inlet Port List
-  {6d618d36-bdb3-497e-8e59-3f0c6256f554}, !- Zone Air Exhaust Port List
-  {290e4c44-5888-4cca-b8a7-67052735e32c}, !- Zone Air Node Name
-  {75247155-5d91-47cd-9f49-9ecc5ece04e9}, !- Zone Return Air Port List
->>>>>>> 425d8131
+  {0c72d064-99df-4ae1-a98e-3755d0fa0aea}, !- Zone Air Inlet Port List
+  {02c6ccef-ae4e-4559-b6dc-ed5550782fa7}, !- Zone Air Exhaust Port List
+  {b85b252e-85db-4dd8-9f58-07e53397842f}, !- Zone Air Node Name
+  {9a549d0e-ca6e-4b91-ac8b-bc916ccaaf3b}, !- Zone Return Air Port List
   ,                                       !- Primary Daylighting Control Name
   ,                                       !- Fraction of Zone Controlled by Primary Daylighting Control
   ,                                       !- Secondary Daylighting Control Name
@@ -297,71 +250,37 @@
   No;                                     !- Use Ideal Air Loads
 
 OS:Node,
-<<<<<<< HEAD
-  {e5bd8eb9-5a42-4b34-8abd-e896923817c7}, !- Handle
+  {ea99c5ac-66f3-46cc-80bd-7b4fdf724b69}, !- Handle
   Node 1,                                 !- Name
-  {4fd0b51a-c12c-47d2-a130-cae6a9c9f9b9}, !- Inlet Port
+  {b85b252e-85db-4dd8-9f58-07e53397842f}, !- Inlet Port
   ;                                       !- Outlet Port
 
 OS:Connection,
-  {4fd0b51a-c12c-47d2-a130-cae6a9c9f9b9}, !- Handle
-  {3c09a621-98a1-45c4-b606-9165b624f8f8}, !- Name
-  {ce070068-08a7-4043-b222-ca2d4d8998df}, !- Source Object
+  {b85b252e-85db-4dd8-9f58-07e53397842f}, !- Handle
+  {217ea1e7-c621-4125-bac9-35a87a99b789}, !- Name
+  {07898b8b-a821-47a9-8392-6b7e7c0c9605}, !- Source Object
   11,                                     !- Outlet Port
-  {e5bd8eb9-5a42-4b34-8abd-e896923817c7}, !- Target Object
+  {ea99c5ac-66f3-46cc-80bd-7b4fdf724b69}, !- Target Object
   2;                                      !- Inlet Port
 
 OS:PortList,
-  {03947daa-46c3-40ef-a3f6-fb80beac122e}, !- Handle
-  {5540206c-6b91-4a3f-bcf6-13a0282dd34a}, !- Name
-  {ce070068-08a7-4043-b222-ca2d4d8998df}; !- HVAC Component
+  {0c72d064-99df-4ae1-a98e-3755d0fa0aea}, !- Handle
+  {eed037ba-e01e-4e5c-91b7-44581b26a358}, !- Name
+  {07898b8b-a821-47a9-8392-6b7e7c0c9605}; !- HVAC Component
 
 OS:PortList,
-  {b830fdc9-261d-4fdd-b84c-aadd1b1661ca}, !- Handle
-  {f96e0b27-1b7e-4eb4-9fa2-70745ef9199a}, !- Name
-  {ce070068-08a7-4043-b222-ca2d4d8998df}; !- HVAC Component
+  {02c6ccef-ae4e-4559-b6dc-ed5550782fa7}, !- Handle
+  {2e93775e-8008-4aa6-8a7c-24ef8b1e78a3}, !- Name
+  {07898b8b-a821-47a9-8392-6b7e7c0c9605}; !- HVAC Component
 
 OS:PortList,
-  {6acd890d-444c-4db6-a8f7-2ad28097a5ac}, !- Handle
-  {bd7dbd69-cc70-48e4-aaa3-f880641cec99}, !- Name
-  {ce070068-08a7-4043-b222-ca2d4d8998df}; !- HVAC Component
+  {9a549d0e-ca6e-4b91-ac8b-bc916ccaaf3b}, !- Handle
+  {4317e176-aafd-491f-8e66-07c06c31d275}, !- Name
+  {07898b8b-a821-47a9-8392-6b7e7c0c9605}; !- HVAC Component
 
 OS:Sizing:Zone,
-  {913dcd1d-514a-4238-ba52-673b0946d613}, !- Handle
-  {ce070068-08a7-4043-b222-ca2d4d8998df}, !- Zone or ZoneList Name
-=======
-  {0e38ccee-4a69-4551-9574-d450e2f49d21}, !- Handle
-  Node 1,                                 !- Name
-  {290e4c44-5888-4cca-b8a7-67052735e32c}, !- Inlet Port
-  ;                                       !- Outlet Port
-
-OS:Connection,
-  {290e4c44-5888-4cca-b8a7-67052735e32c}, !- Handle
-  {0574a044-302c-46dc-b4ff-e262e7321b94}, !- Name
-  {4dbfd51e-7902-4e0c-83b9-0bb53c77465f}, !- Source Object
-  11,                                     !- Outlet Port
-  {0e38ccee-4a69-4551-9574-d450e2f49d21}, !- Target Object
-  2;                                      !- Inlet Port
-
-OS:PortList,
-  {5c996743-db5a-42ee-b67b-380928b10fa9}, !- Handle
-  {5f86d42b-a669-4d77-a22e-000b650dcd08}, !- Name
-  {4dbfd51e-7902-4e0c-83b9-0bb53c77465f}; !- HVAC Component
-
-OS:PortList,
-  {6d618d36-bdb3-497e-8e59-3f0c6256f554}, !- Handle
-  {9d31619b-b304-44cc-ae1d-ae62f36fe37f}, !- Name
-  {4dbfd51e-7902-4e0c-83b9-0bb53c77465f}; !- HVAC Component
-
-OS:PortList,
-  {75247155-5d91-47cd-9f49-9ecc5ece04e9}, !- Handle
-  {d96d7e4b-6afa-47a8-a006-0500dd65f329}, !- Name
-  {4dbfd51e-7902-4e0c-83b9-0bb53c77465f}; !- HVAC Component
-
-OS:Sizing:Zone,
-  {98cebad8-1ad2-44a5-8a44-a9fdd5515bc4}, !- Handle
-  {4dbfd51e-7902-4e0c-83b9-0bb53c77465f}, !- Zone or ZoneList Name
->>>>>>> 425d8131
+  {73801cb2-4ceb-425a-be2b-5246fa55d0bf}, !- Handle
+  {07898b8b-a821-47a9-8392-6b7e7c0c9605}, !- Zone or ZoneList Name
   SupplyAirTemperature,                   !- Zone Cooling Design Supply Air Temperature Input Method
   14,                                     !- Zone Cooling Design Supply Air Temperature {C}
   11.11,                                  !- Zone Cooling Design Supply Air Temperature Difference {deltaC}
@@ -390,25 +309,14 @@
   autosize;                               !- Dedicated Outdoor Air High Setpoint Temperature for Design {C}
 
 OS:ZoneHVAC:EquipmentList,
-<<<<<<< HEAD
-  {d98a569f-66c1-482b-974e-ee968c90e041}, !- Handle
+  {a8585942-84be-405d-9efd-02a6c3eae151}, !- Handle
   Zone HVAC Equipment List 1,             !- Name
-  {ce070068-08a7-4043-b222-ca2d4d8998df}; !- Thermal Zone
+  {07898b8b-a821-47a9-8392-6b7e7c0c9605}; !- Thermal Zone
 
 OS:Space,
-  {e11c6c5a-9724-4923-840b-9ce218324621}, !- Handle
+  {0f65da30-c986-4a10-b4a1-33fa241fe02a}, !- Handle
   living space,                           !- Name
-  {8a7d64c7-ff57-4bc8-994f-258a9ef4a015}, !- Space Type Name
-=======
-  {306c4551-b06f-489a-96bb-c30383a7cf8a}, !- Handle
-  Zone HVAC Equipment List 1,             !- Name
-  {4dbfd51e-7902-4e0c-83b9-0bb53c77465f}; !- Thermal Zone
-
-OS:Space,
-  {e4934298-055c-4fb8-861f-7de36b8695e9}, !- Handle
-  living space,                           !- Name
-  {004486f6-9733-421b-bb8f-3bfbdd0111c9}, !- Space Type Name
->>>>>>> 425d8131
+  {e5098854-5d22-4bf2-85ee-69388fdbdda4}, !- Space Type Name
   ,                                       !- Default Construction Set Name
   ,                                       !- Default Schedule Set Name
   -0,                                     !- Direction of Relative North {deg}
@@ -416,31 +324,17 @@
   0,                                      !- Y Origin {m}
   0,                                      !- Z Origin {m}
   ,                                       !- Building Story Name
-<<<<<<< HEAD
-  {ce070068-08a7-4043-b222-ca2d4d8998df}, !- Thermal Zone Name
+  {07898b8b-a821-47a9-8392-6b7e7c0c9605}, !- Thermal Zone Name
   ,                                       !- Part of Total Floor Area
   ,                                       !- Design Specification Outdoor Air Object Name
-  {4619b7c0-8d10-4316-a6c3-995f41655c53}; !- Building Unit Name
-
-OS:Surface,
-  {b5a1de8f-d53e-48cc-8979-2cc5e78b632d}, !- Handle
+  {aa0e52a1-537c-48ed-b669-169033c12e1f}; !- Building Unit Name
+
+OS:Surface,
+  {85cf2334-7951-4f41-8a63-bf5fde9c963d}, !- Handle
   Surface 1,                              !- Name
   Floor,                                  !- Surface Type
   ,                                       !- Construction Name
-  {e11c6c5a-9724-4923-840b-9ce218324621}, !- Space Name
-=======
-  {4dbfd51e-7902-4e0c-83b9-0bb53c77465f}, !- Thermal Zone Name
-  ,                                       !- Part of Total Floor Area
-  ,                                       !- Design Specification Outdoor Air Object Name
-  {d52c3363-2f3c-4fe9-a54d-b1754e3ef955}; !- Building Unit Name
-
-OS:Surface,
-  {df3b737a-0bae-42ac-8f77-e80f5fc07bb8}, !- Handle
-  Surface 1,                              !- Name
-  Floor,                                  !- Surface Type
-  ,                                       !- Construction Name
-  {e4934298-055c-4fb8-861f-7de36b8695e9}, !- Space Name
->>>>>>> 425d8131
+  {0f65da30-c986-4a10-b4a1-33fa241fe02a}, !- Space Name
   Foundation,                             !- Outside Boundary Condition
   ,                                       !- Outside Boundary Condition Object
   NoSun,                                  !- Sun Exposure
@@ -453,19 +347,11 @@
   13.6310703908387, 0, 0;                 !- X,Y,Z Vertex 4 {m}
 
 OS:Surface,
-<<<<<<< HEAD
-  {2fed6347-e63e-44d5-974a-1fa422ad4c24}, !- Handle
+  {63938255-6631-41f9-af3a-11f6bad254d1}, !- Handle
   Surface 2,                              !- Name
   Wall,                                   !- Surface Type
   ,                                       !- Construction Name
-  {e11c6c5a-9724-4923-840b-9ce218324621}, !- Space Name
-=======
-  {16de8d06-0985-4a7a-a0f1-b36ef3513155}, !- Handle
-  Surface 2,                              !- Name
-  Wall,                                   !- Surface Type
-  ,                                       !- Construction Name
-  {e4934298-055c-4fb8-861f-7de36b8695e9}, !- Space Name
->>>>>>> 425d8131
+  {0f65da30-c986-4a10-b4a1-33fa241fe02a}, !- Space Name
   Outdoors,                               !- Outside Boundary Condition
   ,                                       !- Outside Boundary Condition Object
   SunExposed,                             !- Sun Exposure
@@ -478,19 +364,11 @@
   0, 0, 2.4384;                           !- X,Y,Z Vertex 4 {m}
 
 OS:Surface,
-<<<<<<< HEAD
-  {fc3bb180-c2b7-47b2-9bdd-30523fa25b00}, !- Handle
+  {7646053f-07ce-477a-af54-c24d7d160966}, !- Handle
   Surface 3,                              !- Name
   Wall,                                   !- Surface Type
   ,                                       !- Construction Name
-  {e11c6c5a-9724-4923-840b-9ce218324621}, !- Space Name
-=======
-  {e2c72ad1-4175-4445-a695-5e98624fec81}, !- Handle
-  Surface 3,                              !- Name
-  Wall,                                   !- Surface Type
-  ,                                       !- Construction Name
-  {e4934298-055c-4fb8-861f-7de36b8695e9}, !- Space Name
->>>>>>> 425d8131
+  {0f65da30-c986-4a10-b4a1-33fa241fe02a}, !- Space Name
   Outdoors,                               !- Outside Boundary Condition
   ,                                       !- Outside Boundary Condition Object
   SunExposed,                             !- Sun Exposure
@@ -503,19 +381,11 @@
   0, 6.81553519541936, 2.4384;            !- X,Y,Z Vertex 4 {m}
 
 OS:Surface,
-<<<<<<< HEAD
-  {a73fae3e-75ed-4940-9cc3-96069219c2e6}, !- Handle
+  {5f878dc1-c574-4535-a166-b38907881932}, !- Handle
   Surface 4,                              !- Name
   Wall,                                   !- Surface Type
   ,                                       !- Construction Name
-  {e11c6c5a-9724-4923-840b-9ce218324621}, !- Space Name
-=======
-  {541d09a3-7a36-4d65-b755-362e60eca636}, !- Handle
-  Surface 4,                              !- Name
-  Wall,                                   !- Surface Type
-  ,                                       !- Construction Name
-  {e4934298-055c-4fb8-861f-7de36b8695e9}, !- Space Name
->>>>>>> 425d8131
+  {0f65da30-c986-4a10-b4a1-33fa241fe02a}, !- Space Name
   Outdoors,                               !- Outside Boundary Condition
   ,                                       !- Outside Boundary Condition Object
   SunExposed,                             !- Sun Exposure
@@ -528,19 +398,11 @@
   13.6310703908387, 6.81553519541936, 2.4384; !- X,Y,Z Vertex 4 {m}
 
 OS:Surface,
-<<<<<<< HEAD
-  {6985b424-80fe-4266-ab9b-ab47027b4187}, !- Handle
+  {32cc65eb-0b3f-4667-ab9d-dfbc37109f20}, !- Handle
   Surface 5,                              !- Name
   Wall,                                   !- Surface Type
   ,                                       !- Construction Name
-  {e11c6c5a-9724-4923-840b-9ce218324621}, !- Space Name
-=======
-  {930b08de-f610-4876-81d3-b6d7fd5592be}, !- Handle
-  Surface 5,                              !- Name
-  Wall,                                   !- Surface Type
-  ,                                       !- Construction Name
-  {e4934298-055c-4fb8-861f-7de36b8695e9}, !- Space Name
->>>>>>> 425d8131
+  {0f65da30-c986-4a10-b4a1-33fa241fe02a}, !- Space Name
   Outdoors,                               !- Outside Boundary Condition
   ,                                       !- Outside Boundary Condition Object
   SunExposed,                             !- Sun Exposure
@@ -553,23 +415,13 @@
   13.6310703908387, 0, 2.4384;            !- X,Y,Z Vertex 4 {m}
 
 OS:Surface,
-<<<<<<< HEAD
-  {384e0ed0-83db-41e6-8875-091e43bedf35}, !- Handle
+  {10c1acc6-4e9c-42ab-b1b2-a94428515431}, !- Handle
   Surface 6,                              !- Name
   RoofCeiling,                            !- Surface Type
   ,                                       !- Construction Name
-  {e11c6c5a-9724-4923-840b-9ce218324621}, !- Space Name
+  {0f65da30-c986-4a10-b4a1-33fa241fe02a}, !- Space Name
   Surface,                                !- Outside Boundary Condition
-  {33fbc8be-fde7-4173-9e7d-d4b2a68f4dad}, !- Outside Boundary Condition Object
-=======
-  {220a4587-acdc-49ae-815a-9e6680023b28}, !- Handle
-  Surface 6,                              !- Name
-  RoofCeiling,                            !- Surface Type
-  ,                                       !- Construction Name
-  {e4934298-055c-4fb8-861f-7de36b8695e9}, !- Space Name
-  Surface,                                !- Outside Boundary Condition
-  {745859ef-c536-488f-8fca-0540f3a9f786}, !- Outside Boundary Condition Object
->>>>>>> 425d8131
+  {c130ec3b-e6a6-4b40-9e9e-6bf5283122d0}, !- Outside Boundary Condition Object
   NoSun,                                  !- Sun Exposure
   NoWind,                                 !- Wind Exposure
   ,                                       !- View Factor to Ground
@@ -580,11 +432,7 @@
   0, 0, 2.4384;                           !- X,Y,Z Vertex 4 {m}
 
 OS:SpaceType,
-<<<<<<< HEAD
-  {8a7d64c7-ff57-4bc8-994f-258a9ef4a015}, !- Handle
-=======
-  {004486f6-9733-421b-bb8f-3bfbdd0111c9}, !- Handle
->>>>>>> 425d8131
+  {e5098854-5d22-4bf2-85ee-69388fdbdda4}, !- Handle
   Space Type 1,                           !- Name
   ,                                       !- Default Construction Set Name
   ,                                       !- Default Schedule Set Name
@@ -595,15 +443,9 @@
   living;                                 !- Standards Space Type
 
 OS:Space,
-<<<<<<< HEAD
-  {66258654-16ef-4c98-aae1-b09e61336b09}, !- Handle
+  {1d4cd568-c075-401a-ad81-3597ae1dea06}, !- Handle
   living space|story 2,                   !- Name
-  {8a7d64c7-ff57-4bc8-994f-258a9ef4a015}, !- Space Type Name
-=======
-  {0f620b9e-7eb9-41b8-894f-7e29d533f332}, !- Handle
-  living space|story 2,                   !- Name
-  {004486f6-9733-421b-bb8f-3bfbdd0111c9}, !- Space Type Name
->>>>>>> 425d8131
+  {e5098854-5d22-4bf2-85ee-69388fdbdda4}, !- Space Type Name
   ,                                       !- Default Construction Set Name
   ,                                       !- Default Schedule Set Name
   -0,                                     !- Direction of Relative North {deg}
@@ -611,35 +453,19 @@
   0,                                      !- Y Origin {m}
   2.4384,                                 !- Z Origin {m}
   ,                                       !- Building Story Name
-<<<<<<< HEAD
-  {ce070068-08a7-4043-b222-ca2d4d8998df}, !- Thermal Zone Name
+  {07898b8b-a821-47a9-8392-6b7e7c0c9605}, !- Thermal Zone Name
   ,                                       !- Part of Total Floor Area
   ,                                       !- Design Specification Outdoor Air Object Name
-  {4619b7c0-8d10-4316-a6c3-995f41655c53}; !- Building Unit Name
-
-OS:Surface,
-  {33fbc8be-fde7-4173-9e7d-d4b2a68f4dad}, !- Handle
+  {aa0e52a1-537c-48ed-b669-169033c12e1f}; !- Building Unit Name
+
+OS:Surface,
+  {c130ec3b-e6a6-4b40-9e9e-6bf5283122d0}, !- Handle
   Surface 7,                              !- Name
   Floor,                                  !- Surface Type
   ,                                       !- Construction Name
-  {66258654-16ef-4c98-aae1-b09e61336b09}, !- Space Name
+  {1d4cd568-c075-401a-ad81-3597ae1dea06}, !- Space Name
   Surface,                                !- Outside Boundary Condition
-  {384e0ed0-83db-41e6-8875-091e43bedf35}, !- Outside Boundary Condition Object
-=======
-  {4dbfd51e-7902-4e0c-83b9-0bb53c77465f}, !- Thermal Zone Name
-  ,                                       !- Part of Total Floor Area
-  ,                                       !- Design Specification Outdoor Air Object Name
-  {d52c3363-2f3c-4fe9-a54d-b1754e3ef955}; !- Building Unit Name
-
-OS:Surface,
-  {745859ef-c536-488f-8fca-0540f3a9f786}, !- Handle
-  Surface 7,                              !- Name
-  Floor,                                  !- Surface Type
-  ,                                       !- Construction Name
-  {0f620b9e-7eb9-41b8-894f-7e29d533f332}, !- Space Name
-  Surface,                                !- Outside Boundary Condition
-  {220a4587-acdc-49ae-815a-9e6680023b28}, !- Outside Boundary Condition Object
->>>>>>> 425d8131
+  {10c1acc6-4e9c-42ab-b1b2-a94428515431}, !- Outside Boundary Condition Object
   NoSun,                                  !- Sun Exposure
   NoWind,                                 !- Wind Exposure
   ,                                       !- View Factor to Ground
@@ -650,19 +476,11 @@
   13.6310703908387, 0, 0;                 !- X,Y,Z Vertex 4 {m}
 
 OS:Surface,
-<<<<<<< HEAD
-  {cfaaed7f-df4e-42d6-958e-88212c721953}, !- Handle
+  {595e65ae-9a34-4287-a48c-683af1e6aeca}, !- Handle
   Surface 8,                              !- Name
   Wall,                                   !- Surface Type
   ,                                       !- Construction Name
-  {66258654-16ef-4c98-aae1-b09e61336b09}, !- Space Name
-=======
-  {6d0f95de-40c4-4f30-9028-761f1c91afb9}, !- Handle
-  Surface 8,                              !- Name
-  Wall,                                   !- Surface Type
-  ,                                       !- Construction Name
-  {0f620b9e-7eb9-41b8-894f-7e29d533f332}, !- Space Name
->>>>>>> 425d8131
+  {1d4cd568-c075-401a-ad81-3597ae1dea06}, !- Space Name
   Outdoors,                               !- Outside Boundary Condition
   ,                                       !- Outside Boundary Condition Object
   SunExposed,                             !- Sun Exposure
@@ -675,19 +493,11 @@
   0, 0, 2.4384;                           !- X,Y,Z Vertex 4 {m}
 
 OS:Surface,
-<<<<<<< HEAD
-  {89086cc9-db57-4fae-82eb-eac8f9f5ea54}, !- Handle
+  {4ad7aac0-6dfb-4cd5-a3d6-90e4785c49bb}, !- Handle
   Surface 9,                              !- Name
   Wall,                                   !- Surface Type
   ,                                       !- Construction Name
-  {66258654-16ef-4c98-aae1-b09e61336b09}, !- Space Name
-=======
-  {6c3f80f0-3ec0-4fe9-b63d-114bd006a806}, !- Handle
-  Surface 9,                              !- Name
-  Wall,                                   !- Surface Type
-  ,                                       !- Construction Name
-  {0f620b9e-7eb9-41b8-894f-7e29d533f332}, !- Space Name
->>>>>>> 425d8131
+  {1d4cd568-c075-401a-ad81-3597ae1dea06}, !- Space Name
   Outdoors,                               !- Outside Boundary Condition
   ,                                       !- Outside Boundary Condition Object
   SunExposed,                             !- Sun Exposure
@@ -700,19 +510,11 @@
   0, 6.81553519541936, 2.4384;            !- X,Y,Z Vertex 4 {m}
 
 OS:Surface,
-<<<<<<< HEAD
-  {2d6fc25b-9230-431b-94b0-7c26c02d4fe5}, !- Handle
+  {f38d702e-4db8-412c-a5f7-59a741098ba9}, !- Handle
   Surface 10,                             !- Name
   Wall,                                   !- Surface Type
   ,                                       !- Construction Name
-  {66258654-16ef-4c98-aae1-b09e61336b09}, !- Space Name
-=======
-  {b33cb60d-6d9b-482e-8c76-a47e1163c9e5}, !- Handle
-  Surface 10,                             !- Name
-  Wall,                                   !- Surface Type
-  ,                                       !- Construction Name
-  {0f620b9e-7eb9-41b8-894f-7e29d533f332}, !- Space Name
->>>>>>> 425d8131
+  {1d4cd568-c075-401a-ad81-3597ae1dea06}, !- Space Name
   Outdoors,                               !- Outside Boundary Condition
   ,                                       !- Outside Boundary Condition Object
   SunExposed,                             !- Sun Exposure
@@ -725,19 +527,11 @@
   13.6310703908387, 6.81553519541936, 2.4384; !- X,Y,Z Vertex 4 {m}
 
 OS:Surface,
-<<<<<<< HEAD
-  {2ead5789-2fb7-456e-bea4-2604d08056c6}, !- Handle
+  {357ffefe-ed3c-44f5-b8e1-f4ac4601d01a}, !- Handle
   Surface 11,                             !- Name
   Wall,                                   !- Surface Type
   ,                                       !- Construction Name
-  {66258654-16ef-4c98-aae1-b09e61336b09}, !- Space Name
-=======
-  {d37c39e3-f5da-4f7c-8b48-cd727af880af}, !- Handle
-  Surface 11,                             !- Name
-  Wall,                                   !- Surface Type
-  ,                                       !- Construction Name
-  {0f620b9e-7eb9-41b8-894f-7e29d533f332}, !- Space Name
->>>>>>> 425d8131
+  {1d4cd568-c075-401a-ad81-3597ae1dea06}, !- Space Name
   Outdoors,                               !- Outside Boundary Condition
   ,                                       !- Outside Boundary Condition Object
   SunExposed,                             !- Sun Exposure
@@ -750,23 +544,13 @@
   13.6310703908387, 0, 2.4384;            !- X,Y,Z Vertex 4 {m}
 
 OS:Surface,
-<<<<<<< HEAD
-  {f3777f48-4403-4871-bbeb-ce77209cbbfe}, !- Handle
+  {4b344a8c-a9ff-4d11-ad13-96e482a23657}, !- Handle
   Surface 12,                             !- Name
   RoofCeiling,                            !- Surface Type
   ,                                       !- Construction Name
-  {66258654-16ef-4c98-aae1-b09e61336b09}, !- Space Name
+  {1d4cd568-c075-401a-ad81-3597ae1dea06}, !- Space Name
   Surface,                                !- Outside Boundary Condition
-  {01179244-d395-4832-9dc6-68fc13d49cf4}, !- Outside Boundary Condition Object
-=======
-  {465ea9e5-90f6-4179-b009-d088ff6c7ea6}, !- Handle
-  Surface 12,                             !- Name
-  RoofCeiling,                            !- Surface Type
-  ,                                       !- Construction Name
-  {0f620b9e-7eb9-41b8-894f-7e29d533f332}, !- Space Name
-  Surface,                                !- Outside Boundary Condition
-  {321ab96a-162d-4b46-9e36-a331b89f6fa7}, !- Outside Boundary Condition Object
->>>>>>> 425d8131
+  {3173ee68-c6dd-4889-a9df-94f2910d53dd}, !- Outside Boundary Condition Object
   NoSun,                                  !- Sun Exposure
   NoWind,                                 !- Wind Exposure
   ,                                       !- View Factor to Ground
@@ -777,23 +561,13 @@
   0, 0, 2.4384;                           !- X,Y,Z Vertex 4 {m}
 
 OS:Surface,
-<<<<<<< HEAD
-  {01179244-d395-4832-9dc6-68fc13d49cf4}, !- Handle
+  {3173ee68-c6dd-4889-a9df-94f2910d53dd}, !- Handle
   Surface 13,                             !- Name
   Floor,                                  !- Surface Type
   ,                                       !- Construction Name
-  {074f6423-804d-4442-a10e-5cbe41f8f25b}, !- Space Name
+  {bf224803-563c-4d66-bcce-d2884a212ac1}, !- Space Name
   Surface,                                !- Outside Boundary Condition
-  {f3777f48-4403-4871-bbeb-ce77209cbbfe}, !- Outside Boundary Condition Object
-=======
-  {321ab96a-162d-4b46-9e36-a331b89f6fa7}, !- Handle
-  Surface 13,                             !- Name
-  Floor,                                  !- Surface Type
-  ,                                       !- Construction Name
-  {a22589ad-2b3e-4f9a-93a5-b619d5949a61}, !- Space Name
-  Surface,                                !- Outside Boundary Condition
-  {465ea9e5-90f6-4179-b009-d088ff6c7ea6}, !- Outside Boundary Condition Object
->>>>>>> 425d8131
+  {4b344a8c-a9ff-4d11-ad13-96e482a23657}, !- Outside Boundary Condition Object
   NoSun,                                  !- Sun Exposure
   NoWind,                                 !- Wind Exposure
   ,                                       !- View Factor to Ground
@@ -804,19 +578,11 @@
   0, 0, 0;                                !- X,Y,Z Vertex 4 {m}
 
 OS:Surface,
-<<<<<<< HEAD
-  {33d31da5-6257-4287-a47b-7e73e4b9c6bf}, !- Handle
+  {9af9b8d2-313b-4762-8490-6c5a4934610e}, !- Handle
   Surface 14,                             !- Name
   RoofCeiling,                            !- Surface Type
   ,                                       !- Construction Name
-  {074f6423-804d-4442-a10e-5cbe41f8f25b}, !- Space Name
-=======
-  {3412f0d2-61f7-45db-961c-8614bca364b7}, !- Handle
-  Surface 14,                             !- Name
-  RoofCeiling,                            !- Surface Type
-  ,                                       !- Construction Name
-  {a22589ad-2b3e-4f9a-93a5-b619d5949a61}, !- Space Name
->>>>>>> 425d8131
+  {bf224803-563c-4d66-bcce-d2884a212ac1}, !- Space Name
   Outdoors,                               !- Outside Boundary Condition
   ,                                       !- Outside Boundary Condition Object
   SunExposed,                             !- Sun Exposure
@@ -829,19 +595,11 @@
   13.6310703908387, 0, 0;                 !- X,Y,Z Vertex 4 {m}
 
 OS:Surface,
-<<<<<<< HEAD
-  {26153d6d-ed62-4992-885f-dce3e652858f}, !- Handle
+  {54649c57-61fa-4e56-8457-24a54ec85160}, !- Handle
   Surface 15,                             !- Name
   RoofCeiling,                            !- Surface Type
   ,                                       !- Construction Name
-  {074f6423-804d-4442-a10e-5cbe41f8f25b}, !- Space Name
-=======
-  {3cfbf6ff-87c1-4ba9-92e0-57d13c2d9e8d}, !- Handle
-  Surface 15,                             !- Name
-  RoofCeiling,                            !- Surface Type
-  ,                                       !- Construction Name
-  {a22589ad-2b3e-4f9a-93a5-b619d5949a61}, !- Space Name
->>>>>>> 425d8131
+  {bf224803-563c-4d66-bcce-d2884a212ac1}, !- Space Name
   Outdoors,                               !- Outside Boundary Condition
   ,                                       !- Outside Boundary Condition Object
   SunExposed,                             !- Sun Exposure
@@ -854,19 +612,11 @@
   0, 6.81553519541936, 0;                 !- X,Y,Z Vertex 4 {m}
 
 OS:Surface,
-<<<<<<< HEAD
-  {6e0a2919-c1a2-4870-8685-96558fdf434c}, !- Handle
+  {27b52e0f-993d-46b1-971f-11ff8e3b419f}, !- Handle
   Surface 16,                             !- Name
   Wall,                                   !- Surface Type
   ,                                       !- Construction Name
-  {074f6423-804d-4442-a10e-5cbe41f8f25b}, !- Space Name
-=======
-  {c95904c2-bce9-476c-8a5a-1869cc45e8e3}, !- Handle
-  Surface 16,                             !- Name
-  Wall,                                   !- Surface Type
-  ,                                       !- Construction Name
-  {a22589ad-2b3e-4f9a-93a5-b619d5949a61}, !- Space Name
->>>>>>> 425d8131
+  {bf224803-563c-4d66-bcce-d2884a212ac1}, !- Space Name
   Outdoors,                               !- Outside Boundary Condition
   ,                                       !- Outside Boundary Condition Object
   SunExposed,                             !- Sun Exposure
@@ -878,19 +628,11 @@
   0, 0, 0;                                !- X,Y,Z Vertex 3 {m}
 
 OS:Surface,
-<<<<<<< HEAD
-  {8c87ffd5-04ae-45e3-810d-126968417f4d}, !- Handle
+  {2b8bda12-830b-4c0f-bc28-9507991dfecc}, !- Handle
   Surface 17,                             !- Name
   Wall,                                   !- Surface Type
   ,                                       !- Construction Name
-  {074f6423-804d-4442-a10e-5cbe41f8f25b}, !- Space Name
-=======
-  {42b89542-c594-4359-8258-d2ca36a589ce}, !- Handle
-  Surface 17,                             !- Name
-  Wall,                                   !- Surface Type
-  ,                                       !- Construction Name
-  {a22589ad-2b3e-4f9a-93a5-b619d5949a61}, !- Space Name
->>>>>>> 425d8131
+  {bf224803-563c-4d66-bcce-d2884a212ac1}, !- Space Name
   Outdoors,                               !- Outside Boundary Condition
   ,                                       !- Outside Boundary Condition Object
   SunExposed,                             !- Sun Exposure
@@ -902,15 +644,9 @@
   13.6310703908387, 6.81553519541936, 0;  !- X,Y,Z Vertex 3 {m}
 
 OS:Space,
-<<<<<<< HEAD
-  {074f6423-804d-4442-a10e-5cbe41f8f25b}, !- Handle
+  {bf224803-563c-4d66-bcce-d2884a212ac1}, !- Handle
   unfinished attic space,                 !- Name
-  {6542c8ae-40f5-4596-b52a-e8707901687f}, !- Space Type Name
-=======
-  {a22589ad-2b3e-4f9a-93a5-b619d5949a61}, !- Handle
-  unfinished attic space,                 !- Name
-  {b68a00b8-4804-4ee7-b79a-e7db4f6bc25a}, !- Space Type Name
->>>>>>> 425d8131
+  {6b7b420f-2f51-45d8-aa78-4cc644ee8f8b}, !- Space Type Name
   ,                                       !- Default Construction Set Name
   ,                                       !- Default Schedule Set Name
   -0,                                     !- Direction of Relative North {deg}
@@ -918,17 +654,10 @@
   0,                                      !- Y Origin {m}
   4.8768,                                 !- Z Origin {m}
   ,                                       !- Building Story Name
-<<<<<<< HEAD
-  {41986fe2-1023-47e5-86d8-77c9507f9a84}; !- Thermal Zone Name
+  {18cdb42f-340b-4ffc-b712-4ef0f0095c5b}; !- Thermal Zone Name
 
 OS:ThermalZone,
-  {41986fe2-1023-47e5-86d8-77c9507f9a84}, !- Handle
-=======
-  {d18f43da-990c-4439-84f8-79e624d85d9e}; !- Thermal Zone Name
-
-OS:ThermalZone,
-  {d18f43da-990c-4439-84f8-79e624d85d9e}, !- Handle
->>>>>>> 425d8131
+  {18cdb42f-340b-4ffc-b712-4ef0f0095c5b}, !- Handle
   unfinished attic zone,                  !- Name
   ,                                       !- Multiplier
   ,                                       !- Ceiling Height {m}
@@ -937,17 +666,10 @@
   ,                                       !- Zone Inside Convection Algorithm
   ,                                       !- Zone Outside Convection Algorithm
   ,                                       !- Zone Conditioning Equipment List Name
-<<<<<<< HEAD
-  {ececaeef-17f0-4e68-948f-a73ebe9a621a}, !- Zone Air Inlet Port List
-  {34ce7d28-e320-4f18-a20d-16ddffb33f33}, !- Zone Air Exhaust Port List
-  {3beb974f-dadb-4f26-8ca0-8f03275df722}, !- Zone Air Node Name
-  {01f3818a-2207-4514-8737-929fbd0aba8f}, !- Zone Return Air Port List
-=======
-  {2a25c641-ba69-4171-9ad6-6400cdac3170}, !- Zone Air Inlet Port List
-  {da18d149-7976-4409-9153-b93cef77286b}, !- Zone Air Exhaust Port List
-  {da693577-af57-4590-8bb1-4eeeb521c222}, !- Zone Air Node Name
-  {8a61a2c9-daaf-423a-9add-8cd5805d3625}, !- Zone Return Air Port List
->>>>>>> 425d8131
+  {eee3f8b6-db8a-412e-8769-bd5ac995328b}, !- Zone Air Inlet Port List
+  {689e47b5-e2a1-4d07-9d84-b6b2e4980741}, !- Zone Air Exhaust Port List
+  {39256339-5714-4d38-8eb5-15db7d8c471b}, !- Zone Air Node Name
+  {3bb7e94b-6bb9-4909-be74-74d9cb79d030}, !- Zone Return Air Port List
   ,                                       !- Primary Daylighting Control Name
   ,                                       !- Fraction of Zone Controlled by Primary Daylighting Control
   ,                                       !- Secondary Daylighting Control Name
@@ -958,71 +680,37 @@
   No;                                     !- Use Ideal Air Loads
 
 OS:Node,
-<<<<<<< HEAD
-  {a704dbb8-69f7-4ed4-8869-e6a19c023a46}, !- Handle
+  {2296da12-d13e-4daa-b7c4-c2371d58d75f}, !- Handle
   Node 2,                                 !- Name
-  {3beb974f-dadb-4f26-8ca0-8f03275df722}, !- Inlet Port
+  {39256339-5714-4d38-8eb5-15db7d8c471b}, !- Inlet Port
   ;                                       !- Outlet Port
 
 OS:Connection,
-  {3beb974f-dadb-4f26-8ca0-8f03275df722}, !- Handle
-  {00e37b4c-dd23-4eff-8bba-dc47f43aad3b}, !- Name
-  {41986fe2-1023-47e5-86d8-77c9507f9a84}, !- Source Object
+  {39256339-5714-4d38-8eb5-15db7d8c471b}, !- Handle
+  {54ffaf74-9c4f-4f4a-80f3-5f51be739547}, !- Name
+  {18cdb42f-340b-4ffc-b712-4ef0f0095c5b}, !- Source Object
   11,                                     !- Outlet Port
-  {a704dbb8-69f7-4ed4-8869-e6a19c023a46}, !- Target Object
+  {2296da12-d13e-4daa-b7c4-c2371d58d75f}, !- Target Object
   2;                                      !- Inlet Port
 
 OS:PortList,
-  {ececaeef-17f0-4e68-948f-a73ebe9a621a}, !- Handle
-  {fa347c80-3015-4fb9-8d53-f14e20e5a95c}, !- Name
-  {41986fe2-1023-47e5-86d8-77c9507f9a84}; !- HVAC Component
+  {eee3f8b6-db8a-412e-8769-bd5ac995328b}, !- Handle
+  {6bda4fba-c75c-475c-83fb-4e49a6e46fa7}, !- Name
+  {18cdb42f-340b-4ffc-b712-4ef0f0095c5b}; !- HVAC Component
 
 OS:PortList,
-  {34ce7d28-e320-4f18-a20d-16ddffb33f33}, !- Handle
-  {b158fcae-cfe1-4005-ba9a-ee8f1b0e8bf8}, !- Name
-  {41986fe2-1023-47e5-86d8-77c9507f9a84}; !- HVAC Component
+  {689e47b5-e2a1-4d07-9d84-b6b2e4980741}, !- Handle
+  {81cef115-8ffc-4e1c-930b-17a703068227}, !- Name
+  {18cdb42f-340b-4ffc-b712-4ef0f0095c5b}; !- HVAC Component
 
 OS:PortList,
-  {01f3818a-2207-4514-8737-929fbd0aba8f}, !- Handle
-  {556067b8-df83-48a7-88ef-d69d83463954}, !- Name
-  {41986fe2-1023-47e5-86d8-77c9507f9a84}; !- HVAC Component
+  {3bb7e94b-6bb9-4909-be74-74d9cb79d030}, !- Handle
+  {7944bea1-b12a-4381-9c78-03a8df27e070}, !- Name
+  {18cdb42f-340b-4ffc-b712-4ef0f0095c5b}; !- HVAC Component
 
 OS:Sizing:Zone,
-  {8b51207b-dbf6-4d78-b543-59a4f7fcae9c}, !- Handle
-  {41986fe2-1023-47e5-86d8-77c9507f9a84}, !- Zone or ZoneList Name
-=======
-  {827551c9-9419-4f61-a127-08123b30ab0a}, !- Handle
-  Node 2,                                 !- Name
-  {da693577-af57-4590-8bb1-4eeeb521c222}, !- Inlet Port
-  ;                                       !- Outlet Port
-
-OS:Connection,
-  {da693577-af57-4590-8bb1-4eeeb521c222}, !- Handle
-  {4303d21d-12fb-4e98-8951-f26a95f493f3}, !- Name
-  {d18f43da-990c-4439-84f8-79e624d85d9e}, !- Source Object
-  11,                                     !- Outlet Port
-  {827551c9-9419-4f61-a127-08123b30ab0a}, !- Target Object
-  2;                                      !- Inlet Port
-
-OS:PortList,
-  {2a25c641-ba69-4171-9ad6-6400cdac3170}, !- Handle
-  {f8fb4431-0ff1-4d93-899a-568d8da27bdb}, !- Name
-  {d18f43da-990c-4439-84f8-79e624d85d9e}; !- HVAC Component
-
-OS:PortList,
-  {da18d149-7976-4409-9153-b93cef77286b}, !- Handle
-  {e3b16952-b554-49ee-8da0-e32ad7b17c41}, !- Name
-  {d18f43da-990c-4439-84f8-79e624d85d9e}; !- HVAC Component
-
-OS:PortList,
-  {8a61a2c9-daaf-423a-9add-8cd5805d3625}, !- Handle
-  {ddd7680b-370e-45ea-8eb0-f389a0d22b24}, !- Name
-  {d18f43da-990c-4439-84f8-79e624d85d9e}; !- HVAC Component
-
-OS:Sizing:Zone,
-  {22d42006-4325-461f-bf9b-ebf89bd9eb8d}, !- Handle
-  {d18f43da-990c-4439-84f8-79e624d85d9e}, !- Zone or ZoneList Name
->>>>>>> 425d8131
+  {64099c66-a966-4ea9-aa7a-c8327d555f3e}, !- Handle
+  {18cdb42f-340b-4ffc-b712-4ef0f0095c5b}, !- Zone or ZoneList Name
   SupplyAirTemperature,                   !- Zone Cooling Design Supply Air Temperature Input Method
   14,                                     !- Zone Cooling Design Supply Air Temperature {C}
   11.11,                                  !- Zone Cooling Design Supply Air Temperature Difference {deltaC}
@@ -1051,21 +739,12 @@
   autosize;                               !- Dedicated Outdoor Air High Setpoint Temperature for Design {C}
 
 OS:ZoneHVAC:EquipmentList,
-<<<<<<< HEAD
-  {fe14c4b5-f49f-4978-bc0d-6d0cb62b4d80}, !- Handle
+  {3451f035-89fe-46e6-9f4d-a84ed4f33434}, !- Handle
   Zone HVAC Equipment List 2,             !- Name
-  {41986fe2-1023-47e5-86d8-77c9507f9a84}; !- Thermal Zone
+  {18cdb42f-340b-4ffc-b712-4ef0f0095c5b}; !- Thermal Zone
 
 OS:SpaceType,
-  {6542c8ae-40f5-4596-b52a-e8707901687f}, !- Handle
-=======
-  {a8a424b9-80f0-4b82-ac14-ca5ec7e5fa6a}, !- Handle
-  Zone HVAC Equipment List 2,             !- Name
-  {d18f43da-990c-4439-84f8-79e624d85d9e}; !- Thermal Zone
-
-OS:SpaceType,
-  {b68a00b8-4804-4ee7-b79a-e7db4f6bc25a}, !- Handle
->>>>>>> 425d8131
+  {6b7b420f-2f51-45d8-aa78-4cc644ee8f8b}, !- Handle
   Space Type 2,                           !- Name
   ,                                       !- Default Construction Set Name
   ,                                       !- Default Schedule Set Name
@@ -1076,21 +755,13 @@
   unfinished attic;                       !- Standards Space Type
 
 OS:BuildingUnit,
-<<<<<<< HEAD
-  {4619b7c0-8d10-4316-a6c3-995f41655c53}, !- Handle
-=======
-  {d52c3363-2f3c-4fe9-a54d-b1754e3ef955}, !- Handle
->>>>>>> 425d8131
+  {aa0e52a1-537c-48ed-b669-169033c12e1f}, !- Handle
   unit 1,                                 !- Name
   ,                                       !- Rendering Color
   Residential;                            !- Building Unit Type
 
 OS:Building,
-<<<<<<< HEAD
-  {f825c64a-5772-41ff-a968-b6a5b6c646c5}, !- Handle
-=======
-  {c5743241-680e-41b0-90a5-f6104c3d53e7}, !- Handle
->>>>>>> 425d8131
+  {871d16a4-b5da-4c7b-bb61-074699661dca}, !- Handle
   Building 1,                             !- Name
   ,                                       !- Building Sector Type
   0,                                      !- North Axis {deg}
@@ -1105,13 +776,8 @@
   1;                                      !- Standards Number of Living Units
 
 OS:AdditionalProperties,
-<<<<<<< HEAD
-  {fc85f2a1-e734-48c1-a261-78d78520a566}, !- Handle
-  {f825c64a-5772-41ff-a968-b6a5b6c646c5}, !- Object Name
-=======
-  {67d512fe-a74a-46cb-a010-3e791c451db7}, !- Handle
-  {c5743241-680e-41b0-90a5-f6104c3d53e7}, !- Object Name
->>>>>>> 425d8131
+  {6a26bb87-fac0-464a-8398-6aa07b775ef2}, !- Handle
+  {871d16a4-b5da-4c7b-bb61-074699661dca}, !- Object Name
   Total Units Represented,                !- Feature Name 1
   Integer,                                !- Feature Data Type 1
   1,                                      !- Feature Value 1
@@ -1120,13 +786,8 @@
   1;                                      !- Feature Value 2
 
 OS:AdditionalProperties,
-<<<<<<< HEAD
-  {ea4da5aa-b1d5-4121-81ed-45a8264c6308}, !- Handle
-  {4619b7c0-8d10-4316-a6c3-995f41655c53}, !- Object Name
-=======
-  {cbf91d24-efe9-4e6b-ad34-587266622bdd}, !- Handle
-  {d52c3363-2f3c-4fe9-a54d-b1754e3ef955}, !- Object Name
->>>>>>> 425d8131
+  {5dbe1d21-c73b-46ec-afb5-8e9cda90ee3c}, !- Handle
+  {aa0e52a1-537c-48ed-b669-169033c12e1f}, !- Object Name
   NumberOfBedrooms,                       !- Feature Name 1
   Integer,                                !- Feature Data Type 1
   3,                                      !- Feature Value 1
@@ -1135,16 +796,12 @@
   2;                                      !- Feature Value 2
 
 OS:External:File,
-  {0340e814-0c7c-4f08-af75-e1cbe5fd62e0}, !- Handle
+  {f8742464-f379-4b81-944d-43411df7fc4f}, !- Handle
   TMY_10-60min.csv,                       !- Name
   TMY_10-60min.csv;                       !- File Name
 
 OS:Schedule:Day,
-<<<<<<< HEAD
-  {deccbaa9-5792-460b-8e69-4a6f1956c9e3}, !- Handle
-=======
-  {1a2a3105-2c7f-42dc-9535-51a592a99056}, !- Handle
->>>>>>> 425d8131
+  {8ed7c6c8-1ca8-4965-97d9-0db28963809e}, !- Handle
   Schedule Day 1,                         !- Name
   ,                                       !- Schedule Type Limits Name
   ,                                       !- Interpolate to Timestep
@@ -1153,11 +810,7 @@
   0;                                      !- Value Until Time 1
 
 OS:Schedule:Day,
-<<<<<<< HEAD
-  {9021fc19-b7a1-4dd8-b2da-ad7c6230f01b}, !- Handle
-=======
-  {405dc611-499f-4914-9177-a7b090ada5a0}, !- Handle
->>>>>>> 425d8131
+  {02c0cd3a-b07d-4b39-94f9-ea404cbb3d74}, !- Handle
   Schedule Day 2,                         !- Name
   ,                                       !- Schedule Type Limits Name
   ,                                       !- Interpolate to Timestep
@@ -1165,12 +818,11 @@
   0,                                      !- Minute 1
   1;                                      !- Value Until Time 1
 
-<<<<<<< HEAD
 OS:Schedule:File,
-  {73801cc8-68a0-44d0-a38f-db6978107e09}, !- Handle
+  {dcea3086-5af2-4bda-98e9-7b4d2b77eb28}, !- Handle
   res occupants schedule,                 !- Name
-  {00be06a1-97aa-4ff8-91fe-cced786ab22e}, !- Schedule Type Limits Name
-  {0340e814-0c7c-4f08-af75-e1cbe5fd62e0}, !- External File Name
+  {fe6a303c-8988-4edc-a26a-4b0d0841530b}, !- Schedule Type Limits Name
+  {f8742464-f379-4b81-944d-43411df7fc4f}, !- External File Name
   1,                                      !- Column Number
   1,                                      !- Rows to Skip at Top
   8760,                                   !- Number of Hours of Data
@@ -1179,22 +831,22 @@
   60;                                     !- Minutes per Item
 
 OS:Schedule:Ruleset,
-  {bd5b560b-0d05-4271-890a-e3a8acb4cb8a}, !- Handle
+  {ad31be57-f183-4fbe-80fd-6627e427de47}, !- Handle
   Schedule Ruleset 1,                     !- Name
-  {cfdab2a6-7bc7-472b-b5f5-04488d913317}, !- Schedule Type Limits Name
-  {ade023da-a99e-44ab-b2d5-657e99040895}; !- Default Day Schedule Name
+  {f476bd59-9366-4c12-9703-619f5902e14f}, !- Schedule Type Limits Name
+  {9f3bb181-3349-4992-aa63-26126c646f8e}; !- Default Day Schedule Name
 
 OS:Schedule:Day,
-  {ade023da-a99e-44ab-b2d5-657e99040895}, !- Handle
+  {9f3bb181-3349-4992-aa63-26126c646f8e}, !- Handle
   Schedule Day 3,                         !- Name
-  {cfdab2a6-7bc7-472b-b5f5-04488d913317}, !- Schedule Type Limits Name
+  {f476bd59-9366-4c12-9703-619f5902e14f}, !- Schedule Type Limits Name
   ,                                       !- Interpolate to Timestep
   24,                                     !- Hour 1
   0,                                      !- Minute 1
   112.539290946133;                       !- Value Until Time 1
 
 OS:People:Definition,
-  {caa5f30e-a24f-44ba-b42a-5f5478c641a2}, !- Handle
+  {a73fdf39-27c7-425a-a140-30c6220f4c3f}, !- Handle
   res occupants|living space|story 2,     !- Name
   People,                                 !- Number of People Calculation Method
   1.32,                                   !- Number of People {people}
@@ -1207,12 +859,12 @@
   ZoneAveraged;                           !- Mean Radiant Temperature Calculation Type
 
 OS:People,
-  {79c39c41-043c-481b-a5eb-74c556931ff5}, !- Handle
+  {d60e62fb-01ef-4a7a-bb7e-dde418c68afc}, !- Handle
   res occupants|living space|story 2,     !- Name
-  {caa5f30e-a24f-44ba-b42a-5f5478c641a2}, !- People Definition Name
-  {66258654-16ef-4c98-aae1-b09e61336b09}, !- Space or SpaceType Name
-  {73801cc8-68a0-44d0-a38f-db6978107e09}, !- Number of People Schedule Name
-  {bd5b560b-0d05-4271-890a-e3a8acb4cb8a}, !- Activity Level Schedule Name
+  {a73fdf39-27c7-425a-a140-30c6220f4c3f}, !- People Definition Name
+  {1d4cd568-c075-401a-ad81-3597ae1dea06}, !- Space or SpaceType Name
+  {dcea3086-5af2-4bda-98e9-7b4d2b77eb28}, !- Number of People Schedule Name
+  {ad31be57-f183-4fbe-80fd-6627e427de47}, !- Activity Level Schedule Name
   ,                                       !- Surface Name/Angle Factor List Name
   ,                                       !- Work Efficiency Schedule Name
   ,                                       !- Clothing Insulation Schedule Name
@@ -1220,7 +872,7 @@
   1;                                      !- Multiplier
 
 OS:ScheduleTypeLimits,
-  {cfdab2a6-7bc7-472b-b5f5-04488d913317}, !- Handle
+  {f476bd59-9366-4c12-9703-619f5902e14f}, !- Handle
   ActivityLevel,                          !- Name
   0,                                      !- Lower Limit Value
   ,                                       !- Upper Limit Value
@@ -1228,14 +880,14 @@
   ActivityLevel;                          !- Unit Type
 
 OS:ScheduleTypeLimits,
-  {00be06a1-97aa-4ff8-91fe-cced786ab22e}, !- Handle
+  {fe6a303c-8988-4edc-a26a-4b0d0841530b}, !- Handle
   Fractional,                             !- Name
   0,                                      !- Lower Limit Value
   1,                                      !- Upper Limit Value
   Continuous;                             !- Numeric Type
 
 OS:People:Definition,
-  {59f41ced-df6a-4109-8a30-6d58c495eae8}, !- Handle
+  {86bd8cc7-4b6f-40f6-b4b0-7c3c1669a3aa}, !- Handle
   res occupants|living space,             !- Name
   People,                                 !- Number of People Calculation Method
   1.32,                                   !- Number of People {people}
@@ -1248,187 +900,14 @@
   ZoneAveraged;                           !- Mean Radiant Temperature Calculation Type
 
 OS:People,
-  {b2cfd0dc-0a52-4458-bb05-dcb8c5110e2f}, !- Handle
+  {9c5d24dc-d5ef-457c-b98b-24b0dd946663}, !- Handle
   res occupants|living space,             !- Name
-  {59f41ced-df6a-4109-8a30-6d58c495eae8}, !- People Definition Name
-  {e11c6c5a-9724-4923-840b-9ce218324621}, !- Space or SpaceType Name
-  {73801cc8-68a0-44d0-a38f-db6978107e09}, !- Number of People Schedule Name
-  {bd5b560b-0d05-4271-890a-e3a8acb4cb8a}, !- Activity Level Schedule Name
+  {86bd8cc7-4b6f-40f6-b4b0-7c3c1669a3aa}, !- People Definition Name
+  {0f65da30-c986-4a10-b4a1-33fa241fe02a}, !- Space or SpaceType Name
+  {dcea3086-5af2-4bda-98e9-7b4d2b77eb28}, !- Number of People Schedule Name
+  {ad31be57-f183-4fbe-80fd-6627e427de47}, !- Activity Level Schedule Name
   ,                                       !- Surface Name/Angle Factor List Name
   ,                                       !- Work Efficiency Schedule Name
   ,                                       !- Clothing Insulation Schedule Name
   ,                                       !- Air Velocity Schedule Name
   1;                                      !- Multiplier
-=======
-OS:WeatherFile,
-  {6ec2dcd9-b7e4-4a46-90c0-eafe625efba7}, !- Handle
-  Denver Intl Ap,                         !- City
-  CO,                                     !- State Province Region
-  USA,                                    !- Country
-  TMY3,                                   !- Data Source
-  725650,                                 !- WMO Number
-  39.83,                                  !- Latitude {deg}
-  -104.65,                                !- Longitude {deg}
-  -7,                                     !- Time Zone {hr}
-  1650,                                   !- Elevation {m}
-  file:../weather/USA_CO_Denver.Intl.AP.725650_TMY3.epw, !- Url
-  E23378AA;                               !- Checksum
-
-OS:AdditionalProperties,
-  {adba5371-df0e-468b-9dce-daf45b19f62f}, !- Handle
-  {6ec2dcd9-b7e4-4a46-90c0-eafe625efba7}, !- Object Name
-  EPWHeaderCity,                          !- Feature Name 1
-  String,                                 !- Feature Data Type 1
-  Denver Intl Ap,                         !- Feature Value 1
-  EPWHeaderState,                         !- Feature Name 2
-  String,                                 !- Feature Data Type 2
-  CO,                                     !- Feature Value 2
-  EPWHeaderCountry,                       !- Feature Name 3
-  String,                                 !- Feature Data Type 3
-  USA,                                    !- Feature Value 3
-  EPWHeaderDataSource,                    !- Feature Name 4
-  String,                                 !- Feature Data Type 4
-  TMY3,                                   !- Feature Value 4
-  EPWHeaderStation,                       !- Feature Name 5
-  String,                                 !- Feature Data Type 5
-  725650,                                 !- Feature Value 5
-  EPWHeaderLatitude,                      !- Feature Name 6
-  Double,                                 !- Feature Data Type 6
-  39.829999999999998,                     !- Feature Value 6
-  EPWHeaderLongitude,                     !- Feature Name 7
-  Double,                                 !- Feature Data Type 7
-  -104.65000000000001,                    !- Feature Value 7
-  EPWHeaderTimezone,                      !- Feature Name 8
-  Double,                                 !- Feature Data Type 8
-  -7,                                     !- Feature Value 8
-  EPWHeaderAltitude,                      !- Feature Name 9
-  Double,                                 !- Feature Data Type 9
-  5413.3858267716532,                     !- Feature Value 9
-  EPWHeaderLocalPressure,                 !- Feature Name 10
-  Double,                                 !- Feature Data Type 10
-  0.81937567683596546,                    !- Feature Value 10
-  EPWHeaderRecordsPerHour,                !- Feature Name 11
-  Double,                                 !- Feature Data Type 11
-  0,                                      !- Feature Value 11
-  EPWDataAnnualAvgDrybulb,                !- Feature Name 12
-  Double,                                 !- Feature Data Type 12
-  51.575616438356228,                     !- Feature Value 12
-  EPWDataAnnualMinDrybulb,                !- Feature Name 13
-  Double,                                 !- Feature Data Type 13
-  -2.9200000000000017,                    !- Feature Value 13
-  EPWDataAnnualMaxDrybulb,                !- Feature Name 14
-  Double,                                 !- Feature Data Type 14
-  104,                                    !- Feature Value 14
-  EPWDataCDD50F,                          !- Feature Name 15
-  Double,                                 !- Feature Data Type 15
-  3072.2925000000005,                     !- Feature Value 15
-  EPWDataCDD65F,                          !- Feature Name 16
-  Double,                                 !- Feature Data Type 16
-  883.62000000000035,                     !- Feature Value 16
-  EPWDataHDD50F,                          !- Feature Name 17
-  Double,                                 !- Feature Data Type 17
-  2497.1925000000001,                     !- Feature Value 17
-  EPWDataHDD65F,                          !- Feature Name 18
-  Double,                                 !- Feature Data Type 18
-  5783.5200000000013,                     !- Feature Value 18
-  EPWDataAnnualAvgWindspeed,              !- Feature Name 19
-  Double,                                 !- Feature Data Type 19
-  3.9165296803649667,                     !- Feature Value 19
-  EPWDataMonthlyAvgDrybulbs,              !- Feature Name 20
-  String,                                 !- Feature Data Type 20
-  33.4191935483871&#4431.90142857142857&#4443.02620967741937&#4442.48624999999999&#4459.877741935483854&#4473.57574999999997&#4472.07975806451608&#4472.70008064516134&#4466.49200000000006&#4450.079112903225806&#4437.218250000000005&#4434.582177419354835, !- Feature Value 20
-  EPWDataGroundMonthlyTemps,              !- Feature Name 21
-  String,                                 !- Feature Data Type 21
-  44.08306285945173&#4440.89570904991865&#4440.64045432632048&#4442.153016571250646&#4448.225111118704206&#4454.268919273837525&#4459.508577937551024&#4462.82777283423508&#4463.10975667174995&#4460.41014950381947&#4455.304105212311526&#4449.445696474514364, !- Feature Value 21
-  EPWDataWSF,                             !- Feature Name 22
-  Double,                                 !- Feature Data Type 22
-  0.58999999999999997,                    !- Feature Value 22
-  EPWDataMonthlyAvgDailyHighDrybulbs,     !- Feature Name 23
-  String,                                 !- Feature Data Type 23
-  47.41032258064516&#4446.58642857142857&#4455.15032258064517&#4453.708&#4472.80193548387098&#4488.67600000000002&#4486.1858064516129&#4485.87225806451613&#4482.082&#4463.18064516129033&#4448.73400000000001&#4448.87935483870968, !- Feature Value 23
-  EPWDataMonthlyAvgDailyLowDrybulbs,      !- Feature Name 24
-  String,                                 !- Feature Data Type 24
-  19.347741935483874&#4419.856428571428573&#4430.316129032258065&#4431.112&#4447.41612903225806&#4457.901999999999994&#4459.063870967741934&#4460.956774193548384&#4452.352000000000004&#4438.41612903225806&#4427.002000000000002&#4423.02903225806451, !- Feature Value 24
-  EPWDesignHeatingDrybulb,                !- Feature Name 25
-  Double,                                 !- Feature Data Type 25
-  12.02,                                  !- Feature Value 25
-  EPWDesignHeatingWindspeed,              !- Feature Name 26
-  Double,                                 !- Feature Data Type 26
-  2.8062500000000004,                     !- Feature Value 26
-  EPWDesignCoolingDrybulb,                !- Feature Name 27
-  Double,                                 !- Feature Data Type 27
-  91.939999999999998,                     !- Feature Value 27
-  EPWDesignCoolingWetbulb,                !- Feature Name 28
-  Double,                                 !- Feature Data Type 28
-  59.95131430195849,                      !- Feature Value 28
-  EPWDesignCoolingHumidityRatio,          !- Feature Name 29
-  Double,                                 !- Feature Data Type 29
-  0.0059161086834698092,                  !- Feature Value 29
-  EPWDesignCoolingWindspeed,              !- Feature Name 30
-  Double,                                 !- Feature Data Type 30
-  3.7999999999999989,                     !- Feature Value 30
-  EPWDesignDailyTemperatureRange,         !- Feature Name 31
-  Double,                                 !- Feature Data Type 31
-  24.915483870967748,                     !- Feature Value 31
-  EPWDesignDehumidDrybulb,                !- Feature Name 32
-  Double,                                 !- Feature Data Type 32
-  67.996785714285721,                     !- Feature Value 32
-  EPWDesignDehumidHumidityRatio,          !- Feature Name 33
-  Double,                                 !- Feature Data Type 33
-  0.012133744170488724,                   !- Feature Value 33
-  EPWDesignCoolingDirectNormal,           !- Feature Name 34
-  Double,                                 !- Feature Data Type 34
-  985,                                    !- Feature Value 34
-  EPWDesignCoolingDiffuseHorizontal,      !- Feature Name 35
-  Double,                                 !- Feature Data Type 35
-  84;                                     !- Feature Value 35
-
-OS:Site,
-  {7c7ea3e4-dab5-4749-a6ad-e3cce2a0a305}, !- Handle
-  Denver Intl Ap_CO_USA,                  !- Name
-  39.83,                                  !- Latitude {deg}
-  -104.65,                                !- Longitude {deg}
-  -7,                                     !- Time Zone {hr}
-  1650,                                   !- Elevation {m}
-  ;                                       !- Terrain
-
-OS:ClimateZones,
-  {d3cb4154-6467-43b8-8be5-42ac26d8e6b2}, !- Handle
-  ,                                       !- Active Institution
-  ,                                       !- Active Year
-  ,                                       !- Climate Zone Institution Name 1
-  ,                                       !- Climate Zone Document Name 1
-  ,                                       !- Climate Zone Document Year 1
-  ,                                       !- Climate Zone Value 1
-  Building America,                       !- Climate Zone Institution Name 2
-  ,                                       !- Climate Zone Document Name 2
-  0,                                      !- Climate Zone Document Year 2
-  Cold;                                   !- Climate Zone Value 2
-
-OS:Site:WaterMainsTemperature,
-  {d3184cf9-cdcb-4d63-84cf-7fa434accaf3}, !- Handle
-  Correlation,                            !- Calculation Method
-  ,                                       !- Temperature Schedule Name
-  10.8753424657535,                       !- Annual Average Outdoor Air Temperature {C}
-  23.1524007936508;                       !- Maximum Difference In Monthly Average Outdoor Air Temperatures {deltaC}
-
-OS:RunPeriodControl:DaylightSavingTime,
-  {60dc44f8-fabf-487d-9b82-5dace6c4a481}, !- Handle
-  4/7,                                    !- Start Date
-  10/26;                                  !- End Date
-
-OS:Site:GroundTemperature:Deep,
-  {a714c911-5a46-4f81-9ac6-2560ebd9ce7e}, !- Handle
-  10.8753424657535,                       !- January Deep Ground Temperature {C}
-  10.8753424657535,                       !- February Deep Ground Temperature {C}
-  10.8753424657535,                       !- March Deep Ground Temperature {C}
-  10.8753424657535,                       !- April Deep Ground Temperature {C}
-  10.8753424657535,                       !- May Deep Ground Temperature {C}
-  10.8753424657535,                       !- June Deep Ground Temperature {C}
-  10.8753424657535,                       !- July Deep Ground Temperature {C}
-  10.8753424657535,                       !- August Deep Ground Temperature {C}
-  10.8753424657535,                       !- September Deep Ground Temperature {C}
-  10.8753424657535,                       !- October Deep Ground Temperature {C}
-  10.8753424657535,                       !- November Deep Ground Temperature {C}
-  10.8753424657535;                       !- December Deep Ground Temperature {C}
->>>>>>> 425d8131
