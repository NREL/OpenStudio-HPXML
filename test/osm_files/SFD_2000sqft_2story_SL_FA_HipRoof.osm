!- NOTE: Auto-generated from /test/osw_files/SFD_2000sqft_2story_SL_FA_HipRoof.osw

OS:Version,
<<<<<<< HEAD
  {0fc0ccaf-7de7-4765-9c0e-36e6a110b1af}, !- Handle
  2.9.0;                                  !- Version Identifier

OS:SimulationControl,
  {c62ff75d-8071-4fec-8e0d-8f75c79bd165}, !- Handle
=======
  {77e30e95-acbe-429c-a5f3-40226d756aab}, !- Handle
  2.9.0;                                  !- Version Identifier

OS:SimulationControl,
  {e2963392-43b6-4bc1-aa37-f5de8ad133fe}, !- Handle
>>>>>>> 64865042
  ,                                       !- Do Zone Sizing Calculation
  ,                                       !- Do System Sizing Calculation
  ,                                       !- Do Plant Sizing Calculation
  No;                                     !- Run Simulation for Sizing Periods

OS:Timestep,
<<<<<<< HEAD
  {b583883e-75bf-46dc-9890-0d5d0a2ce930}, !- Handle
  6;                                      !- Number of Timesteps per Hour

OS:ShadowCalculation,
  {7700c097-30c1-43a7-98b1-b77020f33ff5}, !- Handle
=======
  {0c91a302-79b7-4c95-98a3-ebe0a5a100ec}, !- Handle
  6;                                      !- Number of Timesteps per Hour

OS:ShadowCalculation,
  {8b553271-9755-4f03-8008-b77f1034b22e}, !- Handle
>>>>>>> 64865042
  20,                                     !- Calculation Frequency
  200;                                    !- Maximum Figures in Shadow Overlap Calculations

OS:SurfaceConvectionAlgorithm:Outside,
<<<<<<< HEAD
  {2cae90c4-3789-4cea-9b36-e8562efaac36}, !- Handle
  DOE-2;                                  !- Algorithm

OS:SurfaceConvectionAlgorithm:Inside,
  {a24ec8fe-d532-45a9-8438-6dbcbd0e22a4}, !- Handle
  TARP;                                   !- Algorithm

OS:ZoneCapacitanceMultiplier:ResearchSpecial,
  {b73b7bb5-857f-49f6-b47b-e1514fda73f4}, !- Handle
=======
  {6ec1f6b6-e740-47ca-b654-0aa71353b69d}, !- Handle
  DOE-2;                                  !- Algorithm

OS:SurfaceConvectionAlgorithm:Inside,
  {61dc86fa-1e7d-43ba-8cb0-b83dbe964e92}, !- Handle
  TARP;                                   !- Algorithm

OS:ZoneCapacitanceMultiplier:ResearchSpecial,
  {682f7374-77ea-4008-b66b-025abe571003}, !- Handle
>>>>>>> 64865042
  ,                                       !- Temperature Capacity Multiplier
  15,                                     !- Humidity Capacity Multiplier
  ;                                       !- Carbon Dioxide Capacity Multiplier

OS:RunPeriod,
<<<<<<< HEAD
  {7dd05927-4d72-4c30-a509-81f63e4b461c}, !- Handle
=======
  {5e37345c-0c5e-4b99-a7f3-5fc434969757}, !- Handle
>>>>>>> 64865042
  Run Period 1,                           !- Name
  1,                                      !- Begin Month
  1,                                      !- Begin Day of Month
  12,                                     !- End Month
  31,                                     !- End Day of Month
  ,                                       !- Use Weather File Holidays and Special Days
  ,                                       !- Use Weather File Daylight Saving Period
  ,                                       !- Apply Weekend Holiday Rule
  ,                                       !- Use Weather File Rain Indicators
  ,                                       !- Use Weather File Snow Indicators
  ;                                       !- Number of Times Runperiod to be Repeated

OS:YearDescription,
<<<<<<< HEAD
  {46e2153c-1223-4d69-9938-e33039d8a456}, !- Handle
=======
  {ce93f6a9-8227-470a-bf3e-fe36bf819d81}, !- Handle
>>>>>>> 64865042
  2007,                                   !- Calendar Year
  ,                                       !- Day of Week for Start Day
  ;                                       !- Is Leap Year

OS:WeatherFile,
<<<<<<< HEAD
  {413e03e4-6923-48da-a6fd-60d9bedc548a}, !- Handle
=======
  {8def9584-5495-4305-9d13-2e3d9a74b060}, !- Handle
>>>>>>> 64865042
  Denver Intl Ap,                         !- City
  CO,                                     !- State Province Region
  USA,                                    !- Country
  TMY3,                                   !- Data Source
  725650,                                 !- WMO Number
  39.83,                                  !- Latitude {deg}
  -104.65,                                !- Longitude {deg}
  -7,                                     !- Time Zone {hr}
  1650,                                   !- Elevation {m}
  file:../weather/USA_CO_Denver.Intl.AP.725650_TMY3.epw, !- Url
  E23378AA;                               !- Checksum

OS:AdditionalProperties,
<<<<<<< HEAD
  {0fcbc395-0959-4b50-bc6d-55c2cbf9231c}, !- Handle
  {413e03e4-6923-48da-a6fd-60d9bedc548a}, !- Object Name
=======
  {825d3e2f-296b-4d0f-a1f0-4ed55c235a40}, !- Handle
  {8def9584-5495-4305-9d13-2e3d9a74b060}, !- Object Name
>>>>>>> 64865042
  EPWHeaderCity,                          !- Feature Name 1
  String,                                 !- Feature Data Type 1
  Denver Intl Ap,                         !- Feature Value 1
  EPWHeaderState,                         !- Feature Name 2
  String,                                 !- Feature Data Type 2
  CO,                                     !- Feature Value 2
  EPWHeaderCountry,                       !- Feature Name 3
  String,                                 !- Feature Data Type 3
  USA,                                    !- Feature Value 3
  EPWHeaderDataSource,                    !- Feature Name 4
  String,                                 !- Feature Data Type 4
  TMY3,                                   !- Feature Value 4
  EPWHeaderStation,                       !- Feature Name 5
  String,                                 !- Feature Data Type 5
  725650,                                 !- Feature Value 5
  EPWHeaderLatitude,                      !- Feature Name 6
  Double,                                 !- Feature Data Type 6
  39.829999999999998,                     !- Feature Value 6
  EPWHeaderLongitude,                     !- Feature Name 7
  Double,                                 !- Feature Data Type 7
  -104.65000000000001,                    !- Feature Value 7
  EPWHeaderTimezone,                      !- Feature Name 8
  Double,                                 !- Feature Data Type 8
  -7,                                     !- Feature Value 8
  EPWHeaderAltitude,                      !- Feature Name 9
  Double,                                 !- Feature Data Type 9
  5413.3858267716532,                     !- Feature Value 9
  EPWHeaderLocalPressure,                 !- Feature Name 10
  Double,                                 !- Feature Data Type 10
  0.81937567683596546,                    !- Feature Value 10
  EPWHeaderRecordsPerHour,                !- Feature Name 11
  Double,                                 !- Feature Data Type 11
  0,                                      !- Feature Value 11
  EPWDataAnnualAvgDrybulb,                !- Feature Name 12
  Double,                                 !- Feature Data Type 12
  51.575616438356228,                     !- Feature Value 12
  EPWDataAnnualMinDrybulb,                !- Feature Name 13
  Double,                                 !- Feature Data Type 13
  -2.9200000000000017,                    !- Feature Value 13
  EPWDataAnnualMaxDrybulb,                !- Feature Name 14
  Double,                                 !- Feature Data Type 14
  104,                                    !- Feature Value 14
  EPWDataCDD50F,                          !- Feature Name 15
  Double,                                 !- Feature Data Type 15
  3072.2925000000005,                     !- Feature Value 15
  EPWDataCDD65F,                          !- Feature Name 16
  Double,                                 !- Feature Data Type 16
  883.62000000000035,                     !- Feature Value 16
  EPWDataHDD50F,                          !- Feature Name 17
  Double,                                 !- Feature Data Type 17
  2497.1925000000001,                     !- Feature Value 17
  EPWDataHDD65F,                          !- Feature Name 18
  Double,                                 !- Feature Data Type 18
  5783.5200000000013,                     !- Feature Value 18
  EPWDataAnnualAvgWindspeed,              !- Feature Name 19
  Double,                                 !- Feature Data Type 19
  3.9165296803649667,                     !- Feature Value 19
  EPWDataMonthlyAvgDrybulbs,              !- Feature Name 20
  String,                                 !- Feature Data Type 20
  33.4191935483871&#4431.90142857142857&#4443.02620967741937&#4442.48624999999999&#4459.877741935483854&#4473.57574999999997&#4472.07975806451608&#4472.70008064516134&#4466.49200000000006&#4450.079112903225806&#4437.218250000000005&#4434.582177419354835, !- Feature Value 20
  EPWDataGroundMonthlyTemps,              !- Feature Name 21
  String,                                 !- Feature Data Type 21
  44.08306285945173&#4440.89570904991865&#4440.64045432632048&#4442.153016571250646&#4448.225111118704206&#4454.268919273837525&#4459.508577937551024&#4462.82777283423508&#4463.10975667174995&#4460.41014950381947&#4455.304105212311526&#4449.445696474514364, !- Feature Value 21
  EPWDataWSF,                             !- Feature Name 22
  Double,                                 !- Feature Data Type 22
  0.58999999999999997,                    !- Feature Value 22
  EPWDataMonthlyAvgDailyHighDrybulbs,     !- Feature Name 23
  String,                                 !- Feature Data Type 23
  47.41032258064516&#4446.58642857142857&#4455.15032258064517&#4453.708&#4472.80193548387098&#4488.67600000000002&#4486.1858064516129&#4485.87225806451613&#4482.082&#4463.18064516129033&#4448.73400000000001&#4448.87935483870968, !- Feature Value 23
  EPWDataMonthlyAvgDailyLowDrybulbs,      !- Feature Name 24
  String,                                 !- Feature Data Type 24
  19.347741935483874&#4419.856428571428573&#4430.316129032258065&#4431.112&#4447.41612903225806&#4457.901999999999994&#4459.063870967741934&#4460.956774193548384&#4452.352000000000004&#4438.41612903225806&#4427.002000000000002&#4423.02903225806451, !- Feature Value 24
  EPWDesignHeatingDrybulb,                !- Feature Name 25
  Double,                                 !- Feature Data Type 25
  12.02,                                  !- Feature Value 25
  EPWDesignHeatingWindspeed,              !- Feature Name 26
  Double,                                 !- Feature Data Type 26
  2.8062500000000004,                     !- Feature Value 26
  EPWDesignCoolingDrybulb,                !- Feature Name 27
  Double,                                 !- Feature Data Type 27
  91.939999999999998,                     !- Feature Value 27
  EPWDesignCoolingWetbulb,                !- Feature Name 28
  Double,                                 !- Feature Data Type 28
  59.95131430195849,                      !- Feature Value 28
  EPWDesignCoolingHumidityRatio,          !- Feature Name 29
  Double,                                 !- Feature Data Type 29
  0.0059161086834698092,                  !- Feature Value 29
  EPWDesignCoolingWindspeed,              !- Feature Name 30
  Double,                                 !- Feature Data Type 30
  3.7999999999999989,                     !- Feature Value 30
  EPWDesignDailyTemperatureRange,         !- Feature Name 31
  Double,                                 !- Feature Data Type 31
  24.915483870967748,                     !- Feature Value 31
  EPWDesignDehumidDrybulb,                !- Feature Name 32
  Double,                                 !- Feature Data Type 32
  67.996785714285721,                     !- Feature Value 32
  EPWDesignDehumidHumidityRatio,          !- Feature Name 33
  Double,                                 !- Feature Data Type 33
  0.012133744170488724,                   !- Feature Value 33
  EPWDesignCoolingDirectNormal,           !- Feature Name 34
  Double,                                 !- Feature Data Type 34
  985,                                    !- Feature Value 34
  EPWDesignCoolingDiffuseHorizontal,      !- Feature Name 35
  Double,                                 !- Feature Data Type 35
  84;                                     !- Feature Value 35

OS:Site,
<<<<<<< HEAD
  {db613a91-2fec-4ffc-ae0b-15aa202ab8eb}, !- Handle
=======
  {2a5ba18d-7b5b-4dae-ad59-df42dc8f3703}, !- Handle
>>>>>>> 64865042
  Denver Intl Ap_CO_USA,                  !- Name
  39.83,                                  !- Latitude {deg}
  -104.65,                                !- Longitude {deg}
  -7,                                     !- Time Zone {hr}
  1650,                                   !- Elevation {m}
  ;                                       !- Terrain

OS:ClimateZones,
<<<<<<< HEAD
  {08b3beca-5d9f-4225-bd50-85db2e002e90}, !- Handle
=======
  {61a588be-09ef-4bed-9fe0-a6d4b58abb80}, !- Handle
>>>>>>> 64865042
  ,                                       !- Active Institution
  ,                                       !- Active Year
  ,                                       !- Climate Zone Institution Name 1
  ,                                       !- Climate Zone Document Name 1
  ,                                       !- Climate Zone Document Year 1
  ,                                       !- Climate Zone Value 1
  Building America,                       !- Climate Zone Institution Name 2
  ,                                       !- Climate Zone Document Name 2
  0,                                      !- Climate Zone Document Year 2
  Cold;                                   !- Climate Zone Value 2

OS:Site:WaterMainsTemperature,
<<<<<<< HEAD
  {a286e267-a4e5-416b-8f4e-c5117a302b92}, !- Handle
=======
  {19dc507f-a1d3-4de9-b6a3-f9e737660d64}, !- Handle
>>>>>>> 64865042
  Correlation,                            !- Calculation Method
  ,                                       !- Temperature Schedule Name
  10.8753424657535,                       !- Annual Average Outdoor Air Temperature {C}
  23.1524007936508;                       !- Maximum Difference In Monthly Average Outdoor Air Temperatures {deltaC}

OS:RunPeriodControl:DaylightSavingTime,
<<<<<<< HEAD
  {dd5bba16-4bb9-4cc3-bcbd-9b16eb5e3cf9}, !- Handle
  4/7,                                    !- Start Date
  10/26;                                  !- End Date

OS:Site:GroundTemperature:Deep,
  {3dbd5705-7862-490c-9a13-d32ddb830444}, !- Handle
=======
  {1aa67053-2b70-4750-9ad9-73f4d07e5e49}, !- Handle
  3/12,                                   !- Start Date
  11/5;                                   !- End Date

OS:Site:GroundTemperature:Deep,
  {5b3d151b-d25b-4f57-bf2b-a4244c04f0a1}, !- Handle
>>>>>>> 64865042
  10.8753424657535,                       !- January Deep Ground Temperature {C}
  10.8753424657535,                       !- February Deep Ground Temperature {C}
  10.8753424657535,                       !- March Deep Ground Temperature {C}
  10.8753424657535,                       !- April Deep Ground Temperature {C}
  10.8753424657535,                       !- May Deep Ground Temperature {C}
  10.8753424657535,                       !- June Deep Ground Temperature {C}
  10.8753424657535,                       !- July Deep Ground Temperature {C}
  10.8753424657535,                       !- August Deep Ground Temperature {C}
  10.8753424657535,                       !- September Deep Ground Temperature {C}
  10.8753424657535,                       !- October Deep Ground Temperature {C}
  10.8753424657535,                       !- November Deep Ground Temperature {C}
  10.8753424657535;                       !- December Deep Ground Temperature {C}

OS:Building,
<<<<<<< HEAD
  {d9e2c7f0-f8c5-45d5-b1e7-de73fe022924}, !- Handle
=======
  {6d98dd8a-d7c1-44ee-9152-a29156ed86fb}, !- Handle
>>>>>>> 64865042
  Building 1,                             !- Name
  ,                                       !- Building Sector Type
  0,                                      !- North Axis {deg}
  ,                                       !- Nominal Floor to Floor Height {m}
  ,                                       !- Space Type Name
  ,                                       !- Default Construction Set Name
  ,                                       !- Default Schedule Set Name
  3,                                      !- Standards Number of Stories
  3,                                      !- Standards Number of Above Ground Stories
  ,                                       !- Standards Template
  singlefamilydetached,                   !- Standards Building Type
  1;                                      !- Standards Number of Living Units

OS:AdditionalProperties,
<<<<<<< HEAD
  {f3794b53-98cb-4e61-903a-e6b7222bc5ab}, !- Handle
  {d9e2c7f0-f8c5-45d5-b1e7-de73fe022924}, !- Object Name
=======
  {d7e540af-c1be-4a15-a31d-23dc088fdea0}, !- Handle
  {6d98dd8a-d7c1-44ee-9152-a29156ed86fb}, !- Object Name
>>>>>>> 64865042
  Total Units Modeled,                    !- Feature Name 1
  Integer,                                !- Feature Data Type 1
  1;                                      !- Feature Value 1

OS:ThermalZone,
<<<<<<< HEAD
  {d905a0ca-0535-44da-8169-7c2373181953}, !- Handle
=======
  {7590d490-083a-4f99-b3ab-44550c604e09}, !- Handle
>>>>>>> 64865042
  living zone,                            !- Name
  ,                                       !- Multiplier
  ,                                       !- Ceiling Height {m}
  ,                                       !- Volume {m3}
  ,                                       !- Floor Area {m2}
  ,                                       !- Zone Inside Convection Algorithm
  ,                                       !- Zone Outside Convection Algorithm
  ,                                       !- Zone Conditioning Equipment List Name
<<<<<<< HEAD
  {b498157c-3d3e-4f60-9b97-f767c4c5093d}, !- Zone Air Inlet Port List
  {7e4538cb-27ef-422e-a31c-42d50072cbe5}, !- Zone Air Exhaust Port List
  {abbaf486-142a-4f3b-bc33-788ae0712f42}, !- Zone Air Node Name
  {e1965c36-3a36-46e3-994e-062935a73ad6}, !- Zone Return Air Port List
=======
  {0154e7fe-1d51-4530-9101-8f09b7fb549a}, !- Zone Air Inlet Port List
  {286144e6-08ec-4213-b304-3dd72a8af9a9}, !- Zone Air Exhaust Port List
  {a5e666e7-b821-4485-b42a-9a1a2426f2da}, !- Zone Air Node Name
  {c857b3fb-f82f-4d37-a800-9deec32bb6ed}, !- Zone Return Air Port List
>>>>>>> 64865042
  ,                                       !- Primary Daylighting Control Name
  ,                                       !- Fraction of Zone Controlled by Primary Daylighting Control
  ,                                       !- Secondary Daylighting Control Name
  ,                                       !- Fraction of Zone Controlled by Secondary Daylighting Control
  ,                                       !- Illuminance Map Name
  ,                                       !- Group Rendering Name
  ,                                       !- Thermostat Name
  No;                                     !- Use Ideal Air Loads

OS:Node,
<<<<<<< HEAD
  {dbbaa47e-52c0-4aa2-a2f1-e355c671d5f1}, !- Handle
  Node 1,                                 !- Name
  {abbaf486-142a-4f3b-bc33-788ae0712f42}, !- Inlet Port
  ;                                       !- Outlet Port

OS:Connection,
  {abbaf486-142a-4f3b-bc33-788ae0712f42}, !- Handle
  {623e2050-9604-40c7-b77d-05a475e064f9}, !- Name
  {d905a0ca-0535-44da-8169-7c2373181953}, !- Source Object
  11,                                     !- Outlet Port
  {dbbaa47e-52c0-4aa2-a2f1-e355c671d5f1}, !- Target Object
  2;                                      !- Inlet Port

OS:PortList,
  {b498157c-3d3e-4f60-9b97-f767c4c5093d}, !- Handle
  {ab0f4d57-e60d-41a5-a8c0-7c03e2743f6d}, !- Name
  {d905a0ca-0535-44da-8169-7c2373181953}; !- HVAC Component

OS:PortList,
  {7e4538cb-27ef-422e-a31c-42d50072cbe5}, !- Handle
  {f3d007eb-354c-49f5-b928-915706ea6e06}, !- Name
  {d905a0ca-0535-44da-8169-7c2373181953}; !- HVAC Component

OS:PortList,
  {e1965c36-3a36-46e3-994e-062935a73ad6}, !- Handle
  {c3ff3e78-a4d2-4548-8444-ed2439ce8854}, !- Name
  {d905a0ca-0535-44da-8169-7c2373181953}; !- HVAC Component

OS:Sizing:Zone,
  {17a98bb3-766c-4a3e-b88e-ce6a1cef5967}, !- Handle
  {d905a0ca-0535-44da-8169-7c2373181953}, !- Zone or ZoneList Name
=======
  {d634e8aa-1007-4b32-aaac-b82fee0bdb62}, !- Handle
  Node 1,                                 !- Name
  {a5e666e7-b821-4485-b42a-9a1a2426f2da}, !- Inlet Port
  ;                                       !- Outlet Port

OS:Connection,
  {a5e666e7-b821-4485-b42a-9a1a2426f2da}, !- Handle
  {fa3db51d-7d4d-4d26-a747-08c8d9add032}, !- Name
  {7590d490-083a-4f99-b3ab-44550c604e09}, !- Source Object
  11,                                     !- Outlet Port
  {d634e8aa-1007-4b32-aaac-b82fee0bdb62}, !- Target Object
  2;                                      !- Inlet Port

OS:PortList,
  {0154e7fe-1d51-4530-9101-8f09b7fb549a}, !- Handle
  {8254136a-882a-4f86-b507-428cd76cb213}, !- Name
  {7590d490-083a-4f99-b3ab-44550c604e09}; !- HVAC Component

OS:PortList,
  {286144e6-08ec-4213-b304-3dd72a8af9a9}, !- Handle
  {f20204a1-cb54-43b0-b336-f5c445146716}, !- Name
  {7590d490-083a-4f99-b3ab-44550c604e09}; !- HVAC Component

OS:PortList,
  {c857b3fb-f82f-4d37-a800-9deec32bb6ed}, !- Handle
  {6cfcfb39-0296-4882-a3f5-4ec9fa27cb66}, !- Name
  {7590d490-083a-4f99-b3ab-44550c604e09}; !- HVAC Component

OS:Sizing:Zone,
  {6ce6a4f8-52cf-4580-916e-3cc2d74dbf3b}, !- Handle
  {7590d490-083a-4f99-b3ab-44550c604e09}, !- Zone or ZoneList Name
>>>>>>> 64865042
  SupplyAirTemperature,                   !- Zone Cooling Design Supply Air Temperature Input Method
  14,                                     !- Zone Cooling Design Supply Air Temperature {C}
  11.11,                                  !- Zone Cooling Design Supply Air Temperature Difference {deltaC}
  SupplyAirTemperature,                   !- Zone Heating Design Supply Air Temperature Input Method
  40,                                     !- Zone Heating Design Supply Air Temperature {C}
  11.11,                                  !- Zone Heating Design Supply Air Temperature Difference {deltaC}
  0.0085,                                 !- Zone Cooling Design Supply Air Humidity Ratio {kg-H2O/kg-air}
  0.008,                                  !- Zone Heating Design Supply Air Humidity Ratio {kg-H2O/kg-air}
  ,                                       !- Zone Heating Sizing Factor
  ,                                       !- Zone Cooling Sizing Factor
  DesignDay,                              !- Cooling Design Air Flow Method
  ,                                       !- Cooling Design Air Flow Rate {m3/s}
  ,                                       !- Cooling Minimum Air Flow per Zone Floor Area {m3/s-m2}
  ,                                       !- Cooling Minimum Air Flow {m3/s}
  ,                                       !- Cooling Minimum Air Flow Fraction
  DesignDay,                              !- Heating Design Air Flow Method
  ,                                       !- Heating Design Air Flow Rate {m3/s}
  ,                                       !- Heating Maximum Air Flow per Zone Floor Area {m3/s-m2}
  ,                                       !- Heating Maximum Air Flow {m3/s}
  ,                                       !- Heating Maximum Air Flow Fraction
  ,                                       !- Design Zone Air Distribution Effectiveness in Cooling Mode
  ,                                       !- Design Zone Air Distribution Effectiveness in Heating Mode
  No,                                     !- Account for Dedicated Outdoor Air System
  NeutralSupplyAir,                       !- Dedicated Outdoor Air System Control Strategy
  autosize,                               !- Dedicated Outdoor Air Low Setpoint Temperature for Design {C}
  autosize;                               !- Dedicated Outdoor Air High Setpoint Temperature for Design {C}

OS:ZoneHVAC:EquipmentList,
<<<<<<< HEAD
  {e169926f-d478-4187-aebc-3eba72f954e3}, !- Handle
  Zone HVAC Equipment List 1,             !- Name
  {d905a0ca-0535-44da-8169-7c2373181953}; !- Thermal Zone

OS:Space,
  {0c425722-ee3c-4e4e-b44f-f5cdbe044f08}, !- Handle
  living space,                           !- Name
  {f499a62f-9a1e-47d7-a471-0e535af56472}, !- Space Type Name
=======
  {020e0109-6627-4f70-8e16-994484d89ace}, !- Handle
  Zone HVAC Equipment List 1,             !- Name
  {7590d490-083a-4f99-b3ab-44550c604e09}; !- Thermal Zone

OS:Space,
  {b417a453-0a47-4cbf-9fde-6c41bfce81b4}, !- Handle
  living space,                           !- Name
  {d100a32a-94da-4ad9-ad6a-a0a87539de69}, !- Space Type Name
>>>>>>> 64865042
  ,                                       !- Default Construction Set Name
  ,                                       !- Default Schedule Set Name
  -0,                                     !- Direction of Relative North {deg}
  0,                                      !- X Origin {m}
  0,                                      !- Y Origin {m}
  0,                                      !- Z Origin {m}
  ,                                       !- Building Story Name
<<<<<<< HEAD
  {d905a0ca-0535-44da-8169-7c2373181953}, !- Thermal Zone Name
  ,                                       !- Part of Total Floor Area
  ,                                       !- Design Specification Outdoor Air Object Name
  {426ab6ef-4f48-451e-b7c4-b3a53e02ef84}; !- Building Unit Name

OS:Surface,
  {c3641e44-05dd-4fe5-9336-f7cf22119acb}, !- Handle
  Surface 1,                              !- Name
  Floor,                                  !- Surface Type
  ,                                       !- Construction Name
  {0c425722-ee3c-4e4e-b44f-f5cdbe044f08}, !- Space Name
=======
  {7590d490-083a-4f99-b3ab-44550c604e09}, !- Thermal Zone Name
  ,                                       !- Part of Total Floor Area
  ,                                       !- Design Specification Outdoor Air Object Name
  {f86eb918-7728-4f43-ba17-c1d28ca3368f}; !- Building Unit Name

OS:Surface,
  {14a4488c-d71a-4f12-a26b-139415f2ed84}, !- Handle
  Surface 1,                              !- Name
  Floor,                                  !- Surface Type
  ,                                       !- Construction Name
  {b417a453-0a47-4cbf-9fde-6c41bfce81b4}, !- Space Name
>>>>>>> 64865042
  Foundation,                             !- Outside Boundary Condition
  ,                                       !- Outside Boundary Condition Object
  NoSun,                                  !- Sun Exposure
  NoWind,                                 !- Wind Exposure
  ,                                       !- View Factor to Ground
  ,                                       !- Number of Vertices
  0, 0, 0,                                !- X,Y,Z Vertex 1 {m}
  0, 5.56486118425249, 0,                 !- X,Y,Z Vertex 2 {m}
  11.129722368505, 5.56486118425249, 0,   !- X,Y,Z Vertex 3 {m}
  11.129722368505, 0, 0;                  !- X,Y,Z Vertex 4 {m}

OS:Surface,
<<<<<<< HEAD
  {d6556451-abb6-4ba1-9f3b-b14f7f32f71b}, !- Handle
  Surface 2,                              !- Name
  Wall,                                   !- Surface Type
  ,                                       !- Construction Name
  {0c425722-ee3c-4e4e-b44f-f5cdbe044f08}, !- Space Name
=======
  {b4ec9ebd-7742-4414-ac2d-7513932a9ddf}, !- Handle
  Surface 2,                              !- Name
  Wall,                                   !- Surface Type
  ,                                       !- Construction Name
  {b417a453-0a47-4cbf-9fde-6c41bfce81b4}, !- Space Name
>>>>>>> 64865042
  Outdoors,                               !- Outside Boundary Condition
  ,                                       !- Outside Boundary Condition Object
  SunExposed,                             !- Sun Exposure
  WindExposed,                            !- Wind Exposure
  ,                                       !- View Factor to Ground
  ,                                       !- Number of Vertices
  0, 5.56486118425249, 2.4384,            !- X,Y,Z Vertex 1 {m}
  0, 5.56486118425249, 0,                 !- X,Y,Z Vertex 2 {m}
  0, 0, 0,                                !- X,Y,Z Vertex 3 {m}
  0, 0, 2.4384;                           !- X,Y,Z Vertex 4 {m}

OS:Surface,
<<<<<<< HEAD
  {74ecde4c-e175-437a-956f-6decd61f9be6}, !- Handle
  Surface 3,                              !- Name
  Wall,                                   !- Surface Type
  ,                                       !- Construction Name
  {0c425722-ee3c-4e4e-b44f-f5cdbe044f08}, !- Space Name
=======
  {f9bd842a-44b0-47e5-a3e6-e253c82c2b8c}, !- Handle
  Surface 3,                              !- Name
  Wall,                                   !- Surface Type
  ,                                       !- Construction Name
  {b417a453-0a47-4cbf-9fde-6c41bfce81b4}, !- Space Name
>>>>>>> 64865042
  Outdoors,                               !- Outside Boundary Condition
  ,                                       !- Outside Boundary Condition Object
  SunExposed,                             !- Sun Exposure
  WindExposed,                            !- Wind Exposure
  ,                                       !- View Factor to Ground
  ,                                       !- Number of Vertices
  11.129722368505, 5.56486118425249, 2.4384, !- X,Y,Z Vertex 1 {m}
  11.129722368505, 5.56486118425249, 0,   !- X,Y,Z Vertex 2 {m}
  0, 5.56486118425249, 0,                 !- X,Y,Z Vertex 3 {m}
  0, 5.56486118425249, 2.4384;            !- X,Y,Z Vertex 4 {m}

OS:Surface,
<<<<<<< HEAD
  {f9144956-2651-4ee9-9bfc-94bcd9795c77}, !- Handle
  Surface 4,                              !- Name
  Wall,                                   !- Surface Type
  ,                                       !- Construction Name
  {0c425722-ee3c-4e4e-b44f-f5cdbe044f08}, !- Space Name
=======
  {f493f022-130c-4dc1-9e9a-c3ce49a0e8b8}, !- Handle
  Surface 4,                              !- Name
  Wall,                                   !- Surface Type
  ,                                       !- Construction Name
  {b417a453-0a47-4cbf-9fde-6c41bfce81b4}, !- Space Name
>>>>>>> 64865042
  Outdoors,                               !- Outside Boundary Condition
  ,                                       !- Outside Boundary Condition Object
  SunExposed,                             !- Sun Exposure
  WindExposed,                            !- Wind Exposure
  ,                                       !- View Factor to Ground
  ,                                       !- Number of Vertices
  11.129722368505, 0, 2.4384,             !- X,Y,Z Vertex 1 {m}
  11.129722368505, 0, 0,                  !- X,Y,Z Vertex 2 {m}
  11.129722368505, 5.56486118425249, 0,   !- X,Y,Z Vertex 3 {m}
  11.129722368505, 5.56486118425249, 2.4384; !- X,Y,Z Vertex 4 {m}

OS:Surface,
<<<<<<< HEAD
  {56096cd9-a11a-4b3d-bef5-09611f68c3ee}, !- Handle
  Surface 5,                              !- Name
  Wall,                                   !- Surface Type
  ,                                       !- Construction Name
  {0c425722-ee3c-4e4e-b44f-f5cdbe044f08}, !- Space Name
=======
  {a2d156a5-cca1-4cde-812d-7245d18ae608}, !- Handle
  Surface 5,                              !- Name
  Wall,                                   !- Surface Type
  ,                                       !- Construction Name
  {b417a453-0a47-4cbf-9fde-6c41bfce81b4}, !- Space Name
>>>>>>> 64865042
  Outdoors,                               !- Outside Boundary Condition
  ,                                       !- Outside Boundary Condition Object
  SunExposed,                             !- Sun Exposure
  WindExposed,                            !- Wind Exposure
  ,                                       !- View Factor to Ground
  ,                                       !- Number of Vertices
  0, 0, 2.4384,                           !- X,Y,Z Vertex 1 {m}
  0, 0, 0,                                !- X,Y,Z Vertex 2 {m}
  11.129722368505, 0, 0,                  !- X,Y,Z Vertex 3 {m}
  11.129722368505, 0, 2.4384;             !- X,Y,Z Vertex 4 {m}

OS:Surface,
<<<<<<< HEAD
  {1bc76967-f0d8-4ae6-a7e9-7876e13e8986}, !- Handle
  Surface 6,                              !- Name
  RoofCeiling,                            !- Surface Type
  ,                                       !- Construction Name
  {0c425722-ee3c-4e4e-b44f-f5cdbe044f08}, !- Space Name
  Surface,                                !- Outside Boundary Condition
  {811ccbbd-6930-42bf-9374-91a92d5aa21a}, !- Outside Boundary Condition Object
=======
  {f601d8ca-07c8-48e9-b875-1a93cc3f11e6}, !- Handle
  Surface 6,                              !- Name
  RoofCeiling,                            !- Surface Type
  ,                                       !- Construction Name
  {b417a453-0a47-4cbf-9fde-6c41bfce81b4}, !- Space Name
  Surface,                                !- Outside Boundary Condition
  {e106f25c-ace0-4f7d-9682-e83c77bdb3f5}, !- Outside Boundary Condition Object
>>>>>>> 64865042
  NoSun,                                  !- Sun Exposure
  NoWind,                                 !- Wind Exposure
  ,                                       !- View Factor to Ground
  ,                                       !- Number of Vertices
  11.129722368505, 0, 2.4384,             !- X,Y,Z Vertex 1 {m}
  11.129722368505, 5.56486118425249, 2.4384, !- X,Y,Z Vertex 2 {m}
  0, 5.56486118425249, 2.4384,            !- X,Y,Z Vertex 3 {m}
  0, 0, 2.4384;                           !- X,Y,Z Vertex 4 {m}

OS:SpaceType,
<<<<<<< HEAD
  {f499a62f-9a1e-47d7-a471-0e535af56472}, !- Handle
=======
  {d100a32a-94da-4ad9-ad6a-a0a87539de69}, !- Handle
>>>>>>> 64865042
  Space Type 1,                           !- Name
  ,                                       !- Default Construction Set Name
  ,                                       !- Default Schedule Set Name
  ,                                       !- Group Rendering Name
  ,                                       !- Design Specification Outdoor Air Object Name
  ,                                       !- Standards Template
  ,                                       !- Standards Building Type
  living;                                 !- Standards Space Type

OS:Space,
<<<<<<< HEAD
  {77568ae2-59b2-41be-b8ce-04fb51cc858c}, !- Handle
  living space|story 2,                   !- Name
  {f499a62f-9a1e-47d7-a471-0e535af56472}, !- Space Type Name
=======
  {b4045484-564c-4f9b-a060-0f9efb5d116d}, !- Handle
  living space|story 2,                   !- Name
  {d100a32a-94da-4ad9-ad6a-a0a87539de69}, !- Space Type Name
>>>>>>> 64865042
  ,                                       !- Default Construction Set Name
  ,                                       !- Default Schedule Set Name
  -0,                                     !- Direction of Relative North {deg}
  0,                                      !- X Origin {m}
  0,                                      !- Y Origin {m}
  2.4384,                                 !- Z Origin {m}
  ,                                       !- Building Story Name
<<<<<<< HEAD
  {d905a0ca-0535-44da-8169-7c2373181953}, !- Thermal Zone Name
  ,                                       !- Part of Total Floor Area
  ,                                       !- Design Specification Outdoor Air Object Name
  {426ab6ef-4f48-451e-b7c4-b3a53e02ef84}; !- Building Unit Name

OS:Surface,
  {811ccbbd-6930-42bf-9374-91a92d5aa21a}, !- Handle
  Surface 7,                              !- Name
  Floor,                                  !- Surface Type
  ,                                       !- Construction Name
  {77568ae2-59b2-41be-b8ce-04fb51cc858c}, !- Space Name
  Surface,                                !- Outside Boundary Condition
  {1bc76967-f0d8-4ae6-a7e9-7876e13e8986}, !- Outside Boundary Condition Object
=======
  {7590d490-083a-4f99-b3ab-44550c604e09}, !- Thermal Zone Name
  ,                                       !- Part of Total Floor Area
  ,                                       !- Design Specification Outdoor Air Object Name
  {f86eb918-7728-4f43-ba17-c1d28ca3368f}; !- Building Unit Name

OS:Surface,
  {e106f25c-ace0-4f7d-9682-e83c77bdb3f5}, !- Handle
  Surface 7,                              !- Name
  Floor,                                  !- Surface Type
  ,                                       !- Construction Name
  {b4045484-564c-4f9b-a060-0f9efb5d116d}, !- Space Name
  Surface,                                !- Outside Boundary Condition
  {f601d8ca-07c8-48e9-b875-1a93cc3f11e6}, !- Outside Boundary Condition Object
>>>>>>> 64865042
  NoSun,                                  !- Sun Exposure
  NoWind,                                 !- Wind Exposure
  ,                                       !- View Factor to Ground
  ,                                       !- Number of Vertices
  0, 0, 0,                                !- X,Y,Z Vertex 1 {m}
  0, 5.56486118425249, 0,                 !- X,Y,Z Vertex 2 {m}
  11.129722368505, 5.56486118425249, 0,   !- X,Y,Z Vertex 3 {m}
  11.129722368505, 0, 0;                  !- X,Y,Z Vertex 4 {m}

OS:Surface,
<<<<<<< HEAD
  {66467537-257f-491c-aebd-47332db52b3b}, !- Handle
  Surface 8,                              !- Name
  Wall,                                   !- Surface Type
  ,                                       !- Construction Name
  {77568ae2-59b2-41be-b8ce-04fb51cc858c}, !- Space Name
=======
  {290079e4-423f-4aa0-bd44-45f4682c6a34}, !- Handle
  Surface 8,                              !- Name
  Wall,                                   !- Surface Type
  ,                                       !- Construction Name
  {b4045484-564c-4f9b-a060-0f9efb5d116d}, !- Space Name
>>>>>>> 64865042
  Outdoors,                               !- Outside Boundary Condition
  ,                                       !- Outside Boundary Condition Object
  SunExposed,                             !- Sun Exposure
  WindExposed,                            !- Wind Exposure
  ,                                       !- View Factor to Ground
  ,                                       !- Number of Vertices
  0, 5.56486118425249, 2.4384,            !- X,Y,Z Vertex 1 {m}
  0, 5.56486118425249, 0,                 !- X,Y,Z Vertex 2 {m}
  0, 0, 0,                                !- X,Y,Z Vertex 3 {m}
  0, 0, 2.4384;                           !- X,Y,Z Vertex 4 {m}

OS:Surface,
<<<<<<< HEAD
  {5f29918a-115c-4fcb-b0e9-ab62220af719}, !- Handle
  Surface 9,                              !- Name
  Wall,                                   !- Surface Type
  ,                                       !- Construction Name
  {77568ae2-59b2-41be-b8ce-04fb51cc858c}, !- Space Name
=======
  {9a3911b7-9739-4665-aea2-52279db4676e}, !- Handle
  Surface 9,                              !- Name
  Wall,                                   !- Surface Type
  ,                                       !- Construction Name
  {b4045484-564c-4f9b-a060-0f9efb5d116d}, !- Space Name
>>>>>>> 64865042
  Outdoors,                               !- Outside Boundary Condition
  ,                                       !- Outside Boundary Condition Object
  SunExposed,                             !- Sun Exposure
  WindExposed,                            !- Wind Exposure
  ,                                       !- View Factor to Ground
  ,                                       !- Number of Vertices
  11.129722368505, 5.56486118425249, 2.4384, !- X,Y,Z Vertex 1 {m}
  11.129722368505, 5.56486118425249, 0,   !- X,Y,Z Vertex 2 {m}
  0, 5.56486118425249, 0,                 !- X,Y,Z Vertex 3 {m}
  0, 5.56486118425249, 2.4384;            !- X,Y,Z Vertex 4 {m}

OS:Surface,
<<<<<<< HEAD
  {041c15cb-701d-431a-85d0-c913d9473388}, !- Handle
  Surface 10,                             !- Name
  Wall,                                   !- Surface Type
  ,                                       !- Construction Name
  {77568ae2-59b2-41be-b8ce-04fb51cc858c}, !- Space Name
=======
  {1be74417-fbbc-434a-b93d-99c379ebcc10}, !- Handle
  Surface 10,                             !- Name
  Wall,                                   !- Surface Type
  ,                                       !- Construction Name
  {b4045484-564c-4f9b-a060-0f9efb5d116d}, !- Space Name
>>>>>>> 64865042
  Outdoors,                               !- Outside Boundary Condition
  ,                                       !- Outside Boundary Condition Object
  SunExposed,                             !- Sun Exposure
  WindExposed,                            !- Wind Exposure
  ,                                       !- View Factor to Ground
  ,                                       !- Number of Vertices
  11.129722368505, 0, 2.4384,             !- X,Y,Z Vertex 1 {m}
  11.129722368505, 0, 0,                  !- X,Y,Z Vertex 2 {m}
  11.129722368505, 5.56486118425249, 0,   !- X,Y,Z Vertex 3 {m}
  11.129722368505, 5.56486118425249, 2.4384; !- X,Y,Z Vertex 4 {m}

OS:Surface,
<<<<<<< HEAD
  {245f3b05-6e14-4ead-bcd1-a5791c839e2b}, !- Handle
  Surface 11,                             !- Name
  Wall,                                   !- Surface Type
  ,                                       !- Construction Name
  {77568ae2-59b2-41be-b8ce-04fb51cc858c}, !- Space Name
=======
  {2022c579-dabe-490b-8c25-0138220462f1}, !- Handle
  Surface 11,                             !- Name
  Wall,                                   !- Surface Type
  ,                                       !- Construction Name
  {b4045484-564c-4f9b-a060-0f9efb5d116d}, !- Space Name
>>>>>>> 64865042
  Outdoors,                               !- Outside Boundary Condition
  ,                                       !- Outside Boundary Condition Object
  SunExposed,                             !- Sun Exposure
  WindExposed,                            !- Wind Exposure
  ,                                       !- View Factor to Ground
  ,                                       !- Number of Vertices
  0, 0, 2.4384,                           !- X,Y,Z Vertex 1 {m}
  0, 0, 0,                                !- X,Y,Z Vertex 2 {m}
  11.129722368505, 0, 0,                  !- X,Y,Z Vertex 3 {m}
  11.129722368505, 0, 2.4384;             !- X,Y,Z Vertex 4 {m}

OS:Surface,
<<<<<<< HEAD
  {08fed647-404c-4c23-96ec-b40dc2367cfd}, !- Handle
  Surface 12,                             !- Name
  RoofCeiling,                            !- Surface Type
  ,                                       !- Construction Name
  {77568ae2-59b2-41be-b8ce-04fb51cc858c}, !- Space Name
  Surface,                                !- Outside Boundary Condition
  {81997f1c-abed-4cc0-9f8b-266921188b2d}, !- Outside Boundary Condition Object
=======
  {efb6fd1e-0059-4267-b582-d668741c9164}, !- Handle
  Surface 12,                             !- Name
  RoofCeiling,                            !- Surface Type
  ,                                       !- Construction Name
  {b4045484-564c-4f9b-a060-0f9efb5d116d}, !- Space Name
  Surface,                                !- Outside Boundary Condition
  {d088d08b-c8b2-494d-9d68-3a348de5e61c}, !- Outside Boundary Condition Object
>>>>>>> 64865042
  NoSun,                                  !- Sun Exposure
  NoWind,                                 !- Wind Exposure
  ,                                       !- View Factor to Ground
  ,                                       !- Number of Vertices
  11.129722368505, 0, 2.4384,             !- X,Y,Z Vertex 1 {m}
  11.129722368505, 5.56486118425249, 2.4384, !- X,Y,Z Vertex 2 {m}
  0, 5.56486118425249, 2.4384,            !- X,Y,Z Vertex 3 {m}
  0, 0, 2.4384;                           !- X,Y,Z Vertex 4 {m}

OS:Surface,
<<<<<<< HEAD
  {81997f1c-abed-4cc0-9f8b-266921188b2d}, !- Handle
  Surface 13,                             !- Name
  Floor,                                  !- Surface Type
  ,                                       !- Construction Name
  {611e4c9a-57ec-4264-9c82-28ccda091af0}, !- Space Name
  Surface,                                !- Outside Boundary Condition
  {08fed647-404c-4c23-96ec-b40dc2367cfd}, !- Outside Boundary Condition Object
=======
  {d088d08b-c8b2-494d-9d68-3a348de5e61c}, !- Handle
  Surface 13,                             !- Name
  Floor,                                  !- Surface Type
  ,                                       !- Construction Name
  {fb4c8c46-f55c-469b-86a3-3500f305345c}, !- Space Name
  Surface,                                !- Outside Boundary Condition
  {efb6fd1e-0059-4267-b582-d668741c9164}, !- Outside Boundary Condition Object
>>>>>>> 64865042
  NoSun,                                  !- Sun Exposure
  NoWind,                                 !- Wind Exposure
  ,                                       !- View Factor to Ground
  ,                                       !- Number of Vertices
  0, 5.56486118425249, 0,                 !- X,Y,Z Vertex 1 {m}
  11.129722368505, 5.56486118425249, 0,   !- X,Y,Z Vertex 2 {m}
  11.129722368505, 0, 0,                  !- X,Y,Z Vertex 3 {m}
  0, 0, 0;                                !- X,Y,Z Vertex 4 {m}

OS:Surface,
<<<<<<< HEAD
  {e79c996b-6cbe-4be3-a586-00313796aa2c}, !- Handle
  Surface 14,                             !- Name
  RoofCeiling,                            !- Surface Type
  ,                                       !- Construction Name
  {611e4c9a-57ec-4264-9c82-28ccda091af0}, !- Space Name
=======
  {12096fdb-3222-4f86-bfb6-fed9b91b815b}, !- Handle
  Surface 14,                             !- Name
  RoofCeiling,                            !- Surface Type
  ,                                       !- Construction Name
  {fb4c8c46-f55c-469b-86a3-3500f305345c}, !- Space Name
>>>>>>> 64865042
  Outdoors,                               !- Outside Boundary Condition
  ,                                       !- Outside Boundary Condition Object
  SunExposed,                             !- Sun Exposure
  WindExposed,                            !- Wind Exposure
  ,                                       !- View Factor to Ground
  ,                                       !- Number of Vertices
  8.34729177637873, 2.78243059212624, 1.69601529606312, !- X,Y,Z Vertex 1 {m}
  2.78243059212624, 2.78243059212624, 1.69601529606312, !- X,Y,Z Vertex 2 {m}
  0, 0, 0.3048,                           !- X,Y,Z Vertex 3 {m}
  11.129722368505, 0, 0.3048;             !- X,Y,Z Vertex 4 {m}

OS:Surface,
<<<<<<< HEAD
  {75b5d5df-eba5-4c18-bb22-0c74120899c8}, !- Handle
  Surface 15,                             !- Name
  RoofCeiling,                            !- Surface Type
  ,                                       !- Construction Name
  {611e4c9a-57ec-4264-9c82-28ccda091af0}, !- Space Name
=======
  {ba405683-1d3d-42a4-a719-34ad04d76487}, !- Handle
  Surface 15,                             !- Name
  RoofCeiling,                            !- Surface Type
  ,                                       !- Construction Name
  {fb4c8c46-f55c-469b-86a3-3500f305345c}, !- Space Name
>>>>>>> 64865042
  Outdoors,                               !- Outside Boundary Condition
  ,                                       !- Outside Boundary Condition Object
  SunExposed,                             !- Sun Exposure
  WindExposed,                            !- Wind Exposure
  ,                                       !- View Factor to Ground
  ,                                       !- Number of Vertices
  2.78243059212624, 2.78243059212624, 1.69601529606312, !- X,Y,Z Vertex 1 {m}
  8.34729177637873, 2.78243059212624, 1.69601529606312, !- X,Y,Z Vertex 2 {m}
  11.129722368505, 5.56486118425249, 0.304799999999999, !- X,Y,Z Vertex 3 {m}
  0, 5.56486118425249, 0.304799999999999; !- X,Y,Z Vertex 4 {m}

OS:Surface,
<<<<<<< HEAD
  {8eb431a1-8e11-4d33-b8d5-5a4883c09f87}, !- Handle
  Surface 16,                             !- Name
  RoofCeiling,                            !- Surface Type
  ,                                       !- Construction Name
  {611e4c9a-57ec-4264-9c82-28ccda091af0}, !- Space Name
=======
  {cf3c6b4c-6a3e-4fab-a57a-8147d307fa9e}, !- Handle
  Surface 16,                             !- Name
  RoofCeiling,                            !- Surface Type
  ,                                       !- Construction Name
  {fb4c8c46-f55c-469b-86a3-3500f305345c}, !- Space Name
>>>>>>> 64865042
  Outdoors,                               !- Outside Boundary Condition
  ,                                       !- Outside Boundary Condition Object
  SunExposed,                             !- Sun Exposure
  WindExposed,                            !- Wind Exposure
  ,                                       !- View Factor to Ground
  ,                                       !- Number of Vertices
  2.78243059212624, 2.78243059212624, 1.69601529606312, !- X,Y,Z Vertex 1 {m}
  0, 5.56486118425249, 0.3048,            !- X,Y,Z Vertex 2 {m}
  0, 0, 0.3048;                           !- X,Y,Z Vertex 3 {m}

OS:Surface,
<<<<<<< HEAD
  {03af2ad1-8364-4185-8acd-f76367708552}, !- Handle
  Surface 17,                             !- Name
  RoofCeiling,                            !- Surface Type
  ,                                       !- Construction Name
  {611e4c9a-57ec-4264-9c82-28ccda091af0}, !- Space Name
=======
  {6b664b62-3ac6-4033-a677-d6576e8b7b69}, !- Handle
  Surface 17,                             !- Name
  RoofCeiling,                            !- Surface Type
  ,                                       !- Construction Name
  {fb4c8c46-f55c-469b-86a3-3500f305345c}, !- Space Name
>>>>>>> 64865042
  Outdoors,                               !- Outside Boundary Condition
  ,                                       !- Outside Boundary Condition Object
  SunExposed,                             !- Sun Exposure
  WindExposed,                            !- Wind Exposure
  ,                                       !- View Factor to Ground
  ,                                       !- Number of Vertices
  8.34729177637873, 2.78243059212624, 1.69601529606312, !- X,Y,Z Vertex 1 {m}
  11.129722368505, 0, 0.304799999999997,  !- X,Y,Z Vertex 2 {m}
  11.129722368505, 5.56486118425249, 0.304799999999997; !- X,Y,Z Vertex 3 {m}

OS:Space,
<<<<<<< HEAD
  {611e4c9a-57ec-4264-9c82-28ccda091af0}, !- Handle
  finished attic space,                   !- Name
  {f499a62f-9a1e-47d7-a471-0e535af56472}, !- Space Type Name
=======
  {fb4c8c46-f55c-469b-86a3-3500f305345c}, !- Handle
  finished attic space,                   !- Name
  {d100a32a-94da-4ad9-ad6a-a0a87539de69}, !- Space Type Name
>>>>>>> 64865042
  ,                                       !- Default Construction Set Name
  ,                                       !- Default Schedule Set Name
  -0,                                     !- Direction of Relative North {deg}
  0,                                      !- X Origin {m}
  0,                                      !- Y Origin {m}
  4.8768,                                 !- Z Origin {m}
  ,                                       !- Building Story Name
<<<<<<< HEAD
  {d905a0ca-0535-44da-8169-7c2373181953}, !- Thermal Zone Name
  ,                                       !- Part of Total Floor Area
  ,                                       !- Design Specification Outdoor Air Object Name
  {426ab6ef-4f48-451e-b7c4-b3a53e02ef84}; !- Building Unit Name

OS:BuildingUnit,
  {426ab6ef-4f48-451e-b7c4-b3a53e02ef84}, !- Handle
=======
  {7590d490-083a-4f99-b3ab-44550c604e09}, !- Thermal Zone Name
  ,                                       !- Part of Total Floor Area
  ,                                       !- Design Specification Outdoor Air Object Name
  {f86eb918-7728-4f43-ba17-c1d28ca3368f}; !- Building Unit Name

OS:BuildingUnit,
  {f86eb918-7728-4f43-ba17-c1d28ca3368f}, !- Handle
>>>>>>> 64865042
  unit 1,                                 !- Name
  ,                                       !- Rendering Color
  Residential;                            !- Building Unit Type

OS:AdditionalProperties,
<<<<<<< HEAD
  {d1d03f93-8262-49c3-96b4-bace0a985f11}, !- Handle
  {426ab6ef-4f48-451e-b7c4-b3a53e02ef84}, !- Object Name
=======
  {502678c0-d4cb-4dcc-9184-fa5720f8cd28}, !- Handle
  {f86eb918-7728-4f43-ba17-c1d28ca3368f}, !- Object Name
>>>>>>> 64865042
  NumberOfBedrooms,                       !- Feature Name 1
  Integer,                                !- Feature Data Type 1
  3,                                      !- Feature Value 1
  NumberOfBathrooms,                      !- Feature Name 2
  Double,                                 !- Feature Data Type 2
  2,                                      !- Feature Value 2
  NumberOfOccupants,                      !- Feature Name 3
  Double,                                 !- Feature Data Type 3
  2.6400000000000001;                     !- Feature Value 3

OS:External:File,
<<<<<<< HEAD
  {3dffe0ed-6f6e-4616-ac04-3121d2932caa}, !- Handle
=======
  {41fc2ae8-5cc1-4de7-b8a8-619a04ab4b2b}, !- Handle
>>>>>>> 64865042
  8760.csv,                               !- Name
  8760.csv;                               !- File Name

OS:Schedule:Day,
<<<<<<< HEAD
  {dbb104af-4a23-45f1-b044-c2603eab6fcd}, !- Handle
=======
  {21c599b2-bc4c-40dd-9eba-824add300c45}, !- Handle
>>>>>>> 64865042
  Schedule Day 1,                         !- Name
  ,                                       !- Schedule Type Limits Name
  ,                                       !- Interpolate to Timestep
  24,                                     !- Hour 1
  0,                                      !- Minute 1
  0;                                      !- Value Until Time 1

OS:Schedule:Day,
<<<<<<< HEAD
  {e706c76d-8e4c-47fe-9fc0-444b948874c8}, !- Handle
=======
  {33aac978-0fa1-4cab-94fe-9b17ac8a2b51}, !- Handle
>>>>>>> 64865042
  Schedule Day 2,                         !- Name
  ,                                       !- Schedule Type Limits Name
  ,                                       !- Interpolate to Timestep
  24,                                     !- Hour 1
  0,                                      !- Minute 1
  1;                                      !- Value Until Time 1

OS:Schedule:File,
<<<<<<< HEAD
  {e750ee4a-f7ab-4192-8198-abe4ffd62b20}, !- Handle
  occupants,                              !- Name
  {80792c2b-7233-4c58-afe4-8e488d08b720}, !- Schedule Type Limits Name
  {3dffe0ed-6f6e-4616-ac04-3121d2932caa}, !- External File Name
=======
  {83f95b6a-c3e1-4abc-b34f-e305783feb43}, !- Handle
  occupants,                              !- Name
  {ac67064b-e01b-48f4-9e0f-3cf8ad8759fe}, !- Schedule Type Limits Name
  {41fc2ae8-5cc1-4de7-b8a8-619a04ab4b2b}, !- External File Name
>>>>>>> 64865042
  1,                                      !- Column Number
  1,                                      !- Rows to Skip at Top
  8760,                                   !- Number of Hours of Data
  ,                                       !- Column Separator
  ,                                       !- Interpolate to Timestep
  60;                                     !- Minutes per Item

OS:Schedule:Ruleset,
<<<<<<< HEAD
  {7ece29ed-7371-41ca-8646-67f356169a61}, !- Handle
  Schedule Ruleset 1,                     !- Name
  {5532b661-e238-4325-893a-8d19da6fccf1}, !- Schedule Type Limits Name
  {3be6848c-4099-4659-863b-658770502c39}; !- Default Day Schedule Name

OS:Schedule:Day,
  {3be6848c-4099-4659-863b-658770502c39}, !- Handle
  Schedule Day 3,                         !- Name
  {5532b661-e238-4325-893a-8d19da6fccf1}, !- Schedule Type Limits Name
=======
  {0615d454-f444-4362-b0b6-d9c0433954ae}, !- Handle
  Schedule Ruleset 1,                     !- Name
  {062a9cb9-c7a3-4e39-b97c-0d028e8d303c}, !- Schedule Type Limits Name
  {0b078453-12d6-44d0-b278-737094b5cf37}; !- Default Day Schedule Name

OS:Schedule:Day,
  {0b078453-12d6-44d0-b278-737094b5cf37}, !- Handle
  Schedule Day 3,                         !- Name
  {062a9cb9-c7a3-4e39-b97c-0d028e8d303c}, !- Schedule Type Limits Name
>>>>>>> 64865042
  ,                                       !- Interpolate to Timestep
  24,                                     !- Hour 1
  0,                                      !- Minute 1
  112.539290946133;                       !- Value Until Time 1

OS:People:Definition,
<<<<<<< HEAD
  {c10b4ddd-7e66-49ef-bcc4-c213c13345b2}, !- Handle
=======
  {57a6b20d-4d36-4e7b-8c51-53144fdb4f22}, !- Handle
>>>>>>> 64865042
  res occupants|living space|story 2,     !- Name
  People,                                 !- Number of People Calculation Method
  0.88,                                   !- Number of People {people}
  ,                                       !- People per Space Floor Area {person/m2}
  ,                                       !- Space Floor Area per Person {m2/person}
  0.319734,                               !- Fraction Radiant
  0.573,                                  !- Sensible Heat Fraction
  0,                                      !- Carbon Dioxide Generation Rate {m3/s-W}
  No,                                     !- Enable ASHRAE 55 Comfort Warnings
  ZoneAveraged;                           !- Mean Radiant Temperature Calculation Type

OS:People,
<<<<<<< HEAD
  {c6a5950c-f925-4424-9a83-8884fb6abe71}, !- Handle
  res occupants|living space|story 2,     !- Name
  {c10b4ddd-7e66-49ef-bcc4-c213c13345b2}, !- People Definition Name
  {77568ae2-59b2-41be-b8ce-04fb51cc858c}, !- Space or SpaceType Name
  {e750ee4a-f7ab-4192-8198-abe4ffd62b20}, !- Number of People Schedule Name
  {7ece29ed-7371-41ca-8646-67f356169a61}, !- Activity Level Schedule Name
=======
  {f3f9a097-3da7-4606-a731-8c7fe6d4269d}, !- Handle
  res occupants|living space|story 2,     !- Name
  {57a6b20d-4d36-4e7b-8c51-53144fdb4f22}, !- People Definition Name
  {b4045484-564c-4f9b-a060-0f9efb5d116d}, !- Space or SpaceType Name
  {83f95b6a-c3e1-4abc-b34f-e305783feb43}, !- Number of People Schedule Name
  {0615d454-f444-4362-b0b6-d9c0433954ae}, !- Activity Level Schedule Name
>>>>>>> 64865042
  ,                                       !- Surface Name/Angle Factor List Name
  ,                                       !- Work Efficiency Schedule Name
  ,                                       !- Clothing Insulation Schedule Name
  ,                                       !- Air Velocity Schedule Name
  1;                                      !- Multiplier

OS:ScheduleTypeLimits,
<<<<<<< HEAD
  {5532b661-e238-4325-893a-8d19da6fccf1}, !- Handle
=======
  {062a9cb9-c7a3-4e39-b97c-0d028e8d303c}, !- Handle
>>>>>>> 64865042
  ActivityLevel,                          !- Name
  0,                                      !- Lower Limit Value
  ,                                       !- Upper Limit Value
  Continuous,                             !- Numeric Type
  ActivityLevel;                          !- Unit Type

OS:ScheduleTypeLimits,
<<<<<<< HEAD
  {80792c2b-7233-4c58-afe4-8e488d08b720}, !- Handle
=======
  {ac67064b-e01b-48f4-9e0f-3cf8ad8759fe}, !- Handle
>>>>>>> 64865042
  Fractional,                             !- Name
  0,                                      !- Lower Limit Value
  1,                                      !- Upper Limit Value
  Continuous;                             !- Numeric Type

OS:People:Definition,
<<<<<<< HEAD
  {2f217aab-7266-4231-be9f-525b5cf312a9}, !- Handle
=======
  {d601344f-db6b-4fed-a779-28611de20df3}, !- Handle
>>>>>>> 64865042
  res occupants|finished attic space,     !- Name
  People,                                 !- Number of People Calculation Method
  0.88,                                   !- Number of People {people}
  ,                                       !- People per Space Floor Area {person/m2}
  ,                                       !- Space Floor Area per Person {m2/person}
  0.319734,                               !- Fraction Radiant
  0.573,                                  !- Sensible Heat Fraction
  0,                                      !- Carbon Dioxide Generation Rate {m3/s-W}
  No,                                     !- Enable ASHRAE 55 Comfort Warnings
  ZoneAveraged;                           !- Mean Radiant Temperature Calculation Type

OS:People,
<<<<<<< HEAD
  {a936bddb-05cb-4984-82b8-22428e32598c}, !- Handle
  res occupants|finished attic space,     !- Name
  {2f217aab-7266-4231-be9f-525b5cf312a9}, !- People Definition Name
  {611e4c9a-57ec-4264-9c82-28ccda091af0}, !- Space or SpaceType Name
  {e750ee4a-f7ab-4192-8198-abe4ffd62b20}, !- Number of People Schedule Name
  {7ece29ed-7371-41ca-8646-67f356169a61}, !- Activity Level Schedule Name
=======
  {c65bdae7-3591-415d-90d5-b1c866837852}, !- Handle
  res occupants|finished attic space,     !- Name
  {d601344f-db6b-4fed-a779-28611de20df3}, !- People Definition Name
  {fb4c8c46-f55c-469b-86a3-3500f305345c}, !- Space or SpaceType Name
  {83f95b6a-c3e1-4abc-b34f-e305783feb43}, !- Number of People Schedule Name
  {0615d454-f444-4362-b0b6-d9c0433954ae}, !- Activity Level Schedule Name
>>>>>>> 64865042
  ,                                       !- Surface Name/Angle Factor List Name
  ,                                       !- Work Efficiency Schedule Name
  ,                                       !- Clothing Insulation Schedule Name
  ,                                       !- Air Velocity Schedule Name
  1;                                      !- Multiplier

OS:People:Definition,
<<<<<<< HEAD
  {f9e781bb-9e3b-47af-90ee-6ccdfb5a1947}, !- Handle
=======
  {ef94ff63-a15a-4c9c-a90c-5c1f6ad1cf4b}, !- Handle
>>>>>>> 64865042
  res occupants|living space,             !- Name
  People,                                 !- Number of People Calculation Method
  0.88,                                   !- Number of People {people}
  ,                                       !- People per Space Floor Area {person/m2}
  ,                                       !- Space Floor Area per Person {m2/person}
  0.319734,                               !- Fraction Radiant
  0.573,                                  !- Sensible Heat Fraction
  0,                                      !- Carbon Dioxide Generation Rate {m3/s-W}
  No,                                     !- Enable ASHRAE 55 Comfort Warnings
  ZoneAveraged;                           !- Mean Radiant Temperature Calculation Type

OS:People,
<<<<<<< HEAD
  {3cbd9705-5710-47cb-96cc-84246d01cc41}, !- Handle
  res occupants|living space,             !- Name
  {f9e781bb-9e3b-47af-90ee-6ccdfb5a1947}, !- People Definition Name
  {0c425722-ee3c-4e4e-b44f-f5cdbe044f08}, !- Space or SpaceType Name
  {e750ee4a-f7ab-4192-8198-abe4ffd62b20}, !- Number of People Schedule Name
  {7ece29ed-7371-41ca-8646-67f356169a61}, !- Activity Level Schedule Name
=======
  {ef89823c-f9ce-42c3-8019-bc1f27b404c4}, !- Handle
  res occupants|living space,             !- Name
  {ef94ff63-a15a-4c9c-a90c-5c1f6ad1cf4b}, !- People Definition Name
  {b417a453-0a47-4cbf-9fde-6c41bfce81b4}, !- Space or SpaceType Name
  {83f95b6a-c3e1-4abc-b34f-e305783feb43}, !- Number of People Schedule Name
  {0615d454-f444-4362-b0b6-d9c0433954ae}, !- Activity Level Schedule Name
>>>>>>> 64865042
  ,                                       !- Surface Name/Angle Factor List Name
  ,                                       !- Work Efficiency Schedule Name
  ,                                       !- Clothing Insulation Schedule Name
  ,                                       !- Air Velocity Schedule Name
  1;                                      !- Multiplier

OS:ShadingSurfaceGroup,
<<<<<<< HEAD
  {3f2aaf9b-338b-4fa1-98ee-1081a53a5955}, !- Handle
=======
  {06c84e7b-fb2c-4a14-831b-6b7537c22271}, !- Handle
>>>>>>> 64865042
  res eaves,                              !- Name
  Building;                               !- Shading Surface Type

OS:ShadingSurface,
<<<<<<< HEAD
  {116b36f3-3292-4b82-ade6-33d9241dbdf9}, !- Handle
  Surface 17 - res eaves,                 !- Name
  ,                                       !- Construction Name
  {3f2aaf9b-338b-4fa1-98ee-1081a53a5955}, !- Shading Surface Group Name
  ,                                       !- Transmittance Schedule Name
  ,                                       !- Number of Vertices
  11.739322368505, 0, 4.8768,             !- X,Y,Z Vertex 1 {m}
  11.739322368505, 5.56486118425249, 4.8768, !- X,Y,Z Vertex 2 {m}
  11.129722368505, 5.56486118425249, 5.1816, !- X,Y,Z Vertex 3 {m}
  11.129722368505, 0, 5.1816;             !- X,Y,Z Vertex 4 {m}

OS:ShadingSurface,
  {931cb677-19b8-4e50-8bee-c12313b3c8f9}, !- Handle
  Surface 14 - res eaves,                 !- Name
  ,                                       !- Construction Name
  {3f2aaf9b-338b-4fa1-98ee-1081a53a5955}, !- Shading Surface Group Name
=======
  {803aaefe-0ef7-462d-9fd1-ae9e49a17439}, !- Handle
  Surface 15 - res eaves,                 !- Name
  ,                                       !- Construction Name
  {06c84e7b-fb2c-4a14-831b-6b7537c22271}, !- Shading Surface Group Name
  ,                                       !- Transmittance Schedule Name
  ,                                       !- Number of Vertices
  11.129722368505, 6.17446118425249, 4.8768, !- X,Y,Z Vertex 1 {m}
  0, 6.17446118425249, 4.8768,            !- X,Y,Z Vertex 2 {m}
  0, 5.56486118425249, 5.1816,            !- X,Y,Z Vertex 3 {m}
  11.129722368505, 5.56486118425249, 5.1816; !- X,Y,Z Vertex 4 {m}

OS:ShadingSurface,
  {482f24ae-5416-4324-a161-a60786f01ec2}, !- Handle
  Surface 14 - res eaves,                 !- Name
  ,                                       !- Construction Name
  {06c84e7b-fb2c-4a14-831b-6b7537c22271}, !- Shading Surface Group Name
>>>>>>> 64865042
  ,                                       !- Transmittance Schedule Name
  ,                                       !- Number of Vertices
  0, -0.6096, 4.8768,                     !- X,Y,Z Vertex 1 {m}
  11.129722368505, -0.6096, 4.8768,       !- X,Y,Z Vertex 2 {m}
  11.129722368505, 0, 5.1816,             !- X,Y,Z Vertex 3 {m}
  0, 0, 5.1816;                           !- X,Y,Z Vertex 4 {m}

OS:ShadingSurface,
<<<<<<< HEAD
  {f2306872-9c09-4a4c-8eda-07a9d23b28ac}, !- Handle
  Surface 15 - res eaves,                 !- Name
  ,                                       !- Construction Name
  {3f2aaf9b-338b-4fa1-98ee-1081a53a5955}, !- Shading Surface Group Name
=======
  {22bcb341-eee7-4207-ba97-f2817b785aad}, !- Handle
  Surface 16 - res eaves,                 !- Name
  ,                                       !- Construction Name
  {06c84e7b-fb2c-4a14-831b-6b7537c22271}, !- Shading Surface Group Name
>>>>>>> 64865042
  ,                                       !- Transmittance Schedule Name
  ,                                       !- Number of Vertices
  -0.6096, 5.56486118425249, 4.8768,      !- X,Y,Z Vertex 1 {m}
  -0.6096, 0, 4.8768,                     !- X,Y,Z Vertex 2 {m}
  0, 0, 5.1816,                           !- X,Y,Z Vertex 3 {m}
  0, 5.56486118425249, 5.1816;            !- X,Y,Z Vertex 4 {m}

OS:ShadingSurface,
<<<<<<< HEAD
  {6f847c75-cc1b-4ff9-a1c2-c566f565c02b}, !- Handle
  Surface 16 - res eaves,                 !- Name
  ,                                       !- Construction Name
  {3f2aaf9b-338b-4fa1-98ee-1081a53a5955}, !- Shading Surface Group Name
=======
  {130ffeef-f2e7-44f1-a41f-1af57716455e}, !- Handle
  Surface 17 - res eaves,                 !- Name
  ,                                       !- Construction Name
  {06c84e7b-fb2c-4a14-831b-6b7537c22271}, !- Shading Surface Group Name
>>>>>>> 64865042
  ,                                       !- Transmittance Schedule Name
  ,                                       !- Number of Vertices
  -0.6096, 5.56486118425249, 4.8768,      !- X,Y,Z Vertex 1 {m}
  -0.6096, 0, 4.8768,                     !- X,Y,Z Vertex 2 {m}
  0, 0, 5.1816,                           !- X,Y,Z Vertex 3 {m}
  0, 5.56486118425249, 5.1816;            !- X,Y,Z Vertex 4 {m}
<|MERGE_RESOLUTION|>--- conflicted
+++ resolved
@@ -1,73 +1,41 @@
 !- NOTE: Auto-generated from /test/osw_files/SFD_2000sqft_2story_SL_FA_HipRoof.osw
 
 OS:Version,
-<<<<<<< HEAD
-  {0fc0ccaf-7de7-4765-9c0e-36e6a110b1af}, !- Handle
+  {3dcb3750-a7bf-40ad-9785-c0c2a74f3e22}, !- Handle
   2.9.0;                                  !- Version Identifier
 
 OS:SimulationControl,
-  {c62ff75d-8071-4fec-8e0d-8f75c79bd165}, !- Handle
-=======
-  {77e30e95-acbe-429c-a5f3-40226d756aab}, !- Handle
-  2.9.0;                                  !- Version Identifier
-
-OS:SimulationControl,
-  {e2963392-43b6-4bc1-aa37-f5de8ad133fe}, !- Handle
->>>>>>> 64865042
+  {23f3cbbe-38ee-4aa8-9c4f-14cbdd56d67c}, !- Handle
   ,                                       !- Do Zone Sizing Calculation
   ,                                       !- Do System Sizing Calculation
   ,                                       !- Do Plant Sizing Calculation
   No;                                     !- Run Simulation for Sizing Periods
 
 OS:Timestep,
-<<<<<<< HEAD
-  {b583883e-75bf-46dc-9890-0d5d0a2ce930}, !- Handle
+  {d27bca8b-53bf-439c-aaf5-2f5e6a0872fc}, !- Handle
   6;                                      !- Number of Timesteps per Hour
 
 OS:ShadowCalculation,
-  {7700c097-30c1-43a7-98b1-b77020f33ff5}, !- Handle
-=======
-  {0c91a302-79b7-4c95-98a3-ebe0a5a100ec}, !- Handle
-  6;                                      !- Number of Timesteps per Hour
-
-OS:ShadowCalculation,
-  {8b553271-9755-4f03-8008-b77f1034b22e}, !- Handle
->>>>>>> 64865042
+  {dc184d8e-8f0d-48c6-ab0b-2266b6ea5d0f}, !- Handle
   20,                                     !- Calculation Frequency
   200;                                    !- Maximum Figures in Shadow Overlap Calculations
 
 OS:SurfaceConvectionAlgorithm:Outside,
-<<<<<<< HEAD
-  {2cae90c4-3789-4cea-9b36-e8562efaac36}, !- Handle
+  {602e889a-99c0-429b-9576-1441c9c144c7}, !- Handle
   DOE-2;                                  !- Algorithm
 
 OS:SurfaceConvectionAlgorithm:Inside,
-  {a24ec8fe-d532-45a9-8438-6dbcbd0e22a4}, !- Handle
+  {8dc131c1-a996-48b8-b9ea-821a0b86f432}, !- Handle
   TARP;                                   !- Algorithm
 
 OS:ZoneCapacitanceMultiplier:ResearchSpecial,
-  {b73b7bb5-857f-49f6-b47b-e1514fda73f4}, !- Handle
-=======
-  {6ec1f6b6-e740-47ca-b654-0aa71353b69d}, !- Handle
-  DOE-2;                                  !- Algorithm
-
-OS:SurfaceConvectionAlgorithm:Inside,
-  {61dc86fa-1e7d-43ba-8cb0-b83dbe964e92}, !- Handle
-  TARP;                                   !- Algorithm
-
-OS:ZoneCapacitanceMultiplier:ResearchSpecial,
-  {682f7374-77ea-4008-b66b-025abe571003}, !- Handle
->>>>>>> 64865042
+  {177c1cdc-59e5-400a-8272-9faee012fac9}, !- Handle
   ,                                       !- Temperature Capacity Multiplier
   15,                                     !- Humidity Capacity Multiplier
   ;                                       !- Carbon Dioxide Capacity Multiplier
 
 OS:RunPeriod,
-<<<<<<< HEAD
-  {7dd05927-4d72-4c30-a509-81f63e4b461c}, !- Handle
-=======
-  {5e37345c-0c5e-4b99-a7f3-5fc434969757}, !- Handle
->>>>>>> 64865042
+  {92ce0cb6-9704-4a69-bdd1-5eac41dc2a84}, !- Handle
   Run Period 1,                           !- Name
   1,                                      !- Begin Month
   1,                                      !- Begin Day of Month
@@ -81,21 +49,13 @@
   ;                                       !- Number of Times Runperiod to be Repeated
 
 OS:YearDescription,
-<<<<<<< HEAD
-  {46e2153c-1223-4d69-9938-e33039d8a456}, !- Handle
-=======
-  {ce93f6a9-8227-470a-bf3e-fe36bf819d81}, !- Handle
->>>>>>> 64865042
+  {ec07832e-0827-4a10-9f74-e3286906140d}, !- Handle
   2007,                                   !- Calendar Year
   ,                                       !- Day of Week for Start Day
   ;                                       !- Is Leap Year
 
 OS:WeatherFile,
-<<<<<<< HEAD
-  {413e03e4-6923-48da-a6fd-60d9bedc548a}, !- Handle
-=======
-  {8def9584-5495-4305-9d13-2e3d9a74b060}, !- Handle
->>>>>>> 64865042
+  {29844864-9f33-447f-936d-4ebb051a1c9f}, !- Handle
   Denver Intl Ap,                         !- City
   CO,                                     !- State Province Region
   USA,                                    !- Country
@@ -109,13 +69,8 @@
   E23378AA;                               !- Checksum
 
 OS:AdditionalProperties,
-<<<<<<< HEAD
-  {0fcbc395-0959-4b50-bc6d-55c2cbf9231c}, !- Handle
-  {413e03e4-6923-48da-a6fd-60d9bedc548a}, !- Object Name
-=======
-  {825d3e2f-296b-4d0f-a1f0-4ed55c235a40}, !- Handle
-  {8def9584-5495-4305-9d13-2e3d9a74b060}, !- Object Name
->>>>>>> 64865042
+  {dc9ab43d-c822-49b6-948a-baf304c3a157}, !- Handle
+  {29844864-9f33-447f-936d-4ebb051a1c9f}, !- Object Name
   EPWHeaderCity,                          !- Feature Name 1
   String,                                 !- Feature Data Type 1
   Denver Intl Ap,                         !- Feature Value 1
@@ -223,11 +178,7 @@
   84;                                     !- Feature Value 35
 
 OS:Site,
-<<<<<<< HEAD
-  {db613a91-2fec-4ffc-ae0b-15aa202ab8eb}, !- Handle
-=======
-  {2a5ba18d-7b5b-4dae-ad59-df42dc8f3703}, !- Handle
->>>>>>> 64865042
+  {b39dc0bd-048b-4f2d-836c-4e59e5bd6a27}, !- Handle
   Denver Intl Ap_CO_USA,                  !- Name
   39.83,                                  !- Latitude {deg}
   -104.65,                                !- Longitude {deg}
@@ -236,11 +187,7 @@
   ;                                       !- Terrain
 
 OS:ClimateZones,
-<<<<<<< HEAD
-  {08b3beca-5d9f-4225-bd50-85db2e002e90}, !- Handle
-=======
-  {61a588be-09ef-4bed-9fe0-a6d4b58abb80}, !- Handle
->>>>>>> 64865042
+  {39772dd5-37b5-4d23-993b-9817a95c9574}, !- Handle
   ,                                       !- Active Institution
   ,                                       !- Active Year
   ,                                       !- Climate Zone Institution Name 1
@@ -253,32 +200,19 @@
   Cold;                                   !- Climate Zone Value 2
 
 OS:Site:WaterMainsTemperature,
-<<<<<<< HEAD
-  {a286e267-a4e5-416b-8f4e-c5117a302b92}, !- Handle
-=======
-  {19dc507f-a1d3-4de9-b6a3-f9e737660d64}, !- Handle
->>>>>>> 64865042
+  {be7a784f-78f4-4b09-bfce-57aa9c8b6d94}, !- Handle
   Correlation,                            !- Calculation Method
   ,                                       !- Temperature Schedule Name
   10.8753424657535,                       !- Annual Average Outdoor Air Temperature {C}
   23.1524007936508;                       !- Maximum Difference In Monthly Average Outdoor Air Temperatures {deltaC}
 
 OS:RunPeriodControl:DaylightSavingTime,
-<<<<<<< HEAD
-  {dd5bba16-4bb9-4cc3-bcbd-9b16eb5e3cf9}, !- Handle
-  4/7,                                    !- Start Date
-  10/26;                                  !- End Date
-
-OS:Site:GroundTemperature:Deep,
-  {3dbd5705-7862-490c-9a13-d32ddb830444}, !- Handle
-=======
-  {1aa67053-2b70-4750-9ad9-73f4d07e5e49}, !- Handle
+  {33a235a7-0242-434d-a780-739d210440bc}, !- Handle
   3/12,                                   !- Start Date
   11/5;                                   !- End Date
 
 OS:Site:GroundTemperature:Deep,
-  {5b3d151b-d25b-4f57-bf2b-a4244c04f0a1}, !- Handle
->>>>>>> 64865042
+  {c5ce6fe4-0756-49f3-b0ab-63176bca4d32}, !- Handle
   10.8753424657535,                       !- January Deep Ground Temperature {C}
   10.8753424657535,                       !- February Deep Ground Temperature {C}
   10.8753424657535,                       !- March Deep Ground Temperature {C}
@@ -293,11 +227,7 @@
   10.8753424657535;                       !- December Deep Ground Temperature {C}
 
 OS:Building,
-<<<<<<< HEAD
-  {d9e2c7f0-f8c5-45d5-b1e7-de73fe022924}, !- Handle
-=======
-  {6d98dd8a-d7c1-44ee-9152-a29156ed86fb}, !- Handle
->>>>>>> 64865042
+  {efcd78ab-4afa-4e2d-8406-887bb6c294c9}, !- Handle
   Building 1,                             !- Name
   ,                                       !- Building Sector Type
   0,                                      !- North Axis {deg}
@@ -312,23 +242,14 @@
   1;                                      !- Standards Number of Living Units
 
 OS:AdditionalProperties,
-<<<<<<< HEAD
-  {f3794b53-98cb-4e61-903a-e6b7222bc5ab}, !- Handle
-  {d9e2c7f0-f8c5-45d5-b1e7-de73fe022924}, !- Object Name
-=======
-  {d7e540af-c1be-4a15-a31d-23dc088fdea0}, !- Handle
-  {6d98dd8a-d7c1-44ee-9152-a29156ed86fb}, !- Object Name
->>>>>>> 64865042
+  {20ef6a80-c5bb-4a64-b5ed-577d6a3e8f95}, !- Handle
+  {efcd78ab-4afa-4e2d-8406-887bb6c294c9}, !- Object Name
   Total Units Modeled,                    !- Feature Name 1
   Integer,                                !- Feature Data Type 1
   1;                                      !- Feature Value 1
 
 OS:ThermalZone,
-<<<<<<< HEAD
-  {d905a0ca-0535-44da-8169-7c2373181953}, !- Handle
-=======
-  {7590d490-083a-4f99-b3ab-44550c604e09}, !- Handle
->>>>>>> 64865042
+  {3910b276-c07b-4fd1-bb65-4a99af7ec305}, !- Handle
   living zone,                            !- Name
   ,                                       !- Multiplier
   ,                                       !- Ceiling Height {m}
@@ -337,17 +258,10 @@
   ,                                       !- Zone Inside Convection Algorithm
   ,                                       !- Zone Outside Convection Algorithm
   ,                                       !- Zone Conditioning Equipment List Name
-<<<<<<< HEAD
-  {b498157c-3d3e-4f60-9b97-f767c4c5093d}, !- Zone Air Inlet Port List
-  {7e4538cb-27ef-422e-a31c-42d50072cbe5}, !- Zone Air Exhaust Port List
-  {abbaf486-142a-4f3b-bc33-788ae0712f42}, !- Zone Air Node Name
-  {e1965c36-3a36-46e3-994e-062935a73ad6}, !- Zone Return Air Port List
-=======
-  {0154e7fe-1d51-4530-9101-8f09b7fb549a}, !- Zone Air Inlet Port List
-  {286144e6-08ec-4213-b304-3dd72a8af9a9}, !- Zone Air Exhaust Port List
-  {a5e666e7-b821-4485-b42a-9a1a2426f2da}, !- Zone Air Node Name
-  {c857b3fb-f82f-4d37-a800-9deec32bb6ed}, !- Zone Return Air Port List
->>>>>>> 64865042
+  {31f2582b-1d93-4ebd-b7b4-897adf3903b2}, !- Zone Air Inlet Port List
+  {4fadd208-c47b-43b9-95e5-ef879cdcab82}, !- Zone Air Exhaust Port List
+  {89729fea-1dc6-4e30-abe9-cd1ea75c95d4}, !- Zone Air Node Name
+  {d06f428e-9e84-4d84-99b7-38ec3df90d05}, !- Zone Return Air Port List
   ,                                       !- Primary Daylighting Control Name
   ,                                       !- Fraction of Zone Controlled by Primary Daylighting Control
   ,                                       !- Secondary Daylighting Control Name
@@ -358,71 +272,37 @@
   No;                                     !- Use Ideal Air Loads
 
 OS:Node,
-<<<<<<< HEAD
-  {dbbaa47e-52c0-4aa2-a2f1-e355c671d5f1}, !- Handle
+  {c3312f11-930d-40ed-afcc-9cc6ee00f657}, !- Handle
   Node 1,                                 !- Name
-  {abbaf486-142a-4f3b-bc33-788ae0712f42}, !- Inlet Port
+  {89729fea-1dc6-4e30-abe9-cd1ea75c95d4}, !- Inlet Port
   ;                                       !- Outlet Port
 
 OS:Connection,
-  {abbaf486-142a-4f3b-bc33-788ae0712f42}, !- Handle
-  {623e2050-9604-40c7-b77d-05a475e064f9}, !- Name
-  {d905a0ca-0535-44da-8169-7c2373181953}, !- Source Object
+  {89729fea-1dc6-4e30-abe9-cd1ea75c95d4}, !- Handle
+  {2bf6e057-3d17-4300-8611-63b705f38fc9}, !- Name
+  {3910b276-c07b-4fd1-bb65-4a99af7ec305}, !- Source Object
   11,                                     !- Outlet Port
-  {dbbaa47e-52c0-4aa2-a2f1-e355c671d5f1}, !- Target Object
+  {c3312f11-930d-40ed-afcc-9cc6ee00f657}, !- Target Object
   2;                                      !- Inlet Port
 
 OS:PortList,
-  {b498157c-3d3e-4f60-9b97-f767c4c5093d}, !- Handle
-  {ab0f4d57-e60d-41a5-a8c0-7c03e2743f6d}, !- Name
-  {d905a0ca-0535-44da-8169-7c2373181953}; !- HVAC Component
+  {31f2582b-1d93-4ebd-b7b4-897adf3903b2}, !- Handle
+  {e042b89a-f840-41e7-881b-293673f770a6}, !- Name
+  {3910b276-c07b-4fd1-bb65-4a99af7ec305}; !- HVAC Component
 
 OS:PortList,
-  {7e4538cb-27ef-422e-a31c-42d50072cbe5}, !- Handle
-  {f3d007eb-354c-49f5-b928-915706ea6e06}, !- Name
-  {d905a0ca-0535-44da-8169-7c2373181953}; !- HVAC Component
+  {4fadd208-c47b-43b9-95e5-ef879cdcab82}, !- Handle
+  {73f3a369-b758-4f81-8030-d4ad91994988}, !- Name
+  {3910b276-c07b-4fd1-bb65-4a99af7ec305}; !- HVAC Component
 
 OS:PortList,
-  {e1965c36-3a36-46e3-994e-062935a73ad6}, !- Handle
-  {c3ff3e78-a4d2-4548-8444-ed2439ce8854}, !- Name
-  {d905a0ca-0535-44da-8169-7c2373181953}; !- HVAC Component
+  {d06f428e-9e84-4d84-99b7-38ec3df90d05}, !- Handle
+  {4e2b6388-7339-4ecb-9be9-3471088098ab}, !- Name
+  {3910b276-c07b-4fd1-bb65-4a99af7ec305}; !- HVAC Component
 
 OS:Sizing:Zone,
-  {17a98bb3-766c-4a3e-b88e-ce6a1cef5967}, !- Handle
-  {d905a0ca-0535-44da-8169-7c2373181953}, !- Zone or ZoneList Name
-=======
-  {d634e8aa-1007-4b32-aaac-b82fee0bdb62}, !- Handle
-  Node 1,                                 !- Name
-  {a5e666e7-b821-4485-b42a-9a1a2426f2da}, !- Inlet Port
-  ;                                       !- Outlet Port
-
-OS:Connection,
-  {a5e666e7-b821-4485-b42a-9a1a2426f2da}, !- Handle
-  {fa3db51d-7d4d-4d26-a747-08c8d9add032}, !- Name
-  {7590d490-083a-4f99-b3ab-44550c604e09}, !- Source Object
-  11,                                     !- Outlet Port
-  {d634e8aa-1007-4b32-aaac-b82fee0bdb62}, !- Target Object
-  2;                                      !- Inlet Port
-
-OS:PortList,
-  {0154e7fe-1d51-4530-9101-8f09b7fb549a}, !- Handle
-  {8254136a-882a-4f86-b507-428cd76cb213}, !- Name
-  {7590d490-083a-4f99-b3ab-44550c604e09}; !- HVAC Component
-
-OS:PortList,
-  {286144e6-08ec-4213-b304-3dd72a8af9a9}, !- Handle
-  {f20204a1-cb54-43b0-b336-f5c445146716}, !- Name
-  {7590d490-083a-4f99-b3ab-44550c604e09}; !- HVAC Component
-
-OS:PortList,
-  {c857b3fb-f82f-4d37-a800-9deec32bb6ed}, !- Handle
-  {6cfcfb39-0296-4882-a3f5-4ec9fa27cb66}, !- Name
-  {7590d490-083a-4f99-b3ab-44550c604e09}; !- HVAC Component
-
-OS:Sizing:Zone,
-  {6ce6a4f8-52cf-4580-916e-3cc2d74dbf3b}, !- Handle
-  {7590d490-083a-4f99-b3ab-44550c604e09}, !- Zone or ZoneList Name
->>>>>>> 64865042
+  {5ffa99d3-e3cb-4e41-afe3-39df202bca0f}, !- Handle
+  {3910b276-c07b-4fd1-bb65-4a99af7ec305}, !- Zone or ZoneList Name
   SupplyAirTemperature,                   !- Zone Cooling Design Supply Air Temperature Input Method
   14,                                     !- Zone Cooling Design Supply Air Temperature {C}
   11.11,                                  !- Zone Cooling Design Supply Air Temperature Difference {deltaC}
@@ -451,25 +331,14 @@
   autosize;                               !- Dedicated Outdoor Air High Setpoint Temperature for Design {C}
 
 OS:ZoneHVAC:EquipmentList,
-<<<<<<< HEAD
-  {e169926f-d478-4187-aebc-3eba72f954e3}, !- Handle
+  {bb4692d1-3d6f-4582-84dd-bb49f0220206}, !- Handle
   Zone HVAC Equipment List 1,             !- Name
-  {d905a0ca-0535-44da-8169-7c2373181953}; !- Thermal Zone
+  {3910b276-c07b-4fd1-bb65-4a99af7ec305}; !- Thermal Zone
 
 OS:Space,
-  {0c425722-ee3c-4e4e-b44f-f5cdbe044f08}, !- Handle
+  {f34cd016-98c9-45e9-b791-1e1e1eb8b62a}, !- Handle
   living space,                           !- Name
-  {f499a62f-9a1e-47d7-a471-0e535af56472}, !- Space Type Name
-=======
-  {020e0109-6627-4f70-8e16-994484d89ace}, !- Handle
-  Zone HVAC Equipment List 1,             !- Name
-  {7590d490-083a-4f99-b3ab-44550c604e09}; !- Thermal Zone
-
-OS:Space,
-  {b417a453-0a47-4cbf-9fde-6c41bfce81b4}, !- Handle
-  living space,                           !- Name
-  {d100a32a-94da-4ad9-ad6a-a0a87539de69}, !- Space Type Name
->>>>>>> 64865042
+  {dfae12d9-8eb7-4086-9364-6f9b10cc52e5}, !- Space Type Name
   ,                                       !- Default Construction Set Name
   ,                                       !- Default Schedule Set Name
   -0,                                     !- Direction of Relative North {deg}
@@ -477,31 +346,17 @@
   0,                                      !- Y Origin {m}
   0,                                      !- Z Origin {m}
   ,                                       !- Building Story Name
-<<<<<<< HEAD
-  {d905a0ca-0535-44da-8169-7c2373181953}, !- Thermal Zone Name
+  {3910b276-c07b-4fd1-bb65-4a99af7ec305}, !- Thermal Zone Name
   ,                                       !- Part of Total Floor Area
   ,                                       !- Design Specification Outdoor Air Object Name
-  {426ab6ef-4f48-451e-b7c4-b3a53e02ef84}; !- Building Unit Name
-
-OS:Surface,
-  {c3641e44-05dd-4fe5-9336-f7cf22119acb}, !- Handle
+  {5ce34930-bfa0-42d6-91c8-99174aac13fb}; !- Building Unit Name
+
+OS:Surface,
+  {4edf1cf2-58c4-4408-a4c3-490b0b50f18e}, !- Handle
   Surface 1,                              !- Name
   Floor,                                  !- Surface Type
   ,                                       !- Construction Name
-  {0c425722-ee3c-4e4e-b44f-f5cdbe044f08}, !- Space Name
-=======
-  {7590d490-083a-4f99-b3ab-44550c604e09}, !- Thermal Zone Name
-  ,                                       !- Part of Total Floor Area
-  ,                                       !- Design Specification Outdoor Air Object Name
-  {f86eb918-7728-4f43-ba17-c1d28ca3368f}; !- Building Unit Name
-
-OS:Surface,
-  {14a4488c-d71a-4f12-a26b-139415f2ed84}, !- Handle
-  Surface 1,                              !- Name
-  Floor,                                  !- Surface Type
-  ,                                       !- Construction Name
-  {b417a453-0a47-4cbf-9fde-6c41bfce81b4}, !- Space Name
->>>>>>> 64865042
+  {f34cd016-98c9-45e9-b791-1e1e1eb8b62a}, !- Space Name
   Foundation,                             !- Outside Boundary Condition
   ,                                       !- Outside Boundary Condition Object
   NoSun,                                  !- Sun Exposure
@@ -514,19 +369,11 @@
   11.129722368505, 0, 0;                  !- X,Y,Z Vertex 4 {m}
 
 OS:Surface,
-<<<<<<< HEAD
-  {d6556451-abb6-4ba1-9f3b-b14f7f32f71b}, !- Handle
+  {fce478cd-6ab5-4a52-85a4-97f62d23cca0}, !- Handle
   Surface 2,                              !- Name
   Wall,                                   !- Surface Type
   ,                                       !- Construction Name
-  {0c425722-ee3c-4e4e-b44f-f5cdbe044f08}, !- Space Name
-=======
-  {b4ec9ebd-7742-4414-ac2d-7513932a9ddf}, !- Handle
-  Surface 2,                              !- Name
-  Wall,                                   !- Surface Type
-  ,                                       !- Construction Name
-  {b417a453-0a47-4cbf-9fde-6c41bfce81b4}, !- Space Name
->>>>>>> 64865042
+  {f34cd016-98c9-45e9-b791-1e1e1eb8b62a}, !- Space Name
   Outdoors,                               !- Outside Boundary Condition
   ,                                       !- Outside Boundary Condition Object
   SunExposed,                             !- Sun Exposure
@@ -539,19 +386,11 @@
   0, 0, 2.4384;                           !- X,Y,Z Vertex 4 {m}
 
 OS:Surface,
-<<<<<<< HEAD
-  {74ecde4c-e175-437a-956f-6decd61f9be6}, !- Handle
+  {be91fca9-e3a3-415b-8929-f5248e8806e0}, !- Handle
   Surface 3,                              !- Name
   Wall,                                   !- Surface Type
   ,                                       !- Construction Name
-  {0c425722-ee3c-4e4e-b44f-f5cdbe044f08}, !- Space Name
-=======
-  {f9bd842a-44b0-47e5-a3e6-e253c82c2b8c}, !- Handle
-  Surface 3,                              !- Name
-  Wall,                                   !- Surface Type
-  ,                                       !- Construction Name
-  {b417a453-0a47-4cbf-9fde-6c41bfce81b4}, !- Space Name
->>>>>>> 64865042
+  {f34cd016-98c9-45e9-b791-1e1e1eb8b62a}, !- Space Name
   Outdoors,                               !- Outside Boundary Condition
   ,                                       !- Outside Boundary Condition Object
   SunExposed,                             !- Sun Exposure
@@ -564,19 +403,11 @@
   0, 5.56486118425249, 2.4384;            !- X,Y,Z Vertex 4 {m}
 
 OS:Surface,
-<<<<<<< HEAD
-  {f9144956-2651-4ee9-9bfc-94bcd9795c77}, !- Handle
+  {c8f2c103-7553-4d03-b031-f4c6cda02f48}, !- Handle
   Surface 4,                              !- Name
   Wall,                                   !- Surface Type
   ,                                       !- Construction Name
-  {0c425722-ee3c-4e4e-b44f-f5cdbe044f08}, !- Space Name
-=======
-  {f493f022-130c-4dc1-9e9a-c3ce49a0e8b8}, !- Handle
-  Surface 4,                              !- Name
-  Wall,                                   !- Surface Type
-  ,                                       !- Construction Name
-  {b417a453-0a47-4cbf-9fde-6c41bfce81b4}, !- Space Name
->>>>>>> 64865042
+  {f34cd016-98c9-45e9-b791-1e1e1eb8b62a}, !- Space Name
   Outdoors,                               !- Outside Boundary Condition
   ,                                       !- Outside Boundary Condition Object
   SunExposed,                             !- Sun Exposure
@@ -589,19 +420,11 @@
   11.129722368505, 5.56486118425249, 2.4384; !- X,Y,Z Vertex 4 {m}
 
 OS:Surface,
-<<<<<<< HEAD
-  {56096cd9-a11a-4b3d-bef5-09611f68c3ee}, !- Handle
+  {4acf53f1-6583-4a21-bf5c-6b74dfd201cd}, !- Handle
   Surface 5,                              !- Name
   Wall,                                   !- Surface Type
   ,                                       !- Construction Name
-  {0c425722-ee3c-4e4e-b44f-f5cdbe044f08}, !- Space Name
-=======
-  {a2d156a5-cca1-4cde-812d-7245d18ae608}, !- Handle
-  Surface 5,                              !- Name
-  Wall,                                   !- Surface Type
-  ,                                       !- Construction Name
-  {b417a453-0a47-4cbf-9fde-6c41bfce81b4}, !- Space Name
->>>>>>> 64865042
+  {f34cd016-98c9-45e9-b791-1e1e1eb8b62a}, !- Space Name
   Outdoors,                               !- Outside Boundary Condition
   ,                                       !- Outside Boundary Condition Object
   SunExposed,                             !- Sun Exposure
@@ -614,23 +437,13 @@
   11.129722368505, 0, 2.4384;             !- X,Y,Z Vertex 4 {m}
 
 OS:Surface,
-<<<<<<< HEAD
-  {1bc76967-f0d8-4ae6-a7e9-7876e13e8986}, !- Handle
+  {37884897-4d78-43bf-bd5d-7661becc98cf}, !- Handle
   Surface 6,                              !- Name
   RoofCeiling,                            !- Surface Type
   ,                                       !- Construction Name
-  {0c425722-ee3c-4e4e-b44f-f5cdbe044f08}, !- Space Name
+  {f34cd016-98c9-45e9-b791-1e1e1eb8b62a}, !- Space Name
   Surface,                                !- Outside Boundary Condition
-  {811ccbbd-6930-42bf-9374-91a92d5aa21a}, !- Outside Boundary Condition Object
-=======
-  {f601d8ca-07c8-48e9-b875-1a93cc3f11e6}, !- Handle
-  Surface 6,                              !- Name
-  RoofCeiling,                            !- Surface Type
-  ,                                       !- Construction Name
-  {b417a453-0a47-4cbf-9fde-6c41bfce81b4}, !- Space Name
-  Surface,                                !- Outside Boundary Condition
-  {e106f25c-ace0-4f7d-9682-e83c77bdb3f5}, !- Outside Boundary Condition Object
->>>>>>> 64865042
+  {35dcfa23-411e-420f-b302-82174027578c}, !- Outside Boundary Condition Object
   NoSun,                                  !- Sun Exposure
   NoWind,                                 !- Wind Exposure
   ,                                       !- View Factor to Ground
@@ -641,11 +454,7 @@
   0, 0, 2.4384;                           !- X,Y,Z Vertex 4 {m}
 
 OS:SpaceType,
-<<<<<<< HEAD
-  {f499a62f-9a1e-47d7-a471-0e535af56472}, !- Handle
-=======
-  {d100a32a-94da-4ad9-ad6a-a0a87539de69}, !- Handle
->>>>>>> 64865042
+  {dfae12d9-8eb7-4086-9364-6f9b10cc52e5}, !- Handle
   Space Type 1,                           !- Name
   ,                                       !- Default Construction Set Name
   ,                                       !- Default Schedule Set Name
@@ -656,15 +465,9 @@
   living;                                 !- Standards Space Type
 
 OS:Space,
-<<<<<<< HEAD
-  {77568ae2-59b2-41be-b8ce-04fb51cc858c}, !- Handle
+  {06eccd26-8272-4ccb-81dc-28b5b08bda18}, !- Handle
   living space|story 2,                   !- Name
-  {f499a62f-9a1e-47d7-a471-0e535af56472}, !- Space Type Name
-=======
-  {b4045484-564c-4f9b-a060-0f9efb5d116d}, !- Handle
-  living space|story 2,                   !- Name
-  {d100a32a-94da-4ad9-ad6a-a0a87539de69}, !- Space Type Name
->>>>>>> 64865042
+  {dfae12d9-8eb7-4086-9364-6f9b10cc52e5}, !- Space Type Name
   ,                                       !- Default Construction Set Name
   ,                                       !- Default Schedule Set Name
   -0,                                     !- Direction of Relative North {deg}
@@ -672,35 +475,19 @@
   0,                                      !- Y Origin {m}
   2.4384,                                 !- Z Origin {m}
   ,                                       !- Building Story Name
-<<<<<<< HEAD
-  {d905a0ca-0535-44da-8169-7c2373181953}, !- Thermal Zone Name
+  {3910b276-c07b-4fd1-bb65-4a99af7ec305}, !- Thermal Zone Name
   ,                                       !- Part of Total Floor Area
   ,                                       !- Design Specification Outdoor Air Object Name
-  {426ab6ef-4f48-451e-b7c4-b3a53e02ef84}; !- Building Unit Name
-
-OS:Surface,
-  {811ccbbd-6930-42bf-9374-91a92d5aa21a}, !- Handle
+  {5ce34930-bfa0-42d6-91c8-99174aac13fb}; !- Building Unit Name
+
+OS:Surface,
+  {35dcfa23-411e-420f-b302-82174027578c}, !- Handle
   Surface 7,                              !- Name
   Floor,                                  !- Surface Type
   ,                                       !- Construction Name
-  {77568ae2-59b2-41be-b8ce-04fb51cc858c}, !- Space Name
+  {06eccd26-8272-4ccb-81dc-28b5b08bda18}, !- Space Name
   Surface,                                !- Outside Boundary Condition
-  {1bc76967-f0d8-4ae6-a7e9-7876e13e8986}, !- Outside Boundary Condition Object
-=======
-  {7590d490-083a-4f99-b3ab-44550c604e09}, !- Thermal Zone Name
-  ,                                       !- Part of Total Floor Area
-  ,                                       !- Design Specification Outdoor Air Object Name
-  {f86eb918-7728-4f43-ba17-c1d28ca3368f}; !- Building Unit Name
-
-OS:Surface,
-  {e106f25c-ace0-4f7d-9682-e83c77bdb3f5}, !- Handle
-  Surface 7,                              !- Name
-  Floor,                                  !- Surface Type
-  ,                                       !- Construction Name
-  {b4045484-564c-4f9b-a060-0f9efb5d116d}, !- Space Name
-  Surface,                                !- Outside Boundary Condition
-  {f601d8ca-07c8-48e9-b875-1a93cc3f11e6}, !- Outside Boundary Condition Object
->>>>>>> 64865042
+  {37884897-4d78-43bf-bd5d-7661becc98cf}, !- Outside Boundary Condition Object
   NoSun,                                  !- Sun Exposure
   NoWind,                                 !- Wind Exposure
   ,                                       !- View Factor to Ground
@@ -711,19 +498,11 @@
   11.129722368505, 0, 0;                  !- X,Y,Z Vertex 4 {m}
 
 OS:Surface,
-<<<<<<< HEAD
-  {66467537-257f-491c-aebd-47332db52b3b}, !- Handle
+  {32140049-535f-4463-9f96-2160917c65d1}, !- Handle
   Surface 8,                              !- Name
   Wall,                                   !- Surface Type
   ,                                       !- Construction Name
-  {77568ae2-59b2-41be-b8ce-04fb51cc858c}, !- Space Name
-=======
-  {290079e4-423f-4aa0-bd44-45f4682c6a34}, !- Handle
-  Surface 8,                              !- Name
-  Wall,                                   !- Surface Type
-  ,                                       !- Construction Name
-  {b4045484-564c-4f9b-a060-0f9efb5d116d}, !- Space Name
->>>>>>> 64865042
+  {06eccd26-8272-4ccb-81dc-28b5b08bda18}, !- Space Name
   Outdoors,                               !- Outside Boundary Condition
   ,                                       !- Outside Boundary Condition Object
   SunExposed,                             !- Sun Exposure
@@ -736,19 +515,11 @@
   0, 0, 2.4384;                           !- X,Y,Z Vertex 4 {m}
 
 OS:Surface,
-<<<<<<< HEAD
-  {5f29918a-115c-4fcb-b0e9-ab62220af719}, !- Handle
+  {9a5ff2a3-0ec7-4238-9e04-bbb28dd2d292}, !- Handle
   Surface 9,                              !- Name
   Wall,                                   !- Surface Type
   ,                                       !- Construction Name
-  {77568ae2-59b2-41be-b8ce-04fb51cc858c}, !- Space Name
-=======
-  {9a3911b7-9739-4665-aea2-52279db4676e}, !- Handle
-  Surface 9,                              !- Name
-  Wall,                                   !- Surface Type
-  ,                                       !- Construction Name
-  {b4045484-564c-4f9b-a060-0f9efb5d116d}, !- Space Name
->>>>>>> 64865042
+  {06eccd26-8272-4ccb-81dc-28b5b08bda18}, !- Space Name
   Outdoors,                               !- Outside Boundary Condition
   ,                                       !- Outside Boundary Condition Object
   SunExposed,                             !- Sun Exposure
@@ -761,19 +532,11 @@
   0, 5.56486118425249, 2.4384;            !- X,Y,Z Vertex 4 {m}
 
 OS:Surface,
-<<<<<<< HEAD
-  {041c15cb-701d-431a-85d0-c913d9473388}, !- Handle
+  {d828ec72-5ef7-4af3-9d31-189dae63ba6f}, !- Handle
   Surface 10,                             !- Name
   Wall,                                   !- Surface Type
   ,                                       !- Construction Name
-  {77568ae2-59b2-41be-b8ce-04fb51cc858c}, !- Space Name
-=======
-  {1be74417-fbbc-434a-b93d-99c379ebcc10}, !- Handle
-  Surface 10,                             !- Name
-  Wall,                                   !- Surface Type
-  ,                                       !- Construction Name
-  {b4045484-564c-4f9b-a060-0f9efb5d116d}, !- Space Name
->>>>>>> 64865042
+  {06eccd26-8272-4ccb-81dc-28b5b08bda18}, !- Space Name
   Outdoors,                               !- Outside Boundary Condition
   ,                                       !- Outside Boundary Condition Object
   SunExposed,                             !- Sun Exposure
@@ -786,19 +549,11 @@
   11.129722368505, 5.56486118425249, 2.4384; !- X,Y,Z Vertex 4 {m}
 
 OS:Surface,
-<<<<<<< HEAD
-  {245f3b05-6e14-4ead-bcd1-a5791c839e2b}, !- Handle
+  {b1d2005c-0e42-4cbb-8f74-cef238eb3372}, !- Handle
   Surface 11,                             !- Name
   Wall,                                   !- Surface Type
   ,                                       !- Construction Name
-  {77568ae2-59b2-41be-b8ce-04fb51cc858c}, !- Space Name
-=======
-  {2022c579-dabe-490b-8c25-0138220462f1}, !- Handle
-  Surface 11,                             !- Name
-  Wall,                                   !- Surface Type
-  ,                                       !- Construction Name
-  {b4045484-564c-4f9b-a060-0f9efb5d116d}, !- Space Name
->>>>>>> 64865042
+  {06eccd26-8272-4ccb-81dc-28b5b08bda18}, !- Space Name
   Outdoors,                               !- Outside Boundary Condition
   ,                                       !- Outside Boundary Condition Object
   SunExposed,                             !- Sun Exposure
@@ -811,23 +566,13 @@
   11.129722368505, 0, 2.4384;             !- X,Y,Z Vertex 4 {m}
 
 OS:Surface,
-<<<<<<< HEAD
-  {08fed647-404c-4c23-96ec-b40dc2367cfd}, !- Handle
+  {72f01317-ec18-4e89-ae92-924385c0f964}, !- Handle
   Surface 12,                             !- Name
   RoofCeiling,                            !- Surface Type
   ,                                       !- Construction Name
-  {77568ae2-59b2-41be-b8ce-04fb51cc858c}, !- Space Name
+  {06eccd26-8272-4ccb-81dc-28b5b08bda18}, !- Space Name
   Surface,                                !- Outside Boundary Condition
-  {81997f1c-abed-4cc0-9f8b-266921188b2d}, !- Outside Boundary Condition Object
-=======
-  {efb6fd1e-0059-4267-b582-d668741c9164}, !- Handle
-  Surface 12,                             !- Name
-  RoofCeiling,                            !- Surface Type
-  ,                                       !- Construction Name
-  {b4045484-564c-4f9b-a060-0f9efb5d116d}, !- Space Name
-  Surface,                                !- Outside Boundary Condition
-  {d088d08b-c8b2-494d-9d68-3a348de5e61c}, !- Outside Boundary Condition Object
->>>>>>> 64865042
+  {c2df3472-c480-4ba9-bf7f-df7b32952cc6}, !- Outside Boundary Condition Object
   NoSun,                                  !- Sun Exposure
   NoWind,                                 !- Wind Exposure
   ,                                       !- View Factor to Ground
@@ -838,23 +583,13 @@
   0, 0, 2.4384;                           !- X,Y,Z Vertex 4 {m}
 
 OS:Surface,
-<<<<<<< HEAD
-  {81997f1c-abed-4cc0-9f8b-266921188b2d}, !- Handle
+  {c2df3472-c480-4ba9-bf7f-df7b32952cc6}, !- Handle
   Surface 13,                             !- Name
   Floor,                                  !- Surface Type
   ,                                       !- Construction Name
-  {611e4c9a-57ec-4264-9c82-28ccda091af0}, !- Space Name
+  {f1fd1869-248e-47d2-9446-1087c5bcd399}, !- Space Name
   Surface,                                !- Outside Boundary Condition
-  {08fed647-404c-4c23-96ec-b40dc2367cfd}, !- Outside Boundary Condition Object
-=======
-  {d088d08b-c8b2-494d-9d68-3a348de5e61c}, !- Handle
-  Surface 13,                             !- Name
-  Floor,                                  !- Surface Type
-  ,                                       !- Construction Name
-  {fb4c8c46-f55c-469b-86a3-3500f305345c}, !- Space Name
-  Surface,                                !- Outside Boundary Condition
-  {efb6fd1e-0059-4267-b582-d668741c9164}, !- Outside Boundary Condition Object
->>>>>>> 64865042
+  {72f01317-ec18-4e89-ae92-924385c0f964}, !- Outside Boundary Condition Object
   NoSun,                                  !- Sun Exposure
   NoWind,                                 !- Wind Exposure
   ,                                       !- View Factor to Ground
@@ -865,19 +600,11 @@
   0, 0, 0;                                !- X,Y,Z Vertex 4 {m}
 
 OS:Surface,
-<<<<<<< HEAD
-  {e79c996b-6cbe-4be3-a586-00313796aa2c}, !- Handle
+  {4cb0586c-0aa3-4ccc-96c5-5f66a644cae2}, !- Handle
   Surface 14,                             !- Name
   RoofCeiling,                            !- Surface Type
   ,                                       !- Construction Name
-  {611e4c9a-57ec-4264-9c82-28ccda091af0}, !- Space Name
-=======
-  {12096fdb-3222-4f86-bfb6-fed9b91b815b}, !- Handle
-  Surface 14,                             !- Name
-  RoofCeiling,                            !- Surface Type
-  ,                                       !- Construction Name
-  {fb4c8c46-f55c-469b-86a3-3500f305345c}, !- Space Name
->>>>>>> 64865042
+  {f1fd1869-248e-47d2-9446-1087c5bcd399}, !- Space Name
   Outdoors,                               !- Outside Boundary Condition
   ,                                       !- Outside Boundary Condition Object
   SunExposed,                             !- Sun Exposure
@@ -890,19 +617,11 @@
   11.129722368505, 0, 0.3048;             !- X,Y,Z Vertex 4 {m}
 
 OS:Surface,
-<<<<<<< HEAD
-  {75b5d5df-eba5-4c18-bb22-0c74120899c8}, !- Handle
+  {8e434a35-7de1-4d1b-b79e-e7e3d3de953f}, !- Handle
   Surface 15,                             !- Name
   RoofCeiling,                            !- Surface Type
   ,                                       !- Construction Name
-  {611e4c9a-57ec-4264-9c82-28ccda091af0}, !- Space Name
-=======
-  {ba405683-1d3d-42a4-a719-34ad04d76487}, !- Handle
-  Surface 15,                             !- Name
-  RoofCeiling,                            !- Surface Type
-  ,                                       !- Construction Name
-  {fb4c8c46-f55c-469b-86a3-3500f305345c}, !- Space Name
->>>>>>> 64865042
+  {f1fd1869-248e-47d2-9446-1087c5bcd399}, !- Space Name
   Outdoors,                               !- Outside Boundary Condition
   ,                                       !- Outside Boundary Condition Object
   SunExposed,                             !- Sun Exposure
@@ -915,19 +634,11 @@
   0, 5.56486118425249, 0.304799999999999; !- X,Y,Z Vertex 4 {m}
 
 OS:Surface,
-<<<<<<< HEAD
-  {8eb431a1-8e11-4d33-b8d5-5a4883c09f87}, !- Handle
+  {044a9361-1b84-4e52-a5af-5095eae1ab15}, !- Handle
   Surface 16,                             !- Name
   RoofCeiling,                            !- Surface Type
   ,                                       !- Construction Name
-  {611e4c9a-57ec-4264-9c82-28ccda091af0}, !- Space Name
-=======
-  {cf3c6b4c-6a3e-4fab-a57a-8147d307fa9e}, !- Handle
-  Surface 16,                             !- Name
-  RoofCeiling,                            !- Surface Type
-  ,                                       !- Construction Name
-  {fb4c8c46-f55c-469b-86a3-3500f305345c}, !- Space Name
->>>>>>> 64865042
+  {f1fd1869-248e-47d2-9446-1087c5bcd399}, !- Space Name
   Outdoors,                               !- Outside Boundary Condition
   ,                                       !- Outside Boundary Condition Object
   SunExposed,                             !- Sun Exposure
@@ -939,19 +650,11 @@
   0, 0, 0.3048;                           !- X,Y,Z Vertex 3 {m}
 
 OS:Surface,
-<<<<<<< HEAD
-  {03af2ad1-8364-4185-8acd-f76367708552}, !- Handle
+  {d8edf33b-9738-4ea0-baa0-43bcb4cb96bc}, !- Handle
   Surface 17,                             !- Name
   RoofCeiling,                            !- Surface Type
   ,                                       !- Construction Name
-  {611e4c9a-57ec-4264-9c82-28ccda091af0}, !- Space Name
-=======
-  {6b664b62-3ac6-4033-a677-d6576e8b7b69}, !- Handle
-  Surface 17,                             !- Name
-  RoofCeiling,                            !- Surface Type
-  ,                                       !- Construction Name
-  {fb4c8c46-f55c-469b-86a3-3500f305345c}, !- Space Name
->>>>>>> 64865042
+  {f1fd1869-248e-47d2-9446-1087c5bcd399}, !- Space Name
   Outdoors,                               !- Outside Boundary Condition
   ,                                       !- Outside Boundary Condition Object
   SunExposed,                             !- Sun Exposure
@@ -963,15 +666,9 @@
   11.129722368505, 5.56486118425249, 0.304799999999997; !- X,Y,Z Vertex 3 {m}
 
 OS:Space,
-<<<<<<< HEAD
-  {611e4c9a-57ec-4264-9c82-28ccda091af0}, !- Handle
+  {f1fd1869-248e-47d2-9446-1087c5bcd399}, !- Handle
   finished attic space,                   !- Name
-  {f499a62f-9a1e-47d7-a471-0e535af56472}, !- Space Type Name
-=======
-  {fb4c8c46-f55c-469b-86a3-3500f305345c}, !- Handle
-  finished attic space,                   !- Name
-  {d100a32a-94da-4ad9-ad6a-a0a87539de69}, !- Space Type Name
->>>>>>> 64865042
+  {dfae12d9-8eb7-4086-9364-6f9b10cc52e5}, !- Space Type Name
   ,                                       !- Default Construction Set Name
   ,                                       !- Default Schedule Set Name
   -0,                                     !- Direction of Relative North {deg}
@@ -979,35 +676,20 @@
   0,                                      !- Y Origin {m}
   4.8768,                                 !- Z Origin {m}
   ,                                       !- Building Story Name
-<<<<<<< HEAD
-  {d905a0ca-0535-44da-8169-7c2373181953}, !- Thermal Zone Name
+  {3910b276-c07b-4fd1-bb65-4a99af7ec305}, !- Thermal Zone Name
   ,                                       !- Part of Total Floor Area
   ,                                       !- Design Specification Outdoor Air Object Name
-  {426ab6ef-4f48-451e-b7c4-b3a53e02ef84}; !- Building Unit Name
+  {5ce34930-bfa0-42d6-91c8-99174aac13fb}; !- Building Unit Name
 
 OS:BuildingUnit,
-  {426ab6ef-4f48-451e-b7c4-b3a53e02ef84}, !- Handle
-=======
-  {7590d490-083a-4f99-b3ab-44550c604e09}, !- Thermal Zone Name
-  ,                                       !- Part of Total Floor Area
-  ,                                       !- Design Specification Outdoor Air Object Name
-  {f86eb918-7728-4f43-ba17-c1d28ca3368f}; !- Building Unit Name
-
-OS:BuildingUnit,
-  {f86eb918-7728-4f43-ba17-c1d28ca3368f}, !- Handle
->>>>>>> 64865042
+  {5ce34930-bfa0-42d6-91c8-99174aac13fb}, !- Handle
   unit 1,                                 !- Name
   ,                                       !- Rendering Color
   Residential;                            !- Building Unit Type
 
 OS:AdditionalProperties,
-<<<<<<< HEAD
-  {d1d03f93-8262-49c3-96b4-bace0a985f11}, !- Handle
-  {426ab6ef-4f48-451e-b7c4-b3a53e02ef84}, !- Object Name
-=======
-  {502678c0-d4cb-4dcc-9184-fa5720f8cd28}, !- Handle
-  {f86eb918-7728-4f43-ba17-c1d28ca3368f}, !- Object Name
->>>>>>> 64865042
+  {df05b025-a439-4c37-bd28-984a1dbadcd5}, !- Handle
+  {5ce34930-bfa0-42d6-91c8-99174aac13fb}, !- Object Name
   NumberOfBedrooms,                       !- Feature Name 1
   Integer,                                !- Feature Data Type 1
   3,                                      !- Feature Value 1
@@ -1019,20 +701,12 @@
   2.6400000000000001;                     !- Feature Value 3
 
 OS:External:File,
-<<<<<<< HEAD
-  {3dffe0ed-6f6e-4616-ac04-3121d2932caa}, !- Handle
-=======
-  {41fc2ae8-5cc1-4de7-b8a8-619a04ab4b2b}, !- Handle
->>>>>>> 64865042
+  {a42a2c68-2eb4-43fe-bee8-a51cc1d2d4ba}, !- Handle
   8760.csv,                               !- Name
   8760.csv;                               !- File Name
 
 OS:Schedule:Day,
-<<<<<<< HEAD
-  {dbb104af-4a23-45f1-b044-c2603eab6fcd}, !- Handle
-=======
-  {21c599b2-bc4c-40dd-9eba-824add300c45}, !- Handle
->>>>>>> 64865042
+  {d5764eba-da90-47d8-8b6e-85fb0e27c3c3}, !- Handle
   Schedule Day 1,                         !- Name
   ,                                       !- Schedule Type Limits Name
   ,                                       !- Interpolate to Timestep
@@ -1041,11 +715,7 @@
   0;                                      !- Value Until Time 1
 
 OS:Schedule:Day,
-<<<<<<< HEAD
-  {e706c76d-8e4c-47fe-9fc0-444b948874c8}, !- Handle
-=======
-  {33aac978-0fa1-4cab-94fe-9b17ac8a2b51}, !- Handle
->>>>>>> 64865042
+  {63ee0290-771e-409a-90c6-eb94843f29a8}, !- Handle
   Schedule Day 2,                         !- Name
   ,                                       !- Schedule Type Limits Name
   ,                                       !- Interpolate to Timestep
@@ -1054,17 +724,10 @@
   1;                                      !- Value Until Time 1
 
 OS:Schedule:File,
-<<<<<<< HEAD
-  {e750ee4a-f7ab-4192-8198-abe4ffd62b20}, !- Handle
+  {1cd4a2d2-ab3c-486b-8725-60c1a0c9ca73}, !- Handle
   occupants,                              !- Name
-  {80792c2b-7233-4c58-afe4-8e488d08b720}, !- Schedule Type Limits Name
-  {3dffe0ed-6f6e-4616-ac04-3121d2932caa}, !- External File Name
-=======
-  {83f95b6a-c3e1-4abc-b34f-e305783feb43}, !- Handle
-  occupants,                              !- Name
-  {ac67064b-e01b-48f4-9e0f-3cf8ad8759fe}, !- Schedule Type Limits Name
-  {41fc2ae8-5cc1-4de7-b8a8-619a04ab4b2b}, !- External File Name
->>>>>>> 64865042
+  {0485d014-3c6a-44e0-a4d9-bfbfa753e6f9}, !- Schedule Type Limits Name
+  {a42a2c68-2eb4-43fe-bee8-a51cc1d2d4ba}, !- External File Name
   1,                                      !- Column Number
   1,                                      !- Rows to Skip at Top
   8760,                                   !- Number of Hours of Data
@@ -1073,38 +736,63 @@
   60;                                     !- Minutes per Item
 
 OS:Schedule:Ruleset,
-<<<<<<< HEAD
-  {7ece29ed-7371-41ca-8646-67f356169a61}, !- Handle
+  {ec0a3829-905a-4c55-ab84-b4a9a8b74070}, !- Handle
   Schedule Ruleset 1,                     !- Name
-  {5532b661-e238-4325-893a-8d19da6fccf1}, !- Schedule Type Limits Name
-  {3be6848c-4099-4659-863b-658770502c39}; !- Default Day Schedule Name
+  {338aca51-2b49-4816-b80a-f6dd24b25e6c}, !- Schedule Type Limits Name
+  {228218d8-ef56-4b23-98d0-d2f1a407c28a}; !- Default Day Schedule Name
 
 OS:Schedule:Day,
-  {3be6848c-4099-4659-863b-658770502c39}, !- Handle
+  {228218d8-ef56-4b23-98d0-d2f1a407c28a}, !- Handle
   Schedule Day 3,                         !- Name
-  {5532b661-e238-4325-893a-8d19da6fccf1}, !- Schedule Type Limits Name
-=======
-  {0615d454-f444-4362-b0b6-d9c0433954ae}, !- Handle
-  Schedule Ruleset 1,                     !- Name
-  {062a9cb9-c7a3-4e39-b97c-0d028e8d303c}, !- Schedule Type Limits Name
-  {0b078453-12d6-44d0-b278-737094b5cf37}; !- Default Day Schedule Name
-
-OS:Schedule:Day,
-  {0b078453-12d6-44d0-b278-737094b5cf37}, !- Handle
-  Schedule Day 3,                         !- Name
-  {062a9cb9-c7a3-4e39-b97c-0d028e8d303c}, !- Schedule Type Limits Name
->>>>>>> 64865042
+  {338aca51-2b49-4816-b80a-f6dd24b25e6c}, !- Schedule Type Limits Name
   ,                                       !- Interpolate to Timestep
   24,                                     !- Hour 1
   0,                                      !- Minute 1
   112.539290946133;                       !- Value Until Time 1
 
 OS:People:Definition,
-<<<<<<< HEAD
-  {c10b4ddd-7e66-49ef-bcc4-c213c13345b2}, !- Handle
-=======
-  {57a6b20d-4d36-4e7b-8c51-53144fdb4f22}, !- Handle
->>>>>>> 64865042
+  {cedd287a-39ce-4c11-88d8-a1430b14ac3b}, !- Handle
+  res occupants|living space,             !- Name
+  People,                                 !- Number of People Calculation Method
+  0.88,                                   !- Number of People {people}
+  ,                                       !- People per Space Floor Area {person/m2}
+  ,                                       !- Space Floor Area per Person {m2/person}
+  0.319734,                               !- Fraction Radiant
+  0.573,                                  !- Sensible Heat Fraction
+  0,                                      !- Carbon Dioxide Generation Rate {m3/s-W}
+  No,                                     !- Enable ASHRAE 55 Comfort Warnings
+  ZoneAveraged;                           !- Mean Radiant Temperature Calculation Type
+
+OS:People,
+  {b09709cc-c379-42c2-94bd-b967dfd94aa3}, !- Handle
+  res occupants|living space,             !- Name
+  {cedd287a-39ce-4c11-88d8-a1430b14ac3b}, !- People Definition Name
+  {f34cd016-98c9-45e9-b791-1e1e1eb8b62a}, !- Space or SpaceType Name
+  {1cd4a2d2-ab3c-486b-8725-60c1a0c9ca73}, !- Number of People Schedule Name
+  {ec0a3829-905a-4c55-ab84-b4a9a8b74070}, !- Activity Level Schedule Name
+  ,                                       !- Surface Name/Angle Factor List Name
+  ,                                       !- Work Efficiency Schedule Name
+  ,                                       !- Clothing Insulation Schedule Name
+  ,                                       !- Air Velocity Schedule Name
+  1;                                      !- Multiplier
+
+OS:ScheduleTypeLimits,
+  {338aca51-2b49-4816-b80a-f6dd24b25e6c}, !- Handle
+  ActivityLevel,                          !- Name
+  0,                                      !- Lower Limit Value
+  ,                                       !- Upper Limit Value
+  Continuous,                             !- Numeric Type
+  ActivityLevel;                          !- Unit Type
+
+OS:ScheduleTypeLimits,
+  {0485d014-3c6a-44e0-a4d9-bfbfa753e6f9}, !- Handle
+  Fractional,                             !- Name
+  0,                                      !- Lower Limit Value
+  1,                                      !- Upper Limit Value
+  Continuous;                             !- Numeric Type
+
+OS:People:Definition,
+  {cdc83324-2e11-466c-952c-d62ef74ad824}, !- Handle
   res occupants|living space|story 2,     !- Name
   People,                                 !- Number of People Calculation Method
   0.88,                                   !- Number of People {people}
@@ -1117,56 +805,20 @@
   ZoneAveraged;                           !- Mean Radiant Temperature Calculation Type
 
 OS:People,
-<<<<<<< HEAD
-  {c6a5950c-f925-4424-9a83-8884fb6abe71}, !- Handle
+  {21c8969b-b0d0-4e91-83ed-007f2b414a94}, !- Handle
   res occupants|living space|story 2,     !- Name
-  {c10b4ddd-7e66-49ef-bcc4-c213c13345b2}, !- People Definition Name
-  {77568ae2-59b2-41be-b8ce-04fb51cc858c}, !- Space or SpaceType Name
-  {e750ee4a-f7ab-4192-8198-abe4ffd62b20}, !- Number of People Schedule Name
-  {7ece29ed-7371-41ca-8646-67f356169a61}, !- Activity Level Schedule Name
-=======
-  {f3f9a097-3da7-4606-a731-8c7fe6d4269d}, !- Handle
-  res occupants|living space|story 2,     !- Name
-  {57a6b20d-4d36-4e7b-8c51-53144fdb4f22}, !- People Definition Name
-  {b4045484-564c-4f9b-a060-0f9efb5d116d}, !- Space or SpaceType Name
-  {83f95b6a-c3e1-4abc-b34f-e305783feb43}, !- Number of People Schedule Name
-  {0615d454-f444-4362-b0b6-d9c0433954ae}, !- Activity Level Schedule Name
->>>>>>> 64865042
+  {cdc83324-2e11-466c-952c-d62ef74ad824}, !- People Definition Name
+  {06eccd26-8272-4ccb-81dc-28b5b08bda18}, !- Space or SpaceType Name
+  {1cd4a2d2-ab3c-486b-8725-60c1a0c9ca73}, !- Number of People Schedule Name
+  {ec0a3829-905a-4c55-ab84-b4a9a8b74070}, !- Activity Level Schedule Name
   ,                                       !- Surface Name/Angle Factor List Name
   ,                                       !- Work Efficiency Schedule Name
   ,                                       !- Clothing Insulation Schedule Name
   ,                                       !- Air Velocity Schedule Name
   1;                                      !- Multiplier
 
-OS:ScheduleTypeLimits,
-<<<<<<< HEAD
-  {5532b661-e238-4325-893a-8d19da6fccf1}, !- Handle
-=======
-  {062a9cb9-c7a3-4e39-b97c-0d028e8d303c}, !- Handle
->>>>>>> 64865042
-  ActivityLevel,                          !- Name
-  0,                                      !- Lower Limit Value
-  ,                                       !- Upper Limit Value
-  Continuous,                             !- Numeric Type
-  ActivityLevel;                          !- Unit Type
-
-OS:ScheduleTypeLimits,
-<<<<<<< HEAD
-  {80792c2b-7233-4c58-afe4-8e488d08b720}, !- Handle
-=======
-  {ac67064b-e01b-48f4-9e0f-3cf8ad8759fe}, !- Handle
->>>>>>> 64865042
-  Fractional,                             !- Name
-  0,                                      !- Lower Limit Value
-  1,                                      !- Upper Limit Value
-  Continuous;                             !- Numeric Type
-
 OS:People:Definition,
-<<<<<<< HEAD
-  {2f217aab-7266-4231-be9f-525b5cf312a9}, !- Handle
-=======
-  {d601344f-db6b-4fed-a779-28611de20df3}, !- Handle
->>>>>>> 64865042
+  {0c9f30f0-372f-4608-a605-3a0769c70a07}, !- Handle
   res occupants|finished attic space,     !- Name
   People,                                 !- Number of People Calculation Method
   0.88,                                   !- Number of People {people}
@@ -1179,81 +831,40 @@
   ZoneAveraged;                           !- Mean Radiant Temperature Calculation Type
 
 OS:People,
-<<<<<<< HEAD
-  {a936bddb-05cb-4984-82b8-22428e32598c}, !- Handle
+  {86ab298a-8aa6-4f90-b844-ce4dd001c484}, !- Handle
   res occupants|finished attic space,     !- Name
-  {2f217aab-7266-4231-be9f-525b5cf312a9}, !- People Definition Name
-  {611e4c9a-57ec-4264-9c82-28ccda091af0}, !- Space or SpaceType Name
-  {e750ee4a-f7ab-4192-8198-abe4ffd62b20}, !- Number of People Schedule Name
-  {7ece29ed-7371-41ca-8646-67f356169a61}, !- Activity Level Schedule Name
-=======
-  {c65bdae7-3591-415d-90d5-b1c866837852}, !- Handle
-  res occupants|finished attic space,     !- Name
-  {d601344f-db6b-4fed-a779-28611de20df3}, !- People Definition Name
-  {fb4c8c46-f55c-469b-86a3-3500f305345c}, !- Space or SpaceType Name
-  {83f95b6a-c3e1-4abc-b34f-e305783feb43}, !- Number of People Schedule Name
-  {0615d454-f444-4362-b0b6-d9c0433954ae}, !- Activity Level Schedule Name
->>>>>>> 64865042
+  {0c9f30f0-372f-4608-a605-3a0769c70a07}, !- People Definition Name
+  {f1fd1869-248e-47d2-9446-1087c5bcd399}, !- Space or SpaceType Name
+  {1cd4a2d2-ab3c-486b-8725-60c1a0c9ca73}, !- Number of People Schedule Name
+  {ec0a3829-905a-4c55-ab84-b4a9a8b74070}, !- Activity Level Schedule Name
   ,                                       !- Surface Name/Angle Factor List Name
   ,                                       !- Work Efficiency Schedule Name
   ,                                       !- Clothing Insulation Schedule Name
   ,                                       !- Air Velocity Schedule Name
   1;                                      !- Multiplier
 
-OS:People:Definition,
-<<<<<<< HEAD
-  {f9e781bb-9e3b-47af-90ee-6ccdfb5a1947}, !- Handle
-=======
-  {ef94ff63-a15a-4c9c-a90c-5c1f6ad1cf4b}, !- Handle
->>>>>>> 64865042
-  res occupants|living space,             !- Name
-  People,                                 !- Number of People Calculation Method
-  0.88,                                   !- Number of People {people}
-  ,                                       !- People per Space Floor Area {person/m2}
-  ,                                       !- Space Floor Area per Person {m2/person}
-  0.319734,                               !- Fraction Radiant
-  0.573,                                  !- Sensible Heat Fraction
-  0,                                      !- Carbon Dioxide Generation Rate {m3/s-W}
-  No,                                     !- Enable ASHRAE 55 Comfort Warnings
-  ZoneAveraged;                           !- Mean Radiant Temperature Calculation Type
-
-OS:People,
-<<<<<<< HEAD
-  {3cbd9705-5710-47cb-96cc-84246d01cc41}, !- Handle
-  res occupants|living space,             !- Name
-  {f9e781bb-9e3b-47af-90ee-6ccdfb5a1947}, !- People Definition Name
-  {0c425722-ee3c-4e4e-b44f-f5cdbe044f08}, !- Space or SpaceType Name
-  {e750ee4a-f7ab-4192-8198-abe4ffd62b20}, !- Number of People Schedule Name
-  {7ece29ed-7371-41ca-8646-67f356169a61}, !- Activity Level Schedule Name
-=======
-  {ef89823c-f9ce-42c3-8019-bc1f27b404c4}, !- Handle
-  res occupants|living space,             !- Name
-  {ef94ff63-a15a-4c9c-a90c-5c1f6ad1cf4b}, !- People Definition Name
-  {b417a453-0a47-4cbf-9fde-6c41bfce81b4}, !- Space or SpaceType Name
-  {83f95b6a-c3e1-4abc-b34f-e305783feb43}, !- Number of People Schedule Name
-  {0615d454-f444-4362-b0b6-d9c0433954ae}, !- Activity Level Schedule Name
->>>>>>> 64865042
-  ,                                       !- Surface Name/Angle Factor List Name
-  ,                                       !- Work Efficiency Schedule Name
-  ,                                       !- Clothing Insulation Schedule Name
-  ,                                       !- Air Velocity Schedule Name
-  1;                                      !- Multiplier
-
 OS:ShadingSurfaceGroup,
-<<<<<<< HEAD
-  {3f2aaf9b-338b-4fa1-98ee-1081a53a5955}, !- Handle
-=======
-  {06c84e7b-fb2c-4a14-831b-6b7537c22271}, !- Handle
->>>>>>> 64865042
+  {8fecc250-9f88-4fc4-87ef-4187665d0e13}, !- Handle
   res eaves,                              !- Name
   Building;                               !- Shading Surface Type
 
 OS:ShadingSurface,
-<<<<<<< HEAD
-  {116b36f3-3292-4b82-ade6-33d9241dbdf9}, !- Handle
+  {8ba7116c-7010-45f4-9069-1cd3047e2ee8}, !- Handle
+  Surface 14 - res eaves,                 !- Name
+  ,                                       !- Construction Name
+  {8fecc250-9f88-4fc4-87ef-4187665d0e13}, !- Shading Surface Group Name
+  ,                                       !- Transmittance Schedule Name
+  ,                                       !- Number of Vertices
+  0, -0.6096, 4.8768,                     !- X,Y,Z Vertex 1 {m}
+  11.129722368505, -0.6096, 4.8768,       !- X,Y,Z Vertex 2 {m}
+  11.129722368505, 0, 5.1816,             !- X,Y,Z Vertex 3 {m}
+  0, 0, 5.1816;                           !- X,Y,Z Vertex 4 {m}
+
+OS:ShadingSurface,
+  {f66854c4-603b-41d9-a5e2-eb832a5719c0}, !- Handle
   Surface 17 - res eaves,                 !- Name
   ,                                       !- Construction Name
-  {3f2aaf9b-338b-4fa1-98ee-1081a53a5955}, !- Shading Surface Group Name
+  {8fecc250-9f88-4fc4-87ef-4187665d0e13}, !- Shading Surface Group Name
   ,                                       !- Transmittance Schedule Name
   ,                                       !- Number of Vertices
   11.739322368505, 0, 4.8768,             !- X,Y,Z Vertex 1 {m}
@@ -1262,15 +873,10 @@
   11.129722368505, 0, 5.1816;             !- X,Y,Z Vertex 4 {m}
 
 OS:ShadingSurface,
-  {931cb677-19b8-4e50-8bee-c12313b3c8f9}, !- Handle
-  Surface 14 - res eaves,                 !- Name
-  ,                                       !- Construction Name
-  {3f2aaf9b-338b-4fa1-98ee-1081a53a5955}, !- Shading Surface Group Name
-=======
-  {803aaefe-0ef7-462d-9fd1-ae9e49a17439}, !- Handle
+  {5e360cf2-6295-48e1-9aec-7b832a353dc3}, !- Handle
   Surface 15 - res eaves,                 !- Name
   ,                                       !- Construction Name
-  {06c84e7b-fb2c-4a14-831b-6b7537c22271}, !- Shading Surface Group Name
+  {8fecc250-9f88-4fc4-87ef-4187665d0e13}, !- Shading Surface Group Name
   ,                                       !- Transmittance Schedule Name
   ,                                       !- Number of Vertices
   11.129722368505, 6.17446118425249, 4.8768, !- X,Y,Z Vertex 1 {m}
@@ -1279,52 +885,13 @@
   11.129722368505, 5.56486118425249, 5.1816; !- X,Y,Z Vertex 4 {m}
 
 OS:ShadingSurface,
-  {482f24ae-5416-4324-a161-a60786f01ec2}, !- Handle
-  Surface 14 - res eaves,                 !- Name
-  ,                                       !- Construction Name
-  {06c84e7b-fb2c-4a14-831b-6b7537c22271}, !- Shading Surface Group Name
->>>>>>> 64865042
-  ,                                       !- Transmittance Schedule Name
-  ,                                       !- Number of Vertices
-  0, -0.6096, 4.8768,                     !- X,Y,Z Vertex 1 {m}
-  11.129722368505, -0.6096, 4.8768,       !- X,Y,Z Vertex 2 {m}
-  11.129722368505, 0, 5.1816,             !- X,Y,Z Vertex 3 {m}
-  0, 0, 5.1816;                           !- X,Y,Z Vertex 4 {m}
-
-OS:ShadingSurface,
-<<<<<<< HEAD
-  {f2306872-9c09-4a4c-8eda-07a9d23b28ac}, !- Handle
-  Surface 15 - res eaves,                 !- Name
-  ,                                       !- Construction Name
-  {3f2aaf9b-338b-4fa1-98ee-1081a53a5955}, !- Shading Surface Group Name
-=======
-  {22bcb341-eee7-4207-ba97-f2817b785aad}, !- Handle
+  {91238fdf-273d-4feb-82e7-328ab622348a}, !- Handle
   Surface 16 - res eaves,                 !- Name
   ,                                       !- Construction Name
-  {06c84e7b-fb2c-4a14-831b-6b7537c22271}, !- Shading Surface Group Name
->>>>>>> 64865042
+  {8fecc250-9f88-4fc4-87ef-4187665d0e13}, !- Shading Surface Group Name
   ,                                       !- Transmittance Schedule Name
   ,                                       !- Number of Vertices
   -0.6096, 5.56486118425249, 4.8768,      !- X,Y,Z Vertex 1 {m}
   -0.6096, 0, 4.8768,                     !- X,Y,Z Vertex 2 {m}
   0, 0, 5.1816,                           !- X,Y,Z Vertex 3 {m}
   0, 5.56486118425249, 5.1816;            !- X,Y,Z Vertex 4 {m}
-
-OS:ShadingSurface,
-<<<<<<< HEAD
-  {6f847c75-cc1b-4ff9-a1c2-c566f565c02b}, !- Handle
-  Surface 16 - res eaves,                 !- Name
-  ,                                       !- Construction Name
-  {3f2aaf9b-338b-4fa1-98ee-1081a53a5955}, !- Shading Surface Group Name
-=======
-  {130ffeef-f2e7-44f1-a41f-1af57716455e}, !- Handle
-  Surface 17 - res eaves,                 !- Name
-  ,                                       !- Construction Name
-  {06c84e7b-fb2c-4a14-831b-6b7537c22271}, !- Shading Surface Group Name
->>>>>>> 64865042
-  ,                                       !- Transmittance Schedule Name
-  ,                                       !- Number of Vertices
-  -0.6096, 5.56486118425249, 4.8768,      !- X,Y,Z Vertex 1 {m}
-  -0.6096, 0, 4.8768,                     !- X,Y,Z Vertex 2 {m}
-  0, 0, 5.1816,                           !- X,Y,Z Vertex 3 {m}
-  0, 5.56486118425249, 5.1816;            !- X,Y,Z Vertex 4 {m}
