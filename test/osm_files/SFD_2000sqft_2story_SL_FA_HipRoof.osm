--- conflicted
+++ resolved
@@ -1,19 +1,11 @@
 !- NOTE: Auto-generated from /test/osw_files/SFD_2000sqft_2story_SL_FA_HipRoof.osw
 
 OS:Version,
-<<<<<<< HEAD
-  {09a363bb-12cb-423e-b2fd-257f12d4948f}, !- Handle
-  2.8.0;                                  !- Version Identifier
-
-OS:Building,
-  {d17daba4-b24d-4545-9b29-dbcf660ddd88}, !- Handle
-=======
   {ccfb74f5-775e-484f-8134-d2a217d04fa0}, !- Handle
   2.8.0;                                  !- Version Identifier
 
 OS:Building,
   {bc075595-ffc6-49dd-b7c9-906882923715}, !- Handle
->>>>>>> d03a9457
   Building 1,                             !- Name
   ,                                       !- Building Sector Type
   0,                                      !- North Axis {deg}
@@ -28,17 +20,10 @@
   1;                                      !- Standards Number of Living Units
 
 OS:Facility,
-<<<<<<< HEAD
-  {d29868f0-cdfb-47df-ab20-e0917c2d9e3d}; !- Handle
-
-OS:Site,
-  {7a2b85e8-057e-47fb-8272-3e46fec7957b}, !- Handle
-=======
   {884a05fd-93ed-462e-9619-a99062315fd0}; !- Handle
 
 OS:Site,
   {654adf46-3c9f-4c46-92aa-3e51f97930d5}, !- Handle
->>>>>>> d03a9457
   Site 1,                                 !- Name
   ,                                       !- Latitude {deg}
   ,                                       !- Longitude {deg}
@@ -47,57 +32,33 @@
   ;                                       !- Terrain
 
 OS:SimulationControl,
-<<<<<<< HEAD
-  {81da6aac-0501-42e7-9ba8-374830b76170}, !- Handle
-=======
   {46a8172b-517c-4640-b5e7-7e00d95502aa}, !- Handle
->>>>>>> d03a9457
   ,                                       !- Do Zone Sizing Calculation
   ,                                       !- Do System Sizing Calculation
   ,                                       !- Do Plant Sizing Calculation
   No;                                     !- Run Simulation for Sizing Periods
 
 OS:Sizing:Parameters,
-<<<<<<< HEAD
-  {38c27a27-9884-4b2e-9768-58219a53303a}, !- Handle
-=======
   {e40290e3-b051-40b9-8a81-60c52ee41df8}, !- Handle
->>>>>>> d03a9457
   1.25,                                   !- Heating Sizing Factor
   1.15;                                   !- Cooling Sizing Factor
 
 OS:Timestep,
-<<<<<<< HEAD
-  {a06daf8b-07a3-4b83-9a2f-2abcb890b368}, !- Handle
-  6;                                      !- Number of Timesteps per Hour
-
-OS:ShadowCalculation,
-  {c0f97bc0-4fb8-422e-85d8-9fc44d005a27}, !- Handle
-=======
   {694a6adc-b963-46c3-a76b-db9f1ff7924f}, !- Handle
   6;                                      !- Number of Timesteps per Hour
 
 OS:ShadowCalculation,
   {7a00b8c9-3a60-4d6b-8095-10a40b636114}, !- Handle
->>>>>>> d03a9457
   20,                                     !- Calculation Frequency
   200;                                    !- Maximum Figures in Shadow Overlap Calculations
 
 OS:HeatBalanceAlgorithm,
-<<<<<<< HEAD
-  {9ef6b0c3-1417-4485-90c7-409ade8444a1}, !- Handle
-=======
   {3840805e-6e32-4c59-9b43-56cf6beeb871}, !- Handle
->>>>>>> d03a9457
   ConductionTransferFunction,             !- Algorithm
   200;                                    !- Surface Temperature Upper Limit {C}
 
 OS:RunPeriod,
-<<<<<<< HEAD
-  {bae48935-4fb5-470f-9406-969ff706a63d}, !- Handle
-=======
   {31e82fcd-c633-454e-bce2-5f5a4b5f34c6}, !- Handle
->>>>>>> d03a9457
   Run Period 1,                           !- Name
   1,                                      !- Begin Month
   1,                                      !- Begin Day of Month
@@ -111,11 +72,7 @@
   ;                                       !- Number of Times Runperiod to be Repeated
 
 OS:LifeCycleCost:Parameters,
-<<<<<<< HEAD
-  {f32bd5bf-3e68-443e-811a-a17d670c296f}, !- Handle
-=======
   {0862505d-2cae-42ce-8129-91fe267752c4}, !- Handle
->>>>>>> d03a9457
   ,                                       !- Analysis Type
   ,                                       !- Discounting Convention
   ,                                       !- Inflation Approach
@@ -129,17 +86,6 @@
   ;                                       !- Length of Study Period in Years
 
 OS:SurfaceConvectionAlgorithm:Outside,
-<<<<<<< HEAD
-  {6e9a371f-49a5-4f94-aadd-249cb8b00643}, !- Handle
-  DOE-2;                                  !- Algorithm
-
-OS:SurfaceConvectionAlgorithm:Inside,
-  {38c2dc48-e9fa-4e12-b594-3403319e6b15}, !- Handle
-  TARP;                                   !- Algorithm
-
-OS:ZoneCapacitanceMultiplier:ResearchSpecial,
-  {70ba41ab-b0fa-475e-a2ff-fdb45371693f}, !- Handle
-=======
   {6fce4510-e108-473b-8fe2-1ab1cc78b4ca}, !- Handle
   DOE-2;                                  !- Algorithm
 
@@ -149,17 +95,12 @@
 
 OS:ZoneCapacitanceMultiplier:ResearchSpecial,
   {e07a10c3-2261-4059-ac45-d096113c93d2}, !- Handle
->>>>>>> d03a9457
   ,                                       !- Temperature Capacity Multiplier
   15,                                     !- Humidity Capacity Multiplier
   ;                                       !- Carbon Dioxide Capacity Multiplier
 
 OS:ThermalZone,
-<<<<<<< HEAD
-  {11e9bb69-023b-4629-881b-b960a1a7d6c4}, !- Handle
-=======
   {0b87a2a0-7486-4597-aaff-829f28e4da16}, !- Handle
->>>>>>> d03a9457
   living zone,                            !- Name
   ,                                       !- Multiplier
   ,                                       !- Ceiling Height {m}
@@ -168,17 +109,10 @@
   ,                                       !- Zone Inside Convection Algorithm
   ,                                       !- Zone Outside Convection Algorithm
   ,                                       !- Zone Conditioning Equipment List Name
-<<<<<<< HEAD
-  {681ee8c6-a787-4f90-8ac8-f9bd3d4fe9f9}, !- Zone Air Inlet Port List
-  {fbfbbcab-008c-4981-898b-e0a3975fc8a7}, !- Zone Air Exhaust Port List
-  {5ab0b2a0-78f4-41fa-9d71-ce87d4aef210}, !- Zone Air Node Name
-  {e57025ca-7c1a-4c9a-a7c7-85edca27b914}, !- Zone Return Air Port List
-=======
   {48461eec-5098-44c2-8d36-4cc9a1731304}, !- Zone Air Inlet Port List
   {406c2b06-42f0-4df7-8748-925eb98d9525}, !- Zone Air Exhaust Port List
   {27966f4c-0bed-4743-af29-aac1d793984e}, !- Zone Air Node Name
   {e6280acc-bc9c-4550-a257-e73e805d609c}, !- Zone Return Air Port List
->>>>>>> d03a9457
   ,                                       !- Primary Daylighting Control Name
   ,                                       !- Fraction of Zone Controlled by Primary Daylighting Control
   ,                                       !- Secondary Daylighting Control Name
@@ -189,39 +123,6 @@
   No;                                     !- Use Ideal Air Loads
 
 OS:Node,
-<<<<<<< HEAD
-  {d9585fea-0b07-4fb5-a2ec-5b94b63de08b}, !- Handle
-  Node 1,                                 !- Name
-  {5ab0b2a0-78f4-41fa-9d71-ce87d4aef210}, !- Inlet Port
-  ;                                       !- Outlet Port
-
-OS:Connection,
-  {5ab0b2a0-78f4-41fa-9d71-ce87d4aef210}, !- Handle
-  {eb3ab918-23b1-4789-bef8-dd142494836b}, !- Name
-  {11e9bb69-023b-4629-881b-b960a1a7d6c4}, !- Source Object
-  11,                                     !- Outlet Port
-  {d9585fea-0b07-4fb5-a2ec-5b94b63de08b}, !- Target Object
-  2;                                      !- Inlet Port
-
-OS:PortList,
-  {681ee8c6-a787-4f90-8ac8-f9bd3d4fe9f9}, !- Handle
-  {45302845-26c4-483a-8f5c-7eeed773ebe4}, !- Name
-  {11e9bb69-023b-4629-881b-b960a1a7d6c4}; !- HVAC Component
-
-OS:PortList,
-  {fbfbbcab-008c-4981-898b-e0a3975fc8a7}, !- Handle
-  {f6568283-ffd0-4d36-99dc-aced55963e53}, !- Name
-  {11e9bb69-023b-4629-881b-b960a1a7d6c4}; !- HVAC Component
-
-OS:PortList,
-  {e57025ca-7c1a-4c9a-a7c7-85edca27b914}, !- Handle
-  {dee581b4-37e7-4715-8f1c-05b4826f0db7}, !- Name
-  {11e9bb69-023b-4629-881b-b960a1a7d6c4}; !- HVAC Component
-
-OS:Sizing:Zone,
-  {01b99f73-6f6e-4bf8-9305-58e22a0cc448}, !- Handle
-  {11e9bb69-023b-4629-881b-b960a1a7d6c4}, !- Zone or ZoneList Name
-=======
   {712d5a69-67e0-4082-9709-5aa113373a11}, !- Handle
   Node 1,                                 !- Name
   {27966f4c-0bed-4743-af29-aac1d793984e}, !- Inlet Port
@@ -253,7 +154,6 @@
 OS:Sizing:Zone,
   {9b839fc8-c683-49b7-8eb8-7340fea69af2}, !- Handle
   {0b87a2a0-7486-4597-aaff-829f28e4da16}, !- Zone or ZoneList Name
->>>>>>> d03a9457
   SupplyAirTemperature,                   !- Zone Cooling Design Supply Air Temperature Input Method
   14,                                     !- Zone Cooling Design Supply Air Temperature {C}
   11.11,                                  !- Zone Cooling Design Supply Air Temperature Difference {deltaC}
@@ -282,16 +182,6 @@
   autosize;                               !- Dedicated Outdoor Air High Setpoint Temperature for Design {C}
 
 OS:ZoneHVAC:EquipmentList,
-<<<<<<< HEAD
-  {1b3fa185-6b1c-4104-a26b-f7d4137a4ba2}, !- Handle
-  Zone HVAC Equipment List 1,             !- Name
-  {11e9bb69-023b-4629-881b-b960a1a7d6c4}; !- Thermal Zone
-
-OS:Space,
-  {ecbee642-b6b7-42d2-840e-28a0f802dfd2}, !- Handle
-  living space,                           !- Name
-  {2e6aeaed-189c-407c-b64a-71d406cf77b9}, !- Space Type Name
-=======
   {1038d315-24bd-49f2-aa9d-0098eb1dacbb}, !- Handle
   Zone HVAC Equipment List 1,             !- Name
   {0b87a2a0-7486-4597-aaff-829f28e4da16}; !- Thermal Zone
@@ -300,7 +190,6 @@
   {d1d4dec6-4abc-4118-8aae-a75d1a411dd2}, !- Handle
   living space,                           !- Name
   {3c50d433-f9f1-4b85-a2a9-70150a88184e}, !- Space Type Name
->>>>>>> d03a9457
   ,                                       !- Default Construction Set Name
   ,                                       !- Default Schedule Set Name
   -0,                                     !- Direction of Relative North {deg}
@@ -308,19 +197,6 @@
   0,                                      !- Y Origin {m}
   0,                                      !- Z Origin {m}
   ,                                       !- Building Story Name
-<<<<<<< HEAD
-  {11e9bb69-023b-4629-881b-b960a1a7d6c4}, !- Thermal Zone Name
-  ,                                       !- Part of Total Floor Area
-  ,                                       !- Design Specification Outdoor Air Object Name
-  {b1b281a5-39f3-410c-965d-2e7540bdcd77}; !- Building Unit Name
-
-OS:Surface,
-  {13482246-fa15-4fba-8a06-1190e760065f}, !- Handle
-  Surface 1,                              !- Name
-  Floor,                                  !- Surface Type
-  ,                                       !- Construction Name
-  {ecbee642-b6b7-42d2-840e-28a0f802dfd2}, !- Space Name
-=======
   {0b87a2a0-7486-4597-aaff-829f28e4da16}, !- Thermal Zone Name
   ,                                       !- Part of Total Floor Area
   ,                                       !- Design Specification Outdoor Air Object Name
@@ -332,7 +208,6 @@
   Floor,                                  !- Surface Type
   ,                                       !- Construction Name
   {d1d4dec6-4abc-4118-8aae-a75d1a411dd2}, !- Space Name
->>>>>>> d03a9457
   Foundation,                             !- Outside Boundary Condition
   ,                                       !- Outside Boundary Condition Object
   NoSun,                                  !- Sun Exposure
@@ -345,19 +220,11 @@
   11.129722368505, 0, 0;                  !- X,Y,Z Vertex 4 {m}
 
 OS:Surface,
-<<<<<<< HEAD
-  {db2b2d23-b4d7-418b-8ac0-260c3fc7ad77}, !- Handle
-  Surface 2,                              !- Name
-  Wall,                                   !- Surface Type
-  ,                                       !- Construction Name
-  {ecbee642-b6b7-42d2-840e-28a0f802dfd2}, !- Space Name
-=======
   {d4d292c0-e47b-4734-8471-fcc129dbf229}, !- Handle
   Surface 2,                              !- Name
   Wall,                                   !- Surface Type
   ,                                       !- Construction Name
   {d1d4dec6-4abc-4118-8aae-a75d1a411dd2}, !- Space Name
->>>>>>> d03a9457
   Outdoors,                               !- Outside Boundary Condition
   ,                                       !- Outside Boundary Condition Object
   SunExposed,                             !- Sun Exposure
@@ -370,19 +237,11 @@
   0, 0, 2.4384;                           !- X,Y,Z Vertex 4 {m}
 
 OS:Surface,
-<<<<<<< HEAD
-  {b5fd565b-7eb0-4bf6-9efd-88a1425c150a}, !- Handle
-  Surface 3,                              !- Name
-  Wall,                                   !- Surface Type
-  ,                                       !- Construction Name
-  {ecbee642-b6b7-42d2-840e-28a0f802dfd2}, !- Space Name
-=======
   {19689ff5-8d1d-4fcd-a423-d5732f978f21}, !- Handle
   Surface 3,                              !- Name
   Wall,                                   !- Surface Type
   ,                                       !- Construction Name
   {d1d4dec6-4abc-4118-8aae-a75d1a411dd2}, !- Space Name
->>>>>>> d03a9457
   Outdoors,                               !- Outside Boundary Condition
   ,                                       !- Outside Boundary Condition Object
   SunExposed,                             !- Sun Exposure
@@ -395,19 +254,11 @@
   0, 5.56486118425249, 2.4384;            !- X,Y,Z Vertex 4 {m}
 
 OS:Surface,
-<<<<<<< HEAD
-  {7a319901-1add-4eda-ae4b-4783813d5dd3}, !- Handle
-  Surface 4,                              !- Name
-  Wall,                                   !- Surface Type
-  ,                                       !- Construction Name
-  {ecbee642-b6b7-42d2-840e-28a0f802dfd2}, !- Space Name
-=======
   {e842beb0-714b-41a9-a680-50db77ffabff}, !- Handle
   Surface 4,                              !- Name
   Wall,                                   !- Surface Type
   ,                                       !- Construction Name
   {d1d4dec6-4abc-4118-8aae-a75d1a411dd2}, !- Space Name
->>>>>>> d03a9457
   Outdoors,                               !- Outside Boundary Condition
   ,                                       !- Outside Boundary Condition Object
   SunExposed,                             !- Sun Exposure
@@ -420,19 +271,11 @@
   11.129722368505, 5.56486118425249, 2.4384; !- X,Y,Z Vertex 4 {m}
 
 OS:Surface,
-<<<<<<< HEAD
-  {2eecb34b-b35f-4e1f-8a3b-02570d6847d2}, !- Handle
-  Surface 5,                              !- Name
-  Wall,                                   !- Surface Type
-  ,                                       !- Construction Name
-  {ecbee642-b6b7-42d2-840e-28a0f802dfd2}, !- Space Name
-=======
   {e4daddab-86ab-4850-b2b0-a55d9055855f}, !- Handle
   Surface 5,                              !- Name
   Wall,                                   !- Surface Type
   ,                                       !- Construction Name
   {d1d4dec6-4abc-4118-8aae-a75d1a411dd2}, !- Space Name
->>>>>>> d03a9457
   Outdoors,                               !- Outside Boundary Condition
   ,                                       !- Outside Boundary Condition Object
   SunExposed,                             !- Sun Exposure
@@ -445,15 +288,6 @@
   11.129722368505, 0, 2.4384;             !- X,Y,Z Vertex 4 {m}
 
 OS:Surface,
-<<<<<<< HEAD
-  {50777b75-ccd0-40b6-a95d-22e3191e7303}, !- Handle
-  Surface 6,                              !- Name
-  RoofCeiling,                            !- Surface Type
-  ,                                       !- Construction Name
-  {ecbee642-b6b7-42d2-840e-28a0f802dfd2}, !- Space Name
-  Surface,                                !- Outside Boundary Condition
-  {537fc1bb-7357-4946-8ded-d7fdae94b028}, !- Outside Boundary Condition Object
-=======
   {12b515e0-e6ae-4d69-9a85-030628416295}, !- Handle
   Surface 6,                              !- Name
   RoofCeiling,                            !- Surface Type
@@ -461,7 +295,6 @@
   {d1d4dec6-4abc-4118-8aae-a75d1a411dd2}, !- Space Name
   Surface,                                !- Outside Boundary Condition
   {56e0cc4c-ce62-4b9c-b9ea-6b1cb1ed0354}, !- Outside Boundary Condition Object
->>>>>>> d03a9457
   NoSun,                                  !- Sun Exposure
   NoWind,                                 !- Wind Exposure
   ,                                       !- View Factor to Ground
@@ -472,11 +305,7 @@
   0, 0, 2.4384;                           !- X,Y,Z Vertex 4 {m}
 
 OS:SpaceType,
-<<<<<<< HEAD
-  {2e6aeaed-189c-407c-b64a-71d406cf77b9}, !- Handle
-=======
   {3c50d433-f9f1-4b85-a2a9-70150a88184e}, !- Handle
->>>>>>> d03a9457
   Space Type 1,                           !- Name
   ,                                       !- Default Construction Set Name
   ,                                       !- Default Schedule Set Name
@@ -487,15 +316,9 @@
   living;                                 !- Standards Space Type
 
 OS:Space,
-<<<<<<< HEAD
-  {083f6456-2126-4e1d-ac50-078abea947e7}, !- Handle
-  living space|story 2,                   !- Name
-  {2e6aeaed-189c-407c-b64a-71d406cf77b9}, !- Space Type Name
-=======
   {1eb65702-d87a-4a42-939b-6e955b8b9b1d}, !- Handle
   living space|story 2,                   !- Name
   {3c50d433-f9f1-4b85-a2a9-70150a88184e}, !- Space Type Name
->>>>>>> d03a9457
   ,                                       !- Default Construction Set Name
   ,                                       !- Default Schedule Set Name
   -0,                                     !- Direction of Relative North {deg}
@@ -503,21 +326,6 @@
   0,                                      !- Y Origin {m}
   2.4384,                                 !- Z Origin {m}
   ,                                       !- Building Story Name
-<<<<<<< HEAD
-  {11e9bb69-023b-4629-881b-b960a1a7d6c4}, !- Thermal Zone Name
-  ,                                       !- Part of Total Floor Area
-  ,                                       !- Design Specification Outdoor Air Object Name
-  {b1b281a5-39f3-410c-965d-2e7540bdcd77}; !- Building Unit Name
-
-OS:Surface,
-  {537fc1bb-7357-4946-8ded-d7fdae94b028}, !- Handle
-  Surface 7,                              !- Name
-  Floor,                                  !- Surface Type
-  ,                                       !- Construction Name
-  {083f6456-2126-4e1d-ac50-078abea947e7}, !- Space Name
-  Surface,                                !- Outside Boundary Condition
-  {50777b75-ccd0-40b6-a95d-22e3191e7303}, !- Outside Boundary Condition Object
-=======
   {0b87a2a0-7486-4597-aaff-829f28e4da16}, !- Thermal Zone Name
   ,                                       !- Part of Total Floor Area
   ,                                       !- Design Specification Outdoor Air Object Name
@@ -531,7 +339,6 @@
   {1eb65702-d87a-4a42-939b-6e955b8b9b1d}, !- Space Name
   Surface,                                !- Outside Boundary Condition
   {12b515e0-e6ae-4d69-9a85-030628416295}, !- Outside Boundary Condition Object
->>>>>>> d03a9457
   NoSun,                                  !- Sun Exposure
   NoWind,                                 !- Wind Exposure
   ,                                       !- View Factor to Ground
@@ -542,19 +349,11 @@
   11.129722368505, 0, 0;                  !- X,Y,Z Vertex 4 {m}
 
 OS:Surface,
-<<<<<<< HEAD
-  {c29efb52-c80f-4348-b55c-88d922231c5b}, !- Handle
-  Surface 8,                              !- Name
-  Wall,                                   !- Surface Type
-  ,                                       !- Construction Name
-  {083f6456-2126-4e1d-ac50-078abea947e7}, !- Space Name
-=======
   {a943570a-644c-4cbe-829a-013229186da9}, !- Handle
   Surface 8,                              !- Name
   Wall,                                   !- Surface Type
   ,                                       !- Construction Name
   {1eb65702-d87a-4a42-939b-6e955b8b9b1d}, !- Space Name
->>>>>>> d03a9457
   Outdoors,                               !- Outside Boundary Condition
   ,                                       !- Outside Boundary Condition Object
   SunExposed,                             !- Sun Exposure
@@ -567,19 +366,11 @@
   0, 0, 2.4384;                           !- X,Y,Z Vertex 4 {m}
 
 OS:Surface,
-<<<<<<< HEAD
-  {364d2f65-5d75-467d-9327-6e45669f53a7}, !- Handle
-  Surface 9,                              !- Name
-  Wall,                                   !- Surface Type
-  ,                                       !- Construction Name
-  {083f6456-2126-4e1d-ac50-078abea947e7}, !- Space Name
-=======
   {d50c59d1-9cd3-4252-a1a7-f76cf15f1164}, !- Handle
   Surface 9,                              !- Name
   Wall,                                   !- Surface Type
   ,                                       !- Construction Name
   {1eb65702-d87a-4a42-939b-6e955b8b9b1d}, !- Space Name
->>>>>>> d03a9457
   Outdoors,                               !- Outside Boundary Condition
   ,                                       !- Outside Boundary Condition Object
   SunExposed,                             !- Sun Exposure
@@ -592,19 +383,11 @@
   0, 5.56486118425249, 2.4384;            !- X,Y,Z Vertex 4 {m}
 
 OS:Surface,
-<<<<<<< HEAD
-  {ded6d069-648c-4a86-ae81-23f22c18a030}, !- Handle
-  Surface 10,                             !- Name
-  Wall,                                   !- Surface Type
-  ,                                       !- Construction Name
-  {083f6456-2126-4e1d-ac50-078abea947e7}, !- Space Name
-=======
   {c597de66-eee4-4352-b825-0aa428e27835}, !- Handle
   Surface 10,                             !- Name
   Wall,                                   !- Surface Type
   ,                                       !- Construction Name
   {1eb65702-d87a-4a42-939b-6e955b8b9b1d}, !- Space Name
->>>>>>> d03a9457
   Outdoors,                               !- Outside Boundary Condition
   ,                                       !- Outside Boundary Condition Object
   SunExposed,                             !- Sun Exposure
@@ -617,19 +400,11 @@
   11.129722368505, 5.56486118425249, 2.4384; !- X,Y,Z Vertex 4 {m}
 
 OS:Surface,
-<<<<<<< HEAD
-  {134a3ec2-4642-464e-804a-430acfed584e}, !- Handle
-  Surface 11,                             !- Name
-  Wall,                                   !- Surface Type
-  ,                                       !- Construction Name
-  {083f6456-2126-4e1d-ac50-078abea947e7}, !- Space Name
-=======
   {5e28b5b9-343e-4031-9855-f7eede733e6e}, !- Handle
   Surface 11,                             !- Name
   Wall,                                   !- Surface Type
   ,                                       !- Construction Name
   {1eb65702-d87a-4a42-939b-6e955b8b9b1d}, !- Space Name
->>>>>>> d03a9457
   Outdoors,                               !- Outside Boundary Condition
   ,                                       !- Outside Boundary Condition Object
   SunExposed,                             !- Sun Exposure
@@ -642,15 +417,6 @@
   11.129722368505, 0, 2.4384;             !- X,Y,Z Vertex 4 {m}
 
 OS:Surface,
-<<<<<<< HEAD
-  {15336394-fe5a-4150-bb8a-ff86858a67a6}, !- Handle
-  Surface 12,                             !- Name
-  RoofCeiling,                            !- Surface Type
-  ,                                       !- Construction Name
-  {083f6456-2126-4e1d-ac50-078abea947e7}, !- Space Name
-  Surface,                                !- Outside Boundary Condition
-  {407f6ad4-f84c-47b1-8cb0-a35dfe43e0c4}, !- Outside Boundary Condition Object
-=======
   {094ac93d-a9c3-4b8f-aa92-5b7b868efbe1}, !- Handle
   Surface 12,                             !- Name
   RoofCeiling,                            !- Surface Type
@@ -658,7 +424,6 @@
   {1eb65702-d87a-4a42-939b-6e955b8b9b1d}, !- Space Name
   Surface,                                !- Outside Boundary Condition
   {7f9a6dd1-8307-4e8d-8528-877f9cafb944}, !- Outside Boundary Condition Object
->>>>>>> d03a9457
   NoSun,                                  !- Sun Exposure
   NoWind,                                 !- Wind Exposure
   ,                                       !- View Factor to Ground
@@ -669,15 +434,6 @@
   0, 0, 2.4384;                           !- X,Y,Z Vertex 4 {m}
 
 OS:Surface,
-<<<<<<< HEAD
-  {407f6ad4-f84c-47b1-8cb0-a35dfe43e0c4}, !- Handle
-  Surface 13,                             !- Name
-  Floor,                                  !- Surface Type
-  ,                                       !- Construction Name
-  {68662a28-6260-4371-a3f7-48e71848f238}, !- Space Name
-  Surface,                                !- Outside Boundary Condition
-  {15336394-fe5a-4150-bb8a-ff86858a67a6}, !- Outside Boundary Condition Object
-=======
   {7f9a6dd1-8307-4e8d-8528-877f9cafb944}, !- Handle
   Surface 13,                             !- Name
   Floor,                                  !- Surface Type
@@ -685,7 +441,6 @@
   {e81e48d5-3b0d-4c49-be1e-7a10bd287990}, !- Space Name
   Surface,                                !- Outside Boundary Condition
   {094ac93d-a9c3-4b8f-aa92-5b7b868efbe1}, !- Outside Boundary Condition Object
->>>>>>> d03a9457
   NoSun,                                  !- Sun Exposure
   NoWind,                                 !- Wind Exposure
   ,                                       !- View Factor to Ground
@@ -696,19 +451,11 @@
   0, 0, 0;                                !- X,Y,Z Vertex 4 {m}
 
 OS:Surface,
-<<<<<<< HEAD
-  {55e4ce69-cd7b-4f80-ab1b-a21181a5ef0a}, !- Handle
-  Surface 14,                             !- Name
-  RoofCeiling,                            !- Surface Type
-  ,                                       !- Construction Name
-  {68662a28-6260-4371-a3f7-48e71848f238}, !- Space Name
-=======
   {4cc5f5c7-5614-4fa8-b4f1-217d634ca240}, !- Handle
   Surface 14,                             !- Name
   RoofCeiling,                            !- Surface Type
   ,                                       !- Construction Name
   {e81e48d5-3b0d-4c49-be1e-7a10bd287990}, !- Space Name
->>>>>>> d03a9457
   Outdoors,                               !- Outside Boundary Condition
   ,                                       !- Outside Boundary Condition Object
   SunExposed,                             !- Sun Exposure
@@ -721,19 +468,11 @@
   11.129722368505, 0, 0;                  !- X,Y,Z Vertex 4 {m}
 
 OS:Surface,
-<<<<<<< HEAD
-  {14edd855-5ee4-4b67-ae45-6b2fe68dcd71}, !- Handle
-  Surface 15,                             !- Name
-  RoofCeiling,                            !- Surface Type
-  ,                                       !- Construction Name
-  {68662a28-6260-4371-a3f7-48e71848f238}, !- Space Name
-=======
   {4dabe8b0-1fc2-4eab-b535-c1e74cd7ab55}, !- Handle
   Surface 15,                             !- Name
   RoofCeiling,                            !- Surface Type
   ,                                       !- Construction Name
   {e81e48d5-3b0d-4c49-be1e-7a10bd287990}, !- Space Name
->>>>>>> d03a9457
   Outdoors,                               !- Outside Boundary Condition
   ,                                       !- Outside Boundary Condition Object
   SunExposed,                             !- Sun Exposure
@@ -746,19 +485,11 @@
   0, 5.56486118425249, 0;                 !- X,Y,Z Vertex 4 {m}
 
 OS:Surface,
-<<<<<<< HEAD
-  {75b18e41-5f1b-49c3-9266-dfa34f71eec1}, !- Handle
-  Surface 16,                             !- Name
-  RoofCeiling,                            !- Surface Type
-  ,                                       !- Construction Name
-  {68662a28-6260-4371-a3f7-48e71848f238}, !- Space Name
-=======
   {f6679b4e-67b7-40fb-ac54-06ef01463fcc}, !- Handle
   Surface 16,                             !- Name
   RoofCeiling,                            !- Surface Type
   ,                                       !- Construction Name
   {e81e48d5-3b0d-4c49-be1e-7a10bd287990}, !- Space Name
->>>>>>> d03a9457
   Outdoors,                               !- Outside Boundary Condition
   ,                                       !- Outside Boundary Condition Object
   SunExposed,                             !- Sun Exposure
@@ -770,19 +501,11 @@
   0, 0, 0;                                !- X,Y,Z Vertex 3 {m}
 
 OS:Surface,
-<<<<<<< HEAD
-  {cdb9aa72-2d22-4e8e-ae18-1c6d52867558}, !- Handle
-  Surface 17,                             !- Name
-  RoofCeiling,                            !- Surface Type
-  ,                                       !- Construction Name
-  {68662a28-6260-4371-a3f7-48e71848f238}, !- Space Name
-=======
   {99d7a655-2451-4b5c-8e52-5c1b6d1b90b1}, !- Handle
   Surface 17,                             !- Name
   RoofCeiling,                            !- Surface Type
   ,                                       !- Construction Name
   {e81e48d5-3b0d-4c49-be1e-7a10bd287990}, !- Space Name
->>>>>>> d03a9457
   Outdoors,                               !- Outside Boundary Condition
   ,                                       !- Outside Boundary Condition Object
   SunExposed,                             !- Sun Exposure
@@ -794,15 +517,9 @@
   11.129722368505, 5.56486118425249, 0;   !- X,Y,Z Vertex 3 {m}
 
 OS:Space,
-<<<<<<< HEAD
-  {68662a28-6260-4371-a3f7-48e71848f238}, !- Handle
-  finished attic space,                   !- Name
-  {2e6aeaed-189c-407c-b64a-71d406cf77b9}, !- Space Type Name
-=======
   {e81e48d5-3b0d-4c49-be1e-7a10bd287990}, !- Handle
   finished attic space,                   !- Name
   {3c50d433-f9f1-4b85-a2a9-70150a88184e}, !- Space Type Name
->>>>>>> d03a9457
   ,                                       !- Default Construction Set Name
   ,                                       !- Default Schedule Set Name
   -0,                                     !- Direction of Relative North {deg}
@@ -810,15 +527,6 @@
   0,                                      !- Y Origin {m}
   4.8768,                                 !- Z Origin {m}
   ,                                       !- Building Story Name
-<<<<<<< HEAD
-  {11e9bb69-023b-4629-881b-b960a1a7d6c4}, !- Thermal Zone Name
-  ,                                       !- Part of Total Floor Area
-  ,                                       !- Design Specification Outdoor Air Object Name
-  {b1b281a5-39f3-410c-965d-2e7540bdcd77}; !- Building Unit Name
-
-OS:BuildingUnit,
-  {b1b281a5-39f3-410c-965d-2e7540bdcd77}, !- Handle
-=======
   {0b87a2a0-7486-4597-aaff-829f28e4da16}, !- Thermal Zone Name
   ,                                       !- Part of Total Floor Area
   ,                                       !- Design Specification Outdoor Air Object Name
@@ -826,19 +534,13 @@
 
 OS:BuildingUnit,
   {cd897521-91d5-4afd-80bf-11ec01922b07}, !- Handle
->>>>>>> d03a9457
   unit 1,                                 !- Name
   ,                                       !- Rendering Color
   Residential;                            !- Building Unit Type
 
 OS:AdditionalProperties,
-<<<<<<< HEAD
-  {7f2ad7c0-8388-4947-9c8e-2db6c0ddd8d4}, !- Handle
-  {d17daba4-b24d-4545-9b29-dbcf660ddd88}, !- Object Name
-=======
   {da3ba803-9d2f-49b4-ad5c-7640487ff43c}, !- Handle
   {bc075595-ffc6-49dd-b7c9-906882923715}, !- Object Name
->>>>>>> d03a9457
   Total Units Represented,                !- Feature Name 1
   Integer,                                !- Feature Data Type 1
   1,                                      !- Feature Value 1
@@ -847,13 +549,8 @@
   1;                                      !- Feature Value 2
 
 OS:AdditionalProperties,
-<<<<<<< HEAD
-  {1141df69-54fa-48f6-8f9f-9153d33a964d}, !- Handle
-  {b1b281a5-39f3-410c-965d-2e7540bdcd77}, !- Object Name
-=======
   {f4510d45-7d9e-4c8b-91c6-8ef10a73032b}, !- Handle
   {cd897521-91d5-4afd-80bf-11ec01922b07}, !- Object Name
->>>>>>> d03a9457
   NumberOfBedrooms,                       !- Feature Name 1
   Integer,                                !- Feature Data Type 1
   3,                                      !- Feature Value 1
@@ -862,11 +559,7 @@
   2;                                      !- Feature Value 2
 
 OS:Schedule:Day,
-<<<<<<< HEAD
-  {58d7e3ef-81d6-4882-89df-f3567ef70982}, !- Handle
-=======
   {022c47ff-da3d-43bf-ad3a-b6baf2da5f8e}, !- Handle
->>>>>>> d03a9457
   Schedule Day 1,                         !- Name
   ,                                       !- Schedule Type Limits Name
   ,                                       !- Interpolate to Timestep
@@ -875,11 +568,7 @@
   0;                                      !- Value Until Time 1
 
 OS:Schedule:Day,
-<<<<<<< HEAD
-  {854cb16c-aed1-47a6-be88-8a2db3a50233}, !- Handle
-=======
   {4ea6dc84-4272-4655-b634-ac4eba330dcb}, !- Handle
->>>>>>> d03a9457
   Schedule Day 2,                         !- Name
   ,                                       !- Schedule Type Limits Name
   ,                                       !- Interpolate to Timestep
