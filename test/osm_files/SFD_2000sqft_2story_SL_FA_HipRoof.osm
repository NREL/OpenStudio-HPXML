!- NOTE: Auto-generated from /test/osw_files/SFD_2000sqft_2story_SL_FA_HipRoof.osw

OS:Version,
<<<<<<< HEAD
  {b4d99813-d1be-4274-b3e6-1b7e0432aa6e}, !- Handle
  2.8.0;                                  !- Version Identifier

OS:Building,
  {c211776a-1e88-44c9-82ea-e17466b112cc}, !- Handle
  Building 1,                             !- Name
  ,                                       !- Building Sector Type
  0,                                      !- North Axis {deg}
  ,                                       !- Nominal Floor to Floor Height {m}
  ,                                       !- Space Type Name
  ,                                       !- Default Construction Set Name
  ,                                       !- Default Schedule Set Name
  3,                                      !- Standards Number of Stories
  3,                                      !- Standards Number of Above Ground Stories
  ,                                       !- Standards Template
  singlefamilydetached,                   !- Standards Building Type
  1;                                      !- Standards Number of Living Units

OS:Facility,
  {997b4d01-ab35-4715-b5cc-b6acdf556f06}; !- Handle

OS:Site,
  {1df2d3aa-90dd-4888-8c93-06efb8431e75}, !- Handle
  Site 1,                                 !- Name
  ,                                       !- Latitude {deg}
  ,                                       !- Longitude {deg}
  ,                                       !- Time Zone {hr}
  ,                                       !- Elevation {m}
  ;                                       !- Terrain

OS:SimulationControl,
  {4efd83f0-7266-42c5-ad9a-21c6c54a0a7d}, !- Handle
=======
  {e9027980-ae1e-424d-909b-4e68b7695d89}, !- Handle
  2.8.0;                                  !- Version Identifier

OS:SimulationControl,
  {26470076-a20f-4daa-9edc-2f128ac8a13a}, !- Handle
>>>>>>> 7ef40693
  ,                                       !- Do Zone Sizing Calculation
  ,                                       !- Do System Sizing Calculation
  ,                                       !- Do Plant Sizing Calculation
  No;                                     !- Run Simulation for Sizing Periods

<<<<<<< HEAD
OS:Sizing:Parameters,
  {01005761-c50c-41d2-807e-fbf104b9681d}, !- Handle
  1.25,                                   !- Heating Sizing Factor
  1.15;                                   !- Cooling Sizing Factor

OS:Timestep,
  {9f2c147b-55a5-4e9d-acfb-7e507bbeac1c}, !- Handle
  6;                                      !- Number of Timesteps per Hour

OS:ShadowCalculation,
  {4c03f7dc-9ca9-421d-b19f-2e14972d78ff}, !- Handle
  20,                                     !- Calculation Frequency
  200;                                    !- Maximum Figures in Shadow Overlap Calculations

OS:HeatBalanceAlgorithm,
  {ad395672-3200-4d3b-ab20-60639e5c6230}, !- Handle
  ConductionTransferFunction,             !- Algorithm
  200;                                    !- Surface Temperature Upper Limit {C}

OS:RunPeriod,
  {0afd4aab-116e-4a94-b97a-14d75c8e3826}, !- Handle
=======
OS:Timestep,
  {8fcbc513-e4e3-4055-95ae-11007d969c64}, !- Handle
  6;                                      !- Number of Timesteps per Hour

OS:ShadowCalculation,
  {025f7740-6b58-4ca9-8b6b-e99de4ed8bb0}, !- Handle
  20,                                     !- Calculation Frequency
  200;                                    !- Maximum Figures in Shadow Overlap Calculations

OS:SurfaceConvectionAlgorithm:Outside,
  {bfba3bea-78f4-45cd-affd-939463a5ec54}, !- Handle
  DOE-2;                                  !- Algorithm

OS:SurfaceConvectionAlgorithm:Inside,
  {b9cafcce-7a58-44b4-89c9-64a228a5d55c}, !- Handle
  TARP;                                   !- Algorithm

OS:ZoneCapacitanceMultiplier:ResearchSpecial,
  {f46e013a-8990-4574-88cd-af70b6ea060a}, !- Handle
  ,                                       !- Temperature Capacity Multiplier
  15,                                     !- Humidity Capacity Multiplier
  ;                                       !- Carbon Dioxide Capacity Multiplier

OS:RunPeriod,
  {5f577b24-8cbe-47ac-ade0-156857061585}, !- Handle
>>>>>>> 7ef40693
  Run Period 1,                           !- Name
  1,                                      !- Begin Month
  1,                                      !- Begin Day of Month
  12,                                     !- End Month
  31,                                     !- End Day of Month
  ,                                       !- Use Weather File Holidays and Special Days
  ,                                       !- Use Weather File Daylight Saving Period
  ,                                       !- Apply Weekend Holiday Rule
  ,                                       !- Use Weather File Rain Indicators
  ,                                       !- Use Weather File Snow Indicators
  ;                                       !- Number of Times Runperiod to be Repeated

<<<<<<< HEAD
OS:LifeCycleCost:Parameters,
  {0e978002-a770-4a77-b3d0-e520da8056f9}, !- Handle
  ,                                       !- Analysis Type
  ,                                       !- Discounting Convention
  ,                                       !- Inflation Approach
  ,                                       !- Real Discount Rate
  ,                                       !- Nominal Discount Rate
  ,                                       !- Inflation
  ,                                       !- Base Date Month
  ,                                       !- Base Date Year
  ,                                       !- Service Date Month
  ,                                       !- Service Date Year
  ;                                       !- Length of Study Period in Years

OS:SurfaceConvectionAlgorithm:Outside,
  {a9f2bb4a-84b4-478f-87b0-92481a737787}, !- Handle
  DOE-2;                                  !- Algorithm

OS:SurfaceConvectionAlgorithm:Inside,
  {57d58584-131d-4733-ba0e-f8b78622d648}, !- Handle
  TARP;                                   !- Algorithm

OS:ZoneCapacitanceMultiplier:ResearchSpecial,
  {d02b1b2c-8792-436c-8b0c-178099565940}, !- Handle
  ,                                       !- Temperature Capacity Multiplier
  15,                                     !- Humidity Capacity Multiplier
  ;                                       !- Carbon Dioxide Capacity Multiplier

OS:ThermalZone,
  {cc8cd1ac-1777-4ddd-abc9-9b62dbdcd874}, !- Handle
=======
OS:ThermalZone,
  {ce5cd8b0-0967-4555-829e-e148b1d05ef6}, !- Handle
>>>>>>> 7ef40693
  living zone,                            !- Name
  ,                                       !- Multiplier
  ,                                       !- Ceiling Height {m}
  ,                                       !- Volume {m3}
  ,                                       !- Floor Area {m2}
  ,                                       !- Zone Inside Convection Algorithm
  ,                                       !- Zone Outside Convection Algorithm
  ,                                       !- Zone Conditioning Equipment List Name
<<<<<<< HEAD
  {a04a9f0b-d6b0-42d5-8346-3885f43a7647}, !- Zone Air Inlet Port List
  {9f8c35ae-5298-419f-b1bc-642726f35daa}, !- Zone Air Exhaust Port List
  {d183f58c-c442-4224-bf42-ae844cabcb5a}, !- Zone Air Node Name
  {7878f938-1272-4780-932c-b7df5c2d0f53}, !- Zone Return Air Port List
=======
  {ee9d73ff-4844-45b5-9a45-77968b2bdf5f}, !- Zone Air Inlet Port List
  {5c119d5e-d5f7-418c-a29c-352bff1d2cc8}, !- Zone Air Exhaust Port List
  {e2dd9981-c8da-4843-8771-2858168c7c7f}, !- Zone Air Node Name
  {b176e6ea-dadf-4d4f-a6bf-c028e409cf97}, !- Zone Return Air Port List
>>>>>>> 7ef40693
  ,                                       !- Primary Daylighting Control Name
  ,                                       !- Fraction of Zone Controlled by Primary Daylighting Control
  ,                                       !- Secondary Daylighting Control Name
  ,                                       !- Fraction of Zone Controlled by Secondary Daylighting Control
  ,                                       !- Illuminance Map Name
  ,                                       !- Group Rendering Name
  ,                                       !- Thermostat Name
  No;                                     !- Use Ideal Air Loads

OS:Node,
<<<<<<< HEAD
  {717d5576-110f-4c99-8722-c22fcae78495}, !- Handle
  Node 1,                                 !- Name
  {d183f58c-c442-4224-bf42-ae844cabcb5a}, !- Inlet Port
  ;                                       !- Outlet Port

OS:Connection,
  {d183f58c-c442-4224-bf42-ae844cabcb5a}, !- Handle
  {31ae1f19-ff43-4a4d-b53d-8eb7ddcdee2a}, !- Name
  {cc8cd1ac-1777-4ddd-abc9-9b62dbdcd874}, !- Source Object
  11,                                     !- Outlet Port
  {717d5576-110f-4c99-8722-c22fcae78495}, !- Target Object
  2;                                      !- Inlet Port

OS:PortList,
  {a04a9f0b-d6b0-42d5-8346-3885f43a7647}, !- Handle
  {037e4ee6-9576-49fb-a236-d132c3c3a5da}, !- Name
  {cc8cd1ac-1777-4ddd-abc9-9b62dbdcd874}; !- HVAC Component

OS:PortList,
  {9f8c35ae-5298-419f-b1bc-642726f35daa}, !- Handle
  {eff213ef-87b6-4ef1-817d-ad938e53aa1a}, !- Name
  {cc8cd1ac-1777-4ddd-abc9-9b62dbdcd874}; !- HVAC Component

OS:PortList,
  {7878f938-1272-4780-932c-b7df5c2d0f53}, !- Handle
  {c882511b-4ea1-4dee-b8f5-02834f0f6c10}, !- Name
  {cc8cd1ac-1777-4ddd-abc9-9b62dbdcd874}; !- HVAC Component

OS:Sizing:Zone,
  {133483eb-55be-495a-9522-f8603173701b}, !- Handle
  {cc8cd1ac-1777-4ddd-abc9-9b62dbdcd874}, !- Zone or ZoneList Name
=======
  {5b2d67f5-82f3-428c-863e-7ce440222a55}, !- Handle
  Node 1,                                 !- Name
  {e2dd9981-c8da-4843-8771-2858168c7c7f}, !- Inlet Port
  ;                                       !- Outlet Port

OS:Connection,
  {e2dd9981-c8da-4843-8771-2858168c7c7f}, !- Handle
  {bf9c8930-1162-49f8-a8fd-eaa3b051dbc2}, !- Name
  {ce5cd8b0-0967-4555-829e-e148b1d05ef6}, !- Source Object
  11,                                     !- Outlet Port
  {5b2d67f5-82f3-428c-863e-7ce440222a55}, !- Target Object
  2;                                      !- Inlet Port

OS:PortList,
  {ee9d73ff-4844-45b5-9a45-77968b2bdf5f}, !- Handle
  {215116da-0a6c-439c-873e-2c6354b8e6eb}, !- Name
  {ce5cd8b0-0967-4555-829e-e148b1d05ef6}; !- HVAC Component

OS:PortList,
  {5c119d5e-d5f7-418c-a29c-352bff1d2cc8}, !- Handle
  {a53da4cf-0722-4c67-a439-462b7f91eef6}, !- Name
  {ce5cd8b0-0967-4555-829e-e148b1d05ef6}; !- HVAC Component

OS:PortList,
  {b176e6ea-dadf-4d4f-a6bf-c028e409cf97}, !- Handle
  {df4bcd77-05c3-408f-b4d1-5ffe0e808832}, !- Name
  {ce5cd8b0-0967-4555-829e-e148b1d05ef6}; !- HVAC Component

OS:Sizing:Zone,
  {52a8927d-1a27-4a01-aafe-5297e9ae8f04}, !- Handle
  {ce5cd8b0-0967-4555-829e-e148b1d05ef6}, !- Zone or ZoneList Name
>>>>>>> 7ef40693
  SupplyAirTemperature,                   !- Zone Cooling Design Supply Air Temperature Input Method
  14,                                     !- Zone Cooling Design Supply Air Temperature {C}
  11.11,                                  !- Zone Cooling Design Supply Air Temperature Difference {deltaC}
  SupplyAirTemperature,                   !- Zone Heating Design Supply Air Temperature Input Method
  40,                                     !- Zone Heating Design Supply Air Temperature {C}
  11.11,                                  !- Zone Heating Design Supply Air Temperature Difference {deltaC}
  0.0085,                                 !- Zone Cooling Design Supply Air Humidity Ratio {kg-H2O/kg-air}
  0.008,                                  !- Zone Heating Design Supply Air Humidity Ratio {kg-H2O/kg-air}
  ,                                       !- Zone Heating Sizing Factor
  ,                                       !- Zone Cooling Sizing Factor
  DesignDay,                              !- Cooling Design Air Flow Method
  ,                                       !- Cooling Design Air Flow Rate {m3/s}
  ,                                       !- Cooling Minimum Air Flow per Zone Floor Area {m3/s-m2}
  ,                                       !- Cooling Minimum Air Flow {m3/s}
  ,                                       !- Cooling Minimum Air Flow Fraction
  DesignDay,                              !- Heating Design Air Flow Method
  ,                                       !- Heating Design Air Flow Rate {m3/s}
  ,                                       !- Heating Maximum Air Flow per Zone Floor Area {m3/s-m2}
  ,                                       !- Heating Maximum Air Flow {m3/s}
  ,                                       !- Heating Maximum Air Flow Fraction
  ,                                       !- Design Zone Air Distribution Effectiveness in Cooling Mode
  ,                                       !- Design Zone Air Distribution Effectiveness in Heating Mode
  No,                                     !- Account for Dedicated Outdoor Air System
  NeutralSupplyAir,                       !- Dedicated Outdoor Air System Control Strategy
  autosize,                               !- Dedicated Outdoor Air Low Setpoint Temperature for Design {C}
  autosize;                               !- Dedicated Outdoor Air High Setpoint Temperature for Design {C}

OS:ZoneHVAC:EquipmentList,
<<<<<<< HEAD
  {34e71146-0216-4099-bffa-5e112577d3d4}, !- Handle
  Zone HVAC Equipment List 1,             !- Name
  {cc8cd1ac-1777-4ddd-abc9-9b62dbdcd874}; !- Thermal Zone

OS:Space,
  {490f7374-d903-4367-82df-f05041737be7}, !- Handle
  living space,                           !- Name
  {b379465d-cb5b-443a-9c71-aae2b55e8c44}, !- Space Type Name
=======
  {d854b7af-ad20-4521-8527-d6e96a3f3110}, !- Handle
  Zone HVAC Equipment List 1,             !- Name
  {ce5cd8b0-0967-4555-829e-e148b1d05ef6}; !- Thermal Zone

OS:Space,
  {307c9051-a7ca-4988-9d43-a4bd536f940a}, !- Handle
  living space,                           !- Name
  {51ec7597-b67d-4a2d-8764-02211f10c1dd}, !- Space Type Name
>>>>>>> 7ef40693
  ,                                       !- Default Construction Set Name
  ,                                       !- Default Schedule Set Name
  -0,                                     !- Direction of Relative North {deg}
  0,                                      !- X Origin {m}
  0,                                      !- Y Origin {m}
  0,                                      !- Z Origin {m}
  ,                                       !- Building Story Name
<<<<<<< HEAD
  {cc8cd1ac-1777-4ddd-abc9-9b62dbdcd874}, !- Thermal Zone Name
  ,                                       !- Part of Total Floor Area
  ,                                       !- Design Specification Outdoor Air Object Name
  {90bebfb2-00c9-433a-87d7-1b7597cd5b21}; !- Building Unit Name

OS:Surface,
  {dbfaa703-8d5f-4d1b-97bf-c2fcff38688b}, !- Handle
  Surface 1,                              !- Name
  Floor,                                  !- Surface Type
  ,                                       !- Construction Name
  {490f7374-d903-4367-82df-f05041737be7}, !- Space Name
=======
  {ce5cd8b0-0967-4555-829e-e148b1d05ef6}, !- Thermal Zone Name
  ,                                       !- Part of Total Floor Area
  ,                                       !- Design Specification Outdoor Air Object Name
  {7a6e5476-837d-4121-8acc-548808ed97f7}; !- Building Unit Name

OS:Surface,
  {b7d3cdbc-7016-413a-a3d7-706b20f7b5b9}, !- Handle
  Surface 1,                              !- Name
  Floor,                                  !- Surface Type
  ,                                       !- Construction Name
  {307c9051-a7ca-4988-9d43-a4bd536f940a}, !- Space Name
>>>>>>> 7ef40693
  Foundation,                             !- Outside Boundary Condition
  ,                                       !- Outside Boundary Condition Object
  NoSun,                                  !- Sun Exposure
  NoWind,                                 !- Wind Exposure
  ,                                       !- View Factor to Ground
  ,                                       !- Number of Vertices
  0, 0, 0,                                !- X,Y,Z Vertex 1 {m}
  0, 5.56486118425249, 0,                 !- X,Y,Z Vertex 2 {m}
  11.129722368505, 5.56486118425249, 0,   !- X,Y,Z Vertex 3 {m}
  11.129722368505, 0, 0;                  !- X,Y,Z Vertex 4 {m}

OS:Surface,
<<<<<<< HEAD
  {e2067673-f48d-4b40-b28c-d3eaff9d92e6}, !- Handle
  Surface 2,                              !- Name
  Wall,                                   !- Surface Type
  ,                                       !- Construction Name
  {490f7374-d903-4367-82df-f05041737be7}, !- Space Name
=======
  {55d4efdc-2087-4743-9637-97baf17f8d74}, !- Handle
  Surface 2,                              !- Name
  Wall,                                   !- Surface Type
  ,                                       !- Construction Name
  {307c9051-a7ca-4988-9d43-a4bd536f940a}, !- Space Name
>>>>>>> 7ef40693
  Outdoors,                               !- Outside Boundary Condition
  ,                                       !- Outside Boundary Condition Object
  SunExposed,                             !- Sun Exposure
  WindExposed,                            !- Wind Exposure
  ,                                       !- View Factor to Ground
  ,                                       !- Number of Vertices
  0, 5.56486118425249, 2.4384,            !- X,Y,Z Vertex 1 {m}
  0, 5.56486118425249, 0,                 !- X,Y,Z Vertex 2 {m}
  0, 0, 0,                                !- X,Y,Z Vertex 3 {m}
  0, 0, 2.4384;                           !- X,Y,Z Vertex 4 {m}

OS:Surface,
<<<<<<< HEAD
  {714b0252-5db3-485d-ab6c-bba8f4621a9d}, !- Handle
  Surface 3,                              !- Name
  Wall,                                   !- Surface Type
  ,                                       !- Construction Name
  {490f7374-d903-4367-82df-f05041737be7}, !- Space Name
=======
  {f886d113-da6a-4acb-abcc-53b85f7c9712}, !- Handle
  Surface 3,                              !- Name
  Wall,                                   !- Surface Type
  ,                                       !- Construction Name
  {307c9051-a7ca-4988-9d43-a4bd536f940a}, !- Space Name
>>>>>>> 7ef40693
  Outdoors,                               !- Outside Boundary Condition
  ,                                       !- Outside Boundary Condition Object
  SunExposed,                             !- Sun Exposure
  WindExposed,                            !- Wind Exposure
  ,                                       !- View Factor to Ground
  ,                                       !- Number of Vertices
  11.129722368505, 5.56486118425249, 2.4384, !- X,Y,Z Vertex 1 {m}
  11.129722368505, 5.56486118425249, 0,   !- X,Y,Z Vertex 2 {m}
  0, 5.56486118425249, 0,                 !- X,Y,Z Vertex 3 {m}
  0, 5.56486118425249, 2.4384;            !- X,Y,Z Vertex 4 {m}

OS:Surface,
<<<<<<< HEAD
  {924813d7-9601-46ff-b1ec-1804f9c0e268}, !- Handle
  Surface 4,                              !- Name
  Wall,                                   !- Surface Type
  ,                                       !- Construction Name
  {490f7374-d903-4367-82df-f05041737be7}, !- Space Name
=======
  {c1f296f0-ccc0-4a9e-8e0d-6e79a690b83a}, !- Handle
  Surface 4,                              !- Name
  Wall,                                   !- Surface Type
  ,                                       !- Construction Name
  {307c9051-a7ca-4988-9d43-a4bd536f940a}, !- Space Name
>>>>>>> 7ef40693
  Outdoors,                               !- Outside Boundary Condition
  ,                                       !- Outside Boundary Condition Object
  SunExposed,                             !- Sun Exposure
  WindExposed,                            !- Wind Exposure
  ,                                       !- View Factor to Ground
  ,                                       !- Number of Vertices
  11.129722368505, 0, 2.4384,             !- X,Y,Z Vertex 1 {m}
  11.129722368505, 0, 0,                  !- X,Y,Z Vertex 2 {m}
  11.129722368505, 5.56486118425249, 0,   !- X,Y,Z Vertex 3 {m}
  11.129722368505, 5.56486118425249, 2.4384; !- X,Y,Z Vertex 4 {m}

OS:Surface,
<<<<<<< HEAD
  {a538c11a-de52-453c-9908-79b2dafe89d9}, !- Handle
  Surface 5,                              !- Name
  Wall,                                   !- Surface Type
  ,                                       !- Construction Name
  {490f7374-d903-4367-82df-f05041737be7}, !- Space Name
=======
  {0aca3b58-6f13-4c2a-80fd-fab1371db541}, !- Handle
  Surface 5,                              !- Name
  Wall,                                   !- Surface Type
  ,                                       !- Construction Name
  {307c9051-a7ca-4988-9d43-a4bd536f940a}, !- Space Name
>>>>>>> 7ef40693
  Outdoors,                               !- Outside Boundary Condition
  ,                                       !- Outside Boundary Condition Object
  SunExposed,                             !- Sun Exposure
  WindExposed,                            !- Wind Exposure
  ,                                       !- View Factor to Ground
  ,                                       !- Number of Vertices
  0, 0, 2.4384,                           !- X,Y,Z Vertex 1 {m}
  0, 0, 0,                                !- X,Y,Z Vertex 2 {m}
  11.129722368505, 0, 0,                  !- X,Y,Z Vertex 3 {m}
  11.129722368505, 0, 2.4384;             !- X,Y,Z Vertex 4 {m}

OS:Surface,
<<<<<<< HEAD
  {1d63a23d-04ac-446b-bfd6-32101198834c}, !- Handle
  Surface 6,                              !- Name
  RoofCeiling,                            !- Surface Type
  ,                                       !- Construction Name
  {490f7374-d903-4367-82df-f05041737be7}, !- Space Name
  Surface,                                !- Outside Boundary Condition
  {667142f3-9c18-426a-96ba-562c48852299}, !- Outside Boundary Condition Object
=======
  {44b01a4d-7621-4dca-82f5-01e404aa38cb}, !- Handle
  Surface 6,                              !- Name
  RoofCeiling,                            !- Surface Type
  ,                                       !- Construction Name
  {307c9051-a7ca-4988-9d43-a4bd536f940a}, !- Space Name
  Surface,                                !- Outside Boundary Condition
  {c51f14d1-e5a5-4f04-9410-ccb2be6c6873}, !- Outside Boundary Condition Object
>>>>>>> 7ef40693
  NoSun,                                  !- Sun Exposure
  NoWind,                                 !- Wind Exposure
  ,                                       !- View Factor to Ground
  ,                                       !- Number of Vertices
  11.129722368505, 0, 2.4384,             !- X,Y,Z Vertex 1 {m}
  11.129722368505, 5.56486118425249, 2.4384, !- X,Y,Z Vertex 2 {m}
  0, 5.56486118425249, 2.4384,            !- X,Y,Z Vertex 3 {m}
  0, 0, 2.4384;                           !- X,Y,Z Vertex 4 {m}

OS:SpaceType,
<<<<<<< HEAD
  {b379465d-cb5b-443a-9c71-aae2b55e8c44}, !- Handle
=======
  {51ec7597-b67d-4a2d-8764-02211f10c1dd}, !- Handle
>>>>>>> 7ef40693
  Space Type 1,                           !- Name
  ,                                       !- Default Construction Set Name
  ,                                       !- Default Schedule Set Name
  ,                                       !- Group Rendering Name
  ,                                       !- Design Specification Outdoor Air Object Name
  ,                                       !- Standards Template
  ,                                       !- Standards Building Type
  living;                                 !- Standards Space Type

OS:Space,
<<<<<<< HEAD
  {966bfc29-28d1-4a9d-8e76-d70b37cc799d}, !- Handle
  living space|story 2,                   !- Name
  {b379465d-cb5b-443a-9c71-aae2b55e8c44}, !- Space Type Name
=======
  {9af8d654-a0a6-4c13-94d6-e90efd148768}, !- Handle
  living space|story 2,                   !- Name
  {51ec7597-b67d-4a2d-8764-02211f10c1dd}, !- Space Type Name
>>>>>>> 7ef40693
  ,                                       !- Default Construction Set Name
  ,                                       !- Default Schedule Set Name
  -0,                                     !- Direction of Relative North {deg}
  0,                                      !- X Origin {m}
  0,                                      !- Y Origin {m}
  2.4384,                                 !- Z Origin {m}
  ,                                       !- Building Story Name
<<<<<<< HEAD
  {cc8cd1ac-1777-4ddd-abc9-9b62dbdcd874}, !- Thermal Zone Name
  ,                                       !- Part of Total Floor Area
  ,                                       !- Design Specification Outdoor Air Object Name
  {90bebfb2-00c9-433a-87d7-1b7597cd5b21}; !- Building Unit Name

OS:Surface,
  {667142f3-9c18-426a-96ba-562c48852299}, !- Handle
  Surface 7,                              !- Name
  Floor,                                  !- Surface Type
  ,                                       !- Construction Name
  {966bfc29-28d1-4a9d-8e76-d70b37cc799d}, !- Space Name
  Surface,                                !- Outside Boundary Condition
  {1d63a23d-04ac-446b-bfd6-32101198834c}, !- Outside Boundary Condition Object
=======
  {ce5cd8b0-0967-4555-829e-e148b1d05ef6}, !- Thermal Zone Name
  ,                                       !- Part of Total Floor Area
  ,                                       !- Design Specification Outdoor Air Object Name
  {7a6e5476-837d-4121-8acc-548808ed97f7}; !- Building Unit Name

OS:Surface,
  {c51f14d1-e5a5-4f04-9410-ccb2be6c6873}, !- Handle
  Surface 7,                              !- Name
  Floor,                                  !- Surface Type
  ,                                       !- Construction Name
  {9af8d654-a0a6-4c13-94d6-e90efd148768}, !- Space Name
  Surface,                                !- Outside Boundary Condition
  {44b01a4d-7621-4dca-82f5-01e404aa38cb}, !- Outside Boundary Condition Object
>>>>>>> 7ef40693
  NoSun,                                  !- Sun Exposure
  NoWind,                                 !- Wind Exposure
  ,                                       !- View Factor to Ground
  ,                                       !- Number of Vertices
  0, 0, 0,                                !- X,Y,Z Vertex 1 {m}
  0, 5.56486118425249, 0,                 !- X,Y,Z Vertex 2 {m}
  11.129722368505, 5.56486118425249, 0,   !- X,Y,Z Vertex 3 {m}
  11.129722368505, 0, 0;                  !- X,Y,Z Vertex 4 {m}

OS:Surface,
<<<<<<< HEAD
  {15ffe690-8984-4934-a927-adfb2b6c4162}, !- Handle
  Surface 8,                              !- Name
  Wall,                                   !- Surface Type
  ,                                       !- Construction Name
  {966bfc29-28d1-4a9d-8e76-d70b37cc799d}, !- Space Name
=======
  {e7aee69f-45eb-412c-ba27-15e316f083fc}, !- Handle
  Surface 8,                              !- Name
  Wall,                                   !- Surface Type
  ,                                       !- Construction Name
  {9af8d654-a0a6-4c13-94d6-e90efd148768}, !- Space Name
>>>>>>> 7ef40693
  Outdoors,                               !- Outside Boundary Condition
  ,                                       !- Outside Boundary Condition Object
  SunExposed,                             !- Sun Exposure
  WindExposed,                            !- Wind Exposure
  ,                                       !- View Factor to Ground
  ,                                       !- Number of Vertices
  0, 5.56486118425249, 2.4384,            !- X,Y,Z Vertex 1 {m}
  0, 5.56486118425249, 0,                 !- X,Y,Z Vertex 2 {m}
  0, 0, 0,                                !- X,Y,Z Vertex 3 {m}
  0, 0, 2.4384;                           !- X,Y,Z Vertex 4 {m}

OS:Surface,
<<<<<<< HEAD
  {9dbb7a6d-3222-47ab-a0bb-3d4f94aaf8fa}, !- Handle
  Surface 9,                              !- Name
  Wall,                                   !- Surface Type
  ,                                       !- Construction Name
  {966bfc29-28d1-4a9d-8e76-d70b37cc799d}, !- Space Name
=======
  {603cb0cd-a025-4d35-9efe-678de26081de}, !- Handle
  Surface 9,                              !- Name
  Wall,                                   !- Surface Type
  ,                                       !- Construction Name
  {9af8d654-a0a6-4c13-94d6-e90efd148768}, !- Space Name
>>>>>>> 7ef40693
  Outdoors,                               !- Outside Boundary Condition
  ,                                       !- Outside Boundary Condition Object
  SunExposed,                             !- Sun Exposure
  WindExposed,                            !- Wind Exposure
  ,                                       !- View Factor to Ground
  ,                                       !- Number of Vertices
  11.129722368505, 5.56486118425249, 2.4384, !- X,Y,Z Vertex 1 {m}
  11.129722368505, 5.56486118425249, 0,   !- X,Y,Z Vertex 2 {m}
  0, 5.56486118425249, 0,                 !- X,Y,Z Vertex 3 {m}
  0, 5.56486118425249, 2.4384;            !- X,Y,Z Vertex 4 {m}

OS:Surface,
<<<<<<< HEAD
  {9c1f4b89-c0f1-449b-8472-f5861377e5c6}, !- Handle
  Surface 10,                             !- Name
  Wall,                                   !- Surface Type
  ,                                       !- Construction Name
  {966bfc29-28d1-4a9d-8e76-d70b37cc799d}, !- Space Name
=======
  {7bb2047a-eb54-4bef-8e6b-5d3facce9089}, !- Handle
  Surface 10,                             !- Name
  Wall,                                   !- Surface Type
  ,                                       !- Construction Name
  {9af8d654-a0a6-4c13-94d6-e90efd148768}, !- Space Name
>>>>>>> 7ef40693
  Outdoors,                               !- Outside Boundary Condition
  ,                                       !- Outside Boundary Condition Object
  SunExposed,                             !- Sun Exposure
  WindExposed,                            !- Wind Exposure
  ,                                       !- View Factor to Ground
  ,                                       !- Number of Vertices
  11.129722368505, 0, 2.4384,             !- X,Y,Z Vertex 1 {m}
  11.129722368505, 0, 0,                  !- X,Y,Z Vertex 2 {m}
  11.129722368505, 5.56486118425249, 0,   !- X,Y,Z Vertex 3 {m}
  11.129722368505, 5.56486118425249, 2.4384; !- X,Y,Z Vertex 4 {m}

OS:Surface,
<<<<<<< HEAD
  {58b3e9c6-6dfd-4ef9-95b2-a0c5faacd531}, !- Handle
  Surface 11,                             !- Name
  Wall,                                   !- Surface Type
  ,                                       !- Construction Name
  {966bfc29-28d1-4a9d-8e76-d70b37cc799d}, !- Space Name
=======
  {cd68f51e-8555-48c9-a2d1-17e6caf5f51c}, !- Handle
  Surface 11,                             !- Name
  Wall,                                   !- Surface Type
  ,                                       !- Construction Name
  {9af8d654-a0a6-4c13-94d6-e90efd148768}, !- Space Name
>>>>>>> 7ef40693
  Outdoors,                               !- Outside Boundary Condition
  ,                                       !- Outside Boundary Condition Object
  SunExposed,                             !- Sun Exposure
  WindExposed,                            !- Wind Exposure
  ,                                       !- View Factor to Ground
  ,                                       !- Number of Vertices
  0, 0, 2.4384,                           !- X,Y,Z Vertex 1 {m}
  0, 0, 0,                                !- X,Y,Z Vertex 2 {m}
  11.129722368505, 0, 0,                  !- X,Y,Z Vertex 3 {m}
  11.129722368505, 0, 2.4384;             !- X,Y,Z Vertex 4 {m}

OS:Surface,
<<<<<<< HEAD
  {eb8f2992-0f91-4f61-87c8-919971b28b56}, !- Handle
  Surface 12,                             !- Name
  RoofCeiling,                            !- Surface Type
  ,                                       !- Construction Name
  {966bfc29-28d1-4a9d-8e76-d70b37cc799d}, !- Space Name
  Surface,                                !- Outside Boundary Condition
  {40075bcb-4c71-44a9-bc83-17fbb76efb78}, !- Outside Boundary Condition Object
=======
  {991f2a07-3d47-47de-96be-f36dd15c80f5}, !- Handle
  Surface 12,                             !- Name
  RoofCeiling,                            !- Surface Type
  ,                                       !- Construction Name
  {9af8d654-a0a6-4c13-94d6-e90efd148768}, !- Space Name
  Surface,                                !- Outside Boundary Condition
  {2afd77bf-b494-4522-b16f-2c437533a9fe}, !- Outside Boundary Condition Object
>>>>>>> 7ef40693
  NoSun,                                  !- Sun Exposure
  NoWind,                                 !- Wind Exposure
  ,                                       !- View Factor to Ground
  ,                                       !- Number of Vertices
  11.129722368505, 0, 2.4384,             !- X,Y,Z Vertex 1 {m}
  11.129722368505, 5.56486118425249, 2.4384, !- X,Y,Z Vertex 2 {m}
  0, 5.56486118425249, 2.4384,            !- X,Y,Z Vertex 3 {m}
  0, 0, 2.4384;                           !- X,Y,Z Vertex 4 {m}

OS:Surface,
<<<<<<< HEAD
  {40075bcb-4c71-44a9-bc83-17fbb76efb78}, !- Handle
  Surface 13,                             !- Name
  Floor,                                  !- Surface Type
  ,                                       !- Construction Name
  {d101d37b-8e7f-4643-b697-585f2b906dfe}, !- Space Name
  Surface,                                !- Outside Boundary Condition
  {eb8f2992-0f91-4f61-87c8-919971b28b56}, !- Outside Boundary Condition Object
=======
  {2afd77bf-b494-4522-b16f-2c437533a9fe}, !- Handle
  Surface 13,                             !- Name
  Floor,                                  !- Surface Type
  ,                                       !- Construction Name
  {bc359e18-f1d7-46a6-87b4-22b3a24903b6}, !- Space Name
  Surface,                                !- Outside Boundary Condition
  {991f2a07-3d47-47de-96be-f36dd15c80f5}, !- Outside Boundary Condition Object
>>>>>>> 7ef40693
  NoSun,                                  !- Sun Exposure
  NoWind,                                 !- Wind Exposure
  ,                                       !- View Factor to Ground
  ,                                       !- Number of Vertices
  0, 5.56486118425249, 0,                 !- X,Y,Z Vertex 1 {m}
  11.129722368505, 5.56486118425249, 0,   !- X,Y,Z Vertex 2 {m}
  11.129722368505, 0, 0,                  !- X,Y,Z Vertex 3 {m}
  0, 0, 0;                                !- X,Y,Z Vertex 4 {m}

OS:Surface,
<<<<<<< HEAD
  {2e406880-7710-480e-bda1-2d8b9e03d1f3}, !- Handle
  Surface 14,                             !- Name
  RoofCeiling,                            !- Surface Type
  ,                                       !- Construction Name
  {d101d37b-8e7f-4643-b697-585f2b906dfe}, !- Space Name
=======
  {12715898-0b24-4f10-9df8-295bf741a291}, !- Handle
  Surface 14,                             !- Name
  RoofCeiling,                            !- Surface Type
  ,                                       !- Construction Name
  {bc359e18-f1d7-46a6-87b4-22b3a24903b6}, !- Space Name
>>>>>>> 7ef40693
  Outdoors,                               !- Outside Boundary Condition
  ,                                       !- Outside Boundary Condition Object
  SunExposed,                             !- Sun Exposure
  WindExposed,                            !- Wind Exposure
  ,                                       !- View Factor to Ground
  ,                                       !- Number of Vertices
  8.34729177637873, 2.78243059212624, 1.69601529606312, !- X,Y,Z Vertex 1 {m}
  2.78243059212624, 2.78243059212624, 1.69601529606312, !- X,Y,Z Vertex 2 {m}
  0, 0, 0.3048,                           !- X,Y,Z Vertex 3 {m}
  11.129722368505, 0, 0.3048;             !- X,Y,Z Vertex 4 {m}

OS:Surface,
<<<<<<< HEAD
  {90945fa8-9e7b-4a20-9a0e-bbc8c36508d8}, !- Handle
  Surface 15,                             !- Name
  RoofCeiling,                            !- Surface Type
  ,                                       !- Construction Name
  {d101d37b-8e7f-4643-b697-585f2b906dfe}, !- Space Name
=======
  {1acbaeb1-42ea-4446-b12e-453e89960711}, !- Handle
  Surface 15,                             !- Name
  RoofCeiling,                            !- Surface Type
  ,                                       !- Construction Name
  {bc359e18-f1d7-46a6-87b4-22b3a24903b6}, !- Space Name
>>>>>>> 7ef40693
  Outdoors,                               !- Outside Boundary Condition
  ,                                       !- Outside Boundary Condition Object
  SunExposed,                             !- Sun Exposure
  WindExposed,                            !- Wind Exposure
  ,                                       !- View Factor to Ground
  ,                                       !- Number of Vertices
  2.78243059212624, 2.78243059212624, 1.69601529606312, !- X,Y,Z Vertex 1 {m}
  8.34729177637873, 2.78243059212624, 1.69601529606312, !- X,Y,Z Vertex 2 {m}
  11.129722368505, 5.56486118425249, 0.304799999999999, !- X,Y,Z Vertex 3 {m}
  0, 5.56486118425249, 0.304799999999999; !- X,Y,Z Vertex 4 {m}

OS:Surface,
<<<<<<< HEAD
  {40e8e75b-0526-4dc6-bc65-452cbd47ab34}, !- Handle
  Surface 16,                             !- Name
  RoofCeiling,                            !- Surface Type
  ,                                       !- Construction Name
  {d101d37b-8e7f-4643-b697-585f2b906dfe}, !- Space Name
=======
  {60a71a14-1d05-41d6-b957-14686accd983}, !- Handle
  Surface 16,                             !- Name
  RoofCeiling,                            !- Surface Type
  ,                                       !- Construction Name
  {bc359e18-f1d7-46a6-87b4-22b3a24903b6}, !- Space Name
>>>>>>> 7ef40693
  Outdoors,                               !- Outside Boundary Condition
  ,                                       !- Outside Boundary Condition Object
  SunExposed,                             !- Sun Exposure
  WindExposed,                            !- Wind Exposure
  ,                                       !- View Factor to Ground
  ,                                       !- Number of Vertices
  2.78243059212624, 2.78243059212624, 1.69601529606312, !- X,Y,Z Vertex 1 {m}
  0, 5.56486118425249, 0.3048,            !- X,Y,Z Vertex 2 {m}
  0, 0, 0.3048;                           !- X,Y,Z Vertex 3 {m}

OS:Surface,
<<<<<<< HEAD
  {7957cc56-5e6b-4f17-afeb-1633f3f45a61}, !- Handle
  Surface 17,                             !- Name
  RoofCeiling,                            !- Surface Type
  ,                                       !- Construction Name
  {d101d37b-8e7f-4643-b697-585f2b906dfe}, !- Space Name
=======
  {52245ca3-2638-48b6-9853-875fc9f307d2}, !- Handle
  Surface 17,                             !- Name
  RoofCeiling,                            !- Surface Type
  ,                                       !- Construction Name
  {bc359e18-f1d7-46a6-87b4-22b3a24903b6}, !- Space Name
>>>>>>> 7ef40693
  Outdoors,                               !- Outside Boundary Condition
  ,                                       !- Outside Boundary Condition Object
  SunExposed,                             !- Sun Exposure
  WindExposed,                            !- Wind Exposure
  ,                                       !- View Factor to Ground
  ,                                       !- Number of Vertices
  8.34729177637873, 2.78243059212624, 1.69601529606312, !- X,Y,Z Vertex 1 {m}
  11.129722368505, 0, 0.304799999999997,  !- X,Y,Z Vertex 2 {m}
  11.129722368505, 5.56486118425249, 0.304799999999997; !- X,Y,Z Vertex 3 {m}

OS:Space,
<<<<<<< HEAD
  {d101d37b-8e7f-4643-b697-585f2b906dfe}, !- Handle
  finished attic space,                   !- Name
  {b379465d-cb5b-443a-9c71-aae2b55e8c44}, !- Space Type Name
=======
  {bc359e18-f1d7-46a6-87b4-22b3a24903b6}, !- Handle
  finished attic space,                   !- Name
  {51ec7597-b67d-4a2d-8764-02211f10c1dd}, !- Space Type Name
>>>>>>> 7ef40693
  ,                                       !- Default Construction Set Name
  ,                                       !- Default Schedule Set Name
  -0,                                     !- Direction of Relative North {deg}
  0,                                      !- X Origin {m}
  0,                                      !- Y Origin {m}
  4.8768,                                 !- Z Origin {m}
  ,                                       !- Building Story Name
<<<<<<< HEAD
  {cc8cd1ac-1777-4ddd-abc9-9b62dbdcd874}, !- Thermal Zone Name
  ,                                       !- Part of Total Floor Area
  ,                                       !- Design Specification Outdoor Air Object Name
  {90bebfb2-00c9-433a-87d7-1b7597cd5b21}; !- Building Unit Name

OS:BuildingUnit,
  {90bebfb2-00c9-433a-87d7-1b7597cd5b21}, !- Handle
=======
  {ce5cd8b0-0967-4555-829e-e148b1d05ef6}, !- Thermal Zone Name
  ,                                       !- Part of Total Floor Area
  ,                                       !- Design Specification Outdoor Air Object Name
  {7a6e5476-837d-4121-8acc-548808ed97f7}; !- Building Unit Name

OS:BuildingUnit,
  {7a6e5476-837d-4121-8acc-548808ed97f7}, !- Handle
>>>>>>> 7ef40693
  unit 1,                                 !- Name
  ,                                       !- Rendering Color
  Residential;                            !- Building Unit Type

OS:Building,
  {98ceacdd-e20f-4ff0-ac92-7385d540aab0}, !- Handle
  Building 1,                             !- Name
  ,                                       !- Building Sector Type
  0,                                      !- North Axis {deg}
  ,                                       !- Nominal Floor to Floor Height {m}
  ,                                       !- Space Type Name
  ,                                       !- Default Construction Set Name
  ,                                       !- Default Schedule Set Name
  3,                                      !- Standards Number of Stories
  3,                                      !- Standards Number of Above Ground Stories
  ,                                       !- Standards Template
  singlefamilydetached,                   !- Standards Building Type
  1;                                      !- Standards Number of Living Units

OS:AdditionalProperties,
<<<<<<< HEAD
  {db0cd4d3-5fb6-4eb9-82df-80d0bfd7d482}, !- Handle
  {c211776a-1e88-44c9-82ea-e17466b112cc}, !- Object Name
=======
  {53a70ef9-fead-42ef-88ee-4bfd366a78dd}, !- Handle
  {98ceacdd-e20f-4ff0-ac92-7385d540aab0}, !- Object Name
>>>>>>> 7ef40693
  Total Units Represented,                !- Feature Name 1
  Integer,                                !- Feature Data Type 1
  1,                                      !- Feature Value 1
  Total Units Modeled,                    !- Feature Name 2
  Integer,                                !- Feature Data Type 2
  1;                                      !- Feature Value 2

OS:AdditionalProperties,
<<<<<<< HEAD
  {0eb7fc55-bd40-4a7e-85f1-81a5af2e6f0c}, !- Handle
  {90bebfb2-00c9-433a-87d7-1b7597cd5b21}, !- Object Name
=======
  {aac75a58-225c-4f4c-b8f1-c44cdd93f97f}, !- Handle
  {7a6e5476-837d-4121-8acc-548808ed97f7}, !- Object Name
>>>>>>> 7ef40693
  NumberOfBedrooms,                       !- Feature Name 1
  Integer,                                !- Feature Data Type 1
  3,                                      !- Feature Value 1
  NumberOfBathrooms,                      !- Feature Name 2
  Double,                                 !- Feature Data Type 2
  2;                                      !- Feature Value 2

OS:Schedule:Day,
<<<<<<< HEAD
  {a8604a11-85e1-473c-9efa-3c29483500e3}, !- Handle
=======
  {213bb8d8-d641-4b5c-8cf5-fa2ee4594214}, !- Handle
>>>>>>> 7ef40693
  Schedule Day 1,                         !- Name
  ,                                       !- Schedule Type Limits Name
  ,                                       !- Interpolate to Timestep
  24,                                     !- Hour 1
  0,                                      !- Minute 1
  0;                                      !- Value Until Time 1

OS:Schedule:Day,
<<<<<<< HEAD
  {c2eb5eef-508d-47a4-ad4b-1f219deedb46}, !- Handle
=======
  {783709f5-8de0-4dc2-ab94-4c314961b7bd}, !- Handle
>>>>>>> 7ef40693
  Schedule Day 2,                         !- Name
  ,                                       !- Schedule Type Limits Name
  ,                                       !- Interpolate to Timestep
  24,                                     !- Hour 1
  0,                                      !- Minute 1
  1;                                      !- Value Until Time 1

OS:ShadingSurfaceGroup,
  {b8673de6-7871-480f-87d8-f34d89c8780b}, !- Handle
  res eaves,                              !- Name
  Building;                               !- Shading Surface Type

OS:ShadingSurface,
  {6f4c3254-64f3-481c-8f2b-5b5305b8b81c}, !- Handle
  Surface 14 - res eaves,                 !- Name
  ,                                       !- Construction Name
  {b8673de6-7871-480f-87d8-f34d89c8780b}, !- Shading Surface Group Name
  ,                                       !- Transmittance Schedule Name
  ,                                       !- Number of Vertices
  0, -0.6096, 4.8768,                     !- X,Y,Z Vertex 1 {m}
  11.129722368505, -0.6096, 4.8768,       !- X,Y,Z Vertex 2 {m}
  11.129722368505, 0, 5.1816,             !- X,Y,Z Vertex 3 {m}
  0, 0, 5.1816;                           !- X,Y,Z Vertex 4 {m}

OS:ShadingSurface,
  {1256d2b0-a043-47d7-a665-6496c45da684}, !- Handle
  Surface 15 - res eaves,                 !- Name
  ,                                       !- Construction Name
  {b8673de6-7871-480f-87d8-f34d89c8780b}, !- Shading Surface Group Name
  ,                                       !- Transmittance Schedule Name
  ,                                       !- Number of Vertices
  11.129722368505, 6.17446118425249, 4.8768, !- X,Y,Z Vertex 1 {m}
  0, 6.17446118425249, 4.8768,            !- X,Y,Z Vertex 2 {m}
  0, 5.56486118425249, 5.1816,            !- X,Y,Z Vertex 3 {m}
  11.129722368505, 5.56486118425249, 5.1816; !- X,Y,Z Vertex 4 {m}

OS:ShadingSurface,
  {33bc6826-13ef-4d88-a76a-e1ff292786d3}, !- Handle
  Surface 16 - res eaves,                 !- Name
  ,                                       !- Construction Name
  {b8673de6-7871-480f-87d8-f34d89c8780b}, !- Shading Surface Group Name
  ,                                       !- Transmittance Schedule Name
  ,                                       !- Number of Vertices
  -0.6096, 5.56486118425249, 4.8768,      !- X,Y,Z Vertex 1 {m}
  -0.6096, 0, 4.8768,                     !- X,Y,Z Vertex 2 {m}
  0, 0, 5.1816,                           !- X,Y,Z Vertex 3 {m}
  0, 5.56486118425249, 5.1816;            !- X,Y,Z Vertex 4 {m}

OS:ShadingSurface,
  {5ec0363a-a734-42dd-9f42-f3dbd6962f5e}, !- Handle
  Surface 17 - res eaves,                 !- Name
  ,                                       !- Construction Name
  {b8673de6-7871-480f-87d8-f34d89c8780b}, !- Shading Surface Group Name
  ,                                       !- Transmittance Schedule Name
  ,                                       !- Number of Vertices
  11.739322368505, 0, 4.8768,             !- X,Y,Z Vertex 1 {m}
  11.739322368505, 5.56486118425249, 4.8768, !- X,Y,Z Vertex 2 {m}
  11.129722368505, 5.56486118425249, 5.1816, !- X,Y,Z Vertex 3 {m}
  11.129722368505, 0, 5.1816;             !- X,Y,Z Vertex 4 {m}
<|MERGE_RESOLUTION|>--- conflicted
+++ resolved
@@ -1,74 +1,16 @@
 !- NOTE: Auto-generated from /test/osw_files/SFD_2000sqft_2story_SL_FA_HipRoof.osw
 
 OS:Version,
-<<<<<<< HEAD
-  {b4d99813-d1be-4274-b3e6-1b7e0432aa6e}, !- Handle
-  2.8.0;                                  !- Version Identifier
-
-OS:Building,
-  {c211776a-1e88-44c9-82ea-e17466b112cc}, !- Handle
-  Building 1,                             !- Name
-  ,                                       !- Building Sector Type
-  0,                                      !- North Axis {deg}
-  ,                                       !- Nominal Floor to Floor Height {m}
-  ,                                       !- Space Type Name
-  ,                                       !- Default Construction Set Name
-  ,                                       !- Default Schedule Set Name
-  3,                                      !- Standards Number of Stories
-  3,                                      !- Standards Number of Above Ground Stories
-  ,                                       !- Standards Template
-  singlefamilydetached,                   !- Standards Building Type
-  1;                                      !- Standards Number of Living Units
-
-OS:Facility,
-  {997b4d01-ab35-4715-b5cc-b6acdf556f06}; !- Handle
-
-OS:Site,
-  {1df2d3aa-90dd-4888-8c93-06efb8431e75}, !- Handle
-  Site 1,                                 !- Name
-  ,                                       !- Latitude {deg}
-  ,                                       !- Longitude {deg}
-  ,                                       !- Time Zone {hr}
-  ,                                       !- Elevation {m}
-  ;                                       !- Terrain
-
-OS:SimulationControl,
-  {4efd83f0-7266-42c5-ad9a-21c6c54a0a7d}, !- Handle
-=======
   {e9027980-ae1e-424d-909b-4e68b7695d89}, !- Handle
   2.8.0;                                  !- Version Identifier
 
 OS:SimulationControl,
   {26470076-a20f-4daa-9edc-2f128ac8a13a}, !- Handle
->>>>>>> 7ef40693
   ,                                       !- Do Zone Sizing Calculation
   ,                                       !- Do System Sizing Calculation
   ,                                       !- Do Plant Sizing Calculation
   No;                                     !- Run Simulation for Sizing Periods
 
-<<<<<<< HEAD
-OS:Sizing:Parameters,
-  {01005761-c50c-41d2-807e-fbf104b9681d}, !- Handle
-  1.25,                                   !- Heating Sizing Factor
-  1.15;                                   !- Cooling Sizing Factor
-
-OS:Timestep,
-  {9f2c147b-55a5-4e9d-acfb-7e507bbeac1c}, !- Handle
-  6;                                      !- Number of Timesteps per Hour
-
-OS:ShadowCalculation,
-  {4c03f7dc-9ca9-421d-b19f-2e14972d78ff}, !- Handle
-  20,                                     !- Calculation Frequency
-  200;                                    !- Maximum Figures in Shadow Overlap Calculations
-
-OS:HeatBalanceAlgorithm,
-  {ad395672-3200-4d3b-ab20-60639e5c6230}, !- Handle
-  ConductionTransferFunction,             !- Algorithm
-  200;                                    !- Surface Temperature Upper Limit {C}
-
-OS:RunPeriod,
-  {0afd4aab-116e-4a94-b97a-14d75c8e3826}, !- Handle
-=======
 OS:Timestep,
   {8fcbc513-e4e3-4055-95ae-11007d969c64}, !- Handle
   6;                                      !- Number of Timesteps per Hour
@@ -94,7 +36,6 @@
 
 OS:RunPeriod,
   {5f577b24-8cbe-47ac-ade0-156857061585}, !- Handle
->>>>>>> 7ef40693
   Run Period 1,                           !- Name
   1,                                      !- Begin Month
   1,                                      !- Begin Day of Month
@@ -107,41 +48,8 @@
   ,                                       !- Use Weather File Snow Indicators
   ;                                       !- Number of Times Runperiod to be Repeated
 
-<<<<<<< HEAD
-OS:LifeCycleCost:Parameters,
-  {0e978002-a770-4a77-b3d0-e520da8056f9}, !- Handle
-  ,                                       !- Analysis Type
-  ,                                       !- Discounting Convention
-  ,                                       !- Inflation Approach
-  ,                                       !- Real Discount Rate
-  ,                                       !- Nominal Discount Rate
-  ,                                       !- Inflation
-  ,                                       !- Base Date Month
-  ,                                       !- Base Date Year
-  ,                                       !- Service Date Month
-  ,                                       !- Service Date Year
-  ;                                       !- Length of Study Period in Years
-
-OS:SurfaceConvectionAlgorithm:Outside,
-  {a9f2bb4a-84b4-478f-87b0-92481a737787}, !- Handle
-  DOE-2;                                  !- Algorithm
-
-OS:SurfaceConvectionAlgorithm:Inside,
-  {57d58584-131d-4733-ba0e-f8b78622d648}, !- Handle
-  TARP;                                   !- Algorithm
-
-OS:ZoneCapacitanceMultiplier:ResearchSpecial,
-  {d02b1b2c-8792-436c-8b0c-178099565940}, !- Handle
-  ,                                       !- Temperature Capacity Multiplier
-  15,                                     !- Humidity Capacity Multiplier
-  ;                                       !- Carbon Dioxide Capacity Multiplier
-
-OS:ThermalZone,
-  {cc8cd1ac-1777-4ddd-abc9-9b62dbdcd874}, !- Handle
-=======
 OS:ThermalZone,
   {ce5cd8b0-0967-4555-829e-e148b1d05ef6}, !- Handle
->>>>>>> 7ef40693
   living zone,                            !- Name
   ,                                       !- Multiplier
   ,                                       !- Ceiling Height {m}
@@ -150,17 +58,10 @@
   ,                                       !- Zone Inside Convection Algorithm
   ,                                       !- Zone Outside Convection Algorithm
   ,                                       !- Zone Conditioning Equipment List Name
-<<<<<<< HEAD
-  {a04a9f0b-d6b0-42d5-8346-3885f43a7647}, !- Zone Air Inlet Port List
-  {9f8c35ae-5298-419f-b1bc-642726f35daa}, !- Zone Air Exhaust Port List
-  {d183f58c-c442-4224-bf42-ae844cabcb5a}, !- Zone Air Node Name
-  {7878f938-1272-4780-932c-b7df5c2d0f53}, !- Zone Return Air Port List
-=======
   {ee9d73ff-4844-45b5-9a45-77968b2bdf5f}, !- Zone Air Inlet Port List
   {5c119d5e-d5f7-418c-a29c-352bff1d2cc8}, !- Zone Air Exhaust Port List
   {e2dd9981-c8da-4843-8771-2858168c7c7f}, !- Zone Air Node Name
   {b176e6ea-dadf-4d4f-a6bf-c028e409cf97}, !- Zone Return Air Port List
->>>>>>> 7ef40693
   ,                                       !- Primary Daylighting Control Name
   ,                                       !- Fraction of Zone Controlled by Primary Daylighting Control
   ,                                       !- Secondary Daylighting Control Name
@@ -171,39 +72,6 @@
   No;                                     !- Use Ideal Air Loads
 
 OS:Node,
-<<<<<<< HEAD
-  {717d5576-110f-4c99-8722-c22fcae78495}, !- Handle
-  Node 1,                                 !- Name
-  {d183f58c-c442-4224-bf42-ae844cabcb5a}, !- Inlet Port
-  ;                                       !- Outlet Port
-
-OS:Connection,
-  {d183f58c-c442-4224-bf42-ae844cabcb5a}, !- Handle
-  {31ae1f19-ff43-4a4d-b53d-8eb7ddcdee2a}, !- Name
-  {cc8cd1ac-1777-4ddd-abc9-9b62dbdcd874}, !- Source Object
-  11,                                     !- Outlet Port
-  {717d5576-110f-4c99-8722-c22fcae78495}, !- Target Object
-  2;                                      !- Inlet Port
-
-OS:PortList,
-  {a04a9f0b-d6b0-42d5-8346-3885f43a7647}, !- Handle
-  {037e4ee6-9576-49fb-a236-d132c3c3a5da}, !- Name
-  {cc8cd1ac-1777-4ddd-abc9-9b62dbdcd874}; !- HVAC Component
-
-OS:PortList,
-  {9f8c35ae-5298-419f-b1bc-642726f35daa}, !- Handle
-  {eff213ef-87b6-4ef1-817d-ad938e53aa1a}, !- Name
-  {cc8cd1ac-1777-4ddd-abc9-9b62dbdcd874}; !- HVAC Component
-
-OS:PortList,
-  {7878f938-1272-4780-932c-b7df5c2d0f53}, !- Handle
-  {c882511b-4ea1-4dee-b8f5-02834f0f6c10}, !- Name
-  {cc8cd1ac-1777-4ddd-abc9-9b62dbdcd874}; !- HVAC Component
-
-OS:Sizing:Zone,
-  {133483eb-55be-495a-9522-f8603173701b}, !- Handle
-  {cc8cd1ac-1777-4ddd-abc9-9b62dbdcd874}, !- Zone or ZoneList Name
-=======
   {5b2d67f5-82f3-428c-863e-7ce440222a55}, !- Handle
   Node 1,                                 !- Name
   {e2dd9981-c8da-4843-8771-2858168c7c7f}, !- Inlet Port
@@ -235,7 +103,6 @@
 OS:Sizing:Zone,
   {52a8927d-1a27-4a01-aafe-5297e9ae8f04}, !- Handle
   {ce5cd8b0-0967-4555-829e-e148b1d05ef6}, !- Zone or ZoneList Name
->>>>>>> 7ef40693
   SupplyAirTemperature,                   !- Zone Cooling Design Supply Air Temperature Input Method
   14,                                     !- Zone Cooling Design Supply Air Temperature {C}
   11.11,                                  !- Zone Cooling Design Supply Air Temperature Difference {deltaC}
@@ -264,16 +131,6 @@
   autosize;                               !- Dedicated Outdoor Air High Setpoint Temperature for Design {C}
 
 OS:ZoneHVAC:EquipmentList,
-<<<<<<< HEAD
-  {34e71146-0216-4099-bffa-5e112577d3d4}, !- Handle
-  Zone HVAC Equipment List 1,             !- Name
-  {cc8cd1ac-1777-4ddd-abc9-9b62dbdcd874}; !- Thermal Zone
-
-OS:Space,
-  {490f7374-d903-4367-82df-f05041737be7}, !- Handle
-  living space,                           !- Name
-  {b379465d-cb5b-443a-9c71-aae2b55e8c44}, !- Space Type Name
-=======
   {d854b7af-ad20-4521-8527-d6e96a3f3110}, !- Handle
   Zone HVAC Equipment List 1,             !- Name
   {ce5cd8b0-0967-4555-829e-e148b1d05ef6}; !- Thermal Zone
@@ -282,7 +139,6 @@
   {307c9051-a7ca-4988-9d43-a4bd536f940a}, !- Handle
   living space,                           !- Name
   {51ec7597-b67d-4a2d-8764-02211f10c1dd}, !- Space Type Name
->>>>>>> 7ef40693
   ,                                       !- Default Construction Set Name
   ,                                       !- Default Schedule Set Name
   -0,                                     !- Direction of Relative North {deg}
@@ -290,19 +146,6 @@
   0,                                      !- Y Origin {m}
   0,                                      !- Z Origin {m}
   ,                                       !- Building Story Name
-<<<<<<< HEAD
-  {cc8cd1ac-1777-4ddd-abc9-9b62dbdcd874}, !- Thermal Zone Name
-  ,                                       !- Part of Total Floor Area
-  ,                                       !- Design Specification Outdoor Air Object Name
-  {90bebfb2-00c9-433a-87d7-1b7597cd5b21}; !- Building Unit Name
-
-OS:Surface,
-  {dbfaa703-8d5f-4d1b-97bf-c2fcff38688b}, !- Handle
-  Surface 1,                              !- Name
-  Floor,                                  !- Surface Type
-  ,                                       !- Construction Name
-  {490f7374-d903-4367-82df-f05041737be7}, !- Space Name
-=======
   {ce5cd8b0-0967-4555-829e-e148b1d05ef6}, !- Thermal Zone Name
   ,                                       !- Part of Total Floor Area
   ,                                       !- Design Specification Outdoor Air Object Name
@@ -314,7 +157,6 @@
   Floor,                                  !- Surface Type
   ,                                       !- Construction Name
   {307c9051-a7ca-4988-9d43-a4bd536f940a}, !- Space Name
->>>>>>> 7ef40693
   Foundation,                             !- Outside Boundary Condition
   ,                                       !- Outside Boundary Condition Object
   NoSun,                                  !- Sun Exposure
@@ -327,19 +169,11 @@
   11.129722368505, 0, 0;                  !- X,Y,Z Vertex 4 {m}
 
 OS:Surface,
-<<<<<<< HEAD
-  {e2067673-f48d-4b40-b28c-d3eaff9d92e6}, !- Handle
-  Surface 2,                              !- Name
-  Wall,                                   !- Surface Type
-  ,                                       !- Construction Name
-  {490f7374-d903-4367-82df-f05041737be7}, !- Space Name
-=======
   {55d4efdc-2087-4743-9637-97baf17f8d74}, !- Handle
   Surface 2,                              !- Name
   Wall,                                   !- Surface Type
   ,                                       !- Construction Name
   {307c9051-a7ca-4988-9d43-a4bd536f940a}, !- Space Name
->>>>>>> 7ef40693
   Outdoors,                               !- Outside Boundary Condition
   ,                                       !- Outside Boundary Condition Object
   SunExposed,                             !- Sun Exposure
@@ -352,19 +186,11 @@
   0, 0, 2.4384;                           !- X,Y,Z Vertex 4 {m}
 
 OS:Surface,
-<<<<<<< HEAD
-  {714b0252-5db3-485d-ab6c-bba8f4621a9d}, !- Handle
-  Surface 3,                              !- Name
-  Wall,                                   !- Surface Type
-  ,                                       !- Construction Name
-  {490f7374-d903-4367-82df-f05041737be7}, !- Space Name
-=======
   {f886d113-da6a-4acb-abcc-53b85f7c9712}, !- Handle
   Surface 3,                              !- Name
   Wall,                                   !- Surface Type
   ,                                       !- Construction Name
   {307c9051-a7ca-4988-9d43-a4bd536f940a}, !- Space Name
->>>>>>> 7ef40693
   Outdoors,                               !- Outside Boundary Condition
   ,                                       !- Outside Boundary Condition Object
   SunExposed,                             !- Sun Exposure
@@ -377,19 +203,11 @@
   0, 5.56486118425249, 2.4384;            !- X,Y,Z Vertex 4 {m}
 
 OS:Surface,
-<<<<<<< HEAD
-  {924813d7-9601-46ff-b1ec-1804f9c0e268}, !- Handle
-  Surface 4,                              !- Name
-  Wall,                                   !- Surface Type
-  ,                                       !- Construction Name
-  {490f7374-d903-4367-82df-f05041737be7}, !- Space Name
-=======
   {c1f296f0-ccc0-4a9e-8e0d-6e79a690b83a}, !- Handle
   Surface 4,                              !- Name
   Wall,                                   !- Surface Type
   ,                                       !- Construction Name
   {307c9051-a7ca-4988-9d43-a4bd536f940a}, !- Space Name
->>>>>>> 7ef40693
   Outdoors,                               !- Outside Boundary Condition
   ,                                       !- Outside Boundary Condition Object
   SunExposed,                             !- Sun Exposure
@@ -402,19 +220,11 @@
   11.129722368505, 5.56486118425249, 2.4384; !- X,Y,Z Vertex 4 {m}
 
 OS:Surface,
-<<<<<<< HEAD
-  {a538c11a-de52-453c-9908-79b2dafe89d9}, !- Handle
-  Surface 5,                              !- Name
-  Wall,                                   !- Surface Type
-  ,                                       !- Construction Name
-  {490f7374-d903-4367-82df-f05041737be7}, !- Space Name
-=======
   {0aca3b58-6f13-4c2a-80fd-fab1371db541}, !- Handle
   Surface 5,                              !- Name
   Wall,                                   !- Surface Type
   ,                                       !- Construction Name
   {307c9051-a7ca-4988-9d43-a4bd536f940a}, !- Space Name
->>>>>>> 7ef40693
   Outdoors,                               !- Outside Boundary Condition
   ,                                       !- Outside Boundary Condition Object
   SunExposed,                             !- Sun Exposure
@@ -427,15 +237,6 @@
   11.129722368505, 0, 2.4384;             !- X,Y,Z Vertex 4 {m}
 
 OS:Surface,
-<<<<<<< HEAD
-  {1d63a23d-04ac-446b-bfd6-32101198834c}, !- Handle
-  Surface 6,                              !- Name
-  RoofCeiling,                            !- Surface Type
-  ,                                       !- Construction Name
-  {490f7374-d903-4367-82df-f05041737be7}, !- Space Name
-  Surface,                                !- Outside Boundary Condition
-  {667142f3-9c18-426a-96ba-562c48852299}, !- Outside Boundary Condition Object
-=======
   {44b01a4d-7621-4dca-82f5-01e404aa38cb}, !- Handle
   Surface 6,                              !- Name
   RoofCeiling,                            !- Surface Type
@@ -443,7 +244,6 @@
   {307c9051-a7ca-4988-9d43-a4bd536f940a}, !- Space Name
   Surface,                                !- Outside Boundary Condition
   {c51f14d1-e5a5-4f04-9410-ccb2be6c6873}, !- Outside Boundary Condition Object
->>>>>>> 7ef40693
   NoSun,                                  !- Sun Exposure
   NoWind,                                 !- Wind Exposure
   ,                                       !- View Factor to Ground
@@ -454,11 +254,7 @@
   0, 0, 2.4384;                           !- X,Y,Z Vertex 4 {m}
 
 OS:SpaceType,
-<<<<<<< HEAD
-  {b379465d-cb5b-443a-9c71-aae2b55e8c44}, !- Handle
-=======
   {51ec7597-b67d-4a2d-8764-02211f10c1dd}, !- Handle
->>>>>>> 7ef40693
   Space Type 1,                           !- Name
   ,                                       !- Default Construction Set Name
   ,                                       !- Default Schedule Set Name
@@ -469,15 +265,9 @@
   living;                                 !- Standards Space Type
 
 OS:Space,
-<<<<<<< HEAD
-  {966bfc29-28d1-4a9d-8e76-d70b37cc799d}, !- Handle
-  living space|story 2,                   !- Name
-  {b379465d-cb5b-443a-9c71-aae2b55e8c44}, !- Space Type Name
-=======
   {9af8d654-a0a6-4c13-94d6-e90efd148768}, !- Handle
   living space|story 2,                   !- Name
   {51ec7597-b67d-4a2d-8764-02211f10c1dd}, !- Space Type Name
->>>>>>> 7ef40693
   ,                                       !- Default Construction Set Name
   ,                                       !- Default Schedule Set Name
   -0,                                     !- Direction of Relative North {deg}
@@ -485,21 +275,6 @@
   0,                                      !- Y Origin {m}
   2.4384,                                 !- Z Origin {m}
   ,                                       !- Building Story Name
-<<<<<<< HEAD
-  {cc8cd1ac-1777-4ddd-abc9-9b62dbdcd874}, !- Thermal Zone Name
-  ,                                       !- Part of Total Floor Area
-  ,                                       !- Design Specification Outdoor Air Object Name
-  {90bebfb2-00c9-433a-87d7-1b7597cd5b21}; !- Building Unit Name
-
-OS:Surface,
-  {667142f3-9c18-426a-96ba-562c48852299}, !- Handle
-  Surface 7,                              !- Name
-  Floor,                                  !- Surface Type
-  ,                                       !- Construction Name
-  {966bfc29-28d1-4a9d-8e76-d70b37cc799d}, !- Space Name
-  Surface,                                !- Outside Boundary Condition
-  {1d63a23d-04ac-446b-bfd6-32101198834c}, !- Outside Boundary Condition Object
-=======
   {ce5cd8b0-0967-4555-829e-e148b1d05ef6}, !- Thermal Zone Name
   ,                                       !- Part of Total Floor Area
   ,                                       !- Design Specification Outdoor Air Object Name
@@ -513,7 +288,6 @@
   {9af8d654-a0a6-4c13-94d6-e90efd148768}, !- Space Name
   Surface,                                !- Outside Boundary Condition
   {44b01a4d-7621-4dca-82f5-01e404aa38cb}, !- Outside Boundary Condition Object
->>>>>>> 7ef40693
   NoSun,                                  !- Sun Exposure
   NoWind,                                 !- Wind Exposure
   ,                                       !- View Factor to Ground
@@ -524,19 +298,11 @@
   11.129722368505, 0, 0;                  !- X,Y,Z Vertex 4 {m}
 
 OS:Surface,
-<<<<<<< HEAD
-  {15ffe690-8984-4934-a927-adfb2b6c4162}, !- Handle
-  Surface 8,                              !- Name
-  Wall,                                   !- Surface Type
-  ,                                       !- Construction Name
-  {966bfc29-28d1-4a9d-8e76-d70b37cc799d}, !- Space Name
-=======
   {e7aee69f-45eb-412c-ba27-15e316f083fc}, !- Handle
   Surface 8,                              !- Name
   Wall,                                   !- Surface Type
   ,                                       !- Construction Name
   {9af8d654-a0a6-4c13-94d6-e90efd148768}, !- Space Name
->>>>>>> 7ef40693
   Outdoors,                               !- Outside Boundary Condition
   ,                                       !- Outside Boundary Condition Object
   SunExposed,                             !- Sun Exposure
@@ -549,19 +315,11 @@
   0, 0, 2.4384;                           !- X,Y,Z Vertex 4 {m}
 
 OS:Surface,
-<<<<<<< HEAD
-  {9dbb7a6d-3222-47ab-a0bb-3d4f94aaf8fa}, !- Handle
-  Surface 9,                              !- Name
-  Wall,                                   !- Surface Type
-  ,                                       !- Construction Name
-  {966bfc29-28d1-4a9d-8e76-d70b37cc799d}, !- Space Name
-=======
   {603cb0cd-a025-4d35-9efe-678de26081de}, !- Handle
   Surface 9,                              !- Name
   Wall,                                   !- Surface Type
   ,                                       !- Construction Name
   {9af8d654-a0a6-4c13-94d6-e90efd148768}, !- Space Name
->>>>>>> 7ef40693
   Outdoors,                               !- Outside Boundary Condition
   ,                                       !- Outside Boundary Condition Object
   SunExposed,                             !- Sun Exposure
@@ -574,19 +332,11 @@
   0, 5.56486118425249, 2.4384;            !- X,Y,Z Vertex 4 {m}
 
 OS:Surface,
-<<<<<<< HEAD
-  {9c1f4b89-c0f1-449b-8472-f5861377e5c6}, !- Handle
-  Surface 10,                             !- Name
-  Wall,                                   !- Surface Type
-  ,                                       !- Construction Name
-  {966bfc29-28d1-4a9d-8e76-d70b37cc799d}, !- Space Name
-=======
   {7bb2047a-eb54-4bef-8e6b-5d3facce9089}, !- Handle
   Surface 10,                             !- Name
   Wall,                                   !- Surface Type
   ,                                       !- Construction Name
   {9af8d654-a0a6-4c13-94d6-e90efd148768}, !- Space Name
->>>>>>> 7ef40693
   Outdoors,                               !- Outside Boundary Condition
   ,                                       !- Outside Boundary Condition Object
   SunExposed,                             !- Sun Exposure
@@ -599,19 +349,11 @@
   11.129722368505, 5.56486118425249, 2.4384; !- X,Y,Z Vertex 4 {m}
 
 OS:Surface,
-<<<<<<< HEAD
-  {58b3e9c6-6dfd-4ef9-95b2-a0c5faacd531}, !- Handle
-  Surface 11,                             !- Name
-  Wall,                                   !- Surface Type
-  ,                                       !- Construction Name
-  {966bfc29-28d1-4a9d-8e76-d70b37cc799d}, !- Space Name
-=======
   {cd68f51e-8555-48c9-a2d1-17e6caf5f51c}, !- Handle
   Surface 11,                             !- Name
   Wall,                                   !- Surface Type
   ,                                       !- Construction Name
   {9af8d654-a0a6-4c13-94d6-e90efd148768}, !- Space Name
->>>>>>> 7ef40693
   Outdoors,                               !- Outside Boundary Condition
   ,                                       !- Outside Boundary Condition Object
   SunExposed,                             !- Sun Exposure
@@ -624,15 +366,6 @@
   11.129722368505, 0, 2.4384;             !- X,Y,Z Vertex 4 {m}
 
 OS:Surface,
-<<<<<<< HEAD
-  {eb8f2992-0f91-4f61-87c8-919971b28b56}, !- Handle
-  Surface 12,                             !- Name
-  RoofCeiling,                            !- Surface Type
-  ,                                       !- Construction Name
-  {966bfc29-28d1-4a9d-8e76-d70b37cc799d}, !- Space Name
-  Surface,                                !- Outside Boundary Condition
-  {40075bcb-4c71-44a9-bc83-17fbb76efb78}, !- Outside Boundary Condition Object
-=======
   {991f2a07-3d47-47de-96be-f36dd15c80f5}, !- Handle
   Surface 12,                             !- Name
   RoofCeiling,                            !- Surface Type
@@ -640,7 +373,6 @@
   {9af8d654-a0a6-4c13-94d6-e90efd148768}, !- Space Name
   Surface,                                !- Outside Boundary Condition
   {2afd77bf-b494-4522-b16f-2c437533a9fe}, !- Outside Boundary Condition Object
->>>>>>> 7ef40693
   NoSun,                                  !- Sun Exposure
   NoWind,                                 !- Wind Exposure
   ,                                       !- View Factor to Ground
@@ -651,15 +383,6 @@
   0, 0, 2.4384;                           !- X,Y,Z Vertex 4 {m}
 
 OS:Surface,
-<<<<<<< HEAD
-  {40075bcb-4c71-44a9-bc83-17fbb76efb78}, !- Handle
-  Surface 13,                             !- Name
-  Floor,                                  !- Surface Type
-  ,                                       !- Construction Name
-  {d101d37b-8e7f-4643-b697-585f2b906dfe}, !- Space Name
-  Surface,                                !- Outside Boundary Condition
-  {eb8f2992-0f91-4f61-87c8-919971b28b56}, !- Outside Boundary Condition Object
-=======
   {2afd77bf-b494-4522-b16f-2c437533a9fe}, !- Handle
   Surface 13,                             !- Name
   Floor,                                  !- Surface Type
@@ -667,7 +390,6 @@
   {bc359e18-f1d7-46a6-87b4-22b3a24903b6}, !- Space Name
   Surface,                                !- Outside Boundary Condition
   {991f2a07-3d47-47de-96be-f36dd15c80f5}, !- Outside Boundary Condition Object
->>>>>>> 7ef40693
   NoSun,                                  !- Sun Exposure
   NoWind,                                 !- Wind Exposure
   ,                                       !- View Factor to Ground
@@ -678,19 +400,11 @@
   0, 0, 0;                                !- X,Y,Z Vertex 4 {m}
 
 OS:Surface,
-<<<<<<< HEAD
-  {2e406880-7710-480e-bda1-2d8b9e03d1f3}, !- Handle
-  Surface 14,                             !- Name
-  RoofCeiling,                            !- Surface Type
-  ,                                       !- Construction Name
-  {d101d37b-8e7f-4643-b697-585f2b906dfe}, !- Space Name
-=======
   {12715898-0b24-4f10-9df8-295bf741a291}, !- Handle
   Surface 14,                             !- Name
   RoofCeiling,                            !- Surface Type
   ,                                       !- Construction Name
   {bc359e18-f1d7-46a6-87b4-22b3a24903b6}, !- Space Name
->>>>>>> 7ef40693
   Outdoors,                               !- Outside Boundary Condition
   ,                                       !- Outside Boundary Condition Object
   SunExposed,                             !- Sun Exposure
@@ -703,19 +417,11 @@
   11.129722368505, 0, 0.3048;             !- X,Y,Z Vertex 4 {m}
 
 OS:Surface,
-<<<<<<< HEAD
-  {90945fa8-9e7b-4a20-9a0e-bbc8c36508d8}, !- Handle
-  Surface 15,                             !- Name
-  RoofCeiling,                            !- Surface Type
-  ,                                       !- Construction Name
-  {d101d37b-8e7f-4643-b697-585f2b906dfe}, !- Space Name
-=======
   {1acbaeb1-42ea-4446-b12e-453e89960711}, !- Handle
   Surface 15,                             !- Name
   RoofCeiling,                            !- Surface Type
   ,                                       !- Construction Name
   {bc359e18-f1d7-46a6-87b4-22b3a24903b6}, !- Space Name
->>>>>>> 7ef40693
   Outdoors,                               !- Outside Boundary Condition
   ,                                       !- Outside Boundary Condition Object
   SunExposed,                             !- Sun Exposure
@@ -728,19 +434,11 @@
   0, 5.56486118425249, 0.304799999999999; !- X,Y,Z Vertex 4 {m}
 
 OS:Surface,
-<<<<<<< HEAD
-  {40e8e75b-0526-4dc6-bc65-452cbd47ab34}, !- Handle
-  Surface 16,                             !- Name
-  RoofCeiling,                            !- Surface Type
-  ,                                       !- Construction Name
-  {d101d37b-8e7f-4643-b697-585f2b906dfe}, !- Space Name
-=======
   {60a71a14-1d05-41d6-b957-14686accd983}, !- Handle
   Surface 16,                             !- Name
   RoofCeiling,                            !- Surface Type
   ,                                       !- Construction Name
   {bc359e18-f1d7-46a6-87b4-22b3a24903b6}, !- Space Name
->>>>>>> 7ef40693
   Outdoors,                               !- Outside Boundary Condition
   ,                                       !- Outside Boundary Condition Object
   SunExposed,                             !- Sun Exposure
@@ -752,19 +450,11 @@
   0, 0, 0.3048;                           !- X,Y,Z Vertex 3 {m}
 
 OS:Surface,
-<<<<<<< HEAD
-  {7957cc56-5e6b-4f17-afeb-1633f3f45a61}, !- Handle
-  Surface 17,                             !- Name
-  RoofCeiling,                            !- Surface Type
-  ,                                       !- Construction Name
-  {d101d37b-8e7f-4643-b697-585f2b906dfe}, !- Space Name
-=======
   {52245ca3-2638-48b6-9853-875fc9f307d2}, !- Handle
   Surface 17,                             !- Name
   RoofCeiling,                            !- Surface Type
   ,                                       !- Construction Name
   {bc359e18-f1d7-46a6-87b4-22b3a24903b6}, !- Space Name
->>>>>>> 7ef40693
   Outdoors,                               !- Outside Boundary Condition
   ,                                       !- Outside Boundary Condition Object
   SunExposed,                             !- Sun Exposure
@@ -776,15 +466,9 @@
   11.129722368505, 5.56486118425249, 0.304799999999997; !- X,Y,Z Vertex 3 {m}
 
 OS:Space,
-<<<<<<< HEAD
-  {d101d37b-8e7f-4643-b697-585f2b906dfe}, !- Handle
-  finished attic space,                   !- Name
-  {b379465d-cb5b-443a-9c71-aae2b55e8c44}, !- Space Type Name
-=======
   {bc359e18-f1d7-46a6-87b4-22b3a24903b6}, !- Handle
   finished attic space,                   !- Name
   {51ec7597-b67d-4a2d-8764-02211f10c1dd}, !- Space Type Name
->>>>>>> 7ef40693
   ,                                       !- Default Construction Set Name
   ,                                       !- Default Schedule Set Name
   -0,                                     !- Direction of Relative North {deg}
@@ -792,15 +476,6 @@
   0,                                      !- Y Origin {m}
   4.8768,                                 !- Z Origin {m}
   ,                                       !- Building Story Name
-<<<<<<< HEAD
-  {cc8cd1ac-1777-4ddd-abc9-9b62dbdcd874}, !- Thermal Zone Name
-  ,                                       !- Part of Total Floor Area
-  ,                                       !- Design Specification Outdoor Air Object Name
-  {90bebfb2-00c9-433a-87d7-1b7597cd5b21}; !- Building Unit Name
-
-OS:BuildingUnit,
-  {90bebfb2-00c9-433a-87d7-1b7597cd5b21}, !- Handle
-=======
   {ce5cd8b0-0967-4555-829e-e148b1d05ef6}, !- Thermal Zone Name
   ,                                       !- Part of Total Floor Area
   ,                                       !- Design Specification Outdoor Air Object Name
@@ -808,7 +483,6 @@
 
 OS:BuildingUnit,
   {7a6e5476-837d-4121-8acc-548808ed97f7}, !- Handle
->>>>>>> 7ef40693
   unit 1,                                 !- Name
   ,                                       !- Rendering Color
   Residential;                            !- Building Unit Type
@@ -829,13 +503,8 @@
   1;                                      !- Standards Number of Living Units
 
 OS:AdditionalProperties,
-<<<<<<< HEAD
-  {db0cd4d3-5fb6-4eb9-82df-80d0bfd7d482}, !- Handle
-  {c211776a-1e88-44c9-82ea-e17466b112cc}, !- Object Name
-=======
   {53a70ef9-fead-42ef-88ee-4bfd366a78dd}, !- Handle
   {98ceacdd-e20f-4ff0-ac92-7385d540aab0}, !- Object Name
->>>>>>> 7ef40693
   Total Units Represented,                !- Feature Name 1
   Integer,                                !- Feature Data Type 1
   1,                                      !- Feature Value 1
@@ -844,13 +513,8 @@
   1;                                      !- Feature Value 2
 
 OS:AdditionalProperties,
-<<<<<<< HEAD
-  {0eb7fc55-bd40-4a7e-85f1-81a5af2e6f0c}, !- Handle
-  {90bebfb2-00c9-433a-87d7-1b7597cd5b21}, !- Object Name
-=======
   {aac75a58-225c-4f4c-b8f1-c44cdd93f97f}, !- Handle
   {7a6e5476-837d-4121-8acc-548808ed97f7}, !- Object Name
->>>>>>> 7ef40693
   NumberOfBedrooms,                       !- Feature Name 1
   Integer,                                !- Feature Data Type 1
   3,                                      !- Feature Value 1
@@ -859,11 +523,7 @@
   2;                                      !- Feature Value 2
 
 OS:Schedule:Day,
-<<<<<<< HEAD
-  {a8604a11-85e1-473c-9efa-3c29483500e3}, !- Handle
-=======
   {213bb8d8-d641-4b5c-8cf5-fa2ee4594214}, !- Handle
->>>>>>> 7ef40693
   Schedule Day 1,                         !- Name
   ,                                       !- Schedule Type Limits Name
   ,                                       !- Interpolate to Timestep
@@ -872,11 +532,7 @@
   0;                                      !- Value Until Time 1
 
 OS:Schedule:Day,
-<<<<<<< HEAD
-  {c2eb5eef-508d-47a4-ad4b-1f219deedb46}, !- Handle
-=======
   {783709f5-8de0-4dc2-ab94-4c314961b7bd}, !- Handle
->>>>>>> 7ef40693
   Schedule Day 2,                         !- Name
   ,                                       !- Schedule Type Limits Name
   ,                                       !- Interpolate to Timestep
