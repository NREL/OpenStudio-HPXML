!- NOTE: Auto-generated from /test/osw_files/SFD_2000sqft_2story_SL_UA_Denver_Windows_OneConstruction.osw

OS:Version,
<<<<<<< HEAD
  {8a52a041-1a8f-48a2-84cf-60e7ffde7dc8}, !- Handle
  3.0.1;                                  !- Version Identifier

OS:SimulationControl,
  {23c52774-8930-4e23-b194-4a58c27e7f46}, !- Handle
=======
  {5c7354f8-e057-4cb8-9329-f12e331d39fa}, !- Handle
  2.9.0;                                  !- Version Identifier

OS:SimulationControl,
  {235fb092-2f64-4c30-89ee-fbe199b8a7c3}, !- Handle
>>>>>>> fcfe5a62
  ,                                       !- Do Zone Sizing Calculation
  ,                                       !- Do System Sizing Calculation
  ,                                       !- Do Plant Sizing Calculation
  No;                                     !- Run Simulation for Sizing Periods

OS:Timestep,
<<<<<<< HEAD
  {fc46a15b-5e4c-4a69-a0c3-547df4437818}, !- Handle
  6;                                      !- Number of Timesteps per Hour

OS:ShadowCalculation,
  {5854eba4-ce27-4954-b997-3e57791277bd}, !- Handle
  PolygonClipping,                        !- Shading Calculation Method
  ,                                       !- Shading Calculation Update Frequency Method
  20,                                     !- Shading Calculation Update Frequency
  15000,                                  !- Maximum Figures in Shadow Overlap Calculations
  ,                                       !- Polygon Clipping Algorithm
  512,                                    !- Pixel Counting Resolution
  ,                                       !- Sky Diffuse Modeling Algorithm
  No,                                     !- Output External Shading Calculation Results
  No,                                     !- Disable Self-Shading Within Shading Zone Groups
  No;                                     !- Disable Self-Shading From Shading Zone Groups to Other Zones

OS:WeatherFile,
  {8cedfb64-33cd-4eee-8e61-3d7f9c0803a9}, !- Handle
=======
  {97d799dd-ef9d-4d32-8122-be24e2dbf8e9}, !- Handle
  6;                                      !- Number of Timesteps per Hour

OS:ShadowCalculation,
  {e6ea0ad3-85fc-46ae-975d-4117912b6077}, !- Handle
  20,                                     !- Calculation Frequency
  200;                                    !- Maximum Figures in Shadow Overlap Calculations

OS:SurfaceConvectionAlgorithm:Outside,
  {ce7e89e4-abc5-4e28-99b6-b4b2ba39a9b6}, !- Handle
  DOE-2;                                  !- Algorithm

OS:SurfaceConvectionAlgorithm:Inside,
  {bc6a6527-d70c-4e5f-942e-bf0c4c796152}, !- Handle
  TARP;                                   !- Algorithm

OS:ZoneCapacitanceMultiplier:ResearchSpecial,
  {2fe3b7b8-5a34-4f48-a979-c0d755afd17c}, !- Handle
  3.6,                                    !- Temperature Capacity Multiplier
  15,                                     !- Humidity Capacity Multiplier
  ;                                       !- Carbon Dioxide Capacity Multiplier

OS:RunPeriod,
  {c02cfe47-eac9-4e7a-b6a0-363f134cee7d}, !- Handle
  Run Period 1,                           !- Name
  1,                                      !- Begin Month
  1,                                      !- Begin Day of Month
  12,                                     !- End Month
  31,                                     !- End Day of Month
  ,                                       !- Use Weather File Holidays and Special Days
  ,                                       !- Use Weather File Daylight Saving Period
  ,                                       !- Apply Weekend Holiday Rule
  ,                                       !- Use Weather File Rain Indicators
  ,                                       !- Use Weather File Snow Indicators
  ;                                       !- Number of Times Runperiod to be Repeated

OS:YearDescription,
  {fd8cbab8-a2af-480d-8328-7fd5e10e3eef}, !- Handle
  2007,                                   !- Calendar Year
  ,                                       !- Day of Week for Start Day
  ;                                       !- Is Leap Year

OS:WeatherFile,
  {95829aaf-966b-495f-9d15-04ca63b35561}, !- Handle
>>>>>>> fcfe5a62
  Denver Intl Ap,                         !- City
  CO,                                     !- State Province Region
  USA,                                    !- Country
  TMY3,                                   !- Data Source
  725650,                                 !- WMO Number
  39.83,                                  !- Latitude {deg}
  -104.65,                                !- Longitude {deg}
  -7,                                     !- Time Zone {hr}
  1650,                                   !- Elevation {m}
  C:/OpenStudio/OpenStudio-BuildStock/resources/measures/HPXMLtoOpenStudio/weather/USA_CO_Denver.Intl.AP.725650_TMY3.epw, !- Url
  E23378AA;                               !- Checksum

OS:AdditionalProperties,
<<<<<<< HEAD
  {1175978f-7e77-4082-a290-9f3ef5bef0fd}, !- Handle
  {8cedfb64-33cd-4eee-8e61-3d7f9c0803a9}, !- Object Name
=======
  {a2b5f9d8-9813-4c92-a37b-d7ee14beb38c}, !- Handle
  {95829aaf-966b-495f-9d15-04ca63b35561}, !- Object Name
>>>>>>> fcfe5a62
  EPWHeaderCity,                          !- Feature Name 1
  String,                                 !- Feature Data Type 1
  Denver Intl Ap,                         !- Feature Value 1
  EPWHeaderState,                         !- Feature Name 2
  String,                                 !- Feature Data Type 2
  CO,                                     !- Feature Value 2
  EPWHeaderCountry,                       !- Feature Name 3
  String,                                 !- Feature Data Type 3
  USA,                                    !- Feature Value 3
  EPWHeaderDataSource,                    !- Feature Name 4
  String,                                 !- Feature Data Type 4
  TMY3,                                   !- Feature Value 4
  EPWHeaderStation,                       !- Feature Name 5
  String,                                 !- Feature Data Type 5
  725650,                                 !- Feature Value 5
  EPWHeaderLatitude,                      !- Feature Name 6
  Double,                                 !- Feature Data Type 6
  39.829999999999998,                     !- Feature Value 6
  EPWHeaderLongitude,                     !- Feature Name 7
  Double,                                 !- Feature Data Type 7
  -104.65000000000001,                    !- Feature Value 7
  EPWHeaderTimezone,                      !- Feature Name 8
  Double,                                 !- Feature Data Type 8
  -7,                                     !- Feature Value 8
  EPWHeaderAltitude,                      !- Feature Name 9
  Double,                                 !- Feature Data Type 9
  5413.3858267716532,                     !- Feature Value 9
  EPWHeaderLocalPressure,                 !- Feature Name 10
  Double,                                 !- Feature Data Type 10
  0.81937567683596546,                    !- Feature Value 10
  EPWHeaderRecordsPerHour,                !- Feature Name 11
  Double,                                 !- Feature Data Type 11
  0,                                      !- Feature Value 11
  EPWDataAnnualAvgDrybulb,                !- Feature Name 12
  Double,                                 !- Feature Data Type 12
  51.575616438356228,                     !- Feature Value 12
  EPWDataAnnualMinDrybulb,                !- Feature Name 13
  Double,                                 !- Feature Data Type 13
  -2.9200000000000017,                    !- Feature Value 13
  EPWDataAnnualMaxDrybulb,                !- Feature Name 14
  Double,                                 !- Feature Data Type 14
  104,                                    !- Feature Value 14
  EPWDataCDD50F,                          !- Feature Name 15
  Double,                                 !- Feature Data Type 15
  3072.2925000000005,                     !- Feature Value 15
  EPWDataCDD65F,                          !- Feature Name 16
  Double,                                 !- Feature Data Type 16
  883.62000000000035,                     !- Feature Value 16
  EPWDataHDD50F,                          !- Feature Name 17
  Double,                                 !- Feature Data Type 17
  2497.1925000000001,                     !- Feature Value 17
  EPWDataHDD65F,                          !- Feature Name 18
  Double,                                 !- Feature Data Type 18
  5783.5200000000013,                     !- Feature Value 18
  EPWDataAnnualAvgWindspeed,              !- Feature Name 19
  Double,                                 !- Feature Data Type 19
  3.9165296803649667,                     !- Feature Value 19
  EPWDataMonthlyAvgDrybulbs,              !- Feature Name 20
  String,                                 !- Feature Data Type 20
  33.4191935483871&#4431.90142857142857&#4443.02620967741937&#4442.48624999999999&#4459.877741935483854&#4473.57574999999997&#4472.07975806451608&#4472.70008064516134&#4466.49200000000006&#4450.079112903225806&#4437.218250000000005&#4434.582177419354835, !- Feature Value 20
  EPWDataGroundMonthlyTemps,              !- Feature Name 21
  String,                                 !- Feature Data Type 21
  44.08306285945173&#4440.89570904991865&#4440.64045432632048&#4442.153016571250646&#4448.225111118704206&#4454.268919273837525&#4459.508577937551024&#4462.82777283423508&#4463.10975667174995&#4460.41014950381947&#4455.304105212311526&#4449.445696474514364, !- Feature Value 21
  EPWDataWSF,                             !- Feature Name 22
  Double,                                 !- Feature Data Type 22
  0.58999999999999997,                    !- Feature Value 22
  EPWDataMonthlyAvgDailyHighDrybulbs,     !- Feature Name 23
  String,                                 !- Feature Data Type 23
  47.41032258064516&#4446.58642857142857&#4455.15032258064517&#4453.708&#4472.80193548387098&#4488.67600000000002&#4486.1858064516129&#4485.87225806451613&#4482.082&#4463.18064516129033&#4448.73400000000001&#4448.87935483870968, !- Feature Value 23
  EPWDataMonthlyAvgDailyLowDrybulbs,      !- Feature Name 24
  String,                                 !- Feature Data Type 24
  19.347741935483874&#4419.856428571428573&#4430.316129032258065&#4431.112&#4447.41612903225806&#4457.901999999999994&#4459.063870967741934&#4460.956774193548384&#4452.352000000000004&#4438.41612903225806&#4427.002000000000002&#4423.02903225806451, !- Feature Value 24
  EPWDesignHeatingDrybulb,                !- Feature Name 25
  Double,                                 !- Feature Data Type 25
  12.02,                                  !- Feature Value 25
  EPWDesignHeatingWindspeed,              !- Feature Name 26
  Double,                                 !- Feature Data Type 26
  2.8062500000000004,                     !- Feature Value 26
  EPWDesignCoolingDrybulb,                !- Feature Name 27
  Double,                                 !- Feature Data Type 27
  91.939999999999998,                     !- Feature Value 27
  EPWDesignCoolingWetbulb,                !- Feature Name 28
  Double,                                 !- Feature Data Type 28
  59.95131430195849,                      !- Feature Value 28
  EPWDesignCoolingHumidityRatio,          !- Feature Name 29
  Double,                                 !- Feature Data Type 29
  0.0059161086834698092,                  !- Feature Value 29
  EPWDesignCoolingWindspeed,              !- Feature Name 30
  Double,                                 !- Feature Data Type 30
  3.7999999999999989,                     !- Feature Value 30
  EPWDesignDailyTemperatureRange,         !- Feature Name 31
  Double,                                 !- Feature Data Type 31
  24.915483870967748,                     !- Feature Value 31
  EPWDesignDehumidDrybulb,                !- Feature Name 32
  Double,                                 !- Feature Data Type 32
  67.996785714285721,                     !- Feature Value 32
  EPWDesignDehumidHumidityRatio,          !- Feature Name 33
  Double,                                 !- Feature Data Type 33
  0.012133744170488724,                   !- Feature Value 33
  EPWDesignCoolingDirectNormal,           !- Feature Name 34
  Double,                                 !- Feature Data Type 34
  985,                                    !- Feature Value 34
  EPWDesignCoolingDiffuseHorizontal,      !- Feature Name 35
  Double,                                 !- Feature Data Type 35
  84;                                     !- Feature Value 35

OS:YearDescription,
  {6d639954-a84e-4534-9258-6081816d7ed3}; !- Handle

OS:Site,
<<<<<<< HEAD
  {03c35398-e48a-4c31-830b-a34dcaa7a8c5}, !- Handle
=======
  {3d1a2107-96b6-481c-ac16-506475587762}, !- Handle
>>>>>>> fcfe5a62
  Denver Intl Ap_CO_USA,                  !- Name
  39.83,                                  !- Latitude {deg}
  -104.65,                                !- Longitude {deg}
  -7,                                     !- Time Zone {hr}
  1650,                                   !- Elevation {m}
  ;                                       !- Terrain

OS:ClimateZones,
<<<<<<< HEAD
  {262b387f-ffef-4c2e-a234-f94f5a0e398e}, !- Handle
  Building America,                       !- Climate Zone Institution Name 1
=======
  {0f649cb0-00b7-41bb-bc93-4a0f12ede31c}, !- Handle
  ,                                       !- Active Institution
  ,                                       !- Active Year
  ,                                       !- Climate Zone Institution Name 1
>>>>>>> fcfe5a62
  ,                                       !- Climate Zone Document Name 1
  0,                                      !- Climate Zone Document Year 1
  Cold;                                   !- Climate Zone Value 1

OS:Site:WaterMainsTemperature,
<<<<<<< HEAD
  {f4ddae0c-c39e-4cd2-95a3-2d04d6accdd8}, !- Handle
=======
  {f7d0a2a9-0eb0-4da9-8750-efb3eacc073c}, !- Handle
>>>>>>> fcfe5a62
  Correlation,                            !- Calculation Method
  ,                                       !- Temperature Schedule Name
  10.8753424657535,                       !- Annual Average Outdoor Air Temperature {C}
  23.1524007936508;                       !- Maximum Difference In Monthly Average Outdoor Air Temperatures {deltaC}

OS:RunPeriodControl:DaylightSavingTime,
<<<<<<< HEAD
  {e430c58f-fb0d-4c82-be0d-48aaf1d9ccf7}, !- Handle
=======
  {02c90361-7068-4edb-afb9-dd133e115679}, !- Handle
>>>>>>> fcfe5a62
  4/7,                                    !- Start Date
  10/26;                                  !- End Date

OS:Site:GroundTemperature:Deep,
<<<<<<< HEAD
  {42ef4aaf-ea5e-416f-a79d-585c0e9dd838}, !- Handle
=======
  {daa251e1-eecf-4312-b725-c6db3caa2fdc}, !- Handle
>>>>>>> fcfe5a62
  10.8753424657535,                       !- January Deep Ground Temperature {C}
  10.8753424657535,                       !- February Deep Ground Temperature {C}
  10.8753424657535,                       !- March Deep Ground Temperature {C}
  10.8753424657535,                       !- April Deep Ground Temperature {C}
  10.8753424657535,                       !- May Deep Ground Temperature {C}
  10.8753424657535,                       !- June Deep Ground Temperature {C}
  10.8753424657535,                       !- July Deep Ground Temperature {C}
  10.8753424657535,                       !- August Deep Ground Temperature {C}
  10.8753424657535,                       !- September Deep Ground Temperature {C}
  10.8753424657535,                       !- October Deep Ground Temperature {C}
  10.8753424657535,                       !- November Deep Ground Temperature {C}
  10.8753424657535;                       !- December Deep Ground Temperature {C}

OS:Building,
<<<<<<< HEAD
  {435e9759-1172-48bd-ab8e-b872c7454152}, !- Handle
=======
  {7db454db-bdf0-4b48-ae5c-83ca929f894c}, !- Handle
>>>>>>> fcfe5a62
  Building 1,                             !- Name
  ,                                       !- Building Sector Type
  ,                                       !- North Axis {deg}
  ,                                       !- Nominal Floor to Floor Height {m}
  ,                                       !- Space Type Name
  ,                                       !- Default Construction Set Name
  ,                                       !- Default Schedule Set Name
  2,                                      !- Standards Number of Stories
  2,                                      !- Standards Number of Above Ground Stories
  ,                                       !- Standards Template
  singlefamilydetached,                   !- Standards Building Type
  1;                                      !- Standards Number of Living Units

OS:AdditionalProperties,
<<<<<<< HEAD
  {3ab21d38-cfa5-4de2-ad7e-a57433c873b9}, !- Handle
  {435e9759-1172-48bd-ab8e-b872c7454152}, !- Object Name
=======
  {a9dd5230-6764-489c-9446-70314c47addc}, !- Handle
  {7db454db-bdf0-4b48-ae5c-83ca929f894c}, !- Object Name
>>>>>>> fcfe5a62
  Total Units Represented,                !- Feature Name 1
  Integer,                                !- Feature Data Type 1
  1,                                      !- Feature Value 1
  Total Units Modeled,                    !- Feature Name 2
  Integer,                                !- Feature Data Type 2
  1;                                      !- Feature Value 2

OS:ThermalZone,
<<<<<<< HEAD
  {ca8db487-9877-4b3a-952d-02ed80623c15}, !- Handle
=======
  {6cdda709-d4ca-4174-a24b-02e0bdbfd812}, !- Handle
>>>>>>> fcfe5a62
  living zone,                            !- Name
  ,                                       !- Multiplier
  ,                                       !- Ceiling Height {m}
  ,                                       !- Volume {m3}
  ,                                       !- Floor Area {m2}
  ,                                       !- Zone Inside Convection Algorithm
  ,                                       !- Zone Outside Convection Algorithm
  ,                                       !- Zone Conditioning Equipment List Name
<<<<<<< HEAD
  {22b834c7-3229-4845-85a3-31b8bab5f75f}, !- Zone Air Inlet Port List
  {fcfd4eb9-89cd-45bd-b1e0-e36df33e2719}, !- Zone Air Exhaust Port List
  {9ed151dd-afb7-4f86-9dba-f43e66309a9d}, !- Zone Air Node Name
  {44d94814-03b7-47c5-a5a1-f46889c29e5e}, !- Zone Return Air Port List
=======
  {c46b3242-43dd-47bf-8354-68090067a167}, !- Zone Air Inlet Port List
  {6ea99013-7b6b-4d67-921a-a408d10084eb}, !- Zone Air Exhaust Port List
  {1b9ee70f-dac6-4b98-b990-09c942811c69}, !- Zone Air Node Name
  {a5b44a27-adca-4372-85d7-105527ec588b}, !- Zone Return Air Port List
>>>>>>> fcfe5a62
  ,                                       !- Primary Daylighting Control Name
  ,                                       !- Fraction of Zone Controlled by Primary Daylighting Control
  ,                                       !- Secondary Daylighting Control Name
  ,                                       !- Fraction of Zone Controlled by Secondary Daylighting Control
  ,                                       !- Illuminance Map Name
  ,                                       !- Group Rendering Name
  ,                                       !- Thermostat Name
  No;                                     !- Use Ideal Air Loads

OS:Node,
<<<<<<< HEAD
  {e7873803-a5e6-4241-9863-23c4e07b43de}, !- Handle
  Node 1,                                 !- Name
  {9ed151dd-afb7-4f86-9dba-f43e66309a9d}, !- Inlet Port
  ;                                       !- Outlet Port

OS:Connection,
  {9ed151dd-afb7-4f86-9dba-f43e66309a9d}, !- Handle
  {e9e55c82-4b2f-42f4-be1f-4ccc8d167eed}, !- Name
  {ca8db487-9877-4b3a-952d-02ed80623c15}, !- Source Object
  11,                                     !- Outlet Port
  {e7873803-a5e6-4241-9863-23c4e07b43de}, !- Target Object
  2;                                      !- Inlet Port

OS:PortList,
  {22b834c7-3229-4845-85a3-31b8bab5f75f}, !- Handle
  {47781669-d675-41dc-b738-0dee4a7f4ef5}, !- Name
  {ca8db487-9877-4b3a-952d-02ed80623c15}; !- HVAC Component

OS:PortList,
  {fcfd4eb9-89cd-45bd-b1e0-e36df33e2719}, !- Handle
  {02a78c23-cf58-447c-857a-0a9f8d772cda}, !- Name
  {ca8db487-9877-4b3a-952d-02ed80623c15}; !- HVAC Component

OS:PortList,
  {44d94814-03b7-47c5-a5a1-f46889c29e5e}, !- Handle
  {54800513-4752-4be6-bc23-d7bf4fba59fa}, !- Name
  {ca8db487-9877-4b3a-952d-02ed80623c15}; !- HVAC Component

OS:Sizing:Zone,
  {ef1f7b16-a6fb-4930-b641-861329dfea9f}, !- Handle
  {ca8db487-9877-4b3a-952d-02ed80623c15}, !- Zone or ZoneList Name
=======
  {d02e1c4a-51c9-46af-bd30-b3ba230cf987}, !- Handle
  Node 1,                                 !- Name
  {1b9ee70f-dac6-4b98-b990-09c942811c69}, !- Inlet Port
  ;                                       !- Outlet Port

OS:Connection,
  {1b9ee70f-dac6-4b98-b990-09c942811c69}, !- Handle
  {a7a07768-7732-4ba8-9966-4442e0b0bc13}, !- Name
  {6cdda709-d4ca-4174-a24b-02e0bdbfd812}, !- Source Object
  11,                                     !- Outlet Port
  {d02e1c4a-51c9-46af-bd30-b3ba230cf987}, !- Target Object
  2;                                      !- Inlet Port

OS:PortList,
  {c46b3242-43dd-47bf-8354-68090067a167}, !- Handle
  {3d51ce65-912b-45a3-a861-be282025dc68}, !- Name
  {6cdda709-d4ca-4174-a24b-02e0bdbfd812}; !- HVAC Component

OS:PortList,
  {6ea99013-7b6b-4d67-921a-a408d10084eb}, !- Handle
  {ab02ee8b-76d6-4010-bd84-e381a89a1b46}, !- Name
  {6cdda709-d4ca-4174-a24b-02e0bdbfd812}; !- HVAC Component

OS:PortList,
  {a5b44a27-adca-4372-85d7-105527ec588b}, !- Handle
  {a60c2034-36aa-4049-b9db-492407ef0c0c}, !- Name
  {6cdda709-d4ca-4174-a24b-02e0bdbfd812}; !- HVAC Component

OS:Sizing:Zone,
  {49e36a3e-f99d-4a14-ad0e-9964692e5c67}, !- Handle
  {6cdda709-d4ca-4174-a24b-02e0bdbfd812}, !- Zone or ZoneList Name
>>>>>>> fcfe5a62
  SupplyAirTemperature,                   !- Zone Cooling Design Supply Air Temperature Input Method
  14,                                     !- Zone Cooling Design Supply Air Temperature {C}
  11.11,                                  !- Zone Cooling Design Supply Air Temperature Difference {deltaC}
  SupplyAirTemperature,                   !- Zone Heating Design Supply Air Temperature Input Method
  40,                                     !- Zone Heating Design Supply Air Temperature {C}
  11.11,                                  !- Zone Heating Design Supply Air Temperature Difference {deltaC}
  0.0085,                                 !- Zone Cooling Design Supply Air Humidity Ratio {kg-H2O/kg-air}
  0.008,                                  !- Zone Heating Design Supply Air Humidity Ratio {kg-H2O/kg-air}
  ,                                       !- Zone Heating Sizing Factor
  ,                                       !- Zone Cooling Sizing Factor
  DesignDay,                              !- Cooling Design Air Flow Method
  ,                                       !- Cooling Design Air Flow Rate {m3/s}
  ,                                       !- Cooling Minimum Air Flow per Zone Floor Area {m3/s-m2}
  ,                                       !- Cooling Minimum Air Flow {m3/s}
  ,                                       !- Cooling Minimum Air Flow Fraction
  DesignDay,                              !- Heating Design Air Flow Method
  ,                                       !- Heating Design Air Flow Rate {m3/s}
  ,                                       !- Heating Maximum Air Flow per Zone Floor Area {m3/s-m2}
  ,                                       !- Heating Maximum Air Flow {m3/s}
  ,                                       !- Heating Maximum Air Flow Fraction
  No,                                     !- Account for Dedicated Outdoor Air System
  NeutralSupplyAir,                       !- Dedicated Outdoor Air System Control Strategy
  autosize,                               !- Dedicated Outdoor Air Low Setpoint Temperature for Design {C}
  autosize;                               !- Dedicated Outdoor Air High Setpoint Temperature for Design {C}

OS:ZoneHVAC:EquipmentList,
<<<<<<< HEAD
  {3085aee2-b7f8-4481-8f20-74300c606417}, !- Handle
  Zone HVAC Equipment List 1,             !- Name
  {ca8db487-9877-4b3a-952d-02ed80623c15}; !- Thermal Zone

OS:Space,
  {5a0517bb-41ed-48fa-a015-2ba6869bebf8}, !- Handle
  living space,                           !- Name
  {53b17949-d0a6-4a0c-b7cc-80470a85d89b}, !- Space Type Name
=======
  {38bf0233-1499-4a95-ad61-71b835536ede}, !- Handle
  Zone HVAC Equipment List 1,             !- Name
  {6cdda709-d4ca-4174-a24b-02e0bdbfd812}; !- Thermal Zone

OS:Space,
  {37936b4d-6eeb-4199-9128-21d0a1158f59}, !- Handle
  living space,                           !- Name
  {65b57b76-72cf-48e4-b5b6-aa086422544f}, !- Space Type Name
>>>>>>> fcfe5a62
  ,                                       !- Default Construction Set Name
  ,                                       !- Default Schedule Set Name
  -0,                                     !- Direction of Relative North {deg}
  0,                                      !- X Origin {m}
  0,                                      !- Y Origin {m}
  0,                                      !- Z Origin {m}
  ,                                       !- Building Story Name
<<<<<<< HEAD
  {ca8db487-9877-4b3a-952d-02ed80623c15}, !- Thermal Zone Name
  ,                                       !- Part of Total Floor Area
  ,                                       !- Design Specification Outdoor Air Object Name
  {16050876-afb9-4e7d-8fe7-0f7b1f0c797b}; !- Building Unit Name

OS:Surface,
  {9ac3b818-76b8-4659-8c3c-a36e2b170cdc}, !- Handle
  Surface 1,                              !- Name
  Floor,                                  !- Surface Type
  ,                                       !- Construction Name
  {5a0517bb-41ed-48fa-a015-2ba6869bebf8}, !- Space Name
=======
  {6cdda709-d4ca-4174-a24b-02e0bdbfd812}, !- Thermal Zone Name
  ,                                       !- Part of Total Floor Area
  ,                                       !- Design Specification Outdoor Air Object Name
  {c6500c2c-6757-4686-8872-dd8ee956c795}; !- Building Unit Name

OS:Surface,
  {d64023a5-32d4-425d-8f2d-b883605968e7}, !- Handle
  Surface 1,                              !- Name
  Floor,                                  !- Surface Type
  ,                                       !- Construction Name
  {37936b4d-6eeb-4199-9128-21d0a1158f59}, !- Space Name
>>>>>>> fcfe5a62
  Foundation,                             !- Outside Boundary Condition
  ,                                       !- Outside Boundary Condition Object
  NoSun,                                  !- Sun Exposure
  NoWind,                                 !- Wind Exposure
  ,                                       !- View Factor to Ground
  ,                                       !- Number of Vertices
  0, 0, 0,                                !- X,Y,Z Vertex 1 {m}
  0, 6.81553519541936, 0,                 !- X,Y,Z Vertex 2 {m}
  13.6310703908387, 6.81553519541936, 0,  !- X,Y,Z Vertex 3 {m}
  13.6310703908387, 0, 0;                 !- X,Y,Z Vertex 4 {m}

OS:Surface,
<<<<<<< HEAD
  {3c959792-7da9-40c7-ac30-58195e66870d}, !- Handle
  Surface 2,                              !- Name
  Wall,                                   !- Surface Type
  ,                                       !- Construction Name
  {5a0517bb-41ed-48fa-a015-2ba6869bebf8}, !- Space Name
=======
  {87ce5e82-2ad2-493e-85d9-ea51ebba043e}, !- Handle
  Surface 2,                              !- Name
  Wall,                                   !- Surface Type
  ,                                       !- Construction Name
  {37936b4d-6eeb-4199-9128-21d0a1158f59}, !- Space Name
>>>>>>> fcfe5a62
  Outdoors,                               !- Outside Boundary Condition
  ,                                       !- Outside Boundary Condition Object
  SunExposed,                             !- Sun Exposure
  WindExposed,                            !- Wind Exposure
  ,                                       !- View Factor to Ground
  ,                                       !- Number of Vertices
  0, 6.81553519541936, 2.4384,            !- X,Y,Z Vertex 1 {m}
  0, 6.81553519541936, 0,                 !- X,Y,Z Vertex 2 {m}
  0, 0, 0,                                !- X,Y,Z Vertex 3 {m}
  0, 0, 2.4384;                           !- X,Y,Z Vertex 4 {m}

OS:Surface,
<<<<<<< HEAD
  {15eb79bf-339e-488d-86e0-955228b19634}, !- Handle
  Surface 3,                              !- Name
  Wall,                                   !- Surface Type
  ,                                       !- Construction Name
  {5a0517bb-41ed-48fa-a015-2ba6869bebf8}, !- Space Name
=======
  {9a656896-cff4-4181-9fe0-76a55de70927}, !- Handle
  Surface 3,                              !- Name
  Wall,                                   !- Surface Type
  ,                                       !- Construction Name
  {37936b4d-6eeb-4199-9128-21d0a1158f59}, !- Space Name
>>>>>>> fcfe5a62
  Outdoors,                               !- Outside Boundary Condition
  ,                                       !- Outside Boundary Condition Object
  SunExposed,                             !- Sun Exposure
  WindExposed,                            !- Wind Exposure
  ,                                       !- View Factor to Ground
  ,                                       !- Number of Vertices
  13.6310703908387, 6.81553519541936, 2.4384, !- X,Y,Z Vertex 1 {m}
  13.6310703908387, 6.81553519541936, 0,  !- X,Y,Z Vertex 2 {m}
  0, 6.81553519541936, 0,                 !- X,Y,Z Vertex 3 {m}
  0, 6.81553519541936, 2.4384;            !- X,Y,Z Vertex 4 {m}

OS:Surface,
<<<<<<< HEAD
  {eb170e88-0dee-4b7a-ae0a-10673db66ad9}, !- Handle
  Surface 4,                              !- Name
  Wall,                                   !- Surface Type
  ,                                       !- Construction Name
  {5a0517bb-41ed-48fa-a015-2ba6869bebf8}, !- Space Name
=======
  {a620c505-103e-4842-a824-ac92e1e765c3}, !- Handle
  Surface 4,                              !- Name
  Wall,                                   !- Surface Type
  ,                                       !- Construction Name
  {37936b4d-6eeb-4199-9128-21d0a1158f59}, !- Space Name
>>>>>>> fcfe5a62
  Outdoors,                               !- Outside Boundary Condition
  ,                                       !- Outside Boundary Condition Object
  SunExposed,                             !- Sun Exposure
  WindExposed,                            !- Wind Exposure
  ,                                       !- View Factor to Ground
  ,                                       !- Number of Vertices
  13.6310703908387, 0, 2.4384,            !- X,Y,Z Vertex 1 {m}
  13.6310703908387, 0, 0,                 !- X,Y,Z Vertex 2 {m}
  13.6310703908387, 6.81553519541936, 0,  !- X,Y,Z Vertex 3 {m}
  13.6310703908387, 6.81553519541936, 2.4384; !- X,Y,Z Vertex 4 {m}

OS:Surface,
<<<<<<< HEAD
  {894c5ea5-aecd-4b1f-a50b-a93fd8bc316e}, !- Handle
  Surface 5,                              !- Name
  Wall,                                   !- Surface Type
  ,                                       !- Construction Name
  {5a0517bb-41ed-48fa-a015-2ba6869bebf8}, !- Space Name
=======
  {4dae3835-93b9-4515-a8eb-4ea54b0e45c0}, !- Handle
  Surface 5,                              !- Name
  Wall,                                   !- Surface Type
  ,                                       !- Construction Name
  {37936b4d-6eeb-4199-9128-21d0a1158f59}, !- Space Name
>>>>>>> fcfe5a62
  Outdoors,                               !- Outside Boundary Condition
  ,                                       !- Outside Boundary Condition Object
  SunExposed,                             !- Sun Exposure
  WindExposed,                            !- Wind Exposure
  ,                                       !- View Factor to Ground
  ,                                       !- Number of Vertices
  0, 0, 2.4384,                           !- X,Y,Z Vertex 1 {m}
  0, 0, 0,                                !- X,Y,Z Vertex 2 {m}
  13.6310703908387, 0, 0,                 !- X,Y,Z Vertex 3 {m}
  13.6310703908387, 0, 2.4384;            !- X,Y,Z Vertex 4 {m}

OS:Surface,
<<<<<<< HEAD
  {10227e35-c7c5-409e-b6d3-ec10bb5d53fa}, !- Handle
  Surface 6,                              !- Name
  RoofCeiling,                            !- Surface Type
  ,                                       !- Construction Name
  {5a0517bb-41ed-48fa-a015-2ba6869bebf8}, !- Space Name
  Surface,                                !- Outside Boundary Condition
  {6b64c7de-1b99-4060-97df-e31cb808cd35}, !- Outside Boundary Condition Object
=======
  {2118181c-4bba-4454-b406-287a845302f2}, !- Handle
  Surface 6,                              !- Name
  RoofCeiling,                            !- Surface Type
  ,                                       !- Construction Name
  {37936b4d-6eeb-4199-9128-21d0a1158f59}, !- Space Name
  Surface,                                !- Outside Boundary Condition
  {84385b49-9f26-430c-8732-0fa60f0c269e}, !- Outside Boundary Condition Object
>>>>>>> fcfe5a62
  NoSun,                                  !- Sun Exposure
  NoWind,                                 !- Wind Exposure
  ,                                       !- View Factor to Ground
  ,                                       !- Number of Vertices
  13.6310703908387, 0, 2.4384,            !- X,Y,Z Vertex 1 {m}
  13.6310703908387, 6.81553519541936, 2.4384, !- X,Y,Z Vertex 2 {m}
  0, 6.81553519541936, 2.4384,            !- X,Y,Z Vertex 3 {m}
  0, 0, 2.4384;                           !- X,Y,Z Vertex 4 {m}

OS:SpaceType,
<<<<<<< HEAD
  {53b17949-d0a6-4a0c-b7cc-80470a85d89b}, !- Handle
=======
  {65b57b76-72cf-48e4-b5b6-aa086422544f}, !- Handle
>>>>>>> fcfe5a62
  Space Type 1,                           !- Name
  ,                                       !- Default Construction Set Name
  ,                                       !- Default Schedule Set Name
  ,                                       !- Group Rendering Name
  ,                                       !- Design Specification Outdoor Air Object Name
  ,                                       !- Standards Template
  ,                                       !- Standards Building Type
  living;                                 !- Standards Space Type

OS:Space,
<<<<<<< HEAD
  {fa0d1302-2982-41ef-af3f-76427be6ebed}, !- Handle
  living space|story 2,                   !- Name
  {53b17949-d0a6-4a0c-b7cc-80470a85d89b}, !- Space Type Name
=======
  {71b87193-8505-43b8-bd57-7948e9b29c71}, !- Handle
  living space|story 2,                   !- Name
  {65b57b76-72cf-48e4-b5b6-aa086422544f}, !- Space Type Name
>>>>>>> fcfe5a62
  ,                                       !- Default Construction Set Name
  ,                                       !- Default Schedule Set Name
  -0,                                     !- Direction of Relative North {deg}
  0,                                      !- X Origin {m}
  0,                                      !- Y Origin {m}
  2.4384,                                 !- Z Origin {m}
  ,                                       !- Building Story Name
<<<<<<< HEAD
  {ca8db487-9877-4b3a-952d-02ed80623c15}, !- Thermal Zone Name
  ,                                       !- Part of Total Floor Area
  ,                                       !- Design Specification Outdoor Air Object Name
  {16050876-afb9-4e7d-8fe7-0f7b1f0c797b}; !- Building Unit Name

OS:Surface,
  {6b64c7de-1b99-4060-97df-e31cb808cd35}, !- Handle
  Surface 7,                              !- Name
  Floor,                                  !- Surface Type
  ,                                       !- Construction Name
  {fa0d1302-2982-41ef-af3f-76427be6ebed}, !- Space Name
  Surface,                                !- Outside Boundary Condition
  {10227e35-c7c5-409e-b6d3-ec10bb5d53fa}, !- Outside Boundary Condition Object
=======
  {6cdda709-d4ca-4174-a24b-02e0bdbfd812}, !- Thermal Zone Name
  ,                                       !- Part of Total Floor Area
  ,                                       !- Design Specification Outdoor Air Object Name
  {c6500c2c-6757-4686-8872-dd8ee956c795}; !- Building Unit Name

OS:Surface,
  {84385b49-9f26-430c-8732-0fa60f0c269e}, !- Handle
  Surface 7,                              !- Name
  Floor,                                  !- Surface Type
  ,                                       !- Construction Name
  {71b87193-8505-43b8-bd57-7948e9b29c71}, !- Space Name
  Surface,                                !- Outside Boundary Condition
  {2118181c-4bba-4454-b406-287a845302f2}, !- Outside Boundary Condition Object
>>>>>>> fcfe5a62
  NoSun,                                  !- Sun Exposure
  NoWind,                                 !- Wind Exposure
  ,                                       !- View Factor to Ground
  ,                                       !- Number of Vertices
  0, 0, 0,                                !- X,Y,Z Vertex 1 {m}
  0, 6.81553519541936, 0,                 !- X,Y,Z Vertex 2 {m}
  13.6310703908387, 6.81553519541936, 0,  !- X,Y,Z Vertex 3 {m}
  13.6310703908387, 0, 0;                 !- X,Y,Z Vertex 4 {m}

OS:Surface,
<<<<<<< HEAD
  {51921017-d76a-48ac-8b58-b70f6083637d}, !- Handle
  Surface 8,                              !- Name
  Wall,                                   !- Surface Type
  ,                                       !- Construction Name
  {fa0d1302-2982-41ef-af3f-76427be6ebed}, !- Space Name
=======
  {6b728d21-1e55-4e14-97f2-593a1dd5bf8a}, !- Handle
  Surface 8,                              !- Name
  Wall,                                   !- Surface Type
  ,                                       !- Construction Name
  {71b87193-8505-43b8-bd57-7948e9b29c71}, !- Space Name
>>>>>>> fcfe5a62
  Outdoors,                               !- Outside Boundary Condition
  ,                                       !- Outside Boundary Condition Object
  SunExposed,                             !- Sun Exposure
  WindExposed,                            !- Wind Exposure
  ,                                       !- View Factor to Ground
  ,                                       !- Number of Vertices
  0, 6.81553519541936, 2.4384,            !- X,Y,Z Vertex 1 {m}
  0, 6.81553519541936, 0,                 !- X,Y,Z Vertex 2 {m}
  0, 0, 0,                                !- X,Y,Z Vertex 3 {m}
  0, 0, 2.4384;                           !- X,Y,Z Vertex 4 {m}

OS:Surface,
<<<<<<< HEAD
  {bf832fb2-1d07-4499-8f58-c5936e95b557}, !- Handle
  Surface 9,                              !- Name
  Wall,                                   !- Surface Type
  ,                                       !- Construction Name
  {fa0d1302-2982-41ef-af3f-76427be6ebed}, !- Space Name
=======
  {5f6577db-d17f-41df-9439-714f1a4b30da}, !- Handle
  Surface 9,                              !- Name
  Wall,                                   !- Surface Type
  ,                                       !- Construction Name
  {71b87193-8505-43b8-bd57-7948e9b29c71}, !- Space Name
>>>>>>> fcfe5a62
  Outdoors,                               !- Outside Boundary Condition
  ,                                       !- Outside Boundary Condition Object
  SunExposed,                             !- Sun Exposure
  WindExposed,                            !- Wind Exposure
  ,                                       !- View Factor to Ground
  ,                                       !- Number of Vertices
  13.6310703908387, 6.81553519541936, 2.4384, !- X,Y,Z Vertex 1 {m}
  13.6310703908387, 6.81553519541936, 0,  !- X,Y,Z Vertex 2 {m}
  0, 6.81553519541936, 0,                 !- X,Y,Z Vertex 3 {m}
  0, 6.81553519541936, 2.4384;            !- X,Y,Z Vertex 4 {m}

OS:Surface,
<<<<<<< HEAD
  {6793e409-185b-499a-bd35-5e6f6e9dee05}, !- Handle
  Surface 10,                             !- Name
  Wall,                                   !- Surface Type
  ,                                       !- Construction Name
  {fa0d1302-2982-41ef-af3f-76427be6ebed}, !- Space Name
=======
  {daefe4a8-7853-423d-bf71-c141296f39f5}, !- Handle
  Surface 10,                             !- Name
  Wall,                                   !- Surface Type
  ,                                       !- Construction Name
  {71b87193-8505-43b8-bd57-7948e9b29c71}, !- Space Name
>>>>>>> fcfe5a62
  Outdoors,                               !- Outside Boundary Condition
  ,                                       !- Outside Boundary Condition Object
  SunExposed,                             !- Sun Exposure
  WindExposed,                            !- Wind Exposure
  ,                                       !- View Factor to Ground
  ,                                       !- Number of Vertices
  13.6310703908387, 0, 2.4384,            !- X,Y,Z Vertex 1 {m}
  13.6310703908387, 0, 0,                 !- X,Y,Z Vertex 2 {m}
  13.6310703908387, 6.81553519541936, 0,  !- X,Y,Z Vertex 3 {m}
  13.6310703908387, 6.81553519541936, 2.4384; !- X,Y,Z Vertex 4 {m}

OS:Surface,
<<<<<<< HEAD
  {512d0616-814f-48ef-9d41-b5d58f7eec49}, !- Handle
  Surface 11,                             !- Name
  Wall,                                   !- Surface Type
  ,                                       !- Construction Name
  {fa0d1302-2982-41ef-af3f-76427be6ebed}, !- Space Name
=======
  {4641b733-52b2-459f-a817-f6da830301b4}, !- Handle
  Surface 11,                             !- Name
  Wall,                                   !- Surface Type
  ,                                       !- Construction Name
  {71b87193-8505-43b8-bd57-7948e9b29c71}, !- Space Name
>>>>>>> fcfe5a62
  Outdoors,                               !- Outside Boundary Condition
  ,                                       !- Outside Boundary Condition Object
  SunExposed,                             !- Sun Exposure
  WindExposed,                            !- Wind Exposure
  ,                                       !- View Factor to Ground
  ,                                       !- Number of Vertices
  0, 0, 2.4384,                           !- X,Y,Z Vertex 1 {m}
  0, 0, 0,                                !- X,Y,Z Vertex 2 {m}
  13.6310703908387, 0, 0,                 !- X,Y,Z Vertex 3 {m}
  13.6310703908387, 0, 2.4384;            !- X,Y,Z Vertex 4 {m}

OS:Surface,
<<<<<<< HEAD
  {5c0eb08d-a64f-4174-802b-8846dd28396c}, !- Handle
  Surface 12,                             !- Name
  RoofCeiling,                            !- Surface Type
  ,                                       !- Construction Name
  {fa0d1302-2982-41ef-af3f-76427be6ebed}, !- Space Name
  Surface,                                !- Outside Boundary Condition
  {28e19e48-5f2b-4dd2-8bdd-1e3933c2fa89}, !- Outside Boundary Condition Object
=======
  {cf4c18ed-db07-409e-b27d-eb95747f80a4}, !- Handle
  Surface 12,                             !- Name
  RoofCeiling,                            !- Surface Type
  ,                                       !- Construction Name
  {71b87193-8505-43b8-bd57-7948e9b29c71}, !- Space Name
  Surface,                                !- Outside Boundary Condition
  {4fdf11e4-b2b8-4315-83c8-7cf55f7bf286}, !- Outside Boundary Condition Object
>>>>>>> fcfe5a62
  NoSun,                                  !- Sun Exposure
  NoWind,                                 !- Wind Exposure
  ,                                       !- View Factor to Ground
  ,                                       !- Number of Vertices
  13.6310703908387, 0, 2.4384,            !- X,Y,Z Vertex 1 {m}
  13.6310703908387, 6.81553519541936, 2.4384, !- X,Y,Z Vertex 2 {m}
  0, 6.81553519541936, 2.4384,            !- X,Y,Z Vertex 3 {m}
  0, 0, 2.4384;                           !- X,Y,Z Vertex 4 {m}

OS:Surface,
<<<<<<< HEAD
  {28e19e48-5f2b-4dd2-8bdd-1e3933c2fa89}, !- Handle
  Surface 13,                             !- Name
  Floor,                                  !- Surface Type
  ,                                       !- Construction Name
  {a796bbae-342a-406a-b11d-6c710386c270}, !- Space Name
  Surface,                                !- Outside Boundary Condition
  {5c0eb08d-a64f-4174-802b-8846dd28396c}, !- Outside Boundary Condition Object
=======
  {4fdf11e4-b2b8-4315-83c8-7cf55f7bf286}, !- Handle
  Surface 13,                             !- Name
  Floor,                                  !- Surface Type
  ,                                       !- Construction Name
  {bcddcdd7-d582-42d6-834e-cff067e8a8f2}, !- Space Name
  Surface,                                !- Outside Boundary Condition
  {cf4c18ed-db07-409e-b27d-eb95747f80a4}, !- Outside Boundary Condition Object
>>>>>>> fcfe5a62
  NoSun,                                  !- Sun Exposure
  NoWind,                                 !- Wind Exposure
  ,                                       !- View Factor to Ground
  ,                                       !- Number of Vertices
  0, 6.81553519541936, 0,                 !- X,Y,Z Vertex 1 {m}
  13.6310703908387, 6.81553519541936, 0,  !- X,Y,Z Vertex 2 {m}
  13.6310703908387, 0, 0,                 !- X,Y,Z Vertex 3 {m}
  0, 0, 0;                                !- X,Y,Z Vertex 4 {m}

OS:Surface,
<<<<<<< HEAD
  {88c3a7af-27bd-4c65-a2fb-a235139d860a}, !- Handle
  Surface 14,                             !- Name
  RoofCeiling,                            !- Surface Type
  ,                                       !- Construction Name
  {a796bbae-342a-406a-b11d-6c710386c270}, !- Space Name
=======
  {d2ba9623-88bd-4bd3-95dc-ef497e825b7f}, !- Handle
  Surface 14,                             !- Name
  RoofCeiling,                            !- Surface Type
  ,                                       !- Construction Name
  {bcddcdd7-d582-42d6-834e-cff067e8a8f2}, !- Space Name
>>>>>>> fcfe5a62
  Outdoors,                               !- Outside Boundary Condition
  ,                                       !- Outside Boundary Condition Object
  SunExposed,                             !- Sun Exposure
  WindExposed,                            !- Wind Exposure
  ,                                       !- View Factor to Ground
  ,                                       !- Number of Vertices
  13.6310703908387, 3.40776759770968, 1.70388379885484, !- X,Y,Z Vertex 1 {m}
  0, 3.40776759770968, 1.70388379885484,  !- X,Y,Z Vertex 2 {m}
  0, 0, 0,                                !- X,Y,Z Vertex 3 {m}
  13.6310703908387, 0, 0;                 !- X,Y,Z Vertex 4 {m}

OS:Surface,
<<<<<<< HEAD
  {ea94fa7e-3c62-411c-8e24-4d11ceb795f6}, !- Handle
  Surface 15,                             !- Name
  RoofCeiling,                            !- Surface Type
  ,                                       !- Construction Name
  {a796bbae-342a-406a-b11d-6c710386c270}, !- Space Name
=======
  {0446570c-e4e8-4fe3-8cdd-5d28c17f3441}, !- Handle
  Surface 15,                             !- Name
  RoofCeiling,                            !- Surface Type
  ,                                       !- Construction Name
  {bcddcdd7-d582-42d6-834e-cff067e8a8f2}, !- Space Name
>>>>>>> fcfe5a62
  Outdoors,                               !- Outside Boundary Condition
  ,                                       !- Outside Boundary Condition Object
  SunExposed,                             !- Sun Exposure
  WindExposed,                            !- Wind Exposure
  ,                                       !- View Factor to Ground
  ,                                       !- Number of Vertices
  0, 3.40776759770968, 1.70388379885484,  !- X,Y,Z Vertex 1 {m}
  13.6310703908387, 3.40776759770968, 1.70388379885484, !- X,Y,Z Vertex 2 {m}
  13.6310703908387, 6.81553519541936, 0,  !- X,Y,Z Vertex 3 {m}
  0, 6.81553519541936, 0;                 !- X,Y,Z Vertex 4 {m}

OS:Surface,
<<<<<<< HEAD
  {2e4c69a6-c1bb-4e2a-890b-66204cdf7b3c}, !- Handle
  Surface 16,                             !- Name
  Wall,                                   !- Surface Type
  ,                                       !- Construction Name
  {a796bbae-342a-406a-b11d-6c710386c270}, !- Space Name
=======
  {6294c5fc-78a4-44c8-940e-6552bf9fc11e}, !- Handle
  Surface 16,                             !- Name
  Wall,                                   !- Surface Type
  ,                                       !- Construction Name
  {bcddcdd7-d582-42d6-834e-cff067e8a8f2}, !- Space Name
>>>>>>> fcfe5a62
  Outdoors,                               !- Outside Boundary Condition
  ,                                       !- Outside Boundary Condition Object
  SunExposed,                             !- Sun Exposure
  WindExposed,                            !- Wind Exposure
  ,                                       !- View Factor to Ground
  ,                                       !- Number of Vertices
  0, 3.40776759770968, 1.70388379885484,  !- X,Y,Z Vertex 1 {m}
  0, 6.81553519541936, 0,                 !- X,Y,Z Vertex 2 {m}
  0, 0, 0;                                !- X,Y,Z Vertex 3 {m}

OS:Surface,
<<<<<<< HEAD
  {2a502f00-3edf-462a-a800-dce3ab9685e6}, !- Handle
  Surface 17,                             !- Name
  Wall,                                   !- Surface Type
  ,                                       !- Construction Name
  {a796bbae-342a-406a-b11d-6c710386c270}, !- Space Name
=======
  {95bdfc25-0948-4e5e-bc16-3b2ca8e221b9}, !- Handle
  Surface 17,                             !- Name
  Wall,                                   !- Surface Type
  ,                                       !- Construction Name
  {bcddcdd7-d582-42d6-834e-cff067e8a8f2}, !- Space Name
>>>>>>> fcfe5a62
  Outdoors,                               !- Outside Boundary Condition
  ,                                       !- Outside Boundary Condition Object
  SunExposed,                             !- Sun Exposure
  WindExposed,                            !- Wind Exposure
  ,                                       !- View Factor to Ground
  ,                                       !- Number of Vertices
  13.6310703908387, 3.40776759770968, 1.70388379885484, !- X,Y,Z Vertex 1 {m}
  13.6310703908387, 0, 0,                 !- X,Y,Z Vertex 2 {m}
  13.6310703908387, 6.81553519541936, 0;  !- X,Y,Z Vertex 3 {m}

OS:Space,
<<<<<<< HEAD
  {a796bbae-342a-406a-b11d-6c710386c270}, !- Handle
  unfinished attic space,                 !- Name
  {a3fdccb2-294f-4cbd-a4f2-f4b7869d3afa}, !- Space Type Name
=======
  {bcddcdd7-d582-42d6-834e-cff067e8a8f2}, !- Handle
  unfinished attic space,                 !- Name
  {1473b4ea-cea2-4897-a9b0-f55b6f52e450}, !- Space Type Name
>>>>>>> fcfe5a62
  ,                                       !- Default Construction Set Name
  ,                                       !- Default Schedule Set Name
  -0,                                     !- Direction of Relative North {deg}
  0,                                      !- X Origin {m}
  0,                                      !- Y Origin {m}
  4.8768,                                 !- Z Origin {m}
  ,                                       !- Building Story Name
<<<<<<< HEAD
  {1174d09d-2a8a-4905-a75b-2059d038f3f5}; !- Thermal Zone Name

OS:ThermalZone,
  {1174d09d-2a8a-4905-a75b-2059d038f3f5}, !- Handle
=======
  {30d95a38-eef1-4801-99fd-8b0aa1eb343b}; !- Thermal Zone Name

OS:ThermalZone,
  {30d95a38-eef1-4801-99fd-8b0aa1eb343b}, !- Handle
>>>>>>> fcfe5a62
  unfinished attic zone,                  !- Name
  ,                                       !- Multiplier
  ,                                       !- Ceiling Height {m}
  ,                                       !- Volume {m3}
  ,                                       !- Floor Area {m2}
  ,                                       !- Zone Inside Convection Algorithm
  ,                                       !- Zone Outside Convection Algorithm
  ,                                       !- Zone Conditioning Equipment List Name
<<<<<<< HEAD
  {bfa8e3c2-b93b-4104-95de-93800ed8cf18}, !- Zone Air Inlet Port List
  {14e14e9f-a094-4b24-9adf-8ed3c5def118}, !- Zone Air Exhaust Port List
  {3e6689cf-9186-43fa-b5df-4bb06a637a79}, !- Zone Air Node Name
  {44b07815-4fa2-4b9b-888b-aaabe642e123}, !- Zone Return Air Port List
=======
  {3768f241-a6f0-4029-912c-6fad8c0500eb}, !- Zone Air Inlet Port List
  {e12392c4-56b1-4709-b187-0108a51832c7}, !- Zone Air Exhaust Port List
  {577e35fb-fd0f-49b7-b925-1f9a5ef913d4}, !- Zone Air Node Name
  {f11fccce-7326-43c1-9942-b8e21ddd05db}, !- Zone Return Air Port List
>>>>>>> fcfe5a62
  ,                                       !- Primary Daylighting Control Name
  ,                                       !- Fraction of Zone Controlled by Primary Daylighting Control
  ,                                       !- Secondary Daylighting Control Name
  ,                                       !- Fraction of Zone Controlled by Secondary Daylighting Control
  ,                                       !- Illuminance Map Name
  ,                                       !- Group Rendering Name
  ,                                       !- Thermostat Name
  No;                                     !- Use Ideal Air Loads

OS:Node,
<<<<<<< HEAD
  {d0d19232-aa34-4f60-ae90-6a195561341d}, !- Handle
  Node 2,                                 !- Name
  {3e6689cf-9186-43fa-b5df-4bb06a637a79}, !- Inlet Port
  ;                                       !- Outlet Port

OS:Connection,
  {3e6689cf-9186-43fa-b5df-4bb06a637a79}, !- Handle
  {8454ed14-491a-4866-8622-24fdc6f7174d}, !- Name
  {1174d09d-2a8a-4905-a75b-2059d038f3f5}, !- Source Object
  11,                                     !- Outlet Port
  {d0d19232-aa34-4f60-ae90-6a195561341d}, !- Target Object
  2;                                      !- Inlet Port

OS:PortList,
  {bfa8e3c2-b93b-4104-95de-93800ed8cf18}, !- Handle
  {138ff6b5-bf54-4daa-8292-c219e53a3383}, !- Name
  {1174d09d-2a8a-4905-a75b-2059d038f3f5}; !- HVAC Component

OS:PortList,
  {14e14e9f-a094-4b24-9adf-8ed3c5def118}, !- Handle
  {5aa24f7f-6096-4521-933e-0c731250ca53}, !- Name
  {1174d09d-2a8a-4905-a75b-2059d038f3f5}; !- HVAC Component

OS:PortList,
  {44b07815-4fa2-4b9b-888b-aaabe642e123}, !- Handle
  {8bc379ed-3c3c-478f-914b-e11121bd4dde}, !- Name
  {1174d09d-2a8a-4905-a75b-2059d038f3f5}; !- HVAC Component

OS:Sizing:Zone,
  {6167e640-37f6-4430-8491-6a4d37a77b53}, !- Handle
  {1174d09d-2a8a-4905-a75b-2059d038f3f5}, !- Zone or ZoneList Name
=======
  {f7d3c628-6fba-41a8-8a2a-f91bd39ed144}, !- Handle
  Node 2,                                 !- Name
  {577e35fb-fd0f-49b7-b925-1f9a5ef913d4}, !- Inlet Port
  ;                                       !- Outlet Port

OS:Connection,
  {577e35fb-fd0f-49b7-b925-1f9a5ef913d4}, !- Handle
  {d4db682f-2b87-4a8c-ba2e-df490eb2bb37}, !- Name
  {30d95a38-eef1-4801-99fd-8b0aa1eb343b}, !- Source Object
  11,                                     !- Outlet Port
  {f7d3c628-6fba-41a8-8a2a-f91bd39ed144}, !- Target Object
  2;                                      !- Inlet Port

OS:PortList,
  {3768f241-a6f0-4029-912c-6fad8c0500eb}, !- Handle
  {3cf0a7ff-b232-4e92-9d90-da8c11a882ba}, !- Name
  {30d95a38-eef1-4801-99fd-8b0aa1eb343b}; !- HVAC Component

OS:PortList,
  {e12392c4-56b1-4709-b187-0108a51832c7}, !- Handle
  {865ab5f6-c1ad-4c87-a052-56ec80b504c1}, !- Name
  {30d95a38-eef1-4801-99fd-8b0aa1eb343b}; !- HVAC Component

OS:PortList,
  {f11fccce-7326-43c1-9942-b8e21ddd05db}, !- Handle
  {6abe66e0-6ec7-4c1a-abff-344fcf0329f1}, !- Name
  {30d95a38-eef1-4801-99fd-8b0aa1eb343b}; !- HVAC Component

OS:Sizing:Zone,
  {0bbb71dd-d4c7-4b09-ba42-9f24147ce097}, !- Handle
  {30d95a38-eef1-4801-99fd-8b0aa1eb343b}, !- Zone or ZoneList Name
>>>>>>> fcfe5a62
  SupplyAirTemperature,                   !- Zone Cooling Design Supply Air Temperature Input Method
  14,                                     !- Zone Cooling Design Supply Air Temperature {C}
  11.11,                                  !- Zone Cooling Design Supply Air Temperature Difference {deltaC}
  SupplyAirTemperature,                   !- Zone Heating Design Supply Air Temperature Input Method
  40,                                     !- Zone Heating Design Supply Air Temperature {C}
  11.11,                                  !- Zone Heating Design Supply Air Temperature Difference {deltaC}
  0.0085,                                 !- Zone Cooling Design Supply Air Humidity Ratio {kg-H2O/kg-air}
  0.008,                                  !- Zone Heating Design Supply Air Humidity Ratio {kg-H2O/kg-air}
  ,                                       !- Zone Heating Sizing Factor
  ,                                       !- Zone Cooling Sizing Factor
  DesignDay,                              !- Cooling Design Air Flow Method
  ,                                       !- Cooling Design Air Flow Rate {m3/s}
  ,                                       !- Cooling Minimum Air Flow per Zone Floor Area {m3/s-m2}
  ,                                       !- Cooling Minimum Air Flow {m3/s}
  ,                                       !- Cooling Minimum Air Flow Fraction
  DesignDay,                              !- Heating Design Air Flow Method
  ,                                       !- Heating Design Air Flow Rate {m3/s}
  ,                                       !- Heating Maximum Air Flow per Zone Floor Area {m3/s-m2}
  ,                                       !- Heating Maximum Air Flow {m3/s}
  ,                                       !- Heating Maximum Air Flow Fraction
  No,                                     !- Account for Dedicated Outdoor Air System
  NeutralSupplyAir,                       !- Dedicated Outdoor Air System Control Strategy
  autosize,                               !- Dedicated Outdoor Air Low Setpoint Temperature for Design {C}
  autosize;                               !- Dedicated Outdoor Air High Setpoint Temperature for Design {C}

OS:ZoneHVAC:EquipmentList,
<<<<<<< HEAD
  {c77376a5-ec07-4aec-bb64-85516bcbd913}, !- Handle
  Zone HVAC Equipment List 2,             !- Name
  {1174d09d-2a8a-4905-a75b-2059d038f3f5}; !- Thermal Zone

OS:SpaceType,
  {a3fdccb2-294f-4cbd-a4f2-f4b7869d3afa}, !- Handle
=======
  {f4a468e1-a1f6-4717-85db-a2ab7d1fbb8a}, !- Handle
  Zone HVAC Equipment List 2,             !- Name
  {30d95a38-eef1-4801-99fd-8b0aa1eb343b}; !- Thermal Zone

OS:SpaceType,
  {1473b4ea-cea2-4897-a9b0-f55b6f52e450}, !- Handle
>>>>>>> fcfe5a62
  Space Type 2,                           !- Name
  ,                                       !- Default Construction Set Name
  ,                                       !- Default Schedule Set Name
  ,                                       !- Group Rendering Name
  ,                                       !- Design Specification Outdoor Air Object Name
  ,                                       !- Standards Template
  ,                                       !- Standards Building Type
  unfinished attic;                       !- Standards Space Type

OS:BuildingUnit,
<<<<<<< HEAD
  {16050876-afb9-4e7d-8fe7-0f7b1f0c797b}, !- Handle
=======
  {c6500c2c-6757-4686-8872-dd8ee956c795}, !- Handle
>>>>>>> fcfe5a62
  unit 1,                                 !- Name
  ,                                       !- Rendering Color
  Residential;                            !- Building Unit Type

OS:AdditionalProperties,
<<<<<<< HEAD
  {d53c64e9-6399-425f-b5c3-c720de70a718}, !- Handle
  {16050876-afb9-4e7d-8fe7-0f7b1f0c797b}, !- Object Name
=======
  {6ade8def-d1d8-4df6-961c-1593fa04051b}, !- Handle
  {c6500c2c-6757-4686-8872-dd8ee956c795}, !- Object Name
>>>>>>> fcfe5a62
  NumberOfBedrooms,                       !- Feature Name 1
  Integer,                                !- Feature Data Type 1
  3,                                      !- Feature Value 1
  NumberOfBathrooms,                      !- Feature Name 2
  Double,                                 !- Feature Data Type 2
  2,                                      !- Feature Value 2
  NumberOfOccupants,                      !- Feature Name 3
  Double,                                 !- Feature Data Type 3
  2.6400000000000001;                     !- Feature Value 3

<<<<<<< HEAD
OS:External:File,
  {f8057d27-6dd8-424c-a1a7-b49db66e139b}, !- Handle
  8760.csv,                               !- Name
  8760.csv;                               !- File Name

OS:Schedule:Day,
  {e28b5984-62e3-473b-8128-4287b961722a}, !- Handle
=======
OS:Schedule:Day,
  {47154ccb-f4ed-4040-8fb2-df686dc50e11}, !- Handle
>>>>>>> fcfe5a62
  Schedule Day 1,                         !- Name
  ,                                       !- Schedule Type Limits Name
  ,                                       !- Interpolate to Timestep
  24,                                     !- Hour 1
  0,                                      !- Minute 1
  0;                                      !- Value Until Time 1

OS:Schedule:Day,
<<<<<<< HEAD
  {df965608-0396-4597-bcf4-4b71e034f5fa}, !- Handle
=======
  {84578d25-8de8-407e-9340-f1edbb0e445f}, !- Handle
>>>>>>> fcfe5a62
  Schedule Day 2,                         !- Name
  ,                                       !- Schedule Type Limits Name
  ,                                       !- Interpolate to Timestep
  24,                                     !- Hour 1
  0,                                      !- Minute 1
  1;                                      !- Value Until Time 1
<<<<<<< HEAD

OS:Schedule:File,
  {a23cddf8-1d4f-45d1-8282-04c851180d02}, !- Handle
  occupants,                              !- Name
  {849e8036-022e-409c-9e55-cda99c0992ec}, !- Schedule Type Limits Name
  {f8057d27-6dd8-424c-a1a7-b49db66e139b}, !- External File Name
  1,                                      !- Column Number
  1,                                      !- Rows to Skip at Top
  8760,                                   !- Number of Hours of Data
  ,                                       !- Column Separator
  ,                                       !- Interpolate to Timestep
  60;                                     !- Minutes per Item

OS:Schedule:Ruleset,
  {11052288-40a8-4e55-ab8d-d27695d77973}, !- Handle
  Schedule Ruleset 1,                     !- Name
  {d2ead363-adf2-4270-9c84-b2d782fda00d}, !- Schedule Type Limits Name
  {383e6a0c-d7b5-4005-b9b3-dee64e19290a}; !- Default Day Schedule Name

OS:Schedule:Day,
  {383e6a0c-d7b5-4005-b9b3-dee64e19290a}, !- Handle
  Schedule Day 3,                         !- Name
  {d2ead363-adf2-4270-9c84-b2d782fda00d}, !- Schedule Type Limits Name
  ,                                       !- Interpolate to Timestep
  24,                                     !- Hour 1
  0,                                      !- Minute 1
  112.539290946133;                       !- Value Until Time 1

OS:People:Definition,
  {9af88246-8c09-4283-b2da-995ee79dfc7b}, !- Handle
  res occupants|living space|story 2,     !- Name
  People,                                 !- Number of People Calculation Method
  1.32,                                   !- Number of People {people}
  ,                                       !- People per Space Floor Area {person/m2}
  ,                                       !- Space Floor Area per Person {m2/person}
  0.319734,                               !- Fraction Radiant
  0.573,                                  !- Sensible Heat Fraction
  0,                                      !- Carbon Dioxide Generation Rate {m3/s-W}
  No,                                     !- Enable ASHRAE 55 Comfort Warnings
  ZoneAveraged;                           !- Mean Radiant Temperature Calculation Type

OS:People,
  {ce301de7-ec0f-4544-85d6-5815533edb4c}, !- Handle
  res occupants|living space|story 2,     !- Name
  {9af88246-8c09-4283-b2da-995ee79dfc7b}, !- People Definition Name
  {fa0d1302-2982-41ef-af3f-76427be6ebed}, !- Space or SpaceType Name
  {a23cddf8-1d4f-45d1-8282-04c851180d02}, !- Number of People Schedule Name
  {11052288-40a8-4e55-ab8d-d27695d77973}, !- Activity Level Schedule Name
  ,                                       !- Surface Name/Angle Factor List Name
  ,                                       !- Work Efficiency Schedule Name
  ,                                       !- Clothing Insulation Schedule Name
  ,                                       !- Air Velocity Schedule Name
  1;                                      !- Multiplier

OS:ScheduleTypeLimits,
  {d2ead363-adf2-4270-9c84-b2d782fda00d}, !- Handle
  ActivityLevel,                          !- Name
  0,                                      !- Lower Limit Value
  ,                                       !- Upper Limit Value
  Continuous,                             !- Numeric Type
  ActivityLevel;                          !- Unit Type

OS:ScheduleTypeLimits,
  {849e8036-022e-409c-9e55-cda99c0992ec}, !- Handle
  Fractional,                             !- Name
  0,                                      !- Lower Limit Value
  1,                                      !- Upper Limit Value
  Continuous;                             !- Numeric Type

OS:People:Definition,
  {79a2092b-be4d-4f0c-bf45-142a6ad1f06d}, !- Handle
  res occupants|living space,             !- Name
  People,                                 !- Number of People Calculation Method
  1.32,                                   !- Number of People {people}
  ,                                       !- People per Space Floor Area {person/m2}
  ,                                       !- Space Floor Area per Person {m2/person}
  0.319734,                               !- Fraction Radiant
  0.573,                                  !- Sensible Heat Fraction
  0,                                      !- Carbon Dioxide Generation Rate {m3/s-W}
  No,                                     !- Enable ASHRAE 55 Comfort Warnings
  ZoneAveraged;                           !- Mean Radiant Temperature Calculation Type

OS:People,
  {5deb4b02-1654-4750-af0a-1458fa5d4c58}, !- Handle
  res occupants|living space,             !- Name
  {79a2092b-be4d-4f0c-bf45-142a6ad1f06d}, !- People Definition Name
  {5a0517bb-41ed-48fa-a015-2ba6869bebf8}, !- Space or SpaceType Name
  {a23cddf8-1d4f-45d1-8282-04c851180d02}, !- Number of People Schedule Name
  {11052288-40a8-4e55-ab8d-d27695d77973}, !- Activity Level Schedule Name
  ,                                       !- Surface Name/Angle Factor List Name
  ,                                       !- Work Efficiency Schedule Name
  ,                                       !- Clothing Insulation Schedule Name
  ,                                       !- Air Velocity Schedule Name
  1;                                      !- Multiplier

OS:ShadingSurfaceGroup,
  {1a2bebe0-eaec-4618-a2c4-ceb466664ca1}, !- Handle
  res eaves,                              !- Name
  Building;                               !- Shading Surface Type

OS:ShadingSurface,
  {062cc714-aaf8-42b9-bd96-8e1e49f85d18}, !- Handle
  Surface 14 - res eaves,                 !- Name
  ,                                       !- Construction Name
  {1a2bebe0-eaec-4618-a2c4-ceb466664ca1}, !- Shading Surface Group Name
  ,                                       !- Transmittance Schedule Name
  ,                                       !- Number of Vertices
  14.2406703908387, 0, 5.1816,            !- X,Y,Z Vertex 1 {m}
  14.2406703908387, 3.40776759770968, 6.88548379885484, !- X,Y,Z Vertex 2 {m}
  13.6310703908387, 3.40776759770968, 6.88548379885484, !- X,Y,Z Vertex 3 {m}
  13.6310703908387, 0, 5.1816;            !- X,Y,Z Vertex 4 {m}

OS:ShadingSurface,
  {04fb6229-7ac0-44dd-86bd-e41ae9f7a9c6}, !- Handle
  Surface 14 - res eaves 1,               !- Name
  ,                                       !- Construction Name
  {1a2bebe0-eaec-4618-a2c4-ceb466664ca1}, !- Shading Surface Group Name
  ,                                       !- Transmittance Schedule Name
  ,                                       !- Number of Vertices
  -0.6096, 3.40776759770968, 6.88548379885484, !- X,Y,Z Vertex 1 {m}
  -0.6096, 0, 5.1816,                     !- X,Y,Z Vertex 2 {m}
  0, 0, 5.1816,                           !- X,Y,Z Vertex 3 {m}
  0, 3.40776759770968, 6.88548379885484;  !- X,Y,Z Vertex 4 {m}

OS:ShadingSurface,
  {e773072e-74bb-4839-9c1c-a4262354d44b}, !- Handle
  Surface 14 - res eaves 2,               !- Name
  ,                                       !- Construction Name
  {1a2bebe0-eaec-4618-a2c4-ceb466664ca1}, !- Shading Surface Group Name
  ,                                       !- Transmittance Schedule Name
  ,                                       !- Number of Vertices
  0, -0.6096, 4.8768,                     !- X,Y,Z Vertex 1 {m}
  13.6310703908387, -0.6096, 4.8768,      !- X,Y,Z Vertex 2 {m}
  13.6310703908387, 0, 5.1816,            !- X,Y,Z Vertex 3 {m}
  0, 0, 5.1816;                           !- X,Y,Z Vertex 4 {m}

OS:ShadingSurface,
  {98c77fd2-ebef-42de-abb5-497d7dbaf8d6}, !- Handle
  Surface 15 - res eaves,                 !- Name
  ,                                       !- Construction Name
  {1a2bebe0-eaec-4618-a2c4-ceb466664ca1}, !- Shading Surface Group Name
  ,                                       !- Transmittance Schedule Name
  ,                                       !- Number of Vertices
  -0.6096, 6.81553519541936, 5.1816,      !- X,Y,Z Vertex 1 {m}
  -0.6096, 3.40776759770968, 6.88548379885484, !- X,Y,Z Vertex 2 {m}
  0, 3.40776759770968, 6.88548379885484,  !- X,Y,Z Vertex 3 {m}
  0, 6.81553519541936, 5.1816;            !- X,Y,Z Vertex 4 {m}

OS:ShadingSurface,
  {49e14305-d3e2-43d5-81aa-e8964feb991e}, !- Handle
  Surface 15 - res eaves 1,               !- Name
  ,                                       !- Construction Name
  {1a2bebe0-eaec-4618-a2c4-ceb466664ca1}, !- Shading Surface Group Name
  ,                                       !- Transmittance Schedule Name
  ,                                       !- Number of Vertices
  14.2406703908387, 3.40776759770968, 6.88548379885484, !- X,Y,Z Vertex 1 {m}
  14.2406703908387, 6.81553519541936, 5.1816, !- X,Y,Z Vertex 2 {m}
  13.6310703908387, 6.81553519541936, 5.1816, !- X,Y,Z Vertex 3 {m}
  13.6310703908387, 3.40776759770968, 6.88548379885484; !- X,Y,Z Vertex 4 {m}

OS:ShadingSurface,
  {c755b91d-5de0-48ca-a876-e5e136266da8}, !- Handle
  Surface 15 - res eaves 2,               !- Name
  ,                                       !- Construction Name
  {1a2bebe0-eaec-4618-a2c4-ceb466664ca1}, !- Shading Surface Group Name
  ,                                       !- Transmittance Schedule Name
  ,                                       !- Number of Vertices
  13.6310703908387, 7.42513519541936, 4.8768, !- X,Y,Z Vertex 1 {m}
  0, 7.42513519541936, 4.8768,            !- X,Y,Z Vertex 2 {m}
  0, 6.81553519541936, 5.1816,            !- X,Y,Z Vertex 3 {m}
  13.6310703908387, 6.81553519541936, 5.1816; !- X,Y,Z Vertex 4 {m}

OS:ShadingSurfaceGroup,
  {5ba706e4-3912-4ae3-85ef-2d162d2ff500}, !- Handle
  res neighbors,                          !- Name
  Building;                               !- Shading Surface Type

OS:ShadingSurface,
  {7836b8ef-e2d3-46fe-b890-d975d216462a}, !- Handle
  res neighbors left,                     !- Name
  ,                                       !- Construction Name
  {5ba706e4-3912-4ae3-85ef-2d162d2ff500}, !- Shading Surface Group Name
  ,                                       !- Transmittance Schedule Name
  ,                                       !- Number of Vertices
  -3.048, 0, 0,                           !- X,Y,Z Vertex 1 {m}
  -3.048, 0, 6.58068379885484,            !- X,Y,Z Vertex 2 {m}
  -3.048, 6.81553519541936, 6.58068379885484, !- X,Y,Z Vertex 3 {m}
  -3.048, 6.81553519541936, 0;            !- X,Y,Z Vertex 4 {m}

OS:ShadingSurface,
  {a0a1396b-5c3f-42b9-8d8a-675c9626469a}, !- Handle
  res neighbors right,                    !- Name
  ,                                       !- Construction Name
  {5ba706e4-3912-4ae3-85ef-2d162d2ff500}, !- Shading Surface Group Name
  ,                                       !- Transmittance Schedule Name
  ,                                       !- Number of Vertices
  16.6790703908387, 6.81553519541936, 0,  !- X,Y,Z Vertex 1 {m}
  16.6790703908387, 6.81553519541936, 6.58068379885484, !- X,Y,Z Vertex 2 {m}
  16.6790703908387, 0, 6.58068379885484,  !- X,Y,Z Vertex 3 {m}
  16.6790703908387, 0, 0;                 !- X,Y,Z Vertex 4 {m}

OS:SubSurface,
  {4f33d1c2-42f3-476b-bbd0-d4a4d56b000e}, !- Handle
  Surface 5 - Window 1,                   !- Name
  FixedWindow,                            !- Sub Surface Type
  {59b3211f-b905-45bc-9303-4dd060e0ff23}, !- Construction Name
  {894c5ea5-aecd-4b1f-a50b-a93fd8bc316e}, !- Surface Name
  ,                                       !- Outside Boundary Condition Object
  ,                                       !- View Factor to Ground
  {74050331-4cab-404d-8841-a072c7bf48eb}, !- Shading Control Name
  ,                                       !- Frame and Divider Name
  ,                                       !- Multiplier
  ,                                       !- Number of Vertices
  2.51239335189861, 0, 2.1336,            !- X,Y,Z Vertex 1 {m}
  2.51239335189861, 0, 0.980695970333856, !- X,Y,Z Vertex 2 {m}
  3.37728759770968, 0, 0.980695970333856, !- X,Y,Z Vertex 3 {m}
  3.37728759770968, 0, 2.1336;            !- X,Y,Z Vertex 4 {m}

OS:SubSurface,
  {2e9a3b93-1486-49c2-bd8c-91eb0058e2b7}, !- Handle
  Surface 5 - Window 2,                   !- Name
  FixedWindow,                            !- Sub Surface Type
  {59b3211f-b905-45bc-9303-4dd060e0ff23}, !- Construction Name
  {894c5ea5-aecd-4b1f-a50b-a93fd8bc316e}, !- Surface Name
  ,                                       !- Outside Boundary Condition Object
  ,                                       !- View Factor to Ground
  {74050331-4cab-404d-8841-a072c7bf48eb}, !- Shading Control Name
  ,                                       !- Frame and Divider Name
  ,                                       !- Multiplier
  ,                                       !- Number of Vertices
  3.43824759770967, 0, 2.1336,            !- X,Y,Z Vertex 1 {m}
  3.43824759770967, 0, 0.980695970333856, !- X,Y,Z Vertex 2 {m}
  4.30314184352074, 0, 0.980695970333856, !- X,Y,Z Vertex 3 {m}
  4.30314184352074, 0, 2.1336;            !- X,Y,Z Vertex 4 {m}

OS:SubSurface,
  {3dbea885-dc60-4ef3-8504-04672888a351}, !- Handle
  Surface 5 - Window 3,                   !- Name
  FixedWindow,                            !- Sub Surface Type
  {59b3211f-b905-45bc-9303-4dd060e0ff23}, !- Construction Name
  {894c5ea5-aecd-4b1f-a50b-a93fd8bc316e}, !- Surface Name
  ,                                       !- Outside Boundary Condition Object
  ,                                       !- View Factor to Ground
  {74050331-4cab-404d-8841-a072c7bf48eb}, !- Shading Control Name
  ,                                       !- Frame and Divider Name
  ,                                       !- Multiplier
  ,                                       !- Number of Vertices
  5.92016094960829, 0, 2.1336,            !- X,Y,Z Vertex 1 {m}
  5.92016094960829, 0, 0.980695970333856, !- X,Y,Z Vertex 2 {m}
  6.78505519541935, 0, 0.980695970333856, !- X,Y,Z Vertex 3 {m}
  6.78505519541935, 0, 2.1336;            !- X,Y,Z Vertex 4 {m}

OS:SubSurface,
  {65e564a0-be55-4ec9-a9eb-ec60aaea9326}, !- Handle
  Surface 5 - Window 4,                   !- Name
  FixedWindow,                            !- Sub Surface Type
  {59b3211f-b905-45bc-9303-4dd060e0ff23}, !- Construction Name
  {894c5ea5-aecd-4b1f-a50b-a93fd8bc316e}, !- Surface Name
  ,                                       !- Outside Boundary Condition Object
  ,                                       !- View Factor to Ground
  {74050331-4cab-404d-8841-a072c7bf48eb}, !- Shading Control Name
  ,                                       !- Frame and Divider Name
  ,                                       !- Multiplier
  ,                                       !- Number of Vertices
  6.84601519541935, 0, 2.1336,            !- X,Y,Z Vertex 1 {m}
  6.84601519541935, 0, 0.980695970333856, !- X,Y,Z Vertex 2 {m}
  7.71090944123041, 0, 0.980695970333856, !- X,Y,Z Vertex 3 {m}
  7.71090944123041, 0, 2.1336;            !- X,Y,Z Vertex 4 {m}

OS:SubSurface,
  {8b99f55d-12b2-4cb1-90d8-57a0e2a3dd72}, !- Handle
  Surface 5 - Window 5,                   !- Name
  FixedWindow,                            !- Sub Surface Type
  {59b3211f-b905-45bc-9303-4dd060e0ff23}, !- Construction Name
  {894c5ea5-aecd-4b1f-a50b-a93fd8bc316e}, !- Surface Name
  ,                                       !- Outside Boundary Condition Object
  ,                                       !- View Factor to Ground
  {74050331-4cab-404d-8841-a072c7bf48eb}, !- Shading Control Name
  ,                                       !- Frame and Divider Name
  ,                                       !- Multiplier
  ,                                       !- Number of Vertices
  9.32792854731797, 0, 2.1336,            !- X,Y,Z Vertex 1 {m}
  9.32792854731797, 0, 0.980695970333856, !- X,Y,Z Vertex 2 {m}
  10.192822793129, 0, 0.980695970333856,  !- X,Y,Z Vertex 3 {m}
  10.192822793129, 0, 2.1336;             !- X,Y,Z Vertex 4 {m}

OS:SubSurface,
  {f29eac4f-76ed-40aa-b70e-22e4af97e770}, !- Handle
  Surface 5 - Window 6,                   !- Name
  FixedWindow,                            !- Sub Surface Type
  {59b3211f-b905-45bc-9303-4dd060e0ff23}, !- Construction Name
  {894c5ea5-aecd-4b1f-a50b-a93fd8bc316e}, !- Surface Name
  ,                                       !- Outside Boundary Condition Object
  ,                                       !- View Factor to Ground
  {74050331-4cab-404d-8841-a072c7bf48eb}, !- Shading Control Name
  ,                                       !- Frame and Divider Name
  ,                                       !- Multiplier
  ,                                       !- Number of Vertices
  10.253782793129, 0, 2.1336,             !- X,Y,Z Vertex 1 {m}
  10.253782793129, 0, 0.980695970333856,  !- X,Y,Z Vertex 2 {m}
  11.1186770389401, 0, 0.980695970333856, !- X,Y,Z Vertex 3 {m}
  11.1186770389401, 0, 2.1336;            !- X,Y,Z Vertex 4 {m}

OS:SubSurface,
  {f0ab49fe-10f3-44e0-aaca-66fe508ab6b0}, !- Handle
  Surface 11 - Window 1,                  !- Name
  FixedWindow,                            !- Sub Surface Type
  {59b3211f-b905-45bc-9303-4dd060e0ff23}, !- Construction Name
  {512d0616-814f-48ef-9d41-b5d58f7eec49}, !- Surface Name
  ,                                       !- Outside Boundary Condition Object
  ,                                       !- View Factor to Ground
  {74050331-4cab-404d-8841-a072c7bf48eb}, !- Shading Control Name
  ,                                       !- Frame and Divider Name
  ,                                       !- Multiplier
  ,                                       !- Number of Vertices
  2.51239335189861, 0, 2.1336,            !- X,Y,Z Vertex 1 {m}
  2.51239335189861, 0, 0.980695970333856, !- X,Y,Z Vertex 2 {m}
  3.37728759770968, 0, 0.980695970333856, !- X,Y,Z Vertex 3 {m}
  3.37728759770968, 0, 2.1336;            !- X,Y,Z Vertex 4 {m}

OS:SubSurface,
  {671653fb-51cb-44cb-b004-86b67d049a2b}, !- Handle
  Surface 11 - Window 2,                  !- Name
  FixedWindow,                            !- Sub Surface Type
  {59b3211f-b905-45bc-9303-4dd060e0ff23}, !- Construction Name
  {512d0616-814f-48ef-9d41-b5d58f7eec49}, !- Surface Name
  ,                                       !- Outside Boundary Condition Object
  ,                                       !- View Factor to Ground
  {74050331-4cab-404d-8841-a072c7bf48eb}, !- Shading Control Name
  ,                                       !- Frame and Divider Name
  ,                                       !- Multiplier
  ,                                       !- Number of Vertices
  3.43824759770967, 0, 2.1336,            !- X,Y,Z Vertex 1 {m}
  3.43824759770967, 0, 0.980695970333856, !- X,Y,Z Vertex 2 {m}
  4.30314184352074, 0, 0.980695970333856, !- X,Y,Z Vertex 3 {m}
  4.30314184352074, 0, 2.1336;            !- X,Y,Z Vertex 4 {m}

OS:SubSurface,
  {8cfce47c-9e6c-4700-aa28-bf43c9187a9a}, !- Handle
  Surface 11 - Window 3,                  !- Name
  FixedWindow,                            !- Sub Surface Type
  {59b3211f-b905-45bc-9303-4dd060e0ff23}, !- Construction Name
  {512d0616-814f-48ef-9d41-b5d58f7eec49}, !- Surface Name
  ,                                       !- Outside Boundary Condition Object
  ,                                       !- View Factor to Ground
  {74050331-4cab-404d-8841-a072c7bf48eb}, !- Shading Control Name
  ,                                       !- Frame and Divider Name
  ,                                       !- Multiplier
  ,                                       !- Number of Vertices
  5.92016094960829, 0, 2.1336,            !- X,Y,Z Vertex 1 {m}
  5.92016094960829, 0, 0.980695970333856, !- X,Y,Z Vertex 2 {m}
  6.78505519541935, 0, 0.980695970333856, !- X,Y,Z Vertex 3 {m}
  6.78505519541935, 0, 2.1336;            !- X,Y,Z Vertex 4 {m}

OS:SubSurface,
  {8d8d5a02-e13d-451d-8a58-0cdfc1d5ebe3}, !- Handle
  Surface 11 - Window 4,                  !- Name
  FixedWindow,                            !- Sub Surface Type
  {59b3211f-b905-45bc-9303-4dd060e0ff23}, !- Construction Name
  {512d0616-814f-48ef-9d41-b5d58f7eec49}, !- Surface Name
  ,                                       !- Outside Boundary Condition Object
  ,                                       !- View Factor to Ground
  {74050331-4cab-404d-8841-a072c7bf48eb}, !- Shading Control Name
  ,                                       !- Frame and Divider Name
  ,                                       !- Multiplier
  ,                                       !- Number of Vertices
  6.84601519541935, 0, 2.1336,            !- X,Y,Z Vertex 1 {m}
  6.84601519541935, 0, 0.980695970333856, !- X,Y,Z Vertex 2 {m}
  7.71090944123041, 0, 0.980695970333856, !- X,Y,Z Vertex 3 {m}
  7.71090944123041, 0, 2.1336;            !- X,Y,Z Vertex 4 {m}

OS:SubSurface,
  {073b6516-0279-4aab-ba02-f8f0df4f2920}, !- Handle
  Surface 11 - Window 5,                  !- Name
  FixedWindow,                            !- Sub Surface Type
  {59b3211f-b905-45bc-9303-4dd060e0ff23}, !- Construction Name
  {512d0616-814f-48ef-9d41-b5d58f7eec49}, !- Surface Name
  ,                                       !- Outside Boundary Condition Object
  ,                                       !- View Factor to Ground
  {74050331-4cab-404d-8841-a072c7bf48eb}, !- Shading Control Name
  ,                                       !- Frame and Divider Name
  ,                                       !- Multiplier
  ,                                       !- Number of Vertices
  9.32792854731797, 0, 2.1336,            !- X,Y,Z Vertex 1 {m}
  9.32792854731797, 0, 0.980695970333856, !- X,Y,Z Vertex 2 {m}
  10.192822793129, 0, 0.980695970333856,  !- X,Y,Z Vertex 3 {m}
  10.192822793129, 0, 2.1336;             !- X,Y,Z Vertex 4 {m}

OS:SubSurface,
  {a81ed7de-b733-4bda-af35-83936e0c1bfd}, !- Handle
  Surface 11 - Window 6,                  !- Name
  FixedWindow,                            !- Sub Surface Type
  {59b3211f-b905-45bc-9303-4dd060e0ff23}, !- Construction Name
  {512d0616-814f-48ef-9d41-b5d58f7eec49}, !- Surface Name
  ,                                       !- Outside Boundary Condition Object
  ,                                       !- View Factor to Ground
  {74050331-4cab-404d-8841-a072c7bf48eb}, !- Shading Control Name
  ,                                       !- Frame and Divider Name
  ,                                       !- Multiplier
  ,                                       !- Number of Vertices
  10.253782793129, 0, 2.1336,             !- X,Y,Z Vertex 1 {m}
  10.253782793129, 0, 0.980695970333856,  !- X,Y,Z Vertex 2 {m}
  11.1186770389401, 0, 0.980695970333856, !- X,Y,Z Vertex 3 {m}
  11.1186770389401, 0, 2.1336;            !- X,Y,Z Vertex 4 {m}

OS:SubSurface,
  {e3c08496-f551-4cdf-b549-1a84310cb304}, !- Handle
  Surface 3 - Window 1,                   !- Name
  FixedWindow,                            !- Sub Surface Type
  {59b3211f-b905-45bc-9303-4dd060e0ff23}, !- Construction Name
  {15eb79bf-339e-488d-86e0-955228b19634}, !- Surface Name
  ,                                       !- Outside Boundary Condition Object
  ,                                       !- View Factor to Ground
  {74050331-4cab-404d-8841-a072c7bf48eb}, !- Shading Control Name
  ,                                       !- Frame and Divider Name
  ,                                       !- Multiplier
  ,                                       !- Number of Vertices
  11.1186770389401, 6.81553519541936, 2.1336, !- X,Y,Z Vertex 1 {m}
  11.1186770389401, 6.81553519541936, 0.980695970333856, !- X,Y,Z Vertex 2 {m}
  10.253782793129, 6.81553519541936, 0.980695970333856, !- X,Y,Z Vertex 3 {m}
  10.253782793129, 6.81553519541936, 2.1336; !- X,Y,Z Vertex 4 {m}

OS:SubSurface,
  {e997f2c1-25b8-4802-8a2c-81da562a305f}, !- Handle
  Surface 3 - Window 2,                   !- Name
  FixedWindow,                            !- Sub Surface Type
  {59b3211f-b905-45bc-9303-4dd060e0ff23}, !- Construction Name
  {15eb79bf-339e-488d-86e0-955228b19634}, !- Surface Name
  ,                                       !- Outside Boundary Condition Object
  ,                                       !- View Factor to Ground
  {74050331-4cab-404d-8841-a072c7bf48eb}, !- Shading Control Name
  ,                                       !- Frame and Divider Name
  ,                                       !- Multiplier
  ,                                       !- Number of Vertices
  10.192822793129, 6.81553519541936, 2.1336, !- X,Y,Z Vertex 1 {m}
  10.192822793129, 6.81553519541936, 0.980695970333856, !- X,Y,Z Vertex 2 {m}
  9.32792854731796, 6.81553519541936, 0.980695970333856, !- X,Y,Z Vertex 3 {m}
  9.32792854731796, 6.81553519541936, 2.1336; !- X,Y,Z Vertex 4 {m}

OS:SubSurface,
  {69eedeff-f744-40bb-befd-e1a4ee5f2b56}, !- Handle
  Surface 3 - Window 3,                   !- Name
  FixedWindow,                            !- Sub Surface Type
  {59b3211f-b905-45bc-9303-4dd060e0ff23}, !- Construction Name
  {15eb79bf-339e-488d-86e0-955228b19634}, !- Surface Name
  ,                                       !- Outside Boundary Condition Object
  ,                                       !- View Factor to Ground
  {74050331-4cab-404d-8841-a072c7bf48eb}, !- Shading Control Name
  ,                                       !- Frame and Divider Name
  ,                                       !- Multiplier
  ,                                       !- Number of Vertices
  7.71090944123041, 6.81553519541936, 2.1336, !- X,Y,Z Vertex 1 {m}
  7.71090944123041, 6.81553519541936, 0.980695970333856, !- X,Y,Z Vertex 2 {m}
  6.84601519541935, 6.81553519541936, 0.980695970333856, !- X,Y,Z Vertex 3 {m}
  6.84601519541935, 6.81553519541936, 2.1336; !- X,Y,Z Vertex 4 {m}

OS:SubSurface,
  {90cc35cb-00d9-4013-9738-475ae8c439b2}, !- Handle
  Surface 3 - Window 4,                   !- Name
  FixedWindow,                            !- Sub Surface Type
  {59b3211f-b905-45bc-9303-4dd060e0ff23}, !- Construction Name
  {15eb79bf-339e-488d-86e0-955228b19634}, !- Surface Name
  ,                                       !- Outside Boundary Condition Object
  ,                                       !- View Factor to Ground
  {74050331-4cab-404d-8841-a072c7bf48eb}, !- Shading Control Name
  ,                                       !- Frame and Divider Name
  ,                                       !- Multiplier
  ,                                       !- Number of Vertices
  6.78505519541935, 6.81553519541936, 2.1336, !- X,Y,Z Vertex 1 {m}
  6.78505519541935, 6.81553519541936, 0.980695970333856, !- X,Y,Z Vertex 2 {m}
  5.92016094960829, 6.81553519541936, 0.980695970333856, !- X,Y,Z Vertex 3 {m}
  5.92016094960829, 6.81553519541936, 2.1336; !- X,Y,Z Vertex 4 {m}

OS:SubSurface,
  {d5fe601e-eccc-4ba5-ad79-940b5ba9a4f1}, !- Handle
  Surface 3 - Window 5,                   !- Name
  FixedWindow,                            !- Sub Surface Type
  {59b3211f-b905-45bc-9303-4dd060e0ff23}, !- Construction Name
  {15eb79bf-339e-488d-86e0-955228b19634}, !- Surface Name
  ,                                       !- Outside Boundary Condition Object
  ,                                       !- View Factor to Ground
  {74050331-4cab-404d-8841-a072c7bf48eb}, !- Shading Control Name
  ,                                       !- Frame and Divider Name
  ,                                       !- Multiplier
  ,                                       !- Number of Vertices
  4.30314184352074, 6.81553519541936, 2.1336, !- X,Y,Z Vertex 1 {m}
  4.30314184352074, 6.81553519541936, 0.980695970333856, !- X,Y,Z Vertex 2 {m}
  3.43824759770967, 6.81553519541936, 0.980695970333856, !- X,Y,Z Vertex 3 {m}
  3.43824759770967, 6.81553519541936, 2.1336; !- X,Y,Z Vertex 4 {m}

OS:SubSurface,
  {69d7a1fa-3c47-4042-a4b0-479a9e1f6a12}, !- Handle
  Surface 3 - Window 6,                   !- Name
  FixedWindow,                            !- Sub Surface Type
  {59b3211f-b905-45bc-9303-4dd060e0ff23}, !- Construction Name
  {15eb79bf-339e-488d-86e0-955228b19634}, !- Surface Name
  ,                                       !- Outside Boundary Condition Object
  ,                                       !- View Factor to Ground
  {74050331-4cab-404d-8841-a072c7bf48eb}, !- Shading Control Name
  ,                                       !- Frame and Divider Name
  ,                                       !- Multiplier
  ,                                       !- Number of Vertices
  3.37728759770967, 6.81553519541936, 2.1336, !- X,Y,Z Vertex 1 {m}
  3.37728759770967, 6.81553519541936, 0.980695970333856, !- X,Y,Z Vertex 2 {m}
  2.51239335189861, 6.81553519541936, 0.980695970333856, !- X,Y,Z Vertex 3 {m}
  2.51239335189861, 6.81553519541936, 2.1336; !- X,Y,Z Vertex 4 {m}

OS:SubSurface,
  {c350468c-ad0a-47d3-9b6f-09a1e5fbbc8c}, !- Handle
  Surface 9 - Window 1,                   !- Name
  FixedWindow,                            !- Sub Surface Type
  {59b3211f-b905-45bc-9303-4dd060e0ff23}, !- Construction Name
  {bf832fb2-1d07-4499-8f58-c5936e95b557}, !- Surface Name
  ,                                       !- Outside Boundary Condition Object
  ,                                       !- View Factor to Ground
  {74050331-4cab-404d-8841-a072c7bf48eb}, !- Shading Control Name
  ,                                       !- Frame and Divider Name
  ,                                       !- Multiplier
  ,                                       !- Number of Vertices
  11.1186770389401, 6.81553519541936, 2.1336, !- X,Y,Z Vertex 1 {m}
  11.1186770389401, 6.81553519541936, 0.980695970333856, !- X,Y,Z Vertex 2 {m}
  10.253782793129, 6.81553519541936, 0.980695970333856, !- X,Y,Z Vertex 3 {m}
  10.253782793129, 6.81553519541936, 2.1336; !- X,Y,Z Vertex 4 {m}

OS:SubSurface,
  {8e81af7d-5ce9-4092-aa07-1694bad11ef0}, !- Handle
  Surface 9 - Window 2,                   !- Name
  FixedWindow,                            !- Sub Surface Type
  {59b3211f-b905-45bc-9303-4dd060e0ff23}, !- Construction Name
  {bf832fb2-1d07-4499-8f58-c5936e95b557}, !- Surface Name
  ,                                       !- Outside Boundary Condition Object
  ,                                       !- View Factor to Ground
  {74050331-4cab-404d-8841-a072c7bf48eb}, !- Shading Control Name
  ,                                       !- Frame and Divider Name
  ,                                       !- Multiplier
  ,                                       !- Number of Vertices
  10.192822793129, 6.81553519541936, 2.1336, !- X,Y,Z Vertex 1 {m}
  10.192822793129, 6.81553519541936, 0.980695970333856, !- X,Y,Z Vertex 2 {m}
  9.32792854731796, 6.81553519541936, 0.980695970333856, !- X,Y,Z Vertex 3 {m}
  9.32792854731796, 6.81553519541936, 2.1336; !- X,Y,Z Vertex 4 {m}

OS:SubSurface,
  {58d35b33-aff8-49c0-a57f-47b8ee55505c}, !- Handle
  Surface 9 - Window 3,                   !- Name
  FixedWindow,                            !- Sub Surface Type
  {59b3211f-b905-45bc-9303-4dd060e0ff23}, !- Construction Name
  {bf832fb2-1d07-4499-8f58-c5936e95b557}, !- Surface Name
  ,                                       !- Outside Boundary Condition Object
  ,                                       !- View Factor to Ground
  {74050331-4cab-404d-8841-a072c7bf48eb}, !- Shading Control Name
  ,                                       !- Frame and Divider Name
  ,                                       !- Multiplier
  ,                                       !- Number of Vertices
  7.71090944123041, 6.81553519541936, 2.1336, !- X,Y,Z Vertex 1 {m}
  7.71090944123041, 6.81553519541936, 0.980695970333856, !- X,Y,Z Vertex 2 {m}
  6.84601519541935, 6.81553519541936, 0.980695970333856, !- X,Y,Z Vertex 3 {m}
  6.84601519541935, 6.81553519541936, 2.1336; !- X,Y,Z Vertex 4 {m}

OS:SubSurface,
  {d1ec6f10-ed8b-491f-940c-23f73249436a}, !- Handle
  Surface 9 - Window 4,                   !- Name
  FixedWindow,                            !- Sub Surface Type
  {59b3211f-b905-45bc-9303-4dd060e0ff23}, !- Construction Name
  {bf832fb2-1d07-4499-8f58-c5936e95b557}, !- Surface Name
  ,                                       !- Outside Boundary Condition Object
  ,                                       !- View Factor to Ground
  {74050331-4cab-404d-8841-a072c7bf48eb}, !- Shading Control Name
  ,                                       !- Frame and Divider Name
  ,                                       !- Multiplier
  ,                                       !- Number of Vertices
  6.78505519541935, 6.81553519541936, 2.1336, !- X,Y,Z Vertex 1 {m}
  6.78505519541935, 6.81553519541936, 0.980695970333856, !- X,Y,Z Vertex 2 {m}
  5.92016094960829, 6.81553519541936, 0.980695970333856, !- X,Y,Z Vertex 3 {m}
  5.92016094960829, 6.81553519541936, 2.1336; !- X,Y,Z Vertex 4 {m}

OS:SubSurface,
  {0a602e37-8af3-4d7c-9de4-99a973ad1719}, !- Handle
  Surface 9 - Window 5,                   !- Name
  FixedWindow,                            !- Sub Surface Type
  {59b3211f-b905-45bc-9303-4dd060e0ff23}, !- Construction Name
  {bf832fb2-1d07-4499-8f58-c5936e95b557}, !- Surface Name
  ,                                       !- Outside Boundary Condition Object
  ,                                       !- View Factor to Ground
  {74050331-4cab-404d-8841-a072c7bf48eb}, !- Shading Control Name
  ,                                       !- Frame and Divider Name
  ,                                       !- Multiplier
  ,                                       !- Number of Vertices
  4.30314184352074, 6.81553519541936, 2.1336, !- X,Y,Z Vertex 1 {m}
  4.30314184352074, 6.81553519541936, 0.980695970333856, !- X,Y,Z Vertex 2 {m}
  3.43824759770967, 6.81553519541936, 0.980695970333856, !- X,Y,Z Vertex 3 {m}
  3.43824759770967, 6.81553519541936, 2.1336; !- X,Y,Z Vertex 4 {m}

OS:SubSurface,
  {6e8a73ff-1901-4e2d-9e45-3b56726cd630}, !- Handle
  Surface 9 - Window 6,                   !- Name
  FixedWindow,                            !- Sub Surface Type
  {59b3211f-b905-45bc-9303-4dd060e0ff23}, !- Construction Name
  {bf832fb2-1d07-4499-8f58-c5936e95b557}, !- Surface Name
  ,                                       !- Outside Boundary Condition Object
  ,                                       !- View Factor to Ground
  {74050331-4cab-404d-8841-a072c7bf48eb}, !- Shading Control Name
  ,                                       !- Frame and Divider Name
  ,                                       !- Multiplier
  ,                                       !- Number of Vertices
  3.37728759770967, 6.81553519541936, 2.1336, !- X,Y,Z Vertex 1 {m}
  3.37728759770967, 6.81553519541936, 0.980695970333856, !- X,Y,Z Vertex 2 {m}
  2.51239335189861, 6.81553519541936, 0.980695970333856, !- X,Y,Z Vertex 3 {m}
  2.51239335189861, 6.81553519541936, 2.1336; !- X,Y,Z Vertex 4 {m}

OS:SubSurface,
  {1f54e3d3-be75-4bb3-b2b6-bb02817952ec}, !- Handle
  Surface 2 - Window 1,                   !- Name
  FixedWindow,                            !- Sub Surface Type
  {59b3211f-b905-45bc-9303-4dd060e0ff23}, !- Construction Name
  {3c959792-7da9-40c7-ac30-58195e66870d}, !- Surface Name
  ,                                       !- Outside Boundary Condition Object
  ,                                       !- View Factor to Ground
  {74050331-4cab-404d-8841-a072c7bf48eb}, !- Shading Control Name
  ,                                       !- Frame and Divider Name
  ,                                       !- Multiplier
  ,                                       !- Number of Vertices
  0, 5.43906437609064, 2.1336,            !- X,Y,Z Vertex 1 {m}
  0, 5.43906437609064, 0.980695970333855, !- X,Y,Z Vertex 2 {m}
  0, 4.57417013027957, 0.980695970333855, !- X,Y,Z Vertex 3 {m}
  0, 4.57417013027957, 2.1336;            !- X,Y,Z Vertex 4 {m}

OS:SubSurface,
  {8a9240f5-9c39-4c8c-a9d1-2594fdee961a}, !- Handle
  Surface 2 - Window 2,                   !- Name
  FixedWindow,                            !- Sub Surface Type
  {59b3211f-b905-45bc-9303-4dd060e0ff23}, !- Construction Name
  {3c959792-7da9-40c7-ac30-58195e66870d}, !- Surface Name
  ,                                       !- Outside Boundary Condition Object
  ,                                       !- View Factor to Ground
  {74050331-4cab-404d-8841-a072c7bf48eb}, !- Shading Control Name
  ,                                       !- Frame and Divider Name
  ,                                       !- Multiplier
  ,                                       !- Number of Vertices
  0, 4.51321013027957, 2.1336,            !- X,Y,Z Vertex 1 {m}
  0, 4.51321013027957, 0.980695970333855, !- X,Y,Z Vertex 2 {m}
  0, 3.64831588446851, 0.980695970333855, !- X,Y,Z Vertex 3 {m}
  0, 3.64831588446851, 2.1336;            !- X,Y,Z Vertex 4 {m}

OS:SubSurface,
  {1961c803-eed5-4eda-9563-4976fc00780d}, !- Handle
  Surface 2 - Window 3,                   !- Name
  FixedWindow,                            !- Sub Surface Type
  {59b3211f-b905-45bc-9303-4dd060e0ff23}, !- Construction Name
  {3c959792-7da9-40c7-ac30-58195e66870d}, !- Surface Name
  ,                                       !- Outside Boundary Condition Object
  ,                                       !- View Factor to Ground
  {74050331-4cab-404d-8841-a072c7bf48eb}, !- Shading Control Name
  ,                                       !- Frame and Divider Name
  ,                                       !- Multiplier
  ,                                       !- Number of Vertices
  0, 2.70429218804532, 2.1336,            !- X,Y,Z Vertex 1 {m}
  0, 2.70429218804532, 0.980695970333855, !- X,Y,Z Vertex 2 {m}
  0, 1.83939794223426, 0.980695970333855, !- X,Y,Z Vertex 3 {m}
  0, 1.83939794223426, 2.1336;            !- X,Y,Z Vertex 4 {m}

OS:SubSurface,
  {edeeb981-9684-4328-b0c1-93b05479a8da}, !- Handle
  Surface 8 - Window 1,                   !- Name
  FixedWindow,                            !- Sub Surface Type
  {59b3211f-b905-45bc-9303-4dd060e0ff23}, !- Construction Name
  {51921017-d76a-48ac-8b58-b70f6083637d}, !- Surface Name
  ,                                       !- Outside Boundary Condition Object
  ,                                       !- View Factor to Ground
  {74050331-4cab-404d-8841-a072c7bf48eb}, !- Shading Control Name
  ,                                       !- Frame and Divider Name
  ,                                       !- Multiplier
  ,                                       !- Number of Vertices
  0, 5.43906437609064, 2.1336,            !- X,Y,Z Vertex 1 {m}
  0, 5.43906437609064, 0.980695970333855, !- X,Y,Z Vertex 2 {m}
  0, 4.57417013027957, 0.980695970333855, !- X,Y,Z Vertex 3 {m}
  0, 4.57417013027957, 2.1336;            !- X,Y,Z Vertex 4 {m}

OS:SubSurface,
  {6d5e6886-c6b7-4788-87ff-d30c0e4e66c0}, !- Handle
  Surface 8 - Window 2,                   !- Name
  FixedWindow,                            !- Sub Surface Type
  {59b3211f-b905-45bc-9303-4dd060e0ff23}, !- Construction Name
  {51921017-d76a-48ac-8b58-b70f6083637d}, !- Surface Name
  ,                                       !- Outside Boundary Condition Object
  ,                                       !- View Factor to Ground
  {74050331-4cab-404d-8841-a072c7bf48eb}, !- Shading Control Name
  ,                                       !- Frame and Divider Name
  ,                                       !- Multiplier
  ,                                       !- Number of Vertices
  0, 4.51321013027957, 2.1336,            !- X,Y,Z Vertex 1 {m}
  0, 4.51321013027957, 0.980695970333855, !- X,Y,Z Vertex 2 {m}
  0, 3.64831588446851, 0.980695970333855, !- X,Y,Z Vertex 3 {m}
  0, 3.64831588446851, 2.1336;            !- X,Y,Z Vertex 4 {m}

OS:SubSurface,
  {5fc1b161-edd9-4c60-a631-659c2d4d53e6}, !- Handle
  Surface 8 - Window 3,                   !- Name
  FixedWindow,                            !- Sub Surface Type
  {59b3211f-b905-45bc-9303-4dd060e0ff23}, !- Construction Name
  {51921017-d76a-48ac-8b58-b70f6083637d}, !- Surface Name
  ,                                       !- Outside Boundary Condition Object
  ,                                       !- View Factor to Ground
  {74050331-4cab-404d-8841-a072c7bf48eb}, !- Shading Control Name
  ,                                       !- Frame and Divider Name
  ,                                       !- Multiplier
  ,                                       !- Number of Vertices
  0, 2.70429218804532, 2.1336,            !- X,Y,Z Vertex 1 {m}
  0, 2.70429218804532, 0.980695970333855, !- X,Y,Z Vertex 2 {m}
  0, 1.83939794223426, 0.980695970333855, !- X,Y,Z Vertex 3 {m}
  0, 1.83939794223426, 2.1336;            !- X,Y,Z Vertex 4 {m}

OS:SubSurface,
  {3e921eec-93e3-4f2f-b519-54fa53df6aa7}, !- Handle
  Surface 4 - Window 1,                   !- Name
  FixedWindow,                            !- Sub Surface Type
  {59b3211f-b905-45bc-9303-4dd060e0ff23}, !- Construction Name
  {eb170e88-0dee-4b7a-ae0a-10673db66ad9}, !- Surface Name
  ,                                       !- Outside Boundary Condition Object
  ,                                       !- View Factor to Ground
  {74050331-4cab-404d-8841-a072c7bf48eb}, !- Shading Control Name
  ,                                       !- Frame and Divider Name
  ,                                       !- Multiplier
  ,                                       !- Number of Vertices
  13.6310703908387, 1.37647081932873, 2.1336, !- X,Y,Z Vertex 1 {m}
  13.6310703908387, 1.37647081932873, 0.980695970333855, !- X,Y,Z Vertex 2 {m}
  13.6310703908387, 2.24136506513979, 0.980695970333855, !- X,Y,Z Vertex 3 {m}
  13.6310703908387, 2.24136506513979, 2.1336; !- X,Y,Z Vertex 4 {m}

OS:SubSurface,
  {527e4d77-a719-452c-8cb2-69b18f1cd8be}, !- Handle
  Surface 4 - Window 2,                   !- Name
  FixedWindow,                            !- Sub Surface Type
  {59b3211f-b905-45bc-9303-4dd060e0ff23}, !- Construction Name
  {eb170e88-0dee-4b7a-ae0a-10673db66ad9}, !- Surface Name
  ,                                       !- Outside Boundary Condition Object
  ,                                       !- View Factor to Ground
  {74050331-4cab-404d-8841-a072c7bf48eb}, !- Shading Control Name
  ,                                       !- Frame and Divider Name
  ,                                       !- Multiplier
  ,                                       !- Number of Vertices
  13.6310703908387, 2.30232506513979, 2.1336, !- X,Y,Z Vertex 1 {m}
  13.6310703908387, 2.30232506513979, 0.980695970333855, !- X,Y,Z Vertex 2 {m}
  13.6310703908387, 3.16721931095085, 0.980695970333855, !- X,Y,Z Vertex 3 {m}
  13.6310703908387, 3.16721931095085, 2.1336; !- X,Y,Z Vertex 4 {m}

OS:SubSurface,
  {ccb9ac56-5058-45cb-a644-d332e59178d4}, !- Handle
  Surface 4 - Window 3,                   !- Name
  FixedWindow,                            !- Sub Surface Type
  {59b3211f-b905-45bc-9303-4dd060e0ff23}, !- Construction Name
  {eb170e88-0dee-4b7a-ae0a-10673db66ad9}, !- Surface Name
  ,                                       !- Outside Boundary Condition Object
  ,                                       !- View Factor to Ground
  {74050331-4cab-404d-8841-a072c7bf48eb}, !- Shading Control Name
  ,                                       !- Frame and Divider Name
  ,                                       !- Multiplier
  ,                                       !- Number of Vertices
  13.6310703908387, 4.11124300737404, 2.1336, !- X,Y,Z Vertex 1 {m}
  13.6310703908387, 4.11124300737404, 0.980695970333855, !- X,Y,Z Vertex 2 {m}
  13.6310703908387, 4.9761372531851, 0.980695970333855, !- X,Y,Z Vertex 3 {m}
  13.6310703908387, 4.9761372531851, 2.1336; !- X,Y,Z Vertex 4 {m}

OS:SubSurface,
  {87123077-c198-4367-a936-872caa5964df}, !- Handle
  Surface 10 - Window 1,                  !- Name
  FixedWindow,                            !- Sub Surface Type
  {59b3211f-b905-45bc-9303-4dd060e0ff23}, !- Construction Name
  {6793e409-185b-499a-bd35-5e6f6e9dee05}, !- Surface Name
  ,                                       !- Outside Boundary Condition Object
  ,                                       !- View Factor to Ground
  {74050331-4cab-404d-8841-a072c7bf48eb}, !- Shading Control Name
  ,                                       !- Frame and Divider Name
  ,                                       !- Multiplier
  ,                                       !- Number of Vertices
  13.6310703908387, 1.37647081932873, 2.1336, !- X,Y,Z Vertex 1 {m}
  13.6310703908387, 1.37647081932873, 0.980695970333855, !- X,Y,Z Vertex 2 {m}
  13.6310703908387, 2.24136506513979, 0.980695970333855, !- X,Y,Z Vertex 3 {m}
  13.6310703908387, 2.24136506513979, 2.1336; !- X,Y,Z Vertex 4 {m}

OS:SubSurface,
  {adf2cd71-39af-490c-a062-6cd25d4a30a4}, !- Handle
  Surface 10 - Window 2,                  !- Name
  FixedWindow,                            !- Sub Surface Type
  {59b3211f-b905-45bc-9303-4dd060e0ff23}, !- Construction Name
  {6793e409-185b-499a-bd35-5e6f6e9dee05}, !- Surface Name
  ,                                       !- Outside Boundary Condition Object
  ,                                       !- View Factor to Ground
  {74050331-4cab-404d-8841-a072c7bf48eb}, !- Shading Control Name
  ,                                       !- Frame and Divider Name
  ,                                       !- Multiplier
  ,                                       !- Number of Vertices
  13.6310703908387, 2.30232506513979, 2.1336, !- X,Y,Z Vertex 1 {m}
  13.6310703908387, 2.30232506513979, 0.980695970333855, !- X,Y,Z Vertex 2 {m}
  13.6310703908387, 3.16721931095085, 0.980695970333855, !- X,Y,Z Vertex 3 {m}
  13.6310703908387, 3.16721931095085, 2.1336; !- X,Y,Z Vertex 4 {m}

OS:SubSurface,
  {a8e344c0-4d67-4678-add3-360bd1f2b61e}, !- Handle
  Surface 10 - Window 3,                  !- Name
  FixedWindow,                            !- Sub Surface Type
  {59b3211f-b905-45bc-9303-4dd060e0ff23}, !- Construction Name
  {6793e409-185b-499a-bd35-5e6f6e9dee05}, !- Surface Name
  ,                                       !- Outside Boundary Condition Object
  ,                                       !- View Factor to Ground
  {74050331-4cab-404d-8841-a072c7bf48eb}, !- Shading Control Name
  ,                                       !- Frame and Divider Name
  ,                                       !- Multiplier
  ,                                       !- Number of Vertices
  13.6310703908387, 4.11124300737404, 2.1336, !- X,Y,Z Vertex 1 {m}
  13.6310703908387, 4.11124300737404, 0.980695970333855, !- X,Y,Z Vertex 2 {m}
  13.6310703908387, 4.9761372531851, 0.980695970333855, !- X,Y,Z Vertex 3 {m}
  13.6310703908387, 4.9761372531851, 2.1336; !- X,Y,Z Vertex 4 {m}

OS:ShadingSurfaceGroup,
  {925653be-1fdf-4cf7-9ccf-468873153fe8}, !- Handle
  Surface 11 - Window 5 Shading Surfaces, !- Name
  Space,                                  !- Shading Surface Type
  {fa0d1302-2982-41ef-af3f-76427be6ebed}, !- Space Name
  ,                                       !- Direction of Relative North {deg}
  ,                                       !- X Origin {m}
  ,                                       !- Y Origin {m}
  ,                                       !- Z Origin {m}
  {073b6516-0279-4aab-ba02-f8f0df4f2920}; !- Shaded Object Name

OS:ShadingSurface,
  {e69890f1-eb5a-45bf-9c7e-4bbc49242274}, !- Handle
  Surface 11 - Window 5 - res overhangs,  !- Name
  ,                                       !- Construction Name
  {925653be-1fdf-4cf7-9ccf-468873153fe8}, !- Shading Surface Group Name
  ,                                       !- Transmittance Schedule Name
  ,                                       !- Number of Vertices
  10.345222793129, 0, 2.286,              !- X,Y,Z Vertex 1 {m}
  9.17552854731797, 0, 2.286,             !- X,Y,Z Vertex 2 {m}
  9.17552854731797, -0.6096, 2.286,       !- X,Y,Z Vertex 3 {m}
  10.345222793129, -0.6096, 2.286;        !- X,Y,Z Vertex 4 {m}

OS:AdditionalProperties,
  {18cf3aaa-9736-4a54-953f-019fe25dad8e}, !- Handle
  {073b6516-0279-4aab-ba02-f8f0df4f2920}, !- Object Name
  SizingInfoWindowOverhangDepth,          !- Feature Name 1
  Double,                                 !- Feature Data Type 1
  0.60960000000000003,                    !- Feature Value 1
  SizingInfoWindowOverhangOffset,         !- Feature Name 2
  Double,                                 !- Feature Data Type 2
  0.15240000000000001;                    !- Feature Value 2

OS:ShadingSurfaceGroup,
  {ef52a12d-b2a6-4a6c-8a3c-3ec11b36dcd2}, !- Handle
  Surface 5 - Window 5 Shading Surfaces,  !- Name
  Space,                                  !- Shading Surface Type
  {5a0517bb-41ed-48fa-a015-2ba6869bebf8}, !- Space Name
  ,                                       !- Direction of Relative North {deg}
  ,                                       !- X Origin {m}
  ,                                       !- Y Origin {m}
  ,                                       !- Z Origin {m}
  {8b99f55d-12b2-4cb1-90d8-57a0e2a3dd72}; !- Shaded Object Name

OS:ShadingSurface,
  {aeee9065-19de-4bad-b58c-56ba34cbf5e1}, !- Handle
  Surface 5 - Window 5 - res overhangs,   !- Name
  ,                                       !- Construction Name
  {ef52a12d-b2a6-4a6c-8a3c-3ec11b36dcd2}, !- Shading Surface Group Name
  ,                                       !- Transmittance Schedule Name
  ,                                       !- Number of Vertices
  10.345222793129, 0, 2.286,              !- X,Y,Z Vertex 1 {m}
  9.17552854731797, 0, 2.286,             !- X,Y,Z Vertex 2 {m}
  9.17552854731797, -0.6096, 2.286,       !- X,Y,Z Vertex 3 {m}
  10.345222793129, -0.6096, 2.286;        !- X,Y,Z Vertex 4 {m}

OS:AdditionalProperties,
  {d922bf4d-2ccd-4d61-ace9-9409f8a44e69}, !- Handle
  {8b99f55d-12b2-4cb1-90d8-57a0e2a3dd72}, !- Object Name
  SizingInfoWindowOverhangDepth,          !- Feature Name 1
  Double,                                 !- Feature Data Type 1
  0.60960000000000003,                    !- Feature Value 1
  SizingInfoWindowOverhangOffset,         !- Feature Name 2
  Double,                                 !- Feature Data Type 2
  0.15240000000000001;                    !- Feature Value 2

OS:ShadingSurfaceGroup,
  {9354c6b5-24ab-49cb-9187-b29278304c24}, !- Handle
  Surface 9 - Window 1 Shading Surfaces,  !- Name
  Space,                                  !- Shading Surface Type
  {fa0d1302-2982-41ef-af3f-76427be6ebed}, !- Space Name
  ,                                       !- Direction of Relative North {deg}
  ,                                       !- X Origin {m}
  ,                                       !- Y Origin {m}
  ,                                       !- Z Origin {m}
  {c350468c-ad0a-47d3-9b6f-09a1e5fbbc8c}; !- Shaded Object Name

OS:ShadingSurface,
  {70eabb20-36db-420a-8f81-712d38fda858}, !- Handle
  Surface 9 - Window 1 - res overhangs,   !- Name
  ,                                       !- Construction Name
  {9354c6b5-24ab-49cb-9187-b29278304c24}, !- Shading Surface Group Name
  ,                                       !- Transmittance Schedule Name
  ,                                       !- Number of Vertices
  10.101382793129, 6.81553519541936, 2.286, !- X,Y,Z Vertex 1 {m}
  11.2710770389401, 6.81553519541936, 2.286, !- X,Y,Z Vertex 2 {m}
  11.2710770389401, 7.42513519541936, 2.286, !- X,Y,Z Vertex 3 {m}
  10.101382793129, 7.42513519541936, 2.286; !- X,Y,Z Vertex 4 {m}

OS:AdditionalProperties,
  {70c33f61-55c4-4b87-8a76-ff407ed3bd6b}, !- Handle
  {c350468c-ad0a-47d3-9b6f-09a1e5fbbc8c}, !- Object Name
  SizingInfoWindowOverhangDepth,          !- Feature Name 1
  Double,                                 !- Feature Data Type 1
  0.60960000000000003,                    !- Feature Value 1
  SizingInfoWindowOverhangOffset,         !- Feature Name 2
  Double,                                 !- Feature Data Type 2
  0.15240000000000001;                    !- Feature Value 2

OS:ShadingSurfaceGroup,
  {30fe7530-28cd-4439-9165-cbba44c0dcd6}, !- Handle
  Surface 3 - Window 1 Shading Surfaces,  !- Name
  Space,                                  !- Shading Surface Type
  {5a0517bb-41ed-48fa-a015-2ba6869bebf8}, !- Space Name
  ,                                       !- Direction of Relative North {deg}
  ,                                       !- X Origin {m}
  ,                                       !- Y Origin {m}
  ,                                       !- Z Origin {m}
  {e3c08496-f551-4cdf-b549-1a84310cb304}; !- Shaded Object Name

OS:ShadingSurface,
  {31314af1-18c9-411d-b352-ac3ab456b1a6}, !- Handle
  Surface 3 - Window 1 - res overhangs,   !- Name
  ,                                       !- Construction Name
  {30fe7530-28cd-4439-9165-cbba44c0dcd6}, !- Shading Surface Group Name
  ,                                       !- Transmittance Schedule Name
  ,                                       !- Number of Vertices
  10.101382793129, 6.81553519541936, 2.286, !- X,Y,Z Vertex 1 {m}
  11.2710770389401, 6.81553519541936, 2.286, !- X,Y,Z Vertex 2 {m}
  11.2710770389401, 7.42513519541936, 2.286, !- X,Y,Z Vertex 3 {m}
  10.101382793129, 7.42513519541936, 2.286; !- X,Y,Z Vertex 4 {m}

OS:AdditionalProperties,
  {2b075b49-9faa-4789-8af3-e412e033bbda}, !- Handle
  {e3c08496-f551-4cdf-b549-1a84310cb304}, !- Object Name
  SizingInfoWindowOverhangDepth,          !- Feature Name 1
  Double,                                 !- Feature Data Type 1
  0.60960000000000003,                    !- Feature Value 1
  SizingInfoWindowOverhangOffset,         !- Feature Name 2
  Double,                                 !- Feature Data Type 2
  0.15240000000000001;                    !- Feature Value 2

OS:ShadingSurfaceGroup,
  {0548e5b8-9e27-426c-bc63-2628cfc68f16}, !- Handle
  Surface 5 - Window 1 Shading Surfaces,  !- Name
  Space,                                  !- Shading Surface Type
  {5a0517bb-41ed-48fa-a015-2ba6869bebf8}, !- Space Name
  ,                                       !- Direction of Relative North {deg}
  ,                                       !- X Origin {m}
  ,                                       !- Y Origin {m}
  ,                                       !- Z Origin {m}
  {4f33d1c2-42f3-476b-bbd0-d4a4d56b000e}; !- Shaded Object Name

OS:ShadingSurface,
  {3783e869-32be-4c1d-8339-e30f80c4be08}, !- Handle
  Surface 5 - Window 1 - res overhangs,   !- Name
  ,                                       !- Construction Name
  {0548e5b8-9e27-426c-bc63-2628cfc68f16}, !- Shading Surface Group Name
  ,                                       !- Transmittance Schedule Name
  ,                                       !- Number of Vertices
  3.52968759770968, 0, 2.286,             !- X,Y,Z Vertex 1 {m}
  2.35999335189861, 0, 2.286,             !- X,Y,Z Vertex 2 {m}
  2.35999335189861, -0.6096, 2.286,       !- X,Y,Z Vertex 3 {m}
  3.52968759770968, -0.6096, 2.286;       !- X,Y,Z Vertex 4 {m}

OS:AdditionalProperties,
  {c4a5c86b-871c-44e1-91f2-52eb17dc25e4}, !- Handle
  {4f33d1c2-42f3-476b-bbd0-d4a4d56b000e}, !- Object Name
  SizingInfoWindowOverhangDepth,          !- Feature Name 1
  Double,                                 !- Feature Data Type 1
  0.60960000000000003,                    !- Feature Value 1
  SizingInfoWindowOverhangOffset,         !- Feature Name 2
  Double,                                 !- Feature Data Type 2
  0.15240000000000001;                    !- Feature Value 2

OS:ShadingSurfaceGroup,
  {9a51c022-2c0a-4dfa-b551-065407d68a8e}, !- Handle
  Surface 5 - Window 2 Shading Surfaces,  !- Name
  Space,                                  !- Shading Surface Type
  {5a0517bb-41ed-48fa-a015-2ba6869bebf8}, !- Space Name
  ,                                       !- Direction of Relative North {deg}
  ,                                       !- X Origin {m}
  ,                                       !- Y Origin {m}
  ,                                       !- Z Origin {m}
  {2e9a3b93-1486-49c2-bd8c-91eb0058e2b7}; !- Shaded Object Name

OS:ShadingSurface,
  {c32eec8c-96b9-4c58-95aa-7beead723d15}, !- Handle
  Surface 5 - Window 2 - res overhangs,   !- Name
  ,                                       !- Construction Name
  {9a51c022-2c0a-4dfa-b551-065407d68a8e}, !- Shading Surface Group Name
  ,                                       !- Transmittance Schedule Name
  ,                                       !- Number of Vertices
  4.45554184352074, 0, 2.286,             !- X,Y,Z Vertex 1 {m}
  3.28584759770967, 0, 2.286,             !- X,Y,Z Vertex 2 {m}
  3.28584759770967, -0.6096, 2.286,       !- X,Y,Z Vertex 3 {m}
  4.45554184352074, -0.6096, 2.286;       !- X,Y,Z Vertex 4 {m}

OS:AdditionalProperties,
  {df71801e-cb62-470b-9929-3243851e0b83}, !- Handle
  {2e9a3b93-1486-49c2-bd8c-91eb0058e2b7}, !- Object Name
  SizingInfoWindowOverhangDepth,          !- Feature Name 1
  Double,                                 !- Feature Data Type 1
  0.60960000000000003,                    !- Feature Value 1
  SizingInfoWindowOverhangOffset,         !- Feature Name 2
  Double,                                 !- Feature Data Type 2
  0.15240000000000001;                    !- Feature Value 2

OS:ShadingSurfaceGroup,
  {93b60700-52c9-4019-935f-2f0eb874f963}, !- Handle
  Surface 11 - Window 2 Shading Surfaces, !- Name
  Space,                                  !- Shading Surface Type
  {fa0d1302-2982-41ef-af3f-76427be6ebed}, !- Space Name
  ,                                       !- Direction of Relative North {deg}
  ,                                       !- X Origin {m}
  ,                                       !- Y Origin {m}
  ,                                       !- Z Origin {m}
  {671653fb-51cb-44cb-b004-86b67d049a2b}; !- Shaded Object Name

OS:ShadingSurface,
  {b48eab7d-dc9f-4990-98e4-7aac6b1a8559}, !- Handle
  Surface 11 - Window 2 - res overhangs,  !- Name
  ,                                       !- Construction Name
  {93b60700-52c9-4019-935f-2f0eb874f963}, !- Shading Surface Group Name
  ,                                       !- Transmittance Schedule Name
  ,                                       !- Number of Vertices
  4.45554184352074, 0, 2.286,             !- X,Y,Z Vertex 1 {m}
  3.28584759770967, 0, 2.286,             !- X,Y,Z Vertex 2 {m}
  3.28584759770967, -0.6096, 2.286,       !- X,Y,Z Vertex 3 {m}
  4.45554184352074, -0.6096, 2.286;       !- X,Y,Z Vertex 4 {m}

OS:AdditionalProperties,
  {d9465820-ce1b-4f6e-b23c-062aebba1dab}, !- Handle
  {671653fb-51cb-44cb-b004-86b67d049a2b}, !- Object Name
  SizingInfoWindowOverhangDepth,          !- Feature Name 1
  Double,                                 !- Feature Data Type 1
  0.60960000000000003,                    !- Feature Value 1
  SizingInfoWindowOverhangOffset,         !- Feature Name 2
  Double,                                 !- Feature Data Type 2
  0.15240000000000001;                    !- Feature Value 2

OS:ShadingSurfaceGroup,
  {9b85d9e4-1a6f-42fe-9943-b6476fadf890}, !- Handle
  Surface 11 - Window 1 Shading Surfaces, !- Name
  Space,                                  !- Shading Surface Type
  {fa0d1302-2982-41ef-af3f-76427be6ebed}, !- Space Name
  ,                                       !- Direction of Relative North {deg}
  ,                                       !- X Origin {m}
  ,                                       !- Y Origin {m}
  ,                                       !- Z Origin {m}
  {f0ab49fe-10f3-44e0-aaca-66fe508ab6b0}; !- Shaded Object Name

OS:ShadingSurface,
  {95295b49-0234-4eba-92ab-391756264cb1}, !- Handle
  Surface 11 - Window 1 - res overhangs,  !- Name
  ,                                       !- Construction Name
  {9b85d9e4-1a6f-42fe-9943-b6476fadf890}, !- Shading Surface Group Name
  ,                                       !- Transmittance Schedule Name
  ,                                       !- Number of Vertices
  3.52968759770968, 0, 2.286,             !- X,Y,Z Vertex 1 {m}
  2.35999335189861, 0, 2.286,             !- X,Y,Z Vertex 2 {m}
  2.35999335189861, -0.6096, 2.286,       !- X,Y,Z Vertex 3 {m}
  3.52968759770968, -0.6096, 2.286;       !- X,Y,Z Vertex 4 {m}

OS:AdditionalProperties,
  {9b20d43c-7587-404c-8b60-e1fd0cd22131}, !- Handle
  {f0ab49fe-10f3-44e0-aaca-66fe508ab6b0}, !- Object Name
  SizingInfoWindowOverhangDepth,          !- Feature Name 1
  Double,                                 !- Feature Data Type 1
  0.60960000000000003,                    !- Feature Value 1
  SizingInfoWindowOverhangOffset,         !- Feature Name 2
  Double,                                 !- Feature Data Type 2
  0.15240000000000001;                    !- Feature Value 2

OS:ShadingSurfaceGroup,
  {6559e5ca-2f96-44d7-a5ec-5f1e1627677e}, !- Handle
  Surface 9 - Window 5 Shading Surfaces,  !- Name
  Space,                                  !- Shading Surface Type
  {fa0d1302-2982-41ef-af3f-76427be6ebed}, !- Space Name
  ,                                       !- Direction of Relative North {deg}
  ,                                       !- X Origin {m}
  ,                                       !- Y Origin {m}
  ,                                       !- Z Origin {m}
  {0a602e37-8af3-4d7c-9de4-99a973ad1719}; !- Shaded Object Name

OS:ShadingSurface,
  {8518a390-8bc8-4522-85da-d5d3095da3ce}, !- Handle
  Surface 9 - Window 5 - res overhangs,   !- Name
  ,                                       !- Construction Name
  {6559e5ca-2f96-44d7-a5ec-5f1e1627677e}, !- Shading Surface Group Name
  ,                                       !- Transmittance Schedule Name
  ,                                       !- Number of Vertices
  3.28584759770967, 6.81553519541936, 2.286, !- X,Y,Z Vertex 1 {m}
  4.45554184352074, 6.81553519541936, 2.286, !- X,Y,Z Vertex 2 {m}
  4.45554184352074, 7.42513519541936, 2.286, !- X,Y,Z Vertex 3 {m}
  3.28584759770967, 7.42513519541936, 2.286; !- X,Y,Z Vertex 4 {m}

OS:AdditionalProperties,
  {31470c7f-4847-440e-a7ec-1b84a6c53200}, !- Handle
  {0a602e37-8af3-4d7c-9de4-99a973ad1719}, !- Object Name
  SizingInfoWindowOverhangDepth,          !- Feature Name 1
  Double,                                 !- Feature Data Type 1
  0.60960000000000003,                    !- Feature Value 1
  SizingInfoWindowOverhangOffset,         !- Feature Name 2
  Double,                                 !- Feature Data Type 2
  0.15240000000000001;                    !- Feature Value 2

OS:ShadingSurfaceGroup,
  {311bba80-7813-4aac-8d80-907c32c846b3}, !- Handle
  Surface 5 - Window 4 Shading Surfaces,  !- Name
  Space,                                  !- Shading Surface Type
  {5a0517bb-41ed-48fa-a015-2ba6869bebf8}, !- Space Name
  ,                                       !- Direction of Relative North {deg}
  ,                                       !- X Origin {m}
  ,                                       !- Y Origin {m}
  ,                                       !- Z Origin {m}
  {65e564a0-be55-4ec9-a9eb-ec60aaea9326}; !- Shaded Object Name

OS:ShadingSurface,
  {2ba63eb2-25a2-4b92-b7c6-2fead9d79fc2}, !- Handle
  Surface 5 - Window 4 - res overhangs,   !- Name
  ,                                       !- Construction Name
  {311bba80-7813-4aac-8d80-907c32c846b3}, !- Shading Surface Group Name
  ,                                       !- Transmittance Schedule Name
  ,                                       !- Number of Vertices
  7.86330944123041, 0, 2.286,             !- X,Y,Z Vertex 1 {m}
  6.69361519541935, 0, 2.286,             !- X,Y,Z Vertex 2 {m}
  6.69361519541935, -0.6096, 2.286,       !- X,Y,Z Vertex 3 {m}
  7.86330944123041, -0.6096, 2.286;       !- X,Y,Z Vertex 4 {m}

OS:AdditionalProperties,
  {cc71964b-835e-4454-b7e9-25d53727f7b0}, !- Handle
  {65e564a0-be55-4ec9-a9eb-ec60aaea9326}, !- Object Name
  SizingInfoWindowOverhangDepth,          !- Feature Name 1
  Double,                                 !- Feature Data Type 1
  0.60960000000000003,                    !- Feature Value 1
  SizingInfoWindowOverhangOffset,         !- Feature Name 2
  Double,                                 !- Feature Data Type 2
  0.15240000000000001;                    !- Feature Value 2

OS:ShadingSurfaceGroup,
  {2c34b736-0b25-464a-9d50-13d1aace6369}, !- Handle
  Surface 5 - Window 3 Shading Surfaces,  !- Name
  Space,                                  !- Shading Surface Type
  {5a0517bb-41ed-48fa-a015-2ba6869bebf8}, !- Space Name
  ,                                       !- Direction of Relative North {deg}
  ,                                       !- X Origin {m}
  ,                                       !- Y Origin {m}
  ,                                       !- Z Origin {m}
  {3dbea885-dc60-4ef3-8504-04672888a351}; !- Shaded Object Name

OS:ShadingSurface,
  {373fc9b4-1e03-4594-8ca7-69ed995164dd}, !- Handle
  Surface 5 - Window 3 - res overhangs,   !- Name
  ,                                       !- Construction Name
  {2c34b736-0b25-464a-9d50-13d1aace6369}, !- Shading Surface Group Name
  ,                                       !- Transmittance Schedule Name
  ,                                       !- Number of Vertices
  6.93745519541935, 0, 2.286,             !- X,Y,Z Vertex 1 {m}
  5.76776094960829, 0, 2.286,             !- X,Y,Z Vertex 2 {m}
  5.76776094960829, -0.6096, 2.286,       !- X,Y,Z Vertex 3 {m}
  6.93745519541935, -0.6096, 2.286;       !- X,Y,Z Vertex 4 {m}

OS:AdditionalProperties,
  {4672e3d5-d2c0-4dd4-9c12-4231ab5498d8}, !- Handle
  {3dbea885-dc60-4ef3-8504-04672888a351}, !- Object Name
  SizingInfoWindowOverhangDepth,          !- Feature Name 1
  Double,                                 !- Feature Data Type 1
  0.60960000000000003,                    !- Feature Value 1
  SizingInfoWindowOverhangOffset,         !- Feature Name 2
  Double,                                 !- Feature Data Type 2
  0.15240000000000001;                    !- Feature Value 2

OS:ShadingSurfaceGroup,
  {b749f581-26b5-4e6b-9c28-5db0416a6a1a}, !- Handle
  Surface 3 - Window 5 Shading Surfaces,  !- Name
  Space,                                  !- Shading Surface Type
  {5a0517bb-41ed-48fa-a015-2ba6869bebf8}, !- Space Name
  ,                                       !- Direction of Relative North {deg}
  ,                                       !- X Origin {m}
  ,                                       !- Y Origin {m}
  ,                                       !- Z Origin {m}
  {d5fe601e-eccc-4ba5-ad79-940b5ba9a4f1}; !- Shaded Object Name

OS:ShadingSurface,
  {1814146f-240f-4767-8d8b-d1dcd9dd4020}, !- Handle
  Surface 3 - Window 5 - res overhangs,   !- Name
  ,                                       !- Construction Name
  {b749f581-26b5-4e6b-9c28-5db0416a6a1a}, !- Shading Surface Group Name
  ,                                       !- Transmittance Schedule Name
  ,                                       !- Number of Vertices
  3.28584759770967, 6.81553519541936, 2.286, !- X,Y,Z Vertex 1 {m}
  4.45554184352074, 6.81553519541936, 2.286, !- X,Y,Z Vertex 2 {m}
  4.45554184352074, 7.42513519541936, 2.286, !- X,Y,Z Vertex 3 {m}
  3.28584759770967, 7.42513519541936, 2.286; !- X,Y,Z Vertex 4 {m}

OS:AdditionalProperties,
  {83ac97ed-2520-4fe4-bdeb-ae02947459e4}, !- Handle
  {d5fe601e-eccc-4ba5-ad79-940b5ba9a4f1}, !- Object Name
  SizingInfoWindowOverhangDepth,          !- Feature Name 1
  Double,                                 !- Feature Data Type 1
  0.60960000000000003,                    !- Feature Value 1
  SizingInfoWindowOverhangOffset,         !- Feature Name 2
  Double,                                 !- Feature Data Type 2
  0.15240000000000001;                    !- Feature Value 2

OS:ShadingSurfaceGroup,
  {b7e7b57d-936c-4b7f-9d01-389ca6a22e94}, !- Handle
  Surface 5 - Window 6 Shading Surfaces,  !- Name
  Space,                                  !- Shading Surface Type
  {5a0517bb-41ed-48fa-a015-2ba6869bebf8}, !- Space Name
  ,                                       !- Direction of Relative North {deg}
  ,                                       !- X Origin {m}
  ,                                       !- Y Origin {m}
  ,                                       !- Z Origin {m}
  {f29eac4f-76ed-40aa-b70e-22e4af97e770}; !- Shaded Object Name

OS:ShadingSurface,
  {0bf73b30-e3bf-4eef-a1b8-eb208de3ecc5}, !- Handle
  Surface 5 - Window 6 - res overhangs,   !- Name
  ,                                       !- Construction Name
  {b7e7b57d-936c-4b7f-9d01-389ca6a22e94}, !- Shading Surface Group Name
  ,                                       !- Transmittance Schedule Name
  ,                                       !- Number of Vertices
  11.2710770389401, 0, 2.286,             !- X,Y,Z Vertex 1 {m}
  10.101382793129, 0, 2.286,              !- X,Y,Z Vertex 2 {m}
  10.101382793129, -0.6096, 2.286,        !- X,Y,Z Vertex 3 {m}
  11.2710770389401, -0.6096, 2.286;       !- X,Y,Z Vertex 4 {m}

OS:AdditionalProperties,
  {82283d39-a435-41ef-80e6-9d0f958db0e3}, !- Handle
  {f29eac4f-76ed-40aa-b70e-22e4af97e770}, !- Object Name
  SizingInfoWindowOverhangDepth,          !- Feature Name 1
  Double,                                 !- Feature Data Type 1
  0.60960000000000003,                    !- Feature Value 1
  SizingInfoWindowOverhangOffset,         !- Feature Name 2
  Double,                                 !- Feature Data Type 2
  0.15240000000000001;                    !- Feature Value 2

OS:ShadingSurfaceGroup,
  {5a409b57-a288-44f4-9281-98b863175c0f}, !- Handle
  Surface 11 - Window 3 Shading Surfaces, !- Name
  Space,                                  !- Shading Surface Type
  {fa0d1302-2982-41ef-af3f-76427be6ebed}, !- Space Name
  ,                                       !- Direction of Relative North {deg}
  ,                                       !- X Origin {m}
  ,                                       !- Y Origin {m}
  ,                                       !- Z Origin {m}
  {8cfce47c-9e6c-4700-aa28-bf43c9187a9a}; !- Shaded Object Name

OS:ShadingSurface,
  {c03166ca-826e-468c-b498-0527e869cf0e}, !- Handle
  Surface 11 - Window 3 - res overhangs,  !- Name
  ,                                       !- Construction Name
  {5a409b57-a288-44f4-9281-98b863175c0f}, !- Shading Surface Group Name
  ,                                       !- Transmittance Schedule Name
  ,                                       !- Number of Vertices
  6.93745519541935, 0, 2.286,             !- X,Y,Z Vertex 1 {m}
  5.76776094960829, 0, 2.286,             !- X,Y,Z Vertex 2 {m}
  5.76776094960829, -0.6096, 2.286,       !- X,Y,Z Vertex 3 {m}
  6.93745519541935, -0.6096, 2.286;       !- X,Y,Z Vertex 4 {m}

OS:AdditionalProperties,
  {a65f170f-0ead-4d22-aadd-61112d34ebb7}, !- Handle
  {8cfce47c-9e6c-4700-aa28-bf43c9187a9a}, !- Object Name
  SizingInfoWindowOverhangDepth,          !- Feature Name 1
  Double,                                 !- Feature Data Type 1
  0.60960000000000003,                    !- Feature Value 1
  SizingInfoWindowOverhangOffset,         !- Feature Name 2
  Double,                                 !- Feature Data Type 2
  0.15240000000000001;                    !- Feature Value 2

OS:ShadingSurfaceGroup,
  {72595bd2-7165-40ec-baf5-38cd8336c5cc}, !- Handle
  Surface 11 - Window 4 Shading Surfaces, !- Name
  Space,                                  !- Shading Surface Type
  {fa0d1302-2982-41ef-af3f-76427be6ebed}, !- Space Name
  ,                                       !- Direction of Relative North {deg}
  ,                                       !- X Origin {m}
  ,                                       !- Y Origin {m}
  ,                                       !- Z Origin {m}
  {8d8d5a02-e13d-451d-8a58-0cdfc1d5ebe3}; !- Shaded Object Name

OS:ShadingSurface,
  {cebeb116-d7d0-4aab-b52e-d1bb6beeee03}, !- Handle
  Surface 11 - Window 4 - res overhangs,  !- Name
  ,                                       !- Construction Name
  {72595bd2-7165-40ec-baf5-38cd8336c5cc}, !- Shading Surface Group Name
  ,                                       !- Transmittance Schedule Name
  ,                                       !- Number of Vertices
  7.86330944123041, 0, 2.286,             !- X,Y,Z Vertex 1 {m}
  6.69361519541935, 0, 2.286,             !- X,Y,Z Vertex 2 {m}
  6.69361519541935, -0.6096, 2.286,       !- X,Y,Z Vertex 3 {m}
  7.86330944123041, -0.6096, 2.286;       !- X,Y,Z Vertex 4 {m}

OS:AdditionalProperties,
  {560cbda9-be28-4f33-a73f-9b96aec002c4}, !- Handle
  {8d8d5a02-e13d-451d-8a58-0cdfc1d5ebe3}, !- Object Name
  SizingInfoWindowOverhangDepth,          !- Feature Name 1
  Double,                                 !- Feature Data Type 1
  0.60960000000000003,                    !- Feature Value 1
  SizingInfoWindowOverhangOffset,         !- Feature Name 2
  Double,                                 !- Feature Data Type 2
  0.15240000000000001;                    !- Feature Value 2

OS:ShadingSurfaceGroup,
  {95f1f2ad-a46a-4e79-b2f8-84a491b88935}, !- Handle
  Surface 11 - Window 6 Shading Surfaces, !- Name
  Space,                                  !- Shading Surface Type
  {fa0d1302-2982-41ef-af3f-76427be6ebed}, !- Space Name
  ,                                       !- Direction of Relative North {deg}
  ,                                       !- X Origin {m}
  ,                                       !- Y Origin {m}
  ,                                       !- Z Origin {m}
  {a81ed7de-b733-4bda-af35-83936e0c1bfd}; !- Shaded Object Name

OS:ShadingSurface,
  {78b8cb43-e822-4d69-8bd7-ffe8b3877fa9}, !- Handle
  Surface 11 - Window 6 - res overhangs,  !- Name
  ,                                       !- Construction Name
  {95f1f2ad-a46a-4e79-b2f8-84a491b88935}, !- Shading Surface Group Name
  ,                                       !- Transmittance Schedule Name
  ,                                       !- Number of Vertices
  11.2710770389401, 0, 2.286,             !- X,Y,Z Vertex 1 {m}
  10.101382793129, 0, 2.286,              !- X,Y,Z Vertex 2 {m}
  10.101382793129, -0.6096, 2.286,        !- X,Y,Z Vertex 3 {m}
  11.2710770389401, -0.6096, 2.286;       !- X,Y,Z Vertex 4 {m}

OS:AdditionalProperties,
  {1d7bc753-4047-4255-9d7a-ee4f0ba4badf}, !- Handle
  {a81ed7de-b733-4bda-af35-83936e0c1bfd}, !- Object Name
  SizingInfoWindowOverhangDepth,          !- Feature Name 1
  Double,                                 !- Feature Data Type 1
  0.60960000000000003,                    !- Feature Value 1
  SizingInfoWindowOverhangOffset,         !- Feature Name 2
  Double,                                 !- Feature Data Type 2
  0.15240000000000001;                    !- Feature Value 2

OS:ShadingSurfaceGroup,
  {dffe0a10-447e-45da-bf49-a5c68881ae07}, !- Handle
  Surface 3 - Window 2 Shading Surfaces,  !- Name
  Space,                                  !- Shading Surface Type
  {5a0517bb-41ed-48fa-a015-2ba6869bebf8}, !- Space Name
  ,                                       !- Direction of Relative North {deg}
  ,                                       !- X Origin {m}
  ,                                       !- Y Origin {m}
  ,                                       !- Z Origin {m}
  {e997f2c1-25b8-4802-8a2c-81da562a305f}; !- Shaded Object Name

OS:ShadingSurface,
  {0d4cb534-bdaf-42b9-a597-d64cb17f1d09}, !- Handle
  Surface 3 - Window 2 - res overhangs,   !- Name
  ,                                       !- Construction Name
  {dffe0a10-447e-45da-bf49-a5c68881ae07}, !- Shading Surface Group Name
  ,                                       !- Transmittance Schedule Name
  ,                                       !- Number of Vertices
  9.17552854731796, 6.81553519541936, 2.286, !- X,Y,Z Vertex 1 {m}
  10.345222793129, 6.81553519541936, 2.286, !- X,Y,Z Vertex 2 {m}
  10.345222793129, 7.42513519541936, 2.286, !- X,Y,Z Vertex 3 {m}
  9.17552854731796, 7.42513519541936, 2.286; !- X,Y,Z Vertex 4 {m}

OS:AdditionalProperties,
  {dcb694d6-2666-40ac-a347-6685f35d33a9}, !- Handle
  {e997f2c1-25b8-4802-8a2c-81da562a305f}, !- Object Name
  SizingInfoWindowOverhangDepth,          !- Feature Name 1
  Double,                                 !- Feature Data Type 1
  0.60960000000000003,                    !- Feature Value 1
  SizingInfoWindowOverhangOffset,         !- Feature Name 2
  Double,                                 !- Feature Data Type 2
  0.15240000000000001;                    !- Feature Value 2

OS:ShadingSurfaceGroup,
  {566808d1-0e7e-46f7-bdb7-6a16437c6d95}, !- Handle
  Surface 3 - Window 3 Shading Surfaces,  !- Name
  Space,                                  !- Shading Surface Type
  {5a0517bb-41ed-48fa-a015-2ba6869bebf8}, !- Space Name
  ,                                       !- Direction of Relative North {deg}
  ,                                       !- X Origin {m}
  ,                                       !- Y Origin {m}
  ,                                       !- Z Origin {m}
  {69eedeff-f744-40bb-befd-e1a4ee5f2b56}; !- Shaded Object Name

OS:ShadingSurface,
  {b16f9d0b-dbdf-4a19-bf88-a82845211f95}, !- Handle
  Surface 3 - Window 3 - res overhangs,   !- Name
  ,                                       !- Construction Name
  {566808d1-0e7e-46f7-bdb7-6a16437c6d95}, !- Shading Surface Group Name
  ,                                       !- Transmittance Schedule Name
  ,                                       !- Number of Vertices
  6.69361519541935, 6.81553519541936, 2.286, !- X,Y,Z Vertex 1 {m}
  7.86330944123041, 6.81553519541936, 2.286, !- X,Y,Z Vertex 2 {m}
  7.86330944123041, 7.42513519541936, 2.286, !- X,Y,Z Vertex 3 {m}
  6.69361519541935, 7.42513519541936, 2.286; !- X,Y,Z Vertex 4 {m}

OS:AdditionalProperties,
  {89edbb70-28c4-45d4-ac2e-57d639520bbb}, !- Handle
  {69eedeff-f744-40bb-befd-e1a4ee5f2b56}, !- Object Name
  SizingInfoWindowOverhangDepth,          !- Feature Name 1
  Double,                                 !- Feature Data Type 1
  0.60960000000000003,                    !- Feature Value 1
  SizingInfoWindowOverhangOffset,         !- Feature Name 2
  Double,                                 !- Feature Data Type 2
  0.15240000000000001;                    !- Feature Value 2

OS:ShadingSurfaceGroup,
  {a6ee656a-d5cf-4925-8d4b-b9f3f865254d}, !- Handle
  Surface 3 - Window 6 Shading Surfaces,  !- Name
  Space,                                  !- Shading Surface Type
  {5a0517bb-41ed-48fa-a015-2ba6869bebf8}, !- Space Name
  ,                                       !- Direction of Relative North {deg}
  ,                                       !- X Origin {m}
  ,                                       !- Y Origin {m}
  ,                                       !- Z Origin {m}
  {69d7a1fa-3c47-4042-a4b0-479a9e1f6a12}; !- Shaded Object Name

OS:ShadingSurface,
  {5031a4b0-04ac-4109-ae4c-a4e6577c5039}, !- Handle
  Surface 3 - Window 6 - res overhangs,   !- Name
  ,                                       !- Construction Name
  {a6ee656a-d5cf-4925-8d4b-b9f3f865254d}, !- Shading Surface Group Name
  ,                                       !- Transmittance Schedule Name
  ,                                       !- Number of Vertices
  2.35999335189861, 6.81553519541936, 2.286, !- X,Y,Z Vertex 1 {m}
  3.52968759770967, 6.81553519541936, 2.286, !- X,Y,Z Vertex 2 {m}
  3.52968759770967, 7.42513519541936, 2.286, !- X,Y,Z Vertex 3 {m}
  2.35999335189861, 7.42513519541936, 2.286; !- X,Y,Z Vertex 4 {m}

OS:AdditionalProperties,
  {528a2ef7-be33-40b9-9d84-42e43a3e744c}, !- Handle
  {69d7a1fa-3c47-4042-a4b0-479a9e1f6a12}, !- Object Name
  SizingInfoWindowOverhangDepth,          !- Feature Name 1
  Double,                                 !- Feature Data Type 1
  0.60960000000000003,                    !- Feature Value 1
  SizingInfoWindowOverhangOffset,         !- Feature Name 2
  Double,                                 !- Feature Data Type 2
  0.15240000000000001;                    !- Feature Value 2

OS:ShadingSurfaceGroup,
  {6c4b245d-d8c8-4f21-8514-44a97d9452ec}, !- Handle
  Surface 3 - Window 4 Shading Surfaces,  !- Name
  Space,                                  !- Shading Surface Type
  {5a0517bb-41ed-48fa-a015-2ba6869bebf8}, !- Space Name
  ,                                       !- Direction of Relative North {deg}
  ,                                       !- X Origin {m}
  ,                                       !- Y Origin {m}
  ,                                       !- Z Origin {m}
  {90cc35cb-00d9-4013-9738-475ae8c439b2}; !- Shaded Object Name

OS:ShadingSurface,
  {3e699db0-56f0-4398-8b55-54d8c42e82c4}, !- Handle
  Surface 3 - Window 4 - res overhangs,   !- Name
  ,                                       !- Construction Name
  {6c4b245d-d8c8-4f21-8514-44a97d9452ec}, !- Shading Surface Group Name
  ,                                       !- Transmittance Schedule Name
  ,                                       !- Number of Vertices
  5.76776094960829, 6.81553519541936, 2.286, !- X,Y,Z Vertex 1 {m}
  6.93745519541935, 6.81553519541936, 2.286, !- X,Y,Z Vertex 2 {m}
  6.93745519541935, 7.42513519541936, 2.286, !- X,Y,Z Vertex 3 {m}
  5.76776094960829, 7.42513519541936, 2.286; !- X,Y,Z Vertex 4 {m}

OS:AdditionalProperties,
  {3c9cd44b-3a55-4639-8bf2-4c9a409a35b9}, !- Handle
  {90cc35cb-00d9-4013-9738-475ae8c439b2}, !- Object Name
  SizingInfoWindowOverhangDepth,          !- Feature Name 1
  Double,                                 !- Feature Data Type 1
  0.60960000000000003,                    !- Feature Value 1
  SizingInfoWindowOverhangOffset,         !- Feature Name 2
  Double,                                 !- Feature Data Type 2
  0.15240000000000001;                    !- Feature Value 2

OS:ShadingSurfaceGroup,
  {2a220475-bc8d-4f3b-8271-b69d97ab5baf}, !- Handle
  Surface 9 - Window 2 Shading Surfaces,  !- Name
  Space,                                  !- Shading Surface Type
  {fa0d1302-2982-41ef-af3f-76427be6ebed}, !- Space Name
  ,                                       !- Direction of Relative North {deg}
  ,                                       !- X Origin {m}
  ,                                       !- Y Origin {m}
  ,                                       !- Z Origin {m}
  {8e81af7d-5ce9-4092-aa07-1694bad11ef0}; !- Shaded Object Name

OS:ShadingSurface,
  {052b7a1e-79e7-48da-a92a-fdd9fc850df4}, !- Handle
  Surface 9 - Window 2 - res overhangs,   !- Name
  ,                                       !- Construction Name
  {2a220475-bc8d-4f3b-8271-b69d97ab5baf}, !- Shading Surface Group Name
  ,                                       !- Transmittance Schedule Name
  ,                                       !- Number of Vertices
  9.17552854731796, 6.81553519541936, 2.286, !- X,Y,Z Vertex 1 {m}
  10.345222793129, 6.81553519541936, 2.286, !- X,Y,Z Vertex 2 {m}
  10.345222793129, 7.42513519541936, 2.286, !- X,Y,Z Vertex 3 {m}
  9.17552854731796, 7.42513519541936, 2.286; !- X,Y,Z Vertex 4 {m}

OS:AdditionalProperties,
  {9f5e6682-cdc4-4d57-9b2d-114da23d679a}, !- Handle
  {8e81af7d-5ce9-4092-aa07-1694bad11ef0}, !- Object Name
  SizingInfoWindowOverhangDepth,          !- Feature Name 1
  Double,                                 !- Feature Data Type 1
  0.60960000000000003,                    !- Feature Value 1
  SizingInfoWindowOverhangOffset,         !- Feature Name 2
  Double,                                 !- Feature Data Type 2
  0.15240000000000001;                    !- Feature Value 2

OS:ShadingSurfaceGroup,
  {1fa2875f-cd1f-45e5-a76a-ae2b1f48ddb8}, !- Handle
  Surface 10 - Window 3 Shading Surfaces, !- Name
  Space,                                  !- Shading Surface Type
  {fa0d1302-2982-41ef-af3f-76427be6ebed}, !- Space Name
  ,                                       !- Direction of Relative North {deg}
  ,                                       !- X Origin {m}
  ,                                       !- Y Origin {m}
  ,                                       !- Z Origin {m}
  {a8e344c0-4d67-4678-add3-360bd1f2b61e}; !- Shaded Object Name

OS:ShadingSurface,
  {0a395b33-eaf9-4e3b-9e87-cdc1ab5990e2}, !- Handle
  Surface 10 - Window 3 - res overhangs,  !- Name
  ,                                       !- Construction Name
  {1fa2875f-cd1f-45e5-a76a-ae2b1f48ddb8}, !- Shading Surface Group Name
  ,                                       !- Transmittance Schedule Name
  ,                                       !- Number of Vertices
  13.6310703908387, 5.1285372531851, 2.286, !- X,Y,Z Vertex 1 {m}
  13.6310703908387, 3.95884300737404, 2.286, !- X,Y,Z Vertex 2 {m}
  14.2406703908387, 3.95884300737404, 2.286, !- X,Y,Z Vertex 3 {m}
  14.2406703908387, 5.1285372531851, 2.286; !- X,Y,Z Vertex 4 {m}

OS:AdditionalProperties,
  {83391c95-ed28-4703-bc4a-4365375fc0f9}, !- Handle
  {a8e344c0-4d67-4678-add3-360bd1f2b61e}, !- Object Name
  SizingInfoWindowOverhangDepth,          !- Feature Name 1
  Double,                                 !- Feature Data Type 1
  0.60960000000000003,                    !- Feature Value 1
  SizingInfoWindowOverhangOffset,         !- Feature Name 2
  Double,                                 !- Feature Data Type 2
  0.15240000000000001;                    !- Feature Value 2

OS:ShadingSurfaceGroup,
  {5828361f-ba56-4fbe-938d-ca91a31a4f75}, !- Handle
  Surface 9 - Window 3 Shading Surfaces,  !- Name
  Space,                                  !- Shading Surface Type
  {fa0d1302-2982-41ef-af3f-76427be6ebed}, !- Space Name
  ,                                       !- Direction of Relative North {deg}
  ,                                       !- X Origin {m}
  ,                                       !- Y Origin {m}
  ,                                       !- Z Origin {m}
  {58d35b33-aff8-49c0-a57f-47b8ee55505c}; !- Shaded Object Name

OS:ShadingSurface,
  {e1f6ca2f-312d-4991-828d-e928d28931c3}, !- Handle
  Surface 9 - Window 3 - res overhangs,   !- Name
  ,                                       !- Construction Name
  {5828361f-ba56-4fbe-938d-ca91a31a4f75}, !- Shading Surface Group Name
  ,                                       !- Transmittance Schedule Name
  ,                                       !- Number of Vertices
  6.69361519541935, 6.81553519541936, 2.286, !- X,Y,Z Vertex 1 {m}
  7.86330944123041, 6.81553519541936, 2.286, !- X,Y,Z Vertex 2 {m}
  7.86330944123041, 7.42513519541936, 2.286, !- X,Y,Z Vertex 3 {m}
  6.69361519541935, 7.42513519541936, 2.286; !- X,Y,Z Vertex 4 {m}

OS:AdditionalProperties,
  {a7cf5d84-ecee-4253-9167-1c15abc10451}, !- Handle
  {58d35b33-aff8-49c0-a57f-47b8ee55505c}, !- Object Name
  SizingInfoWindowOverhangDepth,          !- Feature Name 1
  Double,                                 !- Feature Data Type 1
  0.60960000000000003,                    !- Feature Value 1
  SizingInfoWindowOverhangOffset,         !- Feature Name 2
  Double,                                 !- Feature Data Type 2
  0.15240000000000001;                    !- Feature Value 2

OS:ShadingSurfaceGroup,
  {f3c32d3b-caaa-4075-b00b-39393ca3349b}, !- Handle
  Surface 9 - Window 4 Shading Surfaces,  !- Name
  Space,                                  !- Shading Surface Type
  {fa0d1302-2982-41ef-af3f-76427be6ebed}, !- Space Name
  ,                                       !- Direction of Relative North {deg}
  ,                                       !- X Origin {m}
  ,                                       !- Y Origin {m}
  ,                                       !- Z Origin {m}
  {d1ec6f10-ed8b-491f-940c-23f73249436a}; !- Shaded Object Name

OS:ShadingSurface,
  {ff84e670-1b78-4f7a-a3c0-f6d6dbe26f51}, !- Handle
  Surface 9 - Window 4 - res overhangs,   !- Name
  ,                                       !- Construction Name
  {f3c32d3b-caaa-4075-b00b-39393ca3349b}, !- Shading Surface Group Name
  ,                                       !- Transmittance Schedule Name
  ,                                       !- Number of Vertices
  5.76776094960829, 6.81553519541936, 2.286, !- X,Y,Z Vertex 1 {m}
  6.93745519541935, 6.81553519541936, 2.286, !- X,Y,Z Vertex 2 {m}
  6.93745519541935, 7.42513519541936, 2.286, !- X,Y,Z Vertex 3 {m}
  5.76776094960829, 7.42513519541936, 2.286; !- X,Y,Z Vertex 4 {m}

OS:AdditionalProperties,
  {19b803da-73ae-476e-bd2e-734e38fd66de}, !- Handle
  {d1ec6f10-ed8b-491f-940c-23f73249436a}, !- Object Name
  SizingInfoWindowOverhangDepth,          !- Feature Name 1
  Double,                                 !- Feature Data Type 1
  0.60960000000000003,                    !- Feature Value 1
  SizingInfoWindowOverhangOffset,         !- Feature Name 2
  Double,                                 !- Feature Data Type 2
  0.15240000000000001;                    !- Feature Value 2

OS:ShadingSurfaceGroup,
  {f33fae47-1837-4370-8869-eb6880020600}, !- Handle
  Surface 9 - Window 6 Shading Surfaces,  !- Name
  Space,                                  !- Shading Surface Type
  {fa0d1302-2982-41ef-af3f-76427be6ebed}, !- Space Name
  ,                                       !- Direction of Relative North {deg}
  ,                                       !- X Origin {m}
  ,                                       !- Y Origin {m}
  ,                                       !- Z Origin {m}
  {6e8a73ff-1901-4e2d-9e45-3b56726cd630}; !- Shaded Object Name

OS:ShadingSurface,
  {06a8096f-42bd-4591-a8b1-332423c8ce02}, !- Handle
  Surface 9 - Window 6 - res overhangs,   !- Name
  ,                                       !- Construction Name
  {f33fae47-1837-4370-8869-eb6880020600}, !- Shading Surface Group Name
  ,                                       !- Transmittance Schedule Name
  ,                                       !- Number of Vertices
  2.35999335189861, 6.81553519541936, 2.286, !- X,Y,Z Vertex 1 {m}
  3.52968759770967, 6.81553519541936, 2.286, !- X,Y,Z Vertex 2 {m}
  3.52968759770967, 7.42513519541936, 2.286, !- X,Y,Z Vertex 3 {m}
  2.35999335189861, 7.42513519541936, 2.286; !- X,Y,Z Vertex 4 {m}

OS:AdditionalProperties,
  {a4f25de9-427a-4cfe-938e-beb2564fe775}, !- Handle
  {6e8a73ff-1901-4e2d-9e45-3b56726cd630}, !- Object Name
  SizingInfoWindowOverhangDepth,          !- Feature Name 1
  Double,                                 !- Feature Data Type 1
  0.60960000000000003,                    !- Feature Value 1
  SizingInfoWindowOverhangOffset,         !- Feature Name 2
  Double,                                 !- Feature Data Type 2
  0.15240000000000001;                    !- Feature Value 2

OS:ShadingSurfaceGroup,
  {f67bdfe3-066f-48af-968a-9af74ac2463d}, !- Handle
  Surface 8 - Window 1 Shading Surfaces,  !- Name
  Space,                                  !- Shading Surface Type
  {fa0d1302-2982-41ef-af3f-76427be6ebed}, !- Space Name
  ,                                       !- Direction of Relative North {deg}
  ,                                       !- X Origin {m}
  ,                                       !- Y Origin {m}
  ,                                       !- Z Origin {m}
  {edeeb981-9684-4328-b0c1-93b05479a8da}; !- Shaded Object Name

OS:ShadingSurface,
  {6a8e6c46-06ce-433d-8722-42a29e539e46}, !- Handle
  Surface 8 - Window 1 - res overhangs,   !- Name
  ,                                       !- Construction Name
  {f67bdfe3-066f-48af-968a-9af74ac2463d}, !- Shading Surface Group Name
  ,                                       !- Transmittance Schedule Name
  ,                                       !- Number of Vertices
  0, 4.42177013027957, 2.286,             !- X,Y,Z Vertex 1 {m}
  0, 5.59146437609064, 2.286,             !- X,Y,Z Vertex 2 {m}
  -0.6096, 5.59146437609064, 2.286,       !- X,Y,Z Vertex 3 {m}
  -0.6096, 4.42177013027957, 2.286;       !- X,Y,Z Vertex 4 {m}

OS:AdditionalProperties,
  {81d13563-78bf-4007-b020-42ba37294de7}, !- Handle
  {edeeb981-9684-4328-b0c1-93b05479a8da}, !- Object Name
  SizingInfoWindowOverhangDepth,          !- Feature Name 1
  Double,                                 !- Feature Data Type 1
  0.60960000000000003,                    !- Feature Value 1
  SizingInfoWindowOverhangOffset,         !- Feature Name 2
  Double,                                 !- Feature Data Type 2
  0.15240000000000001;                    !- Feature Value 2

OS:ShadingSurfaceGroup,
  {be8164d4-ea68-451f-9b39-3e5cbb070aa2}, !- Handle
  Surface 2 - Window 1 Shading Surfaces,  !- Name
  Space,                                  !- Shading Surface Type
  {5a0517bb-41ed-48fa-a015-2ba6869bebf8}, !- Space Name
  ,                                       !- Direction of Relative North {deg}
  ,                                       !- X Origin {m}
  ,                                       !- Y Origin {m}
  ,                                       !- Z Origin {m}
  {1f54e3d3-be75-4bb3-b2b6-bb02817952ec}; !- Shaded Object Name

OS:ShadingSurface,
  {6026a413-a953-4f16-9154-d780ed8823d1}, !- Handle
  Surface 2 - Window 1 - res overhangs,   !- Name
  ,                                       !- Construction Name
  {be8164d4-ea68-451f-9b39-3e5cbb070aa2}, !- Shading Surface Group Name
  ,                                       !- Transmittance Schedule Name
  ,                                       !- Number of Vertices
  0, 4.42177013027957, 2.286,             !- X,Y,Z Vertex 1 {m}
  0, 5.59146437609064, 2.286,             !- X,Y,Z Vertex 2 {m}
  -0.6096, 5.59146437609064, 2.286,       !- X,Y,Z Vertex 3 {m}
  -0.6096, 4.42177013027957, 2.286;       !- X,Y,Z Vertex 4 {m}

OS:AdditionalProperties,
  {f4e41f1f-d4b7-407b-b400-6cff8ac68456}, !- Handle
  {1f54e3d3-be75-4bb3-b2b6-bb02817952ec}, !- Object Name
  SizingInfoWindowOverhangDepth,          !- Feature Name 1
  Double,                                 !- Feature Data Type 1
  0.60960000000000003,                    !- Feature Value 1
  SizingInfoWindowOverhangOffset,         !- Feature Name 2
  Double,                                 !- Feature Data Type 2
  0.15240000000000001;                    !- Feature Value 2

OS:ShadingSurfaceGroup,
  {3122ff2d-0aaa-400b-acb1-3c6d1c29c132}, !- Handle
  Surface 10 - Window 2 Shading Surfaces, !- Name
  Space,                                  !- Shading Surface Type
  {fa0d1302-2982-41ef-af3f-76427be6ebed}, !- Space Name
  ,                                       !- Direction of Relative North {deg}
  ,                                       !- X Origin {m}
  ,                                       !- Y Origin {m}
  ,                                       !- Z Origin {m}
  {adf2cd71-39af-490c-a062-6cd25d4a30a4}; !- Shaded Object Name

OS:ShadingSurface,
  {fa15c3fd-c48a-4307-a6ed-eb23823470fd}, !- Handle
  Surface 10 - Window 2 - res overhangs,  !- Name
  ,                                       !- Construction Name
  {3122ff2d-0aaa-400b-acb1-3c6d1c29c132}, !- Shading Surface Group Name
  ,                                       !- Transmittance Schedule Name
  ,                                       !- Number of Vertices
  13.6310703908387, 3.31961931095085, 2.286, !- X,Y,Z Vertex 1 {m}
  13.6310703908387, 2.14992506513979, 2.286, !- X,Y,Z Vertex 2 {m}
  14.2406703908387, 2.14992506513979, 2.286, !- X,Y,Z Vertex 3 {m}
  14.2406703908387, 3.31961931095085, 2.286; !- X,Y,Z Vertex 4 {m}

OS:AdditionalProperties,
  {e07b2349-0598-40c3-9fc6-462efc55b7ed}, !- Handle
  {adf2cd71-39af-490c-a062-6cd25d4a30a4}, !- Object Name
  SizingInfoWindowOverhangDepth,          !- Feature Name 1
  Double,                                 !- Feature Data Type 1
  0.60960000000000003,                    !- Feature Value 1
  SizingInfoWindowOverhangOffset,         !- Feature Name 2
  Double,                                 !- Feature Data Type 2
  0.15240000000000001;                    !- Feature Value 2

OS:ShadingSurfaceGroup,
  {4d37798a-2bad-400b-a6e2-cda71860dd49}, !- Handle
  Surface 2 - Window 2 Shading Surfaces,  !- Name
  Space,                                  !- Shading Surface Type
  {5a0517bb-41ed-48fa-a015-2ba6869bebf8}, !- Space Name
  ,                                       !- Direction of Relative North {deg}
  ,                                       !- X Origin {m}
  ,                                       !- Y Origin {m}
  ,                                       !- Z Origin {m}
  {8a9240f5-9c39-4c8c-a9d1-2594fdee961a}; !- Shaded Object Name

OS:ShadingSurface,
  {55f291e0-dabd-4628-b04c-7e4a2773a75c}, !- Handle
  Surface 2 - Window 2 - res overhangs,   !- Name
  ,                                       !- Construction Name
  {4d37798a-2bad-400b-a6e2-cda71860dd49}, !- Shading Surface Group Name
  ,                                       !- Transmittance Schedule Name
  ,                                       !- Number of Vertices
  0, 3.49591588446851, 2.286,             !- X,Y,Z Vertex 1 {m}
  0, 4.66561013027957, 2.286,             !- X,Y,Z Vertex 2 {m}
  -0.6096, 4.66561013027957, 2.286,       !- X,Y,Z Vertex 3 {m}
  -0.6096, 3.49591588446851, 2.286;       !- X,Y,Z Vertex 4 {m}

OS:AdditionalProperties,
  {21a6dbf6-b9f9-46f1-9e71-579be1520ff1}, !- Handle
  {8a9240f5-9c39-4c8c-a9d1-2594fdee961a}, !- Object Name
  SizingInfoWindowOverhangDepth,          !- Feature Name 1
  Double,                                 !- Feature Data Type 1
  0.60960000000000003,                    !- Feature Value 1
  SizingInfoWindowOverhangOffset,         !- Feature Name 2
  Double,                                 !- Feature Data Type 2
  0.15240000000000001;                    !- Feature Value 2

OS:ShadingSurfaceGroup,
  {3d85a68c-2e8a-4a1a-a3e1-67a1068a54f9}, !- Handle
  Surface 2 - Window 3 Shading Surfaces,  !- Name
  Space,                                  !- Shading Surface Type
  {5a0517bb-41ed-48fa-a015-2ba6869bebf8}, !- Space Name
  ,                                       !- Direction of Relative North {deg}
  ,                                       !- X Origin {m}
  ,                                       !- Y Origin {m}
  ,                                       !- Z Origin {m}
  {1961c803-eed5-4eda-9563-4976fc00780d}; !- Shaded Object Name

OS:ShadingSurface,
  {d97f7168-1f85-4522-bcc2-8393c8db24c4}, !- Handle
  Surface 2 - Window 3 - res overhangs,   !- Name
  ,                                       !- Construction Name
  {3d85a68c-2e8a-4a1a-a3e1-67a1068a54f9}, !- Shading Surface Group Name
  ,                                       !- Transmittance Schedule Name
  ,                                       !- Number of Vertices
  0, 1.68699794223426, 2.286,             !- X,Y,Z Vertex 1 {m}
  0, 2.85669218804532, 2.286,             !- X,Y,Z Vertex 2 {m}
  -0.6096, 2.85669218804532, 2.286,       !- X,Y,Z Vertex 3 {m}
  -0.6096, 1.68699794223426, 2.286;       !- X,Y,Z Vertex 4 {m}

OS:AdditionalProperties,
  {4a3e994c-3c9f-4b04-9a26-ed2dd99d5f82}, !- Handle
  {1961c803-eed5-4eda-9563-4976fc00780d}, !- Object Name
  SizingInfoWindowOverhangDepth,          !- Feature Name 1
  Double,                                 !- Feature Data Type 1
  0.60960000000000003,                    !- Feature Value 1
  SizingInfoWindowOverhangOffset,         !- Feature Name 2
  Double,                                 !- Feature Data Type 2
  0.15240000000000001;                    !- Feature Value 2

OS:ShadingSurfaceGroup,
  {ceca70b4-aacf-4848-89d6-d13c0e780589}, !- Handle
  Surface 8 - Window 2 Shading Surfaces,  !- Name
  Space,                                  !- Shading Surface Type
  {fa0d1302-2982-41ef-af3f-76427be6ebed}, !- Space Name
  ,                                       !- Direction of Relative North {deg}
  ,                                       !- X Origin {m}
  ,                                       !- Y Origin {m}
  ,                                       !- Z Origin {m}
  {6d5e6886-c6b7-4788-87ff-d30c0e4e66c0}; !- Shaded Object Name

OS:ShadingSurface,
  {4e73b955-d1bc-4a44-814c-4cd7ef7b7467}, !- Handle
  Surface 8 - Window 2 - res overhangs,   !- Name
  ,                                       !- Construction Name
  {ceca70b4-aacf-4848-89d6-d13c0e780589}, !- Shading Surface Group Name
  ,                                       !- Transmittance Schedule Name
  ,                                       !- Number of Vertices
  0, 3.49591588446851, 2.286,             !- X,Y,Z Vertex 1 {m}
  0, 4.66561013027957, 2.286,             !- X,Y,Z Vertex 2 {m}
  -0.6096, 4.66561013027957, 2.286,       !- X,Y,Z Vertex 3 {m}
  -0.6096, 3.49591588446851, 2.286;       !- X,Y,Z Vertex 4 {m}

OS:AdditionalProperties,
  {074d6b64-35ad-487e-9964-83ed281b6dee}, !- Handle
  {6d5e6886-c6b7-4788-87ff-d30c0e4e66c0}, !- Object Name
  SizingInfoWindowOverhangDepth,          !- Feature Name 1
  Double,                                 !- Feature Data Type 1
  0.60960000000000003,                    !- Feature Value 1
  SizingInfoWindowOverhangOffset,         !- Feature Name 2
  Double,                                 !- Feature Data Type 2
  0.15240000000000001;                    !- Feature Value 2

OS:ShadingSurfaceGroup,
  {07a50b39-f11e-45c5-b248-7b162c3dd7bb}, !- Handle
  Surface 8 - Window 3 Shading Surfaces,  !- Name
  Space,                                  !- Shading Surface Type
  {fa0d1302-2982-41ef-af3f-76427be6ebed}, !- Space Name
  ,                                       !- Direction of Relative North {deg}
  ,                                       !- X Origin {m}
  ,                                       !- Y Origin {m}
  ,                                       !- Z Origin {m}
  {5fc1b161-edd9-4c60-a631-659c2d4d53e6}; !- Shaded Object Name

OS:ShadingSurface,
  {be5db6e5-b901-4284-97ac-eb856e2f1981}, !- Handle
  Surface 8 - Window 3 - res overhangs,   !- Name
  ,                                       !- Construction Name
  {07a50b39-f11e-45c5-b248-7b162c3dd7bb}, !- Shading Surface Group Name
  ,                                       !- Transmittance Schedule Name
  ,                                       !- Number of Vertices
  0, 1.68699794223426, 2.286,             !- X,Y,Z Vertex 1 {m}
  0, 2.85669218804532, 2.286,             !- X,Y,Z Vertex 2 {m}
  -0.6096, 2.85669218804532, 2.286,       !- X,Y,Z Vertex 3 {m}
  -0.6096, 1.68699794223426, 2.286;       !- X,Y,Z Vertex 4 {m}

OS:AdditionalProperties,
  {4533ef88-fade-473f-9083-a9109fe89cdc}, !- Handle
  {5fc1b161-edd9-4c60-a631-659c2d4d53e6}, !- Object Name
  SizingInfoWindowOverhangDepth,          !- Feature Name 1
  Double,                                 !- Feature Data Type 1
  0.60960000000000003,                    !- Feature Value 1
  SizingInfoWindowOverhangOffset,         !- Feature Name 2
  Double,                                 !- Feature Data Type 2
  0.15240000000000001;                    !- Feature Value 2

OS:ShadingSurfaceGroup,
  {c72d52e6-f773-45c0-bfa7-a5876982ddbb}, !- Handle
  Surface 4 - Window 1 Shading Surfaces,  !- Name
  Space,                                  !- Shading Surface Type
  {5a0517bb-41ed-48fa-a015-2ba6869bebf8}, !- Space Name
  ,                                       !- Direction of Relative North {deg}
  ,                                       !- X Origin {m}
  ,                                       !- Y Origin {m}
  ,                                       !- Z Origin {m}
  {3e921eec-93e3-4f2f-b519-54fa53df6aa7}; !- Shaded Object Name

OS:ShadingSurface,
  {2ce682dc-6733-4f8a-8a2d-580821b0a31a}, !- Handle
  Surface 4 - Window 1 - res overhangs,   !- Name
  ,                                       !- Construction Name
  {c72d52e6-f773-45c0-bfa7-a5876982ddbb}, !- Shading Surface Group Name
  ,                                       !- Transmittance Schedule Name
  ,                                       !- Number of Vertices
  13.6310703908387, 2.39376506513979, 2.286, !- X,Y,Z Vertex 1 {m}
  13.6310703908387, 1.22407081932873, 2.286, !- X,Y,Z Vertex 2 {m}
  14.2406703908387, 1.22407081932873, 2.286, !- X,Y,Z Vertex 3 {m}
  14.2406703908387, 2.39376506513979, 2.286; !- X,Y,Z Vertex 4 {m}

OS:AdditionalProperties,
  {df9a8e70-72b0-4a82-a54e-8f19f2b51a6d}, !- Handle
  {3e921eec-93e3-4f2f-b519-54fa53df6aa7}, !- Object Name
  SizingInfoWindowOverhangDepth,          !- Feature Name 1
  Double,                                 !- Feature Data Type 1
  0.60960000000000003,                    !- Feature Value 1
  SizingInfoWindowOverhangOffset,         !- Feature Name 2
  Double,                                 !- Feature Data Type 2
  0.15240000000000001;                    !- Feature Value 2

OS:ShadingSurfaceGroup,
  {0f956104-e178-4c21-b65d-3b51c5f16289}, !- Handle
  Surface 4 - Window 2 Shading Surfaces,  !- Name
  Space,                                  !- Shading Surface Type
  {5a0517bb-41ed-48fa-a015-2ba6869bebf8}, !- Space Name
  ,                                       !- Direction of Relative North {deg}
  ,                                       !- X Origin {m}
  ,                                       !- Y Origin {m}
  ,                                       !- Z Origin {m}
  {527e4d77-a719-452c-8cb2-69b18f1cd8be}; !- Shaded Object Name

OS:ShadingSurface,
  {11eaa531-ebbf-44de-9a2f-2d191ddaa7bb}, !- Handle
  Surface 4 - Window 2 - res overhangs,   !- Name
  ,                                       !- Construction Name
  {0f956104-e178-4c21-b65d-3b51c5f16289}, !- Shading Surface Group Name
  ,                                       !- Transmittance Schedule Name
  ,                                       !- Number of Vertices
  13.6310703908387, 3.31961931095085, 2.286, !- X,Y,Z Vertex 1 {m}
  13.6310703908387, 2.14992506513979, 2.286, !- X,Y,Z Vertex 2 {m}
  14.2406703908387, 2.14992506513979, 2.286, !- X,Y,Z Vertex 3 {m}
  14.2406703908387, 3.31961931095085, 2.286; !- X,Y,Z Vertex 4 {m}

OS:AdditionalProperties,
  {07bc05cc-c981-4ae6-b8e1-24fc5c5550ce}, !- Handle
  {527e4d77-a719-452c-8cb2-69b18f1cd8be}, !- Object Name
  SizingInfoWindowOverhangDepth,          !- Feature Name 1
  Double,                                 !- Feature Data Type 1
  0.60960000000000003,                    !- Feature Value 1
  SizingInfoWindowOverhangOffset,         !- Feature Name 2
  Double,                                 !- Feature Data Type 2
  0.15240000000000001;                    !- Feature Value 2

OS:ShadingSurfaceGroup,
  {1de9855d-18ce-4a7a-b928-d0a332455bc2}, !- Handle
  Surface 4 - Window 3 Shading Surfaces,  !- Name
  Space,                                  !- Shading Surface Type
  {5a0517bb-41ed-48fa-a015-2ba6869bebf8}, !- Space Name
  ,                                       !- Direction of Relative North {deg}
  ,                                       !- X Origin {m}
  ,                                       !- Y Origin {m}
  ,                                       !- Z Origin {m}
  {ccb9ac56-5058-45cb-a644-d332e59178d4}; !- Shaded Object Name

OS:ShadingSurface,
  {2ea6f234-6a99-4511-a387-f96b64b10b21}, !- Handle
  Surface 4 - Window 3 - res overhangs,   !- Name
  ,                                       !- Construction Name
  {1de9855d-18ce-4a7a-b928-d0a332455bc2}, !- Shading Surface Group Name
  ,                                       !- Transmittance Schedule Name
  ,                                       !- Number of Vertices
  13.6310703908387, 5.1285372531851, 2.286, !- X,Y,Z Vertex 1 {m}
  13.6310703908387, 3.95884300737404, 2.286, !- X,Y,Z Vertex 2 {m}
  14.2406703908387, 3.95884300737404, 2.286, !- X,Y,Z Vertex 3 {m}
  14.2406703908387, 5.1285372531851, 2.286; !- X,Y,Z Vertex 4 {m}

OS:AdditionalProperties,
  {1f63a198-54fc-424a-9ab6-1b7d1ca7d79a}, !- Handle
  {ccb9ac56-5058-45cb-a644-d332e59178d4}, !- Object Name
  SizingInfoWindowOverhangDepth,          !- Feature Name 1
  Double,                                 !- Feature Data Type 1
  0.60960000000000003,                    !- Feature Value 1
  SizingInfoWindowOverhangOffset,         !- Feature Name 2
  Double,                                 !- Feature Data Type 2
  0.15240000000000001;                    !- Feature Value 2

OS:ShadingSurfaceGroup,
  {508775b3-ea1f-436e-a626-a10d68e47af9}, !- Handle
  Surface 10 - Window 1 Shading Surfaces, !- Name
  Space,                                  !- Shading Surface Type
  {fa0d1302-2982-41ef-af3f-76427be6ebed}, !- Space Name
  ,                                       !- Direction of Relative North {deg}
  ,                                       !- X Origin {m}
  ,                                       !- Y Origin {m}
  ,                                       !- Z Origin {m}
  {87123077-c198-4367-a936-872caa5964df}; !- Shaded Object Name

OS:ShadingSurface,
  {83583055-79f8-4e8e-a398-32428189a454}, !- Handle
  Surface 10 - Window 1 - res overhangs,  !- Name
  ,                                       !- Construction Name
  {508775b3-ea1f-436e-a626-a10d68e47af9}, !- Shading Surface Group Name
  ,                                       !- Transmittance Schedule Name
  ,                                       !- Number of Vertices
  13.6310703908387, 2.39376506513979, 2.286, !- X,Y,Z Vertex 1 {m}
  13.6310703908387, 1.22407081932873, 2.286, !- X,Y,Z Vertex 2 {m}
  14.2406703908387, 1.22407081932873, 2.286, !- X,Y,Z Vertex 3 {m}
  14.2406703908387, 2.39376506513979, 2.286; !- X,Y,Z Vertex 4 {m}

OS:AdditionalProperties,
  {0fd23b09-629b-4a7e-b511-defd5dc95ef7}, !- Handle
  {87123077-c198-4367-a936-872caa5964df}, !- Object Name
  SizingInfoWindowOverhangDepth,          !- Feature Name 1
  Double,                                 !- Feature Data Type 1
  0.60960000000000003,                    !- Feature Value 1
  SizingInfoWindowOverhangOffset,         !- Feature Name 2
  Double,                                 !- Feature Data Type 2
  0.15240000000000001;                    !- Feature Value 2

OS:Schedule:Ruleset,
  {9f264e00-c46c-4ffe-8acb-c627436e46db}, !- Handle
  Window shading schedule,                !- Name
  {849e8036-022e-409c-9e55-cda99c0992ec}, !- Schedule Type Limits Name
  {120fe0ae-2d58-4321-9a8e-b31bd2bf0b9f}; !- Default Day Schedule Name

OS:Schedule:Day,
  {120fe0ae-2d58-4321-9a8e-b31bd2bf0b9f}, !- Handle
  Schedule Day 4,                         !- Name
  {849e8036-022e-409c-9e55-cda99c0992ec}, !- Schedule Type Limits Name
  ,                                       !- Interpolate to Timestep
  24,                                     !- Hour 1
  0,                                      !- Minute 1
  0;                                      !- Value Until Time 1

OS:Schedule:Rule,
  {4c8e6342-226e-45ef-8701-6fec874343d4}, !- Handle
  Window shading schedule allday rule1,   !- Name
  {9f264e00-c46c-4ffe-8acb-c627436e46db}, !- Schedule Ruleset Name
  11,                                     !- Rule Order
  {da2dcba6-2f6f-4d4a-a18d-365159109afe}, !- Day Schedule Name
  Yes,                                    !- Apply Sunday
  Yes,                                    !- Apply Monday
  Yes,                                    !- Apply Tuesday
  Yes,                                    !- Apply Wednesday
  Yes,                                    !- Apply Thursday
  Yes,                                    !- Apply Friday
  Yes,                                    !- Apply Saturday
  DateRange,                              !- Date Specification Type
  1,                                      !- Start Month
  1,                                      !- Start Day
  1,                                      !- End Month
  31;                                     !- End Day

OS:Schedule:Day,
  {da2dcba6-2f6f-4d4a-a18d-365159109afe}, !- Handle
  Window shading schedule allday1,        !- Name
  {849e8036-022e-409c-9e55-cda99c0992ec}, !- Schedule Type Limits Name
  ,                                       !- Interpolate to Timestep
  24,                                     !- Hour 1
  0,                                      !- Minute 1
  0;                                      !- Value Until Time 1

OS:Schedule:Rule,
  {ece07a98-435b-4423-a1b3-ecb84e4b0fdf}, !- Handle
  Window shading schedule allday rule2,   !- Name
  {9f264e00-c46c-4ffe-8acb-c627436e46db}, !- Schedule Ruleset Name
  10,                                     !- Rule Order
  {e788dabd-8f0e-4e12-bf17-adf99d051900}, !- Day Schedule Name
  Yes,                                    !- Apply Sunday
  Yes,                                    !- Apply Monday
  Yes,                                    !- Apply Tuesday
  Yes,                                    !- Apply Wednesday
  Yes,                                    !- Apply Thursday
  Yes,                                    !- Apply Friday
  Yes,                                    !- Apply Saturday
  DateRange,                              !- Date Specification Type
  2,                                      !- Start Month
  1,                                      !- Start Day
  2,                                      !- End Month
  28;                                     !- End Day

OS:Schedule:Day,
  {e788dabd-8f0e-4e12-bf17-adf99d051900}, !- Handle
  Window shading schedule allday2,        !- Name
  {849e8036-022e-409c-9e55-cda99c0992ec}, !- Schedule Type Limits Name
  ,                                       !- Interpolate to Timestep
  24,                                     !- Hour 1
  0,                                      !- Minute 1
  0;                                      !- Value Until Time 1

OS:Schedule:Rule,
  {ff28d0f6-abb0-45a4-a56e-4b5ac7c57433}, !- Handle
  Window shading schedule allday rule3,   !- Name
  {9f264e00-c46c-4ffe-8acb-c627436e46db}, !- Schedule Ruleset Name
  9,                                      !- Rule Order
  {b2392bbc-3721-4b2b-8578-14fcb5292100}, !- Day Schedule Name
  Yes,                                    !- Apply Sunday
  Yes,                                    !- Apply Monday
  Yes,                                    !- Apply Tuesday
  Yes,                                    !- Apply Wednesday
  Yes,                                    !- Apply Thursday
  Yes,                                    !- Apply Friday
  Yes,                                    !- Apply Saturday
  DateRange,                              !- Date Specification Type
  3,                                      !- Start Month
  1,                                      !- Start Day
  3,                                      !- End Month
  31;                                     !- End Day

OS:Schedule:Day,
  {b2392bbc-3721-4b2b-8578-14fcb5292100}, !- Handle
  Window shading schedule allday3,        !- Name
  {849e8036-022e-409c-9e55-cda99c0992ec}, !- Schedule Type Limits Name
  ,                                       !- Interpolate to Timestep
  24,                                     !- Hour 1
  0,                                      !- Minute 1
  0;                                      !- Value Until Time 1

OS:Schedule:Rule,
  {17830e74-43c2-40cc-9712-8f7ebf3dd5d6}, !- Handle
  Window shading schedule allday rule4,   !- Name
  {9f264e00-c46c-4ffe-8acb-c627436e46db}, !- Schedule Ruleset Name
  8,                                      !- Rule Order
  {37a49dd9-f5c3-49e8-bfc5-e4e80a04ae17}, !- Day Schedule Name
  Yes,                                    !- Apply Sunday
  Yes,                                    !- Apply Monday
  Yes,                                    !- Apply Tuesday
  Yes,                                    !- Apply Wednesday
  Yes,                                    !- Apply Thursday
  Yes,                                    !- Apply Friday
  Yes,                                    !- Apply Saturday
  DateRange,                              !- Date Specification Type
  4,                                      !- Start Month
  1,                                      !- Start Day
  4,                                      !- End Month
  30;                                     !- End Day

OS:Schedule:Day,
  {37a49dd9-f5c3-49e8-bfc5-e4e80a04ae17}, !- Handle
  Window shading schedule allday4,        !- Name
  {849e8036-022e-409c-9e55-cda99c0992ec}, !- Schedule Type Limits Name
  ,                                       !- Interpolate to Timestep
  24,                                     !- Hour 1
  0,                                      !- Minute 1
  0;                                      !- Value Until Time 1

OS:Schedule:Rule,
  {21f1d948-5a62-4a17-8b0b-0135f4e9e23c}, !- Handle
  Window shading schedule allday rule5,   !- Name
  {9f264e00-c46c-4ffe-8acb-c627436e46db}, !- Schedule Ruleset Name
  7,                                      !- Rule Order
  {6d77fc24-3919-484f-9b19-88fa76bcc2c4}, !- Day Schedule Name
  Yes,                                    !- Apply Sunday
  Yes,                                    !- Apply Monday
  Yes,                                    !- Apply Tuesday
  Yes,                                    !- Apply Wednesday
  Yes,                                    !- Apply Thursday
  Yes,                                    !- Apply Friday
  Yes,                                    !- Apply Saturday
  DateRange,                              !- Date Specification Type
  5,                                      !- Start Month
  1,                                      !- Start Day
  5,                                      !- End Month
  31;                                     !- End Day

OS:Schedule:Day,
  {6d77fc24-3919-484f-9b19-88fa76bcc2c4}, !- Handle
  Window shading schedule allday5,        !- Name
  {849e8036-022e-409c-9e55-cda99c0992ec}, !- Schedule Type Limits Name
  ,                                       !- Interpolate to Timestep
  24,                                     !- Hour 1
  0,                                      !- Minute 1
  1;                                      !- Value Until Time 1

OS:Schedule:Rule,
  {2a6bcce7-1f56-453d-9ccd-840127eadf1f}, !- Handle
  Window shading schedule allday rule6,   !- Name
  {9f264e00-c46c-4ffe-8acb-c627436e46db}, !- Schedule Ruleset Name
  6,                                      !- Rule Order
  {79f44870-61da-499b-99e9-e763f3293dd7}, !- Day Schedule Name
  Yes,                                    !- Apply Sunday
  Yes,                                    !- Apply Monday
  Yes,                                    !- Apply Tuesday
  Yes,                                    !- Apply Wednesday
  Yes,                                    !- Apply Thursday
  Yes,                                    !- Apply Friday
  Yes,                                    !- Apply Saturday
  DateRange,                              !- Date Specification Type
  6,                                      !- Start Month
  1,                                      !- Start Day
  6,                                      !- End Month
  30;                                     !- End Day

OS:Schedule:Day,
  {79f44870-61da-499b-99e9-e763f3293dd7}, !- Handle
  Window shading schedule allday6,        !- Name
  {849e8036-022e-409c-9e55-cda99c0992ec}, !- Schedule Type Limits Name
  ,                                       !- Interpolate to Timestep
  24,                                     !- Hour 1
  0,                                      !- Minute 1
  1;                                      !- Value Until Time 1

OS:Schedule:Rule,
  {c9ad854d-963f-4d96-8d30-27cc93f9a211}, !- Handle
  Window shading schedule allday rule7,   !- Name
  {9f264e00-c46c-4ffe-8acb-c627436e46db}, !- Schedule Ruleset Name
  5,                                      !- Rule Order
  {e9e4c2c7-5029-4229-a920-bbc4beeca9d1}, !- Day Schedule Name
  Yes,                                    !- Apply Sunday
  Yes,                                    !- Apply Monday
  Yes,                                    !- Apply Tuesday
  Yes,                                    !- Apply Wednesday
  Yes,                                    !- Apply Thursday
  Yes,                                    !- Apply Friday
  Yes,                                    !- Apply Saturday
  DateRange,                              !- Date Specification Type
  7,                                      !- Start Month
  1,                                      !- Start Day
  7,                                      !- End Month
  31;                                     !- End Day

OS:Schedule:Day,
  {e9e4c2c7-5029-4229-a920-bbc4beeca9d1}, !- Handle
  Window shading schedule allday7,        !- Name
  {849e8036-022e-409c-9e55-cda99c0992ec}, !- Schedule Type Limits Name
  ,                                       !- Interpolate to Timestep
  24,                                     !- Hour 1
  0,                                      !- Minute 1
  1;                                      !- Value Until Time 1

OS:Schedule:Rule,
  {fa160917-8323-4dcb-a1ba-6db3aab1a420}, !- Handle
  Window shading schedule allday rule8,   !- Name
  {9f264e00-c46c-4ffe-8acb-c627436e46db}, !- Schedule Ruleset Name
  4,                                      !- Rule Order
  {e48b7b3a-96b7-449e-9877-476547e48c4f}, !- Day Schedule Name
  Yes,                                    !- Apply Sunday
  Yes,                                    !- Apply Monday
  Yes,                                    !- Apply Tuesday
  Yes,                                    !- Apply Wednesday
  Yes,                                    !- Apply Thursday
  Yes,                                    !- Apply Friday
  Yes,                                    !- Apply Saturday
  DateRange,                              !- Date Specification Type
  8,                                      !- Start Month
  1,                                      !- Start Day
  8,                                      !- End Month
  31;                                     !- End Day

OS:Schedule:Day,
  {e48b7b3a-96b7-449e-9877-476547e48c4f}, !- Handle
  Window shading schedule allday8,        !- Name
  {849e8036-022e-409c-9e55-cda99c0992ec}, !- Schedule Type Limits Name
  ,                                       !- Interpolate to Timestep
  24,                                     !- Hour 1
  0,                                      !- Minute 1
  1;                                      !- Value Until Time 1

OS:Schedule:Rule,
  {94ddc2f7-1635-419a-8c97-075d743601b6}, !- Handle
  Window shading schedule allday rule9,   !- Name
  {9f264e00-c46c-4ffe-8acb-c627436e46db}, !- Schedule Ruleset Name
  3,                                      !- Rule Order
  {b4def486-4f35-4383-8d68-2f9377fbe757}, !- Day Schedule Name
  Yes,                                    !- Apply Sunday
  Yes,                                    !- Apply Monday
  Yes,                                    !- Apply Tuesday
  Yes,                                    !- Apply Wednesday
  Yes,                                    !- Apply Thursday
  Yes,                                    !- Apply Friday
  Yes,                                    !- Apply Saturday
  DateRange,                              !- Date Specification Type
  9,                                      !- Start Month
  1,                                      !- Start Day
  9,                                      !- End Month
  30;                                     !- End Day

OS:Schedule:Day,
  {b4def486-4f35-4383-8d68-2f9377fbe757}, !- Handle
  Window shading schedule allday9,        !- Name
  {849e8036-022e-409c-9e55-cda99c0992ec}, !- Schedule Type Limits Name
  ,                                       !- Interpolate to Timestep
  24,                                     !- Hour 1
  0,                                      !- Minute 1
  1;                                      !- Value Until Time 1

OS:Schedule:Rule,
  {f0304647-05ca-4415-ae2e-ecdaaa6f37e3}, !- Handle
  Window shading schedule allday rule10,  !- Name
  {9f264e00-c46c-4ffe-8acb-c627436e46db}, !- Schedule Ruleset Name
  2,                                      !- Rule Order
  {c72d7684-5348-48b6-b53e-39e8a3e12d59}, !- Day Schedule Name
  Yes,                                    !- Apply Sunday
  Yes,                                    !- Apply Monday
  Yes,                                    !- Apply Tuesday
  Yes,                                    !- Apply Wednesday
  Yes,                                    !- Apply Thursday
  Yes,                                    !- Apply Friday
  Yes,                                    !- Apply Saturday
  DateRange,                              !- Date Specification Type
  10,                                     !- Start Month
  1,                                      !- Start Day
  10,                                     !- End Month
  31;                                     !- End Day

OS:Schedule:Day,
  {c72d7684-5348-48b6-b53e-39e8a3e12d59}, !- Handle
  Window shading schedule allday10,       !- Name
  {849e8036-022e-409c-9e55-cda99c0992ec}, !- Schedule Type Limits Name
  ,                                       !- Interpolate to Timestep
  24,                                     !- Hour 1
  0,                                      !- Minute 1
  1;                                      !- Value Until Time 1

OS:Schedule:Rule,
  {ae314fad-879d-45e4-aeeb-00012122cba0}, !- Handle
  Window shading schedule allday rule11,  !- Name
  {9f264e00-c46c-4ffe-8acb-c627436e46db}, !- Schedule Ruleset Name
  1,                                      !- Rule Order
  {7a1019d4-75ed-4d2b-bd19-51949c42eddc}, !- Day Schedule Name
  Yes,                                    !- Apply Sunday
  Yes,                                    !- Apply Monday
  Yes,                                    !- Apply Tuesday
  Yes,                                    !- Apply Wednesday
  Yes,                                    !- Apply Thursday
  Yes,                                    !- Apply Friday
  Yes,                                    !- Apply Saturday
  DateRange,                              !- Date Specification Type
  11,                                     !- Start Month
  1,                                      !- Start Day
  11,                                     !- End Month
  30;                                     !- End Day

OS:Schedule:Day,
  {7a1019d4-75ed-4d2b-bd19-51949c42eddc}, !- Handle
  Window shading schedule allday11,       !- Name
  {849e8036-022e-409c-9e55-cda99c0992ec}, !- Schedule Type Limits Name
  ,                                       !- Interpolate to Timestep
  24,                                     !- Hour 1
  0,                                      !- Minute 1
  0;                                      !- Value Until Time 1

OS:Schedule:Rule,
  {a39c6123-f99e-459e-a21d-9ed372ffcce9}, !- Handle
  Window shading schedule allday rule12,  !- Name
  {9f264e00-c46c-4ffe-8acb-c627436e46db}, !- Schedule Ruleset Name
  0,                                      !- Rule Order
  {47ca7e21-00c0-44a5-bbad-0fecf6ea5c98}, !- Day Schedule Name
  Yes,                                    !- Apply Sunday
  Yes,                                    !- Apply Monday
  Yes,                                    !- Apply Tuesday
  Yes,                                    !- Apply Wednesday
  Yes,                                    !- Apply Thursday
  Yes,                                    !- Apply Friday
  Yes,                                    !- Apply Saturday
  DateRange,                              !- Date Specification Type
  12,                                     !- Start Month
  1,                                      !- Start Day
  12,                                     !- End Month
  31;                                     !- End Day

OS:Schedule:Day,
  {47ca7e21-00c0-44a5-bbad-0fecf6ea5c98}, !- Handle
  Window shading schedule allday12,       !- Name
  {849e8036-022e-409c-9e55-cda99c0992ec}, !- Schedule Type Limits Name
  ,                                       !- Interpolate to Timestep
  24,                                     !- Hour 1
  0,                                      !- Minute 1
  0;                                      !- Value Until Time 1

OS:WindowMaterial:Shade,
  {a199b122-28b2-4b41-b3be-061e87078db5}, !- Handle
  CoolingShade,                           !- Name
  0.999,                                  !- Solar Transmittance {dimensionless}
  0.000990000000000001,                   !- Solar Reflectance {dimensionless}
  0.999,                                  !- Visible Transmittance {dimensionless}
  0.000990000000000001,                   !- Visible Reflectance {dimensionless}
  1e-05,                                  !- Thermal Hemispherical Emissivity {dimensionless}
  0.999,                                  !- Thermal Transmittance {dimensionless}
  0.0001,                                 !- Thickness {m}
  10000,                                  !- Conductivity {W/m-K}
  0.001,                                  !- Shade to Glass Distance {m}
  0,                                      !- Top Opening Multiplier
  0,                                      !- Bottom Opening Multiplier
  0,                                      !- Left-Side Opening Multiplier
  0,                                      !- Right-Side Opening Multiplier
  0;                                      !- Airflow Permeability {dimensionless}

OS:ShadingControl,
  {74050331-4cab-404d-8841-a072c7bf48eb}, !- Handle
  WindowShadingControl,                   !- Name
  InteriorShade,                          !- Shading Type
  ,                                       !- Construction with Shading Name
  {a199b122-28b2-4b41-b3be-061e87078db5}, !- Shading Device Material Name
  OnIfScheduleAllows,                     !- Shading Control Type
  {9f264e00-c46c-4ffe-8acb-c627436e46db}, !- Schedule Name
  ,                                       !- Setpoint
  Yes;                                    !- Shading Control Is Scheduled

OS:WindowMaterial:SimpleGlazingSystem,
  {d0f8eaea-c6db-4f99-851a-cb91ed7bdcbd}, !- Handle
  WindowMaterial,                         !- Name
  2.10086,                                !- U-Factor {W/m2-K}
  0.21;                                   !- Solar Heat Gain Coefficient

OS:Construction,
  {59b3211f-b905-45bc-9303-4dd060e0ff23}, !- Handle
  WindowConstruction,                     !- Name
  ,                                       !- Surface Rendering Name
  {d0f8eaea-c6db-4f99-851a-cb91ed7bdcbd}; !- Layer 1
=======
>>>>>>> fcfe5a62
<|MERGE_RESOLUTION|>--- conflicted
+++ resolved
@@ -1,69 +1,41 @@
 !- NOTE: Auto-generated from /test/osw_files/SFD_2000sqft_2story_SL_UA_Denver_Windows_OneConstruction.osw
 
 OS:Version,
-<<<<<<< HEAD
-  {8a52a041-1a8f-48a2-84cf-60e7ffde7dc8}, !- Handle
-  3.0.1;                                  !- Version Identifier
+  {c9c0c715-fb05-4f3e-bea6-9b1f8c92fbca}, !- Handle
+  2.9.0;                                  !- Version Identifier
 
 OS:SimulationControl,
-  {23c52774-8930-4e23-b194-4a58c27e7f46}, !- Handle
-=======
-  {5c7354f8-e057-4cb8-9329-f12e331d39fa}, !- Handle
-  2.9.0;                                  !- Version Identifier
-
-OS:SimulationControl,
-  {235fb092-2f64-4c30-89ee-fbe199b8a7c3}, !- Handle
->>>>>>> fcfe5a62
+  {72a15eab-36fa-4570-a1a5-0e3cdf482cd2}, !- Handle
   ,                                       !- Do Zone Sizing Calculation
   ,                                       !- Do System Sizing Calculation
   ,                                       !- Do Plant Sizing Calculation
   No;                                     !- Run Simulation for Sizing Periods
 
 OS:Timestep,
-<<<<<<< HEAD
-  {fc46a15b-5e4c-4a69-a0c3-547df4437818}, !- Handle
+  {f03e792f-d8e8-442a-8583-c5c9d4432995}, !- Handle
   6;                                      !- Number of Timesteps per Hour
 
 OS:ShadowCalculation,
-  {5854eba4-ce27-4954-b997-3e57791277bd}, !- Handle
-  PolygonClipping,                        !- Shading Calculation Method
-  ,                                       !- Shading Calculation Update Frequency Method
-  20,                                     !- Shading Calculation Update Frequency
-  15000,                                  !- Maximum Figures in Shadow Overlap Calculations
-  ,                                       !- Polygon Clipping Algorithm
-  512,                                    !- Pixel Counting Resolution
-  ,                                       !- Sky Diffuse Modeling Algorithm
-  No,                                     !- Output External Shading Calculation Results
-  No,                                     !- Disable Self-Shading Within Shading Zone Groups
-  No;                                     !- Disable Self-Shading From Shading Zone Groups to Other Zones
-
-OS:WeatherFile,
-  {8cedfb64-33cd-4eee-8e61-3d7f9c0803a9}, !- Handle
-=======
-  {97d799dd-ef9d-4d32-8122-be24e2dbf8e9}, !- Handle
-  6;                                      !- Number of Timesteps per Hour
-
-OS:ShadowCalculation,
-  {e6ea0ad3-85fc-46ae-975d-4117912b6077}, !- Handle
+  {16f437f6-8390-4ba5-9864-bce18c232fae}, !- Handle
   20,                                     !- Calculation Frequency
   200;                                    !- Maximum Figures in Shadow Overlap Calculations
 
 OS:SurfaceConvectionAlgorithm:Outside,
-  {ce7e89e4-abc5-4e28-99b6-b4b2ba39a9b6}, !- Handle
+  {d19998ea-2a76-41dd-93f2-3e58c4721997}, !- Handle
   DOE-2;                                  !- Algorithm
 
 OS:SurfaceConvectionAlgorithm:Inside,
-  {bc6a6527-d70c-4e5f-942e-bf0c4c796152}, !- Handle
+  {081690a1-54df-4711-99ba-690919beb710}, !- Handle
   TARP;                                   !- Algorithm
 
 OS:ZoneCapacitanceMultiplier:ResearchSpecial,
-  {2fe3b7b8-5a34-4f48-a979-c0d755afd17c}, !- Handle
+  {e3314fc4-63fa-4363-a357-f2033e677ab0}, !- Handle
   3.6,                                    !- Temperature Capacity Multiplier
   15,                                     !- Humidity Capacity Multiplier
   ;                                       !- Carbon Dioxide Capacity Multiplier
 
 OS:RunPeriod,
-  {c02cfe47-eac9-4e7a-b6a0-363f134cee7d}, !- Handle
+  {a8d5214f-682b-4af6-9f97-9905abee46f5}, !- Handle
   Run Period 1,                           !- Name
   1,                                      !- Begin Month
   1,                                      !- Begin Day of Month
@@ -77,14 +49,13 @@
   ;                                       !- Number of Times Runperiod to be Repeated
 
 OS:YearDescription,
-  {fd8cbab8-a2af-480d-8328-7fd5e10e3eef}, !- Handle
+  {49c5de41-b239-4ec3-8776-bec2ccde2d0d}, !- Handle
   2007,                                   !- Calendar Year
   ,                                       !- Day of Week for Start Day
   ;                                       !- Is Leap Year
 
 OS:WeatherFile,
-  {95829aaf-966b-495f-9d15-04ca63b35561}, !- Handle
->>>>>>> fcfe5a62
+  {876a6be8-1b41-4dfa-a031-49a9704363aa}, !- Handle
   Denver Intl Ap,                         !- City
   CO,                                     !- State Province Region
   USA,                                    !- Country
@@ -94,17 +65,12 @@
   -104.65,                                !- Longitude {deg}
   -7,                                     !- Time Zone {hr}
   1650,                                   !- Elevation {m}
-  C:/OpenStudio/OpenStudio-BuildStock/resources/measures/HPXMLtoOpenStudio/weather/USA_CO_Denver.Intl.AP.725650_TMY3.epw, !- Url
+  file:../weather/USA_CO_Denver.Intl.AP.725650_TMY3.epw, !- Url
   E23378AA;                               !- Checksum
 
 OS:AdditionalProperties,
-<<<<<<< HEAD
-  {1175978f-7e77-4082-a290-9f3ef5bef0fd}, !- Handle
-  {8cedfb64-33cd-4eee-8e61-3d7f9c0803a9}, !- Object Name
-=======
-  {a2b5f9d8-9813-4c92-a37b-d7ee14beb38c}, !- Handle
-  {95829aaf-966b-495f-9d15-04ca63b35561}, !- Object Name
->>>>>>> fcfe5a62
+  {72cf56f7-acef-48a2-b277-2b6b7f0524f0}, !- Handle
+  {876a6be8-1b41-4dfa-a031-49a9704363aa}, !- Object Name
   EPWHeaderCity,                          !- Feature Name 1
   String,                                 !- Feature Data Type 1
   Denver Intl Ap,                         !- Feature Value 1
@@ -211,15 +177,8 @@
   Double,                                 !- Feature Data Type 35
   84;                                     !- Feature Value 35
 
-OS:YearDescription,
-  {6d639954-a84e-4534-9258-6081816d7ed3}; !- Handle
-
 OS:Site,
-<<<<<<< HEAD
-  {03c35398-e48a-4c31-830b-a34dcaa7a8c5}, !- Handle
-=======
-  {3d1a2107-96b6-481c-ac16-506475587762}, !- Handle
->>>>>>> fcfe5a62
+  {cb447fcc-b373-436a-9825-8d9725438acc}, !- Handle
   Denver Intl Ap_CO_USA,                  !- Name
   39.83,                                  !- Latitude {deg}
   -104.65,                                !- Longitude {deg}
@@ -228,45 +187,32 @@
   ;                                       !- Terrain
 
 OS:ClimateZones,
-<<<<<<< HEAD
-  {262b387f-ffef-4c2e-a234-f94f5a0e398e}, !- Handle
-  Building America,                       !- Climate Zone Institution Name 1
-=======
-  {0f649cb0-00b7-41bb-bc93-4a0f12ede31c}, !- Handle
+  {bf52d2fe-a721-45d0-b04c-04f7dd669d8b}, !- Handle
   ,                                       !- Active Institution
   ,                                       !- Active Year
   ,                                       !- Climate Zone Institution Name 1
->>>>>>> fcfe5a62
   ,                                       !- Climate Zone Document Name 1
-  0,                                      !- Climate Zone Document Year 1
-  Cold;                                   !- Climate Zone Value 1
+  ,                                       !- Climate Zone Document Year 1
+  ,                                       !- Climate Zone Value 1
+  Building America,                       !- Climate Zone Institution Name 2
+  ,                                       !- Climate Zone Document Name 2
+  0,                                      !- Climate Zone Document Year 2
+  Cold;                                   !- Climate Zone Value 2
 
 OS:Site:WaterMainsTemperature,
-<<<<<<< HEAD
-  {f4ddae0c-c39e-4cd2-95a3-2d04d6accdd8}, !- Handle
-=======
-  {f7d0a2a9-0eb0-4da9-8750-efb3eacc073c}, !- Handle
->>>>>>> fcfe5a62
+  {587064d2-86ba-4726-a4a1-27a5fee4d42b}, !- Handle
   Correlation,                            !- Calculation Method
   ,                                       !- Temperature Schedule Name
   10.8753424657535,                       !- Annual Average Outdoor Air Temperature {C}
   23.1524007936508;                       !- Maximum Difference In Monthly Average Outdoor Air Temperatures {deltaC}
 
 OS:RunPeriodControl:DaylightSavingTime,
-<<<<<<< HEAD
-  {e430c58f-fb0d-4c82-be0d-48aaf1d9ccf7}, !- Handle
-=======
-  {02c90361-7068-4edb-afb9-dd133e115679}, !- Handle
->>>>>>> fcfe5a62
+  {e783cf2a-9f61-4b83-9e6d-22a6bfe4f862}, !- Handle
   4/7,                                    !- Start Date
   10/26;                                  !- End Date
 
 OS:Site:GroundTemperature:Deep,
-<<<<<<< HEAD
-  {42ef4aaf-ea5e-416f-a79d-585c0e9dd838}, !- Handle
-=======
-  {daa251e1-eecf-4312-b725-c6db3caa2fdc}, !- Handle
->>>>>>> fcfe5a62
+  {19e02ac4-f453-4404-9146-d46dcd97cc67}, !- Handle
   10.8753424657535,                       !- January Deep Ground Temperature {C}
   10.8753424657535,                       !- February Deep Ground Temperature {C}
   10.8753424657535,                       !- March Deep Ground Temperature {C}
@@ -281,11 +227,7 @@
   10.8753424657535;                       !- December Deep Ground Temperature {C}
 
 OS:Building,
-<<<<<<< HEAD
-  {435e9759-1172-48bd-ab8e-b872c7454152}, !- Handle
-=======
-  {7db454db-bdf0-4b48-ae5c-83ca929f894c}, !- Handle
->>>>>>> fcfe5a62
+  {3493b284-9300-42c1-8646-34212cec5f06}, !- Handle
   Building 1,                             !- Name
   ,                                       !- Building Sector Type
   ,                                       !- North Axis {deg}
@@ -300,13 +242,8 @@
   1;                                      !- Standards Number of Living Units
 
 OS:AdditionalProperties,
-<<<<<<< HEAD
-  {3ab21d38-cfa5-4de2-ad7e-a57433c873b9}, !- Handle
-  {435e9759-1172-48bd-ab8e-b872c7454152}, !- Object Name
-=======
-  {a9dd5230-6764-489c-9446-70314c47addc}, !- Handle
-  {7db454db-bdf0-4b48-ae5c-83ca929f894c}, !- Object Name
->>>>>>> fcfe5a62
+  {87096d88-412e-4ff9-a89c-26c0de7f7aa3}, !- Handle
+  {3493b284-9300-42c1-8646-34212cec5f06}, !- Object Name
   Total Units Represented,                !- Feature Name 1
   Integer,                                !- Feature Data Type 1
   1,                                      !- Feature Value 1
@@ -315,11 +252,7 @@
   1;                                      !- Feature Value 2
 
 OS:ThermalZone,
-<<<<<<< HEAD
-  {ca8db487-9877-4b3a-952d-02ed80623c15}, !- Handle
-=======
-  {6cdda709-d4ca-4174-a24b-02e0bdbfd812}, !- Handle
->>>>>>> fcfe5a62
+  {d1ae7d99-4731-46d0-a45d-57882fcb1a60}, !- Handle
   living zone,                            !- Name
   ,                                       !- Multiplier
   ,                                       !- Ceiling Height {m}
@@ -328,17 +261,10 @@
   ,                                       !- Zone Inside Convection Algorithm
   ,                                       !- Zone Outside Convection Algorithm
   ,                                       !- Zone Conditioning Equipment List Name
-<<<<<<< HEAD
-  {22b834c7-3229-4845-85a3-31b8bab5f75f}, !- Zone Air Inlet Port List
-  {fcfd4eb9-89cd-45bd-b1e0-e36df33e2719}, !- Zone Air Exhaust Port List
-  {9ed151dd-afb7-4f86-9dba-f43e66309a9d}, !- Zone Air Node Name
-  {44d94814-03b7-47c5-a5a1-f46889c29e5e}, !- Zone Return Air Port List
-=======
-  {c46b3242-43dd-47bf-8354-68090067a167}, !- Zone Air Inlet Port List
-  {6ea99013-7b6b-4d67-921a-a408d10084eb}, !- Zone Air Exhaust Port List
-  {1b9ee70f-dac6-4b98-b990-09c942811c69}, !- Zone Air Node Name
-  {a5b44a27-adca-4372-85d7-105527ec588b}, !- Zone Return Air Port List
->>>>>>> fcfe5a62
+  {0e96bb94-d400-4fe3-a150-0df4a21b0ff8}, !- Zone Air Inlet Port List
+  {b1bfa934-d3e7-48c1-b88c-6998799ad6cf}, !- Zone Air Exhaust Port List
+  {9b45afe1-663a-44ae-be79-657ac99c1fed}, !- Zone Air Node Name
+  {ca3c00c3-669b-428c-ae41-cc31bb7eca12}, !- Zone Return Air Port List
   ,                                       !- Primary Daylighting Control Name
   ,                                       !- Fraction of Zone Controlled by Primary Daylighting Control
   ,                                       !- Secondary Daylighting Control Name
@@ -349,71 +275,37 @@
   No;                                     !- Use Ideal Air Loads
 
 OS:Node,
-<<<<<<< HEAD
-  {e7873803-a5e6-4241-9863-23c4e07b43de}, !- Handle
+  {2d1117c3-72d1-4035-8d68-410fe75d4ccf}, !- Handle
   Node 1,                                 !- Name
-  {9ed151dd-afb7-4f86-9dba-f43e66309a9d}, !- Inlet Port
+  {9b45afe1-663a-44ae-be79-657ac99c1fed}, !- Inlet Port
   ;                                       !- Outlet Port
 
 OS:Connection,
-  {9ed151dd-afb7-4f86-9dba-f43e66309a9d}, !- Handle
-  {e9e55c82-4b2f-42f4-be1f-4ccc8d167eed}, !- Name
-  {ca8db487-9877-4b3a-952d-02ed80623c15}, !- Source Object
+  {9b45afe1-663a-44ae-be79-657ac99c1fed}, !- Handle
+  {0d4ff8fc-52c6-49c8-ad82-99034eca1bd8}, !- Name
+  {d1ae7d99-4731-46d0-a45d-57882fcb1a60}, !- Source Object
   11,                                     !- Outlet Port
-  {e7873803-a5e6-4241-9863-23c4e07b43de}, !- Target Object
+  {2d1117c3-72d1-4035-8d68-410fe75d4ccf}, !- Target Object
   2;                                      !- Inlet Port
 
 OS:PortList,
-  {22b834c7-3229-4845-85a3-31b8bab5f75f}, !- Handle
-  {47781669-d675-41dc-b738-0dee4a7f4ef5}, !- Name
-  {ca8db487-9877-4b3a-952d-02ed80623c15}; !- HVAC Component
+  {0e96bb94-d400-4fe3-a150-0df4a21b0ff8}, !- Handle
+  {75d66beb-69a8-46d7-9746-1f56cd3362fd}, !- Name
+  {d1ae7d99-4731-46d0-a45d-57882fcb1a60}; !- HVAC Component
 
 OS:PortList,
-  {fcfd4eb9-89cd-45bd-b1e0-e36df33e2719}, !- Handle
-  {02a78c23-cf58-447c-857a-0a9f8d772cda}, !- Name
-  {ca8db487-9877-4b3a-952d-02ed80623c15}; !- HVAC Component
+  {b1bfa934-d3e7-48c1-b88c-6998799ad6cf}, !- Handle
+  {7e639750-51cd-4611-a527-e85494a631e7}, !- Name
+  {d1ae7d99-4731-46d0-a45d-57882fcb1a60}; !- HVAC Component
 
 OS:PortList,
-  {44d94814-03b7-47c5-a5a1-f46889c29e5e}, !- Handle
-  {54800513-4752-4be6-bc23-d7bf4fba59fa}, !- Name
-  {ca8db487-9877-4b3a-952d-02ed80623c15}; !- HVAC Component
+  {ca3c00c3-669b-428c-ae41-cc31bb7eca12}, !- Handle
+  {3db84da5-5c04-47d1-98c8-1866ab10982c}, !- Name
+  {d1ae7d99-4731-46d0-a45d-57882fcb1a60}; !- HVAC Component
 
 OS:Sizing:Zone,
-  {ef1f7b16-a6fb-4930-b641-861329dfea9f}, !- Handle
-  {ca8db487-9877-4b3a-952d-02ed80623c15}, !- Zone or ZoneList Name
-=======
-  {d02e1c4a-51c9-46af-bd30-b3ba230cf987}, !- Handle
-  Node 1,                                 !- Name
-  {1b9ee70f-dac6-4b98-b990-09c942811c69}, !- Inlet Port
-  ;                                       !- Outlet Port
-
-OS:Connection,
-  {1b9ee70f-dac6-4b98-b990-09c942811c69}, !- Handle
-  {a7a07768-7732-4ba8-9966-4442e0b0bc13}, !- Name
-  {6cdda709-d4ca-4174-a24b-02e0bdbfd812}, !- Source Object
-  11,                                     !- Outlet Port
-  {d02e1c4a-51c9-46af-bd30-b3ba230cf987}, !- Target Object
-  2;                                      !- Inlet Port
-
-OS:PortList,
-  {c46b3242-43dd-47bf-8354-68090067a167}, !- Handle
-  {3d51ce65-912b-45a3-a861-be282025dc68}, !- Name
-  {6cdda709-d4ca-4174-a24b-02e0bdbfd812}; !- HVAC Component
-
-OS:PortList,
-  {6ea99013-7b6b-4d67-921a-a408d10084eb}, !- Handle
-  {ab02ee8b-76d6-4010-bd84-e381a89a1b46}, !- Name
-  {6cdda709-d4ca-4174-a24b-02e0bdbfd812}; !- HVAC Component
-
-OS:PortList,
-  {a5b44a27-adca-4372-85d7-105527ec588b}, !- Handle
-  {a60c2034-36aa-4049-b9db-492407ef0c0c}, !- Name
-  {6cdda709-d4ca-4174-a24b-02e0bdbfd812}; !- HVAC Component
-
-OS:Sizing:Zone,
-  {49e36a3e-f99d-4a14-ad0e-9964692e5c67}, !- Handle
-  {6cdda709-d4ca-4174-a24b-02e0bdbfd812}, !- Zone or ZoneList Name
->>>>>>> fcfe5a62
+  {a0a332b5-6214-4a24-a7c1-69e20adf5cb9}, !- Handle
+  {d1ae7d99-4731-46d0-a45d-57882fcb1a60}, !- Zone or ZoneList Name
   SupplyAirTemperature,                   !- Zone Cooling Design Supply Air Temperature Input Method
   14,                                     !- Zone Cooling Design Supply Air Temperature {C}
   11.11,                                  !- Zone Cooling Design Supply Air Temperature Difference {deltaC}
@@ -434,31 +326,22 @@
   ,                                       !- Heating Maximum Air Flow per Zone Floor Area {m3/s-m2}
   ,                                       !- Heating Maximum Air Flow {m3/s}
   ,                                       !- Heating Maximum Air Flow Fraction
+  ,                                       !- Design Zone Air Distribution Effectiveness in Cooling Mode
+  ,                                       !- Design Zone Air Distribution Effectiveness in Heating Mode
   No,                                     !- Account for Dedicated Outdoor Air System
   NeutralSupplyAir,                       !- Dedicated Outdoor Air System Control Strategy
   autosize,                               !- Dedicated Outdoor Air Low Setpoint Temperature for Design {C}
   autosize;                               !- Dedicated Outdoor Air High Setpoint Temperature for Design {C}
 
 OS:ZoneHVAC:EquipmentList,
-<<<<<<< HEAD
-  {3085aee2-b7f8-4481-8f20-74300c606417}, !- Handle
+  {a20e6551-b182-4063-a282-6a1e5f42808c}, !- Handle
   Zone HVAC Equipment List 1,             !- Name
-  {ca8db487-9877-4b3a-952d-02ed80623c15}; !- Thermal Zone
+  {d1ae7d99-4731-46d0-a45d-57882fcb1a60}; !- Thermal Zone
 
 OS:Space,
-  {5a0517bb-41ed-48fa-a015-2ba6869bebf8}, !- Handle
+  {2060dec4-40b6-4543-9d1a-a39004441e0e}, !- Handle
   living space,                           !- Name
-  {53b17949-d0a6-4a0c-b7cc-80470a85d89b}, !- Space Type Name
-=======
-  {38bf0233-1499-4a95-ad61-71b835536ede}, !- Handle
-  Zone HVAC Equipment List 1,             !- Name
-  {6cdda709-d4ca-4174-a24b-02e0bdbfd812}; !- Thermal Zone
-
-OS:Space,
-  {37936b4d-6eeb-4199-9128-21d0a1158f59}, !- Handle
-  living space,                           !- Name
-  {65b57b76-72cf-48e4-b5b6-aa086422544f}, !- Space Type Name
->>>>>>> fcfe5a62
+  {fe931135-6e29-4ea5-a7e1-0fc4a0116fd8}, !- Space Type Name
   ,                                       !- Default Construction Set Name
   ,                                       !- Default Schedule Set Name
   -0,                                     !- Direction of Relative North {deg}
@@ -466,31 +349,17 @@
   0,                                      !- Y Origin {m}
   0,                                      !- Z Origin {m}
   ,                                       !- Building Story Name
-<<<<<<< HEAD
-  {ca8db487-9877-4b3a-952d-02ed80623c15}, !- Thermal Zone Name
+  {d1ae7d99-4731-46d0-a45d-57882fcb1a60}, !- Thermal Zone Name
   ,                                       !- Part of Total Floor Area
   ,                                       !- Design Specification Outdoor Air Object Name
-  {16050876-afb9-4e7d-8fe7-0f7b1f0c797b}; !- Building Unit Name
-
-OS:Surface,
-  {9ac3b818-76b8-4659-8c3c-a36e2b170cdc}, !- Handle
+  {587f4496-8b7b-456c-ab2a-e8f3c81f1a60}; !- Building Unit Name
+
+OS:Surface,
+  {f010f26d-da64-4895-8e14-d702b7bcbf6d}, !- Handle
   Surface 1,                              !- Name
   Floor,                                  !- Surface Type
   ,                                       !- Construction Name
-  {5a0517bb-41ed-48fa-a015-2ba6869bebf8}, !- Space Name
-=======
-  {6cdda709-d4ca-4174-a24b-02e0bdbfd812}, !- Thermal Zone Name
-  ,                                       !- Part of Total Floor Area
-  ,                                       !- Design Specification Outdoor Air Object Name
-  {c6500c2c-6757-4686-8872-dd8ee956c795}; !- Building Unit Name
-
-OS:Surface,
-  {d64023a5-32d4-425d-8f2d-b883605968e7}, !- Handle
-  Surface 1,                              !- Name
-  Floor,                                  !- Surface Type
-  ,                                       !- Construction Name
-  {37936b4d-6eeb-4199-9128-21d0a1158f59}, !- Space Name
->>>>>>> fcfe5a62
+  {2060dec4-40b6-4543-9d1a-a39004441e0e}, !- Space Name
   Foundation,                             !- Outside Boundary Condition
   ,                                       !- Outside Boundary Condition Object
   NoSun,                                  !- Sun Exposure
@@ -503,19 +372,11 @@
   13.6310703908387, 0, 0;                 !- X,Y,Z Vertex 4 {m}
 
 OS:Surface,
-<<<<<<< HEAD
-  {3c959792-7da9-40c7-ac30-58195e66870d}, !- Handle
+  {702c9bc3-475d-4e81-9feb-8bc9ad773e2b}, !- Handle
   Surface 2,                              !- Name
   Wall,                                   !- Surface Type
   ,                                       !- Construction Name
-  {5a0517bb-41ed-48fa-a015-2ba6869bebf8}, !- Space Name
-=======
-  {87ce5e82-2ad2-493e-85d9-ea51ebba043e}, !- Handle
-  Surface 2,                              !- Name
-  Wall,                                   !- Surface Type
-  ,                                       !- Construction Name
-  {37936b4d-6eeb-4199-9128-21d0a1158f59}, !- Space Name
->>>>>>> fcfe5a62
+  {2060dec4-40b6-4543-9d1a-a39004441e0e}, !- Space Name
   Outdoors,                               !- Outside Boundary Condition
   ,                                       !- Outside Boundary Condition Object
   SunExposed,                             !- Sun Exposure
@@ -528,19 +389,11 @@
   0, 0, 2.4384;                           !- X,Y,Z Vertex 4 {m}
 
 OS:Surface,
-<<<<<<< HEAD
-  {15eb79bf-339e-488d-86e0-955228b19634}, !- Handle
+  {92ee74bb-f900-460c-be26-f177b0067c52}, !- Handle
   Surface 3,                              !- Name
   Wall,                                   !- Surface Type
   ,                                       !- Construction Name
-  {5a0517bb-41ed-48fa-a015-2ba6869bebf8}, !- Space Name
-=======
-  {9a656896-cff4-4181-9fe0-76a55de70927}, !- Handle
-  Surface 3,                              !- Name
-  Wall,                                   !- Surface Type
-  ,                                       !- Construction Name
-  {37936b4d-6eeb-4199-9128-21d0a1158f59}, !- Space Name
->>>>>>> fcfe5a62
+  {2060dec4-40b6-4543-9d1a-a39004441e0e}, !- Space Name
   Outdoors,                               !- Outside Boundary Condition
   ,                                       !- Outside Boundary Condition Object
   SunExposed,                             !- Sun Exposure
@@ -553,19 +406,11 @@
   0, 6.81553519541936, 2.4384;            !- X,Y,Z Vertex 4 {m}
 
 OS:Surface,
-<<<<<<< HEAD
-  {eb170e88-0dee-4b7a-ae0a-10673db66ad9}, !- Handle
+  {d550c762-5e2b-4b2d-9119-38d878791c49}, !- Handle
   Surface 4,                              !- Name
   Wall,                                   !- Surface Type
   ,                                       !- Construction Name
-  {5a0517bb-41ed-48fa-a015-2ba6869bebf8}, !- Space Name
-=======
-  {a620c505-103e-4842-a824-ac92e1e765c3}, !- Handle
-  Surface 4,                              !- Name
-  Wall,                                   !- Surface Type
-  ,                                       !- Construction Name
-  {37936b4d-6eeb-4199-9128-21d0a1158f59}, !- Space Name
->>>>>>> fcfe5a62
+  {2060dec4-40b6-4543-9d1a-a39004441e0e}, !- Space Name
   Outdoors,                               !- Outside Boundary Condition
   ,                                       !- Outside Boundary Condition Object
   SunExposed,                             !- Sun Exposure
@@ -578,19 +423,11 @@
   13.6310703908387, 6.81553519541936, 2.4384; !- X,Y,Z Vertex 4 {m}
 
 OS:Surface,
-<<<<<<< HEAD
-  {894c5ea5-aecd-4b1f-a50b-a93fd8bc316e}, !- Handle
+  {d727725a-fd71-4959-9fd7-c8734a776d1a}, !- Handle
   Surface 5,                              !- Name
   Wall,                                   !- Surface Type
   ,                                       !- Construction Name
-  {5a0517bb-41ed-48fa-a015-2ba6869bebf8}, !- Space Name
-=======
-  {4dae3835-93b9-4515-a8eb-4ea54b0e45c0}, !- Handle
-  Surface 5,                              !- Name
-  Wall,                                   !- Surface Type
-  ,                                       !- Construction Name
-  {37936b4d-6eeb-4199-9128-21d0a1158f59}, !- Space Name
->>>>>>> fcfe5a62
+  {2060dec4-40b6-4543-9d1a-a39004441e0e}, !- Space Name
   Outdoors,                               !- Outside Boundary Condition
   ,                                       !- Outside Boundary Condition Object
   SunExposed,                             !- Sun Exposure
@@ -603,23 +440,13 @@
   13.6310703908387, 0, 2.4384;            !- X,Y,Z Vertex 4 {m}
 
 OS:Surface,
-<<<<<<< HEAD
-  {10227e35-c7c5-409e-b6d3-ec10bb5d53fa}, !- Handle
+  {f8feeb18-2509-431b-9d88-2a60c2bfb9c4}, !- Handle
   Surface 6,                              !- Name
   RoofCeiling,                            !- Surface Type
   ,                                       !- Construction Name
-  {5a0517bb-41ed-48fa-a015-2ba6869bebf8}, !- Space Name
+  {2060dec4-40b6-4543-9d1a-a39004441e0e}, !- Space Name
   Surface,                                !- Outside Boundary Condition
-  {6b64c7de-1b99-4060-97df-e31cb808cd35}, !- Outside Boundary Condition Object
-=======
-  {2118181c-4bba-4454-b406-287a845302f2}, !- Handle
-  Surface 6,                              !- Name
-  RoofCeiling,                            !- Surface Type
-  ,                                       !- Construction Name
-  {37936b4d-6eeb-4199-9128-21d0a1158f59}, !- Space Name
-  Surface,                                !- Outside Boundary Condition
-  {84385b49-9f26-430c-8732-0fa60f0c269e}, !- Outside Boundary Condition Object
->>>>>>> fcfe5a62
+  {c4af4815-4e0e-412c-a641-06bbcac649cb}, !- Outside Boundary Condition Object
   NoSun,                                  !- Sun Exposure
   NoWind,                                 !- Wind Exposure
   ,                                       !- View Factor to Ground
@@ -630,11 +457,7 @@
   0, 0, 2.4384;                           !- X,Y,Z Vertex 4 {m}
 
 OS:SpaceType,
-<<<<<<< HEAD
-  {53b17949-d0a6-4a0c-b7cc-80470a85d89b}, !- Handle
-=======
-  {65b57b76-72cf-48e4-b5b6-aa086422544f}, !- Handle
->>>>>>> fcfe5a62
+  {fe931135-6e29-4ea5-a7e1-0fc4a0116fd8}, !- Handle
   Space Type 1,                           !- Name
   ,                                       !- Default Construction Set Name
   ,                                       !- Default Schedule Set Name
@@ -645,15 +468,9 @@
   living;                                 !- Standards Space Type
 
 OS:Space,
-<<<<<<< HEAD
-  {fa0d1302-2982-41ef-af3f-76427be6ebed}, !- Handle
+  {5a1bd546-6780-4ec4-9c48-7a39f389241e}, !- Handle
   living space|story 2,                   !- Name
-  {53b17949-d0a6-4a0c-b7cc-80470a85d89b}, !- Space Type Name
-=======
-  {71b87193-8505-43b8-bd57-7948e9b29c71}, !- Handle
-  living space|story 2,                   !- Name
-  {65b57b76-72cf-48e4-b5b6-aa086422544f}, !- Space Type Name
->>>>>>> fcfe5a62
+  {fe931135-6e29-4ea5-a7e1-0fc4a0116fd8}, !- Space Type Name
   ,                                       !- Default Construction Set Name
   ,                                       !- Default Schedule Set Name
   -0,                                     !- Direction of Relative North {deg}
@@ -661,35 +478,19 @@
   0,                                      !- Y Origin {m}
   2.4384,                                 !- Z Origin {m}
   ,                                       !- Building Story Name
-<<<<<<< HEAD
-  {ca8db487-9877-4b3a-952d-02ed80623c15}, !- Thermal Zone Name
+  {d1ae7d99-4731-46d0-a45d-57882fcb1a60}, !- Thermal Zone Name
   ,                                       !- Part of Total Floor Area
   ,                                       !- Design Specification Outdoor Air Object Name
-  {16050876-afb9-4e7d-8fe7-0f7b1f0c797b}; !- Building Unit Name
-
-OS:Surface,
-  {6b64c7de-1b99-4060-97df-e31cb808cd35}, !- Handle
+  {587f4496-8b7b-456c-ab2a-e8f3c81f1a60}; !- Building Unit Name
+
+OS:Surface,
+  {c4af4815-4e0e-412c-a641-06bbcac649cb}, !- Handle
   Surface 7,                              !- Name
   Floor,                                  !- Surface Type
   ,                                       !- Construction Name
-  {fa0d1302-2982-41ef-af3f-76427be6ebed}, !- Space Name
+  {5a1bd546-6780-4ec4-9c48-7a39f389241e}, !- Space Name
   Surface,                                !- Outside Boundary Condition
-  {10227e35-c7c5-409e-b6d3-ec10bb5d53fa}, !- Outside Boundary Condition Object
-=======
-  {6cdda709-d4ca-4174-a24b-02e0bdbfd812}, !- Thermal Zone Name
-  ,                                       !- Part of Total Floor Area
-  ,                                       !- Design Specification Outdoor Air Object Name
-  {c6500c2c-6757-4686-8872-dd8ee956c795}; !- Building Unit Name
-
-OS:Surface,
-  {84385b49-9f26-430c-8732-0fa60f0c269e}, !- Handle
-  Surface 7,                              !- Name
-  Floor,                                  !- Surface Type
-  ,                                       !- Construction Name
-  {71b87193-8505-43b8-bd57-7948e9b29c71}, !- Space Name
-  Surface,                                !- Outside Boundary Condition
-  {2118181c-4bba-4454-b406-287a845302f2}, !- Outside Boundary Condition Object
->>>>>>> fcfe5a62
+  {f8feeb18-2509-431b-9d88-2a60c2bfb9c4}, !- Outside Boundary Condition Object
   NoSun,                                  !- Sun Exposure
   NoWind,                                 !- Wind Exposure
   ,                                       !- View Factor to Ground
@@ -700,19 +501,11 @@
   13.6310703908387, 0, 0;                 !- X,Y,Z Vertex 4 {m}
 
 OS:Surface,
-<<<<<<< HEAD
-  {51921017-d76a-48ac-8b58-b70f6083637d}, !- Handle
+  {f512362f-1c6c-4021-9ea2-1f0283029772}, !- Handle
   Surface 8,                              !- Name
   Wall,                                   !- Surface Type
   ,                                       !- Construction Name
-  {fa0d1302-2982-41ef-af3f-76427be6ebed}, !- Space Name
-=======
-  {6b728d21-1e55-4e14-97f2-593a1dd5bf8a}, !- Handle
-  Surface 8,                              !- Name
-  Wall,                                   !- Surface Type
-  ,                                       !- Construction Name
-  {71b87193-8505-43b8-bd57-7948e9b29c71}, !- Space Name
->>>>>>> fcfe5a62
+  {5a1bd546-6780-4ec4-9c48-7a39f389241e}, !- Space Name
   Outdoors,                               !- Outside Boundary Condition
   ,                                       !- Outside Boundary Condition Object
   SunExposed,                             !- Sun Exposure
@@ -725,19 +518,11 @@
   0, 0, 2.4384;                           !- X,Y,Z Vertex 4 {m}
 
 OS:Surface,
-<<<<<<< HEAD
-  {bf832fb2-1d07-4499-8f58-c5936e95b557}, !- Handle
+  {10acda96-8f90-4aaa-995c-0f2b35f7468b}, !- Handle
   Surface 9,                              !- Name
   Wall,                                   !- Surface Type
   ,                                       !- Construction Name
-  {fa0d1302-2982-41ef-af3f-76427be6ebed}, !- Space Name
-=======
-  {5f6577db-d17f-41df-9439-714f1a4b30da}, !- Handle
-  Surface 9,                              !- Name
-  Wall,                                   !- Surface Type
-  ,                                       !- Construction Name
-  {71b87193-8505-43b8-bd57-7948e9b29c71}, !- Space Name
->>>>>>> fcfe5a62
+  {5a1bd546-6780-4ec4-9c48-7a39f389241e}, !- Space Name
   Outdoors,                               !- Outside Boundary Condition
   ,                                       !- Outside Boundary Condition Object
   SunExposed,                             !- Sun Exposure
@@ -750,19 +535,11 @@
   0, 6.81553519541936, 2.4384;            !- X,Y,Z Vertex 4 {m}
 
 OS:Surface,
-<<<<<<< HEAD
-  {6793e409-185b-499a-bd35-5e6f6e9dee05}, !- Handle
+  {3f288705-d8f4-491c-aea7-8ea67d850f00}, !- Handle
   Surface 10,                             !- Name
   Wall,                                   !- Surface Type
   ,                                       !- Construction Name
-  {fa0d1302-2982-41ef-af3f-76427be6ebed}, !- Space Name
-=======
-  {daefe4a8-7853-423d-bf71-c141296f39f5}, !- Handle
-  Surface 10,                             !- Name
-  Wall,                                   !- Surface Type
-  ,                                       !- Construction Name
-  {71b87193-8505-43b8-bd57-7948e9b29c71}, !- Space Name
->>>>>>> fcfe5a62
+  {5a1bd546-6780-4ec4-9c48-7a39f389241e}, !- Space Name
   Outdoors,                               !- Outside Boundary Condition
   ,                                       !- Outside Boundary Condition Object
   SunExposed,                             !- Sun Exposure
@@ -775,19 +552,11 @@
   13.6310703908387, 6.81553519541936, 2.4384; !- X,Y,Z Vertex 4 {m}
 
 OS:Surface,
-<<<<<<< HEAD
-  {512d0616-814f-48ef-9d41-b5d58f7eec49}, !- Handle
+  {9c16a9ea-6ef4-4841-b3fa-7fca97b9d954}, !- Handle
   Surface 11,                             !- Name
   Wall,                                   !- Surface Type
   ,                                       !- Construction Name
-  {fa0d1302-2982-41ef-af3f-76427be6ebed}, !- Space Name
-=======
-  {4641b733-52b2-459f-a817-f6da830301b4}, !- Handle
-  Surface 11,                             !- Name
-  Wall,                                   !- Surface Type
-  ,                                       !- Construction Name
-  {71b87193-8505-43b8-bd57-7948e9b29c71}, !- Space Name
->>>>>>> fcfe5a62
+  {5a1bd546-6780-4ec4-9c48-7a39f389241e}, !- Space Name
   Outdoors,                               !- Outside Boundary Condition
   ,                                       !- Outside Boundary Condition Object
   SunExposed,                             !- Sun Exposure
@@ -800,23 +569,13 @@
   13.6310703908387, 0, 2.4384;            !- X,Y,Z Vertex 4 {m}
 
 OS:Surface,
-<<<<<<< HEAD
-  {5c0eb08d-a64f-4174-802b-8846dd28396c}, !- Handle
+  {5a1407af-8ffa-4d91-ac5e-38d6e02cfd0c}, !- Handle
   Surface 12,                             !- Name
   RoofCeiling,                            !- Surface Type
   ,                                       !- Construction Name
-  {fa0d1302-2982-41ef-af3f-76427be6ebed}, !- Space Name
+  {5a1bd546-6780-4ec4-9c48-7a39f389241e}, !- Space Name
   Surface,                                !- Outside Boundary Condition
-  {28e19e48-5f2b-4dd2-8bdd-1e3933c2fa89}, !- Outside Boundary Condition Object
-=======
-  {cf4c18ed-db07-409e-b27d-eb95747f80a4}, !- Handle
-  Surface 12,                             !- Name
-  RoofCeiling,                            !- Surface Type
-  ,                                       !- Construction Name
-  {71b87193-8505-43b8-bd57-7948e9b29c71}, !- Space Name
-  Surface,                                !- Outside Boundary Condition
-  {4fdf11e4-b2b8-4315-83c8-7cf55f7bf286}, !- Outside Boundary Condition Object
->>>>>>> fcfe5a62
+  {6496bc14-29ae-44dc-8cad-a505a3b784a3}, !- Outside Boundary Condition Object
   NoSun,                                  !- Sun Exposure
   NoWind,                                 !- Wind Exposure
   ,                                       !- View Factor to Ground
@@ -827,23 +586,13 @@
   0, 0, 2.4384;                           !- X,Y,Z Vertex 4 {m}
 
 OS:Surface,
-<<<<<<< HEAD
-  {28e19e48-5f2b-4dd2-8bdd-1e3933c2fa89}, !- Handle
+  {6496bc14-29ae-44dc-8cad-a505a3b784a3}, !- Handle
   Surface 13,                             !- Name
   Floor,                                  !- Surface Type
   ,                                       !- Construction Name
-  {a796bbae-342a-406a-b11d-6c710386c270}, !- Space Name
+  {d5f7a16c-afb4-4662-9bf6-f7f39f6f8a2b}, !- Space Name
   Surface,                                !- Outside Boundary Condition
-  {5c0eb08d-a64f-4174-802b-8846dd28396c}, !- Outside Boundary Condition Object
-=======
-  {4fdf11e4-b2b8-4315-83c8-7cf55f7bf286}, !- Handle
-  Surface 13,                             !- Name
-  Floor,                                  !- Surface Type
-  ,                                       !- Construction Name
-  {bcddcdd7-d582-42d6-834e-cff067e8a8f2}, !- Space Name
-  Surface,                                !- Outside Boundary Condition
-  {cf4c18ed-db07-409e-b27d-eb95747f80a4}, !- Outside Boundary Condition Object
->>>>>>> fcfe5a62
+  {5a1407af-8ffa-4d91-ac5e-38d6e02cfd0c}, !- Outside Boundary Condition Object
   NoSun,                                  !- Sun Exposure
   NoWind,                                 !- Wind Exposure
   ,                                       !- View Factor to Ground
@@ -854,19 +603,11 @@
   0, 0, 0;                                !- X,Y,Z Vertex 4 {m}
 
 OS:Surface,
-<<<<<<< HEAD
-  {88c3a7af-27bd-4c65-a2fb-a235139d860a}, !- Handle
+  {59039046-d2e5-4d2e-a8dc-4d30aacb5885}, !- Handle
   Surface 14,                             !- Name
   RoofCeiling,                            !- Surface Type
   ,                                       !- Construction Name
-  {a796bbae-342a-406a-b11d-6c710386c270}, !- Space Name
-=======
-  {d2ba9623-88bd-4bd3-95dc-ef497e825b7f}, !- Handle
-  Surface 14,                             !- Name
-  RoofCeiling,                            !- Surface Type
-  ,                                       !- Construction Name
-  {bcddcdd7-d582-42d6-834e-cff067e8a8f2}, !- Space Name
->>>>>>> fcfe5a62
+  {d5f7a16c-afb4-4662-9bf6-f7f39f6f8a2b}, !- Space Name
   Outdoors,                               !- Outside Boundary Condition
   ,                                       !- Outside Boundary Condition Object
   SunExposed,                             !- Sun Exposure
@@ -879,19 +620,11 @@
   13.6310703908387, 0, 0;                 !- X,Y,Z Vertex 4 {m}
 
 OS:Surface,
-<<<<<<< HEAD
-  {ea94fa7e-3c62-411c-8e24-4d11ceb795f6}, !- Handle
+  {f89e2f65-da53-4eae-a78f-cabfafd0d62d}, !- Handle
   Surface 15,                             !- Name
   RoofCeiling,                            !- Surface Type
   ,                                       !- Construction Name
-  {a796bbae-342a-406a-b11d-6c710386c270}, !- Space Name
-=======
-  {0446570c-e4e8-4fe3-8cdd-5d28c17f3441}, !- Handle
-  Surface 15,                             !- Name
-  RoofCeiling,                            !- Surface Type
-  ,                                       !- Construction Name
-  {bcddcdd7-d582-42d6-834e-cff067e8a8f2}, !- Space Name
->>>>>>> fcfe5a62
+  {d5f7a16c-afb4-4662-9bf6-f7f39f6f8a2b}, !- Space Name
   Outdoors,                               !- Outside Boundary Condition
   ,                                       !- Outside Boundary Condition Object
   SunExposed,                             !- Sun Exposure
@@ -904,19 +637,11 @@
   0, 6.81553519541936, 0;                 !- X,Y,Z Vertex 4 {m}
 
 OS:Surface,
-<<<<<<< HEAD
-  {2e4c69a6-c1bb-4e2a-890b-66204cdf7b3c}, !- Handle
+  {822b4db8-ec36-45fc-83ed-d9f26eedb200}, !- Handle
   Surface 16,                             !- Name
   Wall,                                   !- Surface Type
   ,                                       !- Construction Name
-  {a796bbae-342a-406a-b11d-6c710386c270}, !- Space Name
-=======
-  {6294c5fc-78a4-44c8-940e-6552bf9fc11e}, !- Handle
-  Surface 16,                             !- Name
-  Wall,                                   !- Surface Type
-  ,                                       !- Construction Name
-  {bcddcdd7-d582-42d6-834e-cff067e8a8f2}, !- Space Name
->>>>>>> fcfe5a62
+  {d5f7a16c-afb4-4662-9bf6-f7f39f6f8a2b}, !- Space Name
   Outdoors,                               !- Outside Boundary Condition
   ,                                       !- Outside Boundary Condition Object
   SunExposed,                             !- Sun Exposure
@@ -928,19 +653,11 @@
   0, 0, 0;                                !- X,Y,Z Vertex 3 {m}
 
 OS:Surface,
-<<<<<<< HEAD
-  {2a502f00-3edf-462a-a800-dce3ab9685e6}, !- Handle
+  {5e02509d-5d61-46a3-8879-0d649a0c2064}, !- Handle
   Surface 17,                             !- Name
   Wall,                                   !- Surface Type
   ,                                       !- Construction Name
-  {a796bbae-342a-406a-b11d-6c710386c270}, !- Space Name
-=======
-  {95bdfc25-0948-4e5e-bc16-3b2ca8e221b9}, !- Handle
-  Surface 17,                             !- Name
-  Wall,                                   !- Surface Type
-  ,                                       !- Construction Name
-  {bcddcdd7-d582-42d6-834e-cff067e8a8f2}, !- Space Name
->>>>>>> fcfe5a62
+  {d5f7a16c-afb4-4662-9bf6-f7f39f6f8a2b}, !- Space Name
   Outdoors,                               !- Outside Boundary Condition
   ,                                       !- Outside Boundary Condition Object
   SunExposed,                             !- Sun Exposure
@@ -952,15 +669,9 @@
   13.6310703908387, 6.81553519541936, 0;  !- X,Y,Z Vertex 3 {m}
 
 OS:Space,
-<<<<<<< HEAD
-  {a796bbae-342a-406a-b11d-6c710386c270}, !- Handle
+  {d5f7a16c-afb4-4662-9bf6-f7f39f6f8a2b}, !- Handle
   unfinished attic space,                 !- Name
-  {a3fdccb2-294f-4cbd-a4f2-f4b7869d3afa}, !- Space Type Name
-=======
-  {bcddcdd7-d582-42d6-834e-cff067e8a8f2}, !- Handle
-  unfinished attic space,                 !- Name
-  {1473b4ea-cea2-4897-a9b0-f55b6f52e450}, !- Space Type Name
->>>>>>> fcfe5a62
+  {bb3c0684-cdf5-4765-b37a-16b13157dbce}, !- Space Type Name
   ,                                       !- Default Construction Set Name
   ,                                       !- Default Schedule Set Name
   -0,                                     !- Direction of Relative North {deg}
@@ -968,17 +679,10 @@
   0,                                      !- Y Origin {m}
   4.8768,                                 !- Z Origin {m}
   ,                                       !- Building Story Name
-<<<<<<< HEAD
-  {1174d09d-2a8a-4905-a75b-2059d038f3f5}; !- Thermal Zone Name
+  {97980ef5-5b62-4279-bdef-11b54840c2fe}; !- Thermal Zone Name
 
 OS:ThermalZone,
-  {1174d09d-2a8a-4905-a75b-2059d038f3f5}, !- Handle
-=======
-  {30d95a38-eef1-4801-99fd-8b0aa1eb343b}; !- Thermal Zone Name
-
-OS:ThermalZone,
-  {30d95a38-eef1-4801-99fd-8b0aa1eb343b}, !- Handle
->>>>>>> fcfe5a62
+  {97980ef5-5b62-4279-bdef-11b54840c2fe}, !- Handle
   unfinished attic zone,                  !- Name
   ,                                       !- Multiplier
   ,                                       !- Ceiling Height {m}
@@ -987,17 +691,10 @@
   ,                                       !- Zone Inside Convection Algorithm
   ,                                       !- Zone Outside Convection Algorithm
   ,                                       !- Zone Conditioning Equipment List Name
-<<<<<<< HEAD
-  {bfa8e3c2-b93b-4104-95de-93800ed8cf18}, !- Zone Air Inlet Port List
-  {14e14e9f-a094-4b24-9adf-8ed3c5def118}, !- Zone Air Exhaust Port List
-  {3e6689cf-9186-43fa-b5df-4bb06a637a79}, !- Zone Air Node Name
-  {44b07815-4fa2-4b9b-888b-aaabe642e123}, !- Zone Return Air Port List
-=======
-  {3768f241-a6f0-4029-912c-6fad8c0500eb}, !- Zone Air Inlet Port List
-  {e12392c4-56b1-4709-b187-0108a51832c7}, !- Zone Air Exhaust Port List
-  {577e35fb-fd0f-49b7-b925-1f9a5ef913d4}, !- Zone Air Node Name
-  {f11fccce-7326-43c1-9942-b8e21ddd05db}, !- Zone Return Air Port List
->>>>>>> fcfe5a62
+  {37d2dd90-ba02-42ce-837a-b5f1a2214ae4}, !- Zone Air Inlet Port List
+  {b7298aee-f097-41a8-9eef-31a3032c64f2}, !- Zone Air Exhaust Port List
+  {791d46e0-aadf-46a9-91ff-b0517501672e}, !- Zone Air Node Name
+  {5853ccd6-4c8d-4b57-9a86-117266cd7951}, !- Zone Return Air Port List
   ,                                       !- Primary Daylighting Control Name
   ,                                       !- Fraction of Zone Controlled by Primary Daylighting Control
   ,                                       !- Secondary Daylighting Control Name
@@ -1008,71 +705,37 @@
   No;                                     !- Use Ideal Air Loads
 
 OS:Node,
-<<<<<<< HEAD
-  {d0d19232-aa34-4f60-ae90-6a195561341d}, !- Handle
+  {8057de48-65a9-4fd8-acef-6367e43d20a4}, !- Handle
   Node 2,                                 !- Name
-  {3e6689cf-9186-43fa-b5df-4bb06a637a79}, !- Inlet Port
+  {791d46e0-aadf-46a9-91ff-b0517501672e}, !- Inlet Port
   ;                                       !- Outlet Port
 
 OS:Connection,
-  {3e6689cf-9186-43fa-b5df-4bb06a637a79}, !- Handle
-  {8454ed14-491a-4866-8622-24fdc6f7174d}, !- Name
-  {1174d09d-2a8a-4905-a75b-2059d038f3f5}, !- Source Object
+  {791d46e0-aadf-46a9-91ff-b0517501672e}, !- Handle
+  {17a8dcab-c26c-4347-a6b5-861c72fb84b7}, !- Name
+  {97980ef5-5b62-4279-bdef-11b54840c2fe}, !- Source Object
   11,                                     !- Outlet Port
-  {d0d19232-aa34-4f60-ae90-6a195561341d}, !- Target Object
+  {8057de48-65a9-4fd8-acef-6367e43d20a4}, !- Target Object
   2;                                      !- Inlet Port
 
 OS:PortList,
-  {bfa8e3c2-b93b-4104-95de-93800ed8cf18}, !- Handle
-  {138ff6b5-bf54-4daa-8292-c219e53a3383}, !- Name
-  {1174d09d-2a8a-4905-a75b-2059d038f3f5}; !- HVAC Component
+  {37d2dd90-ba02-42ce-837a-b5f1a2214ae4}, !- Handle
+  {e7f3dd74-6369-4345-814c-859c3bc5253a}, !- Name
+  {97980ef5-5b62-4279-bdef-11b54840c2fe}; !- HVAC Component
 
 OS:PortList,
-  {14e14e9f-a094-4b24-9adf-8ed3c5def118}, !- Handle
-  {5aa24f7f-6096-4521-933e-0c731250ca53}, !- Name
-  {1174d09d-2a8a-4905-a75b-2059d038f3f5}; !- HVAC Component
+  {b7298aee-f097-41a8-9eef-31a3032c64f2}, !- Handle
+  {a92996fc-e8ec-424d-aaf6-c46fd7206893}, !- Name
+  {97980ef5-5b62-4279-bdef-11b54840c2fe}; !- HVAC Component
 
 OS:PortList,
-  {44b07815-4fa2-4b9b-888b-aaabe642e123}, !- Handle
-  {8bc379ed-3c3c-478f-914b-e11121bd4dde}, !- Name
-  {1174d09d-2a8a-4905-a75b-2059d038f3f5}; !- HVAC Component
+  {5853ccd6-4c8d-4b57-9a86-117266cd7951}, !- Handle
+  {75eeaa1b-345d-4b65-b951-8d6b526538a0}, !- Name
+  {97980ef5-5b62-4279-bdef-11b54840c2fe}; !- HVAC Component
 
 OS:Sizing:Zone,
-  {6167e640-37f6-4430-8491-6a4d37a77b53}, !- Handle
-  {1174d09d-2a8a-4905-a75b-2059d038f3f5}, !- Zone or ZoneList Name
-=======
-  {f7d3c628-6fba-41a8-8a2a-f91bd39ed144}, !- Handle
-  Node 2,                                 !- Name
-  {577e35fb-fd0f-49b7-b925-1f9a5ef913d4}, !- Inlet Port
-  ;                                       !- Outlet Port
-
-OS:Connection,
-  {577e35fb-fd0f-49b7-b925-1f9a5ef913d4}, !- Handle
-  {d4db682f-2b87-4a8c-ba2e-df490eb2bb37}, !- Name
-  {30d95a38-eef1-4801-99fd-8b0aa1eb343b}, !- Source Object
-  11,                                     !- Outlet Port
-  {f7d3c628-6fba-41a8-8a2a-f91bd39ed144}, !- Target Object
-  2;                                      !- Inlet Port
-
-OS:PortList,
-  {3768f241-a6f0-4029-912c-6fad8c0500eb}, !- Handle
-  {3cf0a7ff-b232-4e92-9d90-da8c11a882ba}, !- Name
-  {30d95a38-eef1-4801-99fd-8b0aa1eb343b}; !- HVAC Component
-
-OS:PortList,
-  {e12392c4-56b1-4709-b187-0108a51832c7}, !- Handle
-  {865ab5f6-c1ad-4c87-a052-56ec80b504c1}, !- Name
-  {30d95a38-eef1-4801-99fd-8b0aa1eb343b}; !- HVAC Component
-
-OS:PortList,
-  {f11fccce-7326-43c1-9942-b8e21ddd05db}, !- Handle
-  {6abe66e0-6ec7-4c1a-abff-344fcf0329f1}, !- Name
-  {30d95a38-eef1-4801-99fd-8b0aa1eb343b}; !- HVAC Component
-
-OS:Sizing:Zone,
-  {0bbb71dd-d4c7-4b09-ba42-9f24147ce097}, !- Handle
-  {30d95a38-eef1-4801-99fd-8b0aa1eb343b}, !- Zone or ZoneList Name
->>>>>>> fcfe5a62
+  {0623a1fa-1da7-484b-a9a9-1dd0235a05f3}, !- Handle
+  {97980ef5-5b62-4279-bdef-11b54840c2fe}, !- Zone or ZoneList Name
   SupplyAirTemperature,                   !- Zone Cooling Design Supply Air Temperature Input Method
   14,                                     !- Zone Cooling Design Supply Air Temperature {C}
   11.11,                                  !- Zone Cooling Design Supply Air Temperature Difference {deltaC}
@@ -1093,27 +756,20 @@
   ,                                       !- Heating Maximum Air Flow per Zone Floor Area {m3/s-m2}
   ,                                       !- Heating Maximum Air Flow {m3/s}
   ,                                       !- Heating Maximum Air Flow Fraction
+  ,                                       !- Design Zone Air Distribution Effectiveness in Cooling Mode
+  ,                                       !- Design Zone Air Distribution Effectiveness in Heating Mode
   No,                                     !- Account for Dedicated Outdoor Air System
   NeutralSupplyAir,                       !- Dedicated Outdoor Air System Control Strategy
   autosize,                               !- Dedicated Outdoor Air Low Setpoint Temperature for Design {C}
   autosize;                               !- Dedicated Outdoor Air High Setpoint Temperature for Design {C}
 
 OS:ZoneHVAC:EquipmentList,
-<<<<<<< HEAD
-  {c77376a5-ec07-4aec-bb64-85516bcbd913}, !- Handle
+  {983242f8-4502-4a07-9ea2-786218dee282}, !- Handle
   Zone HVAC Equipment List 2,             !- Name
-  {1174d09d-2a8a-4905-a75b-2059d038f3f5}; !- Thermal Zone
+  {97980ef5-5b62-4279-bdef-11b54840c2fe}; !- Thermal Zone
 
 OS:SpaceType,
-  {a3fdccb2-294f-4cbd-a4f2-f4b7869d3afa}, !- Handle
-=======
-  {f4a468e1-a1f6-4717-85db-a2ab7d1fbb8a}, !- Handle
-  Zone HVAC Equipment List 2,             !- Name
-  {30d95a38-eef1-4801-99fd-8b0aa1eb343b}; !- Thermal Zone
-
-OS:SpaceType,
-  {1473b4ea-cea2-4897-a9b0-f55b6f52e450}, !- Handle
->>>>>>> fcfe5a62
+  {bb3c0684-cdf5-4765-b37a-16b13157dbce}, !- Handle
   Space Type 2,                           !- Name
   ,                                       !- Default Construction Set Name
   ,                                       !- Default Schedule Set Name
@@ -1124,23 +780,14 @@
   unfinished attic;                       !- Standards Space Type
 
 OS:BuildingUnit,
-<<<<<<< HEAD
-  {16050876-afb9-4e7d-8fe7-0f7b1f0c797b}, !- Handle
-=======
-  {c6500c2c-6757-4686-8872-dd8ee956c795}, !- Handle
->>>>>>> fcfe5a62
+  {587f4496-8b7b-456c-ab2a-e8f3c81f1a60}, !- Handle
   unit 1,                                 !- Name
   ,                                       !- Rendering Color
   Residential;                            !- Building Unit Type
 
 OS:AdditionalProperties,
-<<<<<<< HEAD
-  {d53c64e9-6399-425f-b5c3-c720de70a718}, !- Handle
-  {16050876-afb9-4e7d-8fe7-0f7b1f0c797b}, !- Object Name
-=======
-  {6ade8def-d1d8-4df6-961c-1593fa04051b}, !- Handle
-  {c6500c2c-6757-4686-8872-dd8ee956c795}, !- Object Name
->>>>>>> fcfe5a62
+  {0608c309-0f39-4d00-8a37-d440e9510564}, !- Handle
+  {587f4496-8b7b-456c-ab2a-e8f3c81f1a60}, !- Object Name
   NumberOfBedrooms,                       !- Feature Name 1
   Integer,                                !- Feature Data Type 1
   3,                                      !- Feature Value 1
@@ -1151,18 +798,8 @@
   Double,                                 !- Feature Data Type 3
   2.6400000000000001;                     !- Feature Value 3
 
-<<<<<<< HEAD
-OS:External:File,
-  {f8057d27-6dd8-424c-a1a7-b49db66e139b}, !- Handle
-  8760.csv,                               !- Name
-  8760.csv;                               !- File Name
-
 OS:Schedule:Day,
-  {e28b5984-62e3-473b-8128-4287b961722a}, !- Handle
-=======
-OS:Schedule:Day,
-  {47154ccb-f4ed-4040-8fb2-df686dc50e11}, !- Handle
->>>>>>> fcfe5a62
+  {b93bc015-1580-48b2-a4bc-fba71e33384e}, !- Handle
   Schedule Day 1,                         !- Name
   ,                                       !- Schedule Type Limits Name
   ,                                       !- Interpolate to Timestep
@@ -1171,2409 +808,10 @@
   0;                                      !- Value Until Time 1
 
 OS:Schedule:Day,
-<<<<<<< HEAD
-  {df965608-0396-4597-bcf4-4b71e034f5fa}, !- Handle
-=======
-  {84578d25-8de8-407e-9340-f1edbb0e445f}, !- Handle
->>>>>>> fcfe5a62
+  {f966384b-66a0-472c-a134-44545d9b11a6}, !- Handle
   Schedule Day 2,                         !- Name
   ,                                       !- Schedule Type Limits Name
   ,                                       !- Interpolate to Timestep
   24,                                     !- Hour 1
   0,                                      !- Minute 1
   1;                                      !- Value Until Time 1
-<<<<<<< HEAD
-
-OS:Schedule:File,
-  {a23cddf8-1d4f-45d1-8282-04c851180d02}, !- Handle
-  occupants,                              !- Name
-  {849e8036-022e-409c-9e55-cda99c0992ec}, !- Schedule Type Limits Name
-  {f8057d27-6dd8-424c-a1a7-b49db66e139b}, !- External File Name
-  1,                                      !- Column Number
-  1,                                      !- Rows to Skip at Top
-  8760,                                   !- Number of Hours of Data
-  ,                                       !- Column Separator
-  ,                                       !- Interpolate to Timestep
-  60;                                     !- Minutes per Item
-
-OS:Schedule:Ruleset,
-  {11052288-40a8-4e55-ab8d-d27695d77973}, !- Handle
-  Schedule Ruleset 1,                     !- Name
-  {d2ead363-adf2-4270-9c84-b2d782fda00d}, !- Schedule Type Limits Name
-  {383e6a0c-d7b5-4005-b9b3-dee64e19290a}; !- Default Day Schedule Name
-
-OS:Schedule:Day,
-  {383e6a0c-d7b5-4005-b9b3-dee64e19290a}, !- Handle
-  Schedule Day 3,                         !- Name
-  {d2ead363-adf2-4270-9c84-b2d782fda00d}, !- Schedule Type Limits Name
-  ,                                       !- Interpolate to Timestep
-  24,                                     !- Hour 1
-  0,                                      !- Minute 1
-  112.539290946133;                       !- Value Until Time 1
-
-OS:People:Definition,
-  {9af88246-8c09-4283-b2da-995ee79dfc7b}, !- Handle
-  res occupants|living space|story 2,     !- Name
-  People,                                 !- Number of People Calculation Method
-  1.32,                                   !- Number of People {people}
-  ,                                       !- People per Space Floor Area {person/m2}
-  ,                                       !- Space Floor Area per Person {m2/person}
-  0.319734,                               !- Fraction Radiant
-  0.573,                                  !- Sensible Heat Fraction
-  0,                                      !- Carbon Dioxide Generation Rate {m3/s-W}
-  No,                                     !- Enable ASHRAE 55 Comfort Warnings
-  ZoneAveraged;                           !- Mean Radiant Temperature Calculation Type
-
-OS:People,
-  {ce301de7-ec0f-4544-85d6-5815533edb4c}, !- Handle
-  res occupants|living space|story 2,     !- Name
-  {9af88246-8c09-4283-b2da-995ee79dfc7b}, !- People Definition Name
-  {fa0d1302-2982-41ef-af3f-76427be6ebed}, !- Space or SpaceType Name
-  {a23cddf8-1d4f-45d1-8282-04c851180d02}, !- Number of People Schedule Name
-  {11052288-40a8-4e55-ab8d-d27695d77973}, !- Activity Level Schedule Name
-  ,                                       !- Surface Name/Angle Factor List Name
-  ,                                       !- Work Efficiency Schedule Name
-  ,                                       !- Clothing Insulation Schedule Name
-  ,                                       !- Air Velocity Schedule Name
-  1;                                      !- Multiplier
-
-OS:ScheduleTypeLimits,
-  {d2ead363-adf2-4270-9c84-b2d782fda00d}, !- Handle
-  ActivityLevel,                          !- Name
-  0,                                      !- Lower Limit Value
-  ,                                       !- Upper Limit Value
-  Continuous,                             !- Numeric Type
-  ActivityLevel;                          !- Unit Type
-
-OS:ScheduleTypeLimits,
-  {849e8036-022e-409c-9e55-cda99c0992ec}, !- Handle
-  Fractional,                             !- Name
-  0,                                      !- Lower Limit Value
-  1,                                      !- Upper Limit Value
-  Continuous;                             !- Numeric Type
-
-OS:People:Definition,
-  {79a2092b-be4d-4f0c-bf45-142a6ad1f06d}, !- Handle
-  res occupants|living space,             !- Name
-  People,                                 !- Number of People Calculation Method
-  1.32,                                   !- Number of People {people}
-  ,                                       !- People per Space Floor Area {person/m2}
-  ,                                       !- Space Floor Area per Person {m2/person}
-  0.319734,                               !- Fraction Radiant
-  0.573,                                  !- Sensible Heat Fraction
-  0,                                      !- Carbon Dioxide Generation Rate {m3/s-W}
-  No,                                     !- Enable ASHRAE 55 Comfort Warnings
-  ZoneAveraged;                           !- Mean Radiant Temperature Calculation Type
-
-OS:People,
-  {5deb4b02-1654-4750-af0a-1458fa5d4c58}, !- Handle
-  res occupants|living space,             !- Name
-  {79a2092b-be4d-4f0c-bf45-142a6ad1f06d}, !- People Definition Name
-  {5a0517bb-41ed-48fa-a015-2ba6869bebf8}, !- Space or SpaceType Name
-  {a23cddf8-1d4f-45d1-8282-04c851180d02}, !- Number of People Schedule Name
-  {11052288-40a8-4e55-ab8d-d27695d77973}, !- Activity Level Schedule Name
-  ,                                       !- Surface Name/Angle Factor List Name
-  ,                                       !- Work Efficiency Schedule Name
-  ,                                       !- Clothing Insulation Schedule Name
-  ,                                       !- Air Velocity Schedule Name
-  1;                                      !- Multiplier
-
-OS:ShadingSurfaceGroup,
-  {1a2bebe0-eaec-4618-a2c4-ceb466664ca1}, !- Handle
-  res eaves,                              !- Name
-  Building;                               !- Shading Surface Type
-
-OS:ShadingSurface,
-  {062cc714-aaf8-42b9-bd96-8e1e49f85d18}, !- Handle
-  Surface 14 - res eaves,                 !- Name
-  ,                                       !- Construction Name
-  {1a2bebe0-eaec-4618-a2c4-ceb466664ca1}, !- Shading Surface Group Name
-  ,                                       !- Transmittance Schedule Name
-  ,                                       !- Number of Vertices
-  14.2406703908387, 0, 5.1816,            !- X,Y,Z Vertex 1 {m}
-  14.2406703908387, 3.40776759770968, 6.88548379885484, !- X,Y,Z Vertex 2 {m}
-  13.6310703908387, 3.40776759770968, 6.88548379885484, !- X,Y,Z Vertex 3 {m}
-  13.6310703908387, 0, 5.1816;            !- X,Y,Z Vertex 4 {m}
-
-OS:ShadingSurface,
-  {04fb6229-7ac0-44dd-86bd-e41ae9f7a9c6}, !- Handle
-  Surface 14 - res eaves 1,               !- Name
-  ,                                       !- Construction Name
-  {1a2bebe0-eaec-4618-a2c4-ceb466664ca1}, !- Shading Surface Group Name
-  ,                                       !- Transmittance Schedule Name
-  ,                                       !- Number of Vertices
-  -0.6096, 3.40776759770968, 6.88548379885484, !- X,Y,Z Vertex 1 {m}
-  -0.6096, 0, 5.1816,                     !- X,Y,Z Vertex 2 {m}
-  0, 0, 5.1816,                           !- X,Y,Z Vertex 3 {m}
-  0, 3.40776759770968, 6.88548379885484;  !- X,Y,Z Vertex 4 {m}
-
-OS:ShadingSurface,
-  {e773072e-74bb-4839-9c1c-a4262354d44b}, !- Handle
-  Surface 14 - res eaves 2,               !- Name
-  ,                                       !- Construction Name
-  {1a2bebe0-eaec-4618-a2c4-ceb466664ca1}, !- Shading Surface Group Name
-  ,                                       !- Transmittance Schedule Name
-  ,                                       !- Number of Vertices
-  0, -0.6096, 4.8768,                     !- X,Y,Z Vertex 1 {m}
-  13.6310703908387, -0.6096, 4.8768,      !- X,Y,Z Vertex 2 {m}
-  13.6310703908387, 0, 5.1816,            !- X,Y,Z Vertex 3 {m}
-  0, 0, 5.1816;                           !- X,Y,Z Vertex 4 {m}
-
-OS:ShadingSurface,
-  {98c77fd2-ebef-42de-abb5-497d7dbaf8d6}, !- Handle
-  Surface 15 - res eaves,                 !- Name
-  ,                                       !- Construction Name
-  {1a2bebe0-eaec-4618-a2c4-ceb466664ca1}, !- Shading Surface Group Name
-  ,                                       !- Transmittance Schedule Name
-  ,                                       !- Number of Vertices
-  -0.6096, 6.81553519541936, 5.1816,      !- X,Y,Z Vertex 1 {m}
-  -0.6096, 3.40776759770968, 6.88548379885484, !- X,Y,Z Vertex 2 {m}
-  0, 3.40776759770968, 6.88548379885484,  !- X,Y,Z Vertex 3 {m}
-  0, 6.81553519541936, 5.1816;            !- X,Y,Z Vertex 4 {m}
-
-OS:ShadingSurface,
-  {49e14305-d3e2-43d5-81aa-e8964feb991e}, !- Handle
-  Surface 15 - res eaves 1,               !- Name
-  ,                                       !- Construction Name
-  {1a2bebe0-eaec-4618-a2c4-ceb466664ca1}, !- Shading Surface Group Name
-  ,                                       !- Transmittance Schedule Name
-  ,                                       !- Number of Vertices
-  14.2406703908387, 3.40776759770968, 6.88548379885484, !- X,Y,Z Vertex 1 {m}
-  14.2406703908387, 6.81553519541936, 5.1816, !- X,Y,Z Vertex 2 {m}
-  13.6310703908387, 6.81553519541936, 5.1816, !- X,Y,Z Vertex 3 {m}
-  13.6310703908387, 3.40776759770968, 6.88548379885484; !- X,Y,Z Vertex 4 {m}
-
-OS:ShadingSurface,
-  {c755b91d-5de0-48ca-a876-e5e136266da8}, !- Handle
-  Surface 15 - res eaves 2,               !- Name
-  ,                                       !- Construction Name
-  {1a2bebe0-eaec-4618-a2c4-ceb466664ca1}, !- Shading Surface Group Name
-  ,                                       !- Transmittance Schedule Name
-  ,                                       !- Number of Vertices
-  13.6310703908387, 7.42513519541936, 4.8768, !- X,Y,Z Vertex 1 {m}
-  0, 7.42513519541936, 4.8768,            !- X,Y,Z Vertex 2 {m}
-  0, 6.81553519541936, 5.1816,            !- X,Y,Z Vertex 3 {m}
-  13.6310703908387, 6.81553519541936, 5.1816; !- X,Y,Z Vertex 4 {m}
-
-OS:ShadingSurfaceGroup,
-  {5ba706e4-3912-4ae3-85ef-2d162d2ff500}, !- Handle
-  res neighbors,                          !- Name
-  Building;                               !- Shading Surface Type
-
-OS:ShadingSurface,
-  {7836b8ef-e2d3-46fe-b890-d975d216462a}, !- Handle
-  res neighbors left,                     !- Name
-  ,                                       !- Construction Name
-  {5ba706e4-3912-4ae3-85ef-2d162d2ff500}, !- Shading Surface Group Name
-  ,                                       !- Transmittance Schedule Name
-  ,                                       !- Number of Vertices
-  -3.048, 0, 0,                           !- X,Y,Z Vertex 1 {m}
-  -3.048, 0, 6.58068379885484,            !- X,Y,Z Vertex 2 {m}
-  -3.048, 6.81553519541936, 6.58068379885484, !- X,Y,Z Vertex 3 {m}
-  -3.048, 6.81553519541936, 0;            !- X,Y,Z Vertex 4 {m}
-
-OS:ShadingSurface,
-  {a0a1396b-5c3f-42b9-8d8a-675c9626469a}, !- Handle
-  res neighbors right,                    !- Name
-  ,                                       !- Construction Name
-  {5ba706e4-3912-4ae3-85ef-2d162d2ff500}, !- Shading Surface Group Name
-  ,                                       !- Transmittance Schedule Name
-  ,                                       !- Number of Vertices
-  16.6790703908387, 6.81553519541936, 0,  !- X,Y,Z Vertex 1 {m}
-  16.6790703908387, 6.81553519541936, 6.58068379885484, !- X,Y,Z Vertex 2 {m}
-  16.6790703908387, 0, 6.58068379885484,  !- X,Y,Z Vertex 3 {m}
-  16.6790703908387, 0, 0;                 !- X,Y,Z Vertex 4 {m}
-
-OS:SubSurface,
-  {4f33d1c2-42f3-476b-bbd0-d4a4d56b000e}, !- Handle
-  Surface 5 - Window 1,                   !- Name
-  FixedWindow,                            !- Sub Surface Type
-  {59b3211f-b905-45bc-9303-4dd060e0ff23}, !- Construction Name
-  {894c5ea5-aecd-4b1f-a50b-a93fd8bc316e}, !- Surface Name
-  ,                                       !- Outside Boundary Condition Object
-  ,                                       !- View Factor to Ground
-  {74050331-4cab-404d-8841-a072c7bf48eb}, !- Shading Control Name
-  ,                                       !- Frame and Divider Name
-  ,                                       !- Multiplier
-  ,                                       !- Number of Vertices
-  2.51239335189861, 0, 2.1336,            !- X,Y,Z Vertex 1 {m}
-  2.51239335189861, 0, 0.980695970333856, !- X,Y,Z Vertex 2 {m}
-  3.37728759770968, 0, 0.980695970333856, !- X,Y,Z Vertex 3 {m}
-  3.37728759770968, 0, 2.1336;            !- X,Y,Z Vertex 4 {m}
-
-OS:SubSurface,
-  {2e9a3b93-1486-49c2-bd8c-91eb0058e2b7}, !- Handle
-  Surface 5 - Window 2,                   !- Name
-  FixedWindow,                            !- Sub Surface Type
-  {59b3211f-b905-45bc-9303-4dd060e0ff23}, !- Construction Name
-  {894c5ea5-aecd-4b1f-a50b-a93fd8bc316e}, !- Surface Name
-  ,                                       !- Outside Boundary Condition Object
-  ,                                       !- View Factor to Ground
-  {74050331-4cab-404d-8841-a072c7bf48eb}, !- Shading Control Name
-  ,                                       !- Frame and Divider Name
-  ,                                       !- Multiplier
-  ,                                       !- Number of Vertices
-  3.43824759770967, 0, 2.1336,            !- X,Y,Z Vertex 1 {m}
-  3.43824759770967, 0, 0.980695970333856, !- X,Y,Z Vertex 2 {m}
-  4.30314184352074, 0, 0.980695970333856, !- X,Y,Z Vertex 3 {m}
-  4.30314184352074, 0, 2.1336;            !- X,Y,Z Vertex 4 {m}
-
-OS:SubSurface,
-  {3dbea885-dc60-4ef3-8504-04672888a351}, !- Handle
-  Surface 5 - Window 3,                   !- Name
-  FixedWindow,                            !- Sub Surface Type
-  {59b3211f-b905-45bc-9303-4dd060e0ff23}, !- Construction Name
-  {894c5ea5-aecd-4b1f-a50b-a93fd8bc316e}, !- Surface Name
-  ,                                       !- Outside Boundary Condition Object
-  ,                                       !- View Factor to Ground
-  {74050331-4cab-404d-8841-a072c7bf48eb}, !- Shading Control Name
-  ,                                       !- Frame and Divider Name
-  ,                                       !- Multiplier
-  ,                                       !- Number of Vertices
-  5.92016094960829, 0, 2.1336,            !- X,Y,Z Vertex 1 {m}
-  5.92016094960829, 0, 0.980695970333856, !- X,Y,Z Vertex 2 {m}
-  6.78505519541935, 0, 0.980695970333856, !- X,Y,Z Vertex 3 {m}
-  6.78505519541935, 0, 2.1336;            !- X,Y,Z Vertex 4 {m}
-
-OS:SubSurface,
-  {65e564a0-be55-4ec9-a9eb-ec60aaea9326}, !- Handle
-  Surface 5 - Window 4,                   !- Name
-  FixedWindow,                            !- Sub Surface Type
-  {59b3211f-b905-45bc-9303-4dd060e0ff23}, !- Construction Name
-  {894c5ea5-aecd-4b1f-a50b-a93fd8bc316e}, !- Surface Name
-  ,                                       !- Outside Boundary Condition Object
-  ,                                       !- View Factor to Ground
-  {74050331-4cab-404d-8841-a072c7bf48eb}, !- Shading Control Name
-  ,                                       !- Frame and Divider Name
-  ,                                       !- Multiplier
-  ,                                       !- Number of Vertices
-  6.84601519541935, 0, 2.1336,            !- X,Y,Z Vertex 1 {m}
-  6.84601519541935, 0, 0.980695970333856, !- X,Y,Z Vertex 2 {m}
-  7.71090944123041, 0, 0.980695970333856, !- X,Y,Z Vertex 3 {m}
-  7.71090944123041, 0, 2.1336;            !- X,Y,Z Vertex 4 {m}
-
-OS:SubSurface,
-  {8b99f55d-12b2-4cb1-90d8-57a0e2a3dd72}, !- Handle
-  Surface 5 - Window 5,                   !- Name
-  FixedWindow,                            !- Sub Surface Type
-  {59b3211f-b905-45bc-9303-4dd060e0ff23}, !- Construction Name
-  {894c5ea5-aecd-4b1f-a50b-a93fd8bc316e}, !- Surface Name
-  ,                                       !- Outside Boundary Condition Object
-  ,                                       !- View Factor to Ground
-  {74050331-4cab-404d-8841-a072c7bf48eb}, !- Shading Control Name
-  ,                                       !- Frame and Divider Name
-  ,                                       !- Multiplier
-  ,                                       !- Number of Vertices
-  9.32792854731797, 0, 2.1336,            !- X,Y,Z Vertex 1 {m}
-  9.32792854731797, 0, 0.980695970333856, !- X,Y,Z Vertex 2 {m}
-  10.192822793129, 0, 0.980695970333856,  !- X,Y,Z Vertex 3 {m}
-  10.192822793129, 0, 2.1336;             !- X,Y,Z Vertex 4 {m}
-
-OS:SubSurface,
-  {f29eac4f-76ed-40aa-b70e-22e4af97e770}, !- Handle
-  Surface 5 - Window 6,                   !- Name
-  FixedWindow,                            !- Sub Surface Type
-  {59b3211f-b905-45bc-9303-4dd060e0ff23}, !- Construction Name
-  {894c5ea5-aecd-4b1f-a50b-a93fd8bc316e}, !- Surface Name
-  ,                                       !- Outside Boundary Condition Object
-  ,                                       !- View Factor to Ground
-  {74050331-4cab-404d-8841-a072c7bf48eb}, !- Shading Control Name
-  ,                                       !- Frame and Divider Name
-  ,                                       !- Multiplier
-  ,                                       !- Number of Vertices
-  10.253782793129, 0, 2.1336,             !- X,Y,Z Vertex 1 {m}
-  10.253782793129, 0, 0.980695970333856,  !- X,Y,Z Vertex 2 {m}
-  11.1186770389401, 0, 0.980695970333856, !- X,Y,Z Vertex 3 {m}
-  11.1186770389401, 0, 2.1336;            !- X,Y,Z Vertex 4 {m}
-
-OS:SubSurface,
-  {f0ab49fe-10f3-44e0-aaca-66fe508ab6b0}, !- Handle
-  Surface 11 - Window 1,                  !- Name
-  FixedWindow,                            !- Sub Surface Type
-  {59b3211f-b905-45bc-9303-4dd060e0ff23}, !- Construction Name
-  {512d0616-814f-48ef-9d41-b5d58f7eec49}, !- Surface Name
-  ,                                       !- Outside Boundary Condition Object
-  ,                                       !- View Factor to Ground
-  {74050331-4cab-404d-8841-a072c7bf48eb}, !- Shading Control Name
-  ,                                       !- Frame and Divider Name
-  ,                                       !- Multiplier
-  ,                                       !- Number of Vertices
-  2.51239335189861, 0, 2.1336,            !- X,Y,Z Vertex 1 {m}
-  2.51239335189861, 0, 0.980695970333856, !- X,Y,Z Vertex 2 {m}
-  3.37728759770968, 0, 0.980695970333856, !- X,Y,Z Vertex 3 {m}
-  3.37728759770968, 0, 2.1336;            !- X,Y,Z Vertex 4 {m}
-
-OS:SubSurface,
-  {671653fb-51cb-44cb-b004-86b67d049a2b}, !- Handle
-  Surface 11 - Window 2,                  !- Name
-  FixedWindow,                            !- Sub Surface Type
-  {59b3211f-b905-45bc-9303-4dd060e0ff23}, !- Construction Name
-  {512d0616-814f-48ef-9d41-b5d58f7eec49}, !- Surface Name
-  ,                                       !- Outside Boundary Condition Object
-  ,                                       !- View Factor to Ground
-  {74050331-4cab-404d-8841-a072c7bf48eb}, !- Shading Control Name
-  ,                                       !- Frame and Divider Name
-  ,                                       !- Multiplier
-  ,                                       !- Number of Vertices
-  3.43824759770967, 0, 2.1336,            !- X,Y,Z Vertex 1 {m}
-  3.43824759770967, 0, 0.980695970333856, !- X,Y,Z Vertex 2 {m}
-  4.30314184352074, 0, 0.980695970333856, !- X,Y,Z Vertex 3 {m}
-  4.30314184352074, 0, 2.1336;            !- X,Y,Z Vertex 4 {m}
-
-OS:SubSurface,
-  {8cfce47c-9e6c-4700-aa28-bf43c9187a9a}, !- Handle
-  Surface 11 - Window 3,                  !- Name
-  FixedWindow,                            !- Sub Surface Type
-  {59b3211f-b905-45bc-9303-4dd060e0ff23}, !- Construction Name
-  {512d0616-814f-48ef-9d41-b5d58f7eec49}, !- Surface Name
-  ,                                       !- Outside Boundary Condition Object
-  ,                                       !- View Factor to Ground
-  {74050331-4cab-404d-8841-a072c7bf48eb}, !- Shading Control Name
-  ,                                       !- Frame and Divider Name
-  ,                                       !- Multiplier
-  ,                                       !- Number of Vertices
-  5.92016094960829, 0, 2.1336,            !- X,Y,Z Vertex 1 {m}
-  5.92016094960829, 0, 0.980695970333856, !- X,Y,Z Vertex 2 {m}
-  6.78505519541935, 0, 0.980695970333856, !- X,Y,Z Vertex 3 {m}
-  6.78505519541935, 0, 2.1336;            !- X,Y,Z Vertex 4 {m}
-
-OS:SubSurface,
-  {8d8d5a02-e13d-451d-8a58-0cdfc1d5ebe3}, !- Handle
-  Surface 11 - Window 4,                  !- Name
-  FixedWindow,                            !- Sub Surface Type
-  {59b3211f-b905-45bc-9303-4dd060e0ff23}, !- Construction Name
-  {512d0616-814f-48ef-9d41-b5d58f7eec49}, !- Surface Name
-  ,                                       !- Outside Boundary Condition Object
-  ,                                       !- View Factor to Ground
-  {74050331-4cab-404d-8841-a072c7bf48eb}, !- Shading Control Name
-  ,                                       !- Frame and Divider Name
-  ,                                       !- Multiplier
-  ,                                       !- Number of Vertices
-  6.84601519541935, 0, 2.1336,            !- X,Y,Z Vertex 1 {m}
-  6.84601519541935, 0, 0.980695970333856, !- X,Y,Z Vertex 2 {m}
-  7.71090944123041, 0, 0.980695970333856, !- X,Y,Z Vertex 3 {m}
-  7.71090944123041, 0, 2.1336;            !- X,Y,Z Vertex 4 {m}
-
-OS:SubSurface,
-  {073b6516-0279-4aab-ba02-f8f0df4f2920}, !- Handle
-  Surface 11 - Window 5,                  !- Name
-  FixedWindow,                            !- Sub Surface Type
-  {59b3211f-b905-45bc-9303-4dd060e0ff23}, !- Construction Name
-  {512d0616-814f-48ef-9d41-b5d58f7eec49}, !- Surface Name
-  ,                                       !- Outside Boundary Condition Object
-  ,                                       !- View Factor to Ground
-  {74050331-4cab-404d-8841-a072c7bf48eb}, !- Shading Control Name
-  ,                                       !- Frame and Divider Name
-  ,                                       !- Multiplier
-  ,                                       !- Number of Vertices
-  9.32792854731797, 0, 2.1336,            !- X,Y,Z Vertex 1 {m}
-  9.32792854731797, 0, 0.980695970333856, !- X,Y,Z Vertex 2 {m}
-  10.192822793129, 0, 0.980695970333856,  !- X,Y,Z Vertex 3 {m}
-  10.192822793129, 0, 2.1336;             !- X,Y,Z Vertex 4 {m}
-
-OS:SubSurface,
-  {a81ed7de-b733-4bda-af35-83936e0c1bfd}, !- Handle
-  Surface 11 - Window 6,                  !- Name
-  FixedWindow,                            !- Sub Surface Type
-  {59b3211f-b905-45bc-9303-4dd060e0ff23}, !- Construction Name
-  {512d0616-814f-48ef-9d41-b5d58f7eec49}, !- Surface Name
-  ,                                       !- Outside Boundary Condition Object
-  ,                                       !- View Factor to Ground
-  {74050331-4cab-404d-8841-a072c7bf48eb}, !- Shading Control Name
-  ,                                       !- Frame and Divider Name
-  ,                                       !- Multiplier
-  ,                                       !- Number of Vertices
-  10.253782793129, 0, 2.1336,             !- X,Y,Z Vertex 1 {m}
-  10.253782793129, 0, 0.980695970333856,  !- X,Y,Z Vertex 2 {m}
-  11.1186770389401, 0, 0.980695970333856, !- X,Y,Z Vertex 3 {m}
-  11.1186770389401, 0, 2.1336;            !- X,Y,Z Vertex 4 {m}
-
-OS:SubSurface,
-  {e3c08496-f551-4cdf-b549-1a84310cb304}, !- Handle
-  Surface 3 - Window 1,                   !- Name
-  FixedWindow,                            !- Sub Surface Type
-  {59b3211f-b905-45bc-9303-4dd060e0ff23}, !- Construction Name
-  {15eb79bf-339e-488d-86e0-955228b19634}, !- Surface Name
-  ,                                       !- Outside Boundary Condition Object
-  ,                                       !- View Factor to Ground
-  {74050331-4cab-404d-8841-a072c7bf48eb}, !- Shading Control Name
-  ,                                       !- Frame and Divider Name
-  ,                                       !- Multiplier
-  ,                                       !- Number of Vertices
-  11.1186770389401, 6.81553519541936, 2.1336, !- X,Y,Z Vertex 1 {m}
-  11.1186770389401, 6.81553519541936, 0.980695970333856, !- X,Y,Z Vertex 2 {m}
-  10.253782793129, 6.81553519541936, 0.980695970333856, !- X,Y,Z Vertex 3 {m}
-  10.253782793129, 6.81553519541936, 2.1336; !- X,Y,Z Vertex 4 {m}
-
-OS:SubSurface,
-  {e997f2c1-25b8-4802-8a2c-81da562a305f}, !- Handle
-  Surface 3 - Window 2,                   !- Name
-  FixedWindow,                            !- Sub Surface Type
-  {59b3211f-b905-45bc-9303-4dd060e0ff23}, !- Construction Name
-  {15eb79bf-339e-488d-86e0-955228b19634}, !- Surface Name
-  ,                                       !- Outside Boundary Condition Object
-  ,                                       !- View Factor to Ground
-  {74050331-4cab-404d-8841-a072c7bf48eb}, !- Shading Control Name
-  ,                                       !- Frame and Divider Name
-  ,                                       !- Multiplier
-  ,                                       !- Number of Vertices
-  10.192822793129, 6.81553519541936, 2.1336, !- X,Y,Z Vertex 1 {m}
-  10.192822793129, 6.81553519541936, 0.980695970333856, !- X,Y,Z Vertex 2 {m}
-  9.32792854731796, 6.81553519541936, 0.980695970333856, !- X,Y,Z Vertex 3 {m}
-  9.32792854731796, 6.81553519541936, 2.1336; !- X,Y,Z Vertex 4 {m}
-
-OS:SubSurface,
-  {69eedeff-f744-40bb-befd-e1a4ee5f2b56}, !- Handle
-  Surface 3 - Window 3,                   !- Name
-  FixedWindow,                            !- Sub Surface Type
-  {59b3211f-b905-45bc-9303-4dd060e0ff23}, !- Construction Name
-  {15eb79bf-339e-488d-86e0-955228b19634}, !- Surface Name
-  ,                                       !- Outside Boundary Condition Object
-  ,                                       !- View Factor to Ground
-  {74050331-4cab-404d-8841-a072c7bf48eb}, !- Shading Control Name
-  ,                                       !- Frame and Divider Name
-  ,                                       !- Multiplier
-  ,                                       !- Number of Vertices
-  7.71090944123041, 6.81553519541936, 2.1336, !- X,Y,Z Vertex 1 {m}
-  7.71090944123041, 6.81553519541936, 0.980695970333856, !- X,Y,Z Vertex 2 {m}
-  6.84601519541935, 6.81553519541936, 0.980695970333856, !- X,Y,Z Vertex 3 {m}
-  6.84601519541935, 6.81553519541936, 2.1336; !- X,Y,Z Vertex 4 {m}
-
-OS:SubSurface,
-  {90cc35cb-00d9-4013-9738-475ae8c439b2}, !- Handle
-  Surface 3 - Window 4,                   !- Name
-  FixedWindow,                            !- Sub Surface Type
-  {59b3211f-b905-45bc-9303-4dd060e0ff23}, !- Construction Name
-  {15eb79bf-339e-488d-86e0-955228b19634}, !- Surface Name
-  ,                                       !- Outside Boundary Condition Object
-  ,                                       !- View Factor to Ground
-  {74050331-4cab-404d-8841-a072c7bf48eb}, !- Shading Control Name
-  ,                                       !- Frame and Divider Name
-  ,                                       !- Multiplier
-  ,                                       !- Number of Vertices
-  6.78505519541935, 6.81553519541936, 2.1336, !- X,Y,Z Vertex 1 {m}
-  6.78505519541935, 6.81553519541936, 0.980695970333856, !- X,Y,Z Vertex 2 {m}
-  5.92016094960829, 6.81553519541936, 0.980695970333856, !- X,Y,Z Vertex 3 {m}
-  5.92016094960829, 6.81553519541936, 2.1336; !- X,Y,Z Vertex 4 {m}
-
-OS:SubSurface,
-  {d5fe601e-eccc-4ba5-ad79-940b5ba9a4f1}, !- Handle
-  Surface 3 - Window 5,                   !- Name
-  FixedWindow,                            !- Sub Surface Type
-  {59b3211f-b905-45bc-9303-4dd060e0ff23}, !- Construction Name
-  {15eb79bf-339e-488d-86e0-955228b19634}, !- Surface Name
-  ,                                       !- Outside Boundary Condition Object
-  ,                                       !- View Factor to Ground
-  {74050331-4cab-404d-8841-a072c7bf48eb}, !- Shading Control Name
-  ,                                       !- Frame and Divider Name
-  ,                                       !- Multiplier
-  ,                                       !- Number of Vertices
-  4.30314184352074, 6.81553519541936, 2.1336, !- X,Y,Z Vertex 1 {m}
-  4.30314184352074, 6.81553519541936, 0.980695970333856, !- X,Y,Z Vertex 2 {m}
-  3.43824759770967, 6.81553519541936, 0.980695970333856, !- X,Y,Z Vertex 3 {m}
-  3.43824759770967, 6.81553519541936, 2.1336; !- X,Y,Z Vertex 4 {m}
-
-OS:SubSurface,
-  {69d7a1fa-3c47-4042-a4b0-479a9e1f6a12}, !- Handle
-  Surface 3 - Window 6,                   !- Name
-  FixedWindow,                            !- Sub Surface Type
-  {59b3211f-b905-45bc-9303-4dd060e0ff23}, !- Construction Name
-  {15eb79bf-339e-488d-86e0-955228b19634}, !- Surface Name
-  ,                                       !- Outside Boundary Condition Object
-  ,                                       !- View Factor to Ground
-  {74050331-4cab-404d-8841-a072c7bf48eb}, !- Shading Control Name
-  ,                                       !- Frame and Divider Name
-  ,                                       !- Multiplier
-  ,                                       !- Number of Vertices
-  3.37728759770967, 6.81553519541936, 2.1336, !- X,Y,Z Vertex 1 {m}
-  3.37728759770967, 6.81553519541936, 0.980695970333856, !- X,Y,Z Vertex 2 {m}
-  2.51239335189861, 6.81553519541936, 0.980695970333856, !- X,Y,Z Vertex 3 {m}
-  2.51239335189861, 6.81553519541936, 2.1336; !- X,Y,Z Vertex 4 {m}
-
-OS:SubSurface,
-  {c350468c-ad0a-47d3-9b6f-09a1e5fbbc8c}, !- Handle
-  Surface 9 - Window 1,                   !- Name
-  FixedWindow,                            !- Sub Surface Type
-  {59b3211f-b905-45bc-9303-4dd060e0ff23}, !- Construction Name
-  {bf832fb2-1d07-4499-8f58-c5936e95b557}, !- Surface Name
-  ,                                       !- Outside Boundary Condition Object
-  ,                                       !- View Factor to Ground
-  {74050331-4cab-404d-8841-a072c7bf48eb}, !- Shading Control Name
-  ,                                       !- Frame and Divider Name
-  ,                                       !- Multiplier
-  ,                                       !- Number of Vertices
-  11.1186770389401, 6.81553519541936, 2.1336, !- X,Y,Z Vertex 1 {m}
-  11.1186770389401, 6.81553519541936, 0.980695970333856, !- X,Y,Z Vertex 2 {m}
-  10.253782793129, 6.81553519541936, 0.980695970333856, !- X,Y,Z Vertex 3 {m}
-  10.253782793129, 6.81553519541936, 2.1336; !- X,Y,Z Vertex 4 {m}
-
-OS:SubSurface,
-  {8e81af7d-5ce9-4092-aa07-1694bad11ef0}, !- Handle
-  Surface 9 - Window 2,                   !- Name
-  FixedWindow,                            !- Sub Surface Type
-  {59b3211f-b905-45bc-9303-4dd060e0ff23}, !- Construction Name
-  {bf832fb2-1d07-4499-8f58-c5936e95b557}, !- Surface Name
-  ,                                       !- Outside Boundary Condition Object
-  ,                                       !- View Factor to Ground
-  {74050331-4cab-404d-8841-a072c7bf48eb}, !- Shading Control Name
-  ,                                       !- Frame and Divider Name
-  ,                                       !- Multiplier
-  ,                                       !- Number of Vertices
-  10.192822793129, 6.81553519541936, 2.1336, !- X,Y,Z Vertex 1 {m}
-  10.192822793129, 6.81553519541936, 0.980695970333856, !- X,Y,Z Vertex 2 {m}
-  9.32792854731796, 6.81553519541936, 0.980695970333856, !- X,Y,Z Vertex 3 {m}
-  9.32792854731796, 6.81553519541936, 2.1336; !- X,Y,Z Vertex 4 {m}
-
-OS:SubSurface,
-  {58d35b33-aff8-49c0-a57f-47b8ee55505c}, !- Handle
-  Surface 9 - Window 3,                   !- Name
-  FixedWindow,                            !- Sub Surface Type
-  {59b3211f-b905-45bc-9303-4dd060e0ff23}, !- Construction Name
-  {bf832fb2-1d07-4499-8f58-c5936e95b557}, !- Surface Name
-  ,                                       !- Outside Boundary Condition Object
-  ,                                       !- View Factor to Ground
-  {74050331-4cab-404d-8841-a072c7bf48eb}, !- Shading Control Name
-  ,                                       !- Frame and Divider Name
-  ,                                       !- Multiplier
-  ,                                       !- Number of Vertices
-  7.71090944123041, 6.81553519541936, 2.1336, !- X,Y,Z Vertex 1 {m}
-  7.71090944123041, 6.81553519541936, 0.980695970333856, !- X,Y,Z Vertex 2 {m}
-  6.84601519541935, 6.81553519541936, 0.980695970333856, !- X,Y,Z Vertex 3 {m}
-  6.84601519541935, 6.81553519541936, 2.1336; !- X,Y,Z Vertex 4 {m}
-
-OS:SubSurface,
-  {d1ec6f10-ed8b-491f-940c-23f73249436a}, !- Handle
-  Surface 9 - Window 4,                   !- Name
-  FixedWindow,                            !- Sub Surface Type
-  {59b3211f-b905-45bc-9303-4dd060e0ff23}, !- Construction Name
-  {bf832fb2-1d07-4499-8f58-c5936e95b557}, !- Surface Name
-  ,                                       !- Outside Boundary Condition Object
-  ,                                       !- View Factor to Ground
-  {74050331-4cab-404d-8841-a072c7bf48eb}, !- Shading Control Name
-  ,                                       !- Frame and Divider Name
-  ,                                       !- Multiplier
-  ,                                       !- Number of Vertices
-  6.78505519541935, 6.81553519541936, 2.1336, !- X,Y,Z Vertex 1 {m}
-  6.78505519541935, 6.81553519541936, 0.980695970333856, !- X,Y,Z Vertex 2 {m}
-  5.92016094960829, 6.81553519541936, 0.980695970333856, !- X,Y,Z Vertex 3 {m}
-  5.92016094960829, 6.81553519541936, 2.1336; !- X,Y,Z Vertex 4 {m}
-
-OS:SubSurface,
-  {0a602e37-8af3-4d7c-9de4-99a973ad1719}, !- Handle
-  Surface 9 - Window 5,                   !- Name
-  FixedWindow,                            !- Sub Surface Type
-  {59b3211f-b905-45bc-9303-4dd060e0ff23}, !- Construction Name
-  {bf832fb2-1d07-4499-8f58-c5936e95b557}, !- Surface Name
-  ,                                       !- Outside Boundary Condition Object
-  ,                                       !- View Factor to Ground
-  {74050331-4cab-404d-8841-a072c7bf48eb}, !- Shading Control Name
-  ,                                       !- Frame and Divider Name
-  ,                                       !- Multiplier
-  ,                                       !- Number of Vertices
-  4.30314184352074, 6.81553519541936, 2.1336, !- X,Y,Z Vertex 1 {m}
-  4.30314184352074, 6.81553519541936, 0.980695970333856, !- X,Y,Z Vertex 2 {m}
-  3.43824759770967, 6.81553519541936, 0.980695970333856, !- X,Y,Z Vertex 3 {m}
-  3.43824759770967, 6.81553519541936, 2.1336; !- X,Y,Z Vertex 4 {m}
-
-OS:SubSurface,
-  {6e8a73ff-1901-4e2d-9e45-3b56726cd630}, !- Handle
-  Surface 9 - Window 6,                   !- Name
-  FixedWindow,                            !- Sub Surface Type
-  {59b3211f-b905-45bc-9303-4dd060e0ff23}, !- Construction Name
-  {bf832fb2-1d07-4499-8f58-c5936e95b557}, !- Surface Name
-  ,                                       !- Outside Boundary Condition Object
-  ,                                       !- View Factor to Ground
-  {74050331-4cab-404d-8841-a072c7bf48eb}, !- Shading Control Name
-  ,                                       !- Frame and Divider Name
-  ,                                       !- Multiplier
-  ,                                       !- Number of Vertices
-  3.37728759770967, 6.81553519541936, 2.1336, !- X,Y,Z Vertex 1 {m}
-  3.37728759770967, 6.81553519541936, 0.980695970333856, !- X,Y,Z Vertex 2 {m}
-  2.51239335189861, 6.81553519541936, 0.980695970333856, !- X,Y,Z Vertex 3 {m}
-  2.51239335189861, 6.81553519541936, 2.1336; !- X,Y,Z Vertex 4 {m}
-
-OS:SubSurface,
-  {1f54e3d3-be75-4bb3-b2b6-bb02817952ec}, !- Handle
-  Surface 2 - Window 1,                   !- Name
-  FixedWindow,                            !- Sub Surface Type
-  {59b3211f-b905-45bc-9303-4dd060e0ff23}, !- Construction Name
-  {3c959792-7da9-40c7-ac30-58195e66870d}, !- Surface Name
-  ,                                       !- Outside Boundary Condition Object
-  ,                                       !- View Factor to Ground
-  {74050331-4cab-404d-8841-a072c7bf48eb}, !- Shading Control Name
-  ,                                       !- Frame and Divider Name
-  ,                                       !- Multiplier
-  ,                                       !- Number of Vertices
-  0, 5.43906437609064, 2.1336,            !- X,Y,Z Vertex 1 {m}
-  0, 5.43906437609064, 0.980695970333855, !- X,Y,Z Vertex 2 {m}
-  0, 4.57417013027957, 0.980695970333855, !- X,Y,Z Vertex 3 {m}
-  0, 4.57417013027957, 2.1336;            !- X,Y,Z Vertex 4 {m}
-
-OS:SubSurface,
-  {8a9240f5-9c39-4c8c-a9d1-2594fdee961a}, !- Handle
-  Surface 2 - Window 2,                   !- Name
-  FixedWindow,                            !- Sub Surface Type
-  {59b3211f-b905-45bc-9303-4dd060e0ff23}, !- Construction Name
-  {3c959792-7da9-40c7-ac30-58195e66870d}, !- Surface Name
-  ,                                       !- Outside Boundary Condition Object
-  ,                                       !- View Factor to Ground
-  {74050331-4cab-404d-8841-a072c7bf48eb}, !- Shading Control Name
-  ,                                       !- Frame and Divider Name
-  ,                                       !- Multiplier
-  ,                                       !- Number of Vertices
-  0, 4.51321013027957, 2.1336,            !- X,Y,Z Vertex 1 {m}
-  0, 4.51321013027957, 0.980695970333855, !- X,Y,Z Vertex 2 {m}
-  0, 3.64831588446851, 0.980695970333855, !- X,Y,Z Vertex 3 {m}
-  0, 3.64831588446851, 2.1336;            !- X,Y,Z Vertex 4 {m}
-
-OS:SubSurface,
-  {1961c803-eed5-4eda-9563-4976fc00780d}, !- Handle
-  Surface 2 - Window 3,                   !- Name
-  FixedWindow,                            !- Sub Surface Type
-  {59b3211f-b905-45bc-9303-4dd060e0ff23}, !- Construction Name
-  {3c959792-7da9-40c7-ac30-58195e66870d}, !- Surface Name
-  ,                                       !- Outside Boundary Condition Object
-  ,                                       !- View Factor to Ground
-  {74050331-4cab-404d-8841-a072c7bf48eb}, !- Shading Control Name
-  ,                                       !- Frame and Divider Name
-  ,                                       !- Multiplier
-  ,                                       !- Number of Vertices
-  0, 2.70429218804532, 2.1336,            !- X,Y,Z Vertex 1 {m}
-  0, 2.70429218804532, 0.980695970333855, !- X,Y,Z Vertex 2 {m}
-  0, 1.83939794223426, 0.980695970333855, !- X,Y,Z Vertex 3 {m}
-  0, 1.83939794223426, 2.1336;            !- X,Y,Z Vertex 4 {m}
-
-OS:SubSurface,
-  {edeeb981-9684-4328-b0c1-93b05479a8da}, !- Handle
-  Surface 8 - Window 1,                   !- Name
-  FixedWindow,                            !- Sub Surface Type
-  {59b3211f-b905-45bc-9303-4dd060e0ff23}, !- Construction Name
-  {51921017-d76a-48ac-8b58-b70f6083637d}, !- Surface Name
-  ,                                       !- Outside Boundary Condition Object
-  ,                                       !- View Factor to Ground
-  {74050331-4cab-404d-8841-a072c7bf48eb}, !- Shading Control Name
-  ,                                       !- Frame and Divider Name
-  ,                                       !- Multiplier
-  ,                                       !- Number of Vertices
-  0, 5.43906437609064, 2.1336,            !- X,Y,Z Vertex 1 {m}
-  0, 5.43906437609064, 0.980695970333855, !- X,Y,Z Vertex 2 {m}
-  0, 4.57417013027957, 0.980695970333855, !- X,Y,Z Vertex 3 {m}
-  0, 4.57417013027957, 2.1336;            !- X,Y,Z Vertex 4 {m}
-
-OS:SubSurface,
-  {6d5e6886-c6b7-4788-87ff-d30c0e4e66c0}, !- Handle
-  Surface 8 - Window 2,                   !- Name
-  FixedWindow,                            !- Sub Surface Type
-  {59b3211f-b905-45bc-9303-4dd060e0ff23}, !- Construction Name
-  {51921017-d76a-48ac-8b58-b70f6083637d}, !- Surface Name
-  ,                                       !- Outside Boundary Condition Object
-  ,                                       !- View Factor to Ground
-  {74050331-4cab-404d-8841-a072c7bf48eb}, !- Shading Control Name
-  ,                                       !- Frame and Divider Name
-  ,                                       !- Multiplier
-  ,                                       !- Number of Vertices
-  0, 4.51321013027957, 2.1336,            !- X,Y,Z Vertex 1 {m}
-  0, 4.51321013027957, 0.980695970333855, !- X,Y,Z Vertex 2 {m}
-  0, 3.64831588446851, 0.980695970333855, !- X,Y,Z Vertex 3 {m}
-  0, 3.64831588446851, 2.1336;            !- X,Y,Z Vertex 4 {m}
-
-OS:SubSurface,
-  {5fc1b161-edd9-4c60-a631-659c2d4d53e6}, !- Handle
-  Surface 8 - Window 3,                   !- Name
-  FixedWindow,                            !- Sub Surface Type
-  {59b3211f-b905-45bc-9303-4dd060e0ff23}, !- Construction Name
-  {51921017-d76a-48ac-8b58-b70f6083637d}, !- Surface Name
-  ,                                       !- Outside Boundary Condition Object
-  ,                                       !- View Factor to Ground
-  {74050331-4cab-404d-8841-a072c7bf48eb}, !- Shading Control Name
-  ,                                       !- Frame and Divider Name
-  ,                                       !- Multiplier
-  ,                                       !- Number of Vertices
-  0, 2.70429218804532, 2.1336,            !- X,Y,Z Vertex 1 {m}
-  0, 2.70429218804532, 0.980695970333855, !- X,Y,Z Vertex 2 {m}
-  0, 1.83939794223426, 0.980695970333855, !- X,Y,Z Vertex 3 {m}
-  0, 1.83939794223426, 2.1336;            !- X,Y,Z Vertex 4 {m}
-
-OS:SubSurface,
-  {3e921eec-93e3-4f2f-b519-54fa53df6aa7}, !- Handle
-  Surface 4 - Window 1,                   !- Name
-  FixedWindow,                            !- Sub Surface Type
-  {59b3211f-b905-45bc-9303-4dd060e0ff23}, !- Construction Name
-  {eb170e88-0dee-4b7a-ae0a-10673db66ad9}, !- Surface Name
-  ,                                       !- Outside Boundary Condition Object
-  ,                                       !- View Factor to Ground
-  {74050331-4cab-404d-8841-a072c7bf48eb}, !- Shading Control Name
-  ,                                       !- Frame and Divider Name
-  ,                                       !- Multiplier
-  ,                                       !- Number of Vertices
-  13.6310703908387, 1.37647081932873, 2.1336, !- X,Y,Z Vertex 1 {m}
-  13.6310703908387, 1.37647081932873, 0.980695970333855, !- X,Y,Z Vertex 2 {m}
-  13.6310703908387, 2.24136506513979, 0.980695970333855, !- X,Y,Z Vertex 3 {m}
-  13.6310703908387, 2.24136506513979, 2.1336; !- X,Y,Z Vertex 4 {m}
-
-OS:SubSurface,
-  {527e4d77-a719-452c-8cb2-69b18f1cd8be}, !- Handle
-  Surface 4 - Window 2,                   !- Name
-  FixedWindow,                            !- Sub Surface Type
-  {59b3211f-b905-45bc-9303-4dd060e0ff23}, !- Construction Name
-  {eb170e88-0dee-4b7a-ae0a-10673db66ad9}, !- Surface Name
-  ,                                       !- Outside Boundary Condition Object
-  ,                                       !- View Factor to Ground
-  {74050331-4cab-404d-8841-a072c7bf48eb}, !- Shading Control Name
-  ,                                       !- Frame and Divider Name
-  ,                                       !- Multiplier
-  ,                                       !- Number of Vertices
-  13.6310703908387, 2.30232506513979, 2.1336, !- X,Y,Z Vertex 1 {m}
-  13.6310703908387, 2.30232506513979, 0.980695970333855, !- X,Y,Z Vertex 2 {m}
-  13.6310703908387, 3.16721931095085, 0.980695970333855, !- X,Y,Z Vertex 3 {m}
-  13.6310703908387, 3.16721931095085, 2.1336; !- X,Y,Z Vertex 4 {m}
-
-OS:SubSurface,
-  {ccb9ac56-5058-45cb-a644-d332e59178d4}, !- Handle
-  Surface 4 - Window 3,                   !- Name
-  FixedWindow,                            !- Sub Surface Type
-  {59b3211f-b905-45bc-9303-4dd060e0ff23}, !- Construction Name
-  {eb170e88-0dee-4b7a-ae0a-10673db66ad9}, !- Surface Name
-  ,                                       !- Outside Boundary Condition Object
-  ,                                       !- View Factor to Ground
-  {74050331-4cab-404d-8841-a072c7bf48eb}, !- Shading Control Name
-  ,                                       !- Frame and Divider Name
-  ,                                       !- Multiplier
-  ,                                       !- Number of Vertices
-  13.6310703908387, 4.11124300737404, 2.1336, !- X,Y,Z Vertex 1 {m}
-  13.6310703908387, 4.11124300737404, 0.980695970333855, !- X,Y,Z Vertex 2 {m}
-  13.6310703908387, 4.9761372531851, 0.980695970333855, !- X,Y,Z Vertex 3 {m}
-  13.6310703908387, 4.9761372531851, 2.1336; !- X,Y,Z Vertex 4 {m}
-
-OS:SubSurface,
-  {87123077-c198-4367-a936-872caa5964df}, !- Handle
-  Surface 10 - Window 1,                  !- Name
-  FixedWindow,                            !- Sub Surface Type
-  {59b3211f-b905-45bc-9303-4dd060e0ff23}, !- Construction Name
-  {6793e409-185b-499a-bd35-5e6f6e9dee05}, !- Surface Name
-  ,                                       !- Outside Boundary Condition Object
-  ,                                       !- View Factor to Ground
-  {74050331-4cab-404d-8841-a072c7bf48eb}, !- Shading Control Name
-  ,                                       !- Frame and Divider Name
-  ,                                       !- Multiplier
-  ,                                       !- Number of Vertices
-  13.6310703908387, 1.37647081932873, 2.1336, !- X,Y,Z Vertex 1 {m}
-  13.6310703908387, 1.37647081932873, 0.980695970333855, !- X,Y,Z Vertex 2 {m}
-  13.6310703908387, 2.24136506513979, 0.980695970333855, !- X,Y,Z Vertex 3 {m}
-  13.6310703908387, 2.24136506513979, 2.1336; !- X,Y,Z Vertex 4 {m}
-
-OS:SubSurface,
-  {adf2cd71-39af-490c-a062-6cd25d4a30a4}, !- Handle
-  Surface 10 - Window 2,                  !- Name
-  FixedWindow,                            !- Sub Surface Type
-  {59b3211f-b905-45bc-9303-4dd060e0ff23}, !- Construction Name
-  {6793e409-185b-499a-bd35-5e6f6e9dee05}, !- Surface Name
-  ,                                       !- Outside Boundary Condition Object
-  ,                                       !- View Factor to Ground
-  {74050331-4cab-404d-8841-a072c7bf48eb}, !- Shading Control Name
-  ,                                       !- Frame and Divider Name
-  ,                                       !- Multiplier
-  ,                                       !- Number of Vertices
-  13.6310703908387, 2.30232506513979, 2.1336, !- X,Y,Z Vertex 1 {m}
-  13.6310703908387, 2.30232506513979, 0.980695970333855, !- X,Y,Z Vertex 2 {m}
-  13.6310703908387, 3.16721931095085, 0.980695970333855, !- X,Y,Z Vertex 3 {m}
-  13.6310703908387, 3.16721931095085, 2.1336; !- X,Y,Z Vertex 4 {m}
-
-OS:SubSurface,
-  {a8e344c0-4d67-4678-add3-360bd1f2b61e}, !- Handle
-  Surface 10 - Window 3,                  !- Name
-  FixedWindow,                            !- Sub Surface Type
-  {59b3211f-b905-45bc-9303-4dd060e0ff23}, !- Construction Name
-  {6793e409-185b-499a-bd35-5e6f6e9dee05}, !- Surface Name
-  ,                                       !- Outside Boundary Condition Object
-  ,                                       !- View Factor to Ground
-  {74050331-4cab-404d-8841-a072c7bf48eb}, !- Shading Control Name
-  ,                                       !- Frame and Divider Name
-  ,                                       !- Multiplier
-  ,                                       !- Number of Vertices
-  13.6310703908387, 4.11124300737404, 2.1336, !- X,Y,Z Vertex 1 {m}
-  13.6310703908387, 4.11124300737404, 0.980695970333855, !- X,Y,Z Vertex 2 {m}
-  13.6310703908387, 4.9761372531851, 0.980695970333855, !- X,Y,Z Vertex 3 {m}
-  13.6310703908387, 4.9761372531851, 2.1336; !- X,Y,Z Vertex 4 {m}
-
-OS:ShadingSurfaceGroup,
-  {925653be-1fdf-4cf7-9ccf-468873153fe8}, !- Handle
-  Surface 11 - Window 5 Shading Surfaces, !- Name
-  Space,                                  !- Shading Surface Type
-  {fa0d1302-2982-41ef-af3f-76427be6ebed}, !- Space Name
-  ,                                       !- Direction of Relative North {deg}
-  ,                                       !- X Origin {m}
-  ,                                       !- Y Origin {m}
-  ,                                       !- Z Origin {m}
-  {073b6516-0279-4aab-ba02-f8f0df4f2920}; !- Shaded Object Name
-
-OS:ShadingSurface,
-  {e69890f1-eb5a-45bf-9c7e-4bbc49242274}, !- Handle
-  Surface 11 - Window 5 - res overhangs,  !- Name
-  ,                                       !- Construction Name
-  {925653be-1fdf-4cf7-9ccf-468873153fe8}, !- Shading Surface Group Name
-  ,                                       !- Transmittance Schedule Name
-  ,                                       !- Number of Vertices
-  10.345222793129, 0, 2.286,              !- X,Y,Z Vertex 1 {m}
-  9.17552854731797, 0, 2.286,             !- X,Y,Z Vertex 2 {m}
-  9.17552854731797, -0.6096, 2.286,       !- X,Y,Z Vertex 3 {m}
-  10.345222793129, -0.6096, 2.286;        !- X,Y,Z Vertex 4 {m}
-
-OS:AdditionalProperties,
-  {18cf3aaa-9736-4a54-953f-019fe25dad8e}, !- Handle
-  {073b6516-0279-4aab-ba02-f8f0df4f2920}, !- Object Name
-  SizingInfoWindowOverhangDepth,          !- Feature Name 1
-  Double,                                 !- Feature Data Type 1
-  0.60960000000000003,                    !- Feature Value 1
-  SizingInfoWindowOverhangOffset,         !- Feature Name 2
-  Double,                                 !- Feature Data Type 2
-  0.15240000000000001;                    !- Feature Value 2
-
-OS:ShadingSurfaceGroup,
-  {ef52a12d-b2a6-4a6c-8a3c-3ec11b36dcd2}, !- Handle
-  Surface 5 - Window 5 Shading Surfaces,  !- Name
-  Space,                                  !- Shading Surface Type
-  {5a0517bb-41ed-48fa-a015-2ba6869bebf8}, !- Space Name
-  ,                                       !- Direction of Relative North {deg}
-  ,                                       !- X Origin {m}
-  ,                                       !- Y Origin {m}
-  ,                                       !- Z Origin {m}
-  {8b99f55d-12b2-4cb1-90d8-57a0e2a3dd72}; !- Shaded Object Name
-
-OS:ShadingSurface,
-  {aeee9065-19de-4bad-b58c-56ba34cbf5e1}, !- Handle
-  Surface 5 - Window 5 - res overhangs,   !- Name
-  ,                                       !- Construction Name
-  {ef52a12d-b2a6-4a6c-8a3c-3ec11b36dcd2}, !- Shading Surface Group Name
-  ,                                       !- Transmittance Schedule Name
-  ,                                       !- Number of Vertices
-  10.345222793129, 0, 2.286,              !- X,Y,Z Vertex 1 {m}
-  9.17552854731797, 0, 2.286,             !- X,Y,Z Vertex 2 {m}
-  9.17552854731797, -0.6096, 2.286,       !- X,Y,Z Vertex 3 {m}
-  10.345222793129, -0.6096, 2.286;        !- X,Y,Z Vertex 4 {m}
-
-OS:AdditionalProperties,
-  {d922bf4d-2ccd-4d61-ace9-9409f8a44e69}, !- Handle
-  {8b99f55d-12b2-4cb1-90d8-57a0e2a3dd72}, !- Object Name
-  SizingInfoWindowOverhangDepth,          !- Feature Name 1
-  Double,                                 !- Feature Data Type 1
-  0.60960000000000003,                    !- Feature Value 1
-  SizingInfoWindowOverhangOffset,         !- Feature Name 2
-  Double,                                 !- Feature Data Type 2
-  0.15240000000000001;                    !- Feature Value 2
-
-OS:ShadingSurfaceGroup,
-  {9354c6b5-24ab-49cb-9187-b29278304c24}, !- Handle
-  Surface 9 - Window 1 Shading Surfaces,  !- Name
-  Space,                                  !- Shading Surface Type
-  {fa0d1302-2982-41ef-af3f-76427be6ebed}, !- Space Name
-  ,                                       !- Direction of Relative North {deg}
-  ,                                       !- X Origin {m}
-  ,                                       !- Y Origin {m}
-  ,                                       !- Z Origin {m}
-  {c350468c-ad0a-47d3-9b6f-09a1e5fbbc8c}; !- Shaded Object Name
-
-OS:ShadingSurface,
-  {70eabb20-36db-420a-8f81-712d38fda858}, !- Handle
-  Surface 9 - Window 1 - res overhangs,   !- Name
-  ,                                       !- Construction Name
-  {9354c6b5-24ab-49cb-9187-b29278304c24}, !- Shading Surface Group Name
-  ,                                       !- Transmittance Schedule Name
-  ,                                       !- Number of Vertices
-  10.101382793129, 6.81553519541936, 2.286, !- X,Y,Z Vertex 1 {m}
-  11.2710770389401, 6.81553519541936, 2.286, !- X,Y,Z Vertex 2 {m}
-  11.2710770389401, 7.42513519541936, 2.286, !- X,Y,Z Vertex 3 {m}
-  10.101382793129, 7.42513519541936, 2.286; !- X,Y,Z Vertex 4 {m}
-
-OS:AdditionalProperties,
-  {70c33f61-55c4-4b87-8a76-ff407ed3bd6b}, !- Handle
-  {c350468c-ad0a-47d3-9b6f-09a1e5fbbc8c}, !- Object Name
-  SizingInfoWindowOverhangDepth,          !- Feature Name 1
-  Double,                                 !- Feature Data Type 1
-  0.60960000000000003,                    !- Feature Value 1
-  SizingInfoWindowOverhangOffset,         !- Feature Name 2
-  Double,                                 !- Feature Data Type 2
-  0.15240000000000001;                    !- Feature Value 2
-
-OS:ShadingSurfaceGroup,
-  {30fe7530-28cd-4439-9165-cbba44c0dcd6}, !- Handle
-  Surface 3 - Window 1 Shading Surfaces,  !- Name
-  Space,                                  !- Shading Surface Type
-  {5a0517bb-41ed-48fa-a015-2ba6869bebf8}, !- Space Name
-  ,                                       !- Direction of Relative North {deg}
-  ,                                       !- X Origin {m}
-  ,                                       !- Y Origin {m}
-  ,                                       !- Z Origin {m}
-  {e3c08496-f551-4cdf-b549-1a84310cb304}; !- Shaded Object Name
-
-OS:ShadingSurface,
-  {31314af1-18c9-411d-b352-ac3ab456b1a6}, !- Handle
-  Surface 3 - Window 1 - res overhangs,   !- Name
-  ,                                       !- Construction Name
-  {30fe7530-28cd-4439-9165-cbba44c0dcd6}, !- Shading Surface Group Name
-  ,                                       !- Transmittance Schedule Name
-  ,                                       !- Number of Vertices
-  10.101382793129, 6.81553519541936, 2.286, !- X,Y,Z Vertex 1 {m}
-  11.2710770389401, 6.81553519541936, 2.286, !- X,Y,Z Vertex 2 {m}
-  11.2710770389401, 7.42513519541936, 2.286, !- X,Y,Z Vertex 3 {m}
-  10.101382793129, 7.42513519541936, 2.286; !- X,Y,Z Vertex 4 {m}
-
-OS:AdditionalProperties,
-  {2b075b49-9faa-4789-8af3-e412e033bbda}, !- Handle
-  {e3c08496-f551-4cdf-b549-1a84310cb304}, !- Object Name
-  SizingInfoWindowOverhangDepth,          !- Feature Name 1
-  Double,                                 !- Feature Data Type 1
-  0.60960000000000003,                    !- Feature Value 1
-  SizingInfoWindowOverhangOffset,         !- Feature Name 2
-  Double,                                 !- Feature Data Type 2
-  0.15240000000000001;                    !- Feature Value 2
-
-OS:ShadingSurfaceGroup,
-  {0548e5b8-9e27-426c-bc63-2628cfc68f16}, !- Handle
-  Surface 5 - Window 1 Shading Surfaces,  !- Name
-  Space,                                  !- Shading Surface Type
-  {5a0517bb-41ed-48fa-a015-2ba6869bebf8}, !- Space Name
-  ,                                       !- Direction of Relative North {deg}
-  ,                                       !- X Origin {m}
-  ,                                       !- Y Origin {m}
-  ,                                       !- Z Origin {m}
-  {4f33d1c2-42f3-476b-bbd0-d4a4d56b000e}; !- Shaded Object Name
-
-OS:ShadingSurface,
-  {3783e869-32be-4c1d-8339-e30f80c4be08}, !- Handle
-  Surface 5 - Window 1 - res overhangs,   !- Name
-  ,                                       !- Construction Name
-  {0548e5b8-9e27-426c-bc63-2628cfc68f16}, !- Shading Surface Group Name
-  ,                                       !- Transmittance Schedule Name
-  ,                                       !- Number of Vertices
-  3.52968759770968, 0, 2.286,             !- X,Y,Z Vertex 1 {m}
-  2.35999335189861, 0, 2.286,             !- X,Y,Z Vertex 2 {m}
-  2.35999335189861, -0.6096, 2.286,       !- X,Y,Z Vertex 3 {m}
-  3.52968759770968, -0.6096, 2.286;       !- X,Y,Z Vertex 4 {m}
-
-OS:AdditionalProperties,
-  {c4a5c86b-871c-44e1-91f2-52eb17dc25e4}, !- Handle
-  {4f33d1c2-42f3-476b-bbd0-d4a4d56b000e}, !- Object Name
-  SizingInfoWindowOverhangDepth,          !- Feature Name 1
-  Double,                                 !- Feature Data Type 1
-  0.60960000000000003,                    !- Feature Value 1
-  SizingInfoWindowOverhangOffset,         !- Feature Name 2
-  Double,                                 !- Feature Data Type 2
-  0.15240000000000001;                    !- Feature Value 2
-
-OS:ShadingSurfaceGroup,
-  {9a51c022-2c0a-4dfa-b551-065407d68a8e}, !- Handle
-  Surface 5 - Window 2 Shading Surfaces,  !- Name
-  Space,                                  !- Shading Surface Type
-  {5a0517bb-41ed-48fa-a015-2ba6869bebf8}, !- Space Name
-  ,                                       !- Direction of Relative North {deg}
-  ,                                       !- X Origin {m}
-  ,                                       !- Y Origin {m}
-  ,                                       !- Z Origin {m}
-  {2e9a3b93-1486-49c2-bd8c-91eb0058e2b7}; !- Shaded Object Name
-
-OS:ShadingSurface,
-  {c32eec8c-96b9-4c58-95aa-7beead723d15}, !- Handle
-  Surface 5 - Window 2 - res overhangs,   !- Name
-  ,                                       !- Construction Name
-  {9a51c022-2c0a-4dfa-b551-065407d68a8e}, !- Shading Surface Group Name
-  ,                                       !- Transmittance Schedule Name
-  ,                                       !- Number of Vertices
-  4.45554184352074, 0, 2.286,             !- X,Y,Z Vertex 1 {m}
-  3.28584759770967, 0, 2.286,             !- X,Y,Z Vertex 2 {m}
-  3.28584759770967, -0.6096, 2.286,       !- X,Y,Z Vertex 3 {m}
-  4.45554184352074, -0.6096, 2.286;       !- X,Y,Z Vertex 4 {m}
-
-OS:AdditionalProperties,
-  {df71801e-cb62-470b-9929-3243851e0b83}, !- Handle
-  {2e9a3b93-1486-49c2-bd8c-91eb0058e2b7}, !- Object Name
-  SizingInfoWindowOverhangDepth,          !- Feature Name 1
-  Double,                                 !- Feature Data Type 1
-  0.60960000000000003,                    !- Feature Value 1
-  SizingInfoWindowOverhangOffset,         !- Feature Name 2
-  Double,                                 !- Feature Data Type 2
-  0.15240000000000001;                    !- Feature Value 2
-
-OS:ShadingSurfaceGroup,
-  {93b60700-52c9-4019-935f-2f0eb874f963}, !- Handle
-  Surface 11 - Window 2 Shading Surfaces, !- Name
-  Space,                                  !- Shading Surface Type
-  {fa0d1302-2982-41ef-af3f-76427be6ebed}, !- Space Name
-  ,                                       !- Direction of Relative North {deg}
-  ,                                       !- X Origin {m}
-  ,                                       !- Y Origin {m}
-  ,                                       !- Z Origin {m}
-  {671653fb-51cb-44cb-b004-86b67d049a2b}; !- Shaded Object Name
-
-OS:ShadingSurface,
-  {b48eab7d-dc9f-4990-98e4-7aac6b1a8559}, !- Handle
-  Surface 11 - Window 2 - res overhangs,  !- Name
-  ,                                       !- Construction Name
-  {93b60700-52c9-4019-935f-2f0eb874f963}, !- Shading Surface Group Name
-  ,                                       !- Transmittance Schedule Name
-  ,                                       !- Number of Vertices
-  4.45554184352074, 0, 2.286,             !- X,Y,Z Vertex 1 {m}
-  3.28584759770967, 0, 2.286,             !- X,Y,Z Vertex 2 {m}
-  3.28584759770967, -0.6096, 2.286,       !- X,Y,Z Vertex 3 {m}
-  4.45554184352074, -0.6096, 2.286;       !- X,Y,Z Vertex 4 {m}
-
-OS:AdditionalProperties,
-  {d9465820-ce1b-4f6e-b23c-062aebba1dab}, !- Handle
-  {671653fb-51cb-44cb-b004-86b67d049a2b}, !- Object Name
-  SizingInfoWindowOverhangDepth,          !- Feature Name 1
-  Double,                                 !- Feature Data Type 1
-  0.60960000000000003,                    !- Feature Value 1
-  SizingInfoWindowOverhangOffset,         !- Feature Name 2
-  Double,                                 !- Feature Data Type 2
-  0.15240000000000001;                    !- Feature Value 2
-
-OS:ShadingSurfaceGroup,
-  {9b85d9e4-1a6f-42fe-9943-b6476fadf890}, !- Handle
-  Surface 11 - Window 1 Shading Surfaces, !- Name
-  Space,                                  !- Shading Surface Type
-  {fa0d1302-2982-41ef-af3f-76427be6ebed}, !- Space Name
-  ,                                       !- Direction of Relative North {deg}
-  ,                                       !- X Origin {m}
-  ,                                       !- Y Origin {m}
-  ,                                       !- Z Origin {m}
-  {f0ab49fe-10f3-44e0-aaca-66fe508ab6b0}; !- Shaded Object Name
-
-OS:ShadingSurface,
-  {95295b49-0234-4eba-92ab-391756264cb1}, !- Handle
-  Surface 11 - Window 1 - res overhangs,  !- Name
-  ,                                       !- Construction Name
-  {9b85d9e4-1a6f-42fe-9943-b6476fadf890}, !- Shading Surface Group Name
-  ,                                       !- Transmittance Schedule Name
-  ,                                       !- Number of Vertices
-  3.52968759770968, 0, 2.286,             !- X,Y,Z Vertex 1 {m}
-  2.35999335189861, 0, 2.286,             !- X,Y,Z Vertex 2 {m}
-  2.35999335189861, -0.6096, 2.286,       !- X,Y,Z Vertex 3 {m}
-  3.52968759770968, -0.6096, 2.286;       !- X,Y,Z Vertex 4 {m}
-
-OS:AdditionalProperties,
-  {9b20d43c-7587-404c-8b60-e1fd0cd22131}, !- Handle
-  {f0ab49fe-10f3-44e0-aaca-66fe508ab6b0}, !- Object Name
-  SizingInfoWindowOverhangDepth,          !- Feature Name 1
-  Double,                                 !- Feature Data Type 1
-  0.60960000000000003,                    !- Feature Value 1
-  SizingInfoWindowOverhangOffset,         !- Feature Name 2
-  Double,                                 !- Feature Data Type 2
-  0.15240000000000001;                    !- Feature Value 2
-
-OS:ShadingSurfaceGroup,
-  {6559e5ca-2f96-44d7-a5ec-5f1e1627677e}, !- Handle
-  Surface 9 - Window 5 Shading Surfaces,  !- Name
-  Space,                                  !- Shading Surface Type
-  {fa0d1302-2982-41ef-af3f-76427be6ebed}, !- Space Name
-  ,                                       !- Direction of Relative North {deg}
-  ,                                       !- X Origin {m}
-  ,                                       !- Y Origin {m}
-  ,                                       !- Z Origin {m}
-  {0a602e37-8af3-4d7c-9de4-99a973ad1719}; !- Shaded Object Name
-
-OS:ShadingSurface,
-  {8518a390-8bc8-4522-85da-d5d3095da3ce}, !- Handle
-  Surface 9 - Window 5 - res overhangs,   !- Name
-  ,                                       !- Construction Name
-  {6559e5ca-2f96-44d7-a5ec-5f1e1627677e}, !- Shading Surface Group Name
-  ,                                       !- Transmittance Schedule Name
-  ,                                       !- Number of Vertices
-  3.28584759770967, 6.81553519541936, 2.286, !- X,Y,Z Vertex 1 {m}
-  4.45554184352074, 6.81553519541936, 2.286, !- X,Y,Z Vertex 2 {m}
-  4.45554184352074, 7.42513519541936, 2.286, !- X,Y,Z Vertex 3 {m}
-  3.28584759770967, 7.42513519541936, 2.286; !- X,Y,Z Vertex 4 {m}
-
-OS:AdditionalProperties,
-  {31470c7f-4847-440e-a7ec-1b84a6c53200}, !- Handle
-  {0a602e37-8af3-4d7c-9de4-99a973ad1719}, !- Object Name
-  SizingInfoWindowOverhangDepth,          !- Feature Name 1
-  Double,                                 !- Feature Data Type 1
-  0.60960000000000003,                    !- Feature Value 1
-  SizingInfoWindowOverhangOffset,         !- Feature Name 2
-  Double,                                 !- Feature Data Type 2
-  0.15240000000000001;                    !- Feature Value 2
-
-OS:ShadingSurfaceGroup,
-  {311bba80-7813-4aac-8d80-907c32c846b3}, !- Handle
-  Surface 5 - Window 4 Shading Surfaces,  !- Name
-  Space,                                  !- Shading Surface Type
-  {5a0517bb-41ed-48fa-a015-2ba6869bebf8}, !- Space Name
-  ,                                       !- Direction of Relative North {deg}
-  ,                                       !- X Origin {m}
-  ,                                       !- Y Origin {m}
-  ,                                       !- Z Origin {m}
-  {65e564a0-be55-4ec9-a9eb-ec60aaea9326}; !- Shaded Object Name
-
-OS:ShadingSurface,
-  {2ba63eb2-25a2-4b92-b7c6-2fead9d79fc2}, !- Handle
-  Surface 5 - Window 4 - res overhangs,   !- Name
-  ,                                       !- Construction Name
-  {311bba80-7813-4aac-8d80-907c32c846b3}, !- Shading Surface Group Name
-  ,                                       !- Transmittance Schedule Name
-  ,                                       !- Number of Vertices
-  7.86330944123041, 0, 2.286,             !- X,Y,Z Vertex 1 {m}
-  6.69361519541935, 0, 2.286,             !- X,Y,Z Vertex 2 {m}
-  6.69361519541935, -0.6096, 2.286,       !- X,Y,Z Vertex 3 {m}
-  7.86330944123041, -0.6096, 2.286;       !- X,Y,Z Vertex 4 {m}
-
-OS:AdditionalProperties,
-  {cc71964b-835e-4454-b7e9-25d53727f7b0}, !- Handle
-  {65e564a0-be55-4ec9-a9eb-ec60aaea9326}, !- Object Name
-  SizingInfoWindowOverhangDepth,          !- Feature Name 1
-  Double,                                 !- Feature Data Type 1
-  0.60960000000000003,                    !- Feature Value 1
-  SizingInfoWindowOverhangOffset,         !- Feature Name 2
-  Double,                                 !- Feature Data Type 2
-  0.15240000000000001;                    !- Feature Value 2
-
-OS:ShadingSurfaceGroup,
-  {2c34b736-0b25-464a-9d50-13d1aace6369}, !- Handle
-  Surface 5 - Window 3 Shading Surfaces,  !- Name
-  Space,                                  !- Shading Surface Type
-  {5a0517bb-41ed-48fa-a015-2ba6869bebf8}, !- Space Name
-  ,                                       !- Direction of Relative North {deg}
-  ,                                       !- X Origin {m}
-  ,                                       !- Y Origin {m}
-  ,                                       !- Z Origin {m}
-  {3dbea885-dc60-4ef3-8504-04672888a351}; !- Shaded Object Name
-
-OS:ShadingSurface,
-  {373fc9b4-1e03-4594-8ca7-69ed995164dd}, !- Handle
-  Surface 5 - Window 3 - res overhangs,   !- Name
-  ,                                       !- Construction Name
-  {2c34b736-0b25-464a-9d50-13d1aace6369}, !- Shading Surface Group Name
-  ,                                       !- Transmittance Schedule Name
-  ,                                       !- Number of Vertices
-  6.93745519541935, 0, 2.286,             !- X,Y,Z Vertex 1 {m}
-  5.76776094960829, 0, 2.286,             !- X,Y,Z Vertex 2 {m}
-  5.76776094960829, -0.6096, 2.286,       !- X,Y,Z Vertex 3 {m}
-  6.93745519541935, -0.6096, 2.286;       !- X,Y,Z Vertex 4 {m}
-
-OS:AdditionalProperties,
-  {4672e3d5-d2c0-4dd4-9c12-4231ab5498d8}, !- Handle
-  {3dbea885-dc60-4ef3-8504-04672888a351}, !- Object Name
-  SizingInfoWindowOverhangDepth,          !- Feature Name 1
-  Double,                                 !- Feature Data Type 1
-  0.60960000000000003,                    !- Feature Value 1
-  SizingInfoWindowOverhangOffset,         !- Feature Name 2
-  Double,                                 !- Feature Data Type 2
-  0.15240000000000001;                    !- Feature Value 2
-
-OS:ShadingSurfaceGroup,
-  {b749f581-26b5-4e6b-9c28-5db0416a6a1a}, !- Handle
-  Surface 3 - Window 5 Shading Surfaces,  !- Name
-  Space,                                  !- Shading Surface Type
-  {5a0517bb-41ed-48fa-a015-2ba6869bebf8}, !- Space Name
-  ,                                       !- Direction of Relative North {deg}
-  ,                                       !- X Origin {m}
-  ,                                       !- Y Origin {m}
-  ,                                       !- Z Origin {m}
-  {d5fe601e-eccc-4ba5-ad79-940b5ba9a4f1}; !- Shaded Object Name
-
-OS:ShadingSurface,
-  {1814146f-240f-4767-8d8b-d1dcd9dd4020}, !- Handle
-  Surface 3 - Window 5 - res overhangs,   !- Name
-  ,                                       !- Construction Name
-  {b749f581-26b5-4e6b-9c28-5db0416a6a1a}, !- Shading Surface Group Name
-  ,                                       !- Transmittance Schedule Name
-  ,                                       !- Number of Vertices
-  3.28584759770967, 6.81553519541936, 2.286, !- X,Y,Z Vertex 1 {m}
-  4.45554184352074, 6.81553519541936, 2.286, !- X,Y,Z Vertex 2 {m}
-  4.45554184352074, 7.42513519541936, 2.286, !- X,Y,Z Vertex 3 {m}
-  3.28584759770967, 7.42513519541936, 2.286; !- X,Y,Z Vertex 4 {m}
-
-OS:AdditionalProperties,
-  {83ac97ed-2520-4fe4-bdeb-ae02947459e4}, !- Handle
-  {d5fe601e-eccc-4ba5-ad79-940b5ba9a4f1}, !- Object Name
-  SizingInfoWindowOverhangDepth,          !- Feature Name 1
-  Double,                                 !- Feature Data Type 1
-  0.60960000000000003,                    !- Feature Value 1
-  SizingInfoWindowOverhangOffset,         !- Feature Name 2
-  Double,                                 !- Feature Data Type 2
-  0.15240000000000001;                    !- Feature Value 2
-
-OS:ShadingSurfaceGroup,
-  {b7e7b57d-936c-4b7f-9d01-389ca6a22e94}, !- Handle
-  Surface 5 - Window 6 Shading Surfaces,  !- Name
-  Space,                                  !- Shading Surface Type
-  {5a0517bb-41ed-48fa-a015-2ba6869bebf8}, !- Space Name
-  ,                                       !- Direction of Relative North {deg}
-  ,                                       !- X Origin {m}
-  ,                                       !- Y Origin {m}
-  ,                                       !- Z Origin {m}
-  {f29eac4f-76ed-40aa-b70e-22e4af97e770}; !- Shaded Object Name
-
-OS:ShadingSurface,
-  {0bf73b30-e3bf-4eef-a1b8-eb208de3ecc5}, !- Handle
-  Surface 5 - Window 6 - res overhangs,   !- Name
-  ,                                       !- Construction Name
-  {b7e7b57d-936c-4b7f-9d01-389ca6a22e94}, !- Shading Surface Group Name
-  ,                                       !- Transmittance Schedule Name
-  ,                                       !- Number of Vertices
-  11.2710770389401, 0, 2.286,             !- X,Y,Z Vertex 1 {m}
-  10.101382793129, 0, 2.286,              !- X,Y,Z Vertex 2 {m}
-  10.101382793129, -0.6096, 2.286,        !- X,Y,Z Vertex 3 {m}
-  11.2710770389401, -0.6096, 2.286;       !- X,Y,Z Vertex 4 {m}
-
-OS:AdditionalProperties,
-  {82283d39-a435-41ef-80e6-9d0f958db0e3}, !- Handle
-  {f29eac4f-76ed-40aa-b70e-22e4af97e770}, !- Object Name
-  SizingInfoWindowOverhangDepth,          !- Feature Name 1
-  Double,                                 !- Feature Data Type 1
-  0.60960000000000003,                    !- Feature Value 1
-  SizingInfoWindowOverhangOffset,         !- Feature Name 2
-  Double,                                 !- Feature Data Type 2
-  0.15240000000000001;                    !- Feature Value 2
-
-OS:ShadingSurfaceGroup,
-  {5a409b57-a288-44f4-9281-98b863175c0f}, !- Handle
-  Surface 11 - Window 3 Shading Surfaces, !- Name
-  Space,                                  !- Shading Surface Type
-  {fa0d1302-2982-41ef-af3f-76427be6ebed}, !- Space Name
-  ,                                       !- Direction of Relative North {deg}
-  ,                                       !- X Origin {m}
-  ,                                       !- Y Origin {m}
-  ,                                       !- Z Origin {m}
-  {8cfce47c-9e6c-4700-aa28-bf43c9187a9a}; !- Shaded Object Name
-
-OS:ShadingSurface,
-  {c03166ca-826e-468c-b498-0527e869cf0e}, !- Handle
-  Surface 11 - Window 3 - res overhangs,  !- Name
-  ,                                       !- Construction Name
-  {5a409b57-a288-44f4-9281-98b863175c0f}, !- Shading Surface Group Name
-  ,                                       !- Transmittance Schedule Name
-  ,                                       !- Number of Vertices
-  6.93745519541935, 0, 2.286,             !- X,Y,Z Vertex 1 {m}
-  5.76776094960829, 0, 2.286,             !- X,Y,Z Vertex 2 {m}
-  5.76776094960829, -0.6096, 2.286,       !- X,Y,Z Vertex 3 {m}
-  6.93745519541935, -0.6096, 2.286;       !- X,Y,Z Vertex 4 {m}
-
-OS:AdditionalProperties,
-  {a65f170f-0ead-4d22-aadd-61112d34ebb7}, !- Handle
-  {8cfce47c-9e6c-4700-aa28-bf43c9187a9a}, !- Object Name
-  SizingInfoWindowOverhangDepth,          !- Feature Name 1
-  Double,                                 !- Feature Data Type 1
-  0.60960000000000003,                    !- Feature Value 1
-  SizingInfoWindowOverhangOffset,         !- Feature Name 2
-  Double,                                 !- Feature Data Type 2
-  0.15240000000000001;                    !- Feature Value 2
-
-OS:ShadingSurfaceGroup,
-  {72595bd2-7165-40ec-baf5-38cd8336c5cc}, !- Handle
-  Surface 11 - Window 4 Shading Surfaces, !- Name
-  Space,                                  !- Shading Surface Type
-  {fa0d1302-2982-41ef-af3f-76427be6ebed}, !- Space Name
-  ,                                       !- Direction of Relative North {deg}
-  ,                                       !- X Origin {m}
-  ,                                       !- Y Origin {m}
-  ,                                       !- Z Origin {m}
-  {8d8d5a02-e13d-451d-8a58-0cdfc1d5ebe3}; !- Shaded Object Name
-
-OS:ShadingSurface,
-  {cebeb116-d7d0-4aab-b52e-d1bb6beeee03}, !- Handle
-  Surface 11 - Window 4 - res overhangs,  !- Name
-  ,                                       !- Construction Name
-  {72595bd2-7165-40ec-baf5-38cd8336c5cc}, !- Shading Surface Group Name
-  ,                                       !- Transmittance Schedule Name
-  ,                                       !- Number of Vertices
-  7.86330944123041, 0, 2.286,             !- X,Y,Z Vertex 1 {m}
-  6.69361519541935, 0, 2.286,             !- X,Y,Z Vertex 2 {m}
-  6.69361519541935, -0.6096, 2.286,       !- X,Y,Z Vertex 3 {m}
-  7.86330944123041, -0.6096, 2.286;       !- X,Y,Z Vertex 4 {m}
-
-OS:AdditionalProperties,
-  {560cbda9-be28-4f33-a73f-9b96aec002c4}, !- Handle
-  {8d8d5a02-e13d-451d-8a58-0cdfc1d5ebe3}, !- Object Name
-  SizingInfoWindowOverhangDepth,          !- Feature Name 1
-  Double,                                 !- Feature Data Type 1
-  0.60960000000000003,                    !- Feature Value 1
-  SizingInfoWindowOverhangOffset,         !- Feature Name 2
-  Double,                                 !- Feature Data Type 2
-  0.15240000000000001;                    !- Feature Value 2
-
-OS:ShadingSurfaceGroup,
-  {95f1f2ad-a46a-4e79-b2f8-84a491b88935}, !- Handle
-  Surface 11 - Window 6 Shading Surfaces, !- Name
-  Space,                                  !- Shading Surface Type
-  {fa0d1302-2982-41ef-af3f-76427be6ebed}, !- Space Name
-  ,                                       !- Direction of Relative North {deg}
-  ,                                       !- X Origin {m}
-  ,                                       !- Y Origin {m}
-  ,                                       !- Z Origin {m}
-  {a81ed7de-b733-4bda-af35-83936e0c1bfd}; !- Shaded Object Name
-
-OS:ShadingSurface,
-  {78b8cb43-e822-4d69-8bd7-ffe8b3877fa9}, !- Handle
-  Surface 11 - Window 6 - res overhangs,  !- Name
-  ,                                       !- Construction Name
-  {95f1f2ad-a46a-4e79-b2f8-84a491b88935}, !- Shading Surface Group Name
-  ,                                       !- Transmittance Schedule Name
-  ,                                       !- Number of Vertices
-  11.2710770389401, 0, 2.286,             !- X,Y,Z Vertex 1 {m}
-  10.101382793129, 0, 2.286,              !- X,Y,Z Vertex 2 {m}
-  10.101382793129, -0.6096, 2.286,        !- X,Y,Z Vertex 3 {m}
-  11.2710770389401, -0.6096, 2.286;       !- X,Y,Z Vertex 4 {m}
-
-OS:AdditionalProperties,
-  {1d7bc753-4047-4255-9d7a-ee4f0ba4badf}, !- Handle
-  {a81ed7de-b733-4bda-af35-83936e0c1bfd}, !- Object Name
-  SizingInfoWindowOverhangDepth,          !- Feature Name 1
-  Double,                                 !- Feature Data Type 1
-  0.60960000000000003,                    !- Feature Value 1
-  SizingInfoWindowOverhangOffset,         !- Feature Name 2
-  Double,                                 !- Feature Data Type 2
-  0.15240000000000001;                    !- Feature Value 2
-
-OS:ShadingSurfaceGroup,
-  {dffe0a10-447e-45da-bf49-a5c68881ae07}, !- Handle
-  Surface 3 - Window 2 Shading Surfaces,  !- Name
-  Space,                                  !- Shading Surface Type
-  {5a0517bb-41ed-48fa-a015-2ba6869bebf8}, !- Space Name
-  ,                                       !- Direction of Relative North {deg}
-  ,                                       !- X Origin {m}
-  ,                                       !- Y Origin {m}
-  ,                                       !- Z Origin {m}
-  {e997f2c1-25b8-4802-8a2c-81da562a305f}; !- Shaded Object Name
-
-OS:ShadingSurface,
-  {0d4cb534-bdaf-42b9-a597-d64cb17f1d09}, !- Handle
-  Surface 3 - Window 2 - res overhangs,   !- Name
-  ,                                       !- Construction Name
-  {dffe0a10-447e-45da-bf49-a5c68881ae07}, !- Shading Surface Group Name
-  ,                                       !- Transmittance Schedule Name
-  ,                                       !- Number of Vertices
-  9.17552854731796, 6.81553519541936, 2.286, !- X,Y,Z Vertex 1 {m}
-  10.345222793129, 6.81553519541936, 2.286, !- X,Y,Z Vertex 2 {m}
-  10.345222793129, 7.42513519541936, 2.286, !- X,Y,Z Vertex 3 {m}
-  9.17552854731796, 7.42513519541936, 2.286; !- X,Y,Z Vertex 4 {m}
-
-OS:AdditionalProperties,
-  {dcb694d6-2666-40ac-a347-6685f35d33a9}, !- Handle
-  {e997f2c1-25b8-4802-8a2c-81da562a305f}, !- Object Name
-  SizingInfoWindowOverhangDepth,          !- Feature Name 1
-  Double,                                 !- Feature Data Type 1
-  0.60960000000000003,                    !- Feature Value 1
-  SizingInfoWindowOverhangOffset,         !- Feature Name 2
-  Double,                                 !- Feature Data Type 2
-  0.15240000000000001;                    !- Feature Value 2
-
-OS:ShadingSurfaceGroup,
-  {566808d1-0e7e-46f7-bdb7-6a16437c6d95}, !- Handle
-  Surface 3 - Window 3 Shading Surfaces,  !- Name
-  Space,                                  !- Shading Surface Type
-  {5a0517bb-41ed-48fa-a015-2ba6869bebf8}, !- Space Name
-  ,                                       !- Direction of Relative North {deg}
-  ,                                       !- X Origin {m}
-  ,                                       !- Y Origin {m}
-  ,                                       !- Z Origin {m}
-  {69eedeff-f744-40bb-befd-e1a4ee5f2b56}; !- Shaded Object Name
-
-OS:ShadingSurface,
-  {b16f9d0b-dbdf-4a19-bf88-a82845211f95}, !- Handle
-  Surface 3 - Window 3 - res overhangs,   !- Name
-  ,                                       !- Construction Name
-  {566808d1-0e7e-46f7-bdb7-6a16437c6d95}, !- Shading Surface Group Name
-  ,                                       !- Transmittance Schedule Name
-  ,                                       !- Number of Vertices
-  6.69361519541935, 6.81553519541936, 2.286, !- X,Y,Z Vertex 1 {m}
-  7.86330944123041, 6.81553519541936, 2.286, !- X,Y,Z Vertex 2 {m}
-  7.86330944123041, 7.42513519541936, 2.286, !- X,Y,Z Vertex 3 {m}
-  6.69361519541935, 7.42513519541936, 2.286; !- X,Y,Z Vertex 4 {m}
-
-OS:AdditionalProperties,
-  {89edbb70-28c4-45d4-ac2e-57d639520bbb}, !- Handle
-  {69eedeff-f744-40bb-befd-e1a4ee5f2b56}, !- Object Name
-  SizingInfoWindowOverhangDepth,          !- Feature Name 1
-  Double,                                 !- Feature Data Type 1
-  0.60960000000000003,                    !- Feature Value 1
-  SizingInfoWindowOverhangOffset,         !- Feature Name 2
-  Double,                                 !- Feature Data Type 2
-  0.15240000000000001;                    !- Feature Value 2
-
-OS:ShadingSurfaceGroup,
-  {a6ee656a-d5cf-4925-8d4b-b9f3f865254d}, !- Handle
-  Surface 3 - Window 6 Shading Surfaces,  !- Name
-  Space,                                  !- Shading Surface Type
-  {5a0517bb-41ed-48fa-a015-2ba6869bebf8}, !- Space Name
-  ,                                       !- Direction of Relative North {deg}
-  ,                                       !- X Origin {m}
-  ,                                       !- Y Origin {m}
-  ,                                       !- Z Origin {m}
-  {69d7a1fa-3c47-4042-a4b0-479a9e1f6a12}; !- Shaded Object Name
-
-OS:ShadingSurface,
-  {5031a4b0-04ac-4109-ae4c-a4e6577c5039}, !- Handle
-  Surface 3 - Window 6 - res overhangs,   !- Name
-  ,                                       !- Construction Name
-  {a6ee656a-d5cf-4925-8d4b-b9f3f865254d}, !- Shading Surface Group Name
-  ,                                       !- Transmittance Schedule Name
-  ,                                       !- Number of Vertices
-  2.35999335189861, 6.81553519541936, 2.286, !- X,Y,Z Vertex 1 {m}
-  3.52968759770967, 6.81553519541936, 2.286, !- X,Y,Z Vertex 2 {m}
-  3.52968759770967, 7.42513519541936, 2.286, !- X,Y,Z Vertex 3 {m}
-  2.35999335189861, 7.42513519541936, 2.286; !- X,Y,Z Vertex 4 {m}
-
-OS:AdditionalProperties,
-  {528a2ef7-be33-40b9-9d84-42e43a3e744c}, !- Handle
-  {69d7a1fa-3c47-4042-a4b0-479a9e1f6a12}, !- Object Name
-  SizingInfoWindowOverhangDepth,          !- Feature Name 1
-  Double,                                 !- Feature Data Type 1
-  0.60960000000000003,                    !- Feature Value 1
-  SizingInfoWindowOverhangOffset,         !- Feature Name 2
-  Double,                                 !- Feature Data Type 2
-  0.15240000000000001;                    !- Feature Value 2
-
-OS:ShadingSurfaceGroup,
-  {6c4b245d-d8c8-4f21-8514-44a97d9452ec}, !- Handle
-  Surface 3 - Window 4 Shading Surfaces,  !- Name
-  Space,                                  !- Shading Surface Type
-  {5a0517bb-41ed-48fa-a015-2ba6869bebf8}, !- Space Name
-  ,                                       !- Direction of Relative North {deg}
-  ,                                       !- X Origin {m}
-  ,                                       !- Y Origin {m}
-  ,                                       !- Z Origin {m}
-  {90cc35cb-00d9-4013-9738-475ae8c439b2}; !- Shaded Object Name
-
-OS:ShadingSurface,
-  {3e699db0-56f0-4398-8b55-54d8c42e82c4}, !- Handle
-  Surface 3 - Window 4 - res overhangs,   !- Name
-  ,                                       !- Construction Name
-  {6c4b245d-d8c8-4f21-8514-44a97d9452ec}, !- Shading Surface Group Name
-  ,                                       !- Transmittance Schedule Name
-  ,                                       !- Number of Vertices
-  5.76776094960829, 6.81553519541936, 2.286, !- X,Y,Z Vertex 1 {m}
-  6.93745519541935, 6.81553519541936, 2.286, !- X,Y,Z Vertex 2 {m}
-  6.93745519541935, 7.42513519541936, 2.286, !- X,Y,Z Vertex 3 {m}
-  5.76776094960829, 7.42513519541936, 2.286; !- X,Y,Z Vertex 4 {m}
-
-OS:AdditionalProperties,
-  {3c9cd44b-3a55-4639-8bf2-4c9a409a35b9}, !- Handle
-  {90cc35cb-00d9-4013-9738-475ae8c439b2}, !- Object Name
-  SizingInfoWindowOverhangDepth,          !- Feature Name 1
-  Double,                                 !- Feature Data Type 1
-  0.60960000000000003,                    !- Feature Value 1
-  SizingInfoWindowOverhangOffset,         !- Feature Name 2
-  Double,                                 !- Feature Data Type 2
-  0.15240000000000001;                    !- Feature Value 2
-
-OS:ShadingSurfaceGroup,
-  {2a220475-bc8d-4f3b-8271-b69d97ab5baf}, !- Handle
-  Surface 9 - Window 2 Shading Surfaces,  !- Name
-  Space,                                  !- Shading Surface Type
-  {fa0d1302-2982-41ef-af3f-76427be6ebed}, !- Space Name
-  ,                                       !- Direction of Relative North {deg}
-  ,                                       !- X Origin {m}
-  ,                                       !- Y Origin {m}
-  ,                                       !- Z Origin {m}
-  {8e81af7d-5ce9-4092-aa07-1694bad11ef0}; !- Shaded Object Name
-
-OS:ShadingSurface,
-  {052b7a1e-79e7-48da-a92a-fdd9fc850df4}, !- Handle
-  Surface 9 - Window 2 - res overhangs,   !- Name
-  ,                                       !- Construction Name
-  {2a220475-bc8d-4f3b-8271-b69d97ab5baf}, !- Shading Surface Group Name
-  ,                                       !- Transmittance Schedule Name
-  ,                                       !- Number of Vertices
-  9.17552854731796, 6.81553519541936, 2.286, !- X,Y,Z Vertex 1 {m}
-  10.345222793129, 6.81553519541936, 2.286, !- X,Y,Z Vertex 2 {m}
-  10.345222793129, 7.42513519541936, 2.286, !- X,Y,Z Vertex 3 {m}
-  9.17552854731796, 7.42513519541936, 2.286; !- X,Y,Z Vertex 4 {m}
-
-OS:AdditionalProperties,
-  {9f5e6682-cdc4-4d57-9b2d-114da23d679a}, !- Handle
-  {8e81af7d-5ce9-4092-aa07-1694bad11ef0}, !- Object Name
-  SizingInfoWindowOverhangDepth,          !- Feature Name 1
-  Double,                                 !- Feature Data Type 1
-  0.60960000000000003,                    !- Feature Value 1
-  SizingInfoWindowOverhangOffset,         !- Feature Name 2
-  Double,                                 !- Feature Data Type 2
-  0.15240000000000001;                    !- Feature Value 2
-
-OS:ShadingSurfaceGroup,
-  {1fa2875f-cd1f-45e5-a76a-ae2b1f48ddb8}, !- Handle
-  Surface 10 - Window 3 Shading Surfaces, !- Name
-  Space,                                  !- Shading Surface Type
-  {fa0d1302-2982-41ef-af3f-76427be6ebed}, !- Space Name
-  ,                                       !- Direction of Relative North {deg}
-  ,                                       !- X Origin {m}
-  ,                                       !- Y Origin {m}
-  ,                                       !- Z Origin {m}
-  {a8e344c0-4d67-4678-add3-360bd1f2b61e}; !- Shaded Object Name
-
-OS:ShadingSurface,
-  {0a395b33-eaf9-4e3b-9e87-cdc1ab5990e2}, !- Handle
-  Surface 10 - Window 3 - res overhangs,  !- Name
-  ,                                       !- Construction Name
-  {1fa2875f-cd1f-45e5-a76a-ae2b1f48ddb8}, !- Shading Surface Group Name
-  ,                                       !- Transmittance Schedule Name
-  ,                                       !- Number of Vertices
-  13.6310703908387, 5.1285372531851, 2.286, !- X,Y,Z Vertex 1 {m}
-  13.6310703908387, 3.95884300737404, 2.286, !- X,Y,Z Vertex 2 {m}
-  14.2406703908387, 3.95884300737404, 2.286, !- X,Y,Z Vertex 3 {m}
-  14.2406703908387, 5.1285372531851, 2.286; !- X,Y,Z Vertex 4 {m}
-
-OS:AdditionalProperties,
-  {83391c95-ed28-4703-bc4a-4365375fc0f9}, !- Handle
-  {a8e344c0-4d67-4678-add3-360bd1f2b61e}, !- Object Name
-  SizingInfoWindowOverhangDepth,          !- Feature Name 1
-  Double,                                 !- Feature Data Type 1
-  0.60960000000000003,                    !- Feature Value 1
-  SizingInfoWindowOverhangOffset,         !- Feature Name 2
-  Double,                                 !- Feature Data Type 2
-  0.15240000000000001;                    !- Feature Value 2
-
-OS:ShadingSurfaceGroup,
-  {5828361f-ba56-4fbe-938d-ca91a31a4f75}, !- Handle
-  Surface 9 - Window 3 Shading Surfaces,  !- Name
-  Space,                                  !- Shading Surface Type
-  {fa0d1302-2982-41ef-af3f-76427be6ebed}, !- Space Name
-  ,                                       !- Direction of Relative North {deg}
-  ,                                       !- X Origin {m}
-  ,                                       !- Y Origin {m}
-  ,                                       !- Z Origin {m}
-  {58d35b33-aff8-49c0-a57f-47b8ee55505c}; !- Shaded Object Name
-
-OS:ShadingSurface,
-  {e1f6ca2f-312d-4991-828d-e928d28931c3}, !- Handle
-  Surface 9 - Window 3 - res overhangs,   !- Name
-  ,                                       !- Construction Name
-  {5828361f-ba56-4fbe-938d-ca91a31a4f75}, !- Shading Surface Group Name
-  ,                                       !- Transmittance Schedule Name
-  ,                                       !- Number of Vertices
-  6.69361519541935, 6.81553519541936, 2.286, !- X,Y,Z Vertex 1 {m}
-  7.86330944123041, 6.81553519541936, 2.286, !- X,Y,Z Vertex 2 {m}
-  7.86330944123041, 7.42513519541936, 2.286, !- X,Y,Z Vertex 3 {m}
-  6.69361519541935, 7.42513519541936, 2.286; !- X,Y,Z Vertex 4 {m}
-
-OS:AdditionalProperties,
-  {a7cf5d84-ecee-4253-9167-1c15abc10451}, !- Handle
-  {58d35b33-aff8-49c0-a57f-47b8ee55505c}, !- Object Name
-  SizingInfoWindowOverhangDepth,          !- Feature Name 1
-  Double,                                 !- Feature Data Type 1
-  0.60960000000000003,                    !- Feature Value 1
-  SizingInfoWindowOverhangOffset,         !- Feature Name 2
-  Double,                                 !- Feature Data Type 2
-  0.15240000000000001;                    !- Feature Value 2
-
-OS:ShadingSurfaceGroup,
-  {f3c32d3b-caaa-4075-b00b-39393ca3349b}, !- Handle
-  Surface 9 - Window 4 Shading Surfaces,  !- Name
-  Space,                                  !- Shading Surface Type
-  {fa0d1302-2982-41ef-af3f-76427be6ebed}, !- Space Name
-  ,                                       !- Direction of Relative North {deg}
-  ,                                       !- X Origin {m}
-  ,                                       !- Y Origin {m}
-  ,                                       !- Z Origin {m}
-  {d1ec6f10-ed8b-491f-940c-23f73249436a}; !- Shaded Object Name
-
-OS:ShadingSurface,
-  {ff84e670-1b78-4f7a-a3c0-f6d6dbe26f51}, !- Handle
-  Surface 9 - Window 4 - res overhangs,   !- Name
-  ,                                       !- Construction Name
-  {f3c32d3b-caaa-4075-b00b-39393ca3349b}, !- Shading Surface Group Name
-  ,                                       !- Transmittance Schedule Name
-  ,                                       !- Number of Vertices
-  5.76776094960829, 6.81553519541936, 2.286, !- X,Y,Z Vertex 1 {m}
-  6.93745519541935, 6.81553519541936, 2.286, !- X,Y,Z Vertex 2 {m}
-  6.93745519541935, 7.42513519541936, 2.286, !- X,Y,Z Vertex 3 {m}
-  5.76776094960829, 7.42513519541936, 2.286; !- X,Y,Z Vertex 4 {m}
-
-OS:AdditionalProperties,
-  {19b803da-73ae-476e-bd2e-734e38fd66de}, !- Handle
-  {d1ec6f10-ed8b-491f-940c-23f73249436a}, !- Object Name
-  SizingInfoWindowOverhangDepth,          !- Feature Name 1
-  Double,                                 !- Feature Data Type 1
-  0.60960000000000003,                    !- Feature Value 1
-  SizingInfoWindowOverhangOffset,         !- Feature Name 2
-  Double,                                 !- Feature Data Type 2
-  0.15240000000000001;                    !- Feature Value 2
-
-OS:ShadingSurfaceGroup,
-  {f33fae47-1837-4370-8869-eb6880020600}, !- Handle
-  Surface 9 - Window 6 Shading Surfaces,  !- Name
-  Space,                                  !- Shading Surface Type
-  {fa0d1302-2982-41ef-af3f-76427be6ebed}, !- Space Name
-  ,                                       !- Direction of Relative North {deg}
-  ,                                       !- X Origin {m}
-  ,                                       !- Y Origin {m}
-  ,                                       !- Z Origin {m}
-  {6e8a73ff-1901-4e2d-9e45-3b56726cd630}; !- Shaded Object Name
-
-OS:ShadingSurface,
-  {06a8096f-42bd-4591-a8b1-332423c8ce02}, !- Handle
-  Surface 9 - Window 6 - res overhangs,   !- Name
-  ,                                       !- Construction Name
-  {f33fae47-1837-4370-8869-eb6880020600}, !- Shading Surface Group Name
-  ,                                       !- Transmittance Schedule Name
-  ,                                       !- Number of Vertices
-  2.35999335189861, 6.81553519541936, 2.286, !- X,Y,Z Vertex 1 {m}
-  3.52968759770967, 6.81553519541936, 2.286, !- X,Y,Z Vertex 2 {m}
-  3.52968759770967, 7.42513519541936, 2.286, !- X,Y,Z Vertex 3 {m}
-  2.35999335189861, 7.42513519541936, 2.286; !- X,Y,Z Vertex 4 {m}
-
-OS:AdditionalProperties,
-  {a4f25de9-427a-4cfe-938e-beb2564fe775}, !- Handle
-  {6e8a73ff-1901-4e2d-9e45-3b56726cd630}, !- Object Name
-  SizingInfoWindowOverhangDepth,          !- Feature Name 1
-  Double,                                 !- Feature Data Type 1
-  0.60960000000000003,                    !- Feature Value 1
-  SizingInfoWindowOverhangOffset,         !- Feature Name 2
-  Double,                                 !- Feature Data Type 2
-  0.15240000000000001;                    !- Feature Value 2
-
-OS:ShadingSurfaceGroup,
-  {f67bdfe3-066f-48af-968a-9af74ac2463d}, !- Handle
-  Surface 8 - Window 1 Shading Surfaces,  !- Name
-  Space,                                  !- Shading Surface Type
-  {fa0d1302-2982-41ef-af3f-76427be6ebed}, !- Space Name
-  ,                                       !- Direction of Relative North {deg}
-  ,                                       !- X Origin {m}
-  ,                                       !- Y Origin {m}
-  ,                                       !- Z Origin {m}
-  {edeeb981-9684-4328-b0c1-93b05479a8da}; !- Shaded Object Name
-
-OS:ShadingSurface,
-  {6a8e6c46-06ce-433d-8722-42a29e539e46}, !- Handle
-  Surface 8 - Window 1 - res overhangs,   !- Name
-  ,                                       !- Construction Name
-  {f67bdfe3-066f-48af-968a-9af74ac2463d}, !- Shading Surface Group Name
-  ,                                       !- Transmittance Schedule Name
-  ,                                       !- Number of Vertices
-  0, 4.42177013027957, 2.286,             !- X,Y,Z Vertex 1 {m}
-  0, 5.59146437609064, 2.286,             !- X,Y,Z Vertex 2 {m}
-  -0.6096, 5.59146437609064, 2.286,       !- X,Y,Z Vertex 3 {m}
-  -0.6096, 4.42177013027957, 2.286;       !- X,Y,Z Vertex 4 {m}
-
-OS:AdditionalProperties,
-  {81d13563-78bf-4007-b020-42ba37294de7}, !- Handle
-  {edeeb981-9684-4328-b0c1-93b05479a8da}, !- Object Name
-  SizingInfoWindowOverhangDepth,          !- Feature Name 1
-  Double,                                 !- Feature Data Type 1
-  0.60960000000000003,                    !- Feature Value 1
-  SizingInfoWindowOverhangOffset,         !- Feature Name 2
-  Double,                                 !- Feature Data Type 2
-  0.15240000000000001;                    !- Feature Value 2
-
-OS:ShadingSurfaceGroup,
-  {be8164d4-ea68-451f-9b39-3e5cbb070aa2}, !- Handle
-  Surface 2 - Window 1 Shading Surfaces,  !- Name
-  Space,                                  !- Shading Surface Type
-  {5a0517bb-41ed-48fa-a015-2ba6869bebf8}, !- Space Name
-  ,                                       !- Direction of Relative North {deg}
-  ,                                       !- X Origin {m}
-  ,                                       !- Y Origin {m}
-  ,                                       !- Z Origin {m}
-  {1f54e3d3-be75-4bb3-b2b6-bb02817952ec}; !- Shaded Object Name
-
-OS:ShadingSurface,
-  {6026a413-a953-4f16-9154-d780ed8823d1}, !- Handle
-  Surface 2 - Window 1 - res overhangs,   !- Name
-  ,                                       !- Construction Name
-  {be8164d4-ea68-451f-9b39-3e5cbb070aa2}, !- Shading Surface Group Name
-  ,                                       !- Transmittance Schedule Name
-  ,                                       !- Number of Vertices
-  0, 4.42177013027957, 2.286,             !- X,Y,Z Vertex 1 {m}
-  0, 5.59146437609064, 2.286,             !- X,Y,Z Vertex 2 {m}
-  -0.6096, 5.59146437609064, 2.286,       !- X,Y,Z Vertex 3 {m}
-  -0.6096, 4.42177013027957, 2.286;       !- X,Y,Z Vertex 4 {m}
-
-OS:AdditionalProperties,
-  {f4e41f1f-d4b7-407b-b400-6cff8ac68456}, !- Handle
-  {1f54e3d3-be75-4bb3-b2b6-bb02817952ec}, !- Object Name
-  SizingInfoWindowOverhangDepth,          !- Feature Name 1
-  Double,                                 !- Feature Data Type 1
-  0.60960000000000003,                    !- Feature Value 1
-  SizingInfoWindowOverhangOffset,         !- Feature Name 2
-  Double,                                 !- Feature Data Type 2
-  0.15240000000000001;                    !- Feature Value 2
-
-OS:ShadingSurfaceGroup,
-  {3122ff2d-0aaa-400b-acb1-3c6d1c29c132}, !- Handle
-  Surface 10 - Window 2 Shading Surfaces, !- Name
-  Space,                                  !- Shading Surface Type
-  {fa0d1302-2982-41ef-af3f-76427be6ebed}, !- Space Name
-  ,                                       !- Direction of Relative North {deg}
-  ,                                       !- X Origin {m}
-  ,                                       !- Y Origin {m}
-  ,                                       !- Z Origin {m}
-  {adf2cd71-39af-490c-a062-6cd25d4a30a4}; !- Shaded Object Name
-
-OS:ShadingSurface,
-  {fa15c3fd-c48a-4307-a6ed-eb23823470fd}, !- Handle
-  Surface 10 - Window 2 - res overhangs,  !- Name
-  ,                                       !- Construction Name
-  {3122ff2d-0aaa-400b-acb1-3c6d1c29c132}, !- Shading Surface Group Name
-  ,                                       !- Transmittance Schedule Name
-  ,                                       !- Number of Vertices
-  13.6310703908387, 3.31961931095085, 2.286, !- X,Y,Z Vertex 1 {m}
-  13.6310703908387, 2.14992506513979, 2.286, !- X,Y,Z Vertex 2 {m}
-  14.2406703908387, 2.14992506513979, 2.286, !- X,Y,Z Vertex 3 {m}
-  14.2406703908387, 3.31961931095085, 2.286; !- X,Y,Z Vertex 4 {m}
-
-OS:AdditionalProperties,
-  {e07b2349-0598-40c3-9fc6-462efc55b7ed}, !- Handle
-  {adf2cd71-39af-490c-a062-6cd25d4a30a4}, !- Object Name
-  SizingInfoWindowOverhangDepth,          !- Feature Name 1
-  Double,                                 !- Feature Data Type 1
-  0.60960000000000003,                    !- Feature Value 1
-  SizingInfoWindowOverhangOffset,         !- Feature Name 2
-  Double,                                 !- Feature Data Type 2
-  0.15240000000000001;                    !- Feature Value 2
-
-OS:ShadingSurfaceGroup,
-  {4d37798a-2bad-400b-a6e2-cda71860dd49}, !- Handle
-  Surface 2 - Window 2 Shading Surfaces,  !- Name
-  Space,                                  !- Shading Surface Type
-  {5a0517bb-41ed-48fa-a015-2ba6869bebf8}, !- Space Name
-  ,                                       !- Direction of Relative North {deg}
-  ,                                       !- X Origin {m}
-  ,                                       !- Y Origin {m}
-  ,                                       !- Z Origin {m}
-  {8a9240f5-9c39-4c8c-a9d1-2594fdee961a}; !- Shaded Object Name
-
-OS:ShadingSurface,
-  {55f291e0-dabd-4628-b04c-7e4a2773a75c}, !- Handle
-  Surface 2 - Window 2 - res overhangs,   !- Name
-  ,                                       !- Construction Name
-  {4d37798a-2bad-400b-a6e2-cda71860dd49}, !- Shading Surface Group Name
-  ,                                       !- Transmittance Schedule Name
-  ,                                       !- Number of Vertices
-  0, 3.49591588446851, 2.286,             !- X,Y,Z Vertex 1 {m}
-  0, 4.66561013027957, 2.286,             !- X,Y,Z Vertex 2 {m}
-  -0.6096, 4.66561013027957, 2.286,       !- X,Y,Z Vertex 3 {m}
-  -0.6096, 3.49591588446851, 2.286;       !- X,Y,Z Vertex 4 {m}
-
-OS:AdditionalProperties,
-  {21a6dbf6-b9f9-46f1-9e71-579be1520ff1}, !- Handle
-  {8a9240f5-9c39-4c8c-a9d1-2594fdee961a}, !- Object Name
-  SizingInfoWindowOverhangDepth,          !- Feature Name 1
-  Double,                                 !- Feature Data Type 1
-  0.60960000000000003,                    !- Feature Value 1
-  SizingInfoWindowOverhangOffset,         !- Feature Name 2
-  Double,                                 !- Feature Data Type 2
-  0.15240000000000001;                    !- Feature Value 2
-
-OS:ShadingSurfaceGroup,
-  {3d85a68c-2e8a-4a1a-a3e1-67a1068a54f9}, !- Handle
-  Surface 2 - Window 3 Shading Surfaces,  !- Name
-  Space,                                  !- Shading Surface Type
-  {5a0517bb-41ed-48fa-a015-2ba6869bebf8}, !- Space Name
-  ,                                       !- Direction of Relative North {deg}
-  ,                                       !- X Origin {m}
-  ,                                       !- Y Origin {m}
-  ,                                       !- Z Origin {m}
-  {1961c803-eed5-4eda-9563-4976fc00780d}; !- Shaded Object Name
-
-OS:ShadingSurface,
-  {d97f7168-1f85-4522-bcc2-8393c8db24c4}, !- Handle
-  Surface 2 - Window 3 - res overhangs,   !- Name
-  ,                                       !- Construction Name
-  {3d85a68c-2e8a-4a1a-a3e1-67a1068a54f9}, !- Shading Surface Group Name
-  ,                                       !- Transmittance Schedule Name
-  ,                                       !- Number of Vertices
-  0, 1.68699794223426, 2.286,             !- X,Y,Z Vertex 1 {m}
-  0, 2.85669218804532, 2.286,             !- X,Y,Z Vertex 2 {m}
-  -0.6096, 2.85669218804532, 2.286,       !- X,Y,Z Vertex 3 {m}
-  -0.6096, 1.68699794223426, 2.286;       !- X,Y,Z Vertex 4 {m}
-
-OS:AdditionalProperties,
-  {4a3e994c-3c9f-4b04-9a26-ed2dd99d5f82}, !- Handle
-  {1961c803-eed5-4eda-9563-4976fc00780d}, !- Object Name
-  SizingInfoWindowOverhangDepth,          !- Feature Name 1
-  Double,                                 !- Feature Data Type 1
-  0.60960000000000003,                    !- Feature Value 1
-  SizingInfoWindowOverhangOffset,         !- Feature Name 2
-  Double,                                 !- Feature Data Type 2
-  0.15240000000000001;                    !- Feature Value 2
-
-OS:ShadingSurfaceGroup,
-  {ceca70b4-aacf-4848-89d6-d13c0e780589}, !- Handle
-  Surface 8 - Window 2 Shading Surfaces,  !- Name
-  Space,                                  !- Shading Surface Type
-  {fa0d1302-2982-41ef-af3f-76427be6ebed}, !- Space Name
-  ,                                       !- Direction of Relative North {deg}
-  ,                                       !- X Origin {m}
-  ,                                       !- Y Origin {m}
-  ,                                       !- Z Origin {m}
-  {6d5e6886-c6b7-4788-87ff-d30c0e4e66c0}; !- Shaded Object Name
-
-OS:ShadingSurface,
-  {4e73b955-d1bc-4a44-814c-4cd7ef7b7467}, !- Handle
-  Surface 8 - Window 2 - res overhangs,   !- Name
-  ,                                       !- Construction Name
-  {ceca70b4-aacf-4848-89d6-d13c0e780589}, !- Shading Surface Group Name
-  ,                                       !- Transmittance Schedule Name
-  ,                                       !- Number of Vertices
-  0, 3.49591588446851, 2.286,             !- X,Y,Z Vertex 1 {m}
-  0, 4.66561013027957, 2.286,             !- X,Y,Z Vertex 2 {m}
-  -0.6096, 4.66561013027957, 2.286,       !- X,Y,Z Vertex 3 {m}
-  -0.6096, 3.49591588446851, 2.286;       !- X,Y,Z Vertex 4 {m}
-
-OS:AdditionalProperties,
-  {074d6b64-35ad-487e-9964-83ed281b6dee}, !- Handle
-  {6d5e6886-c6b7-4788-87ff-d30c0e4e66c0}, !- Object Name
-  SizingInfoWindowOverhangDepth,          !- Feature Name 1
-  Double,                                 !- Feature Data Type 1
-  0.60960000000000003,                    !- Feature Value 1
-  SizingInfoWindowOverhangOffset,         !- Feature Name 2
-  Double,                                 !- Feature Data Type 2
-  0.15240000000000001;                    !- Feature Value 2
-
-OS:ShadingSurfaceGroup,
-  {07a50b39-f11e-45c5-b248-7b162c3dd7bb}, !- Handle
-  Surface 8 - Window 3 Shading Surfaces,  !- Name
-  Space,                                  !- Shading Surface Type
-  {fa0d1302-2982-41ef-af3f-76427be6ebed}, !- Space Name
-  ,                                       !- Direction of Relative North {deg}
-  ,                                       !- X Origin {m}
-  ,                                       !- Y Origin {m}
-  ,                                       !- Z Origin {m}
-  {5fc1b161-edd9-4c60-a631-659c2d4d53e6}; !- Shaded Object Name
-
-OS:ShadingSurface,
-  {be5db6e5-b901-4284-97ac-eb856e2f1981}, !- Handle
-  Surface 8 - Window 3 - res overhangs,   !- Name
-  ,                                       !- Construction Name
-  {07a50b39-f11e-45c5-b248-7b162c3dd7bb}, !- Shading Surface Group Name
-  ,                                       !- Transmittance Schedule Name
-  ,                                       !- Number of Vertices
-  0, 1.68699794223426, 2.286,             !- X,Y,Z Vertex 1 {m}
-  0, 2.85669218804532, 2.286,             !- X,Y,Z Vertex 2 {m}
-  -0.6096, 2.85669218804532, 2.286,       !- X,Y,Z Vertex 3 {m}
-  -0.6096, 1.68699794223426, 2.286;       !- X,Y,Z Vertex 4 {m}
-
-OS:AdditionalProperties,
-  {4533ef88-fade-473f-9083-a9109fe89cdc}, !- Handle
-  {5fc1b161-edd9-4c60-a631-659c2d4d53e6}, !- Object Name
-  SizingInfoWindowOverhangDepth,          !- Feature Name 1
-  Double,                                 !- Feature Data Type 1
-  0.60960000000000003,                    !- Feature Value 1
-  SizingInfoWindowOverhangOffset,         !- Feature Name 2
-  Double,                                 !- Feature Data Type 2
-  0.15240000000000001;                    !- Feature Value 2
-
-OS:ShadingSurfaceGroup,
-  {c72d52e6-f773-45c0-bfa7-a5876982ddbb}, !- Handle
-  Surface 4 - Window 1 Shading Surfaces,  !- Name
-  Space,                                  !- Shading Surface Type
-  {5a0517bb-41ed-48fa-a015-2ba6869bebf8}, !- Space Name
-  ,                                       !- Direction of Relative North {deg}
-  ,                                       !- X Origin {m}
-  ,                                       !- Y Origin {m}
-  ,                                       !- Z Origin {m}
-  {3e921eec-93e3-4f2f-b519-54fa53df6aa7}; !- Shaded Object Name
-
-OS:ShadingSurface,
-  {2ce682dc-6733-4f8a-8a2d-580821b0a31a}, !- Handle
-  Surface 4 - Window 1 - res overhangs,   !- Name
-  ,                                       !- Construction Name
-  {c72d52e6-f773-45c0-bfa7-a5876982ddbb}, !- Shading Surface Group Name
-  ,                                       !- Transmittance Schedule Name
-  ,                                       !- Number of Vertices
-  13.6310703908387, 2.39376506513979, 2.286, !- X,Y,Z Vertex 1 {m}
-  13.6310703908387, 1.22407081932873, 2.286, !- X,Y,Z Vertex 2 {m}
-  14.2406703908387, 1.22407081932873, 2.286, !- X,Y,Z Vertex 3 {m}
-  14.2406703908387, 2.39376506513979, 2.286; !- X,Y,Z Vertex 4 {m}
-
-OS:AdditionalProperties,
-  {df9a8e70-72b0-4a82-a54e-8f19f2b51a6d}, !- Handle
-  {3e921eec-93e3-4f2f-b519-54fa53df6aa7}, !- Object Name
-  SizingInfoWindowOverhangDepth,          !- Feature Name 1
-  Double,                                 !- Feature Data Type 1
-  0.60960000000000003,                    !- Feature Value 1
-  SizingInfoWindowOverhangOffset,         !- Feature Name 2
-  Double,                                 !- Feature Data Type 2
-  0.15240000000000001;                    !- Feature Value 2
-
-OS:ShadingSurfaceGroup,
-  {0f956104-e178-4c21-b65d-3b51c5f16289}, !- Handle
-  Surface 4 - Window 2 Shading Surfaces,  !- Name
-  Space,                                  !- Shading Surface Type
-  {5a0517bb-41ed-48fa-a015-2ba6869bebf8}, !- Space Name
-  ,                                       !- Direction of Relative North {deg}
-  ,                                       !- X Origin {m}
-  ,                                       !- Y Origin {m}
-  ,                                       !- Z Origin {m}
-  {527e4d77-a719-452c-8cb2-69b18f1cd8be}; !- Shaded Object Name
-
-OS:ShadingSurface,
-  {11eaa531-ebbf-44de-9a2f-2d191ddaa7bb}, !- Handle
-  Surface 4 - Window 2 - res overhangs,   !- Name
-  ,                                       !- Construction Name
-  {0f956104-e178-4c21-b65d-3b51c5f16289}, !- Shading Surface Group Name
-  ,                                       !- Transmittance Schedule Name
-  ,                                       !- Number of Vertices
-  13.6310703908387, 3.31961931095085, 2.286, !- X,Y,Z Vertex 1 {m}
-  13.6310703908387, 2.14992506513979, 2.286, !- X,Y,Z Vertex 2 {m}
-  14.2406703908387, 2.14992506513979, 2.286, !- X,Y,Z Vertex 3 {m}
-  14.2406703908387, 3.31961931095085, 2.286; !- X,Y,Z Vertex 4 {m}
-
-OS:AdditionalProperties,
-  {07bc05cc-c981-4ae6-b8e1-24fc5c5550ce}, !- Handle
-  {527e4d77-a719-452c-8cb2-69b18f1cd8be}, !- Object Name
-  SizingInfoWindowOverhangDepth,          !- Feature Name 1
-  Double,                                 !- Feature Data Type 1
-  0.60960000000000003,                    !- Feature Value 1
-  SizingInfoWindowOverhangOffset,         !- Feature Name 2
-  Double,                                 !- Feature Data Type 2
-  0.15240000000000001;                    !- Feature Value 2
-
-OS:ShadingSurfaceGroup,
-  {1de9855d-18ce-4a7a-b928-d0a332455bc2}, !- Handle
-  Surface 4 - Window 3 Shading Surfaces,  !- Name
-  Space,                                  !- Shading Surface Type
-  {5a0517bb-41ed-48fa-a015-2ba6869bebf8}, !- Space Name
-  ,                                       !- Direction of Relative North {deg}
-  ,                                       !- X Origin {m}
-  ,                                       !- Y Origin {m}
-  ,                                       !- Z Origin {m}
-  {ccb9ac56-5058-45cb-a644-d332e59178d4}; !- Shaded Object Name
-
-OS:ShadingSurface,
-  {2ea6f234-6a99-4511-a387-f96b64b10b21}, !- Handle
-  Surface 4 - Window 3 - res overhangs,   !- Name
-  ,                                       !- Construction Name
-  {1de9855d-18ce-4a7a-b928-d0a332455bc2}, !- Shading Surface Group Name
-  ,                                       !- Transmittance Schedule Name
-  ,                                       !- Number of Vertices
-  13.6310703908387, 5.1285372531851, 2.286, !- X,Y,Z Vertex 1 {m}
-  13.6310703908387, 3.95884300737404, 2.286, !- X,Y,Z Vertex 2 {m}
-  14.2406703908387, 3.95884300737404, 2.286, !- X,Y,Z Vertex 3 {m}
-  14.2406703908387, 5.1285372531851, 2.286; !- X,Y,Z Vertex 4 {m}
-
-OS:AdditionalProperties,
-  {1f63a198-54fc-424a-9ab6-1b7d1ca7d79a}, !- Handle
-  {ccb9ac56-5058-45cb-a644-d332e59178d4}, !- Object Name
-  SizingInfoWindowOverhangDepth,          !- Feature Name 1
-  Double,                                 !- Feature Data Type 1
-  0.60960000000000003,                    !- Feature Value 1
-  SizingInfoWindowOverhangOffset,         !- Feature Name 2
-  Double,                                 !- Feature Data Type 2
-  0.15240000000000001;                    !- Feature Value 2
-
-OS:ShadingSurfaceGroup,
-  {508775b3-ea1f-436e-a626-a10d68e47af9}, !- Handle
-  Surface 10 - Window 1 Shading Surfaces, !- Name
-  Space,                                  !- Shading Surface Type
-  {fa0d1302-2982-41ef-af3f-76427be6ebed}, !- Space Name
-  ,                                       !- Direction of Relative North {deg}
-  ,                                       !- X Origin {m}
-  ,                                       !- Y Origin {m}
-  ,                                       !- Z Origin {m}
-  {87123077-c198-4367-a936-872caa5964df}; !- Shaded Object Name
-
-OS:ShadingSurface,
-  {83583055-79f8-4e8e-a398-32428189a454}, !- Handle
-  Surface 10 - Window 1 - res overhangs,  !- Name
-  ,                                       !- Construction Name
-  {508775b3-ea1f-436e-a626-a10d68e47af9}, !- Shading Surface Group Name
-  ,                                       !- Transmittance Schedule Name
-  ,                                       !- Number of Vertices
-  13.6310703908387, 2.39376506513979, 2.286, !- X,Y,Z Vertex 1 {m}
-  13.6310703908387, 1.22407081932873, 2.286, !- X,Y,Z Vertex 2 {m}
-  14.2406703908387, 1.22407081932873, 2.286, !- X,Y,Z Vertex 3 {m}
-  14.2406703908387, 2.39376506513979, 2.286; !- X,Y,Z Vertex 4 {m}
-
-OS:AdditionalProperties,
-  {0fd23b09-629b-4a7e-b511-defd5dc95ef7}, !- Handle
-  {87123077-c198-4367-a936-872caa5964df}, !- Object Name
-  SizingInfoWindowOverhangDepth,          !- Feature Name 1
-  Double,                                 !- Feature Data Type 1
-  0.60960000000000003,                    !- Feature Value 1
-  SizingInfoWindowOverhangOffset,         !- Feature Name 2
-  Double,                                 !- Feature Data Type 2
-  0.15240000000000001;                    !- Feature Value 2
-
-OS:Schedule:Ruleset,
-  {9f264e00-c46c-4ffe-8acb-c627436e46db}, !- Handle
-  Window shading schedule,                !- Name
-  {849e8036-022e-409c-9e55-cda99c0992ec}, !- Schedule Type Limits Name
-  {120fe0ae-2d58-4321-9a8e-b31bd2bf0b9f}; !- Default Day Schedule Name
-
-OS:Schedule:Day,
-  {120fe0ae-2d58-4321-9a8e-b31bd2bf0b9f}, !- Handle
-  Schedule Day 4,                         !- Name
-  {849e8036-022e-409c-9e55-cda99c0992ec}, !- Schedule Type Limits Name
-  ,                                       !- Interpolate to Timestep
-  24,                                     !- Hour 1
-  0,                                      !- Minute 1
-  0;                                      !- Value Until Time 1
-
-OS:Schedule:Rule,
-  {4c8e6342-226e-45ef-8701-6fec874343d4}, !- Handle
-  Window shading schedule allday rule1,   !- Name
-  {9f264e00-c46c-4ffe-8acb-c627436e46db}, !- Schedule Ruleset Name
-  11,                                     !- Rule Order
-  {da2dcba6-2f6f-4d4a-a18d-365159109afe}, !- Day Schedule Name
-  Yes,                                    !- Apply Sunday
-  Yes,                                    !- Apply Monday
-  Yes,                                    !- Apply Tuesday
-  Yes,                                    !- Apply Wednesday
-  Yes,                                    !- Apply Thursday
-  Yes,                                    !- Apply Friday
-  Yes,                                    !- Apply Saturday
-  DateRange,                              !- Date Specification Type
-  1,                                      !- Start Month
-  1,                                      !- Start Day
-  1,                                      !- End Month
-  31;                                     !- End Day
-
-OS:Schedule:Day,
-  {da2dcba6-2f6f-4d4a-a18d-365159109afe}, !- Handle
-  Window shading schedule allday1,        !- Name
-  {849e8036-022e-409c-9e55-cda99c0992ec}, !- Schedule Type Limits Name
-  ,                                       !- Interpolate to Timestep
-  24,                                     !- Hour 1
-  0,                                      !- Minute 1
-  0;                                      !- Value Until Time 1
-
-OS:Schedule:Rule,
-  {ece07a98-435b-4423-a1b3-ecb84e4b0fdf}, !- Handle
-  Window shading schedule allday rule2,   !- Name
-  {9f264e00-c46c-4ffe-8acb-c627436e46db}, !- Schedule Ruleset Name
-  10,                                     !- Rule Order
-  {e788dabd-8f0e-4e12-bf17-adf99d051900}, !- Day Schedule Name
-  Yes,                                    !- Apply Sunday
-  Yes,                                    !- Apply Monday
-  Yes,                                    !- Apply Tuesday
-  Yes,                                    !- Apply Wednesday
-  Yes,                                    !- Apply Thursday
-  Yes,                                    !- Apply Friday
-  Yes,                                    !- Apply Saturday
-  DateRange,                              !- Date Specification Type
-  2,                                      !- Start Month
-  1,                                      !- Start Day
-  2,                                      !- End Month
-  28;                                     !- End Day
-
-OS:Schedule:Day,
-  {e788dabd-8f0e-4e12-bf17-adf99d051900}, !- Handle
-  Window shading schedule allday2,        !- Name
-  {849e8036-022e-409c-9e55-cda99c0992ec}, !- Schedule Type Limits Name
-  ,                                       !- Interpolate to Timestep
-  24,                                     !- Hour 1
-  0,                                      !- Minute 1
-  0;                                      !- Value Until Time 1
-
-OS:Schedule:Rule,
-  {ff28d0f6-abb0-45a4-a56e-4b5ac7c57433}, !- Handle
-  Window shading schedule allday rule3,   !- Name
-  {9f264e00-c46c-4ffe-8acb-c627436e46db}, !- Schedule Ruleset Name
-  9,                                      !- Rule Order
-  {b2392bbc-3721-4b2b-8578-14fcb5292100}, !- Day Schedule Name
-  Yes,                                    !- Apply Sunday
-  Yes,                                    !- Apply Monday
-  Yes,                                    !- Apply Tuesday
-  Yes,                                    !- Apply Wednesday
-  Yes,                                    !- Apply Thursday
-  Yes,                                    !- Apply Friday
-  Yes,                                    !- Apply Saturday
-  DateRange,                              !- Date Specification Type
-  3,                                      !- Start Month
-  1,                                      !- Start Day
-  3,                                      !- End Month
-  31;                                     !- End Day
-
-OS:Schedule:Day,
-  {b2392bbc-3721-4b2b-8578-14fcb5292100}, !- Handle
-  Window shading schedule allday3,        !- Name
-  {849e8036-022e-409c-9e55-cda99c0992ec}, !- Schedule Type Limits Name
-  ,                                       !- Interpolate to Timestep
-  24,                                     !- Hour 1
-  0,                                      !- Minute 1
-  0;                                      !- Value Until Time 1
-
-OS:Schedule:Rule,
-  {17830e74-43c2-40cc-9712-8f7ebf3dd5d6}, !- Handle
-  Window shading schedule allday rule4,   !- Name
-  {9f264e00-c46c-4ffe-8acb-c627436e46db}, !- Schedule Ruleset Name
-  8,                                      !- Rule Order
-  {37a49dd9-f5c3-49e8-bfc5-e4e80a04ae17}, !- Day Schedule Name
-  Yes,                                    !- Apply Sunday
-  Yes,                                    !- Apply Monday
-  Yes,                                    !- Apply Tuesday
-  Yes,                                    !- Apply Wednesday
-  Yes,                                    !- Apply Thursday
-  Yes,                                    !- Apply Friday
-  Yes,                                    !- Apply Saturday
-  DateRange,                              !- Date Specification Type
-  4,                                      !- Start Month
-  1,                                      !- Start Day
-  4,                                      !- End Month
-  30;                                     !- End Day
-
-OS:Schedule:Day,
-  {37a49dd9-f5c3-49e8-bfc5-e4e80a04ae17}, !- Handle
-  Window shading schedule allday4,        !- Name
-  {849e8036-022e-409c-9e55-cda99c0992ec}, !- Schedule Type Limits Name
-  ,                                       !- Interpolate to Timestep
-  24,                                     !- Hour 1
-  0,                                      !- Minute 1
-  0;                                      !- Value Until Time 1
-
-OS:Schedule:Rule,
-  {21f1d948-5a62-4a17-8b0b-0135f4e9e23c}, !- Handle
-  Window shading schedule allday rule5,   !- Name
-  {9f264e00-c46c-4ffe-8acb-c627436e46db}, !- Schedule Ruleset Name
-  7,                                      !- Rule Order
-  {6d77fc24-3919-484f-9b19-88fa76bcc2c4}, !- Day Schedule Name
-  Yes,                                    !- Apply Sunday
-  Yes,                                    !- Apply Monday
-  Yes,                                    !- Apply Tuesday
-  Yes,                                    !- Apply Wednesday
-  Yes,                                    !- Apply Thursday
-  Yes,                                    !- Apply Friday
-  Yes,                                    !- Apply Saturday
-  DateRange,                              !- Date Specification Type
-  5,                                      !- Start Month
-  1,                                      !- Start Day
-  5,                                      !- End Month
-  31;                                     !- End Day
-
-OS:Schedule:Day,
-  {6d77fc24-3919-484f-9b19-88fa76bcc2c4}, !- Handle
-  Window shading schedule allday5,        !- Name
-  {849e8036-022e-409c-9e55-cda99c0992ec}, !- Schedule Type Limits Name
-  ,                                       !- Interpolate to Timestep
-  24,                                     !- Hour 1
-  0,                                      !- Minute 1
-  1;                                      !- Value Until Time 1
-
-OS:Schedule:Rule,
-  {2a6bcce7-1f56-453d-9ccd-840127eadf1f}, !- Handle
-  Window shading schedule allday rule6,   !- Name
-  {9f264e00-c46c-4ffe-8acb-c627436e46db}, !- Schedule Ruleset Name
-  6,                                      !- Rule Order
-  {79f44870-61da-499b-99e9-e763f3293dd7}, !- Day Schedule Name
-  Yes,                                    !- Apply Sunday
-  Yes,                                    !- Apply Monday
-  Yes,                                    !- Apply Tuesday
-  Yes,                                    !- Apply Wednesday
-  Yes,                                    !- Apply Thursday
-  Yes,                                    !- Apply Friday
-  Yes,                                    !- Apply Saturday
-  DateRange,                              !- Date Specification Type
-  6,                                      !- Start Month
-  1,                                      !- Start Day
-  6,                                      !- End Month
-  30;                                     !- End Day
-
-OS:Schedule:Day,
-  {79f44870-61da-499b-99e9-e763f3293dd7}, !- Handle
-  Window shading schedule allday6,        !- Name
-  {849e8036-022e-409c-9e55-cda99c0992ec}, !- Schedule Type Limits Name
-  ,                                       !- Interpolate to Timestep
-  24,                                     !- Hour 1
-  0,                                      !- Minute 1
-  1;                                      !- Value Until Time 1
-
-OS:Schedule:Rule,
-  {c9ad854d-963f-4d96-8d30-27cc93f9a211}, !- Handle
-  Window shading schedule allday rule7,   !- Name
-  {9f264e00-c46c-4ffe-8acb-c627436e46db}, !- Schedule Ruleset Name
-  5,                                      !- Rule Order
-  {e9e4c2c7-5029-4229-a920-bbc4beeca9d1}, !- Day Schedule Name
-  Yes,                                    !- Apply Sunday
-  Yes,                                    !- Apply Monday
-  Yes,                                    !- Apply Tuesday
-  Yes,                                    !- Apply Wednesday
-  Yes,                                    !- Apply Thursday
-  Yes,                                    !- Apply Friday
-  Yes,                                    !- Apply Saturday
-  DateRange,                              !- Date Specification Type
-  7,                                      !- Start Month
-  1,                                      !- Start Day
-  7,                                      !- End Month
-  31;                                     !- End Day
-
-OS:Schedule:Day,
-  {e9e4c2c7-5029-4229-a920-bbc4beeca9d1}, !- Handle
-  Window shading schedule allday7,        !- Name
-  {849e8036-022e-409c-9e55-cda99c0992ec}, !- Schedule Type Limits Name
-  ,                                       !- Interpolate to Timestep
-  24,                                     !- Hour 1
-  0,                                      !- Minute 1
-  1;                                      !- Value Until Time 1
-
-OS:Schedule:Rule,
-  {fa160917-8323-4dcb-a1ba-6db3aab1a420}, !- Handle
-  Window shading schedule allday rule8,   !- Name
-  {9f264e00-c46c-4ffe-8acb-c627436e46db}, !- Schedule Ruleset Name
-  4,                                      !- Rule Order
-  {e48b7b3a-96b7-449e-9877-476547e48c4f}, !- Day Schedule Name
-  Yes,                                    !- Apply Sunday
-  Yes,                                    !- Apply Monday
-  Yes,                                    !- Apply Tuesday
-  Yes,                                    !- Apply Wednesday
-  Yes,                                    !- Apply Thursday
-  Yes,                                    !- Apply Friday
-  Yes,                                    !- Apply Saturday
-  DateRange,                              !- Date Specification Type
-  8,                                      !- Start Month
-  1,                                      !- Start Day
-  8,                                      !- End Month
-  31;                                     !- End Day
-
-OS:Schedule:Day,
-  {e48b7b3a-96b7-449e-9877-476547e48c4f}, !- Handle
-  Window shading schedule allday8,        !- Name
-  {849e8036-022e-409c-9e55-cda99c0992ec}, !- Schedule Type Limits Name
-  ,                                       !- Interpolate to Timestep
-  24,                                     !- Hour 1
-  0,                                      !- Minute 1
-  1;                                      !- Value Until Time 1
-
-OS:Schedule:Rule,
-  {94ddc2f7-1635-419a-8c97-075d743601b6}, !- Handle
-  Window shading schedule allday rule9,   !- Name
-  {9f264e00-c46c-4ffe-8acb-c627436e46db}, !- Schedule Ruleset Name
-  3,                                      !- Rule Order
-  {b4def486-4f35-4383-8d68-2f9377fbe757}, !- Day Schedule Name
-  Yes,                                    !- Apply Sunday
-  Yes,                                    !- Apply Monday
-  Yes,                                    !- Apply Tuesday
-  Yes,                                    !- Apply Wednesday
-  Yes,                                    !- Apply Thursday
-  Yes,                                    !- Apply Friday
-  Yes,                                    !- Apply Saturday
-  DateRange,                              !- Date Specification Type
-  9,                                      !- Start Month
-  1,                                      !- Start Day
-  9,                                      !- End Month
-  30;                                     !- End Day
-
-OS:Schedule:Day,
-  {b4def486-4f35-4383-8d68-2f9377fbe757}, !- Handle
-  Window shading schedule allday9,        !- Name
-  {849e8036-022e-409c-9e55-cda99c0992ec}, !- Schedule Type Limits Name
-  ,                                       !- Interpolate to Timestep
-  24,                                     !- Hour 1
-  0,                                      !- Minute 1
-  1;                                      !- Value Until Time 1
-
-OS:Schedule:Rule,
-  {f0304647-05ca-4415-ae2e-ecdaaa6f37e3}, !- Handle
-  Window shading schedule allday rule10,  !- Name
-  {9f264e00-c46c-4ffe-8acb-c627436e46db}, !- Schedule Ruleset Name
-  2,                                      !- Rule Order
-  {c72d7684-5348-48b6-b53e-39e8a3e12d59}, !- Day Schedule Name
-  Yes,                                    !- Apply Sunday
-  Yes,                                    !- Apply Monday
-  Yes,                                    !- Apply Tuesday
-  Yes,                                    !- Apply Wednesday
-  Yes,                                    !- Apply Thursday
-  Yes,                                    !- Apply Friday
-  Yes,                                    !- Apply Saturday
-  DateRange,                              !- Date Specification Type
-  10,                                     !- Start Month
-  1,                                      !- Start Day
-  10,                                     !- End Month
-  31;                                     !- End Day
-
-OS:Schedule:Day,
-  {c72d7684-5348-48b6-b53e-39e8a3e12d59}, !- Handle
-  Window shading schedule allday10,       !- Name
-  {849e8036-022e-409c-9e55-cda99c0992ec}, !- Schedule Type Limits Name
-  ,                                       !- Interpolate to Timestep
-  24,                                     !- Hour 1
-  0,                                      !- Minute 1
-  1;                                      !- Value Until Time 1
-
-OS:Schedule:Rule,
-  {ae314fad-879d-45e4-aeeb-00012122cba0}, !- Handle
-  Window shading schedule allday rule11,  !- Name
-  {9f264e00-c46c-4ffe-8acb-c627436e46db}, !- Schedule Ruleset Name
-  1,                                      !- Rule Order
-  {7a1019d4-75ed-4d2b-bd19-51949c42eddc}, !- Day Schedule Name
-  Yes,                                    !- Apply Sunday
-  Yes,                                    !- Apply Monday
-  Yes,                                    !- Apply Tuesday
-  Yes,                                    !- Apply Wednesday
-  Yes,                                    !- Apply Thursday
-  Yes,                                    !- Apply Friday
-  Yes,                                    !- Apply Saturday
-  DateRange,                              !- Date Specification Type
-  11,                                     !- Start Month
-  1,                                      !- Start Day
-  11,                                     !- End Month
-  30;                                     !- End Day
-
-OS:Schedule:Day,
-  {7a1019d4-75ed-4d2b-bd19-51949c42eddc}, !- Handle
-  Window shading schedule allday11,       !- Name
-  {849e8036-022e-409c-9e55-cda99c0992ec}, !- Schedule Type Limits Name
-  ,                                       !- Interpolate to Timestep
-  24,                                     !- Hour 1
-  0,                                      !- Minute 1
-  0;                                      !- Value Until Time 1
-
-OS:Schedule:Rule,
-  {a39c6123-f99e-459e-a21d-9ed372ffcce9}, !- Handle
-  Window shading schedule allday rule12,  !- Name
-  {9f264e00-c46c-4ffe-8acb-c627436e46db}, !- Schedule Ruleset Name
-  0,                                      !- Rule Order
-  {47ca7e21-00c0-44a5-bbad-0fecf6ea5c98}, !- Day Schedule Name
-  Yes,                                    !- Apply Sunday
-  Yes,                                    !- Apply Monday
-  Yes,                                    !- Apply Tuesday
-  Yes,                                    !- Apply Wednesday
-  Yes,                                    !- Apply Thursday
-  Yes,                                    !- Apply Friday
-  Yes,                                    !- Apply Saturday
-  DateRange,                              !- Date Specification Type
-  12,                                     !- Start Month
-  1,                                      !- Start Day
-  12,                                     !- End Month
-  31;                                     !- End Day
-
-OS:Schedule:Day,
-  {47ca7e21-00c0-44a5-bbad-0fecf6ea5c98}, !- Handle
-  Window shading schedule allday12,       !- Name
-  {849e8036-022e-409c-9e55-cda99c0992ec}, !- Schedule Type Limits Name
-  ,                                       !- Interpolate to Timestep
-  24,                                     !- Hour 1
-  0,                                      !- Minute 1
-  0;                                      !- Value Until Time 1
-
-OS:WindowMaterial:Shade,
-  {a199b122-28b2-4b41-b3be-061e87078db5}, !- Handle
-  CoolingShade,                           !- Name
-  0.999,                                  !- Solar Transmittance {dimensionless}
-  0.000990000000000001,                   !- Solar Reflectance {dimensionless}
-  0.999,                                  !- Visible Transmittance {dimensionless}
-  0.000990000000000001,                   !- Visible Reflectance {dimensionless}
-  1e-05,                                  !- Thermal Hemispherical Emissivity {dimensionless}
-  0.999,                                  !- Thermal Transmittance {dimensionless}
-  0.0001,                                 !- Thickness {m}
-  10000,                                  !- Conductivity {W/m-K}
-  0.001,                                  !- Shade to Glass Distance {m}
-  0,                                      !- Top Opening Multiplier
-  0,                                      !- Bottom Opening Multiplier
-  0,                                      !- Left-Side Opening Multiplier
-  0,                                      !- Right-Side Opening Multiplier
-  0;                                      !- Airflow Permeability {dimensionless}
-
-OS:ShadingControl,
-  {74050331-4cab-404d-8841-a072c7bf48eb}, !- Handle
-  WindowShadingControl,                   !- Name
-  InteriorShade,                          !- Shading Type
-  ,                                       !- Construction with Shading Name
-  {a199b122-28b2-4b41-b3be-061e87078db5}, !- Shading Device Material Name
-  OnIfScheduleAllows,                     !- Shading Control Type
-  {9f264e00-c46c-4ffe-8acb-c627436e46db}, !- Schedule Name
-  ,                                       !- Setpoint
-  Yes;                                    !- Shading Control Is Scheduled
-
-OS:WindowMaterial:SimpleGlazingSystem,
-  {d0f8eaea-c6db-4f99-851a-cb91ed7bdcbd}, !- Handle
-  WindowMaterial,                         !- Name
-  2.10086,                                !- U-Factor {W/m2-K}
-  0.21;                                   !- Solar Heat Gain Coefficient
-
-OS:Construction,
-  {59b3211f-b905-45bc-9303-4dd060e0ff23}, !- Handle
-  WindowConstruction,                     !- Name
-  ,                                       !- Surface Rendering Name
-  {d0f8eaea-c6db-4f99-851a-cb91ed7bdcbd}; !- Layer 1
-=======
->>>>>>> fcfe5a62
