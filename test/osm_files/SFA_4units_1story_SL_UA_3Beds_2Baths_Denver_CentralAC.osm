!- NOTE: Auto-generated from /test/osw_files/SFA_4units_1story_SL_UA_3Beds_2Baths_Denver_CentralAC.osw

OS:Version,
<<<<<<< HEAD
  {c6b88c59-1046-4c22-a524-e39de4f0db5f}, !- Handle
  2.9.0;                                  !- Version Identifier

OS:SimulationControl,
  {55239016-f1e3-4bc3-867b-793878d72b58}, !- Handle
=======
  {5b08a860-de7d-4abe-b3b6-730383fc23b4}, !- Handle
  2.9.0;                                  !- Version Identifier

OS:SimulationControl,
  {d9ab04e9-2f72-4e54-a16d-acdc499364c0}, !- Handle
>>>>>>> d385fff4
  ,                                       !- Do Zone Sizing Calculation
  ,                                       !- Do System Sizing Calculation
  ,                                       !- Do Plant Sizing Calculation
  No;                                     !- Run Simulation for Sizing Periods

OS:Timestep,
<<<<<<< HEAD
  {ea18b7bf-f985-4f8c-b1b0-ca02794fb980}, !- Handle
  6;                                      !- Number of Timesteps per Hour

OS:ShadowCalculation,
  {a736c85d-7ef1-4a4e-925a-86b59b1760ef}, !- Handle
=======
  {0890f2e4-b37f-4b28-af8d-a03afc4f64c1}, !- Handle
  6;                                      !- Number of Timesteps per Hour

OS:ShadowCalculation,
  {eea197b9-da59-4a33-953a-215dcbf4fcbf}, !- Handle
>>>>>>> d385fff4
  20,                                     !- Calculation Frequency
  200;                                    !- Maximum Figures in Shadow Overlap Calculations

OS:SurfaceConvectionAlgorithm:Outside,
<<<<<<< HEAD
  {3cfb439c-6d82-4fc9-903f-4eaaf41b94eb}, !- Handle
  DOE-2;                                  !- Algorithm

OS:SurfaceConvectionAlgorithm:Inside,
  {09083ede-907d-4efd-8e86-1001b842b68b}, !- Handle
  TARP;                                   !- Algorithm

OS:ZoneCapacitanceMultiplier:ResearchSpecial,
  {75c995e4-0fa7-49ee-a752-4f1186331e22}, !- Handle
=======
  {a0833031-57dd-480d-a999-3635108c8791}, !- Handle
  DOE-2;                                  !- Algorithm

OS:SurfaceConvectionAlgorithm:Inside,
  {334da6f2-8153-4b75-b4a6-dcba388d4615}, !- Handle
  TARP;                                   !- Algorithm

OS:ZoneCapacitanceMultiplier:ResearchSpecial,
  {7368f99f-9af1-4e0b-aa0c-33c634d03ac8}, !- Handle
>>>>>>> d385fff4
  ,                                       !- Temperature Capacity Multiplier
  15,                                     !- Humidity Capacity Multiplier
  ;                                       !- Carbon Dioxide Capacity Multiplier

OS:RunPeriod,
<<<<<<< HEAD
  {1f8fb0f6-7c8c-4082-8a02-a61aa66666df}, !- Handle
=======
  {d4f3a25a-2683-40ad-810e-c963a09e086f}, !- Handle
>>>>>>> d385fff4
  Run Period 1,                           !- Name
  1,                                      !- Begin Month
  1,                                      !- Begin Day of Month
  12,                                     !- End Month
  31,                                     !- End Day of Month
  ,                                       !- Use Weather File Holidays and Special Days
  ,                                       !- Use Weather File Daylight Saving Period
  ,                                       !- Apply Weekend Holiday Rule
  ,                                       !- Use Weather File Rain Indicators
  ,                                       !- Use Weather File Snow Indicators
  ;                                       !- Number of Times Runperiod to be Repeated

OS:YearDescription,
<<<<<<< HEAD
  {2c01a24a-963c-4cd3-a231-7868170c0bab}, !- Handle
=======
  {7363303f-88ae-4f0c-bbaf-8b98ff81a382}, !- Handle
>>>>>>> d385fff4
  2007,                                   !- Calendar Year
  ,                                       !- Day of Week for Start Day
  ;                                       !- Is Leap Year

OS:WeatherFile,
<<<<<<< HEAD
  {792a91cb-5d89-4a2a-a523-b0afd833671f}, !- Handle
=======
  {7884e231-8158-40ac-baec-9c46d3f6c59c}, !- Handle
>>>>>>> d385fff4
  Denver Intl Ap,                         !- City
  CO,                                     !- State Province Region
  USA,                                    !- Country
  TMY3,                                   !- Data Source
  725650,                                 !- WMO Number
  39.83,                                  !- Latitude {deg}
  -104.65,                                !- Longitude {deg}
  -7,                                     !- Time Zone {hr}
  1650,                                   !- Elevation {m}
  file:../weather/USA_CO_Denver.Intl.AP.725650_TMY3.epw, !- Url
  E23378AA;                               !- Checksum

OS:AdditionalProperties,
<<<<<<< HEAD
  {f4fbd212-7309-4342-922a-a3da9ecaacb8}, !- Handle
  {792a91cb-5d89-4a2a-a523-b0afd833671f}, !- Object Name
=======
  {c1339b71-7d93-4a27-ba88-e88b88ba1bf7}, !- Handle
  {7884e231-8158-40ac-baec-9c46d3f6c59c}, !- Object Name
>>>>>>> d385fff4
  EPWHeaderCity,                          !- Feature Name 1
  String,                                 !- Feature Data Type 1
  Denver Intl Ap,                         !- Feature Value 1
  EPWHeaderState,                         !- Feature Name 2
  String,                                 !- Feature Data Type 2
  CO,                                     !- Feature Value 2
  EPWHeaderCountry,                       !- Feature Name 3
  String,                                 !- Feature Data Type 3
  USA,                                    !- Feature Value 3
  EPWHeaderDataSource,                    !- Feature Name 4
  String,                                 !- Feature Data Type 4
  TMY3,                                   !- Feature Value 4
  EPWHeaderStation,                       !- Feature Name 5
  String,                                 !- Feature Data Type 5
  725650,                                 !- Feature Value 5
  EPWHeaderLatitude,                      !- Feature Name 6
  Double,                                 !- Feature Data Type 6
  39.829999999999998,                     !- Feature Value 6
  EPWHeaderLongitude,                     !- Feature Name 7
  Double,                                 !- Feature Data Type 7
  -104.65000000000001,                    !- Feature Value 7
  EPWHeaderTimezone,                      !- Feature Name 8
  Double,                                 !- Feature Data Type 8
  -7,                                     !- Feature Value 8
  EPWHeaderAltitude,                      !- Feature Name 9
  Double,                                 !- Feature Data Type 9
  5413.3858267716532,                     !- Feature Value 9
  EPWHeaderLocalPressure,                 !- Feature Name 10
  Double,                                 !- Feature Data Type 10
  0.81937567683596546,                    !- Feature Value 10
  EPWHeaderRecordsPerHour,                !- Feature Name 11
  Double,                                 !- Feature Data Type 11
  0,                                      !- Feature Value 11
  EPWDataAnnualAvgDrybulb,                !- Feature Name 12
  Double,                                 !- Feature Data Type 12
  51.575616438356228,                     !- Feature Value 12
  EPWDataAnnualMinDrybulb,                !- Feature Name 13
  Double,                                 !- Feature Data Type 13
  -2.9200000000000017,                    !- Feature Value 13
  EPWDataAnnualMaxDrybulb,                !- Feature Name 14
  Double,                                 !- Feature Data Type 14
  104,                                    !- Feature Value 14
  EPWDataCDD50F,                          !- Feature Name 15
  Double,                                 !- Feature Data Type 15
  3072.2925000000005,                     !- Feature Value 15
  EPWDataCDD65F,                          !- Feature Name 16
  Double,                                 !- Feature Data Type 16
  883.62000000000035,                     !- Feature Value 16
  EPWDataHDD50F,                          !- Feature Name 17
  Double,                                 !- Feature Data Type 17
  2497.1925000000001,                     !- Feature Value 17
  EPWDataHDD65F,                          !- Feature Name 18
  Double,                                 !- Feature Data Type 18
  5783.5200000000013,                     !- Feature Value 18
  EPWDataAnnualAvgWindspeed,              !- Feature Name 19
  Double,                                 !- Feature Data Type 19
  3.9165296803649667,                     !- Feature Value 19
  EPWDataMonthlyAvgDrybulbs,              !- Feature Name 20
  String,                                 !- Feature Data Type 20
  33.4191935483871&#4431.90142857142857&#4443.02620967741937&#4442.48624999999999&#4459.877741935483854&#4473.57574999999997&#4472.07975806451608&#4472.70008064516134&#4466.49200000000006&#4450.079112903225806&#4437.218250000000005&#4434.582177419354835, !- Feature Value 20
  EPWDataGroundMonthlyTemps,              !- Feature Name 21
  String,                                 !- Feature Data Type 21
  44.08306285945173&#4440.89570904991865&#4440.64045432632048&#4442.153016571250646&#4448.225111118704206&#4454.268919273837525&#4459.508577937551024&#4462.82777283423508&#4463.10975667174995&#4460.41014950381947&#4455.304105212311526&#4449.445696474514364, !- Feature Value 21
  EPWDataWSF,                             !- Feature Name 22
  Double,                                 !- Feature Data Type 22
  0.58999999999999997,                    !- Feature Value 22
  EPWDataMonthlyAvgDailyHighDrybulbs,     !- Feature Name 23
  String,                                 !- Feature Data Type 23
  47.41032258064516&#4446.58642857142857&#4455.15032258064517&#4453.708&#4472.80193548387098&#4488.67600000000002&#4486.1858064516129&#4485.87225806451613&#4482.082&#4463.18064516129033&#4448.73400000000001&#4448.87935483870968, !- Feature Value 23
  EPWDataMonthlyAvgDailyLowDrybulbs,      !- Feature Name 24
  String,                                 !- Feature Data Type 24
  19.347741935483874&#4419.856428571428573&#4430.316129032258065&#4431.112&#4447.41612903225806&#4457.901999999999994&#4459.063870967741934&#4460.956774193548384&#4452.352000000000004&#4438.41612903225806&#4427.002000000000002&#4423.02903225806451, !- Feature Value 24
  EPWDesignHeatingDrybulb,                !- Feature Name 25
  Double,                                 !- Feature Data Type 25
  12.02,                                  !- Feature Value 25
  EPWDesignHeatingWindspeed,              !- Feature Name 26
  Double,                                 !- Feature Data Type 26
  2.8062500000000004,                     !- Feature Value 26
  EPWDesignCoolingDrybulb,                !- Feature Name 27
  Double,                                 !- Feature Data Type 27
  91.939999999999998,                     !- Feature Value 27
  EPWDesignCoolingWetbulb,                !- Feature Name 28
  Double,                                 !- Feature Data Type 28
  59.95131430195849,                      !- Feature Value 28
  EPWDesignCoolingHumidityRatio,          !- Feature Name 29
  Double,                                 !- Feature Data Type 29
  0.0059161086834698092,                  !- Feature Value 29
  EPWDesignCoolingWindspeed,              !- Feature Name 30
  Double,                                 !- Feature Data Type 30
  3.7999999999999989,                     !- Feature Value 30
  EPWDesignDailyTemperatureRange,         !- Feature Name 31
  Double,                                 !- Feature Data Type 31
  24.915483870967748,                     !- Feature Value 31
  EPWDesignDehumidDrybulb,                !- Feature Name 32
  Double,                                 !- Feature Data Type 32
  67.996785714285721,                     !- Feature Value 32
  EPWDesignDehumidHumidityRatio,          !- Feature Name 33
  Double,                                 !- Feature Data Type 33
  0.012133744170488724,                   !- Feature Value 33
  EPWDesignCoolingDirectNormal,           !- Feature Name 34
  Double,                                 !- Feature Data Type 34
  985,                                    !- Feature Value 34
  EPWDesignCoolingDiffuseHorizontal,      !- Feature Name 35
  Double,                                 !- Feature Data Type 35
  84;                                     !- Feature Value 35

OS:Site,
<<<<<<< HEAD
  {685f0ace-625d-4fd8-b8fd-1ce512cf1cf3}, !- Handle
=======
  {f18c23a6-9c53-44a8-8502-13db56103f5d}, !- Handle
>>>>>>> d385fff4
  Denver Intl Ap_CO_USA,                  !- Name
  39.83,                                  !- Latitude {deg}
  -104.65,                                !- Longitude {deg}
  -7,                                     !- Time Zone {hr}
  1650,                                   !- Elevation {m}
  ;                                       !- Terrain

OS:ClimateZones,
<<<<<<< HEAD
  {e635fb4b-63b6-4981-8c2c-86b05d421e82}, !- Handle
=======
  {37444729-cc07-4204-b6d9-64b1658974bb}, !- Handle
>>>>>>> d385fff4
  ,                                       !- Active Institution
  ,                                       !- Active Year
  ,                                       !- Climate Zone Institution Name 1
  ,                                       !- Climate Zone Document Name 1
  ,                                       !- Climate Zone Document Year 1
  ,                                       !- Climate Zone Value 1
  Building America,                       !- Climate Zone Institution Name 2
  ,                                       !- Climate Zone Document Name 2
  0,                                      !- Climate Zone Document Year 2
  Cold;                                   !- Climate Zone Value 2

OS:Site:WaterMainsTemperature,
<<<<<<< HEAD
  {2addc9a4-71ec-4b28-a391-d4b40c785f4f}, !- Handle
=======
  {7771fa25-60c5-47f7-8330-046cd8ac8653}, !- Handle
>>>>>>> d385fff4
  Correlation,                            !- Calculation Method
  ,                                       !- Temperature Schedule Name
  10.8753424657535,                       !- Annual Average Outdoor Air Temperature {C}
  23.1524007936508;                       !- Maximum Difference In Monthly Average Outdoor Air Temperatures {deltaC}

OS:RunPeriodControl:DaylightSavingTime,
<<<<<<< HEAD
  {4fba31ef-1dd1-4ffe-af93-675d2729ce1b}, !- Handle
=======
  {640a8838-def9-45b4-be99-ee8ad1afeeb8}, !- Handle
>>>>>>> d385fff4
  4/7,                                    !- Start Date
  10/26;                                  !- End Date

OS:Site:GroundTemperature:Deep,
<<<<<<< HEAD
  {bdff993e-c4b8-4f66-a27f-d3da7163f2e8}, !- Handle
=======
  {ee9fb162-bce2-44a4-ba5f-52ec8da5cf8e}, !- Handle
>>>>>>> d385fff4
  10.8753424657535,                       !- January Deep Ground Temperature {C}
  10.8753424657535,                       !- February Deep Ground Temperature {C}
  10.8753424657535,                       !- March Deep Ground Temperature {C}
  10.8753424657535,                       !- April Deep Ground Temperature {C}
  10.8753424657535,                       !- May Deep Ground Temperature {C}
  10.8753424657535,                       !- June Deep Ground Temperature {C}
  10.8753424657535,                       !- July Deep Ground Temperature {C}
  10.8753424657535,                       !- August Deep Ground Temperature {C}
  10.8753424657535,                       !- September Deep Ground Temperature {C}
  10.8753424657535,                       !- October Deep Ground Temperature {C}
  10.8753424657535,                       !- November Deep Ground Temperature {C}
  10.8753424657535;                       !- December Deep Ground Temperature {C}

OS:Building,
<<<<<<< HEAD
  {e5c6f1e6-d3bd-41ac-96be-f1e8555401b5}, !- Handle
=======
  {67f3f7a0-4bfd-4660-bdc3-f2825e8b8c50}, !- Handle
>>>>>>> d385fff4
  Building 1,                             !- Name
  ,                                       !- Building Sector Type
  0,                                      !- North Axis {deg}
  ,                                       !- Nominal Floor to Floor Height {m}
  ,                                       !- Space Type Name
  ,                                       !- Default Construction Set Name
  ,                                       !- Default Schedule Set Name
  1,                                      !- Standards Number of Stories
  1,                                      !- Standards Number of Above Ground Stories
  ,                                       !- Standards Template
  singlefamilyattached,                   !- Standards Building Type
  4;                                      !- Standards Number of Living Units

OS:AdditionalProperties,
<<<<<<< HEAD
  {7b521f3c-0490-4783-b1e5-0a0a1ac886bd}, !- Handle
  {e5c6f1e6-d3bd-41ac-96be-f1e8555401b5}, !- Object Name
  num_units,                              !- Feature Name 1
=======
  {7b0cc81c-035d-4a5c-9637-97b23ce5a4f9}, !- Handle
  {67f3f7a0-4bfd-4660-bdc3-f2825e8b8c50}, !- Object Name
  Total Units Represented,                !- Feature Name 1
>>>>>>> d385fff4
  Integer,                                !- Feature Data Type 1
  4,                                      !- Feature Value 1
  has_rear_units,                         !- Feature Name 2
  Boolean,                                !- Feature Data Type 2
  false,                                  !- Feature Value 2
  horz_location,                          !- Feature Name 3
  String,                                 !- Feature Data Type 3
  Left,                                   !- Feature Value 3
  num_floors,                             !- Feature Name 4
  Integer,                                !- Feature Data Type 4
  1;                                      !- Feature Value 4

OS:ThermalZone,
<<<<<<< HEAD
  {ad8f297f-3ba7-4b85-be25-f81e4c06bf53}, !- Handle
=======
  {cd1ef3d9-14df-42c2-9f1b-e6f2121a3326}, !- Handle
>>>>>>> d385fff4
  living zone,                            !- Name
  ,                                       !- Multiplier
  ,                                       !- Ceiling Height {m}
  ,                                       !- Volume {m3}
  ,                                       !- Floor Area {m2}
  ,                                       !- Zone Inside Convection Algorithm
  ,                                       !- Zone Outside Convection Algorithm
  ,                                       !- Zone Conditioning Equipment List Name
<<<<<<< HEAD
  {535178e8-f5b3-4408-87a5-ef12d162846e}, !- Zone Air Inlet Port List
  {d9988e9a-3cfb-4f42-bdd0-8b87bda26156}, !- Zone Air Exhaust Port List
  {69506d09-14fd-484c-9299-33e467410ce3}, !- Zone Air Node Name
  {3707f19c-30f5-42ef-8c49-d6cbc40e2bcc}, !- Zone Return Air Port List
=======
  {305cbc7d-5572-4947-b8de-d0e9a9be4b78}, !- Zone Air Inlet Port List
  {1af27dd4-5706-4166-8983-0208d5f1c8c0}, !- Zone Air Exhaust Port List
  {47bf7e7d-d679-4ad1-8d6e-7011bf71d62b}, !- Zone Air Node Name
  {94e5d033-9769-4a4d-ab07-b977bf57bc93}, !- Zone Return Air Port List
>>>>>>> d385fff4
  ,                                       !- Primary Daylighting Control Name
  ,                                       !- Fraction of Zone Controlled by Primary Daylighting Control
  ,                                       !- Secondary Daylighting Control Name
  ,                                       !- Fraction of Zone Controlled by Secondary Daylighting Control
  ,                                       !- Illuminance Map Name
  ,                                       !- Group Rendering Name
<<<<<<< HEAD
  {9d38fba4-c2c8-4b83-971e-6ad2b590c504}, !- Thermostat Name
  No;                                     !- Use Ideal Air Loads

OS:Node,
  {5ce958b7-5d9e-4ca2-a6e3-b80c73acdaea}, !- Handle
  Node 1,                                 !- Name
  {69506d09-14fd-484c-9299-33e467410ce3}, !- Inlet Port
  ;                                       !- Outlet Port

OS:Connection,
  {69506d09-14fd-484c-9299-33e467410ce3}, !- Handle
  {877883f0-caff-42b9-a095-d82b7e8b03c8}, !- Name
  {ad8f297f-3ba7-4b85-be25-f81e4c06bf53}, !- Source Object
  11,                                     !- Outlet Port
  {5ce958b7-5d9e-4ca2-a6e3-b80c73acdaea}, !- Target Object
  2;                                      !- Inlet Port

OS:PortList,
  {535178e8-f5b3-4408-87a5-ef12d162846e}, !- Handle
  {da61b36b-b08e-4d99-8288-4f66482cd912}, !- Name
  {ad8f297f-3ba7-4b85-be25-f81e4c06bf53}, !- HVAC Component
  {39d137c1-6fe9-47ae-a585-feb00f89ec18}; !- Port 1

OS:PortList,
  {d9988e9a-3cfb-4f42-bdd0-8b87bda26156}, !- Handle
  {a6c85346-7d1c-4ab3-a733-8bc709b75c8c}, !- Name
  {ad8f297f-3ba7-4b85-be25-f81e4c06bf53}; !- HVAC Component

OS:PortList,
  {3707f19c-30f5-42ef-8c49-d6cbc40e2bcc}, !- Handle
  {aaa6c59f-9feb-47f0-97e6-4d9110fe3dc9}, !- Name
  {ad8f297f-3ba7-4b85-be25-f81e4c06bf53}, !- HVAC Component
  {8ece451f-1dec-4410-ab73-0a72f9b32fe5}; !- Port 1

OS:Sizing:Zone,
  {920c3b63-6147-488c-99db-5e2856c78c46}, !- Handle
  {ad8f297f-3ba7-4b85-be25-f81e4c06bf53}, !- Zone or ZoneList Name
=======
  {c35706e9-9308-4779-8233-86b0c889bd87}, !- Thermostat Name
  No;                                     !- Use Ideal Air Loads

OS:Node,
  {98150863-9f50-4b7e-a4f3-e548a3d1ae81}, !- Handle
  Node 1,                                 !- Name
  {47bf7e7d-d679-4ad1-8d6e-7011bf71d62b}, !- Inlet Port
  ;                                       !- Outlet Port

OS:Connection,
  {47bf7e7d-d679-4ad1-8d6e-7011bf71d62b}, !- Handle
  {baf84f42-295c-4d70-a2f6-c67f5500e2c7}, !- Name
  {cd1ef3d9-14df-42c2-9f1b-e6f2121a3326}, !- Source Object
  11,                                     !- Outlet Port
  {98150863-9f50-4b7e-a4f3-e548a3d1ae81}, !- Target Object
  2;                                      !- Inlet Port

OS:PortList,
  {305cbc7d-5572-4947-b8de-d0e9a9be4b78}, !- Handle
  {9eea85e3-cec0-4046-a005-c39bede75d8e}, !- Name
  {cd1ef3d9-14df-42c2-9f1b-e6f2121a3326}, !- HVAC Component
  {2e18321f-335f-469d-b442-ad5682432dae}; !- Port 1

OS:PortList,
  {1af27dd4-5706-4166-8983-0208d5f1c8c0}, !- Handle
  {ef6bfe21-43d3-4220-a176-86c28c9dd26f}, !- Name
  {cd1ef3d9-14df-42c2-9f1b-e6f2121a3326}; !- HVAC Component

OS:PortList,
  {94e5d033-9769-4a4d-ab07-b977bf57bc93}, !- Handle
  {6709991d-606c-446c-87ba-53285219721b}, !- Name
  {cd1ef3d9-14df-42c2-9f1b-e6f2121a3326}, !- HVAC Component
  {c8608159-0037-4258-9918-c74257623434}; !- Port 1

OS:Sizing:Zone,
  {691565b3-2067-4304-9e29-2889b2a56373}, !- Handle
  {cd1ef3d9-14df-42c2-9f1b-e6f2121a3326}, !- Zone or ZoneList Name
>>>>>>> d385fff4
  SupplyAirTemperature,                   !- Zone Cooling Design Supply Air Temperature Input Method
  14,                                     !- Zone Cooling Design Supply Air Temperature {C}
  11.11,                                  !- Zone Cooling Design Supply Air Temperature Difference {deltaC}
  SupplyAirTemperature,                   !- Zone Heating Design Supply Air Temperature Input Method
  40,                                     !- Zone Heating Design Supply Air Temperature {C}
  11.11,                                  !- Zone Heating Design Supply Air Temperature Difference {deltaC}
  0.0085,                                 !- Zone Cooling Design Supply Air Humidity Ratio {kg-H2O/kg-air}
  0.008,                                  !- Zone Heating Design Supply Air Humidity Ratio {kg-H2O/kg-air}
  ,                                       !- Zone Heating Sizing Factor
  ,                                       !- Zone Cooling Sizing Factor
  DesignDay,                              !- Cooling Design Air Flow Method
  ,                                       !- Cooling Design Air Flow Rate {m3/s}
  ,                                       !- Cooling Minimum Air Flow per Zone Floor Area {m3/s-m2}
  ,                                       !- Cooling Minimum Air Flow {m3/s}
  ,                                       !- Cooling Minimum Air Flow Fraction
  DesignDay,                              !- Heating Design Air Flow Method
  ,                                       !- Heating Design Air Flow Rate {m3/s}
  ,                                       !- Heating Maximum Air Flow per Zone Floor Area {m3/s-m2}
  ,                                       !- Heating Maximum Air Flow {m3/s}
  ,                                       !- Heating Maximum Air Flow Fraction
  ,                                       !- Design Zone Air Distribution Effectiveness in Cooling Mode
  ,                                       !- Design Zone Air Distribution Effectiveness in Heating Mode
  No,                                     !- Account for Dedicated Outdoor Air System
  NeutralSupplyAir,                       !- Dedicated Outdoor Air System Control Strategy
  autosize,                               !- Dedicated Outdoor Air Low Setpoint Temperature for Design {C}
  autosize;                               !- Dedicated Outdoor Air High Setpoint Temperature for Design {C}

OS:ZoneHVAC:EquipmentList,
<<<<<<< HEAD
  {e253c246-27b9-4e62-82ba-82bcbbe2f02a}, !- Handle
  Zone HVAC Equipment List 1,             !- Name
  {ad8f297f-3ba7-4b85-be25-f81e4c06bf53}, !- Thermal Zone
  SequentialLoad,                         !- Load Distribution Scheme
  {4bd38647-19f9-41de-a302-7e29004186b2}, !- Zone Equipment 1
=======
  {34c7704a-6d11-421f-b864-ca26a77bcbee}, !- Handle
  Zone HVAC Equipment List 1,             !- Name
  {cd1ef3d9-14df-42c2-9f1b-e6f2121a3326}, !- Thermal Zone
  SequentialLoad,                         !- Load Distribution Scheme
  {5adddabb-ffd1-4b42-b4fe-d80d45aa2f62}, !- Zone Equipment 1
>>>>>>> d385fff4
  1,                                      !- Zone Equipment Cooling Sequence 1
  1,                                      !- Zone Equipment Heating or No-Load Sequence 1
  ,                                       !- Zone Equipment Sequential Cooling Fraction Schedule Name 1
  ;                                       !- Zone Equipment Sequential Heating Fraction Schedule Name 1

OS:Space,
<<<<<<< HEAD
  {459178e2-a997-4e01-b0e0-109cfabc4332}, !- Handle
  living space,                           !- Name
  {6e0708dc-d7dc-45c5-85ba-4f8393915b0a}, !- Space Type Name
=======
  {11a89490-8653-4590-bbf9-9e1cc1db741b}, !- Handle
  living space,                           !- Name
  {2616dd0c-0b5a-481c-867f-9389b6290f3f}, !- Space Type Name
>>>>>>> d385fff4
  ,                                       !- Default Construction Set Name
  ,                                       !- Default Schedule Set Name
  ,                                       !- Direction of Relative North {deg}
  ,                                       !- X Origin {m}
  ,                                       !- Y Origin {m}
  ,                                       !- Z Origin {m}
  ,                                       !- Building Story Name
<<<<<<< HEAD
  {ad8f297f-3ba7-4b85-be25-f81e4c06bf53}, !- Thermal Zone Name
  ,                                       !- Part of Total Floor Area
  ,                                       !- Design Specification Outdoor Air Object Name
  {e5ff4798-bb28-46ef-875f-70b613e40d44}; !- Building Unit Name

OS:Surface,
  {7c0363a0-e900-460e-8fc7-a2b0902fdaf2}, !- Handle
  Surface 1,                              !- Name
  Floor,                                  !- Surface Type
  ,                                       !- Construction Name
  {459178e2-a997-4e01-b0e0-109cfabc4332}, !- Space Name
=======
  {cd1ef3d9-14df-42c2-9f1b-e6f2121a3326}, !- Thermal Zone Name
  ,                                       !- Part of Total Floor Area
  ,                                       !- Design Specification Outdoor Air Object Name
  {79f00415-6e2e-46f5-a4fb-b81f6a13a3a0}; !- Building Unit Name

OS:Surface,
  {b44f39c1-2195-4b9e-897a-b4171fa3487f}, !- Handle
  Surface 1,                              !- Name
  Floor,                                  !- Surface Type
  ,                                       !- Construction Name
  {11a89490-8653-4590-bbf9-9e1cc1db741b}, !- Space Name
>>>>>>> d385fff4
  Foundation,                             !- Outside Boundary Condition
  ,                                       !- Outside Boundary Condition Object
  NoSun,                                  !- Sun Exposure
  NoWind,                                 !- Wind Exposure
  ,                                       !- View Factor to Ground
  ,                                       !- Number of Vertices
  0, -12.9315688143396, 0,                !- X,Y,Z Vertex 1 {m}
  0, 0, 0,                                !- X,Y,Z Vertex 2 {m}
  6.46578440716979, 0, 0,                 !- X,Y,Z Vertex 3 {m}
  6.46578440716979, -12.9315688143396, 0; !- X,Y,Z Vertex 4 {m}

OS:Surface,
<<<<<<< HEAD
  {8b020845-b6d5-4998-8476-8ec7f9309f36}, !- Handle
  Surface 2,                              !- Name
  Wall,                                   !- Surface Type
  ,                                       !- Construction Name
  {459178e2-a997-4e01-b0e0-109cfabc4332}, !- Space Name
=======
  {e53a7e00-925a-43ef-8147-6ed1eab34488}, !- Handle
  Surface 2,                              !- Name
  Wall,                                   !- Surface Type
  ,                                       !- Construction Name
  {11a89490-8653-4590-bbf9-9e1cc1db741b}, !- Space Name
>>>>>>> d385fff4
  Outdoors,                               !- Outside Boundary Condition
  ,                                       !- Outside Boundary Condition Object
  SunExposed,                             !- Sun Exposure
  WindExposed,                            !- Wind Exposure
  ,                                       !- View Factor to Ground
  ,                                       !- Number of Vertices
  0, 0, 2.4384,                           !- X,Y,Z Vertex 1 {m}
  0, 0, 0,                                !- X,Y,Z Vertex 2 {m}
  0, -12.9315688143396, 0,                !- X,Y,Z Vertex 3 {m}
  0, -12.9315688143396, 2.4384;           !- X,Y,Z Vertex 4 {m}

OS:Surface,
<<<<<<< HEAD
  {e8dfcf3a-8cf9-4470-bae1-5aeda354a21b}, !- Handle
  Surface 3,                              !- Name
  Wall,                                   !- Surface Type
  ,                                       !- Construction Name
  {459178e2-a997-4e01-b0e0-109cfabc4332}, !- Space Name
=======
  {451706fb-a199-47f1-8434-e37ff2d8f160}, !- Handle
  Surface 3,                              !- Name
  Wall,                                   !- Surface Type
  ,                                       !- Construction Name
  {11a89490-8653-4590-bbf9-9e1cc1db741b}, !- Space Name
>>>>>>> d385fff4
  Outdoors,                               !- Outside Boundary Condition
  ,                                       !- Outside Boundary Condition Object
  SunExposed,                             !- Sun Exposure
  WindExposed,                            !- Wind Exposure
  ,                                       !- View Factor to Ground
  ,                                       !- Number of Vertices
  6.46578440716979, 0, 2.4384,            !- X,Y,Z Vertex 1 {m}
  6.46578440716979, 0, 0,                 !- X,Y,Z Vertex 2 {m}
  0, 0, 0,                                !- X,Y,Z Vertex 3 {m}
  0, 0, 2.4384;                           !- X,Y,Z Vertex 4 {m}

OS:Surface,
<<<<<<< HEAD
  {92774ea0-3b61-4afe-be44-a25f2262a23f}, !- Handle
  Surface 4,                              !- Name
  Wall,                                   !- Surface Type
  ,                                       !- Construction Name
  {459178e2-a997-4e01-b0e0-109cfabc4332}, !- Space Name
  Adiabatic,                              !- Outside Boundary Condition
  ,                                       !- Outside Boundary Condition Object
=======
  {268bae4b-0090-4e9d-8f64-db7b5d98aa43}, !- Handle
  Surface 4,                              !- Name
  Wall,                                   !- Surface Type
  ,                                       !- Construction Name
  {11a89490-8653-4590-bbf9-9e1cc1db741b}, !- Space Name
  Surface,                                !- Outside Boundary Condition
  {6a60c5be-4d34-4c1c-aa3f-ef12502ba7ef}, !- Outside Boundary Condition Object
>>>>>>> d385fff4
  NoSun,                                  !- Sun Exposure
  NoWind,                                 !- Wind Exposure
  ,                                       !- View Factor to Ground
  ,                                       !- Number of Vertices
  6.46578440716979, -12.9315688143396, 2.4384, !- X,Y,Z Vertex 1 {m}
  6.46578440716979, -12.9315688143396, 0, !- X,Y,Z Vertex 2 {m}
  6.46578440716979, 0, 0,                 !- X,Y,Z Vertex 3 {m}
  6.46578440716979, 0, 2.4384;            !- X,Y,Z Vertex 4 {m}

OS:Surface,
<<<<<<< HEAD
  {7b51457d-b690-4bbc-be14-231e52dcb54d}, !- Handle
  Surface 5,                              !- Name
  Wall,                                   !- Surface Type
  ,                                       !- Construction Name
  {459178e2-a997-4e01-b0e0-109cfabc4332}, !- Space Name
=======
  {9088a98a-557e-4bd0-87f0-e5a347bfc38b}, !- Handle
  Surface 5,                              !- Name
  Wall,                                   !- Surface Type
  ,                                       !- Construction Name
  {11a89490-8653-4590-bbf9-9e1cc1db741b}, !- Space Name
>>>>>>> d385fff4
  Outdoors,                               !- Outside Boundary Condition
  ,                                       !- Outside Boundary Condition Object
  SunExposed,                             !- Sun Exposure
  WindExposed,                            !- Wind Exposure
  ,                                       !- View Factor to Ground
  ,                                       !- Number of Vertices
  0, -12.9315688143396, 2.4384,           !- X,Y,Z Vertex 1 {m}
  0, -12.9315688143396, 0,                !- X,Y,Z Vertex 2 {m}
  6.46578440716979, -12.9315688143396, 0, !- X,Y,Z Vertex 3 {m}
  6.46578440716979, -12.9315688143396, 2.4384; !- X,Y,Z Vertex 4 {m}

OS:Surface,
<<<<<<< HEAD
  {80cb4f8b-4397-44ac-856e-c6d5ba35b56a}, !- Handle
  Surface 6,                              !- Name
  RoofCeiling,                            !- Surface Type
  ,                                       !- Construction Name
  {459178e2-a997-4e01-b0e0-109cfabc4332}, !- Space Name
  Surface,                                !- Outside Boundary Condition
  {91812d2e-35f5-4398-8d99-7dfc1d418ddc}, !- Outside Boundary Condition Object
=======
  {473eb666-5c8c-4a59-8786-fcd835fc1e87}, !- Handle
  Surface 6,                              !- Name
  RoofCeiling,                            !- Surface Type
  ,                                       !- Construction Name
  {11a89490-8653-4590-bbf9-9e1cc1db741b}, !- Space Name
  Surface,                                !- Outside Boundary Condition
  {dc5628e2-a155-4913-9f1c-d974ec285512}, !- Outside Boundary Condition Object
>>>>>>> d385fff4
  NoSun,                                  !- Sun Exposure
  NoWind,                                 !- Wind Exposure
  ,                                       !- View Factor to Ground
  ,                                       !- Number of Vertices
  6.46578440716979, -12.9315688143396, 2.4384, !- X,Y,Z Vertex 1 {m}
  6.46578440716979, 0, 2.4384,            !- X,Y,Z Vertex 2 {m}
  0, 0, 2.4384,                           !- X,Y,Z Vertex 3 {m}
  0, -12.9315688143396, 2.4384;           !- X,Y,Z Vertex 4 {m}

OS:SpaceType,
<<<<<<< HEAD
  {6e0708dc-d7dc-45c5-85ba-4f8393915b0a}, !- Handle
=======
  {2616dd0c-0b5a-481c-867f-9389b6290f3f}, !- Handle
>>>>>>> d385fff4
  Space Type 1,                           !- Name
  ,                                       !- Default Construction Set Name
  ,                                       !- Default Schedule Set Name
  ,                                       !- Group Rendering Name
  ,                                       !- Design Specification Outdoor Air Object Name
  ,                                       !- Standards Template
  ,                                       !- Standards Building Type
  living;                                 !- Standards Space Type

<<<<<<< HEAD
OS:Surface,
  {91812d2e-35f5-4398-8d99-7dfc1d418ddc}, !- Handle
  Surface 7,                              !- Name
  Floor,                                  !- Surface Type
  ,                                       !- Construction Name
  {2a889492-9e5c-4bea-9abd-910fa748a03a}, !- Space Name
  Surface,                                !- Outside Boundary Condition
  {80cb4f8b-4397-44ac-856e-c6d5ba35b56a}, !- Outside Boundary Condition Object
  NoSun,                                  !- Sun Exposure
  NoWind,                                 !- Wind Exposure
  ,                                       !- View Factor to Ground
  ,                                       !- Number of Vertices
  0, -12.9315688143396, 2.4384,           !- X,Y,Z Vertex 1 {m}
  0, 0, 2.4384,                           !- X,Y,Z Vertex 2 {m}
  6.46578440716979, 0, 2.4384,            !- X,Y,Z Vertex 3 {m}
  6.46578440716979, -12.9315688143396, 2.4384; !- X,Y,Z Vertex 4 {m}

OS:Surface,
  {2d399897-a951-4cc4-88b0-8b34843a5a95}, !- Handle
  Surface 8,                              !- Name
  RoofCeiling,                            !- Surface Type
  ,                                       !- Construction Name
  {2a889492-9e5c-4bea-9abd-910fa748a03a}, !- Space Name
=======
OS:ThermalZone,
  {d645eb33-2e64-41dd-8546-e61e4bbb424b}, !- Handle
  living zone|unit 2,                     !- Name
  ,                                       !- Multiplier
  ,                                       !- Ceiling Height {m}
  ,                                       !- Volume {m3}
  ,                                       !- Floor Area {m2}
  ,                                       !- Zone Inside Convection Algorithm
  ,                                       !- Zone Outside Convection Algorithm
  ,                                       !- Zone Conditioning Equipment List Name
  {59999c25-3039-43a1-89e4-5b15eac4b350}, !- Zone Air Inlet Port List
  {8fc6d8e3-b557-4435-96d6-b57ae3632331}, !- Zone Air Exhaust Port List
  {d7b20e56-f4ae-4065-ad8c-2ee1ed8cc354}, !- Zone Air Node Name
  {4577ff9e-f205-49e4-976f-b42677c59734}, !- Zone Return Air Port List
  ,                                       !- Primary Daylighting Control Name
  ,                                       !- Fraction of Zone Controlled by Primary Daylighting Control
  ,                                       !- Secondary Daylighting Control Name
  ,                                       !- Fraction of Zone Controlled by Secondary Daylighting Control
  ,                                       !- Illuminance Map Name
  ,                                       !- Group Rendering Name
  {aaaffa73-37ba-432a-bc9f-3351bad929b7}, !- Thermostat Name
  No;                                     !- Use Ideal Air Loads

OS:Node,
  {42ad97fb-2a54-4d73-8139-6043d3c4c03d}, !- Handle
  Node 2,                                 !- Name
  {d7b20e56-f4ae-4065-ad8c-2ee1ed8cc354}, !- Inlet Port
  ;                                       !- Outlet Port

OS:Connection,
  {d7b20e56-f4ae-4065-ad8c-2ee1ed8cc354}, !- Handle
  {33542e01-aeda-4cbe-9c1d-6f4d2893d5fb}, !- Name
  {d645eb33-2e64-41dd-8546-e61e4bbb424b}, !- Source Object
  11,                                     !- Outlet Port
  {42ad97fb-2a54-4d73-8139-6043d3c4c03d}, !- Target Object
  2;                                      !- Inlet Port

OS:PortList,
  {59999c25-3039-43a1-89e4-5b15eac4b350}, !- Handle
  {ed2d372d-5c40-49d4-8f05-491038ae4aab}, !- Name
  {d645eb33-2e64-41dd-8546-e61e4bbb424b}, !- HVAC Component
  {ddcac429-b6f1-4cee-b4a9-d89ea9a47053}; !- Port 1

OS:PortList,
  {8fc6d8e3-b557-4435-96d6-b57ae3632331}, !- Handle
  {c97174c8-0a1f-4dd4-b43f-3ad2ee02ae16}, !- Name
  {d645eb33-2e64-41dd-8546-e61e4bbb424b}; !- HVAC Component

OS:PortList,
  {4577ff9e-f205-49e4-976f-b42677c59734}, !- Handle
  {17e368b0-6802-4a64-8361-61f1cdc5d5cb}, !- Name
  {d645eb33-2e64-41dd-8546-e61e4bbb424b}, !- HVAC Component
  {0f3a80dc-3cb2-44ab-a29b-86f784fe44cc}; !- Port 1

OS:Sizing:Zone,
  {1a0bdce7-90d5-4c62-8838-decd0965209f}, !- Handle
  {d645eb33-2e64-41dd-8546-e61e4bbb424b}, !- Zone or ZoneList Name
  SupplyAirTemperature,                   !- Zone Cooling Design Supply Air Temperature Input Method
  14,                                     !- Zone Cooling Design Supply Air Temperature {C}
  11.11,                                  !- Zone Cooling Design Supply Air Temperature Difference {deltaC}
  SupplyAirTemperature,                   !- Zone Heating Design Supply Air Temperature Input Method
  40,                                     !- Zone Heating Design Supply Air Temperature {C}
  11.11,                                  !- Zone Heating Design Supply Air Temperature Difference {deltaC}
  0.0085,                                 !- Zone Cooling Design Supply Air Humidity Ratio {kg-H2O/kg-air}
  0.008,                                  !- Zone Heating Design Supply Air Humidity Ratio {kg-H2O/kg-air}
  ,                                       !- Zone Heating Sizing Factor
  ,                                       !- Zone Cooling Sizing Factor
  DesignDay,                              !- Cooling Design Air Flow Method
  ,                                       !- Cooling Design Air Flow Rate {m3/s}
  ,                                       !- Cooling Minimum Air Flow per Zone Floor Area {m3/s-m2}
  ,                                       !- Cooling Minimum Air Flow {m3/s}
  ,                                       !- Cooling Minimum Air Flow Fraction
  DesignDay,                              !- Heating Design Air Flow Method
  ,                                       !- Heating Design Air Flow Rate {m3/s}
  ,                                       !- Heating Maximum Air Flow per Zone Floor Area {m3/s-m2}
  ,                                       !- Heating Maximum Air Flow {m3/s}
  ,                                       !- Heating Maximum Air Flow Fraction
  ,                                       !- Design Zone Air Distribution Effectiveness in Cooling Mode
  ,                                       !- Design Zone Air Distribution Effectiveness in Heating Mode
  No,                                     !- Account for Dedicated Outdoor Air System
  NeutralSupplyAir,                       !- Dedicated Outdoor Air System Control Strategy
  autosize,                               !- Dedicated Outdoor Air Low Setpoint Temperature for Design {C}
  autosize;                               !- Dedicated Outdoor Air High Setpoint Temperature for Design {C}

OS:ZoneHVAC:EquipmentList,
  {c8807ccc-f995-4090-80a6-a995fbbf2f4e}, !- Handle
  Zone HVAC Equipment List 2,             !- Name
  {d645eb33-2e64-41dd-8546-e61e4bbb424b}, !- Thermal Zone
  SequentialLoad,                         !- Load Distribution Scheme
  {6c8d5d99-8fa4-4a47-9ce6-47eb6ae34373}, !- Zone Equipment 1
  1,                                      !- Zone Equipment Cooling Sequence 1
  1,                                      !- Zone Equipment Heating or No-Load Sequence 1
  ,                                       !- Zone Equipment Sequential Cooling Fraction Schedule Name 1
  ;                                       !- Zone Equipment Sequential Heating Fraction Schedule Name 1

OS:Space,
  {560e6f3e-2768-4a30-b8a2-aa7f402c5cc7}, !- Handle
  living space|unit 2|story 1,            !- Name
  {2616dd0c-0b5a-481c-867f-9389b6290f3f}, !- Space Type Name
  ,                                       !- Default Construction Set Name
  ,                                       !- Default Schedule Set Name
  -0,                                     !- Direction of Relative North {deg}
  0,                                      !- X Origin {m}
  0,                                      !- Y Origin {m}
  0,                                      !- Z Origin {m}
  ,                                       !- Building Story Name
  {d645eb33-2e64-41dd-8546-e61e4bbb424b}, !- Thermal Zone Name
  ,                                       !- Part of Total Floor Area
  ,                                       !- Design Specification Outdoor Air Object Name
  {45c9ff20-67a0-46f2-9332-1d46e863e55e}; !- Building Unit Name

OS:Surface,
  {919ef9eb-f809-4486-b98e-ecf1a9392733}, !- Handle
  Surface 12,                             !- Name
  Wall,                                   !- Surface Type
  ,                                       !- Construction Name
  {560e6f3e-2768-4a30-b8a2-aa7f402c5cc7}, !- Space Name
>>>>>>> d385fff4
  Outdoors,                               !- Outside Boundary Condition
  ,                                       !- Outside Boundary Condition Object
  SunExposed,                             !- Sun Exposure
  WindExposed,                            !- Wind Exposure
  ,                                       !- View Factor to Ground
  ,                                       !- Number of Vertices
<<<<<<< HEAD
  0, -6.46578440716979, 5.6712922035849,  !- X,Y,Z Vertex 1 {m}
  6.46578440716979, -6.46578440716979, 5.6712922035849, !- X,Y,Z Vertex 2 {m}
  6.46578440716979, 0, 2.4384,            !- X,Y,Z Vertex 3 {m}
  0, 0, 2.4384;                           !- X,Y,Z Vertex 4 {m}

OS:Surface,
  {d5ae5af0-74d7-4575-aa1f-7735d4e359cb}, !- Handle
  Surface 9,                              !- Name
  RoofCeiling,                            !- Surface Type
  ,                                       !- Construction Name
  {2a889492-9e5c-4bea-9abd-910fa748a03a}, !- Space Name
  Outdoors,                               !- Outside Boundary Condition
  ,                                       !- Outside Boundary Condition Object
  SunExposed,                             !- Sun Exposure
  WindExposed,                            !- Wind Exposure
  ,                                       !- View Factor to Ground
  ,                                       !- Number of Vertices
  6.46578440716979, -6.46578440716979, 5.6712922035849, !- X,Y,Z Vertex 1 {m}
  0, -6.46578440716979, 5.6712922035849,  !- X,Y,Z Vertex 2 {m}
  0, -12.9315688143396, 2.4384,           !- X,Y,Z Vertex 3 {m}
  6.46578440716979, -12.9315688143396, 2.4384; !- X,Y,Z Vertex 4 {m}

OS:Surface,
  {b197813f-c8b9-4e3b-b54d-a9a540336a24}, !- Handle
  Surface 10,                             !- Name
  Wall,                                   !- Surface Type
  ,                                       !- Construction Name
  {2a889492-9e5c-4bea-9abd-910fa748a03a}, !- Space Name
  Outdoors,                               !- Outside Boundary Condition
  ,                                       !- Outside Boundary Condition Object
  SunExposed,                             !- Sun Exposure
  WindExposed,                            !- Wind Exposure
  ,                                       !- View Factor to Ground
  ,                                       !- Number of Vertices
  0, -6.46578440716979, 5.6712922035849,  !- X,Y,Z Vertex 1 {m}
  0, 0, 2.4384,                           !- X,Y,Z Vertex 2 {m}
  0, -12.9315688143396, 2.4384;           !- X,Y,Z Vertex 3 {m}

OS:Surface,
  {fb7d0125-693c-4695-a6b0-5f1938c2845c}, !- Handle
  Surface 11,                             !- Name
  Wall,                                   !- Surface Type
  ,                                       !- Construction Name
  {2a889492-9e5c-4bea-9abd-910fa748a03a}, !- Space Name
  Adiabatic,                              !- Outside Boundary Condition
  ,                                       !- Outside Boundary Condition Object
=======
  12.9315688143396, 0, 2.4384,            !- X,Y,Z Vertex 1 {m}
  12.9315688143396, 0, 0,                 !- X,Y,Z Vertex 2 {m}
  6.46578440716979, 0, 0,                 !- X,Y,Z Vertex 3 {m}
  6.46578440716979, 0, 2.4384;            !- X,Y,Z Vertex 4 {m}

OS:Surface,
  {6a60c5be-4d34-4c1c-aa3f-ef12502ba7ef}, !- Handle
  Surface 13,                             !- Name
  Wall,                                   !- Surface Type
  ,                                       !- Construction Name
  {560e6f3e-2768-4a30-b8a2-aa7f402c5cc7}, !- Space Name
  Surface,                                !- Outside Boundary Condition
  {268bae4b-0090-4e9d-8f64-db7b5d98aa43}, !- Outside Boundary Condition Object
  NoSun,                                  !- Sun Exposure
  NoWind,                                 !- Wind Exposure
  ,                                       !- View Factor to Ground
  ,                                       !- Number of Vertices
  6.46578440716979, 0, 2.4384,            !- X,Y,Z Vertex 1 {m}
  6.46578440716979, 0, 0,                 !- X,Y,Z Vertex 2 {m}
  6.46578440716979, -12.9315688143396, 0, !- X,Y,Z Vertex 3 {m}
  6.46578440716979, -12.9315688143396, 2.4384; !- X,Y,Z Vertex 4 {m}

OS:Surface,
  {0393400e-4df4-4755-bd30-3d19803e5044}, !- Handle
  Surface 14,                             !- Name
  RoofCeiling,                            !- Surface Type
  ,                                       !- Construction Name
  {560e6f3e-2768-4a30-b8a2-aa7f402c5cc7}, !- Space Name
  Surface,                                !- Outside Boundary Condition
  {d38d7d1a-f8b9-4a86-a8ec-1323fe8afb56}, !- Outside Boundary Condition Object
  NoSun,                                  !- Sun Exposure
  NoWind,                                 !- Wind Exposure
  ,                                       !- View Factor to Ground
  ,                                       !- Number of Vertices
  12.9315688143396, -12.9315688143396, 2.4384, !- X,Y,Z Vertex 1 {m}
  12.9315688143396, 0, 2.4384,            !- X,Y,Z Vertex 2 {m}
  6.46578440716979, 0, 2.4384,            !- X,Y,Z Vertex 3 {m}
  6.46578440716979, -12.9315688143396, 2.4384; !- X,Y,Z Vertex 4 {m}

OS:Surface,
  {e3cee224-b133-43f9-8b0c-c5c38e7f3f97}, !- Handle
  Surface 15,                             !- Name
  Wall,                                   !- Surface Type
  ,                                       !- Construction Name
  {560e6f3e-2768-4a30-b8a2-aa7f402c5cc7}, !- Space Name
  Surface,                                !- Outside Boundary Condition
  {ac15ade7-9c7a-4b38-9183-9b81a7c3287a}, !- Outside Boundary Condition Object
>>>>>>> d385fff4
  NoSun,                                  !- Sun Exposure
  NoWind,                                 !- Wind Exposure
  ,                                       !- View Factor to Ground
  ,                                       !- Number of Vertices
  6.46578440716979, -6.46578440716979, 5.6712922035849, !- X,Y,Z Vertex 1 {m}
  6.46578440716979, -12.9315688143396, 2.4384, !- X,Y,Z Vertex 2 {m}
  6.46578440716979, 0, 2.4384;            !- X,Y,Z Vertex 3 {m}

<<<<<<< HEAD
OS:Space,
  {2a889492-9e5c-4bea-9abd-910fa748a03a}, !- Handle
  unfinished attic space,                 !- Name
  {f837c665-17de-4f2d-8c99-246e567d6db8}, !- Space Type Name
  ,                                       !- Default Construction Set Name
  ,                                       !- Default Schedule Set Name
  ,                                       !- Direction of Relative North {deg}
  ,                                       !- X Origin {m}
  ,                                       !- Y Origin {m}
  ,                                       !- Z Origin {m}
  ,                                       !- Building Story Name
  {fcde6d30-ade4-47f2-91d5-277dae95147e}; !- Thermal Zone Name

OS:ThermalZone,
  {fcde6d30-ade4-47f2-91d5-277dae95147e}, !- Handle
  unfinished attic zone,                  !- Name
=======
OS:Surface,
  {785498af-d1c6-4d2a-b822-68b3560b1fca}, !- Handle
  Surface 16,                             !- Name
  Floor,                                  !- Surface Type
  ,                                       !- Construction Name
  {560e6f3e-2768-4a30-b8a2-aa7f402c5cc7}, !- Space Name
  Foundation,                             !- Outside Boundary Condition
  ,                                       !- Outside Boundary Condition Object
  NoSun,                                  !- Sun Exposure
  NoWind,                                 !- Wind Exposure
  ,                                       !- View Factor to Ground
  ,                                       !- Number of Vertices
  6.46578440716979, -12.9315688143396, 0, !- X,Y,Z Vertex 1 {m}
  6.46578440716979, 0, 0,                 !- X,Y,Z Vertex 2 {m}
  12.9315688143396, 0, 0,                 !- X,Y,Z Vertex 3 {m}
  12.9315688143396, -12.9315688143396, 0; !- X,Y,Z Vertex 4 {m}

OS:Surface,
  {e17f968f-40b1-4459-bddd-33c3a56cf3bf}, !- Handle
  Surface 17,                             !- Name
  Wall,                                   !- Surface Type
  ,                                       !- Construction Name
  {560e6f3e-2768-4a30-b8a2-aa7f402c5cc7}, !- Space Name
  Outdoors,                               !- Outside Boundary Condition
  ,                                       !- Outside Boundary Condition Object
  SunExposed,                             !- Sun Exposure
  WindExposed,                            !- Wind Exposure
  ,                                       !- View Factor to Ground
  ,                                       !- Number of Vertices
  6.46578440716979, -12.9315688143396, 2.4384, !- X,Y,Z Vertex 1 {m}
  6.46578440716979, -12.9315688143396, 0, !- X,Y,Z Vertex 2 {m}
  12.9315688143396, -12.9315688143396, 0, !- X,Y,Z Vertex 3 {m}
  12.9315688143396, -12.9315688143396, 2.4384; !- X,Y,Z Vertex 4 {m}

OS:ThermalZone,
  {1a75402d-257e-4328-91c4-f41fbc799c22}, !- Handle
  living zone|unit 3,                     !- Name
>>>>>>> d385fff4
  ,                                       !- Multiplier
  ,                                       !- Ceiling Height {m}
  ,                                       !- Volume {m3}
  ,                                       !- Floor Area {m2}
  ,                                       !- Zone Inside Convection Algorithm
  ,                                       !- Zone Outside Convection Algorithm
  ,                                       !- Zone Conditioning Equipment List Name
<<<<<<< HEAD
  {409e3aa3-e264-483e-a04a-d36606cdf285}, !- Zone Air Inlet Port List
  {1d4bb812-b2c7-430a-a88c-b663197f56bd}, !- Zone Air Exhaust Port List
  {66a28cc2-c071-4210-9e8e-30a458d956ac}, !- Zone Air Node Name
  {7e621c9e-bfed-41b9-9913-f9a0a24dd77b}, !- Zone Return Air Port List
=======
  {244d38c5-bb0d-489d-862a-c72cd854f217}, !- Zone Air Inlet Port List
  {c7f18a5b-a539-4e36-96c4-85a1d9562a19}, !- Zone Air Exhaust Port List
  {4bf6d101-5a78-4965-99d0-d7f0d01e3f12}, !- Zone Air Node Name
  {450095bc-950c-42ac-97a1-364e250947f3}, !- Zone Return Air Port List
>>>>>>> d385fff4
  ,                                       !- Primary Daylighting Control Name
  ,                                       !- Fraction of Zone Controlled by Primary Daylighting Control
  ,                                       !- Secondary Daylighting Control Name
  ,                                       !- Fraction of Zone Controlled by Secondary Daylighting Control
  ,                                       !- Illuminance Map Name
  ,                                       !- Group Rendering Name
  {a518e938-2771-4782-b56f-969cb534f260}, !- Thermostat Name
  No;                                     !- Use Ideal Air Loads

OS:Node,
<<<<<<< HEAD
  {3bf72a42-56ff-4db8-9fe1-5df67e2fc980}, !- Handle
  Node 2,                                 !- Name
  {66a28cc2-c071-4210-9e8e-30a458d956ac}, !- Inlet Port
  ;                                       !- Outlet Port

OS:Connection,
  {66a28cc2-c071-4210-9e8e-30a458d956ac}, !- Handle
  {52f642dc-2a2c-4b32-84bf-7c7659ec4f2b}, !- Name
  {fcde6d30-ade4-47f2-91d5-277dae95147e}, !- Source Object
  11,                                     !- Outlet Port
  {3bf72a42-56ff-4db8-9fe1-5df67e2fc980}, !- Target Object
  2;                                      !- Inlet Port

OS:PortList,
  {409e3aa3-e264-483e-a04a-d36606cdf285}, !- Handle
  {50bbd0ec-f93c-4f2c-9ad7-550ea2400c58}, !- Name
  {fcde6d30-ade4-47f2-91d5-277dae95147e}; !- HVAC Component

OS:PortList,
  {1d4bb812-b2c7-430a-a88c-b663197f56bd}, !- Handle
  {ff8d2bc2-d38d-424a-8bd9-d4dc89d166f8}, !- Name
  {fcde6d30-ade4-47f2-91d5-277dae95147e}; !- HVAC Component

OS:PortList,
  {7e621c9e-bfed-41b9-9913-f9a0a24dd77b}, !- Handle
  {15218709-5604-4de8-b004-d92886bbc8fb}, !- Name
  {fcde6d30-ade4-47f2-91d5-277dae95147e}; !- HVAC Component

OS:Sizing:Zone,
  {13ed1f2e-a53d-4974-bfbc-fecd43e1cbcd}, !- Handle
  {fcde6d30-ade4-47f2-91d5-277dae95147e}, !- Zone or ZoneList Name
=======
  {60bb0b2b-e43a-4c5e-a4e0-29959f6bc184}, !- Handle
  Node 3,                                 !- Name
  {4bf6d101-5a78-4965-99d0-d7f0d01e3f12}, !- Inlet Port
  ;                                       !- Outlet Port

OS:Connection,
  {4bf6d101-5a78-4965-99d0-d7f0d01e3f12}, !- Handle
  {4c8f9620-6ce3-4f81-892c-d2d49dd4205f}, !- Name
  {1a75402d-257e-4328-91c4-f41fbc799c22}, !- Source Object
  11,                                     !- Outlet Port
  {60bb0b2b-e43a-4c5e-a4e0-29959f6bc184}, !- Target Object
  2;                                      !- Inlet Port

OS:PortList,
  {244d38c5-bb0d-489d-862a-c72cd854f217}, !- Handle
  {da4f1343-ce5f-41ad-8922-d34b3712c11b}, !- Name
  {1a75402d-257e-4328-91c4-f41fbc799c22}, !- HVAC Component
  {2fd6bfc5-a58a-4964-adff-44d9ec8607c8}; !- Port 1

OS:PortList,
  {c7f18a5b-a539-4e36-96c4-85a1d9562a19}, !- Handle
  {5b438ddc-29f6-4044-a865-d445579a2cd8}, !- Name
  {1a75402d-257e-4328-91c4-f41fbc799c22}; !- HVAC Component

OS:PortList,
  {450095bc-950c-42ac-97a1-364e250947f3}, !- Handle
  {7e22b4f4-01ae-4d00-90c1-ff4f7f76ceb4}, !- Name
  {1a75402d-257e-4328-91c4-f41fbc799c22}, !- HVAC Component
  {8f21b7f3-44af-476c-83da-36faf434c4dc}; !- Port 1

OS:Sizing:Zone,
  {44a127f3-102c-4837-b5a0-18af909e8ace}, !- Handle
  {1a75402d-257e-4328-91c4-f41fbc799c22}, !- Zone or ZoneList Name
>>>>>>> d385fff4
  SupplyAirTemperature,                   !- Zone Cooling Design Supply Air Temperature Input Method
  14,                                     !- Zone Cooling Design Supply Air Temperature {C}
  11.11,                                  !- Zone Cooling Design Supply Air Temperature Difference {deltaC}
  SupplyAirTemperature,                   !- Zone Heating Design Supply Air Temperature Input Method
  40,                                     !- Zone Heating Design Supply Air Temperature {C}
  11.11,                                  !- Zone Heating Design Supply Air Temperature Difference {deltaC}
  0.0085,                                 !- Zone Cooling Design Supply Air Humidity Ratio {kg-H2O/kg-air}
  0.008,                                  !- Zone Heating Design Supply Air Humidity Ratio {kg-H2O/kg-air}
  ,                                       !- Zone Heating Sizing Factor
  ,                                       !- Zone Cooling Sizing Factor
  DesignDay,                              !- Cooling Design Air Flow Method
  ,                                       !- Cooling Design Air Flow Rate {m3/s}
  ,                                       !- Cooling Minimum Air Flow per Zone Floor Area {m3/s-m2}
  ,                                       !- Cooling Minimum Air Flow {m3/s}
  ,                                       !- Cooling Minimum Air Flow Fraction
  DesignDay,                              !- Heating Design Air Flow Method
  ,                                       !- Heating Design Air Flow Rate {m3/s}
  ,                                       !- Heating Maximum Air Flow per Zone Floor Area {m3/s-m2}
  ,                                       !- Heating Maximum Air Flow {m3/s}
  ,                                       !- Heating Maximum Air Flow Fraction
  ,                                       !- Design Zone Air Distribution Effectiveness in Cooling Mode
  ,                                       !- Design Zone Air Distribution Effectiveness in Heating Mode
  No,                                     !- Account for Dedicated Outdoor Air System
  NeutralSupplyAir,                       !- Dedicated Outdoor Air System Control Strategy
  autosize,                               !- Dedicated Outdoor Air Low Setpoint Temperature for Design {C}
  autosize;                               !- Dedicated Outdoor Air High Setpoint Temperature for Design {C}

OS:ZoneHVAC:EquipmentList,
<<<<<<< HEAD
  {53cf370a-1650-438a-99c6-f2d993b484cd}, !- Handle
  Zone HVAC Equipment List 2,             !- Name
  {fcde6d30-ade4-47f2-91d5-277dae95147e}; !- Thermal Zone

OS:SpaceType,
  {f837c665-17de-4f2d-8c99-246e567d6db8}, !- Handle
  Space Type 2,                           !- Name
  ,                                       !- Default Construction Set Name
  ,                                       !- Default Schedule Set Name
  ,                                       !- Group Rendering Name
  ,                                       !- Design Specification Outdoor Air Object Name
  ,                                       !- Standards Template
  ,                                       !- Standards Building Type
  unfinished attic;                       !- Standards Space Type

OS:BuildingUnit,
  {e5ff4798-bb28-46ef-875f-70b613e40d44}, !- Handle
  unit 1,                                 !- Name
  ,                                       !- Rendering Color
  Residential;                            !- Building Unit Type

OS:AdditionalProperties,
  {d74ef4b6-24e5-4415-802d-3dffa64e077b}, !- Handle
  {e5ff4798-bb28-46ef-875f-70b613e40d44}, !- Object Name
  NumberOfBedrooms,                       !- Feature Name 1
  Integer,                                !- Feature Data Type 1
  3,                                      !- Feature Value 1
  NumberOfBathrooms,                      !- Feature Name 2
  Double,                                 !- Feature Data Type 2
  2,                                      !- Feature Value 2
  NumberOfOccupants,                      !- Feature Name 3
  Double,                                 !- Feature Data Type 3
  3.3900000000000001;                     !- Feature Value 3

OS:External:File,
  {bcdee37e-b3c7-43bb-bc33-6f25df51c07e}, !- Handle
  8760.csv,                               !- Name
  8760.csv;                               !- File Name

OS:Schedule:File,
  {6dbf82d8-5d43-4673-a8d0-f69a08f9fcad}, !- Handle
  occupants,                              !- Name
  {142f5f1e-56da-41cf-accb-74b300a3387a}, !- Schedule Type Limits Name
  {bcdee37e-b3c7-43bb-bc33-6f25df51c07e}, !- External File Name
  1,                                      !- Column Number
  1,                                      !- Rows to Skip at Top
  8760,                                   !- Number of Hours of Data
  ,                                       !- Column Separator
  ,                                       !- Interpolate to Timestep
  60;                                     !- Minutes per Item

OS:Schedule:Ruleset,
  {2cc6815e-d27c-4bfe-b49f-83ef8eab5cb2}, !- Handle
  Schedule Ruleset 1,                     !- Name
  {a5fe7088-5464-408c-80db-8b6c29b8d5ea}, !- Schedule Type Limits Name
  {a0c5aca3-97c9-4c86-b3c0-49d2c0340e01}; !- Default Day Schedule Name

OS:Schedule:Day,
  {a0c5aca3-97c9-4c86-b3c0-49d2c0340e01}, !- Handle
  Schedule Day 3,                         !- Name
  {a5fe7088-5464-408c-80db-8b6c29b8d5ea}, !- Schedule Type Limits Name
  ,                                       !- Interpolate to Timestep
  24,                                     !- Hour 1
  0,                                      !- Minute 1
  112.539290946133;                       !- Value Until Time 1

OS:People:Definition,
  {2a3487e8-3b2b-4ffe-a4ec-7e05ac642604}, !- Handle
  res occupants|living space,             !- Name
  People,                                 !- Number of People Calculation Method
  3.39,                                   !- Number of People {people}
  ,                                       !- People per Space Floor Area {person/m2}
  ,                                       !- Space Floor Area per Person {m2/person}
  0.319734,                               !- Fraction Radiant
  0.573,                                  !- Sensible Heat Fraction
  0,                                      !- Carbon Dioxide Generation Rate {m3/s-W}
  No,                                     !- Enable ASHRAE 55 Comfort Warnings
  ZoneAveraged;                           !- Mean Radiant Temperature Calculation Type

OS:People,
  {95d6c139-13e2-4ed5-9b3e-789d6df97a85}, !- Handle
  res occupants|living space,             !- Name
  {2a3487e8-3b2b-4ffe-a4ec-7e05ac642604}, !- People Definition Name
  {459178e2-a997-4e01-b0e0-109cfabc4332}, !- Space or SpaceType Name
  {6dbf82d8-5d43-4673-a8d0-f69a08f9fcad}, !- Number of People Schedule Name
  {2cc6815e-d27c-4bfe-b49f-83ef8eab5cb2}, !- Activity Level Schedule Name
  ,                                       !- Surface Name/Angle Factor List Name
  ,                                       !- Work Efficiency Schedule Name
  ,                                       !- Clothing Insulation Schedule Name
  ,                                       !- Air Velocity Schedule Name
  1;                                      !- Multiplier

OS:ScheduleTypeLimits,
  {a5fe7088-5464-408c-80db-8b6c29b8d5ea}, !- Handle
  ActivityLevel,                          !- Name
  0,                                      !- Lower Limit Value
  ,                                       !- Upper Limit Value
  Continuous,                             !- Numeric Type
  ActivityLevel;                          !- Unit Type

OS:ScheduleTypeLimits,
  {142f5f1e-56da-41cf-accb-74b300a3387a}, !- Handle
  Fractional,                             !- Name
  0,                                      !- Lower Limit Value
  1,                                      !- Upper Limit Value
  Continuous;                             !- Numeric Type

OS:Curve:Biquadratic,
  {438175e8-677d-458c-88b0-e0e399348447}, !- Handle
  ConstantBiquadratic,                    !- Name
  1,                                      !- Coefficient1 Constant
  0,                                      !- Coefficient2 x
  0,                                      !- Coefficient3 x**2
  0,                                      !- Coefficient4 y
  0,                                      !- Coefficient5 y**2
  0,                                      !- Coefficient6 x*y
  -100,                                   !- Minimum Value of x
  100,                                    !- Maximum Value of x
  -100,                                   !- Minimum Value of y
  100;                                    !- Maximum Value of y

OS:Curve:Biquadratic,
  {1178a373-0a38-45d4-bcec-360870e65b94}, !- Handle
  Cool-Cap-fT1,                           !- Name
  1.550902001,                            !- Coefficient1 Constant
  -0.0750500892,                          !- Coefficient2 x
  0.00309713544,                          !- Coefficient3 x**2
  0.00240111,                             !- Coefficient4 y
  -5.0544e-005,                           !- Coefficient5 y**2
  -0.00042728148,                         !- Coefficient6 x*y
  13.88,                                  !- Minimum Value of x
  23.88,                                  !- Maximum Value of x
  18.33,                                  !- Minimum Value of y
  51.66;                                  !- Maximum Value of y

OS:Curve:Biquadratic,
  {82e0d2fd-37b8-4bd9-9f9f-6a7659de8c89}, !- Handle
  Cool-EIR-fT1,                           !- Name
  -0.304282997000001,                     !- Coefficient1 Constant
  0.1180477062,                           !- Coefficient2 x
  -0.00342466704,                         !- Coefficient3 x**2
  -0.0062619138,                          !- Coefficient4 y
  0.00069542712,                          !- Coefficient5 y**2
  -0.00046997496,                         !- Coefficient6 x*y
  13.88,                                  !- Minimum Value of x
  23.88,                                  !- Maximum Value of x
  18.33,                                  !- Minimum Value of y
  51.66;                                  !- Maximum Value of y

OS:Curve:Quadratic,
  {a6074f0a-c8ea-466a-a4f7-ca6e7459c535}, !- Handle
  Cool-PLF-fPLR1,                         !- Name
  0.93,                                   !- Coefficient1 Constant
  0.07,                                   !- Coefficient2 x
  0,                                      !- Coefficient3 x**2
  0,                                      !- Minimum Value of x
  1,                                      !- Maximum Value of x
  0.7,                                    !- Minimum Curve Output
  1;                                      !- Maximum Curve Output

OS:Curve:Quadratic,
  {9752fac9-2b53-4673-a55c-935d12bdc889}, !- Handle
  Cool-Cap-fFF1,                          !- Name
  0.718605468,                            !- Coefficient1 Constant
  0.410099989,                            !- Coefficient2 x
  -0.128705457,                           !- Coefficient3 x**2
  0,                                      !- Minimum Value of x
  2,                                      !- Maximum Value of x
  0,                                      !- Minimum Curve Output
  2;                                      !- Maximum Curve Output

OS:Curve:Quadratic,
  {580d17f4-7821-46d7-aed6-310eedbeabe6}, !- Handle
  Cool-EIR-fFF1,                          !- Name
  1.32299905,                             !- Coefficient1 Constant
  -0.477711207,                           !- Coefficient2 x
  0.154712157,                            !- Coefficient3 x**2
  0,                                      !- Minimum Value of x
  2,                                      !- Maximum Value of x
  0,                                      !- Minimum Curve Output
  2;                                      !- Maximum Curve Output

OS:Schedule:Constant,
  {9d0373af-e94d-4e5c-99e6-537cafaafe86}, !- Handle
  Always On Discrete,                     !- Name
  {fbdd11b7-a15c-4b1f-9457-37eaa0a58d98}, !- Schedule Type Limits Name
  1;                                      !- Value

OS:ScheduleTypeLimits,
  {fbdd11b7-a15c-4b1f-9457-37eaa0a58d98}, !- Handle
  OnOff,                                  !- Name
  0,                                      !- Lower Limit Value
  1,                                      !- Upper Limit Value
  Discrete,                               !- Numeric Type
  Availability;                           !- Unit Type

OS:Coil:Cooling:DX:SingleSpeed,
  {aa6d0cec-b9ab-4ec8-ac03-791416eeea5b}, !- Handle
  res ac cooling coil,                    !- Name
  {9d0373af-e94d-4e5c-99e6-537cafaafe86}, !- Availability Schedule Name
  autosize,                               !- Rated Total Cooling Capacity {W}
  0.740402528813699,                      !- Rated Sensible Heat Ratio
  3.9505446283126,                        !- Rated COP {W/W}
  autosize,                               !- Rated Air Flow Rate {m3/s}
  773.3912012006,                         !- Rated Evaporator Fan Power Per Volume Flow Rate {W/(m3/s)}
  ,                                       !- Air Inlet Node Name
  ,                                       !- Air Outlet Node Name
  {1178a373-0a38-45d4-bcec-360870e65b94}, !- Total Cooling Capacity Function of Temperature Curve Name
  {9752fac9-2b53-4673-a55c-935d12bdc889}, !- Total Cooling Capacity Function of Flow Fraction Curve Name
  {82e0d2fd-37b8-4bd9-9f9f-6a7659de8c89}, !- Energy Input Ratio Function of Temperature Curve Name
  {580d17f4-7821-46d7-aed6-310eedbeabe6}, !- Energy Input Ratio Function of Flow Fraction Curve Name
  {a6074f0a-c8ea-466a-a4f7-ca6e7459c535}, !- Part Load Fraction Correlation Curve Name
  1000,                                   !- Nominal Time for Condensate Removal to Begin {s}
  1.5,                                    !- Ratio of Initial Moisture Evaporation Rate and Steady State Latent Capacity {dimensionless}
  3,                                      !- Maximum Cycling Rate {cycles/hr}
  45,                                     !- Latent Capacity Time Constant {s}
  ,                                       !- Condenser Air Inlet Node Name
  AirCooled,                              !- Condenser Type
  0,                                      !- Evaporative Condenser Effectiveness {dimensionless}
  Autosize,                               !- Evaporative Condenser Air Flow Rate {m3/s}
  Autosize,                               !- Evaporative Condenser Pump Rated Power Consumption {W}
  0,                                      !- Crankcase Heater Capacity {W}
  12.7777777777778,                       !- Maximum Outdoor Dry-Bulb Temperature for Crankcase Heater Operation {C}
  ,                                       !- Supply Water Storage Tank Name
  ,                                       !- Condensate Collection Water Storage Tank Name
  0,                                      !- Basin Heater Capacity {W/K}
  10,                                     !- Basin Heater Setpoint Temperature {C}
  ;                                       !- Basin Heater Operating Schedule Name

OS:Fan:OnOff,
  {c22e7df3-a24c-42bd-9adc-bac29dd231aa}, !- Handle
  res ac clg supply fan,                  !- Name
  {9d0373af-e94d-4e5c-99e6-537cafaafe86}, !- Availability Schedule Name
  0.75,                                   !- Fan Total Efficiency
  794.580001233493,                       !- Pressure Rise {Pa}
  autosize,                               !- Maximum Flow Rate {m3/s}
  1,                                      !- Motor Efficiency
  1,                                      !- Motor In Airstream Fraction
  ,                                       !- Air Inlet Node Name
  ,                                       !- Air Outlet Node Name
  {1713c811-5cc0-44a0-9ca8-999668bf511f}, !- Fan Power Ratio Function of Speed Ratio Curve Name
  {bd4c3677-370d-4316-8cfa-ed7792cec661}, !- Fan Efficiency Ratio Function of Speed Ratio Curve Name
  res ac clg supply fan;                  !- End-Use Subcategory

OS:Curve:Exponent,
  {1713c811-5cc0-44a0-9ca8-999668bf511f}, !- Handle
  Fan On Off Power Curve,                 !- Name
  1,                                      !- Coefficient1 Constant
  0,                                      !- Coefficient2 Constant
  0,                                      !- Coefficient3 Constant
  0,                                      !- Minimum Value of x
  1,                                      !- Maximum Value of x
  ,                                       !- Minimum Curve Output
  ,                                       !- Maximum Curve Output
  ,                                       !- Input Unit Type for X
  ;                                       !- Output Unit Type

OS:Curve:Cubic,
  {bd4c3677-370d-4316-8cfa-ed7792cec661}, !- Handle
  Fan On Off Efficiency Curve,            !- Name
  1,                                      !- Coefficient1 Constant
  0,                                      !- Coefficient2 x
  0,                                      !- Coefficient3 x**2
  0,                                      !- Coefficient4 x**3
  0,                                      !- Minimum Value of x
  1;                                      !- Maximum Value of x

OS:AirLoopHVAC:UnitarySystem,
  {2ba41e55-ee5f-4a60-b490-c00549572365}, !- Handle
  res ac unitary system,                  !- Name
  Load,                                   !- Control Type
  {ad8f297f-3ba7-4b85-be25-f81e4c06bf53}, !- Controlling Zone or Thermostat Location
  None,                                   !- Dehumidification Control Type
  {9d0373af-e94d-4e5c-99e6-537cafaafe86}, !- Availability Schedule Name
  {763811fe-ead5-4a18-99dd-6a36d45c3503}, !- Air Inlet Node Name
  {f4c0cbe0-ad04-44cd-bc53-6dea9200f000}, !- Air Outlet Node Name
  {c22e7df3-a24c-42bd-9adc-bac29dd231aa}, !- Supply Fan Name
  BlowThrough,                            !- Fan Placement
  {2aaf22d0-1461-4fa0-8905-514a7f8c1e34}, !- Supply Air Fan Operating Mode Schedule Name
  ,                                       !- Heating Coil Name
  1,                                      !- DX Heating Coil Sizing Ratio
  {aa6d0cec-b9ab-4ec8-ac03-791416eeea5b}, !- Cooling Coil Name
  No,                                     !- Use DOAS DX Cooling Coil
  2,                                      !- DOAS DX Cooling Coil Leaving Minimum Air Temperature {C}
  SensibleOnlyLoadControl,                !- Latent Load Control
  ,                                       !- Supplemental Heating Coil Name
  ,                                       !- Supply Air Flow Rate Method During Cooling Operation
  autosize,                               !- Supply Air Flow Rate During Cooling Operation {m3/s}
  ,                                       !- Supply Air Flow Rate Per Floor Area During Cooling Operation {m3/s-m2}
  ,                                       !- Fraction of Autosized Design Cooling Supply Air Flow Rate
  ,                                       !- Design Supply Air Flow Rate Per Unit of Capacity During Cooling Operation {m3/s-W}
  ,                                       !- Supply Air Flow Rate Method During Heating Operation
  0,                                      !- Supply Air Flow Rate During Heating Operation {m3/s}
  ,                                       !- Supply Air Flow Rate Per Floor Area during Heating Operation {m3/s-m2}
  ,                                       !- Fraction of Autosized Design Heating Supply Air Flow Rate
  ,                                       !- Design Supply Air Flow Rate Per Unit of Capacity During Heating Operation {m3/s-W}
  ,                                       !- Supply Air Flow Rate Method When No Cooling or Heating is Required
  0,                                      !- Supply Air Flow Rate When No Cooling or Heating is Required {m3/s}
  ,                                       !- Supply Air Flow Rate Per Floor Area When No Cooling or Heating is Required {m3/s-m2}
  ,                                       !- Fraction of Autosized Design Cooling Supply Air Flow Rate When No Cooling or Heating is Required
  ,                                       !- Fraction of Autosized Design Heating Supply Air Flow Rate When No Cooling or Heating is Required
  ,                                       !- Design Supply Air Flow Rate Per Unit of Capacity During Cooling Operation When No Cooling or Heating is Required {m3/s-W}
  ,                                       !- Design Supply Air Flow Rate Per Unit of Capacity During Heating Operation When No Cooling or Heating is Required {m3/s-W}
  48.8888888888889,                       !- Maximum Supply Air Temperature {C}
  21,                                     !- Maximum Outdoor Dry-Bulb Temperature for Supplemental Heater Operation {C}
  ,                                       !- Outdoor Dry-Bulb Temperature Sensor Node Name
  2.5,                                    !- Maximum Cycling Rate {cycles/hr}
  60,                                     !- Heat Pump Time Constant {s}
  0.01,                                   !- Fraction of On-Cycle Power Use
  60,                                     !- Heat Pump Fan Delay Time {s}
  0,                                      !- Ancilliary On-Cycle Electric Power {W}
  0;                                      !- Ancilliary Off-Cycle Electric Power {W}

OS:Schedule:Constant,
  {2aaf22d0-1461-4fa0-8905-514a7f8c1e34}, !- Handle
  Always Off Discrete,                    !- Name
  {c160062e-e6e6-4e0c-82e3-4f874e0fa5b1}, !- Schedule Type Limits Name
  0;                                      !- Value

OS:ScheduleTypeLimits,
  {c160062e-e6e6-4e0c-82e3-4f874e0fa5b1}, !- Handle
  OnOff 1,                                !- Name
  0,                                      !- Lower Limit Value
  1,                                      !- Upper Limit Value
  Discrete,                               !- Numeric Type
  Availability;                           !- Unit Type

OS:AirLoopHVAC,
  {ea0b77a1-6826-4ec5-bc80-8185daf105b4}, !- Handle
  res ac asys,                            !- Name
  ,                                       !- Controller List Name
  {9d0373af-e94d-4e5c-99e6-537cafaafe86}, !- Availability Schedule
  {78c59635-e370-4529-9b23-c62e27be2350}, !- Availability Manager List Name
  AutoSize,                               !- Design Supply Air Flow Rate {m3/s}
  ,                                       !- Branch List Name
  ,                                       !- Connector List Name
  {af52b26a-6be0-4431-8db4-9dbb5e4e1b96}, !- Supply Side Inlet Node Name
  {1164625f-8020-45e4-bc12-6b14afd075f4}, !- Demand Side Outlet Node Name
  {4ffa2341-4452-4ff6-a7e5-3db5102029cc}, !- Demand Side Inlet Node A
  {dcfac361-a187-4060-8eb4-14acbe8739fd}, !- Supply Side Outlet Node A
  ,                                       !- Demand Side Inlet Node B
  ,                                       !- Supply Side Outlet Node B
  ,                                       !- Return Air Bypass Flow Temperature Setpoint Schedule Name
  {6fa21402-5147-4c85-ba9c-096f7d22049b}, !- Demand Mixer Name
  {0b5d9720-ea4d-4ff2-8854-34dcce530c88}, !- Demand Splitter A Name
  ,                                       !- Demand Splitter B Name
  ;                                       !- Supply Splitter Name

OS:Node,
  {f0326b0e-81ed-414f-9e1c-20d9861acdc9}, !- Handle
  Node 3,                                 !- Name
  {af52b26a-6be0-4431-8db4-9dbb5e4e1b96}, !- Inlet Port
  {763811fe-ead5-4a18-99dd-6a36d45c3503}; !- Outlet Port

OS:Node,
  {786a75e8-05ac-49ad-a635-a15275bbf6be}, !- Handle
  Node 4,                                 !- Name
  {f4c0cbe0-ad04-44cd-bc53-6dea9200f000}, !- Inlet Port
  {dcfac361-a187-4060-8eb4-14acbe8739fd}; !- Outlet Port

OS:Connection,
  {af52b26a-6be0-4431-8db4-9dbb5e4e1b96}, !- Handle
  {04a7875e-042f-4fc0-a9bb-5ece593ff0d7}, !- Name
  {ea0b77a1-6826-4ec5-bc80-8185daf105b4}, !- Source Object
  8,                                      !- Outlet Port
  {f0326b0e-81ed-414f-9e1c-20d9861acdc9}, !- Target Object
  2;                                      !- Inlet Port

OS:Connection,
  {dcfac361-a187-4060-8eb4-14acbe8739fd}, !- Handle
  {943bbe79-3867-412a-85f5-e13e01eb6ef2}, !- Name
  {786a75e8-05ac-49ad-a635-a15275bbf6be}, !- Source Object
  3,                                      !- Outlet Port
  {ea0b77a1-6826-4ec5-bc80-8185daf105b4}, !- Target Object
  11;                                     !- Inlet Port

OS:Node,
  {83b3e5e2-d48a-4f0c-bafe-3e1d7ddde41a}, !- Handle
  Node 5,                                 !- Name
  {4ffa2341-4452-4ff6-a7e5-3db5102029cc}, !- Inlet Port
  {25964971-76fc-4d1e-8995-ee2a1b8ff233}; !- Outlet Port

OS:Node,
  {e8f98f49-96f5-4b07-ab9a-1d25170a6f4f}, !- Handle
  Node 6,                                 !- Name
  {06caedeb-00b4-4d4e-b2ea-5d7317bac7c5}, !- Inlet Port
  {1164625f-8020-45e4-bc12-6b14afd075f4}; !- Outlet Port

OS:Node,
  {99d26b55-eff1-4850-a859-46974db2b0ab}, !- Handle
  Node 7,                                 !- Name
  {dfac780f-3ae9-4fc8-82c4-98d4a8c5b544}, !- Inlet Port
  {39d137c1-6fe9-47ae-a585-feb00f89ec18}; !- Outlet Port

OS:Connection,
  {4ffa2341-4452-4ff6-a7e5-3db5102029cc}, !- Handle
  {a5dada3a-4213-4bd5-a1ba-12a14efe93a6}, !- Name
  {ea0b77a1-6826-4ec5-bc80-8185daf105b4}, !- Source Object
  10,                                     !- Outlet Port
  {83b3e5e2-d48a-4f0c-bafe-3e1d7ddde41a}, !- Target Object
  2;                                      !- Inlet Port

OS:Connection,
  {1164625f-8020-45e4-bc12-6b14afd075f4}, !- Handle
  {59f1b2b8-3c7e-46ed-bf71-6ebc5e83ae0a}, !- Name
  {e8f98f49-96f5-4b07-ab9a-1d25170a6f4f}, !- Source Object
  3,                                      !- Outlet Port
  {ea0b77a1-6826-4ec5-bc80-8185daf105b4}, !- Target Object
  9;                                      !- Inlet Port

OS:AirLoopHVAC:ZoneSplitter,
  {0b5d9720-ea4d-4ff2-8854-34dcce530c88}, !- Handle
  res ac zone splitter,                   !- Name
  {25964971-76fc-4d1e-8995-ee2a1b8ff233}, !- Inlet Node Name
  {24ac367d-bbbc-4066-b05a-1dddc1dfab94}; !- Outlet Node Name 1

OS:AirLoopHVAC:ZoneMixer,
  {6fa21402-5147-4c85-ba9c-096f7d22049b}, !- Handle
  res ac zone mixer,                      !- Name
  {06caedeb-00b4-4d4e-b2ea-5d7317bac7c5}, !- Outlet Node Name
  {42add18b-056c-40b0-b21b-3164ea4af522}; !- Inlet Node Name 1

OS:Connection,
  {25964971-76fc-4d1e-8995-ee2a1b8ff233}, !- Handle
  {8b783ce2-0b01-4f38-b9da-41dc34715885}, !- Name
  {83b3e5e2-d48a-4f0c-bafe-3e1d7ddde41a}, !- Source Object
  3,                                      !- Outlet Port
  {0b5d9720-ea4d-4ff2-8854-34dcce530c88}, !- Target Object
  2;                                      !- Inlet Port

OS:Connection,
  {06caedeb-00b4-4d4e-b2ea-5d7317bac7c5}, !- Handle
  {ebb1b74f-637b-445f-baeb-d7ba716ac6eb}, !- Name
  {6fa21402-5147-4c85-ba9c-096f7d22049b}, !- Source Object
  2,                                      !- Outlet Port
  {e8f98f49-96f5-4b07-ab9a-1d25170a6f4f}, !- Target Object
  2;                                      !- Inlet Port

OS:Sizing:System,
  {0be06ecd-e026-4954-a799-875b0a080f62}, !- Handle
  {ea0b77a1-6826-4ec5-bc80-8185daf105b4}, !- AirLoop Name
  Sensible,                               !- Type of Load to Size On
  Autosize,                               !- Design Outdoor Air Flow Rate {m3/s}
  0.3,                                    !- Central Heating Maximum System Air Flow Ratio
  7,                                      !- Preheat Design Temperature {C}
  0.008,                                  !- Preheat Design Humidity Ratio {kg-H2O/kg-Air}
  12.8,                                   !- Precool Design Temperature {C}
  0.008,                                  !- Precool Design Humidity Ratio {kg-H2O/kg-Air}
  12.8,                                   !- Central Cooling Design Supply Air Temperature {C}
  16.7,                                   !- Central Heating Design Supply Air Temperature {C}
  NonCoincident,                          !- Sizing Option
  Yes,                                    !- 100% Outdoor Air in Cooling
  Yes,                                    !- 100% Outdoor Air in Heating
  0.0085,                                 !- Central Cooling Design Supply Air Humidity Ratio {kg-H2O/kg-Air}
  0.008,                                  !- Central Heating Design Supply Air Humidity Ratio {kg-H2O/kg-Air}
=======
  {83d15508-6c0b-47a8-9d2c-4c8d682f521a}, !- Handle
  Zone HVAC Equipment List 3,             !- Name
  {1a75402d-257e-4328-91c4-f41fbc799c22}, !- Thermal Zone
  SequentialLoad,                         !- Load Distribution Scheme
  {ae97c83a-906c-4cbf-a794-441b2c782e23}, !- Zone Equipment 1
  1,                                      !- Zone Equipment Cooling Sequence 1
  1,                                      !- Zone Equipment Heating or No-Load Sequence 1
  ,                                       !- Zone Equipment Sequential Cooling Fraction Schedule Name 1
  ;                                       !- Zone Equipment Sequential Heating Fraction Schedule Name 1

OS:Space,
  {e0b71a50-706d-45e8-9545-9c03316e65cb}, !- Handle
  living space|unit 3|story 1,            !- Name
  {2616dd0c-0b5a-481c-867f-9389b6290f3f}, !- Space Type Name
  ,                                       !- Default Construction Set Name
  ,                                       !- Default Schedule Set Name
  -0,                                     !- Direction of Relative North {deg}
  0,                                      !- X Origin {m}
  0,                                      !- Y Origin {m}
  0,                                      !- Z Origin {m}
  ,                                       !- Building Story Name
  {1a75402d-257e-4328-91c4-f41fbc799c22}, !- Thermal Zone Name
  ,                                       !- Part of Total Floor Area
  ,                                       !- Design Specification Outdoor Air Object Name
  {a935e750-27cb-4610-9d96-40359dc7d39b}; !- Building Unit Name

OS:Surface,
  {3fdaf78e-d33d-477d-a812-5866aaea5df5}, !- Handle
  Surface 23,                             !- Name
  Wall,                                   !- Surface Type
  ,                                       !- Construction Name
  {e0b71a50-706d-45e8-9545-9c03316e65cb}, !- Space Name
  Outdoors,                               !- Outside Boundary Condition
  ,                                       !- Outside Boundary Condition Object
  SunExposed,                             !- Sun Exposure
  WindExposed,                            !- Wind Exposure
  ,                                       !- View Factor to Ground
  ,                                       !- Number of Vertices
  19.3973532215094, 0, 2.4384,            !- X,Y,Z Vertex 1 {m}
  19.3973532215094, 0, 0,                 !- X,Y,Z Vertex 2 {m}
  12.9315688143396, 0, 0,                 !- X,Y,Z Vertex 3 {m}
  12.9315688143396, 0, 2.4384;            !- X,Y,Z Vertex 4 {m}

OS:Surface,
  {ac15ade7-9c7a-4b38-9183-9b81a7c3287a}, !- Handle
  Surface 24,                             !- Name
  Wall,                                   !- Surface Type
  ,                                       !- Construction Name
  {e0b71a50-706d-45e8-9545-9c03316e65cb}, !- Space Name
  Surface,                                !- Outside Boundary Condition
  {e3cee224-b133-43f9-8b0c-c5c38e7f3f97}, !- Outside Boundary Condition Object
  NoSun,                                  !- Sun Exposure
  NoWind,                                 !- Wind Exposure
  ,                                       !- View Factor to Ground
  ,                                       !- Number of Vertices
  12.9315688143396, 0, 2.4384,            !- X,Y,Z Vertex 1 {m}
  12.9315688143396, 0, 0,                 !- X,Y,Z Vertex 2 {m}
  12.9315688143396, -12.9315688143396, 0, !- X,Y,Z Vertex 3 {m}
  12.9315688143396, -12.9315688143396, 2.4384; !- X,Y,Z Vertex 4 {m}

OS:Surface,
  {39232dd3-ebb4-442e-ae7d-ea64aca5cc22}, !- Handle
  Surface 25,                             !- Name
  RoofCeiling,                            !- Surface Type
  ,                                       !- Construction Name
  {e0b71a50-706d-45e8-9545-9c03316e65cb}, !- Space Name
  Surface,                                !- Outside Boundary Condition
  {b35cccd4-41aa-40c3-9c04-f9f24b78562e}, !- Outside Boundary Condition Object
  NoSun,                                  !- Sun Exposure
  NoWind,                                 !- Wind Exposure
  ,                                       !- View Factor to Ground
  ,                                       !- Number of Vertices
  19.3973532215094, -12.9315688143396, 2.4384, !- X,Y,Z Vertex 1 {m}
  19.3973532215094, 0, 2.4384,            !- X,Y,Z Vertex 2 {m}
  12.9315688143396, 0, 2.4384,            !- X,Y,Z Vertex 3 {m}
  12.9315688143396, -12.9315688143396, 2.4384; !- X,Y,Z Vertex 4 {m}

OS:Surface,
  {6beeb883-f7a5-4918-93ed-882493066ff3}, !- Handle
  Surface 26,                             !- Name
  Wall,                                   !- Surface Type
  ,                                       !- Construction Name
  {e0b71a50-706d-45e8-9545-9c03316e65cb}, !- Space Name
  Surface,                                !- Outside Boundary Condition
  {08bd795d-4a15-4d1f-8c5d-5067e377d72f}, !- Outside Boundary Condition Object
  NoSun,                                  !- Sun Exposure
  NoWind,                                 !- Wind Exposure
  ,                                       !- View Factor to Ground
  ,                                       !- Number of Vertices
  19.3973532215094, -12.9315688143396, 2.4384, !- X,Y,Z Vertex 1 {m}
  19.3973532215094, -12.9315688143396, 0, !- X,Y,Z Vertex 2 {m}
  19.3973532215094, 0, 0,                 !- X,Y,Z Vertex 3 {m}
  19.3973532215094, 0, 2.4384;            !- X,Y,Z Vertex 4 {m}

OS:Surface,
  {c3fb80cb-a9b6-4e0a-a41c-920ace9eaeea}, !- Handle
  Surface 27,                             !- Name
  Floor,                                  !- Surface Type
  ,                                       !- Construction Name
  {e0b71a50-706d-45e8-9545-9c03316e65cb}, !- Space Name
  Foundation,                             !- Outside Boundary Condition
  ,                                       !- Outside Boundary Condition Object
  NoSun,                                  !- Sun Exposure
  NoWind,                                 !- Wind Exposure
  ,                                       !- View Factor to Ground
  ,                                       !- Number of Vertices
  12.9315688143396, -12.9315688143396, 0, !- X,Y,Z Vertex 1 {m}
  12.9315688143396, 0, 0,                 !- X,Y,Z Vertex 2 {m}
  19.3973532215094, 0, 0,                 !- X,Y,Z Vertex 3 {m}
  19.3973532215094, -12.9315688143396, 0; !- X,Y,Z Vertex 4 {m}

OS:Surface,
  {26d80318-ba51-4647-ba10-6a2dee8fb803}, !- Handle
  Surface 28,                             !- Name
  Wall,                                   !- Surface Type
  ,                                       !- Construction Name
  {e0b71a50-706d-45e8-9545-9c03316e65cb}, !- Space Name
  Outdoors,                               !- Outside Boundary Condition
  ,                                       !- Outside Boundary Condition Object
  SunExposed,                             !- Sun Exposure
  WindExposed,                            !- Wind Exposure
  ,                                       !- View Factor to Ground
  ,                                       !- Number of Vertices
  12.9315688143396, -12.9315688143396, 2.4384, !- X,Y,Z Vertex 1 {m}
  12.9315688143396, -12.9315688143396, 0, !- X,Y,Z Vertex 2 {m}
  19.3973532215094, -12.9315688143396, 0, !- X,Y,Z Vertex 3 {m}
  19.3973532215094, -12.9315688143396, 2.4384; !- X,Y,Z Vertex 4 {m}

OS:ThermalZone,
  {352752f2-1342-4e55-81bc-185c791a40e9}, !- Handle
  living zone|unit 4,                     !- Name
  ,                                       !- Multiplier
  ,                                       !- Ceiling Height {m}
  ,                                       !- Volume {m3}
  ,                                       !- Floor Area {m2}
  ,                                       !- Zone Inside Convection Algorithm
  ,                                       !- Zone Outside Convection Algorithm
  ,                                       !- Zone Conditioning Equipment List Name
  {5711373c-8861-428a-b647-aff13a986f20}, !- Zone Air Inlet Port List
  {4eb293c2-7af8-4fe8-92ba-0ab8c97f0d72}, !- Zone Air Exhaust Port List
  {b3c61203-dd6f-4252-b0c9-d4ca0b89ce68}, !- Zone Air Node Name
  {35e5fba0-1244-468f-b7d6-ccc2d7a8f027}, !- Zone Return Air Port List
  ,                                       !- Primary Daylighting Control Name
  ,                                       !- Fraction of Zone Controlled by Primary Daylighting Control
  ,                                       !- Secondary Daylighting Control Name
  ,                                       !- Fraction of Zone Controlled by Secondary Daylighting Control
  ,                                       !- Illuminance Map Name
  ,                                       !- Group Rendering Name
  {1a63ffc3-8282-42e3-9e80-27edaa7df892}, !- Thermostat Name
  No;                                     !- Use Ideal Air Loads

OS:Node,
  {fd489f17-6862-488a-8a5c-f5ac20e42269}, !- Handle
  Node 4,                                 !- Name
  {b3c61203-dd6f-4252-b0c9-d4ca0b89ce68}, !- Inlet Port
  ;                                       !- Outlet Port

OS:Connection,
  {b3c61203-dd6f-4252-b0c9-d4ca0b89ce68}, !- Handle
  {38ead8b6-49b0-4f54-9684-925261006695}, !- Name
  {352752f2-1342-4e55-81bc-185c791a40e9}, !- Source Object
  11,                                     !- Outlet Port
  {fd489f17-6862-488a-8a5c-f5ac20e42269}, !- Target Object
  2;                                      !- Inlet Port

OS:PortList,
  {5711373c-8861-428a-b647-aff13a986f20}, !- Handle
  {a1c6ec08-342b-4eb0-ab8b-1cb12a5370a9}, !- Name
  {352752f2-1342-4e55-81bc-185c791a40e9}, !- HVAC Component
  {0806fd9e-2c06-4434-a0b6-d26e337afe7f}; !- Port 1

OS:PortList,
  {4eb293c2-7af8-4fe8-92ba-0ab8c97f0d72}, !- Handle
  {a14bb1d4-9ebc-4ea0-b007-694f5ac0d8de}, !- Name
  {352752f2-1342-4e55-81bc-185c791a40e9}; !- HVAC Component

OS:PortList,
  {35e5fba0-1244-468f-b7d6-ccc2d7a8f027}, !- Handle
  {0a72ae18-fe7d-40a8-bbdc-7cce81b876a0}, !- Name
  {352752f2-1342-4e55-81bc-185c791a40e9}, !- HVAC Component
  {0e1dd180-01ee-46c9-845e-3ecaa4701c2e}; !- Port 1

OS:Sizing:Zone,
  {9bf56e9a-2dc4-48e4-8b10-9934144bb071}, !- Handle
  {352752f2-1342-4e55-81bc-185c791a40e9}, !- Zone or ZoneList Name
  SupplyAirTemperature,                   !- Zone Cooling Design Supply Air Temperature Input Method
  14,                                     !- Zone Cooling Design Supply Air Temperature {C}
  11.11,                                  !- Zone Cooling Design Supply Air Temperature Difference {deltaC}
  SupplyAirTemperature,                   !- Zone Heating Design Supply Air Temperature Input Method
  40,                                     !- Zone Heating Design Supply Air Temperature {C}
  11.11,                                  !- Zone Heating Design Supply Air Temperature Difference {deltaC}
  0.0085,                                 !- Zone Cooling Design Supply Air Humidity Ratio {kg-H2O/kg-air}
  0.008,                                  !- Zone Heating Design Supply Air Humidity Ratio {kg-H2O/kg-air}
  ,                                       !- Zone Heating Sizing Factor
  ,                                       !- Zone Cooling Sizing Factor
>>>>>>> d385fff4
  DesignDay,                              !- Cooling Design Air Flow Method
  0,                                      !- Cooling Design Air Flow Rate {m3/s}
  DesignDay,                              !- Heating Design Air Flow Method
  0,                                      !- Heating Design Air Flow Rate {m3/s}
  ZoneSum,                                !- System Outdoor Air Method
  1,                                      !- Zone Maximum Outdoor Air Fraction {dimensionless}
  0.0099676501,                           !- Cooling Supply Air Flow Rate Per Floor Area {m3/s-m2}
  1,                                      !- Cooling Fraction of Autosized Cooling Supply Air Flow Rate
  3.9475456e-005,                         !- Cooling Supply Air Flow Rate Per Unit Cooling Capacity {m3/s-W}
  0.0099676501,                           !- Heating Supply Air Flow Rate Per Floor Area {m3/s-m2}
  1,                                      !- Heating Fraction of Autosized Heating Supply Air Flow Rate
  1,                                      !- Heating Fraction of Autosized Cooling Supply Air Flow Rate
  3.1588213e-005,                         !- Heating Supply Air Flow Rate Per Unit Heating Capacity {m3/s-W}
  CoolingDesignCapacity,                  !- Cooling Design Capacity Method
  autosize,                               !- Cooling Design Capacity {W}
  234.7,                                  !- Cooling Design Capacity Per Floor Area {W/m2}
  1,                                      !- Fraction of Autosized Cooling Design Capacity
  HeatingDesignCapacity,                  !- Heating Design Capacity Method
  autosize,                               !- Heating Design Capacity {W}
  157,                                    !- Heating Design Capacity Per Floor Area {W/m2}
  1,                                      !- Fraction of Autosized Heating Design Capacity
  OnOff;                                  !- Central Cooling Capacity Control Method

OS:AvailabilityManagerAssignmentList,
  {78c59635-e370-4529-9b23-c62e27be2350}, !- Handle
  Air Loop HVAC 1 AvailabilityManagerAssignmentList; !- Name

<<<<<<< HEAD
OS:Connection,
  {763811fe-ead5-4a18-99dd-6a36d45c3503}, !- Handle
  {18b61aa6-5790-40c4-b513-c1bfeeabd38f}, !- Name
  {f0326b0e-81ed-414f-9e1c-20d9861acdc9}, !- Source Object
  3,                                      !- Outlet Port
  {2ba41e55-ee5f-4a60-b490-c00549572365}, !- Target Object
  6;                                      !- Inlet Port

OS:Connection,
  {f4c0cbe0-ad04-44cd-bc53-6dea9200f000}, !- Handle
  {06574254-597b-4dbe-9a1f-16310b5b0232}, !- Name
  {2ba41e55-ee5f-4a60-b490-c00549572365}, !- Source Object
  7,                                      !- Outlet Port
  {786a75e8-05ac-49ad-a635-a15275bbf6be}, !- Target Object
  2;                                      !- Inlet Port

OS:AirTerminal:SingleDuct:ConstantVolume:NoReheat,
  {4bd38647-19f9-41de-a302-7e29004186b2}, !- Handle
  res ac living zone direct air,          !- Name
  {9d0373af-e94d-4e5c-99e6-537cafaafe86}, !- Availability Schedule Name
  {b515f503-dc2f-47b7-84c7-d2b78adc284f}, !- Air Inlet Node Name
  {dfac780f-3ae9-4fc8-82c4-98d4a8c5b544}, !- Air Outlet Node Name
  AutoSize;                               !- Maximum Air Flow Rate {m3/s}

OS:Node,
  {3bdfd120-4d23-44e5-9eb4-782731981b1e}, !- Handle
  Node 8,                                 !- Name
  {8ece451f-1dec-4410-ab73-0a72f9b32fe5}, !- Inlet Port
  {42add18b-056c-40b0-b21b-3164ea4af522}; !- Outlet Port

OS:Connection,
  {39d137c1-6fe9-47ae-a585-feb00f89ec18}, !- Handle
  {5b5679c1-bd57-430c-8d0e-84357610f125}, !- Name
  {99d26b55-eff1-4850-a859-46974db2b0ab}, !- Source Object
  3,                                      !- Outlet Port
  {535178e8-f5b3-4408-87a5-ef12d162846e}, !- Target Object
  3;                                      !- Inlet Port

OS:Connection,
  {8ece451f-1dec-4410-ab73-0a72f9b32fe5}, !- Handle
  {8e821279-f00a-467c-b044-bba185ba6208}, !- Name
  {3707f19c-30f5-42ef-8c49-d6cbc40e2bcc}, !- Source Object
  3,                                      !- Outlet Port
  {3bdfd120-4d23-44e5-9eb4-782731981b1e}, !- Target Object
  2;                                      !- Inlet Port

OS:Connection,
  {42add18b-056c-40b0-b21b-3164ea4af522}, !- Handle
  {4832cae7-e13a-4d16-81eb-1d45031f4d49}, !- Name
  {3bdfd120-4d23-44e5-9eb4-782731981b1e}, !- Source Object
  3,                                      !- Outlet Port
  {6fa21402-5147-4c85-ba9c-096f7d22049b}, !- Target Object
  3;                                      !- Inlet Port

OS:Node,
  {7850e1be-d651-420f-a504-0d3e96e48dab}, !- Handle
  Node 9,                                 !- Name
  {24ac367d-bbbc-4066-b05a-1dddc1dfab94}, !- Inlet Port
  {b515f503-dc2f-47b7-84c7-d2b78adc284f}; !- Outlet Port

OS:Connection,
  {24ac367d-bbbc-4066-b05a-1dddc1dfab94}, !- Handle
  {f2c246ca-93a5-49af-93cf-5b75256c2947}, !- Name
  {0b5d9720-ea4d-4ff2-8854-34dcce530c88}, !- Source Object
  3,                                      !- Outlet Port
  {7850e1be-d651-420f-a504-0d3e96e48dab}, !- Target Object
  2;                                      !- Inlet Port

OS:Connection,
  {b515f503-dc2f-47b7-84c7-d2b78adc284f}, !- Handle
  {18fb7041-edc6-4af3-a8da-b77d39a1f3f3}, !- Name
  {7850e1be-d651-420f-a504-0d3e96e48dab}, !- Source Object
  3,                                      !- Outlet Port
  {4bd38647-19f9-41de-a302-7e29004186b2}, !- Target Object
  3;                                      !- Inlet Port

OS:Connection,
  {dfac780f-3ae9-4fc8-82c4-98d4a8c5b544}, !- Handle
  {c5b2c75d-4221-4294-97c0-937118800704}, !- Name
  {4bd38647-19f9-41de-a302-7e29004186b2}, !- Source Object
  4,                                      !- Outlet Port
  {99d26b55-eff1-4850-a859-46974db2b0ab}, !- Target Object
  2;                                      !- Inlet Port

OS:AdditionalProperties,
  {ff95fd1e-c983-4a68-9360-6f1815dc542b}, !- Handle
  {2ba41e55-ee5f-4a60-b490-c00549572365}, !- Object Name
  SizingInfoHVACCapacityDerateFactorEER,  !- Feature Name 1
  String,                                 !- Feature Data Type 1
  1.0&#441.0&#441.0&#441.0&#441.0,        !- Feature Value 1
  SizingInfoHVACRatedCFMperTonCooling,    !- Feature Name 2
  String,                                 !- Feature Data Type 2
  386.1,                                  !- Feature Value 2
  SizingInfoHVACFracCoolLoadServed,       !- Feature Name 3
  Double,                                 !- Feature Data Type 3
  1;                                      !- Feature Value 3

OS:Schedule:Ruleset,
  {e41680b7-eca7-4e59-b13d-f438befe96c0}, !- Handle
  res heating season,                     !- Name
  {fbdd11b7-a15c-4b1f-9457-37eaa0a58d98}, !- Schedule Type Limits Name
  {9750f65b-b290-41c5-9f8c-239b3775dd82}; !- Default Day Schedule Name

OS:Schedule:Day,
  {9750f65b-b290-41c5-9f8c-239b3775dd82}, !- Handle
  Schedule Day 4,                         !- Name
  {fbdd11b7-a15c-4b1f-9457-37eaa0a58d98}, !- Schedule Type Limits Name
  ,                                       !- Interpolate to Timestep
  24,                                     !- Hour 1
  0,                                      !- Minute 1
  0;                                      !- Value Until Time 1

OS:Schedule:Rule,
  {762b8a80-1a02-4fb7-825e-d526def5859b}, !- Handle
  res heating season allday rule1,        !- Name
  {e41680b7-eca7-4e59-b13d-f438befe96c0}, !- Schedule Ruleset Name
  11,                                     !- Rule Order
  {57a5630c-5b69-4007-9f53-64fe1f947c17}, !- Day Schedule Name
  Yes,                                    !- Apply Sunday
  Yes,                                    !- Apply Monday
  Yes,                                    !- Apply Tuesday
  Yes,                                    !- Apply Wednesday
  Yes,                                    !- Apply Thursday
  Yes,                                    !- Apply Friday
  Yes,                                    !- Apply Saturday
  ,                                       !- Apply Holiday
  DateRange,                              !- Date Specification Type
  1,                                      !- Start Month
  1,                                      !- Start Day
  1,                                      !- End Month
  31;                                     !- End Day

OS:Schedule:Day,
  {57a5630c-5b69-4007-9f53-64fe1f947c17}, !- Handle
  res heating season allday1,             !- Name
  {fbdd11b7-a15c-4b1f-9457-37eaa0a58d98}, !- Schedule Type Limits Name
  ,                                       !- Interpolate to Timestep
  24,                                     !- Hour 1
  0,                                      !- Minute 1
  1;                                      !- Value Until Time 1

OS:Schedule:Rule,
  {0e6d254f-8d5b-4add-9c14-60510790c64f}, !- Handle
  res heating season allday rule2,        !- Name
  {e41680b7-eca7-4e59-b13d-f438befe96c0}, !- Schedule Ruleset Name
  10,                                     !- Rule Order
  {18b09964-51c9-473e-ae4a-70e1793ff851}, !- Day Schedule Name
  Yes,                                    !- Apply Sunday
  Yes,                                    !- Apply Monday
  Yes,                                    !- Apply Tuesday
  Yes,                                    !- Apply Wednesday
  Yes,                                    !- Apply Thursday
  Yes,                                    !- Apply Friday
  Yes,                                    !- Apply Saturday
  ,                                       !- Apply Holiday
  DateRange,                              !- Date Specification Type
  2,                                      !- Start Month
  1,                                      !- Start Day
  2,                                      !- End Month
  28;                                     !- End Day

OS:Schedule:Day,
  {18b09964-51c9-473e-ae4a-70e1793ff851}, !- Handle
  res heating season allday2,             !- Name
  {fbdd11b7-a15c-4b1f-9457-37eaa0a58d98}, !- Schedule Type Limits Name
  ,                                       !- Interpolate to Timestep
  24,                                     !- Hour 1
  0,                                      !- Minute 1
  1;                                      !- Value Until Time 1

OS:Schedule:Rule,
  {4a56724a-e2ff-42e4-ab64-7397f494ac10}, !- Handle
  res heating season allday rule3,        !- Name
  {e41680b7-eca7-4e59-b13d-f438befe96c0}, !- Schedule Ruleset Name
  9,                                      !- Rule Order
  {3c603f85-1fa6-411d-b475-351f4919a283}, !- Day Schedule Name
  Yes,                                    !- Apply Sunday
  Yes,                                    !- Apply Monday
  Yes,                                    !- Apply Tuesday
  Yes,                                    !- Apply Wednesday
  Yes,                                    !- Apply Thursday
  Yes,                                    !- Apply Friday
  Yes,                                    !- Apply Saturday
  ,                                       !- Apply Holiday
  DateRange,                              !- Date Specification Type
  3,                                      !- Start Month
  1,                                      !- Start Day
  3,                                      !- End Month
  31;                                     !- End Day

OS:Schedule:Day,
  {3c603f85-1fa6-411d-b475-351f4919a283}, !- Handle
  res heating season allday3,             !- Name
  {fbdd11b7-a15c-4b1f-9457-37eaa0a58d98}, !- Schedule Type Limits Name
  ,                                       !- Interpolate to Timestep
  24,                                     !- Hour 1
  0,                                      !- Minute 1
  1;                                      !- Value Until Time 1

OS:Schedule:Rule,
  {8d2de9a0-cf96-41c7-9dab-be0c5ff22e63}, !- Handle
  res heating season allday rule4,        !- Name
  {e41680b7-eca7-4e59-b13d-f438befe96c0}, !- Schedule Ruleset Name
  8,                                      !- Rule Order
  {f909b1f5-f2e3-444f-ac85-58af10796271}, !- Day Schedule Name
  Yes,                                    !- Apply Sunday
  Yes,                                    !- Apply Monday
  Yes,                                    !- Apply Tuesday
  Yes,                                    !- Apply Wednesday
  Yes,                                    !- Apply Thursday
  Yes,                                    !- Apply Friday
  Yes,                                    !- Apply Saturday
  ,                                       !- Apply Holiday
  DateRange,                              !- Date Specification Type
  4,                                      !- Start Month
  1,                                      !- Start Day
  4,                                      !- End Month
  30;                                     !- End Day

OS:Schedule:Day,
  {f909b1f5-f2e3-444f-ac85-58af10796271}, !- Handle
  res heating season allday4,             !- Name
  {fbdd11b7-a15c-4b1f-9457-37eaa0a58d98}, !- Schedule Type Limits Name
  ,                                       !- Interpolate to Timestep
  24,                                     !- Hour 1
  0,                                      !- Minute 1
  1;                                      !- Value Until Time 1

OS:Schedule:Rule,
  {a3743af9-6a32-427a-9077-c9b9d0e07a40}, !- Handle
  res heating season allday rule5,        !- Name
  {e41680b7-eca7-4e59-b13d-f438befe96c0}, !- Schedule Ruleset Name
  7,                                      !- Rule Order
  {6e256242-267a-43b2-856a-0cdf60e7bf61}, !- Day Schedule Name
  Yes,                                    !- Apply Sunday
  Yes,                                    !- Apply Monday
  Yes,                                    !- Apply Tuesday
  Yes,                                    !- Apply Wednesday
  Yes,                                    !- Apply Thursday
  Yes,                                    !- Apply Friday
  Yes,                                    !- Apply Saturday
  ,                                       !- Apply Holiday
  DateRange,                              !- Date Specification Type
  5,                                      !- Start Month
  1,                                      !- Start Day
  5,                                      !- End Month
  31;                                     !- End Day

OS:Schedule:Day,
  {6e256242-267a-43b2-856a-0cdf60e7bf61}, !- Handle
  res heating season allday5,             !- Name
  {fbdd11b7-a15c-4b1f-9457-37eaa0a58d98}, !- Schedule Type Limits Name
  ,                                       !- Interpolate to Timestep
  24,                                     !- Hour 1
  0,                                      !- Minute 1
  1;                                      !- Value Until Time 1

OS:Schedule:Rule,
  {602e3a2d-83d3-4d80-8373-fe3be041ee84}, !- Handle
  res heating season allday rule6,        !- Name
  {e41680b7-eca7-4e59-b13d-f438befe96c0}, !- Schedule Ruleset Name
  6,                                      !- Rule Order
  {510f20e4-46f4-4a55-adb0-7c067da3df92}, !- Day Schedule Name
  Yes,                                    !- Apply Sunday
  Yes,                                    !- Apply Monday
  Yes,                                    !- Apply Tuesday
  Yes,                                    !- Apply Wednesday
  Yes,                                    !- Apply Thursday
  Yes,                                    !- Apply Friday
  Yes,                                    !- Apply Saturday
  ,                                       !- Apply Holiday
  DateRange,                              !- Date Specification Type
  6,                                      !- Start Month
  1,                                      !- Start Day
  6,                                      !- End Month
  30;                                     !- End Day

OS:Schedule:Day,
  {510f20e4-46f4-4a55-adb0-7c067da3df92}, !- Handle
  res heating season allday6,             !- Name
  {fbdd11b7-a15c-4b1f-9457-37eaa0a58d98}, !- Schedule Type Limits Name
  ,                                       !- Interpolate to Timestep
  24,                                     !- Hour 1
  0,                                      !- Minute 1
  1;                                      !- Value Until Time 1

OS:Schedule:Rule,
  {deac73a6-5f9b-4f0a-a5be-c0d4ca62a549}, !- Handle
  res heating season allday rule7,        !- Name
  {e41680b7-eca7-4e59-b13d-f438befe96c0}, !- Schedule Ruleset Name
  5,                                      !- Rule Order
  {95813463-7ce3-4293-80f7-301d0ebcafbf}, !- Day Schedule Name
  Yes,                                    !- Apply Sunday
  Yes,                                    !- Apply Monday
  Yes,                                    !- Apply Tuesday
  Yes,                                    !- Apply Wednesday
  Yes,                                    !- Apply Thursday
  Yes,                                    !- Apply Friday
  Yes,                                    !- Apply Saturday
  ,                                       !- Apply Holiday
  DateRange,                              !- Date Specification Type
  7,                                      !- Start Month
  1,                                      !- Start Day
  7,                                      !- End Month
  31;                                     !- End Day

OS:Schedule:Day,
  {95813463-7ce3-4293-80f7-301d0ebcafbf}, !- Handle
  res heating season allday7,             !- Name
  {fbdd11b7-a15c-4b1f-9457-37eaa0a58d98}, !- Schedule Type Limits Name
  ,                                       !- Interpolate to Timestep
  24,                                     !- Hour 1
  0,                                      !- Minute 1
  1;                                      !- Value Until Time 1

OS:Schedule:Rule,
  {e863cd4c-3f16-4967-8b84-0df8ba15ded0}, !- Handle
  res heating season allday rule8,        !- Name
  {e41680b7-eca7-4e59-b13d-f438befe96c0}, !- Schedule Ruleset Name
  4,                                      !- Rule Order
  {653a6ef5-3e5c-4904-8703-7e0271b6c33a}, !- Day Schedule Name
  Yes,                                    !- Apply Sunday
  Yes,                                    !- Apply Monday
  Yes,                                    !- Apply Tuesday
  Yes,                                    !- Apply Wednesday
  Yes,                                    !- Apply Thursday
  Yes,                                    !- Apply Friday
  Yes,                                    !- Apply Saturday
  ,                                       !- Apply Holiday
  DateRange,                              !- Date Specification Type
  8,                                      !- Start Month
  1,                                      !- Start Day
  8,                                      !- End Month
  31;                                     !- End Day

OS:Schedule:Day,
  {653a6ef5-3e5c-4904-8703-7e0271b6c33a}, !- Handle
  res heating season allday8,             !- Name
  {fbdd11b7-a15c-4b1f-9457-37eaa0a58d98}, !- Schedule Type Limits Name
  ,                                       !- Interpolate to Timestep
  24,                                     !- Hour 1
  0,                                      !- Minute 1
  1;                                      !- Value Until Time 1

OS:Schedule:Rule,
  {37267447-a734-4091-b5a2-d97dbba02cef}, !- Handle
  res heating season allday rule9,        !- Name
  {e41680b7-eca7-4e59-b13d-f438befe96c0}, !- Schedule Ruleset Name
  3,                                      !- Rule Order
  {88198317-617e-4847-841f-581ad668e776}, !- Day Schedule Name
  Yes,                                    !- Apply Sunday
  Yes,                                    !- Apply Monday
  Yes,                                    !- Apply Tuesday
  Yes,                                    !- Apply Wednesday
  Yes,                                    !- Apply Thursday
  Yes,                                    !- Apply Friday
  Yes,                                    !- Apply Saturday
  ,                                       !- Apply Holiday
  DateRange,                              !- Date Specification Type
  9,                                      !- Start Month
  1,                                      !- Start Day
  9,                                      !- End Month
  30;                                     !- End Day

OS:Schedule:Day,
  {88198317-617e-4847-841f-581ad668e776}, !- Handle
  res heating season allday9,             !- Name
  {fbdd11b7-a15c-4b1f-9457-37eaa0a58d98}, !- Schedule Type Limits Name
  ,                                       !- Interpolate to Timestep
  24,                                     !- Hour 1
  0,                                      !- Minute 1
  1;                                      !- Value Until Time 1

OS:Schedule:Rule,
  {ba117f30-7d95-4e8b-ab21-c1fd1e13eccf}, !- Handle
  res heating season allday rule10,       !- Name
  {e41680b7-eca7-4e59-b13d-f438befe96c0}, !- Schedule Ruleset Name
  2,                                      !- Rule Order
  {f1892846-e464-474c-8c5b-8389a14643f2}, !- Day Schedule Name
  Yes,                                    !- Apply Sunday
  Yes,                                    !- Apply Monday
  Yes,                                    !- Apply Tuesday
  Yes,                                    !- Apply Wednesday
  Yes,                                    !- Apply Thursday
  Yes,                                    !- Apply Friday
  Yes,                                    !- Apply Saturday
  ,                                       !- Apply Holiday
  DateRange,                              !- Date Specification Type
  10,                                     !- Start Month
  1,                                      !- Start Day
  10,                                     !- End Month
  31;                                     !- End Day

OS:Schedule:Day,
  {f1892846-e464-474c-8c5b-8389a14643f2}, !- Handle
  res heating season allday10,            !- Name
  {fbdd11b7-a15c-4b1f-9457-37eaa0a58d98}, !- Schedule Type Limits Name
  ,                                       !- Interpolate to Timestep
  24,                                     !- Hour 1
  0,                                      !- Minute 1
  1;                                      !- Value Until Time 1

OS:Schedule:Rule,
  {015761f5-a7f4-490d-8c40-1234662cbd08}, !- Handle
  res heating season allday rule11,       !- Name
  {e41680b7-eca7-4e59-b13d-f438befe96c0}, !- Schedule Ruleset Name
  1,                                      !- Rule Order
  {8684e97f-1bab-43b4-9791-dd3ec925c5fe}, !- Day Schedule Name
  Yes,                                    !- Apply Sunday
  Yes,                                    !- Apply Monday
  Yes,                                    !- Apply Tuesday
  Yes,                                    !- Apply Wednesday
  Yes,                                    !- Apply Thursday
  Yes,                                    !- Apply Friday
  Yes,                                    !- Apply Saturday
  ,                                       !- Apply Holiday
  DateRange,                              !- Date Specification Type
  11,                                     !- Start Month
  1,                                      !- Start Day
  11,                                     !- End Month
  30;                                     !- End Day

OS:Schedule:Day,
  {8684e97f-1bab-43b4-9791-dd3ec925c5fe}, !- Handle
  res heating season allday11,            !- Name
  {fbdd11b7-a15c-4b1f-9457-37eaa0a58d98}, !- Schedule Type Limits Name
  ,                                       !- Interpolate to Timestep
  24,                                     !- Hour 1
  0,                                      !- Minute 1
  1;                                      !- Value Until Time 1

OS:Schedule:Rule,
  {42ffe319-dc3f-4fe7-97eb-59c9dff728ac}, !- Handle
  res heating season allday rule12,       !- Name
  {e41680b7-eca7-4e59-b13d-f438befe96c0}, !- Schedule Ruleset Name
  0,                                      !- Rule Order
  {b4cd481d-677e-45e2-802d-02c182ff4ae4}, !- Day Schedule Name
  Yes,                                    !- Apply Sunday
  Yes,                                    !- Apply Monday
  Yes,                                    !- Apply Tuesday
  Yes,                                    !- Apply Wednesday
  Yes,                                    !- Apply Thursday
  Yes,                                    !- Apply Friday
  Yes,                                    !- Apply Saturday
  ,                                       !- Apply Holiday
  DateRange,                              !- Date Specification Type
  12,                                     !- Start Month
  1,                                      !- Start Day
  12,                                     !- End Month
  31;                                     !- End Day

OS:Schedule:Day,
  {b4cd481d-677e-45e2-802d-02c182ff4ae4}, !- Handle
  res heating season allday12,            !- Name
  {fbdd11b7-a15c-4b1f-9457-37eaa0a58d98}, !- Schedule Type Limits Name
  ,                                       !- Interpolate to Timestep
  24,                                     !- Hour 1
  0,                                      !- Minute 1
  1;                                      !- Value Until Time 1

OS:ThermostatSetpoint:DualSetpoint,
  {9d38fba4-c2c8-4b83-971e-6ad2b590c504}, !- Handle
  living zone temperature setpoint,       !- Name
  {820fd3e2-0581-419e-94f6-02ea61d62977}, !- Heating Setpoint Temperature Schedule Name
  {0034b98b-c5d7-4ff6-898e-e202369e6433}; !- Cooling Setpoint Temperature Schedule Name

OS:ScheduleTypeLimits,
  {78f798a7-fd1a-4d8d-a199-1566a7128ed6}, !- Handle
  Temperature,                            !- Name
  ,                                       !- Lower Limit Value
  ,                                       !- Upper Limit Value
  Continuous,                             !- Numeric Type
  Temperature;                            !- Unit Type

OS:Schedule:Ruleset,
  {3eac4dc9-265b-4f76-abe7-57f7b535ade0}, !- Handle
  res cooling season,                     !- Name
  {fbdd11b7-a15c-4b1f-9457-37eaa0a58d98}, !- Schedule Type Limits Name
  {16d000d5-b843-4a6f-80d7-8789d27494b9}; !- Default Day Schedule Name

OS:Schedule:Day,
  {16d000d5-b843-4a6f-80d7-8789d27494b9}, !- Handle
  Schedule Day 1,                         !- Name
  {fbdd11b7-a15c-4b1f-9457-37eaa0a58d98}, !- Schedule Type Limits Name
  ,                                       !- Interpolate to Timestep
  24,                                     !- Hour 1
  0,                                      !- Minute 1
  0;                                      !- Value Until Time 1

OS:Schedule:Rule,
  {39e859be-5528-4232-940b-23b7ffa586b9}, !- Handle
  res cooling season allday rule1,        !- Name
  {3eac4dc9-265b-4f76-abe7-57f7b535ade0}, !- Schedule Ruleset Name
  11,                                     !- Rule Order
  {859d246a-587e-4b26-9ae0-812deb0971a3}, !- Day Schedule Name
  Yes,                                    !- Apply Sunday
  Yes,                                    !- Apply Monday
  Yes,                                    !- Apply Tuesday
  Yes,                                    !- Apply Wednesday
  Yes,                                    !- Apply Thursday
  Yes,                                    !- Apply Friday
  Yes,                                    !- Apply Saturday
  ,                                       !- Apply Holiday
  DateRange,                              !- Date Specification Type
  1,                                      !- Start Month
  1,                                      !- Start Day
  1,                                      !- End Month
  31;                                     !- End Day

OS:Schedule:Day,
  {859d246a-587e-4b26-9ae0-812deb0971a3}, !- Handle
  res cooling season allday1,             !- Name
  {fbdd11b7-a15c-4b1f-9457-37eaa0a58d98}, !- Schedule Type Limits Name
  ,                                       !- Interpolate to Timestep
  24,                                     !- Hour 1
  0,                                      !- Minute 1
  1;                                      !- Value Until Time 1

OS:Schedule:Rule,
  {86d2e51c-f145-44f0-b5a9-d213ca92fd4b}, !- Handle
  res cooling season allday rule2,        !- Name
  {3eac4dc9-265b-4f76-abe7-57f7b535ade0}, !- Schedule Ruleset Name
  10,                                     !- Rule Order
  {d70eea20-5342-40d4-ba44-5b9439a34db2}, !- Day Schedule Name
  Yes,                                    !- Apply Sunday
  Yes,                                    !- Apply Monday
  Yes,                                    !- Apply Tuesday
  Yes,                                    !- Apply Wednesday
  Yes,                                    !- Apply Thursday
  Yes,                                    !- Apply Friday
  Yes,                                    !- Apply Saturday
  ,                                       !- Apply Holiday
  DateRange,                              !- Date Specification Type
  2,                                      !- Start Month
  1,                                      !- Start Day
  2,                                      !- End Month
  28;                                     !- End Day

OS:Schedule:Day,
  {d70eea20-5342-40d4-ba44-5b9439a34db2}, !- Handle
  res cooling season allday2,             !- Name
  {fbdd11b7-a15c-4b1f-9457-37eaa0a58d98}, !- Schedule Type Limits Name
  ,                                       !- Interpolate to Timestep
  24,                                     !- Hour 1
  0,                                      !- Minute 1
  1;                                      !- Value Until Time 1

OS:Schedule:Rule,
  {6cf21666-f5e6-4e91-941d-1ec36a148978}, !- Handle
  res cooling season allday rule3,        !- Name
  {3eac4dc9-265b-4f76-abe7-57f7b535ade0}, !- Schedule Ruleset Name
  9,                                      !- Rule Order
  {0d267a65-6151-4389-b24a-2a0cc23b2118}, !- Day Schedule Name
  Yes,                                    !- Apply Sunday
  Yes,                                    !- Apply Monday
  Yes,                                    !- Apply Tuesday
  Yes,                                    !- Apply Wednesday
  Yes,                                    !- Apply Thursday
  Yes,                                    !- Apply Friday
  Yes,                                    !- Apply Saturday
  ,                                       !- Apply Holiday
  DateRange,                              !- Date Specification Type
  3,                                      !- Start Month
  1,                                      !- Start Day
  3,                                      !- End Month
  31;                                     !- End Day

OS:Schedule:Day,
  {0d267a65-6151-4389-b24a-2a0cc23b2118}, !- Handle
  res cooling season allday3,             !- Name
  {fbdd11b7-a15c-4b1f-9457-37eaa0a58d98}, !- Schedule Type Limits Name
  ,                                       !- Interpolate to Timestep
  24,                                     !- Hour 1
  0,                                      !- Minute 1
  1;                                      !- Value Until Time 1

OS:Schedule:Rule,
  {3e8ede63-99a1-4dcf-adda-e84342c35b78}, !- Handle
  res cooling season allday rule4,        !- Name
  {3eac4dc9-265b-4f76-abe7-57f7b535ade0}, !- Schedule Ruleset Name
  8,                                      !- Rule Order
  {c70c7384-5c1e-4d72-839d-f9c22e8fa70c}, !- Day Schedule Name
  Yes,                                    !- Apply Sunday
  Yes,                                    !- Apply Monday
  Yes,                                    !- Apply Tuesday
  Yes,                                    !- Apply Wednesday
  Yes,                                    !- Apply Thursday
  Yes,                                    !- Apply Friday
  Yes,                                    !- Apply Saturday
  ,                                       !- Apply Holiday
  DateRange,                              !- Date Specification Type
  4,                                      !- Start Month
  1,                                      !- Start Day
  4,                                      !- End Month
  30;                                     !- End Day

OS:Schedule:Day,
  {c70c7384-5c1e-4d72-839d-f9c22e8fa70c}, !- Handle
  res cooling season allday4,             !- Name
  {fbdd11b7-a15c-4b1f-9457-37eaa0a58d98}, !- Schedule Type Limits Name
  ,                                       !- Interpolate to Timestep
  24,                                     !- Hour 1
  0,                                      !- Minute 1
  1;                                      !- Value Until Time 1

OS:Schedule:Rule,
  {02d1800b-8b55-4d96-bdd0-44fd07284884}, !- Handle
  res cooling season allday rule5,        !- Name
  {3eac4dc9-265b-4f76-abe7-57f7b535ade0}, !- Schedule Ruleset Name
  7,                                      !- Rule Order
  {0ac8af0d-8def-4ce4-9712-796685b71bfa}, !- Day Schedule Name
  Yes,                                    !- Apply Sunday
  Yes,                                    !- Apply Monday
  Yes,                                    !- Apply Tuesday
  Yes,                                    !- Apply Wednesday
  Yes,                                    !- Apply Thursday
  Yes,                                    !- Apply Friday
  Yes,                                    !- Apply Saturday
  ,                                       !- Apply Holiday
  DateRange,                              !- Date Specification Type
  5,                                      !- Start Month
  1,                                      !- Start Day
  5,                                      !- End Month
  31;                                     !- End Day

OS:Schedule:Day,
  {0ac8af0d-8def-4ce4-9712-796685b71bfa}, !- Handle
  res cooling season allday5,             !- Name
  {fbdd11b7-a15c-4b1f-9457-37eaa0a58d98}, !- Schedule Type Limits Name
  ,                                       !- Interpolate to Timestep
  24,                                     !- Hour 1
  0,                                      !- Minute 1
  1;                                      !- Value Until Time 1

OS:Schedule:Rule,
  {7e8d7c27-89cc-401b-b044-b592dd1085a8}, !- Handle
  res cooling season allday rule6,        !- Name
  {3eac4dc9-265b-4f76-abe7-57f7b535ade0}, !- Schedule Ruleset Name
  6,                                      !- Rule Order
  {74c4ba32-c4b8-4f1a-b513-7cfcb0fec262}, !- Day Schedule Name
  Yes,                                    !- Apply Sunday
  Yes,                                    !- Apply Monday
  Yes,                                    !- Apply Tuesday
  Yes,                                    !- Apply Wednesday
  Yes,                                    !- Apply Thursday
  Yes,                                    !- Apply Friday
  Yes,                                    !- Apply Saturday
  ,                                       !- Apply Holiday
  DateRange,                              !- Date Specification Type
  6,                                      !- Start Month
  1,                                      !- Start Day
  6,                                      !- End Month
  30;                                     !- End Day

OS:Schedule:Day,
  {74c4ba32-c4b8-4f1a-b513-7cfcb0fec262}, !- Handle
  res cooling season allday6,             !- Name
  {fbdd11b7-a15c-4b1f-9457-37eaa0a58d98}, !- Schedule Type Limits Name
  ,                                       !- Interpolate to Timestep
  24,                                     !- Hour 1
  0,                                      !- Minute 1
  1;                                      !- Value Until Time 1

OS:Schedule:Rule,
  {ad08e053-1b90-4aec-a490-7c6ac317bbc5}, !- Handle
  res cooling season allday rule7,        !- Name
  {3eac4dc9-265b-4f76-abe7-57f7b535ade0}, !- Schedule Ruleset Name
  5,                                      !- Rule Order
  {7cf2dc3f-afb0-4925-9a38-ad8db31854a9}, !- Day Schedule Name
  Yes,                                    !- Apply Sunday
  Yes,                                    !- Apply Monday
  Yes,                                    !- Apply Tuesday
  Yes,                                    !- Apply Wednesday
  Yes,                                    !- Apply Thursday
  Yes,                                    !- Apply Friday
  Yes,                                    !- Apply Saturday
  ,                                       !- Apply Holiday
  DateRange,                              !- Date Specification Type
  7,                                      !- Start Month
  1,                                      !- Start Day
  7,                                      !- End Month
  31;                                     !- End Day

OS:Schedule:Day,
  {7cf2dc3f-afb0-4925-9a38-ad8db31854a9}, !- Handle
  res cooling season allday7,             !- Name
  {fbdd11b7-a15c-4b1f-9457-37eaa0a58d98}, !- Schedule Type Limits Name
  ,                                       !- Interpolate to Timestep
  24,                                     !- Hour 1
  0,                                      !- Minute 1
  1;                                      !- Value Until Time 1

OS:Schedule:Rule,
  {ab8817aa-00a6-472b-8783-669db9892da6}, !- Handle
  res cooling season allday rule8,        !- Name
  {3eac4dc9-265b-4f76-abe7-57f7b535ade0}, !- Schedule Ruleset Name
  4,                                      !- Rule Order
  {f97d544e-d706-40db-933d-793652206bbb}, !- Day Schedule Name
  Yes,                                    !- Apply Sunday
  Yes,                                    !- Apply Monday
  Yes,                                    !- Apply Tuesday
  Yes,                                    !- Apply Wednesday
  Yes,                                    !- Apply Thursday
  Yes,                                    !- Apply Friday
  Yes,                                    !- Apply Saturday
  ,                                       !- Apply Holiday
  DateRange,                              !- Date Specification Type
  8,                                      !- Start Month
  1,                                      !- Start Day
  8,                                      !- End Month
  31;                                     !- End Day

OS:Schedule:Day,
  {f97d544e-d706-40db-933d-793652206bbb}, !- Handle
  res cooling season allday8,             !- Name
  {fbdd11b7-a15c-4b1f-9457-37eaa0a58d98}, !- Schedule Type Limits Name
  ,                                       !- Interpolate to Timestep
  24,                                     !- Hour 1
  0,                                      !- Minute 1
  1;                                      !- Value Until Time 1

OS:Schedule:Rule,
  {17e48d1d-c2cb-4c41-a14f-a6bc426bb201}, !- Handle
  res cooling season allday rule9,        !- Name
  {3eac4dc9-265b-4f76-abe7-57f7b535ade0}, !- Schedule Ruleset Name
  3,                                      !- Rule Order
  {811b8e13-e877-4f51-8168-e761751df81d}, !- Day Schedule Name
  Yes,                                    !- Apply Sunday
  Yes,                                    !- Apply Monday
  Yes,                                    !- Apply Tuesday
  Yes,                                    !- Apply Wednesday
  Yes,                                    !- Apply Thursday
  Yes,                                    !- Apply Friday
  Yes,                                    !- Apply Saturday
  ,                                       !- Apply Holiday
  DateRange,                              !- Date Specification Type
  9,                                      !- Start Month
  1,                                      !- Start Day
  9,                                      !- End Month
  30;                                     !- End Day

OS:Schedule:Day,
  {811b8e13-e877-4f51-8168-e761751df81d}, !- Handle
  res cooling season allday9,             !- Name
  {fbdd11b7-a15c-4b1f-9457-37eaa0a58d98}, !- Schedule Type Limits Name
  ,                                       !- Interpolate to Timestep
  24,                                     !- Hour 1
  0,                                      !- Minute 1
  1;                                      !- Value Until Time 1

OS:Schedule:Rule,
  {8d41fa20-c9be-47f9-bda7-57c85c3cc191}, !- Handle
  res cooling season allday rule10,       !- Name
  {3eac4dc9-265b-4f76-abe7-57f7b535ade0}, !- Schedule Ruleset Name
  2,                                      !- Rule Order
  {ac5f9ee6-45fc-4c57-b6ef-323e3c1dd682}, !- Day Schedule Name
  Yes,                                    !- Apply Sunday
  Yes,                                    !- Apply Monday
  Yes,                                    !- Apply Tuesday
  Yes,                                    !- Apply Wednesday
  Yes,                                    !- Apply Thursday
  Yes,                                    !- Apply Friday
  Yes,                                    !- Apply Saturday
  ,                                       !- Apply Holiday
  DateRange,                              !- Date Specification Type
  10,                                     !- Start Month
  1,                                      !- Start Day
  10,                                     !- End Month
  31;                                     !- End Day

OS:Schedule:Day,
  {ac5f9ee6-45fc-4c57-b6ef-323e3c1dd682}, !- Handle
  res cooling season allday10,            !- Name
  {fbdd11b7-a15c-4b1f-9457-37eaa0a58d98}, !- Schedule Type Limits Name
  ,                                       !- Interpolate to Timestep
  24,                                     !- Hour 1
  0,                                      !- Minute 1
  1;                                      !- Value Until Time 1

OS:Schedule:Rule,
  {273f2573-5f0a-470b-aac1-50bbe27f5d6f}, !- Handle
  res cooling season allday rule11,       !- Name
  {3eac4dc9-265b-4f76-abe7-57f7b535ade0}, !- Schedule Ruleset Name
  1,                                      !- Rule Order
  {7d7705fe-068c-4748-b158-0e7cb126fc6b}, !- Day Schedule Name
  Yes,                                    !- Apply Sunday
  Yes,                                    !- Apply Monday
  Yes,                                    !- Apply Tuesday
  Yes,                                    !- Apply Wednesday
  Yes,                                    !- Apply Thursday
  Yes,                                    !- Apply Friday
  Yes,                                    !- Apply Saturday
  ,                                       !- Apply Holiday
  DateRange,                              !- Date Specification Type
  11,                                     !- Start Month
  1,                                      !- Start Day
  11,                                     !- End Month
  30;                                     !- End Day

OS:Schedule:Day,
  {7d7705fe-068c-4748-b158-0e7cb126fc6b}, !- Handle
  res cooling season allday11,            !- Name
  {fbdd11b7-a15c-4b1f-9457-37eaa0a58d98}, !- Schedule Type Limits Name
  ,                                       !- Interpolate to Timestep
  24,                                     !- Hour 1
  0,                                      !- Minute 1
  1;                                      !- Value Until Time 1

OS:Schedule:Rule,
  {762e523c-18bb-44b2-8e82-0ae6e102b9a8}, !- Handle
  res cooling season allday rule12,       !- Name
  {3eac4dc9-265b-4f76-abe7-57f7b535ade0}, !- Schedule Ruleset Name
  0,                                      !- Rule Order
  {0059432e-74da-4f41-a73b-fdb6524571f0}, !- Day Schedule Name
  Yes,                                    !- Apply Sunday
  Yes,                                    !- Apply Monday
  Yes,                                    !- Apply Tuesday
  Yes,                                    !- Apply Wednesday
  Yes,                                    !- Apply Thursday
  Yes,                                    !- Apply Friday
  Yes,                                    !- Apply Saturday
  ,                                       !- Apply Holiday
  DateRange,                              !- Date Specification Type
  12,                                     !- Start Month
  1,                                      !- Start Day
  12,                                     !- End Month
  31;                                     !- End Day

OS:Schedule:Day,
  {0059432e-74da-4f41-a73b-fdb6524571f0}, !- Handle
  res cooling season allday12,            !- Name
  {fbdd11b7-a15c-4b1f-9457-37eaa0a58d98}, !- Schedule Type Limits Name
  ,                                       !- Interpolate to Timestep
  24,                                     !- Hour 1
  0,                                      !- Minute 1
  1;                                      !- Value Until Time 1

OS:AdditionalProperties,
  {48c9de60-c803-4829-b96b-6fd1b5b6dac4}, !- Handle
  {9d38fba4-c2c8-4b83-971e-6ad2b590c504}, !- Object Name
  htg_wkdy,                               !- Feature Name 1
  String,                                 !- Feature Data Type 1
  21.6666666666667&#4421.6666666666667&#4421.6666666666667&#4421.6666666666667&#4421.6666666666667&#4421.6666666666667&#4421.6666666666667&#4421.6666666666667&#4421.6666666666667&#4421.6666666666667&#4421.6666666666667&#4421.6666666666667&#4421.6666666666667&#4421.6666666666667&#4421.6666666666667&#4421.6666666666667&#4421.6666666666667&#4421.6666666666667&#4421.6666666666667&#4421.6666666666667&#4421.6666666666667&#4421.6666666666667&#4421.6666666666667&#4421.6666666666667, !- Feature Value 1
  htg_wked,                               !- Feature Name 2
  String,                                 !- Feature Data Type 2
  21.6666666666667&#4421.6666666666667&#4421.6666666666667&#4421.6666666666667&#4421.6666666666667&#4421.6666666666667&#4421.6666666666667&#4421.6666666666667&#4421.6666666666667&#4421.6666666666667&#4421.6666666666667&#4421.6666666666667&#4421.6666666666667&#4421.6666666666667&#4421.6666666666667&#4421.6666666666667&#4421.6666666666667&#4421.6666666666667&#4421.6666666666667&#4421.6666666666667&#4421.6666666666667&#4421.6666666666667&#4421.6666666666667&#4421.6666666666667, !- Feature Value 2
  clg_wkdy,                               !- Feature Name 3
  String,                                 !- Feature Data Type 3
  24.444444444444443&#4424.444444444444443&#4424.444444444444443&#4424.444444444444443&#4424.444444444444443&#4424.444444444444443&#4424.444444444444443&#4424.444444444444443&#4424.444444444444443&#4424.444444444444443&#4424.444444444444443&#4424.444444444444443&#4424.444444444444443&#4424.444444444444443&#4424.444444444444443&#4424.444444444444443&#4424.444444444444443&#4424.444444444444443&#4424.444444444444443&#4424.444444444444443&#4424.444444444444443&#4424.444444444444443&#4424.444444444444443&#4424.444444444444443, !- Feature Value 3
  clg_wked,                               !- Feature Name 4
  String,                                 !- Feature Data Type 4
  24.444444444444443&#4424.444444444444443&#4424.444444444444443&#4424.444444444444443&#4424.444444444444443&#4424.444444444444443&#4424.444444444444443&#4424.444444444444443&#4424.444444444444443&#4424.444444444444443&#4424.444444444444443&#4424.444444444444443&#4424.444444444444443&#4424.444444444444443&#4424.444444444444443&#4424.444444444444443&#4424.444444444444443&#4424.444444444444443&#4424.444444444444443&#4424.444444444444443&#4424.444444444444443&#4424.444444444444443&#4424.444444444444443&#4424.444444444444443; !- Feature Value 4

OS:Schedule:Ruleset,
  {820fd3e2-0581-419e-94f6-02ea61d62977}, !- Handle
  res heating setpoint,                   !- Name
  {78f798a7-fd1a-4d8d-a199-1566a7128ed6}, !- Schedule Type Limits Name
  {e8223d49-c2fd-4ce7-9383-bd29174d433e}, !- Default Day Schedule Name
  {4f2b01b7-b9b4-4c70-9075-516157341fb3}, !- Summer Design Day Schedule Name
  {ec4dbf81-cd40-4493-8792-e52d043b0599}; !- Winter Design Day Schedule Name

OS:Schedule:Day,
  {e8223d49-c2fd-4ce7-9383-bd29174d433e}, !- Handle
  Schedule Day 6,                         !- Name
  {78f798a7-fd1a-4d8d-a199-1566a7128ed6}, !- Schedule Type Limits Name
  ,                                       !- Interpolate to Timestep
  24,                                     !- Hour 1
  0,                                      !- Minute 1
  0;                                      !- Value Until Time 1

OS:Schedule:Rule,
  {694e0924-18f3-4134-9cfc-bb1835dd6eee}, !- Handle
  res heating setpoint allday rule1,      !- Name
  {820fd3e2-0581-419e-94f6-02ea61d62977}, !- Schedule Ruleset Name
  11,                                     !- Rule Order
  {5d8cb589-7a36-4e23-8340-a0914d1a5f5b}, !- Day Schedule Name
  Yes,                                    !- Apply Sunday
  Yes,                                    !- Apply Monday
  Yes,                                    !- Apply Tuesday
  Yes,                                    !- Apply Wednesday
  Yes,                                    !- Apply Thursday
  Yes,                                    !- Apply Friday
  Yes,                                    !- Apply Saturday
  ,                                       !- Apply Holiday
  DateRange,                              !- Date Specification Type
  1,                                      !- Start Month
  1,                                      !- Start Day
  1,                                      !- End Month
  31;                                     !- End Day

OS:Schedule:Day,
  {5d8cb589-7a36-4e23-8340-a0914d1a5f5b}, !- Handle
  res heating setpoint allday1,           !- Name
  {78f798a7-fd1a-4d8d-a199-1566a7128ed6}, !- Schedule Type Limits Name
  ,                                       !- Interpolate to Timestep
  24,                                     !- Hour 1
  0,                                      !- Minute 1
  21.6666666666667;                       !- Value Until Time 1

OS:Schedule:Rule,
  {d0f1d287-8103-47cc-894b-e1cb86034936}, !- Handle
  res heating setpoint allday rule2,      !- Name
  {820fd3e2-0581-419e-94f6-02ea61d62977}, !- Schedule Ruleset Name
  10,                                     !- Rule Order
  {ac9c4c02-37c7-442e-8d89-9033fa87da36}, !- Day Schedule Name
  Yes,                                    !- Apply Sunday
  Yes,                                    !- Apply Monday
  Yes,                                    !- Apply Tuesday
  Yes,                                    !- Apply Wednesday
  Yes,                                    !- Apply Thursday
  Yes,                                    !- Apply Friday
  Yes,                                    !- Apply Saturday
  ,                                       !- Apply Holiday
  DateRange,                              !- Date Specification Type
  2,                                      !- Start Month
  1,                                      !- Start Day
  2,                                      !- End Month
  28;                                     !- End Day

OS:Schedule:Day,
  {ac9c4c02-37c7-442e-8d89-9033fa87da36}, !- Handle
  res heating setpoint allday2,           !- Name
  {78f798a7-fd1a-4d8d-a199-1566a7128ed6}, !- Schedule Type Limits Name
  ,                                       !- Interpolate to Timestep
  24,                                     !- Hour 1
  0,                                      !- Minute 1
  21.6666666666667;                       !- Value Until Time 1

OS:Schedule:Rule,
  {dd97167d-08a3-4b22-b47c-a1eaf8de9a22}, !- Handle
  res heating setpoint allday rule3,      !- Name
  {820fd3e2-0581-419e-94f6-02ea61d62977}, !- Schedule Ruleset Name
  9,                                      !- Rule Order
  {920b4f07-6140-45ff-95a6-3071bade0d1a}, !- Day Schedule Name
  Yes,                                    !- Apply Sunday
  Yes,                                    !- Apply Monday
  Yes,                                    !- Apply Tuesday
  Yes,                                    !- Apply Wednesday
  Yes,                                    !- Apply Thursday
  Yes,                                    !- Apply Friday
  Yes,                                    !- Apply Saturday
  ,                                       !- Apply Holiday
  DateRange,                              !- Date Specification Type
  3,                                      !- Start Month
  1,                                      !- Start Day
  3,                                      !- End Month
  31;                                     !- End Day

OS:Schedule:Day,
  {920b4f07-6140-45ff-95a6-3071bade0d1a}, !- Handle
  res heating setpoint allday3,           !- Name
  {78f798a7-fd1a-4d8d-a199-1566a7128ed6}, !- Schedule Type Limits Name
  ,                                       !- Interpolate to Timestep
  24,                                     !- Hour 1
  0,                                      !- Minute 1
  21.6666666666667;                       !- Value Until Time 1

OS:Schedule:Rule,
  {3e25b119-b501-4500-ba16-e18593bd8d42}, !- Handle
  res heating setpoint allday rule4,      !- Name
  {820fd3e2-0581-419e-94f6-02ea61d62977}, !- Schedule Ruleset Name
  8,                                      !- Rule Order
  {35baeed7-e17a-4765-ba90-f4a3e6c8ec4b}, !- Day Schedule Name
  Yes,                                    !- Apply Sunday
  Yes,                                    !- Apply Monday
  Yes,                                    !- Apply Tuesday
  Yes,                                    !- Apply Wednesday
  Yes,                                    !- Apply Thursday
  Yes,                                    !- Apply Friday
  Yes,                                    !- Apply Saturday
  ,                                       !- Apply Holiday
  DateRange,                              !- Date Specification Type
  4,                                      !- Start Month
  1,                                      !- Start Day
  4,                                      !- End Month
  30;                                     !- End Day

OS:Schedule:Day,
  {35baeed7-e17a-4765-ba90-f4a3e6c8ec4b}, !- Handle
  res heating setpoint allday4,           !- Name
  {78f798a7-fd1a-4d8d-a199-1566a7128ed6}, !- Schedule Type Limits Name
  ,                                       !- Interpolate to Timestep
  24,                                     !- Hour 1
  0,                                      !- Minute 1
  21.6666666666667;                       !- Value Until Time 1

OS:Schedule:Rule,
  {cde5de07-b0bc-4efa-9f7c-782ac76f3f73}, !- Handle
  res heating setpoint allday rule5,      !- Name
  {820fd3e2-0581-419e-94f6-02ea61d62977}, !- Schedule Ruleset Name
  7,                                      !- Rule Order
  {0090a8e4-ead4-4392-84e7-213c1903db6d}, !- Day Schedule Name
  Yes,                                    !- Apply Sunday
  Yes,                                    !- Apply Monday
  Yes,                                    !- Apply Tuesday
  Yes,                                    !- Apply Wednesday
  Yes,                                    !- Apply Thursday
  Yes,                                    !- Apply Friday
  Yes,                                    !- Apply Saturday
  ,                                       !- Apply Holiday
  DateRange,                              !- Date Specification Type
  5,                                      !- Start Month
  1,                                      !- Start Day
  5,                                      !- End Month
  31;                                     !- End Day

OS:Schedule:Day,
  {0090a8e4-ead4-4392-84e7-213c1903db6d}, !- Handle
  res heating setpoint allday5,           !- Name
  {78f798a7-fd1a-4d8d-a199-1566a7128ed6}, !- Schedule Type Limits Name
  ,                                       !- Interpolate to Timestep
  24,                                     !- Hour 1
  0,                                      !- Minute 1
  21.6666666666667;                       !- Value Until Time 1

OS:Schedule:Rule,
  {0b229c20-4d4d-42f5-aa69-604af0941374}, !- Handle
  res heating setpoint allday rule6,      !- Name
  {820fd3e2-0581-419e-94f6-02ea61d62977}, !- Schedule Ruleset Name
  6,                                      !- Rule Order
  {372847f6-1d28-4541-aa85-54f92e19c450}, !- Day Schedule Name
  Yes,                                    !- Apply Sunday
  Yes,                                    !- Apply Monday
  Yes,                                    !- Apply Tuesday
  Yes,                                    !- Apply Wednesday
  Yes,                                    !- Apply Thursday
  Yes,                                    !- Apply Friday
  Yes,                                    !- Apply Saturday
  ,                                       !- Apply Holiday
  DateRange,                              !- Date Specification Type
  6,                                      !- Start Month
  1,                                      !- Start Day
  6,                                      !- End Month
  30;                                     !- End Day

OS:Schedule:Day,
  {372847f6-1d28-4541-aa85-54f92e19c450}, !- Handle
  res heating setpoint allday6,           !- Name
  {78f798a7-fd1a-4d8d-a199-1566a7128ed6}, !- Schedule Type Limits Name
  ,                                       !- Interpolate to Timestep
  24,                                     !- Hour 1
  0,                                      !- Minute 1
  21.6666666666667;                       !- Value Until Time 1

OS:Schedule:Rule,
  {f6e91add-1e9e-4cd7-a2e8-8ac824c82551}, !- Handle
  res heating setpoint allday rule7,      !- Name
  {820fd3e2-0581-419e-94f6-02ea61d62977}, !- Schedule Ruleset Name
  5,                                      !- Rule Order
  {b44b0c6d-5843-4fc2-b09e-ba09841ae948}, !- Day Schedule Name
  Yes,                                    !- Apply Sunday
  Yes,                                    !- Apply Monday
  Yes,                                    !- Apply Tuesday
  Yes,                                    !- Apply Wednesday
  Yes,                                    !- Apply Thursday
  Yes,                                    !- Apply Friday
  Yes,                                    !- Apply Saturday
  ,                                       !- Apply Holiday
  DateRange,                              !- Date Specification Type
  7,                                      !- Start Month
  1,                                      !- Start Day
  7,                                      !- End Month
  31;                                     !- End Day

OS:Schedule:Day,
  {b44b0c6d-5843-4fc2-b09e-ba09841ae948}, !- Handle
  res heating setpoint allday7,           !- Name
  {78f798a7-fd1a-4d8d-a199-1566a7128ed6}, !- Schedule Type Limits Name
  ,                                       !- Interpolate to Timestep
  24,                                     !- Hour 1
  0,                                      !- Minute 1
  21.6666666666667;                       !- Value Until Time 1

OS:Schedule:Rule,
  {9696eff6-c21d-4509-b0d4-8cb1547a317a}, !- Handle
  res heating setpoint allday rule8,      !- Name
  {820fd3e2-0581-419e-94f6-02ea61d62977}, !- Schedule Ruleset Name
  4,                                      !- Rule Order
  {a88b0226-8d12-4479-86f9-e8e618d54a95}, !- Day Schedule Name
  Yes,                                    !- Apply Sunday
  Yes,                                    !- Apply Monday
  Yes,                                    !- Apply Tuesday
  Yes,                                    !- Apply Wednesday
  Yes,                                    !- Apply Thursday
  Yes,                                    !- Apply Friday
  Yes,                                    !- Apply Saturday
  ,                                       !- Apply Holiday
  DateRange,                              !- Date Specification Type
  8,                                      !- Start Month
  1,                                      !- Start Day
  8,                                      !- End Month
  31;                                     !- End Day

OS:Schedule:Day,
  {a88b0226-8d12-4479-86f9-e8e618d54a95}, !- Handle
  res heating setpoint allday8,           !- Name
  {78f798a7-fd1a-4d8d-a199-1566a7128ed6}, !- Schedule Type Limits Name
  ,                                       !- Interpolate to Timestep
  24,                                     !- Hour 1
  0,                                      !- Minute 1
  21.6666666666667;                       !- Value Until Time 1

OS:Schedule:Rule,
  {91e11e5c-7d0e-4561-b648-55e851560757}, !- Handle
  res heating setpoint allday rule9,      !- Name
  {820fd3e2-0581-419e-94f6-02ea61d62977}, !- Schedule Ruleset Name
  3,                                      !- Rule Order
  {c1e0b00c-8eb2-4cfa-8f55-7aecf4d35fb7}, !- Day Schedule Name
  Yes,                                    !- Apply Sunday
  Yes,                                    !- Apply Monday
  Yes,                                    !- Apply Tuesday
  Yes,                                    !- Apply Wednesday
  Yes,                                    !- Apply Thursday
  Yes,                                    !- Apply Friday
  Yes,                                    !- Apply Saturday
  ,                                       !- Apply Holiday
  DateRange,                              !- Date Specification Type
  9,                                      !- Start Month
  1,                                      !- Start Day
  9,                                      !- End Month
  30;                                     !- End Day

OS:Schedule:Day,
  {c1e0b00c-8eb2-4cfa-8f55-7aecf4d35fb7}, !- Handle
  res heating setpoint allday9,           !- Name
  {78f798a7-fd1a-4d8d-a199-1566a7128ed6}, !- Schedule Type Limits Name
  ,                                       !- Interpolate to Timestep
  24,                                     !- Hour 1
  0,                                      !- Minute 1
  21.6666666666667;                       !- Value Until Time 1

OS:Schedule:Rule,
  {865e569c-e9c1-451b-ba5b-d40d7feafb86}, !- Handle
  res heating setpoint allday rule10,     !- Name
  {820fd3e2-0581-419e-94f6-02ea61d62977}, !- Schedule Ruleset Name
  2,                                      !- Rule Order
  {a20ed0a2-e12c-4744-a8e8-7effbbb3a2e8}, !- Day Schedule Name
  Yes,                                    !- Apply Sunday
  Yes,                                    !- Apply Monday
  Yes,                                    !- Apply Tuesday
  Yes,                                    !- Apply Wednesday
  Yes,                                    !- Apply Thursday
  Yes,                                    !- Apply Friday
  Yes,                                    !- Apply Saturday
  ,                                       !- Apply Holiday
  DateRange,                              !- Date Specification Type
  10,                                     !- Start Month
  1,                                      !- Start Day
  10,                                     !- End Month
  31;                                     !- End Day

OS:Schedule:Day,
  {a20ed0a2-e12c-4744-a8e8-7effbbb3a2e8}, !- Handle
  res heating setpoint allday10,          !- Name
  {78f798a7-fd1a-4d8d-a199-1566a7128ed6}, !- Schedule Type Limits Name
  ,                                       !- Interpolate to Timestep
  24,                                     !- Hour 1
  0,                                      !- Minute 1
  21.6666666666667;                       !- Value Until Time 1

OS:Schedule:Rule,
  {6a3d5d5d-7a28-47c3-90a9-bf82f3fcc22e}, !- Handle
  res heating setpoint allday rule11,     !- Name
  {820fd3e2-0581-419e-94f6-02ea61d62977}, !- Schedule Ruleset Name
  1,                                      !- Rule Order
  {9bda6b0d-23c7-4239-819d-e571b04ee888}, !- Day Schedule Name
  Yes,                                    !- Apply Sunday
  Yes,                                    !- Apply Monday
  Yes,                                    !- Apply Tuesday
  Yes,                                    !- Apply Wednesday
  Yes,                                    !- Apply Thursday
  Yes,                                    !- Apply Friday
  Yes,                                    !- Apply Saturday
  ,                                       !- Apply Holiday
  DateRange,                              !- Date Specification Type
  11,                                     !- Start Month
  1,                                      !- Start Day
  11,                                     !- End Month
  30;                                     !- End Day

OS:Schedule:Day,
  {9bda6b0d-23c7-4239-819d-e571b04ee888}, !- Handle
  res heating setpoint allday11,          !- Name
  {78f798a7-fd1a-4d8d-a199-1566a7128ed6}, !- Schedule Type Limits Name
  ,                                       !- Interpolate to Timestep
  24,                                     !- Hour 1
  0,                                      !- Minute 1
  21.6666666666667;                       !- Value Until Time 1

OS:Schedule:Rule,
  {125710e5-4b61-4f7d-bebc-e8ae04a779a4}, !- Handle
  res heating setpoint allday rule12,     !- Name
  {820fd3e2-0581-419e-94f6-02ea61d62977}, !- Schedule Ruleset Name
  0,                                      !- Rule Order
  {66bc4ed7-a28b-40e3-bc21-93fb9489149d}, !- Day Schedule Name
  Yes,                                    !- Apply Sunday
  Yes,                                    !- Apply Monday
  Yes,                                    !- Apply Tuesday
  Yes,                                    !- Apply Wednesday
  Yes,                                    !- Apply Thursday
  Yes,                                    !- Apply Friday
  Yes,                                    !- Apply Saturday
  ,                                       !- Apply Holiday
  DateRange,                              !- Date Specification Type
  12,                                     !- Start Month
  1,                                      !- Start Day
  12,                                     !- End Month
  31;                                     !- End Day

OS:Schedule:Day,
  {66bc4ed7-a28b-40e3-bc21-93fb9489149d}, !- Handle
  res heating setpoint allday12,          !- Name
  {78f798a7-fd1a-4d8d-a199-1566a7128ed6}, !- Schedule Type Limits Name
  ,                                       !- Interpolate to Timestep
  24,                                     !- Hour 1
  0,                                      !- Minute 1
  21.6666666666667;                       !- Value Until Time 1

OS:Schedule:Day,
  {ec4dbf81-cd40-4493-8792-e52d043b0599}, !- Handle
  res heating setpoint winter design,     !- Name
  {78f798a7-fd1a-4d8d-a199-1566a7128ed6}, !- Schedule Type Limits Name
  ,                                       !- Interpolate to Timestep
  24,                                     !- Hour 1
  0,                                      !- Minute 1
  21.1111111111111;                       !- Value Until Time 1

OS:Schedule:Day,
  {4f2b01b7-b9b4-4c70-9075-516157341fb3}, !- Handle
  res heating setpoint summer design,     !- Name
  {78f798a7-fd1a-4d8d-a199-1566a7128ed6}, !- Schedule Type Limits Name
  ,                                       !- Interpolate to Timestep
  24,                                     !- Hour 1
  0,                                      !- Minute 1
  23.8888888888889;                       !- Value Until Time 1

OS:Schedule:Ruleset,
  {0034b98b-c5d7-4ff6-898e-e202369e6433}, !- Handle
  res cooling setpoint,                   !- Name
  {78f798a7-fd1a-4d8d-a199-1566a7128ed6}, !- Schedule Type Limits Name
  {be2f904e-a8db-45c8-8b09-7abc57c01bf0}, !- Default Day Schedule Name
  {4548da64-bc20-404f-898a-ed5609663c69}, !- Summer Design Day Schedule Name
  {77e84fd6-fb96-4cff-bcbb-b324f958dfea}; !- Winter Design Day Schedule Name

OS:Schedule:Day,
  {be2f904e-a8db-45c8-8b09-7abc57c01bf0}, !- Handle
  Schedule Day 7,                         !- Name
  {78f798a7-fd1a-4d8d-a199-1566a7128ed6}, !- Schedule Type Limits Name
  ,                                       !- Interpolate to Timestep
  24,                                     !- Hour 1
  0,                                      !- Minute 1
  0;                                      !- Value Until Time 1

OS:Schedule:Rule,
  {0b7146ae-9dfd-4053-92f2-dff026c63464}, !- Handle
  res cooling setpoint allday rule1,      !- Name
  {0034b98b-c5d7-4ff6-898e-e202369e6433}, !- Schedule Ruleset Name
  11,                                     !- Rule Order
  {ea6ccdd0-3af1-4f4d-b537-ede6806de755}, !- Day Schedule Name
  Yes,                                    !- Apply Sunday
  Yes,                                    !- Apply Monday
  Yes,                                    !- Apply Tuesday
  Yes,                                    !- Apply Wednesday
  Yes,                                    !- Apply Thursday
  Yes,                                    !- Apply Friday
  Yes,                                    !- Apply Saturday
  ,                                       !- Apply Holiday
  DateRange,                              !- Date Specification Type
  1,                                      !- Start Month
  1,                                      !- Start Day
  1,                                      !- End Month
  31;                                     !- End Day

OS:Schedule:Day,
  {ea6ccdd0-3af1-4f4d-b537-ede6806de755}, !- Handle
  res cooling setpoint allday1,           !- Name
  {78f798a7-fd1a-4d8d-a199-1566a7128ed6}, !- Schedule Type Limits Name
  ,                                       !- Interpolate to Timestep
  24,                                     !- Hour 1
  0,                                      !- Minute 1
  24.4444444444444;                       !- Value Until Time 1

OS:Schedule:Rule,
  {7897ac32-2fc4-4ca6-82dd-bd045fd140c6}, !- Handle
  res cooling setpoint allday rule2,      !- Name
  {0034b98b-c5d7-4ff6-898e-e202369e6433}, !- Schedule Ruleset Name
  10,                                     !- Rule Order
  {73fd2892-b2aa-42f8-96c0-7acc96249352}, !- Day Schedule Name
  Yes,                                    !- Apply Sunday
  Yes,                                    !- Apply Monday
  Yes,                                    !- Apply Tuesday
  Yes,                                    !- Apply Wednesday
  Yes,                                    !- Apply Thursday
  Yes,                                    !- Apply Friday
  Yes,                                    !- Apply Saturday
  ,                                       !- Apply Holiday
  DateRange,                              !- Date Specification Type
  2,                                      !- Start Month
  1,                                      !- Start Day
  2,                                      !- End Month
  28;                                     !- End Day

OS:Schedule:Day,
  {73fd2892-b2aa-42f8-96c0-7acc96249352}, !- Handle
  res cooling setpoint allday2,           !- Name
  {78f798a7-fd1a-4d8d-a199-1566a7128ed6}, !- Schedule Type Limits Name
  ,                                       !- Interpolate to Timestep
  24,                                     !- Hour 1
  0,                                      !- Minute 1
  24.4444444444444;                       !- Value Until Time 1

OS:Schedule:Rule,
  {4747a857-2774-4af9-b390-381085dc74c1}, !- Handle
  res cooling setpoint allday rule3,      !- Name
  {0034b98b-c5d7-4ff6-898e-e202369e6433}, !- Schedule Ruleset Name
  9,                                      !- Rule Order
  {ed1d4a01-2a9e-412a-bbd2-af3cd3522e4d}, !- Day Schedule Name
  Yes,                                    !- Apply Sunday
  Yes,                                    !- Apply Monday
  Yes,                                    !- Apply Tuesday
  Yes,                                    !- Apply Wednesday
  Yes,                                    !- Apply Thursday
  Yes,                                    !- Apply Friday
  Yes,                                    !- Apply Saturday
  ,                                       !- Apply Holiday
  DateRange,                              !- Date Specification Type
  3,                                      !- Start Month
  1,                                      !- Start Day
  3,                                      !- End Month
  31;                                     !- End Day

OS:Schedule:Day,
  {ed1d4a01-2a9e-412a-bbd2-af3cd3522e4d}, !- Handle
  res cooling setpoint allday3,           !- Name
  {78f798a7-fd1a-4d8d-a199-1566a7128ed6}, !- Schedule Type Limits Name
  ,                                       !- Interpolate to Timestep
  24,                                     !- Hour 1
  0,                                      !- Minute 1
  24.4444444444444;                       !- Value Until Time 1

OS:Schedule:Rule,
  {452d6b61-ae59-4680-93d8-9cf234ba799c}, !- Handle
  res cooling setpoint allday rule4,      !- Name
  {0034b98b-c5d7-4ff6-898e-e202369e6433}, !- Schedule Ruleset Name
  8,                                      !- Rule Order
  {0774c4f4-c2ae-438c-986e-651e0973580e}, !- Day Schedule Name
  Yes,                                    !- Apply Sunday
  Yes,                                    !- Apply Monday
  Yes,                                    !- Apply Tuesday
  Yes,                                    !- Apply Wednesday
  Yes,                                    !- Apply Thursday
  Yes,                                    !- Apply Friday
  Yes,                                    !- Apply Saturday
  ,                                       !- Apply Holiday
  DateRange,                              !- Date Specification Type
  4,                                      !- Start Month
  1,                                      !- Start Day
  4,                                      !- End Month
  30;                                     !- End Day

OS:Schedule:Day,
  {0774c4f4-c2ae-438c-986e-651e0973580e}, !- Handle
  res cooling setpoint allday4,           !- Name
  {78f798a7-fd1a-4d8d-a199-1566a7128ed6}, !- Schedule Type Limits Name
  ,                                       !- Interpolate to Timestep
  24,                                     !- Hour 1
  0,                                      !- Minute 1
  24.4444444444444;                       !- Value Until Time 1

OS:Schedule:Rule,
  {0772a6e1-bcc7-4159-be0b-37d2de7e56a7}, !- Handle
  res cooling setpoint allday rule5,      !- Name
  {0034b98b-c5d7-4ff6-898e-e202369e6433}, !- Schedule Ruleset Name
  7,                                      !- Rule Order
  {e54c164e-0a36-464a-a6e1-d69f3f6e54a1}, !- Day Schedule Name
  Yes,                                    !- Apply Sunday
  Yes,                                    !- Apply Monday
  Yes,                                    !- Apply Tuesday
  Yes,                                    !- Apply Wednesday
  Yes,                                    !- Apply Thursday
  Yes,                                    !- Apply Friday
  Yes,                                    !- Apply Saturday
  ,                                       !- Apply Holiday
  DateRange,                              !- Date Specification Type
  5,                                      !- Start Month
  1,                                      !- Start Day
  5,                                      !- End Month
  31;                                     !- End Day

OS:Schedule:Day,
  {e54c164e-0a36-464a-a6e1-d69f3f6e54a1}, !- Handle
  res cooling setpoint allday5,           !- Name
  {78f798a7-fd1a-4d8d-a199-1566a7128ed6}, !- Schedule Type Limits Name
  ,                                       !- Interpolate to Timestep
  24,                                     !- Hour 1
  0,                                      !- Minute 1
  24.4444444444444;                       !- Value Until Time 1

OS:Schedule:Rule,
  {7f1052d5-2950-4a7d-b0de-2b7649922e42}, !- Handle
  res cooling setpoint allday rule6,      !- Name
  {0034b98b-c5d7-4ff6-898e-e202369e6433}, !- Schedule Ruleset Name
  6,                                      !- Rule Order
  {7f7e6079-77dc-4ead-9e8d-90dab8d33f9b}, !- Day Schedule Name
  Yes,                                    !- Apply Sunday
  Yes,                                    !- Apply Monday
  Yes,                                    !- Apply Tuesday
  Yes,                                    !- Apply Wednesday
  Yes,                                    !- Apply Thursday
  Yes,                                    !- Apply Friday
  Yes,                                    !- Apply Saturday
  ,                                       !- Apply Holiday
  DateRange,                              !- Date Specification Type
  6,                                      !- Start Month
  1,                                      !- Start Day
  6,                                      !- End Month
  30;                                     !- End Day

OS:Schedule:Day,
  {7f7e6079-77dc-4ead-9e8d-90dab8d33f9b}, !- Handle
  res cooling setpoint allday6,           !- Name
  {78f798a7-fd1a-4d8d-a199-1566a7128ed6}, !- Schedule Type Limits Name
  ,                                       !- Interpolate to Timestep
  24,                                     !- Hour 1
  0,                                      !- Minute 1
  24.4444444444444;                       !- Value Until Time 1

OS:Schedule:Rule,
  {53ada83f-3aae-493b-b539-a36ad2ef2824}, !- Handle
  res cooling setpoint allday rule7,      !- Name
  {0034b98b-c5d7-4ff6-898e-e202369e6433}, !- Schedule Ruleset Name
  5,                                      !- Rule Order
  {831e6aa2-0e50-4b46-ad88-ceba49b0d29b}, !- Day Schedule Name
  Yes,                                    !- Apply Sunday
  Yes,                                    !- Apply Monday
  Yes,                                    !- Apply Tuesday
  Yes,                                    !- Apply Wednesday
  Yes,                                    !- Apply Thursday
  Yes,                                    !- Apply Friday
  Yes,                                    !- Apply Saturday
  ,                                       !- Apply Holiday
  DateRange,                              !- Date Specification Type
  7,                                      !- Start Month
  1,                                      !- Start Day
  7,                                      !- End Month
  31;                                     !- End Day

OS:Schedule:Day,
  {831e6aa2-0e50-4b46-ad88-ceba49b0d29b}, !- Handle
  res cooling setpoint allday7,           !- Name
  {78f798a7-fd1a-4d8d-a199-1566a7128ed6}, !- Schedule Type Limits Name
  ,                                       !- Interpolate to Timestep
  24,                                     !- Hour 1
  0,                                      !- Minute 1
  24.4444444444444;                       !- Value Until Time 1

OS:Schedule:Rule,
  {1b492e4b-e717-4895-98ba-bc5821c6c12b}, !- Handle
  res cooling setpoint allday rule8,      !- Name
  {0034b98b-c5d7-4ff6-898e-e202369e6433}, !- Schedule Ruleset Name
  4,                                      !- Rule Order
  {63b74ebd-d6b8-4c9c-800b-5f354fc38b04}, !- Day Schedule Name
  Yes,                                    !- Apply Sunday
  Yes,                                    !- Apply Monday
  Yes,                                    !- Apply Tuesday
  Yes,                                    !- Apply Wednesday
  Yes,                                    !- Apply Thursday
  Yes,                                    !- Apply Friday
  Yes,                                    !- Apply Saturday
  ,                                       !- Apply Holiday
  DateRange,                              !- Date Specification Type
  8,                                      !- Start Month
  1,                                      !- Start Day
  8,                                      !- End Month
  31;                                     !- End Day

OS:Schedule:Day,
  {63b74ebd-d6b8-4c9c-800b-5f354fc38b04}, !- Handle
  res cooling setpoint allday8,           !- Name
  {78f798a7-fd1a-4d8d-a199-1566a7128ed6}, !- Schedule Type Limits Name
  ,                                       !- Interpolate to Timestep
  24,                                     !- Hour 1
  0,                                      !- Minute 1
  24.4444444444444;                       !- Value Until Time 1

OS:Schedule:Rule,
  {db95b28b-cba9-4dc1-8955-88b70ce3eb03}, !- Handle
  res cooling setpoint allday rule9,      !- Name
  {0034b98b-c5d7-4ff6-898e-e202369e6433}, !- Schedule Ruleset Name
  3,                                      !- Rule Order
  {347f41f7-f3c9-4448-ad6b-e8fb4bf15f92}, !- Day Schedule Name
  Yes,                                    !- Apply Sunday
  Yes,                                    !- Apply Monday
  Yes,                                    !- Apply Tuesday
  Yes,                                    !- Apply Wednesday
  Yes,                                    !- Apply Thursday
  Yes,                                    !- Apply Friday
  Yes,                                    !- Apply Saturday
  ,                                       !- Apply Holiday
  DateRange,                              !- Date Specification Type
  9,                                      !- Start Month
  1,                                      !- Start Day
  9,                                      !- End Month
  30;                                     !- End Day

OS:Schedule:Day,
  {347f41f7-f3c9-4448-ad6b-e8fb4bf15f92}, !- Handle
  res cooling setpoint allday9,           !- Name
  {78f798a7-fd1a-4d8d-a199-1566a7128ed6}, !- Schedule Type Limits Name
  ,                                       !- Interpolate to Timestep
  24,                                     !- Hour 1
  0,                                      !- Minute 1
  24.4444444444444;                       !- Value Until Time 1

OS:Schedule:Rule,
  {2077c7ad-a3ca-4c14-a2d5-8553289ffba7}, !- Handle
  res cooling setpoint allday rule10,     !- Name
  {0034b98b-c5d7-4ff6-898e-e202369e6433}, !- Schedule Ruleset Name
  2,                                      !- Rule Order
  {ca6e4a93-faa3-45c2-b73b-e4c255bfec13}, !- Day Schedule Name
  Yes,                                    !- Apply Sunday
  Yes,                                    !- Apply Monday
  Yes,                                    !- Apply Tuesday
  Yes,                                    !- Apply Wednesday
  Yes,                                    !- Apply Thursday
  Yes,                                    !- Apply Friday
  Yes,                                    !- Apply Saturday
  ,                                       !- Apply Holiday
  DateRange,                              !- Date Specification Type
  10,                                     !- Start Month
  1,                                      !- Start Day
  10,                                     !- End Month
  31;                                     !- End Day

OS:Schedule:Day,
  {ca6e4a93-faa3-45c2-b73b-e4c255bfec13}, !- Handle
  res cooling setpoint allday10,          !- Name
  {78f798a7-fd1a-4d8d-a199-1566a7128ed6}, !- Schedule Type Limits Name
  ,                                       !- Interpolate to Timestep
  24,                                     !- Hour 1
  0,                                      !- Minute 1
  24.4444444444444;                       !- Value Until Time 1

OS:Schedule:Rule,
  {29a99ca6-ff42-4964-9ce7-ae6f5733288a}, !- Handle
  res cooling setpoint allday rule11,     !- Name
  {0034b98b-c5d7-4ff6-898e-e202369e6433}, !- Schedule Ruleset Name
  1,                                      !- Rule Order
  {6ccf4243-7698-4de1-8125-dfc4a49f253c}, !- Day Schedule Name
  Yes,                                    !- Apply Sunday
  Yes,                                    !- Apply Monday
  Yes,                                    !- Apply Tuesday
  Yes,                                    !- Apply Wednesday
  Yes,                                    !- Apply Thursday
  Yes,                                    !- Apply Friday
  Yes,                                    !- Apply Saturday
  ,                                       !- Apply Holiday
  DateRange,                              !- Date Specification Type
  11,                                     !- Start Month
  1,                                      !- Start Day
  11,                                     !- End Month
  30;                                     !- End Day

OS:Schedule:Day,
  {6ccf4243-7698-4de1-8125-dfc4a49f253c}, !- Handle
  res cooling setpoint allday11,          !- Name
  {78f798a7-fd1a-4d8d-a199-1566a7128ed6}, !- Schedule Type Limits Name
  ,                                       !- Interpolate to Timestep
  24,                                     !- Hour 1
  0,                                      !- Minute 1
  24.4444444444444;                       !- Value Until Time 1

OS:Schedule:Rule,
  {e9536b59-b9f2-4881-9373-a93b20b8afaf}, !- Handle
  res cooling setpoint allday rule12,     !- Name
  {0034b98b-c5d7-4ff6-898e-e202369e6433}, !- Schedule Ruleset Name
  0,                                      !- Rule Order
  {37551084-4484-40c8-8b59-cf727bb863f2}, !- Day Schedule Name
  Yes,                                    !- Apply Sunday
  Yes,                                    !- Apply Monday
  Yes,                                    !- Apply Tuesday
  Yes,                                    !- Apply Wednesday
  Yes,                                    !- Apply Thursday
  Yes,                                    !- Apply Friday
  Yes,                                    !- Apply Saturday
  ,                                       !- Apply Holiday
  DateRange,                              !- Date Specification Type
  12,                                     !- Start Month
  1,                                      !- Start Day
  12,                                     !- End Month
  31;                                     !- End Day

OS:Schedule:Day,
  {37551084-4484-40c8-8b59-cf727bb863f2}, !- Handle
  res cooling setpoint allday12,          !- Name
  {78f798a7-fd1a-4d8d-a199-1566a7128ed6}, !- Schedule Type Limits Name
  ,                                       !- Interpolate to Timestep
  24,                                     !- Hour 1
  0,                                      !- Minute 1
  24.4444444444444;                       !- Value Until Time 1

OS:Schedule:Day,
  {77e84fd6-fb96-4cff-bcbb-b324f958dfea}, !- Handle
  res cooling setpoint winter design,     !- Name
  {78f798a7-fd1a-4d8d-a199-1566a7128ed6}, !- Schedule Type Limits Name
  ,                                       !- Interpolate to Timestep
  24,                                     !- Hour 1
  0,                                      !- Minute 1
  21.1111111111111;                       !- Value Until Time 1

OS:Schedule:Day,
  {4548da64-bc20-404f-898a-ed5609663c69}, !- Handle
  res cooling setpoint summer design,     !- Name
  {78f798a7-fd1a-4d8d-a199-1566a7128ed6}, !- Schedule Type Limits Name
=======
OS:ZoneHVAC:EquipmentList,
  {15f6916d-46c1-4c4d-af13-8d89b2e6a234}, !- Handle
  Zone HVAC Equipment List 4,             !- Name
  {352752f2-1342-4e55-81bc-185c791a40e9}, !- Thermal Zone
  SequentialLoad,                         !- Load Distribution Scheme
  {228a13b3-197d-4307-abb9-1d06ea00d938}, !- Zone Equipment 1
  1,                                      !- Zone Equipment Cooling Sequence 1
  1,                                      !- Zone Equipment Heating or No-Load Sequence 1
  ,                                       !- Zone Equipment Sequential Cooling Fraction Schedule Name 1
  ;                                       !- Zone Equipment Sequential Heating Fraction Schedule Name 1

OS:Space,
  {966d7803-7101-4ca5-b8b9-d85767003c90}, !- Handle
  living space|unit 4|story 1,            !- Name
  {2616dd0c-0b5a-481c-867f-9389b6290f3f}, !- Space Type Name
  ,                                       !- Default Construction Set Name
  ,                                       !- Default Schedule Set Name
  -0,                                     !- Direction of Relative North {deg}
  0,                                      !- X Origin {m}
  0,                                      !- Y Origin {m}
  0,                                      !- Z Origin {m}
  ,                                       !- Building Story Name
  {352752f2-1342-4e55-81bc-185c791a40e9}, !- Thermal Zone Name
  ,                                       !- Part of Total Floor Area
  ,                                       !- Design Specification Outdoor Air Object Name
  {8e59ef84-03b4-4c91-a506-00a4cb75cc29}; !- Building Unit Name

OS:Surface,
  {afce07a8-9917-470b-a216-0f59befa303e}, !- Handle
  Surface 34,                             !- Name
  Wall,                                   !- Surface Type
  ,                                       !- Construction Name
  {966d7803-7101-4ca5-b8b9-d85767003c90}, !- Space Name
  Outdoors,                               !- Outside Boundary Condition
  ,                                       !- Outside Boundary Condition Object
  SunExposed,                             !- Sun Exposure
  WindExposed,                            !- Wind Exposure
  ,                                       !- View Factor to Ground
  ,                                       !- Number of Vertices
  25.8631376286792, 0, 2.4384,            !- X,Y,Z Vertex 1 {m}
  25.8631376286792, 0, 0,                 !- X,Y,Z Vertex 2 {m}
  19.3973532215094, 0, 0,                 !- X,Y,Z Vertex 3 {m}
  19.3973532215094, 0, 2.4384;            !- X,Y,Z Vertex 4 {m}

OS:Surface,
  {08bd795d-4a15-4d1f-8c5d-5067e377d72f}, !- Handle
  Surface 35,                             !- Name
  Wall,                                   !- Surface Type
  ,                                       !- Construction Name
  {966d7803-7101-4ca5-b8b9-d85767003c90}, !- Space Name
  Surface,                                !- Outside Boundary Condition
  {6beeb883-f7a5-4918-93ed-882493066ff3}, !- Outside Boundary Condition Object
  NoSun,                                  !- Sun Exposure
  NoWind,                                 !- Wind Exposure
  ,                                       !- View Factor to Ground
  ,                                       !- Number of Vertices
  19.3973532215094, 0, 2.4384,            !- X,Y,Z Vertex 1 {m}
  19.3973532215094, 0, 0,                 !- X,Y,Z Vertex 2 {m}
  19.3973532215094, -12.9315688143396, 0, !- X,Y,Z Vertex 3 {m}
  19.3973532215094, -12.9315688143396, 2.4384; !- X,Y,Z Vertex 4 {m}

OS:Surface,
  {c08331a7-482b-418e-be79-ac7ebca77a82}, !- Handle
  Surface 36,                             !- Name
  RoofCeiling,                            !- Surface Type
  ,                                       !- Construction Name
  {966d7803-7101-4ca5-b8b9-d85767003c90}, !- Space Name
  Surface,                                !- Outside Boundary Condition
  {530090e6-2b98-4eb4-9b59-aba19c051cfc}, !- Outside Boundary Condition Object
  NoSun,                                  !- Sun Exposure
  NoWind,                                 !- Wind Exposure
  ,                                       !- View Factor to Ground
  ,                                       !- Number of Vertices
  25.8631376286792, -12.9315688143396, 2.4384, !- X,Y,Z Vertex 1 {m}
  25.8631376286792, 0, 2.4384,            !- X,Y,Z Vertex 2 {m}
  19.3973532215094, 0, 2.4384,            !- X,Y,Z Vertex 3 {m}
  19.3973532215094, -12.9315688143396, 2.4384; !- X,Y,Z Vertex 4 {m}

OS:Surface,
  {f4ca3f76-ebdd-407f-ba44-21266039d4f5}, !- Handle
  Surface 37,                             !- Name
  Wall,                                   !- Surface Type
  ,                                       !- Construction Name
  {966d7803-7101-4ca5-b8b9-d85767003c90}, !- Space Name
  Outdoors,                               !- Outside Boundary Condition
  ,                                       !- Outside Boundary Condition Object
  SunExposed,                             !- Sun Exposure
  WindExposed,                            !- Wind Exposure
  ,                                       !- View Factor to Ground
  ,                                       !- Number of Vertices
  25.8631376286792, -12.9315688143396, 2.4384, !- X,Y,Z Vertex 1 {m}
  25.8631376286792, -12.9315688143396, 0, !- X,Y,Z Vertex 2 {m}
  25.8631376286792, 0, 0,                 !- X,Y,Z Vertex 3 {m}
  25.8631376286792, 0, 2.4384;            !- X,Y,Z Vertex 4 {m}

OS:Surface,
  {022c23be-adcf-418c-b46d-b4b74034e115}, !- Handle
  Surface 38,                             !- Name
  Floor,                                  !- Surface Type
  ,                                       !- Construction Name
  {966d7803-7101-4ca5-b8b9-d85767003c90}, !- Space Name
  Foundation,                             !- Outside Boundary Condition
  ,                                       !- Outside Boundary Condition Object
  NoSun,                                  !- Sun Exposure
  NoWind,                                 !- Wind Exposure
  ,                                       !- View Factor to Ground
  ,                                       !- Number of Vertices
  19.3973532215094, -12.9315688143396, 0, !- X,Y,Z Vertex 1 {m}
  19.3973532215094, 0, 0,                 !- X,Y,Z Vertex 2 {m}
  25.8631376286792, 0, 0,                 !- X,Y,Z Vertex 3 {m}
  25.8631376286792, -12.9315688143396, 0; !- X,Y,Z Vertex 4 {m}

OS:Surface,
  {2028706d-63c8-49b7-85f0-7eb14c761df9}, !- Handle
  Surface 39,                             !- Name
  Wall,                                   !- Surface Type
  ,                                       !- Construction Name
  {966d7803-7101-4ca5-b8b9-d85767003c90}, !- Space Name
  Outdoors,                               !- Outside Boundary Condition
  ,                                       !- Outside Boundary Condition Object
  SunExposed,                             !- Sun Exposure
  WindExposed,                            !- Wind Exposure
  ,                                       !- View Factor to Ground
  ,                                       !- Number of Vertices
  19.3973532215094, -12.9315688143396, 2.4384, !- X,Y,Z Vertex 1 {m}
  19.3973532215094, -12.9315688143396, 0, !- X,Y,Z Vertex 2 {m}
  25.8631376286792, -12.9315688143396, 0, !- X,Y,Z Vertex 3 {m}
  25.8631376286792, -12.9315688143396, 2.4384; !- X,Y,Z Vertex 4 {m}

OS:Surface,
  {dc5628e2-a155-4913-9f1c-d974ec285512}, !- Handle
  Surface 7,                              !- Name
  Floor,                                  !- Surface Type
  ,                                       !- Construction Name
  {8c97727f-ad8f-471e-a621-6bb3a64860ad}, !- Space Name
  Surface,                                !- Outside Boundary Condition
  {473eb666-5c8c-4a59-8786-fcd835fc1e87}, !- Outside Boundary Condition Object
  NoSun,                                  !- Sun Exposure
  NoWind,                                 !- Wind Exposure
  ,                                       !- View Factor to Ground
  ,                                       !- Number of Vertices
  6.46578440716979, 0, 2.4384,            !- X,Y,Z Vertex 1 {m}
  6.46578440716979, -12.9315688143396, 2.4384, !- X,Y,Z Vertex 2 {m}
  0, -12.9315688143396, 2.4384,           !- X,Y,Z Vertex 3 {m}
  0, 0, 2.4384;                           !- X,Y,Z Vertex 4 {m}

OS:Surface,
  {4b7d254c-5d65-4a45-a85c-018a525cf6b4}, !- Handle
  Surface 8,                              !- Name
  RoofCeiling,                            !- Surface Type
  ,                                       !- Construction Name
  {8c97727f-ad8f-471e-a621-6bb3a64860ad}, !- Space Name
  Outdoors,                               !- Outside Boundary Condition
  ,                                       !- Outside Boundary Condition Object
  SunExposed,                             !- Sun Exposure
  WindExposed,                            !- Wind Exposure
  ,                                       !- View Factor to Ground
  ,                                       !- Number of Vertices
  0, -6.46578440716979, 5.6712922035849,  !- X,Y,Z Vertex 1 {m}
  25.8631376286792, -6.46578440716979, 5.6712922035849, !- X,Y,Z Vertex 2 {m}
  25.8631376286792, 0, 2.4384,            !- X,Y,Z Vertex 3 {m}
  0, 0, 2.4384;                           !- X,Y,Z Vertex 4 {m}

OS:Surface,
  {0250595c-5797-4a30-a9de-0f8c4f670bb2}, !- Handle
  Surface 9,                              !- Name
  RoofCeiling,                            !- Surface Type
  ,                                       !- Construction Name
  {8c97727f-ad8f-471e-a621-6bb3a64860ad}, !- Space Name
  Outdoors,                               !- Outside Boundary Condition
  ,                                       !- Outside Boundary Condition Object
  SunExposed,                             !- Sun Exposure
  WindExposed,                            !- Wind Exposure
  ,                                       !- View Factor to Ground
  ,                                       !- Number of Vertices
  25.8631376286792, -6.46578440716979, 5.6712922035849, !- X,Y,Z Vertex 1 {m}
  0, -6.46578440716979, 5.6712922035849,  !- X,Y,Z Vertex 2 {m}
  0, -12.9315688143396, 2.4384,           !- X,Y,Z Vertex 3 {m}
  25.8631376286792, -12.9315688143396, 2.4384; !- X,Y,Z Vertex 4 {m}

OS:Surface,
  {024cbd04-9911-40a5-8311-23b61fdd4ae9}, !- Handle
  Surface 10,                             !- Name
  Wall,                                   !- Surface Type
  ,                                       !- Construction Name
  {8c97727f-ad8f-471e-a621-6bb3a64860ad}, !- Space Name
  Outdoors,                               !- Outside Boundary Condition
  ,                                       !- Outside Boundary Condition Object
  SunExposed,                             !- Sun Exposure
  WindExposed,                            !- Wind Exposure
  ,                                       !- View Factor to Ground
  ,                                       !- Number of Vertices
  0, -6.46578440716979, 5.6712922035849,  !- X,Y,Z Vertex 1 {m}
  0, 0, 2.4384,                           !- X,Y,Z Vertex 2 {m}
  0, -12.9315688143396, 2.4384;           !- X,Y,Z Vertex 3 {m}

OS:Surface,
  {3881008b-c96a-4925-af25-ef3307fedd23}, !- Handle
  Surface 11,                             !- Name
  Wall,                                   !- Surface Type
  ,                                       !- Construction Name
  {8c97727f-ad8f-471e-a621-6bb3a64860ad}, !- Space Name
  Outdoors,                               !- Outside Boundary Condition
  ,                                       !- Outside Boundary Condition Object
  SunExposed,                             !- Sun Exposure
  WindExposed,                            !- Wind Exposure
  ,                                       !- View Factor to Ground
  ,                                       !- Number of Vertices
  25.8631376286792, -6.46578440716979, 5.6712922035849, !- X,Y,Z Vertex 1 {m}
  25.8631376286792, -12.9315688143396, 2.4384, !- X,Y,Z Vertex 2 {m}
  25.8631376286792, 0, 2.4384;            !- X,Y,Z Vertex 3 {m}

OS:Space,
  {8c97727f-ad8f-471e-a621-6bb3a64860ad}, !- Handle
  unfinished attic space,                 !- Name
  {0faf3428-c463-4055-b725-bfeae2e77b6b}, !- Space Type Name
  ,                                       !- Default Construction Set Name
  ,                                       !- Default Schedule Set Name
  ,                                       !- Direction of Relative North {deg}
  ,                                       !- X Origin {m}
  ,                                       !- Y Origin {m}
  ,                                       !- Z Origin {m}
  ,                                       !- Building Story Name
  {55c05cff-b6a4-4a2e-a350-5f9cbc80cd27}; !- Thermal Zone Name

OS:ThermalZone,
  {55c05cff-b6a4-4a2e-a350-5f9cbc80cd27}, !- Handle
  unfinished attic zone,                  !- Name
  ,                                       !- Multiplier
  ,                                       !- Ceiling Height {m}
  ,                                       !- Volume {m3}
  ,                                       !- Floor Area {m2}
  ,                                       !- Zone Inside Convection Algorithm
  ,                                       !- Zone Outside Convection Algorithm
  ,                                       !- Zone Conditioning Equipment List Name
  {c93c5f90-a31b-4172-ad4a-54d4926d920c}, !- Zone Air Inlet Port List
  {d308960c-168a-4b99-9f22-3bd7208c7755}, !- Zone Air Exhaust Port List
  {e0af077f-ec3b-49f9-8021-954f1d0321ff}, !- Zone Air Node Name
  {1c1bb350-ef6f-4f71-bc6a-69b35a422b60}, !- Zone Return Air Port List
  ,                                       !- Primary Daylighting Control Name
  ,                                       !- Fraction of Zone Controlled by Primary Daylighting Control
  ,                                       !- Secondary Daylighting Control Name
  ,                                       !- Fraction of Zone Controlled by Secondary Daylighting Control
  ,                                       !- Illuminance Map Name
  ,                                       !- Group Rendering Name
  ,                                       !- Thermostat Name
  No;                                     !- Use Ideal Air Loads

OS:Node,
  {71d616ce-01a8-49cb-ac94-fc8bbde8918a}, !- Handle
  Node 5,                                 !- Name
  {e0af077f-ec3b-49f9-8021-954f1d0321ff}, !- Inlet Port
  ;                                       !- Outlet Port

OS:Connection,
  {e0af077f-ec3b-49f9-8021-954f1d0321ff}, !- Handle
  {f718023a-99b7-426b-9249-70678a063093}, !- Name
  {55c05cff-b6a4-4a2e-a350-5f9cbc80cd27}, !- Source Object
  11,                                     !- Outlet Port
  {71d616ce-01a8-49cb-ac94-fc8bbde8918a}, !- Target Object
  2;                                      !- Inlet Port

OS:PortList,
  {c93c5f90-a31b-4172-ad4a-54d4926d920c}, !- Handle
  {1bd95e8b-d709-4e61-aa65-f13b36413e81}, !- Name
  {55c05cff-b6a4-4a2e-a350-5f9cbc80cd27}; !- HVAC Component

OS:PortList,
  {d308960c-168a-4b99-9f22-3bd7208c7755}, !- Handle
  {48ac1fef-ff68-42fa-936d-87a132079b74}, !- Name
  {55c05cff-b6a4-4a2e-a350-5f9cbc80cd27}; !- HVAC Component

OS:PortList,
  {1c1bb350-ef6f-4f71-bc6a-69b35a422b60}, !- Handle
  {c06fedb3-50ff-4412-92db-d7d2e8a14aa4}, !- Name
  {55c05cff-b6a4-4a2e-a350-5f9cbc80cd27}; !- HVAC Component

OS:Sizing:Zone,
  {5ad2988a-d3db-44b2-80ad-07b9a9b8ea23}, !- Handle
  {55c05cff-b6a4-4a2e-a350-5f9cbc80cd27}, !- Zone or ZoneList Name
  SupplyAirTemperature,                   !- Zone Cooling Design Supply Air Temperature Input Method
  14,                                     !- Zone Cooling Design Supply Air Temperature {C}
  11.11,                                  !- Zone Cooling Design Supply Air Temperature Difference {deltaC}
  SupplyAirTemperature,                   !- Zone Heating Design Supply Air Temperature Input Method
  40,                                     !- Zone Heating Design Supply Air Temperature {C}
  11.11,                                  !- Zone Heating Design Supply Air Temperature Difference {deltaC}
  0.0085,                                 !- Zone Cooling Design Supply Air Humidity Ratio {kg-H2O/kg-air}
  0.008,                                  !- Zone Heating Design Supply Air Humidity Ratio {kg-H2O/kg-air}
  ,                                       !- Zone Heating Sizing Factor
  ,                                       !- Zone Cooling Sizing Factor
  DesignDay,                              !- Cooling Design Air Flow Method
  ,                                       !- Cooling Design Air Flow Rate {m3/s}
  ,                                       !- Cooling Minimum Air Flow per Zone Floor Area {m3/s-m2}
  ,                                       !- Cooling Minimum Air Flow {m3/s}
  ,                                       !- Cooling Minimum Air Flow Fraction
  DesignDay,                              !- Heating Design Air Flow Method
  ,                                       !- Heating Design Air Flow Rate {m3/s}
  ,                                       !- Heating Maximum Air Flow per Zone Floor Area {m3/s-m2}
  ,                                       !- Heating Maximum Air Flow {m3/s}
  ,                                       !- Heating Maximum Air Flow Fraction
  ,                                       !- Design Zone Air Distribution Effectiveness in Cooling Mode
  ,                                       !- Design Zone Air Distribution Effectiveness in Heating Mode
  No,                                     !- Account for Dedicated Outdoor Air System
  NeutralSupplyAir,                       !- Dedicated Outdoor Air System Control Strategy
  autosize,                               !- Dedicated Outdoor Air Low Setpoint Temperature for Design {C}
  autosize;                               !- Dedicated Outdoor Air High Setpoint Temperature for Design {C}

OS:ZoneHVAC:EquipmentList,
  {18e9c7a0-c066-4060-859d-c1f46fa29397}, !- Handle
  Zone HVAC Equipment List 5,             !- Name
  {55c05cff-b6a4-4a2e-a350-5f9cbc80cd27}; !- Thermal Zone

OS:SpaceType,
  {0faf3428-c463-4055-b725-bfeae2e77b6b}, !- Handle
  Space Type 2,                           !- Name
  ,                                       !- Default Construction Set Name
  ,                                       !- Default Schedule Set Name
  ,                                       !- Group Rendering Name
  ,                                       !- Design Specification Outdoor Air Object Name
  ,                                       !- Standards Template
  ,                                       !- Standards Building Type
  unfinished attic;                       !- Standards Space Type

OS:BuildingUnit,
  {79f00415-6e2e-46f5-a4fb-b81f6a13a3a0}, !- Handle
  unit 1,                                 !- Name
  ,                                       !- Rendering Color
  Residential;                            !- Building Unit Type

OS:AdditionalProperties,
  {758aac3e-eda5-4018-ae9e-ef5290701d45}, !- Handle
  {79f00415-6e2e-46f5-a4fb-b81f6a13a3a0}, !- Object Name
  Units Represented,                      !- Feature Name 1
  Integer,                                !- Feature Data Type 1
  1,                                      !- Feature Value 1
  NumberOfBedrooms,                       !- Feature Name 2
  Integer,                                !- Feature Data Type 2
  3,                                      !- Feature Value 2
  NumberOfBathrooms,                      !- Feature Name 3
  Double,                                 !- Feature Data Type 3
  2,                                      !- Feature Value 3
  NumberOfOccupants,                      !- Feature Name 4
  Double,                                 !- Feature Data Type 4
  3.3900000000000001;                     !- Feature Value 4

OS:BuildingUnit,
  {45c9ff20-67a0-46f2-9332-1d46e863e55e}, !- Handle
  unit 2,                                 !- Name
  ,                                       !- Rendering Color
  Residential;                            !- Building Unit Type

OS:AdditionalProperties,
  {73f3a9fd-ea6f-4ed2-89c5-edb6b3b4c5b4}, !- Handle
  {45c9ff20-67a0-46f2-9332-1d46e863e55e}, !- Object Name
  Units Represented,                      !- Feature Name 1
  Integer,                                !- Feature Data Type 1
  1,                                      !- Feature Value 1
  NumberOfBedrooms,                       !- Feature Name 2
  Integer,                                !- Feature Data Type 2
  3,                                      !- Feature Value 2
  NumberOfBathrooms,                      !- Feature Name 3
  Double,                                 !- Feature Data Type 3
  2,                                      !- Feature Value 3
  NumberOfOccupants,                      !- Feature Name 4
  Double,                                 !- Feature Data Type 4
  3.3900000000000001;                     !- Feature Value 4

OS:BuildingUnit,
  {a935e750-27cb-4610-9d96-40359dc7d39b}, !- Handle
  unit 3,                                 !- Name
  ,                                       !- Rendering Color
  Residential;                            !- Building Unit Type

OS:AdditionalProperties,
  {9e688b50-47bf-4bb6-b54d-5a8bb60f6399}, !- Handle
  {a935e750-27cb-4610-9d96-40359dc7d39b}, !- Object Name
  Units Represented,                      !- Feature Name 1
  Integer,                                !- Feature Data Type 1
  1,                                      !- Feature Value 1
  NumberOfBedrooms,                       !- Feature Name 2
  Integer,                                !- Feature Data Type 2
  3,                                      !- Feature Value 2
  NumberOfBathrooms,                      !- Feature Name 3
  Double,                                 !- Feature Data Type 3
  2,                                      !- Feature Value 3
  NumberOfOccupants,                      !- Feature Name 4
  Double,                                 !- Feature Data Type 4
  3.3900000000000001;                     !- Feature Value 4

OS:BuildingUnit,
  {8e59ef84-03b4-4c91-a506-00a4cb75cc29}, !- Handle
  unit 4,                                 !- Name
  ,                                       !- Rendering Color
  Residential;                            !- Building Unit Type

OS:AdditionalProperties,
  {4701ea3e-b86f-4d49-9f69-c74ab26524a9}, !- Handle
  {8e59ef84-03b4-4c91-a506-00a4cb75cc29}, !- Object Name
  Units Represented,                      !- Feature Name 1
  Integer,                                !- Feature Data Type 1
  1,                                      !- Feature Value 1
  NumberOfBedrooms,                       !- Feature Name 2
  Integer,                                !- Feature Data Type 2
  3,                                      !- Feature Value 2
  NumberOfBathrooms,                      !- Feature Name 3
  Double,                                 !- Feature Data Type 3
  2,                                      !- Feature Value 3
  NumberOfOccupants,                      !- Feature Name 4
  Double,                                 !- Feature Data Type 4
  3.3900000000000001;                     !- Feature Value 4

OS:Surface,
  {b35cccd4-41aa-40c3-9c04-f9f24b78562e}, !- Handle
  Surface 18,                             !- Name
  Floor,                                  !- Surface Type
  ,                                       !- Construction Name
  {8c97727f-ad8f-471e-a621-6bb3a64860ad}, !- Space Name
  Surface,                                !- Outside Boundary Condition
  {39232dd3-ebb4-442e-ae7d-ea64aca5cc22}, !- Outside Boundary Condition Object
  NoSun,                                  !- Sun Exposure
  NoWind,                                 !- Wind Exposure
  ,                                       !- View Factor to Ground
  ,                                       !- Number of Vertices
  19.3973532215094, 0, 2.4384,            !- X,Y,Z Vertex 1 {m}
  19.3973532215094, -12.9315688143396, 2.4384, !- X,Y,Z Vertex 2 {m}
  12.9315688143396, -12.9315688143396, 2.4384, !- X,Y,Z Vertex 3 {m}
  12.9315688143396, 0, 2.4384;            !- X,Y,Z Vertex 4 {m}

OS:Surface,
  {530090e6-2b98-4eb4-9b59-aba19c051cfc}, !- Handle
  Surface 19,                             !- Name
  Floor,                                  !- Surface Type
  ,                                       !- Construction Name
  {8c97727f-ad8f-471e-a621-6bb3a64860ad}, !- Space Name
  Surface,                                !- Outside Boundary Condition
  {c08331a7-482b-418e-be79-ac7ebca77a82}, !- Outside Boundary Condition Object
  NoSun,                                  !- Sun Exposure
  NoWind,                                 !- Wind Exposure
  ,                                       !- View Factor to Ground
  ,                                       !- Number of Vertices
  25.8631376286792, 0, 2.4384,            !- X,Y,Z Vertex 1 {m}
  25.8631376286792, -12.9315688143396, 2.4384, !- X,Y,Z Vertex 2 {m}
  19.3973532215094, -12.9315688143396, 2.4384, !- X,Y,Z Vertex 3 {m}
  19.3973532215094, 0, 2.4384;            !- X,Y,Z Vertex 4 {m}

OS:Surface,
  {d38d7d1a-f8b9-4a86-a8ec-1323fe8afb56}, !- Handle
  Surface 20,                             !- Name
  Floor,                                  !- Surface Type
  ,                                       !- Construction Name
  {8c97727f-ad8f-471e-a621-6bb3a64860ad}, !- Space Name
  Surface,                                !- Outside Boundary Condition
  {0393400e-4df4-4755-bd30-3d19803e5044}, !- Outside Boundary Condition Object
  NoSun,                                  !- Sun Exposure
  NoWind,                                 !- Wind Exposure
  ,                                       !- View Factor to Ground
  ,                                       !- Number of Vertices
  12.9315688143396, 0, 2.4384,            !- X,Y,Z Vertex 1 {m}
  12.9315688143396, -12.9315688143396, 2.4384, !- X,Y,Z Vertex 2 {m}
  6.46578440716979, -12.9315688143396, 2.4384, !- X,Y,Z Vertex 3 {m}
  6.46578440716979, 0, 2.4384;            !- X,Y,Z Vertex 4 {m}

OS:External:File,
  {e11c4b9d-3d96-4377-bfbd-05f5cb7bab6b}, !- Handle
  8760.csv,                               !- Name
  8760.csv;                               !- File Name

OS:Schedule:File,
  {af20d1f4-3baa-405e-97a7-38ff19fe542c}, !- Handle
  occupants,                              !- Name
  {67d69fb0-28ee-43f3-bc42-056cee6ce95d}, !- Schedule Type Limits Name
  {e11c4b9d-3d96-4377-bfbd-05f5cb7bab6b}, !- External File Name
  1,                                      !- Column Number
  1,                                      !- Rows to Skip at Top
  8760,                                   !- Number of Hours of Data
  ,                                       !- Column Separator
  ,                                       !- Interpolate to Timestep
  60;                                     !- Minutes per Item

OS:Schedule:Ruleset,
  {c6f1dce2-2205-4fb1-8a8a-2dd2f9bf05cb}, !- Handle
  Schedule Ruleset 1,                     !- Name
  {301d52d8-779d-412c-b35b-f2020e30a0a8}, !- Schedule Type Limits Name
  {d5ef7871-af4c-49af-b556-3b80238e0f91}; !- Default Day Schedule Name

OS:Schedule:Day,
  {d5ef7871-af4c-49af-b556-3b80238e0f91}, !- Handle
  Schedule Day 3,                         !- Name
  {301d52d8-779d-412c-b35b-f2020e30a0a8}, !- Schedule Type Limits Name
  ,                                       !- Interpolate to Timestep
  24,                                     !- Hour 1
  0,                                      !- Minute 1
  112.539290946133;                       !- Value Until Time 1

OS:People:Definition,
  {fb8650a5-80b8-47fe-b650-81b0635b79d4}, !- Handle
  res occupants|living space,             !- Name
  People,                                 !- Number of People Calculation Method
  3.39,                                   !- Number of People {people}
  ,                                       !- People per Space Floor Area {person/m2}
  ,                                       !- Space Floor Area per Person {m2/person}
  0.319734,                               !- Fraction Radiant
  0.573,                                  !- Sensible Heat Fraction
  0,                                      !- Carbon Dioxide Generation Rate {m3/s-W}
  No,                                     !- Enable ASHRAE 55 Comfort Warnings
  ZoneAveraged;                           !- Mean Radiant Temperature Calculation Type

OS:People,
  {9db62e80-14ea-41ae-b58f-9be2aca2c193}, !- Handle
  res occupants|living space,             !- Name
  {fb8650a5-80b8-47fe-b650-81b0635b79d4}, !- People Definition Name
  {11a89490-8653-4590-bbf9-9e1cc1db741b}, !- Space or SpaceType Name
  {af20d1f4-3baa-405e-97a7-38ff19fe542c}, !- Number of People Schedule Name
  {c6f1dce2-2205-4fb1-8a8a-2dd2f9bf05cb}, !- Activity Level Schedule Name
  ,                                       !- Surface Name/Angle Factor List Name
  ,                                       !- Work Efficiency Schedule Name
  ,                                       !- Clothing Insulation Schedule Name
  ,                                       !- Air Velocity Schedule Name
  1;                                      !- Multiplier

OS:ScheduleTypeLimits,
  {301d52d8-779d-412c-b35b-f2020e30a0a8}, !- Handle
  ActivityLevel,                          !- Name
  0,                                      !- Lower Limit Value
  ,                                       !- Upper Limit Value
  Continuous,                             !- Numeric Type
  ActivityLevel;                          !- Unit Type

OS:ScheduleTypeLimits,
  {67d69fb0-28ee-43f3-bc42-056cee6ce95d}, !- Handle
  Fractional,                             !- Name
  0,                                      !- Lower Limit Value
  1,                                      !- Upper Limit Value
  Continuous;                             !- Numeric Type

OS:People:Definition,
  {12a1d5f1-5084-494b-b404-aee02c15190a}, !- Handle
  res occupants|unit 2|living space|unit 2|story 1, !- Name
  People,                                 !- Number of People Calculation Method
  3.39,                                   !- Number of People {people}
  ,                                       !- People per Space Floor Area {person/m2}
  ,                                       !- Space Floor Area per Person {m2/person}
  0.319734,                               !- Fraction Radiant
  0.573,                                  !- Sensible Heat Fraction
  0,                                      !- Carbon Dioxide Generation Rate {m3/s-W}
  No,                                     !- Enable ASHRAE 55 Comfort Warnings
  ZoneAveraged;                           !- Mean Radiant Temperature Calculation Type

OS:People,
  {70424161-3a2b-40da-95d4-afd500d9f952}, !- Handle
  res occupants|unit 2|living space|unit 2|story 1, !- Name
  {12a1d5f1-5084-494b-b404-aee02c15190a}, !- People Definition Name
  {560e6f3e-2768-4a30-b8a2-aa7f402c5cc7}, !- Space or SpaceType Name
  {af20d1f4-3baa-405e-97a7-38ff19fe542c}, !- Number of People Schedule Name
  {c6f1dce2-2205-4fb1-8a8a-2dd2f9bf05cb}, !- Activity Level Schedule Name
  ,                                       !- Surface Name/Angle Factor List Name
  ,                                       !- Work Efficiency Schedule Name
  ,                                       !- Clothing Insulation Schedule Name
  ,                                       !- Air Velocity Schedule Name
  1;                                      !- Multiplier

OS:People:Definition,
  {f74654a5-0b28-41bb-93f2-a2b22085d2b9}, !- Handle
  res occupants|unit 3|living space|unit 3|story 1, !- Name
  People,                                 !- Number of People Calculation Method
  3.39,                                   !- Number of People {people}
  ,                                       !- People per Space Floor Area {person/m2}
  ,                                       !- Space Floor Area per Person {m2/person}
  0.319734,                               !- Fraction Radiant
  0.573,                                  !- Sensible Heat Fraction
  0,                                      !- Carbon Dioxide Generation Rate {m3/s-W}
  No,                                     !- Enable ASHRAE 55 Comfort Warnings
  ZoneAveraged;                           !- Mean Radiant Temperature Calculation Type

OS:People,
  {29ff2ed6-d8e4-49e5-8e9c-599c69f0c2f7}, !- Handle
  res occupants|unit 3|living space|unit 3|story 1, !- Name
  {f74654a5-0b28-41bb-93f2-a2b22085d2b9}, !- People Definition Name
  {e0b71a50-706d-45e8-9545-9c03316e65cb}, !- Space or SpaceType Name
  {af20d1f4-3baa-405e-97a7-38ff19fe542c}, !- Number of People Schedule Name
  {c6f1dce2-2205-4fb1-8a8a-2dd2f9bf05cb}, !- Activity Level Schedule Name
  ,                                       !- Surface Name/Angle Factor List Name
  ,                                       !- Work Efficiency Schedule Name
  ,                                       !- Clothing Insulation Schedule Name
  ,                                       !- Air Velocity Schedule Name
  1;                                      !- Multiplier

OS:People:Definition,
  {da16d9d2-dfbf-40a3-9d1d-7618226687a5}, !- Handle
  res occupants|unit 4|living space|unit 4|story 1, !- Name
  People,                                 !- Number of People Calculation Method
  3.39,                                   !- Number of People {people}
  ,                                       !- People per Space Floor Area {person/m2}
  ,                                       !- Space Floor Area per Person {m2/person}
  0.319734,                               !- Fraction Radiant
  0.573,                                  !- Sensible Heat Fraction
  0,                                      !- Carbon Dioxide Generation Rate {m3/s-W}
  No,                                     !- Enable ASHRAE 55 Comfort Warnings
  ZoneAveraged;                           !- Mean Radiant Temperature Calculation Type

OS:People,
  {eae38cc9-00c6-4f8b-8d26-6864f178dd03}, !- Handle
  res occupants|unit 4|living space|unit 4|story 1, !- Name
  {da16d9d2-dfbf-40a3-9d1d-7618226687a5}, !- People Definition Name
  {966d7803-7101-4ca5-b8b9-d85767003c90}, !- Space or SpaceType Name
  {af20d1f4-3baa-405e-97a7-38ff19fe542c}, !- Number of People Schedule Name
  {c6f1dce2-2205-4fb1-8a8a-2dd2f9bf05cb}, !- Activity Level Schedule Name
  ,                                       !- Surface Name/Angle Factor List Name
  ,                                       !- Work Efficiency Schedule Name
  ,                                       !- Clothing Insulation Schedule Name
  ,                                       !- Air Velocity Schedule Name
  1;                                      !- Multiplier

OS:Curve:Biquadratic,
  {04e944fb-7d57-4bb6-b5be-65a8e55810b8}, !- Handle
  ConstantBiquadratic,                    !- Name
  1,                                      !- Coefficient1 Constant
  0,                                      !- Coefficient2 x
  0,                                      !- Coefficient3 x**2
  0,                                      !- Coefficient4 y
  0,                                      !- Coefficient5 y**2
  0,                                      !- Coefficient6 x*y
  -100,                                   !- Minimum Value of x
  100,                                    !- Maximum Value of x
  -100,                                   !- Minimum Value of y
  100;                                    !- Maximum Value of y

OS:Curve:Biquadratic,
  {832fd6b2-79f9-437f-b99c-6e13e0dbac5b}, !- Handle
  Cool-Cap-fT1,                           !- Name
  1.550902001,                            !- Coefficient1 Constant
  -0.0750500892,                          !- Coefficient2 x
  0.00309713544,                          !- Coefficient3 x**2
  0.00240111,                             !- Coefficient4 y
  -5.0544e-005,                           !- Coefficient5 y**2
  -0.00042728148,                         !- Coefficient6 x*y
  13.88,                                  !- Minimum Value of x
  23.88,                                  !- Maximum Value of x
  18.33,                                  !- Minimum Value of y
  51.66;                                  !- Maximum Value of y

OS:Curve:Biquadratic,
  {0403cca1-f2d2-46f1-a807-0f7f8c40935a}, !- Handle
  Cool-EIR-fT1,                           !- Name
  -0.304282997000001,                     !- Coefficient1 Constant
  0.1180477062,                           !- Coefficient2 x
  -0.00342466704,                         !- Coefficient3 x**2
  -0.0062619138,                          !- Coefficient4 y
  0.00069542712,                          !- Coefficient5 y**2
  -0.00046997496,                         !- Coefficient6 x*y
  13.88,                                  !- Minimum Value of x
  23.88,                                  !- Maximum Value of x
  18.33,                                  !- Minimum Value of y
  51.66;                                  !- Maximum Value of y

OS:Curve:Quadratic,
  {c3917b3a-0b91-4dba-8983-6a58dd0d5216}, !- Handle
  Cool-PLF-fPLR1,                         !- Name
  0.93,                                   !- Coefficient1 Constant
  0.07,                                   !- Coefficient2 x
  0,                                      !- Coefficient3 x**2
  0,                                      !- Minimum Value of x
  1,                                      !- Maximum Value of x
  0.7,                                    !- Minimum Curve Output
  1;                                      !- Maximum Curve Output

OS:Curve:Quadratic,
  {b5e32041-fee1-4b2c-b960-5eeecad4037c}, !- Handle
  Cool-Cap-fFF1,                          !- Name
  0.718605468,                            !- Coefficient1 Constant
  0.410099989,                            !- Coefficient2 x
  -0.128705457,                           !- Coefficient3 x**2
  0,                                      !- Minimum Value of x
  2,                                      !- Maximum Value of x
  0,                                      !- Minimum Curve Output
  2;                                      !- Maximum Curve Output

OS:Curve:Quadratic,
  {21a82bcf-dcd9-4e1a-9787-9ce6f827e44d}, !- Handle
  Cool-EIR-fFF1,                          !- Name
  1.32299905,                             !- Coefficient1 Constant
  -0.477711207,                           !- Coefficient2 x
  0.154712157,                            !- Coefficient3 x**2
  0,                                      !- Minimum Value of x
  2,                                      !- Maximum Value of x
  0,                                      !- Minimum Curve Output
  2;                                      !- Maximum Curve Output

OS:Schedule:Constant,
  {f4876333-9cb4-4db2-ae72-35324c79d5e6}, !- Handle
  Always On Discrete,                     !- Name
  {2b52dee3-ae13-45c6-84e1-922c4df81bd8}, !- Schedule Type Limits Name
  1;                                      !- Value

OS:ScheduleTypeLimits,
  {2b52dee3-ae13-45c6-84e1-922c4df81bd8}, !- Handle
  OnOff,                                  !- Name
  0,                                      !- Lower Limit Value
  1,                                      !- Upper Limit Value
  Discrete,                               !- Numeric Type
  Availability;                           !- Unit Type

OS:Coil:Cooling:DX:SingleSpeed,
  {daa4a712-e15f-4371-8926-4ff986d832ae}, !- Handle
  res ac cooling coil,                    !- Name
  {f4876333-9cb4-4db2-ae72-35324c79d5e6}, !- Availability Schedule Name
  autosize,                               !- Rated Total Cooling Capacity {W}
  0.740402528813699,                      !- Rated Sensible Heat Ratio
  3.9505446283126,                        !- Rated COP {W/W}
  autosize,                               !- Rated Air Flow Rate {m3/s}
  773.3912012006,                         !- Rated Evaporator Fan Power Per Volume Flow Rate {W/(m3/s)}
  ,                                       !- Air Inlet Node Name
  ,                                       !- Air Outlet Node Name
  {832fd6b2-79f9-437f-b99c-6e13e0dbac5b}, !- Total Cooling Capacity Function of Temperature Curve Name
  {b5e32041-fee1-4b2c-b960-5eeecad4037c}, !- Total Cooling Capacity Function of Flow Fraction Curve Name
  {0403cca1-f2d2-46f1-a807-0f7f8c40935a}, !- Energy Input Ratio Function of Temperature Curve Name
  {21a82bcf-dcd9-4e1a-9787-9ce6f827e44d}, !- Energy Input Ratio Function of Flow Fraction Curve Name
  {c3917b3a-0b91-4dba-8983-6a58dd0d5216}, !- Part Load Fraction Correlation Curve Name
  1000,                                   !- Nominal Time for Condensate Removal to Begin {s}
  1.5,                                    !- Ratio of Initial Moisture Evaporation Rate and Steady State Latent Capacity {dimensionless}
  3,                                      !- Maximum Cycling Rate {cycles/hr}
  45,                                     !- Latent Capacity Time Constant {s}
  ,                                       !- Condenser Air Inlet Node Name
  AirCooled,                              !- Condenser Type
  0,                                      !- Evaporative Condenser Effectiveness {dimensionless}
  Autosize,                               !- Evaporative Condenser Air Flow Rate {m3/s}
  Autosize,                               !- Evaporative Condenser Pump Rated Power Consumption {W}
  0,                                      !- Crankcase Heater Capacity {W}
  12.7777777777778,                       !- Maximum Outdoor Dry-Bulb Temperature for Crankcase Heater Operation {C}
  ,                                       !- Supply Water Storage Tank Name
  ,                                       !- Condensate Collection Water Storage Tank Name
  0,                                      !- Basin Heater Capacity {W/K}
  10,                                     !- Basin Heater Setpoint Temperature {C}
  ;                                       !- Basin Heater Operating Schedule Name

OS:Fan:OnOff,
  {f25b49da-4ef7-46d5-9311-d1538e72efb0}, !- Handle
  res ac clg supply fan,                  !- Name
  {f4876333-9cb4-4db2-ae72-35324c79d5e6}, !- Availability Schedule Name
  0.75,                                   !- Fan Total Efficiency
  794.580001233493,                       !- Pressure Rise {Pa}
  autosize,                               !- Maximum Flow Rate {m3/s}
  1,                                      !- Motor Efficiency
  1,                                      !- Motor In Airstream Fraction
  ,                                       !- Air Inlet Node Name
  ,                                       !- Air Outlet Node Name
  {9881d6e4-fa28-439d-9e8f-d16d91af4e18}, !- Fan Power Ratio Function of Speed Ratio Curve Name
  {2db21b9b-342a-4469-957c-3edc5ccf5b9f}, !- Fan Efficiency Ratio Function of Speed Ratio Curve Name
  res ac clg supply fan;                  !- End-Use Subcategory

OS:Curve:Exponent,
  {9881d6e4-fa28-439d-9e8f-d16d91af4e18}, !- Handle
  Fan On Off Power Curve,                 !- Name
  1,                                      !- Coefficient1 Constant
  0,                                      !- Coefficient2 Constant
  0,                                      !- Coefficient3 Constant
  0,                                      !- Minimum Value of x
  1,                                      !- Maximum Value of x
  ,                                       !- Minimum Curve Output
  ,                                       !- Maximum Curve Output
  ,                                       !- Input Unit Type for X
  ;                                       !- Output Unit Type

OS:Curve:Cubic,
  {2db21b9b-342a-4469-957c-3edc5ccf5b9f}, !- Handle
  Fan On Off Efficiency Curve,            !- Name
  1,                                      !- Coefficient1 Constant
  0,                                      !- Coefficient2 x
  0,                                      !- Coefficient3 x**2
  0,                                      !- Coefficient4 x**3
  0,                                      !- Minimum Value of x
  1;                                      !- Maximum Value of x

OS:AirLoopHVAC:UnitarySystem,
  {b2e898a2-2014-4887-9464-a16cdcfbedfb}, !- Handle
  res ac unitary system,                  !- Name
  Load,                                   !- Control Type
  {cd1ef3d9-14df-42c2-9f1b-e6f2121a3326}, !- Controlling Zone or Thermostat Location
  None,                                   !- Dehumidification Control Type
  {f4876333-9cb4-4db2-ae72-35324c79d5e6}, !- Availability Schedule Name
  {1f511cd6-135b-4210-990f-635dd5de2ab2}, !- Air Inlet Node Name
  {75c8e6ea-0415-4025-8b77-91e659aac955}, !- Air Outlet Node Name
  {f25b49da-4ef7-46d5-9311-d1538e72efb0}, !- Supply Fan Name
  BlowThrough,                            !- Fan Placement
  {d14532b0-a753-4f42-9e42-61ec017f4b2c}, !- Supply Air Fan Operating Mode Schedule Name
  ,                                       !- Heating Coil Name
  1,                                      !- DX Heating Coil Sizing Ratio
  {daa4a712-e15f-4371-8926-4ff986d832ae}, !- Cooling Coil Name
  No,                                     !- Use DOAS DX Cooling Coil
  2,                                      !- DOAS DX Cooling Coil Leaving Minimum Air Temperature {C}
  SensibleOnlyLoadControl,                !- Latent Load Control
  ,                                       !- Supplemental Heating Coil Name
  ,                                       !- Supply Air Flow Rate Method During Cooling Operation
  autosize,                               !- Supply Air Flow Rate During Cooling Operation {m3/s}
  ,                                       !- Supply Air Flow Rate Per Floor Area During Cooling Operation {m3/s-m2}
  ,                                       !- Fraction of Autosized Design Cooling Supply Air Flow Rate
  ,                                       !- Design Supply Air Flow Rate Per Unit of Capacity During Cooling Operation {m3/s-W}
  ,                                       !- Supply Air Flow Rate Method During Heating Operation
  0,                                      !- Supply Air Flow Rate During Heating Operation {m3/s}
  ,                                       !- Supply Air Flow Rate Per Floor Area during Heating Operation {m3/s-m2}
  ,                                       !- Fraction of Autosized Design Heating Supply Air Flow Rate
  ,                                       !- Design Supply Air Flow Rate Per Unit of Capacity During Heating Operation {m3/s-W}
  ,                                       !- Supply Air Flow Rate Method When No Cooling or Heating is Required
  0,                                      !- Supply Air Flow Rate When No Cooling or Heating is Required {m3/s}
  ,                                       !- Supply Air Flow Rate Per Floor Area When No Cooling or Heating is Required {m3/s-m2}
  ,                                       !- Fraction of Autosized Design Cooling Supply Air Flow Rate When No Cooling or Heating is Required
  ,                                       !- Fraction of Autosized Design Heating Supply Air Flow Rate When No Cooling or Heating is Required
  ,                                       !- Design Supply Air Flow Rate Per Unit of Capacity During Cooling Operation When No Cooling or Heating is Required {m3/s-W}
  ,                                       !- Design Supply Air Flow Rate Per Unit of Capacity During Heating Operation When No Cooling or Heating is Required {m3/s-W}
  48.8888888888889,                       !- Maximum Supply Air Temperature {C}
  21,                                     !- Maximum Outdoor Dry-Bulb Temperature for Supplemental Heater Operation {C}
  ,                                       !- Outdoor Dry-Bulb Temperature Sensor Node Name
  2.5,                                    !- Maximum Cycling Rate {cycles/hr}
  60,                                     !- Heat Pump Time Constant {s}
  0.01,                                   !- Fraction of On-Cycle Power Use
  60,                                     !- Heat Pump Fan Delay Time {s}
  0,                                      !- Ancilliary On-Cycle Electric Power {W}
  0;                                      !- Ancilliary Off-Cycle Electric Power {W}

OS:Schedule:Constant,
  {d14532b0-a753-4f42-9e42-61ec017f4b2c}, !- Handle
  Always Off Discrete,                    !- Name
  {966b35f3-2141-4686-83d1-57f819c0f466}, !- Schedule Type Limits Name
  0;                                      !- Value

OS:ScheduleTypeLimits,
  {966b35f3-2141-4686-83d1-57f819c0f466}, !- Handle
  OnOff 1,                                !- Name
  0,                                      !- Lower Limit Value
  1,                                      !- Upper Limit Value
  Discrete,                               !- Numeric Type
  Availability;                           !- Unit Type

OS:AirLoopHVAC,
  {84bd7412-e321-447e-be0e-089a38538a9c}, !- Handle
  res ac asys,                            !- Name
  ,                                       !- Controller List Name
  {f4876333-9cb4-4db2-ae72-35324c79d5e6}, !- Availability Schedule
  {fbe00604-e440-493c-a2cf-88b25f51cbdc}, !- Availability Manager List Name
  AutoSize,                               !- Design Supply Air Flow Rate {m3/s}
  ,                                       !- Branch List Name
  ,                                       !- Connector List Name
  {a61f4eea-34a3-43f0-afac-0a8ca3fb265f}, !- Supply Side Inlet Node Name
  {020c379e-e92c-4a80-b7ba-f5c39adaadba}, !- Demand Side Outlet Node Name
  {dd2242d9-b5f5-43b4-8fc2-8a89a92f67cf}, !- Demand Side Inlet Node A
  {1856ab8f-1ce3-427a-84e4-d69192bc9ec5}, !- Supply Side Outlet Node A
  ,                                       !- Demand Side Inlet Node B
  ,                                       !- Supply Side Outlet Node B
  ,                                       !- Return Air Bypass Flow Temperature Setpoint Schedule Name
  {fb0531ca-f0cb-4a62-8594-ed28b144465b}, !- Demand Mixer Name
  {c05ac649-b760-4a6a-9728-289258f7c5a6}, !- Demand Splitter A Name
  ,                                       !- Demand Splitter B Name
  ;                                       !- Supply Splitter Name

OS:Node,
  {9f7dc5e4-1cad-43cb-897a-7c081a783f0c}, !- Handle
  Node 6,                                 !- Name
  {a61f4eea-34a3-43f0-afac-0a8ca3fb265f}, !- Inlet Port
  {1f511cd6-135b-4210-990f-635dd5de2ab2}; !- Outlet Port

OS:Node,
  {15077614-0505-41e7-bdc3-e45bd015f953}, !- Handle
  Node 7,                                 !- Name
  {75c8e6ea-0415-4025-8b77-91e659aac955}, !- Inlet Port
  {1856ab8f-1ce3-427a-84e4-d69192bc9ec5}; !- Outlet Port

OS:Connection,
  {a61f4eea-34a3-43f0-afac-0a8ca3fb265f}, !- Handle
  {029c9213-bd4f-43f8-8e44-05b1dbe052df}, !- Name
  {84bd7412-e321-447e-be0e-089a38538a9c}, !- Source Object
  8,                                      !- Outlet Port
  {9f7dc5e4-1cad-43cb-897a-7c081a783f0c}, !- Target Object
  2;                                      !- Inlet Port

OS:Connection,
  {1856ab8f-1ce3-427a-84e4-d69192bc9ec5}, !- Handle
  {3885879d-622d-45fe-97ee-41c7848389b2}, !- Name
  {15077614-0505-41e7-bdc3-e45bd015f953}, !- Source Object
  3,                                      !- Outlet Port
  {84bd7412-e321-447e-be0e-089a38538a9c}, !- Target Object
  11;                                     !- Inlet Port

OS:Node,
  {40b39fa9-251b-4aa1-a5e7-d2e85cc0db1e}, !- Handle
  Node 8,                                 !- Name
  {dd2242d9-b5f5-43b4-8fc2-8a89a92f67cf}, !- Inlet Port
  {5304f2d1-4c76-4b2a-9ed0-15bf96ed6845}; !- Outlet Port

OS:Node,
  {6b8c8c6c-87de-4059-a329-67fb238f9476}, !- Handle
  Node 9,                                 !- Name
  {fa9c5773-33d3-4c93-932f-cc9136fc534a}, !- Inlet Port
  {020c379e-e92c-4a80-b7ba-f5c39adaadba}; !- Outlet Port

OS:Node,
  {8c2ad006-48c4-46d5-b50e-de9d3ba43006}, !- Handle
  Node 10,                                !- Name
  {74e581c9-de11-4e6c-bfb9-e4407faac3cf}, !- Inlet Port
  {2e18321f-335f-469d-b442-ad5682432dae}; !- Outlet Port

OS:Connection,
  {dd2242d9-b5f5-43b4-8fc2-8a89a92f67cf}, !- Handle
  {80ffe537-adc4-4d4d-92c9-9463a55de740}, !- Name
  {84bd7412-e321-447e-be0e-089a38538a9c}, !- Source Object
  10,                                     !- Outlet Port
  {40b39fa9-251b-4aa1-a5e7-d2e85cc0db1e}, !- Target Object
  2;                                      !- Inlet Port

OS:Connection,
  {020c379e-e92c-4a80-b7ba-f5c39adaadba}, !- Handle
  {6d80e16e-7c3c-4c77-9c80-c455ac9c896d}, !- Name
  {6b8c8c6c-87de-4059-a329-67fb238f9476}, !- Source Object
  3,                                      !- Outlet Port
  {84bd7412-e321-447e-be0e-089a38538a9c}, !- Target Object
  9;                                      !- Inlet Port

OS:AirLoopHVAC:ZoneSplitter,
  {c05ac649-b760-4a6a-9728-289258f7c5a6}, !- Handle
  res ac zone splitter,                   !- Name
  {5304f2d1-4c76-4b2a-9ed0-15bf96ed6845}, !- Inlet Node Name
  {4343e711-0204-485b-a508-71c1adef33a8}; !- Outlet Node Name 1

OS:AirLoopHVAC:ZoneMixer,
  {fb0531ca-f0cb-4a62-8594-ed28b144465b}, !- Handle
  res ac zone mixer,                      !- Name
  {fa9c5773-33d3-4c93-932f-cc9136fc534a}, !- Outlet Node Name
  {1bcd2af6-3404-4a2d-915c-66c59b96da51}; !- Inlet Node Name 1

OS:Connection,
  {5304f2d1-4c76-4b2a-9ed0-15bf96ed6845}, !- Handle
  {3fb376c9-f7dc-47db-8a42-6b7d15972235}, !- Name
  {40b39fa9-251b-4aa1-a5e7-d2e85cc0db1e}, !- Source Object
  3,                                      !- Outlet Port
  {c05ac649-b760-4a6a-9728-289258f7c5a6}, !- Target Object
  2;                                      !- Inlet Port

OS:Connection,
  {fa9c5773-33d3-4c93-932f-cc9136fc534a}, !- Handle
  {1b14d251-a57b-4ab1-8aeb-c5c0d548b280}, !- Name
  {fb0531ca-f0cb-4a62-8594-ed28b144465b}, !- Source Object
  2,                                      !- Outlet Port
  {6b8c8c6c-87de-4059-a329-67fb238f9476}, !- Target Object
  2;                                      !- Inlet Port

OS:Sizing:System,
  {cdb9bd64-0125-4c97-ad6c-9063e61ba93f}, !- Handle
  {84bd7412-e321-447e-be0e-089a38538a9c}, !- AirLoop Name
  Sensible,                               !- Type of Load to Size On
  Autosize,                               !- Design Outdoor Air Flow Rate {m3/s}
  0.3,                                    !- Central Heating Maximum System Air Flow Ratio
  7,                                      !- Preheat Design Temperature {C}
  0.008,                                  !- Preheat Design Humidity Ratio {kg-H2O/kg-Air}
  12.8,                                   !- Precool Design Temperature {C}
  0.008,                                  !- Precool Design Humidity Ratio {kg-H2O/kg-Air}
  12.8,                                   !- Central Cooling Design Supply Air Temperature {C}
  16.7,                                   !- Central Heating Design Supply Air Temperature {C}
  NonCoincident,                          !- Sizing Option
  Yes,                                    !- 100% Outdoor Air in Cooling
  Yes,                                    !- 100% Outdoor Air in Heating
  0.0085,                                 !- Central Cooling Design Supply Air Humidity Ratio {kg-H2O/kg-Air}
  0.008,                                  !- Central Heating Design Supply Air Humidity Ratio {kg-H2O/kg-Air}
  DesignDay,                              !- Cooling Design Air Flow Method
  0,                                      !- Cooling Design Air Flow Rate {m3/s}
  DesignDay,                              !- Heating Design Air Flow Method
  0,                                      !- Heating Design Air Flow Rate {m3/s}
  ZoneSum,                                !- System Outdoor Air Method
  1,                                      !- Zone Maximum Outdoor Air Fraction {dimensionless}
  0.0099676501,                           !- Cooling Supply Air Flow Rate Per Floor Area {m3/s-m2}
  1,                                      !- Cooling Fraction of Autosized Cooling Supply Air Flow Rate
  3.9475456e-005,                         !- Cooling Supply Air Flow Rate Per Unit Cooling Capacity {m3/s-W}
  0.0099676501,                           !- Heating Supply Air Flow Rate Per Floor Area {m3/s-m2}
  1,                                      !- Heating Fraction of Autosized Heating Supply Air Flow Rate
  1,                                      !- Heating Fraction of Autosized Cooling Supply Air Flow Rate
  3.1588213e-005,                         !- Heating Supply Air Flow Rate Per Unit Heating Capacity {m3/s-W}
  CoolingDesignCapacity,                  !- Cooling Design Capacity Method
  autosize,                               !- Cooling Design Capacity {W}
  234.7,                                  !- Cooling Design Capacity Per Floor Area {W/m2}
  1,                                      !- Fraction of Autosized Cooling Design Capacity
  HeatingDesignCapacity,                  !- Heating Design Capacity Method
  autosize,                               !- Heating Design Capacity {W}
  157,                                    !- Heating Design Capacity Per Floor Area {W/m2}
  1,                                      !- Fraction of Autosized Heating Design Capacity
  OnOff;                                  !- Central Cooling Capacity Control Method

OS:AvailabilityManagerAssignmentList,
  {fbe00604-e440-493c-a2cf-88b25f51cbdc}, !- Handle
  Air Loop HVAC 1 AvailabilityManagerAssignmentList; !- Name

OS:Connection,
  {1f511cd6-135b-4210-990f-635dd5de2ab2}, !- Handle
  {1a9ee9b0-94a6-49ff-a1ff-f27ddec27509}, !- Name
  {9f7dc5e4-1cad-43cb-897a-7c081a783f0c}, !- Source Object
  3,                                      !- Outlet Port
  {b2e898a2-2014-4887-9464-a16cdcfbedfb}, !- Target Object
  6;                                      !- Inlet Port

OS:Connection,
  {75c8e6ea-0415-4025-8b77-91e659aac955}, !- Handle
  {3eed392f-488a-4db8-8873-8b48d6952594}, !- Name
  {b2e898a2-2014-4887-9464-a16cdcfbedfb}, !- Source Object
  7,                                      !- Outlet Port
  {15077614-0505-41e7-bdc3-e45bd015f953}, !- Target Object
  2;                                      !- Inlet Port

OS:AirTerminal:SingleDuct:ConstantVolume:NoReheat,
  {5adddabb-ffd1-4b42-b4fe-d80d45aa2f62}, !- Handle
  res ac living zone direct air,          !- Name
  {f4876333-9cb4-4db2-ae72-35324c79d5e6}, !- Availability Schedule Name
  {45a78a37-05c3-4132-8880-3c7345ca1273}, !- Air Inlet Node Name
  {74e581c9-de11-4e6c-bfb9-e4407faac3cf}, !- Air Outlet Node Name
  AutoSize;                               !- Maximum Air Flow Rate {m3/s}

OS:Node,
  {41e5552c-d54c-4cf1-a5b4-a7fd9620798f}, !- Handle
  Node 11,                                !- Name
  {c8608159-0037-4258-9918-c74257623434}, !- Inlet Port
  {1bcd2af6-3404-4a2d-915c-66c59b96da51}; !- Outlet Port

OS:Connection,
  {2e18321f-335f-469d-b442-ad5682432dae}, !- Handle
  {2983749a-5461-46e3-bffa-e0cbf47a4253}, !- Name
  {8c2ad006-48c4-46d5-b50e-de9d3ba43006}, !- Source Object
  3,                                      !- Outlet Port
  {305cbc7d-5572-4947-b8de-d0e9a9be4b78}, !- Target Object
  3;                                      !- Inlet Port

OS:Connection,
  {c8608159-0037-4258-9918-c74257623434}, !- Handle
  {effe657b-ae29-4b17-a137-a9b5ab4c333f}, !- Name
  {94e5d033-9769-4a4d-ab07-b977bf57bc93}, !- Source Object
  3,                                      !- Outlet Port
  {41e5552c-d54c-4cf1-a5b4-a7fd9620798f}, !- Target Object
  2;                                      !- Inlet Port

OS:Connection,
  {1bcd2af6-3404-4a2d-915c-66c59b96da51}, !- Handle
  {8453aa64-76e3-4a4e-b291-c29986340acf}, !- Name
  {41e5552c-d54c-4cf1-a5b4-a7fd9620798f}, !- Source Object
  3,                                      !- Outlet Port
  {fb0531ca-f0cb-4a62-8594-ed28b144465b}, !- Target Object
  3;                                      !- Inlet Port

OS:Node,
  {4282338f-94c0-47f3-bd36-22685b900312}, !- Handle
  Node 12,                                !- Name
  {4343e711-0204-485b-a508-71c1adef33a8}, !- Inlet Port
  {45a78a37-05c3-4132-8880-3c7345ca1273}; !- Outlet Port

OS:Connection,
  {4343e711-0204-485b-a508-71c1adef33a8}, !- Handle
  {9956f5e1-a052-486e-ba31-4e438f92cdf3}, !- Name
  {c05ac649-b760-4a6a-9728-289258f7c5a6}, !- Source Object
  3,                                      !- Outlet Port
  {4282338f-94c0-47f3-bd36-22685b900312}, !- Target Object
  2;                                      !- Inlet Port

OS:Connection,
  {45a78a37-05c3-4132-8880-3c7345ca1273}, !- Handle
  {16e0deaf-b3a1-487d-8e7d-344e6fd3850f}, !- Name
  {4282338f-94c0-47f3-bd36-22685b900312}, !- Source Object
  3,                                      !- Outlet Port
  {5adddabb-ffd1-4b42-b4fe-d80d45aa2f62}, !- Target Object
  3;                                      !- Inlet Port

OS:Connection,
  {74e581c9-de11-4e6c-bfb9-e4407faac3cf}, !- Handle
  {753fdee6-4d12-4696-908b-fe0040a28047}, !- Name
  {5adddabb-ffd1-4b42-b4fe-d80d45aa2f62}, !- Source Object
  4,                                      !- Outlet Port
  {8c2ad006-48c4-46d5-b50e-de9d3ba43006}, !- Target Object
  2;                                      !- Inlet Port

OS:AdditionalProperties,
  {dbaaf677-094c-4a54-bb64-66dee5608b61}, !- Handle
  {b2e898a2-2014-4887-9464-a16cdcfbedfb}, !- Object Name
  SizingInfoHVACCapacityDerateFactorEER,  !- Feature Name 1
  String,                                 !- Feature Data Type 1
  1.0&#441.0&#441.0&#441.0&#441.0,        !- Feature Value 1
  SizingInfoHVACRatedCFMperTonCooling,    !- Feature Name 2
  String,                                 !- Feature Data Type 2
  386.1,                                  !- Feature Value 2
  SizingInfoHVACFracCoolLoadServed,       !- Feature Name 3
  Double,                                 !- Feature Data Type 3
  1;                                      !- Feature Value 3

OS:Curve:Biquadratic,
  {eff0d24d-ea3e-45a2-96f0-e0eea230da5d}, !- Handle
  ConstantBiquadratic 1,                  !- Name
  1,                                      !- Coefficient1 Constant
  0,                                      !- Coefficient2 x
  0,                                      !- Coefficient3 x**2
  0,                                      !- Coefficient4 y
  0,                                      !- Coefficient5 y**2
  0,                                      !- Coefficient6 x*y
  -100,                                   !- Minimum Value of x
  100,                                    !- Maximum Value of x
  -100,                                   !- Minimum Value of y
  100;                                    !- Maximum Value of y

OS:Curve:Biquadratic,
  {4e324be2-121f-46bf-9f7d-b584f6178314}, !- Handle
  Cool-Cap-fT1 1,                         !- Name
  1.550902001,                            !- Coefficient1 Constant
  -0.0750500892,                          !- Coefficient2 x
  0.00309713544,                          !- Coefficient3 x**2
  0.00240111,                             !- Coefficient4 y
  -5.0544e-005,                           !- Coefficient5 y**2
  -0.00042728148,                         !- Coefficient6 x*y
  13.88,                                  !- Minimum Value of x
  23.88,                                  !- Maximum Value of x
  18.33,                                  !- Minimum Value of y
  51.66;                                  !- Maximum Value of y

OS:Curve:Biquadratic,
  {54103a92-31bd-437f-af00-b056766e6c5f}, !- Handle
  Cool-EIR-fT1 1,                         !- Name
  -0.304282997000001,                     !- Coefficient1 Constant
  0.1180477062,                           !- Coefficient2 x
  -0.00342466704,                         !- Coefficient3 x**2
  -0.0062619138,                          !- Coefficient4 y
  0.00069542712,                          !- Coefficient5 y**2
  -0.00046997496,                         !- Coefficient6 x*y
  13.88,                                  !- Minimum Value of x
  23.88,                                  !- Maximum Value of x
  18.33,                                  !- Minimum Value of y
  51.66;                                  !- Maximum Value of y

OS:Curve:Quadratic,
  {4861f4c3-7029-410c-a0b3-f84763d51d14}, !- Handle
  Cool-PLF-fPLR1 1,                       !- Name
  0.93,                                   !- Coefficient1 Constant
  0.07,                                   !- Coefficient2 x
  0,                                      !- Coefficient3 x**2
  0,                                      !- Minimum Value of x
  1,                                      !- Maximum Value of x
  0.7,                                    !- Minimum Curve Output
  1;                                      !- Maximum Curve Output

OS:Curve:Quadratic,
  {0a882ba5-63a0-40a1-b4a5-0a84e11a1cb6}, !- Handle
  Cool-Cap-fFF1 1,                        !- Name
  0.718605468,                            !- Coefficient1 Constant
  0.410099989,                            !- Coefficient2 x
  -0.128705457,                           !- Coefficient3 x**2
  0,                                      !- Minimum Value of x
  2,                                      !- Maximum Value of x
  0,                                      !- Minimum Curve Output
  2;                                      !- Maximum Curve Output

OS:Curve:Quadratic,
  {fdb18179-b857-470a-ae73-eebbb52aeef4}, !- Handle
  Cool-EIR-fFF1 1,                        !- Name
  1.32299905,                             !- Coefficient1 Constant
  -0.477711207,                           !- Coefficient2 x
  0.154712157,                            !- Coefficient3 x**2
  0,                                      !- Minimum Value of x
  2,                                      !- Maximum Value of x
  0,                                      !- Minimum Curve Output
  2;                                      !- Maximum Curve Output

OS:Coil:Cooling:DX:SingleSpeed,
  {46625300-04aa-4260-8193-fdcd87bdc32d}, !- Handle
  res ac|unit 2 cooling coil,             !- Name
  {f4876333-9cb4-4db2-ae72-35324c79d5e6}, !- Availability Schedule Name
  autosize,                               !- Rated Total Cooling Capacity {W}
  0.740402528813699,                      !- Rated Sensible Heat Ratio
  3.9505446283126,                        !- Rated COP {W/W}
  autosize,                               !- Rated Air Flow Rate {m3/s}
  773.3912012006,                         !- Rated Evaporator Fan Power Per Volume Flow Rate {W/(m3/s)}
  ,                                       !- Air Inlet Node Name
  ,                                       !- Air Outlet Node Name
  {4e324be2-121f-46bf-9f7d-b584f6178314}, !- Total Cooling Capacity Function of Temperature Curve Name
  {0a882ba5-63a0-40a1-b4a5-0a84e11a1cb6}, !- Total Cooling Capacity Function of Flow Fraction Curve Name
  {54103a92-31bd-437f-af00-b056766e6c5f}, !- Energy Input Ratio Function of Temperature Curve Name
  {fdb18179-b857-470a-ae73-eebbb52aeef4}, !- Energy Input Ratio Function of Flow Fraction Curve Name
  {4861f4c3-7029-410c-a0b3-f84763d51d14}, !- Part Load Fraction Correlation Curve Name
  1000,                                   !- Nominal Time for Condensate Removal to Begin {s}
  1.5,                                    !- Ratio of Initial Moisture Evaporation Rate and Steady State Latent Capacity {dimensionless}
  3,                                      !- Maximum Cycling Rate {cycles/hr}
  45,                                     !- Latent Capacity Time Constant {s}
  ,                                       !- Condenser Air Inlet Node Name
  AirCooled,                              !- Condenser Type
  0,                                      !- Evaporative Condenser Effectiveness {dimensionless}
  Autosize,                               !- Evaporative Condenser Air Flow Rate {m3/s}
  Autosize,                               !- Evaporative Condenser Pump Rated Power Consumption {W}
  0,                                      !- Crankcase Heater Capacity {W}
  12.7777777777778,                       !- Maximum Outdoor Dry-Bulb Temperature for Crankcase Heater Operation {C}
  ,                                       !- Supply Water Storage Tank Name
  ,                                       !- Condensate Collection Water Storage Tank Name
  0,                                      !- Basin Heater Capacity {W/K}
  10,                                     !- Basin Heater Setpoint Temperature {C}
  ;                                       !- Basin Heater Operating Schedule Name

OS:Fan:OnOff,
  {6a4d7126-6d7a-4ccc-96f3-c65708dbf2bb}, !- Handle
  res ac|unit 2 clg supply fan,           !- Name
  {f4876333-9cb4-4db2-ae72-35324c79d5e6}, !- Availability Schedule Name
  0.75,                                   !- Fan Total Efficiency
  794.580001233493,                       !- Pressure Rise {Pa}
  autosize,                               !- Maximum Flow Rate {m3/s}
  1,                                      !- Motor Efficiency
  1,                                      !- Motor In Airstream Fraction
  ,                                       !- Air Inlet Node Name
  ,                                       !- Air Outlet Node Name
  {a8d62833-79e9-4170-918c-06b2c9f2e1f8}, !- Fan Power Ratio Function of Speed Ratio Curve Name
  {4c0c7b0c-4c8c-49b3-9d88-491077dddefe}, !- Fan Efficiency Ratio Function of Speed Ratio Curve Name
  res ac|unit 2 clg supply fan;           !- End-Use Subcategory

OS:Curve:Exponent,
  {a8d62833-79e9-4170-918c-06b2c9f2e1f8}, !- Handle
  Fan On Off Power Curve 1,               !- Name
  1,                                      !- Coefficient1 Constant
  0,                                      !- Coefficient2 Constant
  0,                                      !- Coefficient3 Constant
  0,                                      !- Minimum Value of x
  1,                                      !- Maximum Value of x
  ,                                       !- Minimum Curve Output
  ,                                       !- Maximum Curve Output
  ,                                       !- Input Unit Type for X
  ;                                       !- Output Unit Type

OS:Curve:Cubic,
  {4c0c7b0c-4c8c-49b3-9d88-491077dddefe}, !- Handle
  Fan On Off Efficiency Curve 1,          !- Name
  1,                                      !- Coefficient1 Constant
  0,                                      !- Coefficient2 x
  0,                                      !- Coefficient3 x**2
  0,                                      !- Coefficient4 x**3
  0,                                      !- Minimum Value of x
  1;                                      !- Maximum Value of x

OS:AirLoopHVAC:UnitarySystem,
  {973f0e7f-5933-45d3-aec4-91dd3e9f376e}, !- Handle
  res ac|unit 2 unitary system,           !- Name
  Load,                                   !- Control Type
  {d645eb33-2e64-41dd-8546-e61e4bbb424b}, !- Controlling Zone or Thermostat Location
  None,                                   !- Dehumidification Control Type
  {f4876333-9cb4-4db2-ae72-35324c79d5e6}, !- Availability Schedule Name
  {cc191f86-fe5d-418f-a28f-6bcf81d840a2}, !- Air Inlet Node Name
  {2d315c01-2f1b-4224-a90c-0f41144def2a}, !- Air Outlet Node Name
  {6a4d7126-6d7a-4ccc-96f3-c65708dbf2bb}, !- Supply Fan Name
  BlowThrough,                            !- Fan Placement
  {d14532b0-a753-4f42-9e42-61ec017f4b2c}, !- Supply Air Fan Operating Mode Schedule Name
  ,                                       !- Heating Coil Name
  1,                                      !- DX Heating Coil Sizing Ratio
  {46625300-04aa-4260-8193-fdcd87bdc32d}, !- Cooling Coil Name
  No,                                     !- Use DOAS DX Cooling Coil
  2,                                      !- DOAS DX Cooling Coil Leaving Minimum Air Temperature {C}
  SensibleOnlyLoadControl,                !- Latent Load Control
  ,                                       !- Supplemental Heating Coil Name
  ,                                       !- Supply Air Flow Rate Method During Cooling Operation
  autosize,                               !- Supply Air Flow Rate During Cooling Operation {m3/s}
  ,                                       !- Supply Air Flow Rate Per Floor Area During Cooling Operation {m3/s-m2}
  ,                                       !- Fraction of Autosized Design Cooling Supply Air Flow Rate
  ,                                       !- Design Supply Air Flow Rate Per Unit of Capacity During Cooling Operation {m3/s-W}
  ,                                       !- Supply Air Flow Rate Method During Heating Operation
  0,                                      !- Supply Air Flow Rate During Heating Operation {m3/s}
  ,                                       !- Supply Air Flow Rate Per Floor Area during Heating Operation {m3/s-m2}
  ,                                       !- Fraction of Autosized Design Heating Supply Air Flow Rate
  ,                                       !- Design Supply Air Flow Rate Per Unit of Capacity During Heating Operation {m3/s-W}
  ,                                       !- Supply Air Flow Rate Method When No Cooling or Heating is Required
  0,                                      !- Supply Air Flow Rate When No Cooling or Heating is Required {m3/s}
  ,                                       !- Supply Air Flow Rate Per Floor Area When No Cooling or Heating is Required {m3/s-m2}
  ,                                       !- Fraction of Autosized Design Cooling Supply Air Flow Rate When No Cooling or Heating is Required
  ,                                       !- Fraction of Autosized Design Heating Supply Air Flow Rate When No Cooling or Heating is Required
  ,                                       !- Design Supply Air Flow Rate Per Unit of Capacity During Cooling Operation When No Cooling or Heating is Required {m3/s-W}
  ,                                       !- Design Supply Air Flow Rate Per Unit of Capacity During Heating Operation When No Cooling or Heating is Required {m3/s-W}
  48.8888888888889,                       !- Maximum Supply Air Temperature {C}
  21,                                     !- Maximum Outdoor Dry-Bulb Temperature for Supplemental Heater Operation {C}
  ,                                       !- Outdoor Dry-Bulb Temperature Sensor Node Name
  2.5,                                    !- Maximum Cycling Rate {cycles/hr}
  60,                                     !- Heat Pump Time Constant {s}
  0.01,                                   !- Fraction of On-Cycle Power Use
  60,                                     !- Heat Pump Fan Delay Time {s}
  0,                                      !- Ancilliary On-Cycle Electric Power {W}
  0;                                      !- Ancilliary Off-Cycle Electric Power {W}

OS:AirLoopHVAC,
  {5b3d7ba4-89bd-4502-80a8-bea269f3f76d}, !- Handle
  res ac|unit 2 asys,                     !- Name
  ,                                       !- Controller List Name
  {f4876333-9cb4-4db2-ae72-35324c79d5e6}, !- Availability Schedule
  {26687a23-a9ee-4594-b8ec-e63df120ab73}, !- Availability Manager List Name
  AutoSize,                               !- Design Supply Air Flow Rate {m3/s}
  ,                                       !- Branch List Name
  ,                                       !- Connector List Name
  {2f60557d-ecbf-48f3-8638-ce000f7f4186}, !- Supply Side Inlet Node Name
  {7efed0d8-ced7-4176-8d5e-5cb730c2e05c}, !- Demand Side Outlet Node Name
  {7ec6e532-f185-43ed-a900-f1b39fcede43}, !- Demand Side Inlet Node A
  {50fc222a-8cde-4812-aaa0-93c770fea711}, !- Supply Side Outlet Node A
  ,                                       !- Demand Side Inlet Node B
  ,                                       !- Supply Side Outlet Node B
  ,                                       !- Return Air Bypass Flow Temperature Setpoint Schedule Name
  {af16be11-75fa-409c-a80b-081d96a61de3}, !- Demand Mixer Name
  {b0f00b98-8810-4cb5-9e02-cbdc1a39c736}, !- Demand Splitter A Name
  ,                                       !- Demand Splitter B Name
  ;                                       !- Supply Splitter Name

OS:Node,
  {5ef562c3-4ae5-4eee-8bb7-4ac56eadf273}, !- Handle
  Node 13,                                !- Name
  {2f60557d-ecbf-48f3-8638-ce000f7f4186}, !- Inlet Port
  {cc191f86-fe5d-418f-a28f-6bcf81d840a2}; !- Outlet Port

OS:Node,
  {559ff7ad-3498-4e5f-ae89-594c062b3cf9}, !- Handle
  Node 14,                                !- Name
  {2d315c01-2f1b-4224-a90c-0f41144def2a}, !- Inlet Port
  {50fc222a-8cde-4812-aaa0-93c770fea711}; !- Outlet Port

OS:Connection,
  {2f60557d-ecbf-48f3-8638-ce000f7f4186}, !- Handle
  {b6dfdb91-6257-478e-83eb-c121634ea6ab}, !- Name
  {5b3d7ba4-89bd-4502-80a8-bea269f3f76d}, !- Source Object
  8,                                      !- Outlet Port
  {5ef562c3-4ae5-4eee-8bb7-4ac56eadf273}, !- Target Object
  2;                                      !- Inlet Port

OS:Connection,
  {50fc222a-8cde-4812-aaa0-93c770fea711}, !- Handle
  {1b845cb0-c4b9-4c39-8a38-462f8d60be65}, !- Name
  {559ff7ad-3498-4e5f-ae89-594c062b3cf9}, !- Source Object
  3,                                      !- Outlet Port
  {5b3d7ba4-89bd-4502-80a8-bea269f3f76d}, !- Target Object
  11;                                     !- Inlet Port

OS:Node,
  {3cc3d65b-a567-416d-a5d9-8aae22e6a3fe}, !- Handle
  Node 15,                                !- Name
  {7ec6e532-f185-43ed-a900-f1b39fcede43}, !- Inlet Port
  {d250e626-a47c-44dd-a8b3-23ee8b2b6194}; !- Outlet Port

OS:Node,
  {a5e6297b-46e6-42b5-82db-00d374d4979e}, !- Handle
  Node 16,                                !- Name
  {90256ce4-2bb6-4cb1-8b9b-dc3aa0a66df0}, !- Inlet Port
  {7efed0d8-ced7-4176-8d5e-5cb730c2e05c}; !- Outlet Port

OS:Node,
  {1b54780a-735e-4e47-ae97-7ba79b949d68}, !- Handle
  Node 17,                                !- Name
  {6e518379-1e56-4787-b1b8-f1638cdd6df6}, !- Inlet Port
  {ddcac429-b6f1-4cee-b4a9-d89ea9a47053}; !- Outlet Port

OS:Connection,
  {7ec6e532-f185-43ed-a900-f1b39fcede43}, !- Handle
  {891a0550-99a0-44ed-b330-31fe9881688e}, !- Name
  {5b3d7ba4-89bd-4502-80a8-bea269f3f76d}, !- Source Object
  10,                                     !- Outlet Port
  {3cc3d65b-a567-416d-a5d9-8aae22e6a3fe}, !- Target Object
  2;                                      !- Inlet Port

OS:Connection,
  {7efed0d8-ced7-4176-8d5e-5cb730c2e05c}, !- Handle
  {29ace8aa-3813-4129-9ec8-04152f4bf0f7}, !- Name
  {a5e6297b-46e6-42b5-82db-00d374d4979e}, !- Source Object
  3,                                      !- Outlet Port
  {5b3d7ba4-89bd-4502-80a8-bea269f3f76d}, !- Target Object
  9;                                      !- Inlet Port

OS:AirLoopHVAC:ZoneSplitter,
  {b0f00b98-8810-4cb5-9e02-cbdc1a39c736}, !- Handle
  res ac|unit 2 zone splitter,            !- Name
  {d250e626-a47c-44dd-a8b3-23ee8b2b6194}, !- Inlet Node Name
  {bb6d43d4-3b69-4203-839f-67466fc14cb0}; !- Outlet Node Name 1

OS:AirLoopHVAC:ZoneMixer,
  {af16be11-75fa-409c-a80b-081d96a61de3}, !- Handle
  res ac|unit 2 zone mixer,               !- Name
  {90256ce4-2bb6-4cb1-8b9b-dc3aa0a66df0}, !- Outlet Node Name
  {80c821ed-bd11-4eb0-85ae-b0d282ba906d}; !- Inlet Node Name 1

OS:Connection,
  {d250e626-a47c-44dd-a8b3-23ee8b2b6194}, !- Handle
  {33a859c8-95c3-495b-bdba-ce3694fbd201}, !- Name
  {3cc3d65b-a567-416d-a5d9-8aae22e6a3fe}, !- Source Object
  3,                                      !- Outlet Port
  {b0f00b98-8810-4cb5-9e02-cbdc1a39c736}, !- Target Object
  2;                                      !- Inlet Port

OS:Connection,
  {90256ce4-2bb6-4cb1-8b9b-dc3aa0a66df0}, !- Handle
  {097b417d-308c-4e9b-9b26-f126b57415ed}, !- Name
  {af16be11-75fa-409c-a80b-081d96a61de3}, !- Source Object
  2,                                      !- Outlet Port
  {a5e6297b-46e6-42b5-82db-00d374d4979e}, !- Target Object
  2;                                      !- Inlet Port

OS:Sizing:System,
  {d551c3db-d7bc-4e0c-a5dc-8ca84cd67140}, !- Handle
  {5b3d7ba4-89bd-4502-80a8-bea269f3f76d}, !- AirLoop Name
  Sensible,                               !- Type of Load to Size On
  Autosize,                               !- Design Outdoor Air Flow Rate {m3/s}
  0.3,                                    !- Central Heating Maximum System Air Flow Ratio
  7,                                      !- Preheat Design Temperature {C}
  0.008,                                  !- Preheat Design Humidity Ratio {kg-H2O/kg-Air}
  12.8,                                   !- Precool Design Temperature {C}
  0.008,                                  !- Precool Design Humidity Ratio {kg-H2O/kg-Air}
  12.8,                                   !- Central Cooling Design Supply Air Temperature {C}
  16.7,                                   !- Central Heating Design Supply Air Temperature {C}
  NonCoincident,                          !- Sizing Option
  Yes,                                    !- 100% Outdoor Air in Cooling
  Yes,                                    !- 100% Outdoor Air in Heating
  0.0085,                                 !- Central Cooling Design Supply Air Humidity Ratio {kg-H2O/kg-Air}
  0.008,                                  !- Central Heating Design Supply Air Humidity Ratio {kg-H2O/kg-Air}
  DesignDay,                              !- Cooling Design Air Flow Method
  0,                                      !- Cooling Design Air Flow Rate {m3/s}
  DesignDay,                              !- Heating Design Air Flow Method
  0,                                      !- Heating Design Air Flow Rate {m3/s}
  ZoneSum,                                !- System Outdoor Air Method
  1,                                      !- Zone Maximum Outdoor Air Fraction {dimensionless}
  0.0099676501,                           !- Cooling Supply Air Flow Rate Per Floor Area {m3/s-m2}
  1,                                      !- Cooling Fraction of Autosized Cooling Supply Air Flow Rate
  3.9475456e-005,                         !- Cooling Supply Air Flow Rate Per Unit Cooling Capacity {m3/s-W}
  0.0099676501,                           !- Heating Supply Air Flow Rate Per Floor Area {m3/s-m2}
  1,                                      !- Heating Fraction of Autosized Heating Supply Air Flow Rate
  1,                                      !- Heating Fraction of Autosized Cooling Supply Air Flow Rate
  3.1588213e-005,                         !- Heating Supply Air Flow Rate Per Unit Heating Capacity {m3/s-W}
  CoolingDesignCapacity,                  !- Cooling Design Capacity Method
  autosize,                               !- Cooling Design Capacity {W}
  234.7,                                  !- Cooling Design Capacity Per Floor Area {W/m2}
  1,                                      !- Fraction of Autosized Cooling Design Capacity
  HeatingDesignCapacity,                  !- Heating Design Capacity Method
  autosize,                               !- Heating Design Capacity {W}
  157,                                    !- Heating Design Capacity Per Floor Area {W/m2}
  1,                                      !- Fraction of Autosized Heating Design Capacity
  OnOff;                                  !- Central Cooling Capacity Control Method

OS:AvailabilityManagerAssignmentList,
  {26687a23-a9ee-4594-b8ec-e63df120ab73}, !- Handle
  Air Loop HVAC 1 AvailabilityManagerAssignmentList 1; !- Name

OS:Connection,
  {cc191f86-fe5d-418f-a28f-6bcf81d840a2}, !- Handle
  {e62f79ab-0256-4a91-b311-5cb141bad7ef}, !- Name
  {5ef562c3-4ae5-4eee-8bb7-4ac56eadf273}, !- Source Object
  3,                                      !- Outlet Port
  {973f0e7f-5933-45d3-aec4-91dd3e9f376e}, !- Target Object
  6;                                      !- Inlet Port

OS:Connection,
  {2d315c01-2f1b-4224-a90c-0f41144def2a}, !- Handle
  {68a48295-5dac-494b-a4a4-7f1e5ef3618c}, !- Name
  {973f0e7f-5933-45d3-aec4-91dd3e9f376e}, !- Source Object
  7,                                      !- Outlet Port
  {559ff7ad-3498-4e5f-ae89-594c062b3cf9}, !- Target Object
  2;                                      !- Inlet Port

OS:AirTerminal:SingleDuct:ConstantVolume:NoReheat,
  {6c8d5d99-8fa4-4a47-9ce6-47eb6ae34373}, !- Handle
  res ac|unit 2 living zone|unit 2 direct air, !- Name
  {f4876333-9cb4-4db2-ae72-35324c79d5e6}, !- Availability Schedule Name
  {c7a1cd42-2d6c-48bc-acc6-f601f45f7639}, !- Air Inlet Node Name
  {6e518379-1e56-4787-b1b8-f1638cdd6df6}, !- Air Outlet Node Name
  AutoSize;                               !- Maximum Air Flow Rate {m3/s}

OS:Node,
  {32a68a49-5d00-47fd-9249-af56255c64e9}, !- Handle
  Node 18,                                !- Name
  {0f3a80dc-3cb2-44ab-a29b-86f784fe44cc}, !- Inlet Port
  {80c821ed-bd11-4eb0-85ae-b0d282ba906d}; !- Outlet Port

OS:Connection,
  {ddcac429-b6f1-4cee-b4a9-d89ea9a47053}, !- Handle
  {400a7af1-be58-4ada-bfc6-d5cbf346d3e4}, !- Name
  {1b54780a-735e-4e47-ae97-7ba79b949d68}, !- Source Object
  3,                                      !- Outlet Port
  {59999c25-3039-43a1-89e4-5b15eac4b350}, !- Target Object
  3;                                      !- Inlet Port

OS:Connection,
  {0f3a80dc-3cb2-44ab-a29b-86f784fe44cc}, !- Handle
  {3d09c73c-fee4-4424-9d97-f19caae73135}, !- Name
  {4577ff9e-f205-49e4-976f-b42677c59734}, !- Source Object
  3,                                      !- Outlet Port
  {32a68a49-5d00-47fd-9249-af56255c64e9}, !- Target Object
  2;                                      !- Inlet Port

OS:Connection,
  {80c821ed-bd11-4eb0-85ae-b0d282ba906d}, !- Handle
  {af732971-57b2-48cd-b45a-cd7431e518ea}, !- Name
  {32a68a49-5d00-47fd-9249-af56255c64e9}, !- Source Object
  3,                                      !- Outlet Port
  {af16be11-75fa-409c-a80b-081d96a61de3}, !- Target Object
  3;                                      !- Inlet Port

OS:Node,
  {af37b925-89d7-40c7-a3bb-b85ac5a24486}, !- Handle
  Node 19,                                !- Name
  {bb6d43d4-3b69-4203-839f-67466fc14cb0}, !- Inlet Port
  {c7a1cd42-2d6c-48bc-acc6-f601f45f7639}; !- Outlet Port

OS:Connection,
  {bb6d43d4-3b69-4203-839f-67466fc14cb0}, !- Handle
  {8c291a66-ac93-4f0f-9043-40e78148fb91}, !- Name
  {b0f00b98-8810-4cb5-9e02-cbdc1a39c736}, !- Source Object
  3,                                      !- Outlet Port
  {af37b925-89d7-40c7-a3bb-b85ac5a24486}, !- Target Object
  2;                                      !- Inlet Port

OS:Connection,
  {c7a1cd42-2d6c-48bc-acc6-f601f45f7639}, !- Handle
  {27979fdd-b396-4d7b-b189-31e37bb4b8e0}, !- Name
  {af37b925-89d7-40c7-a3bb-b85ac5a24486}, !- Source Object
  3,                                      !- Outlet Port
  {6c8d5d99-8fa4-4a47-9ce6-47eb6ae34373}, !- Target Object
  3;                                      !- Inlet Port

OS:Connection,
  {6e518379-1e56-4787-b1b8-f1638cdd6df6}, !- Handle
  {c37789aa-9e35-482b-a1c8-dcb74709a524}, !- Name
  {6c8d5d99-8fa4-4a47-9ce6-47eb6ae34373}, !- Source Object
  4,                                      !- Outlet Port
  {1b54780a-735e-4e47-ae97-7ba79b949d68}, !- Target Object
  2;                                      !- Inlet Port

OS:AdditionalProperties,
  {c56f180d-49c0-413f-a8a4-9b6cdc186a5c}, !- Handle
  {973f0e7f-5933-45d3-aec4-91dd3e9f376e}, !- Object Name
  SizingInfoHVACCapacityDerateFactorEER,  !- Feature Name 1
  String,                                 !- Feature Data Type 1
  1.0&#441.0&#441.0&#441.0&#441.0,        !- Feature Value 1
  SizingInfoHVACRatedCFMperTonCooling,    !- Feature Name 2
  String,                                 !- Feature Data Type 2
  386.1,                                  !- Feature Value 2
  SizingInfoHVACFracCoolLoadServed,       !- Feature Name 3
  Double,                                 !- Feature Data Type 3
  1;                                      !- Feature Value 3

OS:Curve:Biquadratic,
  {6cee5341-510a-4258-8dca-30ead6d2185c}, !- Handle
  ConstantBiquadratic 2,                  !- Name
  1,                                      !- Coefficient1 Constant
  0,                                      !- Coefficient2 x
  0,                                      !- Coefficient3 x**2
  0,                                      !- Coefficient4 y
  0,                                      !- Coefficient5 y**2
  0,                                      !- Coefficient6 x*y
  -100,                                   !- Minimum Value of x
  100,                                    !- Maximum Value of x
  -100,                                   !- Minimum Value of y
  100;                                    !- Maximum Value of y

OS:Curve:Biquadratic,
  {3d59add8-8f76-4bd7-a0ac-d14b38c202e5}, !- Handle
  Cool-Cap-fT1 2,                         !- Name
  1.550902001,                            !- Coefficient1 Constant
  -0.0750500892,                          !- Coefficient2 x
  0.00309713544,                          !- Coefficient3 x**2
  0.00240111,                             !- Coefficient4 y
  -5.0544e-005,                           !- Coefficient5 y**2
  -0.00042728148,                         !- Coefficient6 x*y
  13.88,                                  !- Minimum Value of x
  23.88,                                  !- Maximum Value of x
  18.33,                                  !- Minimum Value of y
  51.66;                                  !- Maximum Value of y

OS:Curve:Biquadratic,
  {e5d341e9-6828-4aae-a923-c483b925cff9}, !- Handle
  Cool-EIR-fT1 2,                         !- Name
  -0.304282997000001,                     !- Coefficient1 Constant
  0.1180477062,                           !- Coefficient2 x
  -0.00342466704,                         !- Coefficient3 x**2
  -0.0062619138,                          !- Coefficient4 y
  0.00069542712,                          !- Coefficient5 y**2
  -0.00046997496,                         !- Coefficient6 x*y
  13.88,                                  !- Minimum Value of x
  23.88,                                  !- Maximum Value of x
  18.33,                                  !- Minimum Value of y
  51.66;                                  !- Maximum Value of y

OS:Curve:Quadratic,
  {1984e06e-3f5d-425d-8c59-24c276607d18}, !- Handle
  Cool-PLF-fPLR1 2,                       !- Name
  0.93,                                   !- Coefficient1 Constant
  0.07,                                   !- Coefficient2 x
  0,                                      !- Coefficient3 x**2
  0,                                      !- Minimum Value of x
  1,                                      !- Maximum Value of x
  0.7,                                    !- Minimum Curve Output
  1;                                      !- Maximum Curve Output

OS:Curve:Quadratic,
  {f9a1b60a-5788-4dbc-9836-b167ee8008dd}, !- Handle
  Cool-Cap-fFF1 2,                        !- Name
  0.718605468,                            !- Coefficient1 Constant
  0.410099989,                            !- Coefficient2 x
  -0.128705457,                           !- Coefficient3 x**2
  0,                                      !- Minimum Value of x
  2,                                      !- Maximum Value of x
  0,                                      !- Minimum Curve Output
  2;                                      !- Maximum Curve Output

OS:Curve:Quadratic,
  {cabaa167-78cd-4e46-b00c-9abc9a6067ee}, !- Handle
  Cool-EIR-fFF1 2,                        !- Name
  1.32299905,                             !- Coefficient1 Constant
  -0.477711207,                           !- Coefficient2 x
  0.154712157,                            !- Coefficient3 x**2
  0,                                      !- Minimum Value of x
  2,                                      !- Maximum Value of x
  0,                                      !- Minimum Curve Output
  2;                                      !- Maximum Curve Output

OS:Coil:Cooling:DX:SingleSpeed,
  {63c5d936-6808-4537-ad30-95b232dd0eab}, !- Handle
  res ac|unit 3 cooling coil,             !- Name
  {f4876333-9cb4-4db2-ae72-35324c79d5e6}, !- Availability Schedule Name
  autosize,                               !- Rated Total Cooling Capacity {W}
  0.740402528813699,                      !- Rated Sensible Heat Ratio
  3.9505446283126,                        !- Rated COP {W/W}
  autosize,                               !- Rated Air Flow Rate {m3/s}
  773.3912012006,                         !- Rated Evaporator Fan Power Per Volume Flow Rate {W/(m3/s)}
  ,                                       !- Air Inlet Node Name
  ,                                       !- Air Outlet Node Name
  {3d59add8-8f76-4bd7-a0ac-d14b38c202e5}, !- Total Cooling Capacity Function of Temperature Curve Name
  {f9a1b60a-5788-4dbc-9836-b167ee8008dd}, !- Total Cooling Capacity Function of Flow Fraction Curve Name
  {e5d341e9-6828-4aae-a923-c483b925cff9}, !- Energy Input Ratio Function of Temperature Curve Name
  {cabaa167-78cd-4e46-b00c-9abc9a6067ee}, !- Energy Input Ratio Function of Flow Fraction Curve Name
  {1984e06e-3f5d-425d-8c59-24c276607d18}, !- Part Load Fraction Correlation Curve Name
  1000,                                   !- Nominal Time for Condensate Removal to Begin {s}
  1.5,                                    !- Ratio of Initial Moisture Evaporation Rate and Steady State Latent Capacity {dimensionless}
  3,                                      !- Maximum Cycling Rate {cycles/hr}
  45,                                     !- Latent Capacity Time Constant {s}
  ,                                       !- Condenser Air Inlet Node Name
  AirCooled,                              !- Condenser Type
  0,                                      !- Evaporative Condenser Effectiveness {dimensionless}
  Autosize,                               !- Evaporative Condenser Air Flow Rate {m3/s}
  Autosize,                               !- Evaporative Condenser Pump Rated Power Consumption {W}
  0,                                      !- Crankcase Heater Capacity {W}
  12.7777777777778,                       !- Maximum Outdoor Dry-Bulb Temperature for Crankcase Heater Operation {C}
  ,                                       !- Supply Water Storage Tank Name
  ,                                       !- Condensate Collection Water Storage Tank Name
  0,                                      !- Basin Heater Capacity {W/K}
  10,                                     !- Basin Heater Setpoint Temperature {C}
  ;                                       !- Basin Heater Operating Schedule Name

OS:Fan:OnOff,
  {da1982bc-9778-45d9-813e-10c1f2dc208e}, !- Handle
  res ac|unit 3 clg supply fan,           !- Name
  {f4876333-9cb4-4db2-ae72-35324c79d5e6}, !- Availability Schedule Name
  0.75,                                   !- Fan Total Efficiency
  794.580001233493,                       !- Pressure Rise {Pa}
  autosize,                               !- Maximum Flow Rate {m3/s}
  1,                                      !- Motor Efficiency
  1,                                      !- Motor In Airstream Fraction
  ,                                       !- Air Inlet Node Name
  ,                                       !- Air Outlet Node Name
  {439def7c-22f1-4677-b96e-28e3b0eb3cb8}, !- Fan Power Ratio Function of Speed Ratio Curve Name
  {108045b9-e31b-4c41-8006-a272be6b0823}, !- Fan Efficiency Ratio Function of Speed Ratio Curve Name
  res ac|unit 3 clg supply fan;           !- End-Use Subcategory

OS:Curve:Exponent,
  {439def7c-22f1-4677-b96e-28e3b0eb3cb8}, !- Handle
  Fan On Off Power Curve 2,               !- Name
  1,                                      !- Coefficient1 Constant
  0,                                      !- Coefficient2 Constant
  0,                                      !- Coefficient3 Constant
  0,                                      !- Minimum Value of x
  1,                                      !- Maximum Value of x
  ,                                       !- Minimum Curve Output
  ,                                       !- Maximum Curve Output
  ,                                       !- Input Unit Type for X
  ;                                       !- Output Unit Type

OS:Curve:Cubic,
  {108045b9-e31b-4c41-8006-a272be6b0823}, !- Handle
  Fan On Off Efficiency Curve 2,          !- Name
  1,                                      !- Coefficient1 Constant
  0,                                      !- Coefficient2 x
  0,                                      !- Coefficient3 x**2
  0,                                      !- Coefficient4 x**3
  0,                                      !- Minimum Value of x
  1;                                      !- Maximum Value of x

OS:AirLoopHVAC:UnitarySystem,
  {00b3c1e9-112b-4146-9d1e-0985be742109}, !- Handle
  res ac|unit 3 unitary system,           !- Name
  Load,                                   !- Control Type
  {1a75402d-257e-4328-91c4-f41fbc799c22}, !- Controlling Zone or Thermostat Location
  None,                                   !- Dehumidification Control Type
  {f4876333-9cb4-4db2-ae72-35324c79d5e6}, !- Availability Schedule Name
  {e36d5f5d-d4dc-4897-9a3c-898f0fd471c7}, !- Air Inlet Node Name
  {00185c7c-300c-4f58-9e1d-e35abb3fd211}, !- Air Outlet Node Name
  {da1982bc-9778-45d9-813e-10c1f2dc208e}, !- Supply Fan Name
  BlowThrough,                            !- Fan Placement
  {d14532b0-a753-4f42-9e42-61ec017f4b2c}, !- Supply Air Fan Operating Mode Schedule Name
  ,                                       !- Heating Coil Name
  1,                                      !- DX Heating Coil Sizing Ratio
  {63c5d936-6808-4537-ad30-95b232dd0eab}, !- Cooling Coil Name
  No,                                     !- Use DOAS DX Cooling Coil
  2,                                      !- DOAS DX Cooling Coil Leaving Minimum Air Temperature {C}
  SensibleOnlyLoadControl,                !- Latent Load Control
  ,                                       !- Supplemental Heating Coil Name
  ,                                       !- Supply Air Flow Rate Method During Cooling Operation
  autosize,                               !- Supply Air Flow Rate During Cooling Operation {m3/s}
  ,                                       !- Supply Air Flow Rate Per Floor Area During Cooling Operation {m3/s-m2}
  ,                                       !- Fraction of Autosized Design Cooling Supply Air Flow Rate
  ,                                       !- Design Supply Air Flow Rate Per Unit of Capacity During Cooling Operation {m3/s-W}
  ,                                       !- Supply Air Flow Rate Method During Heating Operation
  0,                                      !- Supply Air Flow Rate During Heating Operation {m3/s}
  ,                                       !- Supply Air Flow Rate Per Floor Area during Heating Operation {m3/s-m2}
  ,                                       !- Fraction of Autosized Design Heating Supply Air Flow Rate
  ,                                       !- Design Supply Air Flow Rate Per Unit of Capacity During Heating Operation {m3/s-W}
  ,                                       !- Supply Air Flow Rate Method When No Cooling or Heating is Required
  0,                                      !- Supply Air Flow Rate When No Cooling or Heating is Required {m3/s}
  ,                                       !- Supply Air Flow Rate Per Floor Area When No Cooling or Heating is Required {m3/s-m2}
  ,                                       !- Fraction of Autosized Design Cooling Supply Air Flow Rate When No Cooling or Heating is Required
  ,                                       !- Fraction of Autosized Design Heating Supply Air Flow Rate When No Cooling or Heating is Required
  ,                                       !- Design Supply Air Flow Rate Per Unit of Capacity During Cooling Operation When No Cooling or Heating is Required {m3/s-W}
  ,                                       !- Design Supply Air Flow Rate Per Unit of Capacity During Heating Operation When No Cooling or Heating is Required {m3/s-W}
  48.8888888888889,                       !- Maximum Supply Air Temperature {C}
  21,                                     !- Maximum Outdoor Dry-Bulb Temperature for Supplemental Heater Operation {C}
  ,                                       !- Outdoor Dry-Bulb Temperature Sensor Node Name
  2.5,                                    !- Maximum Cycling Rate {cycles/hr}
  60,                                     !- Heat Pump Time Constant {s}
  0.01,                                   !- Fraction of On-Cycle Power Use
  60,                                     !- Heat Pump Fan Delay Time {s}
  0,                                      !- Ancilliary On-Cycle Electric Power {W}
  0;                                      !- Ancilliary Off-Cycle Electric Power {W}

OS:AirLoopHVAC,
  {80e9c29a-fd3c-4fe1-a8fd-7ddf7c5f8b48}, !- Handle
  res ac|unit 3 asys,                     !- Name
  ,                                       !- Controller List Name
  {f4876333-9cb4-4db2-ae72-35324c79d5e6}, !- Availability Schedule
  {760a6423-dabc-48ba-bd37-92facaa0bd3b}, !- Availability Manager List Name
  AutoSize,                               !- Design Supply Air Flow Rate {m3/s}
  ,                                       !- Branch List Name
  ,                                       !- Connector List Name
  {a623d8ac-379e-449f-b4c5-711117b332b0}, !- Supply Side Inlet Node Name
  {1b5eeb68-96a9-4077-b418-9a6535e2e81e}, !- Demand Side Outlet Node Name
  {2b234163-c8cc-4ab0-850c-ea2eef685a80}, !- Demand Side Inlet Node A
  {a87b3a33-f486-4319-b481-7aec55684649}, !- Supply Side Outlet Node A
  ,                                       !- Demand Side Inlet Node B
  ,                                       !- Supply Side Outlet Node B
  ,                                       !- Return Air Bypass Flow Temperature Setpoint Schedule Name
  {53089264-e65c-45d4-b089-353c9e79d50b}, !- Demand Mixer Name
  {c951304f-0a20-47a7-8c5c-5625077ea0a9}, !- Demand Splitter A Name
  ,                                       !- Demand Splitter B Name
  ;                                       !- Supply Splitter Name

OS:Node,
  {b9cff78f-e942-40b2-bc62-c476f854c4d6}, !- Handle
  Node 20,                                !- Name
  {a623d8ac-379e-449f-b4c5-711117b332b0}, !- Inlet Port
  {e36d5f5d-d4dc-4897-9a3c-898f0fd471c7}; !- Outlet Port

OS:Node,
  {853189da-9e50-4792-b961-0ee002d64915}, !- Handle
  Node 21,                                !- Name
  {00185c7c-300c-4f58-9e1d-e35abb3fd211}, !- Inlet Port
  {a87b3a33-f486-4319-b481-7aec55684649}; !- Outlet Port

OS:Connection,
  {a623d8ac-379e-449f-b4c5-711117b332b0}, !- Handle
  {d88ed7f7-a173-42c4-8a0a-3e8dbf9a7a39}, !- Name
  {80e9c29a-fd3c-4fe1-a8fd-7ddf7c5f8b48}, !- Source Object
  8,                                      !- Outlet Port
  {b9cff78f-e942-40b2-bc62-c476f854c4d6}, !- Target Object
  2;                                      !- Inlet Port

OS:Connection,
  {a87b3a33-f486-4319-b481-7aec55684649}, !- Handle
  {67130b5b-c5dd-4bbd-95e7-b97701240d0a}, !- Name
  {853189da-9e50-4792-b961-0ee002d64915}, !- Source Object
  3,                                      !- Outlet Port
  {80e9c29a-fd3c-4fe1-a8fd-7ddf7c5f8b48}, !- Target Object
  11;                                     !- Inlet Port

OS:Node,
  {42f4f460-e517-4b38-bcab-0027e1e1c0b7}, !- Handle
  Node 22,                                !- Name
  {2b234163-c8cc-4ab0-850c-ea2eef685a80}, !- Inlet Port
  {94df5bdb-ba1e-42eb-8d25-34f3d50c2525}; !- Outlet Port

OS:Node,
  {c10829a7-bccb-4166-a3a9-e893a8b46f71}, !- Handle
  Node 23,                                !- Name
  {93cd0298-9319-49b3-af07-31d41c0c418f}, !- Inlet Port
  {1b5eeb68-96a9-4077-b418-9a6535e2e81e}; !- Outlet Port

OS:Node,
  {e0d0366a-e5ce-4ac6-b24d-9e798f25694a}, !- Handle
  Node 24,                                !- Name
  {44e51ad3-1323-41bb-bb5b-bbb9a0948135}, !- Inlet Port
  {2fd6bfc5-a58a-4964-adff-44d9ec8607c8}; !- Outlet Port

OS:Connection,
  {2b234163-c8cc-4ab0-850c-ea2eef685a80}, !- Handle
  {2c6f666a-c3f5-4ceb-afe8-ad1f72af8b5a}, !- Name
  {80e9c29a-fd3c-4fe1-a8fd-7ddf7c5f8b48}, !- Source Object
  10,                                     !- Outlet Port
  {42f4f460-e517-4b38-bcab-0027e1e1c0b7}, !- Target Object
  2;                                      !- Inlet Port

OS:Connection,
  {1b5eeb68-96a9-4077-b418-9a6535e2e81e}, !- Handle
  {60391637-81ad-404c-9bcb-8b25922d628d}, !- Name
  {c10829a7-bccb-4166-a3a9-e893a8b46f71}, !- Source Object
  3,                                      !- Outlet Port
  {80e9c29a-fd3c-4fe1-a8fd-7ddf7c5f8b48}, !- Target Object
  9;                                      !- Inlet Port

OS:AirLoopHVAC:ZoneSplitter,
  {c951304f-0a20-47a7-8c5c-5625077ea0a9}, !- Handle
  res ac|unit 3 zone splitter,            !- Name
  {94df5bdb-ba1e-42eb-8d25-34f3d50c2525}, !- Inlet Node Name
  {f64a89a3-8c14-4f95-89b4-bbdba0b4c518}; !- Outlet Node Name 1

OS:AirLoopHVAC:ZoneMixer,
  {53089264-e65c-45d4-b089-353c9e79d50b}, !- Handle
  res ac|unit 3 zone mixer,               !- Name
  {93cd0298-9319-49b3-af07-31d41c0c418f}, !- Outlet Node Name
  {1266be22-4ff2-4fe7-9804-e55963da5b96}; !- Inlet Node Name 1

OS:Connection,
  {94df5bdb-ba1e-42eb-8d25-34f3d50c2525}, !- Handle
  {941cfc1f-fecb-404e-b65a-49f01d987c9a}, !- Name
  {42f4f460-e517-4b38-bcab-0027e1e1c0b7}, !- Source Object
  3,                                      !- Outlet Port
  {c951304f-0a20-47a7-8c5c-5625077ea0a9}, !- Target Object
  2;                                      !- Inlet Port

OS:Connection,
  {93cd0298-9319-49b3-af07-31d41c0c418f}, !- Handle
  {49898c94-6106-4629-8ec5-7ac67cd41da4}, !- Name
  {53089264-e65c-45d4-b089-353c9e79d50b}, !- Source Object
  2,                                      !- Outlet Port
  {c10829a7-bccb-4166-a3a9-e893a8b46f71}, !- Target Object
  2;                                      !- Inlet Port

OS:Sizing:System,
  {d2ab37b8-87cb-4954-8479-d4c4a90305af}, !- Handle
  {80e9c29a-fd3c-4fe1-a8fd-7ddf7c5f8b48}, !- AirLoop Name
  Sensible,                               !- Type of Load to Size On
  Autosize,                               !- Design Outdoor Air Flow Rate {m3/s}
  0.3,                                    !- Central Heating Maximum System Air Flow Ratio
  7,                                      !- Preheat Design Temperature {C}
  0.008,                                  !- Preheat Design Humidity Ratio {kg-H2O/kg-Air}
  12.8,                                   !- Precool Design Temperature {C}
  0.008,                                  !- Precool Design Humidity Ratio {kg-H2O/kg-Air}
  12.8,                                   !- Central Cooling Design Supply Air Temperature {C}
  16.7,                                   !- Central Heating Design Supply Air Temperature {C}
  NonCoincident,                          !- Sizing Option
  Yes,                                    !- 100% Outdoor Air in Cooling
  Yes,                                    !- 100% Outdoor Air in Heating
  0.0085,                                 !- Central Cooling Design Supply Air Humidity Ratio {kg-H2O/kg-Air}
  0.008,                                  !- Central Heating Design Supply Air Humidity Ratio {kg-H2O/kg-Air}
  DesignDay,                              !- Cooling Design Air Flow Method
  0,                                      !- Cooling Design Air Flow Rate {m3/s}
  DesignDay,                              !- Heating Design Air Flow Method
  0,                                      !- Heating Design Air Flow Rate {m3/s}
  ZoneSum,                                !- System Outdoor Air Method
  1,                                      !- Zone Maximum Outdoor Air Fraction {dimensionless}
  0.0099676501,                           !- Cooling Supply Air Flow Rate Per Floor Area {m3/s-m2}
  1,                                      !- Cooling Fraction of Autosized Cooling Supply Air Flow Rate
  3.9475456e-005,                         !- Cooling Supply Air Flow Rate Per Unit Cooling Capacity {m3/s-W}
  0.0099676501,                           !- Heating Supply Air Flow Rate Per Floor Area {m3/s-m2}
  1,                                      !- Heating Fraction of Autosized Heating Supply Air Flow Rate
  1,                                      !- Heating Fraction of Autosized Cooling Supply Air Flow Rate
  3.1588213e-005,                         !- Heating Supply Air Flow Rate Per Unit Heating Capacity {m3/s-W}
  CoolingDesignCapacity,                  !- Cooling Design Capacity Method
  autosize,                               !- Cooling Design Capacity {W}
  234.7,                                  !- Cooling Design Capacity Per Floor Area {W/m2}
  1,                                      !- Fraction of Autosized Cooling Design Capacity
  HeatingDesignCapacity,                  !- Heating Design Capacity Method
  autosize,                               !- Heating Design Capacity {W}
  157,                                    !- Heating Design Capacity Per Floor Area {W/m2}
  1,                                      !- Fraction of Autosized Heating Design Capacity
  OnOff;                                  !- Central Cooling Capacity Control Method

OS:AvailabilityManagerAssignmentList,
  {760a6423-dabc-48ba-bd37-92facaa0bd3b}, !- Handle
  Air Loop HVAC 1 AvailabilityManagerAssignmentList 2; !- Name

OS:Connection,
  {e36d5f5d-d4dc-4897-9a3c-898f0fd471c7}, !- Handle
  {f3764787-8e60-4aa0-931f-684a379ac028}, !- Name
  {b9cff78f-e942-40b2-bc62-c476f854c4d6}, !- Source Object
  3,                                      !- Outlet Port
  {00b3c1e9-112b-4146-9d1e-0985be742109}, !- Target Object
  6;                                      !- Inlet Port

OS:Connection,
  {00185c7c-300c-4f58-9e1d-e35abb3fd211}, !- Handle
  {91fe66c5-0309-46f3-84e5-a738e9b6edc6}, !- Name
  {00b3c1e9-112b-4146-9d1e-0985be742109}, !- Source Object
  7,                                      !- Outlet Port
  {853189da-9e50-4792-b961-0ee002d64915}, !- Target Object
  2;                                      !- Inlet Port

OS:AirTerminal:SingleDuct:ConstantVolume:NoReheat,
  {ae97c83a-906c-4cbf-a794-441b2c782e23}, !- Handle
  res ac|unit 3 living zone|unit 3 direct air, !- Name
  {f4876333-9cb4-4db2-ae72-35324c79d5e6}, !- Availability Schedule Name
  {355c533c-e24a-4bed-a903-999437488408}, !- Air Inlet Node Name
  {44e51ad3-1323-41bb-bb5b-bbb9a0948135}, !- Air Outlet Node Name
  AutoSize;                               !- Maximum Air Flow Rate {m3/s}

OS:Node,
  {7cb00a86-b5bb-4f58-be4c-0418a26cad27}, !- Handle
  Node 25,                                !- Name
  {8f21b7f3-44af-476c-83da-36faf434c4dc}, !- Inlet Port
  {1266be22-4ff2-4fe7-9804-e55963da5b96}; !- Outlet Port

OS:Connection,
  {2fd6bfc5-a58a-4964-adff-44d9ec8607c8}, !- Handle
  {bac14809-36fc-404b-97ea-92227ba48f68}, !- Name
  {e0d0366a-e5ce-4ac6-b24d-9e798f25694a}, !- Source Object
  3,                                      !- Outlet Port
  {244d38c5-bb0d-489d-862a-c72cd854f217}, !- Target Object
  3;                                      !- Inlet Port

OS:Connection,
  {8f21b7f3-44af-476c-83da-36faf434c4dc}, !- Handle
  {7c4435d0-0005-4522-9a33-9ddbb4e3eea7}, !- Name
  {450095bc-950c-42ac-97a1-364e250947f3}, !- Source Object
  3,                                      !- Outlet Port
  {7cb00a86-b5bb-4f58-be4c-0418a26cad27}, !- Target Object
  2;                                      !- Inlet Port

OS:Connection,
  {1266be22-4ff2-4fe7-9804-e55963da5b96}, !- Handle
  {feb0e166-59af-4064-9198-97557786ae87}, !- Name
  {7cb00a86-b5bb-4f58-be4c-0418a26cad27}, !- Source Object
  3,                                      !- Outlet Port
  {53089264-e65c-45d4-b089-353c9e79d50b}, !- Target Object
  3;                                      !- Inlet Port

OS:Node,
  {7d4352f4-47c5-4d46-9ffc-a79fcf3f2866}, !- Handle
  Node 26,                                !- Name
  {f64a89a3-8c14-4f95-89b4-bbdba0b4c518}, !- Inlet Port
  {355c533c-e24a-4bed-a903-999437488408}; !- Outlet Port

OS:Connection,
  {f64a89a3-8c14-4f95-89b4-bbdba0b4c518}, !- Handle
  {8e201c7b-a764-4b82-9bb6-13f338ece6d6}, !- Name
  {c951304f-0a20-47a7-8c5c-5625077ea0a9}, !- Source Object
  3,                                      !- Outlet Port
  {7d4352f4-47c5-4d46-9ffc-a79fcf3f2866}, !- Target Object
  2;                                      !- Inlet Port

OS:Connection,
  {355c533c-e24a-4bed-a903-999437488408}, !- Handle
  {7c8c569a-002b-4b2f-b305-b432ed00664f}, !- Name
  {7d4352f4-47c5-4d46-9ffc-a79fcf3f2866}, !- Source Object
  3,                                      !- Outlet Port
  {ae97c83a-906c-4cbf-a794-441b2c782e23}, !- Target Object
  3;                                      !- Inlet Port

OS:Connection,
  {44e51ad3-1323-41bb-bb5b-bbb9a0948135}, !- Handle
  {77f92d6a-adb8-48ea-9228-a412bc6a5f4f}, !- Name
  {ae97c83a-906c-4cbf-a794-441b2c782e23}, !- Source Object
  4,                                      !- Outlet Port
  {e0d0366a-e5ce-4ac6-b24d-9e798f25694a}, !- Target Object
  2;                                      !- Inlet Port

OS:AdditionalProperties,
  {2b6118f3-cabd-4d51-bdce-27208f027c0e}, !- Handle
  {00b3c1e9-112b-4146-9d1e-0985be742109}, !- Object Name
  SizingInfoHVACCapacityDerateFactorEER,  !- Feature Name 1
  String,                                 !- Feature Data Type 1
  1.0&#441.0&#441.0&#441.0&#441.0,        !- Feature Value 1
  SizingInfoHVACRatedCFMperTonCooling,    !- Feature Name 2
  String,                                 !- Feature Data Type 2
  386.1,                                  !- Feature Value 2
  SizingInfoHVACFracCoolLoadServed,       !- Feature Name 3
  Double,                                 !- Feature Data Type 3
  1;                                      !- Feature Value 3

OS:Curve:Biquadratic,
  {8f1e374f-edb2-41b4-b971-210ace8e7b27}, !- Handle
  ConstantBiquadratic 3,                  !- Name
  1,                                      !- Coefficient1 Constant
  0,                                      !- Coefficient2 x
  0,                                      !- Coefficient3 x**2
  0,                                      !- Coefficient4 y
  0,                                      !- Coefficient5 y**2
  0,                                      !- Coefficient6 x*y
  -100,                                   !- Minimum Value of x
  100,                                    !- Maximum Value of x
  -100,                                   !- Minimum Value of y
  100;                                    !- Maximum Value of y

OS:Curve:Biquadratic,
  {a35932fa-10f0-4049-bafd-b3deccb91347}, !- Handle
  Cool-Cap-fT1 3,                         !- Name
  1.550902001,                            !- Coefficient1 Constant
  -0.0750500892,                          !- Coefficient2 x
  0.00309713544,                          !- Coefficient3 x**2
  0.00240111,                             !- Coefficient4 y
  -5.0544e-005,                           !- Coefficient5 y**2
  -0.00042728148,                         !- Coefficient6 x*y
  13.88,                                  !- Minimum Value of x
  23.88,                                  !- Maximum Value of x
  18.33,                                  !- Minimum Value of y
  51.66;                                  !- Maximum Value of y

OS:Curve:Biquadratic,
  {4fe98928-0ec8-4bac-87bf-1595b272b006}, !- Handle
  Cool-EIR-fT1 3,                         !- Name
  -0.304282997000001,                     !- Coefficient1 Constant
  0.1180477062,                           !- Coefficient2 x
  -0.00342466704,                         !- Coefficient3 x**2
  -0.0062619138,                          !- Coefficient4 y
  0.00069542712,                          !- Coefficient5 y**2
  -0.00046997496,                         !- Coefficient6 x*y
  13.88,                                  !- Minimum Value of x
  23.88,                                  !- Maximum Value of x
  18.33,                                  !- Minimum Value of y
  51.66;                                  !- Maximum Value of y

OS:Curve:Quadratic,
  {fafc0ca8-d5f1-4ff6-9e18-77d36581bb48}, !- Handle
  Cool-PLF-fPLR1 3,                       !- Name
  0.93,                                   !- Coefficient1 Constant
  0.07,                                   !- Coefficient2 x
  0,                                      !- Coefficient3 x**2
  0,                                      !- Minimum Value of x
  1,                                      !- Maximum Value of x
  0.7,                                    !- Minimum Curve Output
  1;                                      !- Maximum Curve Output

OS:Curve:Quadratic,
  {34263318-7d66-4194-9a14-4a6d261bedf4}, !- Handle
  Cool-Cap-fFF1 3,                        !- Name
  0.718605468,                            !- Coefficient1 Constant
  0.410099989,                            !- Coefficient2 x
  -0.128705457,                           !- Coefficient3 x**2
  0,                                      !- Minimum Value of x
  2,                                      !- Maximum Value of x
  0,                                      !- Minimum Curve Output
  2;                                      !- Maximum Curve Output

OS:Curve:Quadratic,
  {e9d36849-c382-419d-9d67-d96be1c74e40}, !- Handle
  Cool-EIR-fFF1 3,                        !- Name
  1.32299905,                             !- Coefficient1 Constant
  -0.477711207,                           !- Coefficient2 x
  0.154712157,                            !- Coefficient3 x**2
  0,                                      !- Minimum Value of x
  2,                                      !- Maximum Value of x
  0,                                      !- Minimum Curve Output
  2;                                      !- Maximum Curve Output

OS:Coil:Cooling:DX:SingleSpeed,
  {d13ad32d-690a-4b66-9b93-d887976b0408}, !- Handle
  res ac|unit 4 cooling coil,             !- Name
  {f4876333-9cb4-4db2-ae72-35324c79d5e6}, !- Availability Schedule Name
  autosize,                               !- Rated Total Cooling Capacity {W}
  0.740402528813699,                      !- Rated Sensible Heat Ratio
  3.9505446283126,                        !- Rated COP {W/W}
  autosize,                               !- Rated Air Flow Rate {m3/s}
  773.3912012006,                         !- Rated Evaporator Fan Power Per Volume Flow Rate {W/(m3/s)}
  ,                                       !- Air Inlet Node Name
  ,                                       !- Air Outlet Node Name
  {a35932fa-10f0-4049-bafd-b3deccb91347}, !- Total Cooling Capacity Function of Temperature Curve Name
  {34263318-7d66-4194-9a14-4a6d261bedf4}, !- Total Cooling Capacity Function of Flow Fraction Curve Name
  {4fe98928-0ec8-4bac-87bf-1595b272b006}, !- Energy Input Ratio Function of Temperature Curve Name
  {e9d36849-c382-419d-9d67-d96be1c74e40}, !- Energy Input Ratio Function of Flow Fraction Curve Name
  {fafc0ca8-d5f1-4ff6-9e18-77d36581bb48}, !- Part Load Fraction Correlation Curve Name
  1000,                                   !- Nominal Time for Condensate Removal to Begin {s}
  1.5,                                    !- Ratio of Initial Moisture Evaporation Rate and Steady State Latent Capacity {dimensionless}
  3,                                      !- Maximum Cycling Rate {cycles/hr}
  45,                                     !- Latent Capacity Time Constant {s}
  ,                                       !- Condenser Air Inlet Node Name
  AirCooled,                              !- Condenser Type
  0,                                      !- Evaporative Condenser Effectiveness {dimensionless}
  Autosize,                               !- Evaporative Condenser Air Flow Rate {m3/s}
  Autosize,                               !- Evaporative Condenser Pump Rated Power Consumption {W}
  0,                                      !- Crankcase Heater Capacity {W}
  12.7777777777778,                       !- Maximum Outdoor Dry-Bulb Temperature for Crankcase Heater Operation {C}
  ,                                       !- Supply Water Storage Tank Name
  ,                                       !- Condensate Collection Water Storage Tank Name
  0,                                      !- Basin Heater Capacity {W/K}
  10,                                     !- Basin Heater Setpoint Temperature {C}
  ;                                       !- Basin Heater Operating Schedule Name

OS:Fan:OnOff,
  {03adb615-88fb-4252-9726-d20f894d887b}, !- Handle
  res ac|unit 4 clg supply fan,           !- Name
  {f4876333-9cb4-4db2-ae72-35324c79d5e6}, !- Availability Schedule Name
  0.75,                                   !- Fan Total Efficiency
  794.580001233493,                       !- Pressure Rise {Pa}
  autosize,                               !- Maximum Flow Rate {m3/s}
  1,                                      !- Motor Efficiency
  1,                                      !- Motor In Airstream Fraction
  ,                                       !- Air Inlet Node Name
  ,                                       !- Air Outlet Node Name
  {684eb269-91e2-4318-80a9-1eec6bc0139e}, !- Fan Power Ratio Function of Speed Ratio Curve Name
  {196b1603-6005-4501-9889-da360c871864}, !- Fan Efficiency Ratio Function of Speed Ratio Curve Name
  res ac|unit 4 clg supply fan;           !- End-Use Subcategory

OS:Curve:Exponent,
  {684eb269-91e2-4318-80a9-1eec6bc0139e}, !- Handle
  Fan On Off Power Curve 3,               !- Name
  1,                                      !- Coefficient1 Constant
  0,                                      !- Coefficient2 Constant
  0,                                      !- Coefficient3 Constant
  0,                                      !- Minimum Value of x
  1,                                      !- Maximum Value of x
  ,                                       !- Minimum Curve Output
  ,                                       !- Maximum Curve Output
  ,                                       !- Input Unit Type for X
  ;                                       !- Output Unit Type

OS:Curve:Cubic,
  {196b1603-6005-4501-9889-da360c871864}, !- Handle
  Fan On Off Efficiency Curve 3,          !- Name
  1,                                      !- Coefficient1 Constant
  0,                                      !- Coefficient2 x
  0,                                      !- Coefficient3 x**2
  0,                                      !- Coefficient4 x**3
  0,                                      !- Minimum Value of x
  1;                                      !- Maximum Value of x

OS:AirLoopHVAC:UnitarySystem,
  {7256b589-5f9e-4356-85d3-bb2eb24b49d0}, !- Handle
  res ac|unit 4 unitary system,           !- Name
  Load,                                   !- Control Type
  {352752f2-1342-4e55-81bc-185c791a40e9}, !- Controlling Zone or Thermostat Location
  None,                                   !- Dehumidification Control Type
  {f4876333-9cb4-4db2-ae72-35324c79d5e6}, !- Availability Schedule Name
  {791702d9-bfe5-45e1-8111-b546ab82b163}, !- Air Inlet Node Name
  {fcbea258-fb94-4a66-81ad-7166adfeaefd}, !- Air Outlet Node Name
  {03adb615-88fb-4252-9726-d20f894d887b}, !- Supply Fan Name
  BlowThrough,                            !- Fan Placement
  {d14532b0-a753-4f42-9e42-61ec017f4b2c}, !- Supply Air Fan Operating Mode Schedule Name
  ,                                       !- Heating Coil Name
  1,                                      !- DX Heating Coil Sizing Ratio
  {d13ad32d-690a-4b66-9b93-d887976b0408}, !- Cooling Coil Name
  No,                                     !- Use DOAS DX Cooling Coil
  2,                                      !- DOAS DX Cooling Coil Leaving Minimum Air Temperature {C}
  SensibleOnlyLoadControl,                !- Latent Load Control
  ,                                       !- Supplemental Heating Coil Name
  ,                                       !- Supply Air Flow Rate Method During Cooling Operation
  autosize,                               !- Supply Air Flow Rate During Cooling Operation {m3/s}
  ,                                       !- Supply Air Flow Rate Per Floor Area During Cooling Operation {m3/s-m2}
  ,                                       !- Fraction of Autosized Design Cooling Supply Air Flow Rate
  ,                                       !- Design Supply Air Flow Rate Per Unit of Capacity During Cooling Operation {m3/s-W}
  ,                                       !- Supply Air Flow Rate Method During Heating Operation
  0,                                      !- Supply Air Flow Rate During Heating Operation {m3/s}
  ,                                       !- Supply Air Flow Rate Per Floor Area during Heating Operation {m3/s-m2}
  ,                                       !- Fraction of Autosized Design Heating Supply Air Flow Rate
  ,                                       !- Design Supply Air Flow Rate Per Unit of Capacity During Heating Operation {m3/s-W}
  ,                                       !- Supply Air Flow Rate Method When No Cooling or Heating is Required
  0,                                      !- Supply Air Flow Rate When No Cooling or Heating is Required {m3/s}
  ,                                       !- Supply Air Flow Rate Per Floor Area When No Cooling or Heating is Required {m3/s-m2}
  ,                                       !- Fraction of Autosized Design Cooling Supply Air Flow Rate When No Cooling or Heating is Required
  ,                                       !- Fraction of Autosized Design Heating Supply Air Flow Rate When No Cooling or Heating is Required
  ,                                       !- Design Supply Air Flow Rate Per Unit of Capacity During Cooling Operation When No Cooling or Heating is Required {m3/s-W}
  ,                                       !- Design Supply Air Flow Rate Per Unit of Capacity During Heating Operation When No Cooling or Heating is Required {m3/s-W}
  48.8888888888889,                       !- Maximum Supply Air Temperature {C}
  21,                                     !- Maximum Outdoor Dry-Bulb Temperature for Supplemental Heater Operation {C}
  ,                                       !- Outdoor Dry-Bulb Temperature Sensor Node Name
  2.5,                                    !- Maximum Cycling Rate {cycles/hr}
  60,                                     !- Heat Pump Time Constant {s}
  0.01,                                   !- Fraction of On-Cycle Power Use
  60,                                     !- Heat Pump Fan Delay Time {s}
  0,                                      !- Ancilliary On-Cycle Electric Power {W}
  0;                                      !- Ancilliary Off-Cycle Electric Power {W}

OS:AirLoopHVAC,
  {d2e91a55-00fd-4731-984b-7e3c1ac5320d}, !- Handle
  res ac|unit 4 asys,                     !- Name
  ,                                       !- Controller List Name
  {f4876333-9cb4-4db2-ae72-35324c79d5e6}, !- Availability Schedule
  {73c7daef-e92c-4415-bbfa-457a7cddc545}, !- Availability Manager List Name
  AutoSize,                               !- Design Supply Air Flow Rate {m3/s}
  ,                                       !- Branch List Name
  ,                                       !- Connector List Name
  {2b42dadd-088c-4986-abb6-bca212f2d6a2}, !- Supply Side Inlet Node Name
  {9d063f60-8522-42fc-b0d9-3d7d4fc1cb20}, !- Demand Side Outlet Node Name
  {cfede1d3-a42f-4b5e-805d-72c4c2d4b3ca}, !- Demand Side Inlet Node A
  {4c073e75-1583-480a-b672-b3901023323f}, !- Supply Side Outlet Node A
  ,                                       !- Demand Side Inlet Node B
  ,                                       !- Supply Side Outlet Node B
  ,                                       !- Return Air Bypass Flow Temperature Setpoint Schedule Name
  {5e31af1f-19c3-44ec-a458-1609b8b0b67f}, !- Demand Mixer Name
  {07e91f99-0116-4eff-b73c-486570de2b07}, !- Demand Splitter A Name
  ,                                       !- Demand Splitter B Name
  ;                                       !- Supply Splitter Name

OS:Node,
  {31fbacb8-7f96-4ac1-8047-c74c61c71341}, !- Handle
  Node 27,                                !- Name
  {2b42dadd-088c-4986-abb6-bca212f2d6a2}, !- Inlet Port
  {791702d9-bfe5-45e1-8111-b546ab82b163}; !- Outlet Port

OS:Node,
  {13889dce-c440-48df-b7ec-b6afb04e3d1e}, !- Handle
  Node 28,                                !- Name
  {fcbea258-fb94-4a66-81ad-7166adfeaefd}, !- Inlet Port
  {4c073e75-1583-480a-b672-b3901023323f}; !- Outlet Port

OS:Connection,
  {2b42dadd-088c-4986-abb6-bca212f2d6a2}, !- Handle
  {a44741ab-87de-47e0-972b-e52d115b2f27}, !- Name
  {d2e91a55-00fd-4731-984b-7e3c1ac5320d}, !- Source Object
  8,                                      !- Outlet Port
  {31fbacb8-7f96-4ac1-8047-c74c61c71341}, !- Target Object
  2;                                      !- Inlet Port

OS:Connection,
  {4c073e75-1583-480a-b672-b3901023323f}, !- Handle
  {ee6c3b5b-b284-4edf-9da3-ed21fe08c9be}, !- Name
  {13889dce-c440-48df-b7ec-b6afb04e3d1e}, !- Source Object
  3,                                      !- Outlet Port
  {d2e91a55-00fd-4731-984b-7e3c1ac5320d}, !- Target Object
  11;                                     !- Inlet Port

OS:Node,
  {3679120b-826b-4872-bc8f-ec47b69ef2cb}, !- Handle
  Node 29,                                !- Name
  {cfede1d3-a42f-4b5e-805d-72c4c2d4b3ca}, !- Inlet Port
  {916f1caf-3d1d-42ff-869a-27d5788480c2}; !- Outlet Port

OS:Node,
  {7699bd8d-2a8a-46f7-bbe1-2d6a26607b58}, !- Handle
  Node 30,                                !- Name
  {cfe52dcb-85b9-4f18-91c0-5370dbd12012}, !- Inlet Port
  {9d063f60-8522-42fc-b0d9-3d7d4fc1cb20}; !- Outlet Port

OS:Node,
  {7df49e6e-f128-45c3-9d3f-9123ddbb2f17}, !- Handle
  Node 31,                                !- Name
  {4e9a0d80-a9ed-46ca-b345-63f63383834d}, !- Inlet Port
  {0806fd9e-2c06-4434-a0b6-d26e337afe7f}; !- Outlet Port

OS:Connection,
  {cfede1d3-a42f-4b5e-805d-72c4c2d4b3ca}, !- Handle
  {1e696129-77fe-43f7-954a-4fe7ca5ac0d1}, !- Name
  {d2e91a55-00fd-4731-984b-7e3c1ac5320d}, !- Source Object
  10,                                     !- Outlet Port
  {3679120b-826b-4872-bc8f-ec47b69ef2cb}, !- Target Object
  2;                                      !- Inlet Port

OS:Connection,
  {9d063f60-8522-42fc-b0d9-3d7d4fc1cb20}, !- Handle
  {e5e71ac6-2b2d-4523-ba4a-7f9891b2dbac}, !- Name
  {7699bd8d-2a8a-46f7-bbe1-2d6a26607b58}, !- Source Object
  3,                                      !- Outlet Port
  {d2e91a55-00fd-4731-984b-7e3c1ac5320d}, !- Target Object
  9;                                      !- Inlet Port

OS:AirLoopHVAC:ZoneSplitter,
  {07e91f99-0116-4eff-b73c-486570de2b07}, !- Handle
  res ac|unit 4 zone splitter,            !- Name
  {916f1caf-3d1d-42ff-869a-27d5788480c2}, !- Inlet Node Name
  {ee73da98-a67f-46b5-9361-e7f8d6336533}; !- Outlet Node Name 1

OS:AirLoopHVAC:ZoneMixer,
  {5e31af1f-19c3-44ec-a458-1609b8b0b67f}, !- Handle
  res ac|unit 4 zone mixer,               !- Name
  {cfe52dcb-85b9-4f18-91c0-5370dbd12012}, !- Outlet Node Name
  {ff367ba0-235f-4de2-9ff0-d6b61a77dde1}; !- Inlet Node Name 1

OS:Connection,
  {916f1caf-3d1d-42ff-869a-27d5788480c2}, !- Handle
  {ec591d92-a6e5-4732-90e8-d474c4905092}, !- Name
  {3679120b-826b-4872-bc8f-ec47b69ef2cb}, !- Source Object
  3,                                      !- Outlet Port
  {07e91f99-0116-4eff-b73c-486570de2b07}, !- Target Object
  2;                                      !- Inlet Port

OS:Connection,
  {cfe52dcb-85b9-4f18-91c0-5370dbd12012}, !- Handle
  {4fff1b80-6236-45c7-88df-20ce2456c0be}, !- Name
  {5e31af1f-19c3-44ec-a458-1609b8b0b67f}, !- Source Object
  2,                                      !- Outlet Port
  {7699bd8d-2a8a-46f7-bbe1-2d6a26607b58}, !- Target Object
  2;                                      !- Inlet Port

OS:Sizing:System,
  {92b0601b-47db-4121-9fcc-55f0ef58568f}, !- Handle
  {d2e91a55-00fd-4731-984b-7e3c1ac5320d}, !- AirLoop Name
  Sensible,                               !- Type of Load to Size On
  Autosize,                               !- Design Outdoor Air Flow Rate {m3/s}
  0.3,                                    !- Central Heating Maximum System Air Flow Ratio
  7,                                      !- Preheat Design Temperature {C}
  0.008,                                  !- Preheat Design Humidity Ratio {kg-H2O/kg-Air}
  12.8,                                   !- Precool Design Temperature {C}
  0.008,                                  !- Precool Design Humidity Ratio {kg-H2O/kg-Air}
  12.8,                                   !- Central Cooling Design Supply Air Temperature {C}
  16.7,                                   !- Central Heating Design Supply Air Temperature {C}
  NonCoincident,                          !- Sizing Option
  Yes,                                    !- 100% Outdoor Air in Cooling
  Yes,                                    !- 100% Outdoor Air in Heating
  0.0085,                                 !- Central Cooling Design Supply Air Humidity Ratio {kg-H2O/kg-Air}
  0.008,                                  !- Central Heating Design Supply Air Humidity Ratio {kg-H2O/kg-Air}
  DesignDay,                              !- Cooling Design Air Flow Method
  0,                                      !- Cooling Design Air Flow Rate {m3/s}
  DesignDay,                              !- Heating Design Air Flow Method
  0,                                      !- Heating Design Air Flow Rate {m3/s}
  ZoneSum,                                !- System Outdoor Air Method
  1,                                      !- Zone Maximum Outdoor Air Fraction {dimensionless}
  0.0099676501,                           !- Cooling Supply Air Flow Rate Per Floor Area {m3/s-m2}
  1,                                      !- Cooling Fraction of Autosized Cooling Supply Air Flow Rate
  3.9475456e-005,                         !- Cooling Supply Air Flow Rate Per Unit Cooling Capacity {m3/s-W}
  0.0099676501,                           !- Heating Supply Air Flow Rate Per Floor Area {m3/s-m2}
  1,                                      !- Heating Fraction of Autosized Heating Supply Air Flow Rate
  1,                                      !- Heating Fraction of Autosized Cooling Supply Air Flow Rate
  3.1588213e-005,                         !- Heating Supply Air Flow Rate Per Unit Heating Capacity {m3/s-W}
  CoolingDesignCapacity,                  !- Cooling Design Capacity Method
  autosize,                               !- Cooling Design Capacity {W}
  234.7,                                  !- Cooling Design Capacity Per Floor Area {W/m2}
  1,                                      !- Fraction of Autosized Cooling Design Capacity
  HeatingDesignCapacity,                  !- Heating Design Capacity Method
  autosize,                               !- Heating Design Capacity {W}
  157,                                    !- Heating Design Capacity Per Floor Area {W/m2}
  1,                                      !- Fraction of Autosized Heating Design Capacity
  OnOff;                                  !- Central Cooling Capacity Control Method

OS:AvailabilityManagerAssignmentList,
  {73c7daef-e92c-4415-bbfa-457a7cddc545}, !- Handle
  Air Loop HVAC 1 AvailabilityManagerAssignmentList 3; !- Name

OS:Connection,
  {791702d9-bfe5-45e1-8111-b546ab82b163}, !- Handle
  {e0b9bd67-5876-4758-985b-4776db142f48}, !- Name
  {31fbacb8-7f96-4ac1-8047-c74c61c71341}, !- Source Object
  3,                                      !- Outlet Port
  {7256b589-5f9e-4356-85d3-bb2eb24b49d0}, !- Target Object
  6;                                      !- Inlet Port

OS:Connection,
  {fcbea258-fb94-4a66-81ad-7166adfeaefd}, !- Handle
  {64b1934c-122c-43ec-98c4-e4f5a3c57c24}, !- Name
  {7256b589-5f9e-4356-85d3-bb2eb24b49d0}, !- Source Object
  7,                                      !- Outlet Port
  {13889dce-c440-48df-b7ec-b6afb04e3d1e}, !- Target Object
  2;                                      !- Inlet Port

OS:AirTerminal:SingleDuct:ConstantVolume:NoReheat,
  {228a13b3-197d-4307-abb9-1d06ea00d938}, !- Handle
  res ac|unit 4 living zone|unit 4 direct air, !- Name
  {f4876333-9cb4-4db2-ae72-35324c79d5e6}, !- Availability Schedule Name
  {67badc4d-aaf5-4e1c-b456-d310a4cdcb6f}, !- Air Inlet Node Name
  {4e9a0d80-a9ed-46ca-b345-63f63383834d}, !- Air Outlet Node Name
  AutoSize;                               !- Maximum Air Flow Rate {m3/s}

OS:Node,
  {2b8a011a-f59f-42a6-8e28-2b5f251aa2d6}, !- Handle
  Node 32,                                !- Name
  {0e1dd180-01ee-46c9-845e-3ecaa4701c2e}, !- Inlet Port
  {ff367ba0-235f-4de2-9ff0-d6b61a77dde1}; !- Outlet Port

OS:Connection,
  {0806fd9e-2c06-4434-a0b6-d26e337afe7f}, !- Handle
  {ff5f8cf1-7fe3-400b-b88b-3d972f3390ac}, !- Name
  {7df49e6e-f128-45c3-9d3f-9123ddbb2f17}, !- Source Object
  3,                                      !- Outlet Port
  {5711373c-8861-428a-b647-aff13a986f20}, !- Target Object
  3;                                      !- Inlet Port

OS:Connection,
  {0e1dd180-01ee-46c9-845e-3ecaa4701c2e}, !- Handle
  {00606eb0-96a8-4117-8606-db38b3faf822}, !- Name
  {35e5fba0-1244-468f-b7d6-ccc2d7a8f027}, !- Source Object
  3,                                      !- Outlet Port
  {2b8a011a-f59f-42a6-8e28-2b5f251aa2d6}, !- Target Object
  2;                                      !- Inlet Port

OS:Connection,
  {ff367ba0-235f-4de2-9ff0-d6b61a77dde1}, !- Handle
  {388dae9c-cffc-448f-ae1a-f215b76628d1}, !- Name
  {2b8a011a-f59f-42a6-8e28-2b5f251aa2d6}, !- Source Object
  3,                                      !- Outlet Port
  {5e31af1f-19c3-44ec-a458-1609b8b0b67f}, !- Target Object
  3;                                      !- Inlet Port

OS:Node,
  {dc840e8e-6687-4cda-9bf8-3bd84e26ab4c}, !- Handle
  Node 33,                                !- Name
  {ee73da98-a67f-46b5-9361-e7f8d6336533}, !- Inlet Port
  {67badc4d-aaf5-4e1c-b456-d310a4cdcb6f}; !- Outlet Port

OS:Connection,
  {ee73da98-a67f-46b5-9361-e7f8d6336533}, !- Handle
  {5d5d43f4-e907-40cc-a8a5-9a93969ec295}, !- Name
  {07e91f99-0116-4eff-b73c-486570de2b07}, !- Source Object
  3,                                      !- Outlet Port
  {dc840e8e-6687-4cda-9bf8-3bd84e26ab4c}, !- Target Object
  2;                                      !- Inlet Port

OS:Connection,
  {67badc4d-aaf5-4e1c-b456-d310a4cdcb6f}, !- Handle
  {fbf2c5c4-6c06-4192-9fc8-7b21ee1faae1}, !- Name
  {dc840e8e-6687-4cda-9bf8-3bd84e26ab4c}, !- Source Object
  3,                                      !- Outlet Port
  {228a13b3-197d-4307-abb9-1d06ea00d938}, !- Target Object
  3;                                      !- Inlet Port

OS:Connection,
  {4e9a0d80-a9ed-46ca-b345-63f63383834d}, !- Handle
  {6b6eec89-0e92-4769-b8df-a006851f01c2}, !- Name
  {228a13b3-197d-4307-abb9-1d06ea00d938}, !- Source Object
  4,                                      !- Outlet Port
  {7df49e6e-f128-45c3-9d3f-9123ddbb2f17}, !- Target Object
  2;                                      !- Inlet Port

OS:AdditionalProperties,
  {a18846fe-2021-4090-a515-b1d773ff9459}, !- Handle
  {7256b589-5f9e-4356-85d3-bb2eb24b49d0}, !- Object Name
  SizingInfoHVACCapacityDerateFactorEER,  !- Feature Name 1
  String,                                 !- Feature Data Type 1
  1.0&#441.0&#441.0&#441.0&#441.0,        !- Feature Value 1
  SizingInfoHVACRatedCFMperTonCooling,    !- Feature Name 2
  String,                                 !- Feature Data Type 2
  386.1,                                  !- Feature Value 2
  SizingInfoHVACFracCoolLoadServed,       !- Feature Name 3
  Double,                                 !- Feature Data Type 3
  1;                                      !- Feature Value 3

OS:Schedule:Ruleset,
  {0a0bed5d-bfdf-4d95-903b-aae2f9e315c2}, !- Handle
  res heating season,                     !- Name
  {2b52dee3-ae13-45c6-84e1-922c4df81bd8}, !- Schedule Type Limits Name
  {5430c875-5c41-4892-b9a6-c8dfa6a78c71}; !- Default Day Schedule Name

OS:Schedule:Day,
  {5430c875-5c41-4892-b9a6-c8dfa6a78c71}, !- Handle
  Schedule Day 10,                        !- Name
  {2b52dee3-ae13-45c6-84e1-922c4df81bd8}, !- Schedule Type Limits Name
  ,                                       !- Interpolate to Timestep
  24,                                     !- Hour 1
  0,                                      !- Minute 1
  0;                                      !- Value Until Time 1

OS:Schedule:Rule,
  {908128b5-ea27-43bd-8526-a5284ae3ecc0}, !- Handle
  res heating season allday rule1,        !- Name
  {0a0bed5d-bfdf-4d95-903b-aae2f9e315c2}, !- Schedule Ruleset Name
  11,                                     !- Rule Order
  {650a5060-9b3d-44a6-b615-2c60b9d5b363}, !- Day Schedule Name
  Yes,                                    !- Apply Sunday
  Yes,                                    !- Apply Monday
  Yes,                                    !- Apply Tuesday
  Yes,                                    !- Apply Wednesday
  Yes,                                    !- Apply Thursday
  Yes,                                    !- Apply Friday
  Yes,                                    !- Apply Saturday
  ,                                       !- Apply Holiday
  DateRange,                              !- Date Specification Type
  1,                                      !- Start Month
  1,                                      !- Start Day
  1,                                      !- End Month
  31;                                     !- End Day

OS:Schedule:Day,
  {650a5060-9b3d-44a6-b615-2c60b9d5b363}, !- Handle
  res heating season allday1,             !- Name
  {2b52dee3-ae13-45c6-84e1-922c4df81bd8}, !- Schedule Type Limits Name
  ,                                       !- Interpolate to Timestep
  24,                                     !- Hour 1
  0,                                      !- Minute 1
  1;                                      !- Value Until Time 1

OS:Schedule:Rule,
  {c1b711f2-ff18-456c-8ed0-7c83f7ee3fcb}, !- Handle
  res heating season allday rule2,        !- Name
  {0a0bed5d-bfdf-4d95-903b-aae2f9e315c2}, !- Schedule Ruleset Name
  10,                                     !- Rule Order
  {466b40b3-6e22-4355-887f-f89348ed9dab}, !- Day Schedule Name
  Yes,                                    !- Apply Sunday
  Yes,                                    !- Apply Monday
  Yes,                                    !- Apply Tuesday
  Yes,                                    !- Apply Wednesday
  Yes,                                    !- Apply Thursday
  Yes,                                    !- Apply Friday
  Yes,                                    !- Apply Saturday
  ,                                       !- Apply Holiday
  DateRange,                              !- Date Specification Type
  2,                                      !- Start Month
  1,                                      !- Start Day
  2,                                      !- End Month
  28;                                     !- End Day

OS:Schedule:Day,
  {466b40b3-6e22-4355-887f-f89348ed9dab}, !- Handle
  res heating season allday2,             !- Name
  {2b52dee3-ae13-45c6-84e1-922c4df81bd8}, !- Schedule Type Limits Name
  ,                                       !- Interpolate to Timestep
  24,                                     !- Hour 1
  0,                                      !- Minute 1
  1;                                      !- Value Until Time 1

OS:Schedule:Rule,
  {c1fa80ed-31c6-4759-906d-47a1c0711961}, !- Handle
  res heating season allday rule3,        !- Name
  {0a0bed5d-bfdf-4d95-903b-aae2f9e315c2}, !- Schedule Ruleset Name
  9,                                      !- Rule Order
  {1d582b5e-3e13-4b74-a9c1-98fc6f6dad5f}, !- Day Schedule Name
  Yes,                                    !- Apply Sunday
  Yes,                                    !- Apply Monday
  Yes,                                    !- Apply Tuesday
  Yes,                                    !- Apply Wednesday
  Yes,                                    !- Apply Thursday
  Yes,                                    !- Apply Friday
  Yes,                                    !- Apply Saturday
  ,                                       !- Apply Holiday
  DateRange,                              !- Date Specification Type
  3,                                      !- Start Month
  1,                                      !- Start Day
  3,                                      !- End Month
  31;                                     !- End Day

OS:Schedule:Day,
  {1d582b5e-3e13-4b74-a9c1-98fc6f6dad5f}, !- Handle
  res heating season allday3,             !- Name
  {2b52dee3-ae13-45c6-84e1-922c4df81bd8}, !- Schedule Type Limits Name
  ,                                       !- Interpolate to Timestep
  24,                                     !- Hour 1
  0,                                      !- Minute 1
  1;                                      !- Value Until Time 1

OS:Schedule:Rule,
  {dde8c443-efdc-47ca-9c74-6c2e70fc678a}, !- Handle
  res heating season allday rule4,        !- Name
  {0a0bed5d-bfdf-4d95-903b-aae2f9e315c2}, !- Schedule Ruleset Name
  8,                                      !- Rule Order
  {4e91248b-11fa-421c-8172-d424923bd194}, !- Day Schedule Name
  Yes,                                    !- Apply Sunday
  Yes,                                    !- Apply Monday
  Yes,                                    !- Apply Tuesday
  Yes,                                    !- Apply Wednesday
  Yes,                                    !- Apply Thursday
  Yes,                                    !- Apply Friday
  Yes,                                    !- Apply Saturday
  ,                                       !- Apply Holiday
  DateRange,                              !- Date Specification Type
  4,                                      !- Start Month
  1,                                      !- Start Day
  4,                                      !- End Month
  30;                                     !- End Day

OS:Schedule:Day,
  {4e91248b-11fa-421c-8172-d424923bd194}, !- Handle
  res heating season allday4,             !- Name
  {2b52dee3-ae13-45c6-84e1-922c4df81bd8}, !- Schedule Type Limits Name
  ,                                       !- Interpolate to Timestep
  24,                                     !- Hour 1
  0,                                      !- Minute 1
  1;                                      !- Value Until Time 1

OS:Schedule:Rule,
  {07ba97f7-9694-493e-b26b-40ba2074f29a}, !- Handle
  res heating season allday rule5,        !- Name
  {0a0bed5d-bfdf-4d95-903b-aae2f9e315c2}, !- Schedule Ruleset Name
  7,                                      !- Rule Order
  {f28471cc-c0ac-4637-a146-fc5a8677e398}, !- Day Schedule Name
  Yes,                                    !- Apply Sunday
  Yes,                                    !- Apply Monday
  Yes,                                    !- Apply Tuesday
  Yes,                                    !- Apply Wednesday
  Yes,                                    !- Apply Thursday
  Yes,                                    !- Apply Friday
  Yes,                                    !- Apply Saturday
  ,                                       !- Apply Holiday
  DateRange,                              !- Date Specification Type
  5,                                      !- Start Month
  1,                                      !- Start Day
  5,                                      !- End Month
  31;                                     !- End Day

OS:Schedule:Day,
  {f28471cc-c0ac-4637-a146-fc5a8677e398}, !- Handle
  res heating season allday5,             !- Name
  {2b52dee3-ae13-45c6-84e1-922c4df81bd8}, !- Schedule Type Limits Name
  ,                                       !- Interpolate to Timestep
  24,                                     !- Hour 1
  0,                                      !- Minute 1
  1;                                      !- Value Until Time 1

OS:Schedule:Rule,
  {66b6fd1d-e325-4e9a-8033-4a34857f2c5b}, !- Handle
  res heating season allday rule6,        !- Name
  {0a0bed5d-bfdf-4d95-903b-aae2f9e315c2}, !- Schedule Ruleset Name
  6,                                      !- Rule Order
  {99164eeb-1eb8-4690-8fab-47ae75c1632f}, !- Day Schedule Name
  Yes,                                    !- Apply Sunday
  Yes,                                    !- Apply Monday
  Yes,                                    !- Apply Tuesday
  Yes,                                    !- Apply Wednesday
  Yes,                                    !- Apply Thursday
  Yes,                                    !- Apply Friday
  Yes,                                    !- Apply Saturday
  ,                                       !- Apply Holiday
  DateRange,                              !- Date Specification Type
  6,                                      !- Start Month
  1,                                      !- Start Day
  6,                                      !- End Month
  30;                                     !- End Day

OS:Schedule:Day,
  {99164eeb-1eb8-4690-8fab-47ae75c1632f}, !- Handle
  res heating season allday6,             !- Name
  {2b52dee3-ae13-45c6-84e1-922c4df81bd8}, !- Schedule Type Limits Name
  ,                                       !- Interpolate to Timestep
  24,                                     !- Hour 1
  0,                                      !- Minute 1
  1;                                      !- Value Until Time 1

OS:Schedule:Rule,
  {4ca3802b-a269-4350-9946-4f90cf83e4b3}, !- Handle
  res heating season allday rule7,        !- Name
  {0a0bed5d-bfdf-4d95-903b-aae2f9e315c2}, !- Schedule Ruleset Name
  5,                                      !- Rule Order
  {fb742ebf-f860-43dc-b5d4-54f7443c6eef}, !- Day Schedule Name
  Yes,                                    !- Apply Sunday
  Yes,                                    !- Apply Monday
  Yes,                                    !- Apply Tuesday
  Yes,                                    !- Apply Wednesday
  Yes,                                    !- Apply Thursday
  Yes,                                    !- Apply Friday
  Yes,                                    !- Apply Saturday
  ,                                       !- Apply Holiday
  DateRange,                              !- Date Specification Type
  7,                                      !- Start Month
  1,                                      !- Start Day
  7,                                      !- End Month
  31;                                     !- End Day

OS:Schedule:Day,
  {fb742ebf-f860-43dc-b5d4-54f7443c6eef}, !- Handle
  res heating season allday7,             !- Name
  {2b52dee3-ae13-45c6-84e1-922c4df81bd8}, !- Schedule Type Limits Name
  ,                                       !- Interpolate to Timestep
  24,                                     !- Hour 1
  0,                                      !- Minute 1
  1;                                      !- Value Until Time 1

OS:Schedule:Rule,
  {bfdf9581-4d9d-40f6-8153-14e3f8920a4a}, !- Handle
  res heating season allday rule8,        !- Name
  {0a0bed5d-bfdf-4d95-903b-aae2f9e315c2}, !- Schedule Ruleset Name
  4,                                      !- Rule Order
  {5503a030-8ea9-460d-8fa7-902643c5e83f}, !- Day Schedule Name
  Yes,                                    !- Apply Sunday
  Yes,                                    !- Apply Monday
  Yes,                                    !- Apply Tuesday
  Yes,                                    !- Apply Wednesday
  Yes,                                    !- Apply Thursday
  Yes,                                    !- Apply Friday
  Yes,                                    !- Apply Saturday
  ,                                       !- Apply Holiday
  DateRange,                              !- Date Specification Type
  8,                                      !- Start Month
  1,                                      !- Start Day
  8,                                      !- End Month
  31;                                     !- End Day

OS:Schedule:Day,
  {5503a030-8ea9-460d-8fa7-902643c5e83f}, !- Handle
  res heating season allday8,             !- Name
  {2b52dee3-ae13-45c6-84e1-922c4df81bd8}, !- Schedule Type Limits Name
  ,                                       !- Interpolate to Timestep
  24,                                     !- Hour 1
  0,                                      !- Minute 1
  1;                                      !- Value Until Time 1

OS:Schedule:Rule,
  {e73557f4-9a30-46ed-a66a-53fa1bb79a6e}, !- Handle
  res heating season allday rule9,        !- Name
  {0a0bed5d-bfdf-4d95-903b-aae2f9e315c2}, !- Schedule Ruleset Name
  3,                                      !- Rule Order
  {d861f7b1-4527-4ab9-aae9-6316d940c35d}, !- Day Schedule Name
  Yes,                                    !- Apply Sunday
  Yes,                                    !- Apply Monday
  Yes,                                    !- Apply Tuesday
  Yes,                                    !- Apply Wednesday
  Yes,                                    !- Apply Thursday
  Yes,                                    !- Apply Friday
  Yes,                                    !- Apply Saturday
  ,                                       !- Apply Holiday
  DateRange,                              !- Date Specification Type
  9,                                      !- Start Month
  1,                                      !- Start Day
  9,                                      !- End Month
  30;                                     !- End Day

OS:Schedule:Day,
  {d861f7b1-4527-4ab9-aae9-6316d940c35d}, !- Handle
  res heating season allday9,             !- Name
  {2b52dee3-ae13-45c6-84e1-922c4df81bd8}, !- Schedule Type Limits Name
  ,                                       !- Interpolate to Timestep
  24,                                     !- Hour 1
  0,                                      !- Minute 1
  1;                                      !- Value Until Time 1

OS:Schedule:Rule,
  {2c02fa49-b93c-4c9d-bf84-bdd93391e9cd}, !- Handle
  res heating season allday rule10,       !- Name
  {0a0bed5d-bfdf-4d95-903b-aae2f9e315c2}, !- Schedule Ruleset Name
  2,                                      !- Rule Order
  {2df43825-04a3-4d01-bc49-92bf4c79fe93}, !- Day Schedule Name
  Yes,                                    !- Apply Sunday
  Yes,                                    !- Apply Monday
  Yes,                                    !- Apply Tuesday
  Yes,                                    !- Apply Wednesday
  Yes,                                    !- Apply Thursday
  Yes,                                    !- Apply Friday
  Yes,                                    !- Apply Saturday
  ,                                       !- Apply Holiday
  DateRange,                              !- Date Specification Type
  10,                                     !- Start Month
  1,                                      !- Start Day
  10,                                     !- End Month
  31;                                     !- End Day

OS:Schedule:Day,
  {2df43825-04a3-4d01-bc49-92bf4c79fe93}, !- Handle
  res heating season allday10,            !- Name
  {2b52dee3-ae13-45c6-84e1-922c4df81bd8}, !- Schedule Type Limits Name
  ,                                       !- Interpolate to Timestep
  24,                                     !- Hour 1
  0,                                      !- Minute 1
  1;                                      !- Value Until Time 1

OS:Schedule:Rule,
  {9b45f5f8-b73e-4db7-9b32-2e68ea360a5a}, !- Handle
  res heating season allday rule11,       !- Name
  {0a0bed5d-bfdf-4d95-903b-aae2f9e315c2}, !- Schedule Ruleset Name
  1,                                      !- Rule Order
  {d3bef3a9-1409-4d18-9640-9a5d8c607c5d}, !- Day Schedule Name
  Yes,                                    !- Apply Sunday
  Yes,                                    !- Apply Monday
  Yes,                                    !- Apply Tuesday
  Yes,                                    !- Apply Wednesday
  Yes,                                    !- Apply Thursday
  Yes,                                    !- Apply Friday
  Yes,                                    !- Apply Saturday
  ,                                       !- Apply Holiday
  DateRange,                              !- Date Specification Type
  11,                                     !- Start Month
  1,                                      !- Start Day
  11,                                     !- End Month
  30;                                     !- End Day

OS:Schedule:Day,
  {d3bef3a9-1409-4d18-9640-9a5d8c607c5d}, !- Handle
  res heating season allday11,            !- Name
  {2b52dee3-ae13-45c6-84e1-922c4df81bd8}, !- Schedule Type Limits Name
  ,                                       !- Interpolate to Timestep
  24,                                     !- Hour 1
  0,                                      !- Minute 1
  1;                                      !- Value Until Time 1

OS:Schedule:Rule,
  {276f7337-b317-4b35-ae07-6c4444d35a8f}, !- Handle
  res heating season allday rule12,       !- Name
  {0a0bed5d-bfdf-4d95-903b-aae2f9e315c2}, !- Schedule Ruleset Name
  0,                                      !- Rule Order
  {bb9d8b04-217e-4660-b8c8-fb947ddd37f7}, !- Day Schedule Name
  Yes,                                    !- Apply Sunday
  Yes,                                    !- Apply Monday
  Yes,                                    !- Apply Tuesday
  Yes,                                    !- Apply Wednesday
  Yes,                                    !- Apply Thursday
  Yes,                                    !- Apply Friday
  Yes,                                    !- Apply Saturday
  ,                                       !- Apply Holiday
  DateRange,                              !- Date Specification Type
  12,                                     !- Start Month
  1,                                      !- Start Day
  12,                                     !- End Month
  31;                                     !- End Day

OS:Schedule:Day,
  {bb9d8b04-217e-4660-b8c8-fb947ddd37f7}, !- Handle
  res heating season allday12,            !- Name
  {2b52dee3-ae13-45c6-84e1-922c4df81bd8}, !- Schedule Type Limits Name
  ,                                       !- Interpolate to Timestep
  24,                                     !- Hour 1
  0,                                      !- Minute 1
  1;                                      !- Value Until Time 1

OS:ThermostatSetpoint:DualSetpoint,
  {1a63ffc3-8282-42e3-9e80-27edaa7df892}, !- Handle
  living zone|unit 4 temperature setpoint, !- Name
  {5c8b2b7c-f4e1-4016-906b-1337d2d06914}, !- Heating Setpoint Temperature Schedule Name
  {e63292f8-7d51-4a48-962b-541ef1c30e14}; !- Cooling Setpoint Temperature Schedule Name

OS:ScheduleTypeLimits,
  {38307017-74d8-494c-9286-3d67b7a21156}, !- Handle
  Temperature,                            !- Name
  ,                                       !- Lower Limit Value
  ,                                       !- Upper Limit Value
  Continuous,                             !- Numeric Type
  Temperature;                            !- Unit Type

OS:ThermostatSetpoint:DualSetpoint,
  {c35706e9-9308-4779-8233-86b0c889bd87}, !- Handle
  living zone temperature setpoint,       !- Name
  {5c8b2b7c-f4e1-4016-906b-1337d2d06914}, !- Heating Setpoint Temperature Schedule Name
  {e63292f8-7d51-4a48-962b-541ef1c30e14}; !- Cooling Setpoint Temperature Schedule Name

OS:ThermostatSetpoint:DualSetpoint,
  {aaaffa73-37ba-432a-bc9f-3351bad929b7}, !- Handle
  living zone|unit 2 temperature setpoint, !- Name
  {5c8b2b7c-f4e1-4016-906b-1337d2d06914}, !- Heating Setpoint Temperature Schedule Name
  {e63292f8-7d51-4a48-962b-541ef1c30e14}; !- Cooling Setpoint Temperature Schedule Name

OS:ThermostatSetpoint:DualSetpoint,
  {a518e938-2771-4782-b56f-969cb534f260}, !- Handle
  living zone|unit 3 temperature setpoint, !- Name
  {5c8b2b7c-f4e1-4016-906b-1337d2d06914}, !- Heating Setpoint Temperature Schedule Name
  {e63292f8-7d51-4a48-962b-541ef1c30e14}; !- Cooling Setpoint Temperature Schedule Name

OS:Schedule:Ruleset,
  {09b5abda-5456-49f6-b7be-095823dab7c8}, !- Handle
  res cooling season,                     !- Name
  {2b52dee3-ae13-45c6-84e1-922c4df81bd8}, !- Schedule Type Limits Name
  {a60263a2-02d5-404d-9670-3ef4cc8c0a46}; !- Default Day Schedule Name

OS:Schedule:Day,
  {a60263a2-02d5-404d-9670-3ef4cc8c0a46}, !- Handle
  Schedule Day 1,                         !- Name
  {2b52dee3-ae13-45c6-84e1-922c4df81bd8}, !- Schedule Type Limits Name
  ,                                       !- Interpolate to Timestep
  24,                                     !- Hour 1
  0,                                      !- Minute 1
  0;                                      !- Value Until Time 1

OS:Schedule:Rule,
  {e072972c-d23a-4c6e-bf17-fccfc3ff4d70}, !- Handle
  res cooling season allday rule1,        !- Name
  {09b5abda-5456-49f6-b7be-095823dab7c8}, !- Schedule Ruleset Name
  11,                                     !- Rule Order
  {eba0c7f7-e22c-4363-9afb-92085eebcb91}, !- Day Schedule Name
  Yes,                                    !- Apply Sunday
  Yes,                                    !- Apply Monday
  Yes,                                    !- Apply Tuesday
  Yes,                                    !- Apply Wednesday
  Yes,                                    !- Apply Thursday
  Yes,                                    !- Apply Friday
  Yes,                                    !- Apply Saturday
  ,                                       !- Apply Holiday
  DateRange,                              !- Date Specification Type
  1,                                      !- Start Month
  1,                                      !- Start Day
  1,                                      !- End Month
  31;                                     !- End Day

OS:Schedule:Day,
  {eba0c7f7-e22c-4363-9afb-92085eebcb91}, !- Handle
  res cooling season allday1,             !- Name
  {2b52dee3-ae13-45c6-84e1-922c4df81bd8}, !- Schedule Type Limits Name
  ,                                       !- Interpolate to Timestep
  24,                                     !- Hour 1
  0,                                      !- Minute 1
  1;                                      !- Value Until Time 1

OS:Schedule:Rule,
  {5395570b-feac-4e75-a93d-5ca5d817ec4f}, !- Handle
  res cooling season allday rule2,        !- Name
  {09b5abda-5456-49f6-b7be-095823dab7c8}, !- Schedule Ruleset Name
  10,                                     !- Rule Order
  {f85a646d-0a0b-4db8-9ffb-b019a38b027f}, !- Day Schedule Name
  Yes,                                    !- Apply Sunday
  Yes,                                    !- Apply Monday
  Yes,                                    !- Apply Tuesday
  Yes,                                    !- Apply Wednesday
  Yes,                                    !- Apply Thursday
  Yes,                                    !- Apply Friday
  Yes,                                    !- Apply Saturday
  ,                                       !- Apply Holiday
  DateRange,                              !- Date Specification Type
  2,                                      !- Start Month
  1,                                      !- Start Day
  2,                                      !- End Month
  28;                                     !- End Day

OS:Schedule:Day,
  {f85a646d-0a0b-4db8-9ffb-b019a38b027f}, !- Handle
  res cooling season allday2,             !- Name
  {2b52dee3-ae13-45c6-84e1-922c4df81bd8}, !- Schedule Type Limits Name
  ,                                       !- Interpolate to Timestep
  24,                                     !- Hour 1
  0,                                      !- Minute 1
  1;                                      !- Value Until Time 1

OS:Schedule:Rule,
  {b3e0ea21-5f9d-4c2c-b435-5b2d357e7fc4}, !- Handle
  res cooling season allday rule3,        !- Name
  {09b5abda-5456-49f6-b7be-095823dab7c8}, !- Schedule Ruleset Name
  9,                                      !- Rule Order
  {69aafe9e-2349-4eea-a6d7-3b351e4f210a}, !- Day Schedule Name
  Yes,                                    !- Apply Sunday
  Yes,                                    !- Apply Monday
  Yes,                                    !- Apply Tuesday
  Yes,                                    !- Apply Wednesday
  Yes,                                    !- Apply Thursday
  Yes,                                    !- Apply Friday
  Yes,                                    !- Apply Saturday
  ,                                       !- Apply Holiday
  DateRange,                              !- Date Specification Type
  3,                                      !- Start Month
  1,                                      !- Start Day
  3,                                      !- End Month
  31;                                     !- End Day

OS:Schedule:Day,
  {69aafe9e-2349-4eea-a6d7-3b351e4f210a}, !- Handle
  res cooling season allday3,             !- Name
  {2b52dee3-ae13-45c6-84e1-922c4df81bd8}, !- Schedule Type Limits Name
  ,                                       !- Interpolate to Timestep
  24,                                     !- Hour 1
  0,                                      !- Minute 1
  1;                                      !- Value Until Time 1

OS:Schedule:Rule,
  {16e5fe48-212a-4e2d-acbe-222af02e407b}, !- Handle
  res cooling season allday rule4,        !- Name
  {09b5abda-5456-49f6-b7be-095823dab7c8}, !- Schedule Ruleset Name
  8,                                      !- Rule Order
  {bf52e41c-4354-497c-bcaa-eabba24f9d22}, !- Day Schedule Name
  Yes,                                    !- Apply Sunday
  Yes,                                    !- Apply Monday
  Yes,                                    !- Apply Tuesday
  Yes,                                    !- Apply Wednesday
  Yes,                                    !- Apply Thursday
  Yes,                                    !- Apply Friday
  Yes,                                    !- Apply Saturday
  ,                                       !- Apply Holiday
  DateRange,                              !- Date Specification Type
  4,                                      !- Start Month
  1,                                      !- Start Day
  4,                                      !- End Month
  30;                                     !- End Day

OS:Schedule:Day,
  {bf52e41c-4354-497c-bcaa-eabba24f9d22}, !- Handle
  res cooling season allday4,             !- Name
  {2b52dee3-ae13-45c6-84e1-922c4df81bd8}, !- Schedule Type Limits Name
  ,                                       !- Interpolate to Timestep
  24,                                     !- Hour 1
  0,                                      !- Minute 1
  1;                                      !- Value Until Time 1

OS:Schedule:Rule,
  {29d2cbef-1ed8-4c5a-b271-4e6dbcfcafc3}, !- Handle
  res cooling season allday rule5,        !- Name
  {09b5abda-5456-49f6-b7be-095823dab7c8}, !- Schedule Ruleset Name
  7,                                      !- Rule Order
  {8cc170fc-9435-468f-b0cf-c20ca5b00a72}, !- Day Schedule Name
  Yes,                                    !- Apply Sunday
  Yes,                                    !- Apply Monday
  Yes,                                    !- Apply Tuesday
  Yes,                                    !- Apply Wednesday
  Yes,                                    !- Apply Thursday
  Yes,                                    !- Apply Friday
  Yes,                                    !- Apply Saturday
  ,                                       !- Apply Holiday
  DateRange,                              !- Date Specification Type
  5,                                      !- Start Month
  1,                                      !- Start Day
  5,                                      !- End Month
  31;                                     !- End Day

OS:Schedule:Day,
  {8cc170fc-9435-468f-b0cf-c20ca5b00a72}, !- Handle
  res cooling season allday5,             !- Name
  {2b52dee3-ae13-45c6-84e1-922c4df81bd8}, !- Schedule Type Limits Name
  ,                                       !- Interpolate to Timestep
  24,                                     !- Hour 1
  0,                                      !- Minute 1
  1;                                      !- Value Until Time 1

OS:Schedule:Rule,
  {84303604-b0e5-4ca5-974f-88731a681298}, !- Handle
  res cooling season allday rule6,        !- Name
  {09b5abda-5456-49f6-b7be-095823dab7c8}, !- Schedule Ruleset Name
  6,                                      !- Rule Order
  {5b3b70de-715c-4c6b-b65d-5a14b3e37915}, !- Day Schedule Name
  Yes,                                    !- Apply Sunday
  Yes,                                    !- Apply Monday
  Yes,                                    !- Apply Tuesday
  Yes,                                    !- Apply Wednesday
  Yes,                                    !- Apply Thursday
  Yes,                                    !- Apply Friday
  Yes,                                    !- Apply Saturday
  ,                                       !- Apply Holiday
  DateRange,                              !- Date Specification Type
  6,                                      !- Start Month
  1,                                      !- Start Day
  6,                                      !- End Month
  30;                                     !- End Day

OS:Schedule:Day,
  {5b3b70de-715c-4c6b-b65d-5a14b3e37915}, !- Handle
  res cooling season allday6,             !- Name
  {2b52dee3-ae13-45c6-84e1-922c4df81bd8}, !- Schedule Type Limits Name
  ,                                       !- Interpolate to Timestep
  24,                                     !- Hour 1
  0,                                      !- Minute 1
  1;                                      !- Value Until Time 1

OS:Schedule:Rule,
  {c947666a-b251-4611-9fc8-5e677c1d3140}, !- Handle
  res cooling season allday rule7,        !- Name
  {09b5abda-5456-49f6-b7be-095823dab7c8}, !- Schedule Ruleset Name
  5,                                      !- Rule Order
  {476ff825-5bec-47a8-84ad-39ef91e35c48}, !- Day Schedule Name
  Yes,                                    !- Apply Sunday
  Yes,                                    !- Apply Monday
  Yes,                                    !- Apply Tuesday
  Yes,                                    !- Apply Wednesday
  Yes,                                    !- Apply Thursday
  Yes,                                    !- Apply Friday
  Yes,                                    !- Apply Saturday
  ,                                       !- Apply Holiday
  DateRange,                              !- Date Specification Type
  7,                                      !- Start Month
  1,                                      !- Start Day
  7,                                      !- End Month
  31;                                     !- End Day

OS:Schedule:Day,
  {476ff825-5bec-47a8-84ad-39ef91e35c48}, !- Handle
  res cooling season allday7,             !- Name
  {2b52dee3-ae13-45c6-84e1-922c4df81bd8}, !- Schedule Type Limits Name
  ,                                       !- Interpolate to Timestep
  24,                                     !- Hour 1
  0,                                      !- Minute 1
  1;                                      !- Value Until Time 1

OS:Schedule:Rule,
  {526aa1a6-1968-4dd1-9dfe-235df0cec169}, !- Handle
  res cooling season allday rule8,        !- Name
  {09b5abda-5456-49f6-b7be-095823dab7c8}, !- Schedule Ruleset Name
  4,                                      !- Rule Order
  {46549269-d709-4dd6-a0f0-f361600016bb}, !- Day Schedule Name
  Yes,                                    !- Apply Sunday
  Yes,                                    !- Apply Monday
  Yes,                                    !- Apply Tuesday
  Yes,                                    !- Apply Wednesday
  Yes,                                    !- Apply Thursday
  Yes,                                    !- Apply Friday
  Yes,                                    !- Apply Saturday
  ,                                       !- Apply Holiday
  DateRange,                              !- Date Specification Type
  8,                                      !- Start Month
  1,                                      !- Start Day
  8,                                      !- End Month
  31;                                     !- End Day

OS:Schedule:Day,
  {46549269-d709-4dd6-a0f0-f361600016bb}, !- Handle
  res cooling season allday8,             !- Name
  {2b52dee3-ae13-45c6-84e1-922c4df81bd8}, !- Schedule Type Limits Name
  ,                                       !- Interpolate to Timestep
  24,                                     !- Hour 1
  0,                                      !- Minute 1
  1;                                      !- Value Until Time 1

OS:Schedule:Rule,
  {cadffcf0-a200-4483-b703-73eb5dcf4907}, !- Handle
  res cooling season allday rule9,        !- Name
  {09b5abda-5456-49f6-b7be-095823dab7c8}, !- Schedule Ruleset Name
  3,                                      !- Rule Order
  {6fd1d766-579e-452e-b581-58f86f6d16bd}, !- Day Schedule Name
  Yes,                                    !- Apply Sunday
  Yes,                                    !- Apply Monday
  Yes,                                    !- Apply Tuesday
  Yes,                                    !- Apply Wednesday
  Yes,                                    !- Apply Thursday
  Yes,                                    !- Apply Friday
  Yes,                                    !- Apply Saturday
  ,                                       !- Apply Holiday
  DateRange,                              !- Date Specification Type
  9,                                      !- Start Month
  1,                                      !- Start Day
  9,                                      !- End Month
  30;                                     !- End Day

OS:Schedule:Day,
  {6fd1d766-579e-452e-b581-58f86f6d16bd}, !- Handle
  res cooling season allday9,             !- Name
  {2b52dee3-ae13-45c6-84e1-922c4df81bd8}, !- Schedule Type Limits Name
  ,                                       !- Interpolate to Timestep
  24,                                     !- Hour 1
  0,                                      !- Minute 1
  1;                                      !- Value Until Time 1

OS:Schedule:Rule,
  {7f5708c6-fe18-4a43-a9b5-31c0ac489292}, !- Handle
  res cooling season allday rule10,       !- Name
  {09b5abda-5456-49f6-b7be-095823dab7c8}, !- Schedule Ruleset Name
  2,                                      !- Rule Order
  {0836f753-aebe-481a-8502-f43e37188a7a}, !- Day Schedule Name
  Yes,                                    !- Apply Sunday
  Yes,                                    !- Apply Monday
  Yes,                                    !- Apply Tuesday
  Yes,                                    !- Apply Wednesday
  Yes,                                    !- Apply Thursday
  Yes,                                    !- Apply Friday
  Yes,                                    !- Apply Saturday
  ,                                       !- Apply Holiday
  DateRange,                              !- Date Specification Type
  10,                                     !- Start Month
  1,                                      !- Start Day
  10,                                     !- End Month
  31;                                     !- End Day

OS:Schedule:Day,
  {0836f753-aebe-481a-8502-f43e37188a7a}, !- Handle
  res cooling season allday10,            !- Name
  {2b52dee3-ae13-45c6-84e1-922c4df81bd8}, !- Schedule Type Limits Name
  ,                                       !- Interpolate to Timestep
  24,                                     !- Hour 1
  0,                                      !- Minute 1
  1;                                      !- Value Until Time 1

OS:Schedule:Rule,
  {e693fd21-4299-4ea8-bc27-07eeebb49863}, !- Handle
  res cooling season allday rule11,       !- Name
  {09b5abda-5456-49f6-b7be-095823dab7c8}, !- Schedule Ruleset Name
  1,                                      !- Rule Order
  {4e75139d-fe2f-41b3-9bb6-0680ce771a41}, !- Day Schedule Name
  Yes,                                    !- Apply Sunday
  Yes,                                    !- Apply Monday
  Yes,                                    !- Apply Tuesday
  Yes,                                    !- Apply Wednesday
  Yes,                                    !- Apply Thursday
  Yes,                                    !- Apply Friday
  Yes,                                    !- Apply Saturday
  ,                                       !- Apply Holiday
  DateRange,                              !- Date Specification Type
  11,                                     !- Start Month
  1,                                      !- Start Day
  11,                                     !- End Month
  30;                                     !- End Day

OS:Schedule:Day,
  {4e75139d-fe2f-41b3-9bb6-0680ce771a41}, !- Handle
  res cooling season allday11,            !- Name
  {2b52dee3-ae13-45c6-84e1-922c4df81bd8}, !- Schedule Type Limits Name
  ,                                       !- Interpolate to Timestep
  24,                                     !- Hour 1
  0,                                      !- Minute 1
  1;                                      !- Value Until Time 1

OS:Schedule:Rule,
  {0f3d3fc8-cbf3-4c1c-adef-fa74605e6447}, !- Handle
  res cooling season allday rule12,       !- Name
  {09b5abda-5456-49f6-b7be-095823dab7c8}, !- Schedule Ruleset Name
  0,                                      !- Rule Order
  {382adb25-a344-4f07-89f6-7208c01db87e}, !- Day Schedule Name
  Yes,                                    !- Apply Sunday
  Yes,                                    !- Apply Monday
  Yes,                                    !- Apply Tuesday
  Yes,                                    !- Apply Wednesday
  Yes,                                    !- Apply Thursday
  Yes,                                    !- Apply Friday
  Yes,                                    !- Apply Saturday
  ,                                       !- Apply Holiday
  DateRange,                              !- Date Specification Type
  12,                                     !- Start Month
  1,                                      !- Start Day
  12,                                     !- End Month
  31;                                     !- End Day

OS:Schedule:Day,
  {382adb25-a344-4f07-89f6-7208c01db87e}, !- Handle
  res cooling season allday12,            !- Name
  {2b52dee3-ae13-45c6-84e1-922c4df81bd8}, !- Schedule Type Limits Name
  ,                                       !- Interpolate to Timestep
  24,                                     !- Hour 1
  0,                                      !- Minute 1
  1;                                      !- Value Until Time 1

OS:AdditionalProperties,
  {42ef58a1-99bd-4bf2-9846-b5ae75d3ce92}, !- Handle
  {1a63ffc3-8282-42e3-9e80-27edaa7df892}, !- Object Name
  htg_wkdy,                               !- Feature Name 1
  String,                                 !- Feature Data Type 1
  21.6666666666667&#4421.6666666666667&#4421.6666666666667&#4421.6666666666667&#4421.6666666666667&#4421.6666666666667&#4421.6666666666667&#4421.6666666666667&#4421.6666666666667&#4421.6666666666667&#4421.6666666666667&#4421.6666666666667&#4421.6666666666667&#4421.6666666666667&#4421.6666666666667&#4421.6666666666667&#4421.6666666666667&#4421.6666666666667&#4421.6666666666667&#4421.6666666666667&#4421.6666666666667&#4421.6666666666667&#4421.6666666666667&#4421.6666666666667, !- Feature Value 1
  htg_wked,                               !- Feature Name 2
  String,                                 !- Feature Data Type 2
  21.6666666666667&#4421.6666666666667&#4421.6666666666667&#4421.6666666666667&#4421.6666666666667&#4421.6666666666667&#4421.6666666666667&#4421.6666666666667&#4421.6666666666667&#4421.6666666666667&#4421.6666666666667&#4421.6666666666667&#4421.6666666666667&#4421.6666666666667&#4421.6666666666667&#4421.6666666666667&#4421.6666666666667&#4421.6666666666667&#4421.6666666666667&#4421.6666666666667&#4421.6666666666667&#4421.6666666666667&#4421.6666666666667&#4421.6666666666667, !- Feature Value 2
  clg_wkdy,                               !- Feature Name 3
  String,                                 !- Feature Data Type 3
  24.444444444444443&#4424.444444444444443&#4424.444444444444443&#4424.444444444444443&#4424.444444444444443&#4424.444444444444443&#4424.444444444444443&#4424.444444444444443&#4424.444444444444443&#4424.444444444444443&#4424.444444444444443&#4424.444444444444443&#4424.444444444444443&#4424.444444444444443&#4424.444444444444443&#4424.444444444444443&#4424.444444444444443&#4424.444444444444443&#4424.444444444444443&#4424.444444444444443&#4424.444444444444443&#4424.444444444444443&#4424.444444444444443&#4424.444444444444443, !- Feature Value 3
  clg_wked,                               !- Feature Name 4
  String,                                 !- Feature Data Type 4
  24.444444444444443&#4424.444444444444443&#4424.444444444444443&#4424.444444444444443&#4424.444444444444443&#4424.444444444444443&#4424.444444444444443&#4424.444444444444443&#4424.444444444444443&#4424.444444444444443&#4424.444444444444443&#4424.444444444444443&#4424.444444444444443&#4424.444444444444443&#4424.444444444444443&#4424.444444444444443&#4424.444444444444443&#4424.444444444444443&#4424.444444444444443&#4424.444444444444443&#4424.444444444444443&#4424.444444444444443&#4424.444444444444443&#4424.444444444444443; !- Feature Value 4

OS:AdditionalProperties,
  {9f2a20d9-8921-4995-938b-2d2249dd8c75}, !- Handle
  {c35706e9-9308-4779-8233-86b0c889bd87}, !- Object Name
  htg_wkdy,                               !- Feature Name 1
  String,                                 !- Feature Data Type 1
  21.6666666666667&#4421.6666666666667&#4421.6666666666667&#4421.6666666666667&#4421.6666666666667&#4421.6666666666667&#4421.6666666666667&#4421.6666666666667&#4421.6666666666667&#4421.6666666666667&#4421.6666666666667&#4421.6666666666667&#4421.6666666666667&#4421.6666666666667&#4421.6666666666667&#4421.6666666666667&#4421.6666666666667&#4421.6666666666667&#4421.6666666666667&#4421.6666666666667&#4421.6666666666667&#4421.6666666666667&#4421.6666666666667&#4421.6666666666667, !- Feature Value 1
  htg_wked,                               !- Feature Name 2
  String,                                 !- Feature Data Type 2
  21.6666666666667&#4421.6666666666667&#4421.6666666666667&#4421.6666666666667&#4421.6666666666667&#4421.6666666666667&#4421.6666666666667&#4421.6666666666667&#4421.6666666666667&#4421.6666666666667&#4421.6666666666667&#4421.6666666666667&#4421.6666666666667&#4421.6666666666667&#4421.6666666666667&#4421.6666666666667&#4421.6666666666667&#4421.6666666666667&#4421.6666666666667&#4421.6666666666667&#4421.6666666666667&#4421.6666666666667&#4421.6666666666667&#4421.6666666666667, !- Feature Value 2
  clg_wkdy,                               !- Feature Name 3
  String,                                 !- Feature Data Type 3
  24.444444444444443&#4424.444444444444443&#4424.444444444444443&#4424.444444444444443&#4424.444444444444443&#4424.444444444444443&#4424.444444444444443&#4424.444444444444443&#4424.444444444444443&#4424.444444444444443&#4424.444444444444443&#4424.444444444444443&#4424.444444444444443&#4424.444444444444443&#4424.444444444444443&#4424.444444444444443&#4424.444444444444443&#4424.444444444444443&#4424.444444444444443&#4424.444444444444443&#4424.444444444444443&#4424.444444444444443&#4424.444444444444443&#4424.444444444444443, !- Feature Value 3
  clg_wked,                               !- Feature Name 4
  String,                                 !- Feature Data Type 4
  24.444444444444443&#4424.444444444444443&#4424.444444444444443&#4424.444444444444443&#4424.444444444444443&#4424.444444444444443&#4424.444444444444443&#4424.444444444444443&#4424.444444444444443&#4424.444444444444443&#4424.444444444444443&#4424.444444444444443&#4424.444444444444443&#4424.444444444444443&#4424.444444444444443&#4424.444444444444443&#4424.444444444444443&#4424.444444444444443&#4424.444444444444443&#4424.444444444444443&#4424.444444444444443&#4424.444444444444443&#4424.444444444444443&#4424.444444444444443; !- Feature Value 4

OS:AdditionalProperties,
  {b77a10be-ab52-444d-94a7-d6842ee5ecf0}, !- Handle
  {aaaffa73-37ba-432a-bc9f-3351bad929b7}, !- Object Name
  htg_wkdy,                               !- Feature Name 1
  String,                                 !- Feature Data Type 1
  21.6666666666667&#4421.6666666666667&#4421.6666666666667&#4421.6666666666667&#4421.6666666666667&#4421.6666666666667&#4421.6666666666667&#4421.6666666666667&#4421.6666666666667&#4421.6666666666667&#4421.6666666666667&#4421.6666666666667&#4421.6666666666667&#4421.6666666666667&#4421.6666666666667&#4421.6666666666667&#4421.6666666666667&#4421.6666666666667&#4421.6666666666667&#4421.6666666666667&#4421.6666666666667&#4421.6666666666667&#4421.6666666666667&#4421.6666666666667, !- Feature Value 1
  htg_wked,                               !- Feature Name 2
  String,                                 !- Feature Data Type 2
  21.6666666666667&#4421.6666666666667&#4421.6666666666667&#4421.6666666666667&#4421.6666666666667&#4421.6666666666667&#4421.6666666666667&#4421.6666666666667&#4421.6666666666667&#4421.6666666666667&#4421.6666666666667&#4421.6666666666667&#4421.6666666666667&#4421.6666666666667&#4421.6666666666667&#4421.6666666666667&#4421.6666666666667&#4421.6666666666667&#4421.6666666666667&#4421.6666666666667&#4421.6666666666667&#4421.6666666666667&#4421.6666666666667&#4421.6666666666667, !- Feature Value 2
  clg_wkdy,                               !- Feature Name 3
  String,                                 !- Feature Data Type 3
  24.444444444444443&#4424.444444444444443&#4424.444444444444443&#4424.444444444444443&#4424.444444444444443&#4424.444444444444443&#4424.444444444444443&#4424.444444444444443&#4424.444444444444443&#4424.444444444444443&#4424.444444444444443&#4424.444444444444443&#4424.444444444444443&#4424.444444444444443&#4424.444444444444443&#4424.444444444444443&#4424.444444444444443&#4424.444444444444443&#4424.444444444444443&#4424.444444444444443&#4424.444444444444443&#4424.444444444444443&#4424.444444444444443&#4424.444444444444443, !- Feature Value 3
  clg_wked,                               !- Feature Name 4
  String,                                 !- Feature Data Type 4
  24.444444444444443&#4424.444444444444443&#4424.444444444444443&#4424.444444444444443&#4424.444444444444443&#4424.444444444444443&#4424.444444444444443&#4424.444444444444443&#4424.444444444444443&#4424.444444444444443&#4424.444444444444443&#4424.444444444444443&#4424.444444444444443&#4424.444444444444443&#4424.444444444444443&#4424.444444444444443&#4424.444444444444443&#4424.444444444444443&#4424.444444444444443&#4424.444444444444443&#4424.444444444444443&#4424.444444444444443&#4424.444444444444443&#4424.444444444444443; !- Feature Value 4

OS:AdditionalProperties,
  {e810b803-1819-4fff-8919-16fc3dbcf6dd}, !- Handle
  {a518e938-2771-4782-b56f-969cb534f260}, !- Object Name
  htg_wkdy,                               !- Feature Name 1
  String,                                 !- Feature Data Type 1
  21.6666666666667&#4421.6666666666667&#4421.6666666666667&#4421.6666666666667&#4421.6666666666667&#4421.6666666666667&#4421.6666666666667&#4421.6666666666667&#4421.6666666666667&#4421.6666666666667&#4421.6666666666667&#4421.6666666666667&#4421.6666666666667&#4421.6666666666667&#4421.6666666666667&#4421.6666666666667&#4421.6666666666667&#4421.6666666666667&#4421.6666666666667&#4421.6666666666667&#4421.6666666666667&#4421.6666666666667&#4421.6666666666667&#4421.6666666666667, !- Feature Value 1
  htg_wked,                               !- Feature Name 2
  String,                                 !- Feature Data Type 2
  21.6666666666667&#4421.6666666666667&#4421.6666666666667&#4421.6666666666667&#4421.6666666666667&#4421.6666666666667&#4421.6666666666667&#4421.6666666666667&#4421.6666666666667&#4421.6666666666667&#4421.6666666666667&#4421.6666666666667&#4421.6666666666667&#4421.6666666666667&#4421.6666666666667&#4421.6666666666667&#4421.6666666666667&#4421.6666666666667&#4421.6666666666667&#4421.6666666666667&#4421.6666666666667&#4421.6666666666667&#4421.6666666666667&#4421.6666666666667, !- Feature Value 2
  clg_wkdy,                               !- Feature Name 3
  String,                                 !- Feature Data Type 3
  24.444444444444443&#4424.444444444444443&#4424.444444444444443&#4424.444444444444443&#4424.444444444444443&#4424.444444444444443&#4424.444444444444443&#4424.444444444444443&#4424.444444444444443&#4424.444444444444443&#4424.444444444444443&#4424.444444444444443&#4424.444444444444443&#4424.444444444444443&#4424.444444444444443&#4424.444444444444443&#4424.444444444444443&#4424.444444444444443&#4424.444444444444443&#4424.444444444444443&#4424.444444444444443&#4424.444444444444443&#4424.444444444444443&#4424.444444444444443, !- Feature Value 3
  clg_wked,                               !- Feature Name 4
  String,                                 !- Feature Data Type 4
  24.444444444444443&#4424.444444444444443&#4424.444444444444443&#4424.444444444444443&#4424.444444444444443&#4424.444444444444443&#4424.444444444444443&#4424.444444444444443&#4424.444444444444443&#4424.444444444444443&#4424.444444444444443&#4424.444444444444443&#4424.444444444444443&#4424.444444444444443&#4424.444444444444443&#4424.444444444444443&#4424.444444444444443&#4424.444444444444443&#4424.444444444444443&#4424.444444444444443&#4424.444444444444443&#4424.444444444444443&#4424.444444444444443&#4424.444444444444443; !- Feature Value 4

OS:Schedule:Ruleset,
  {5c8b2b7c-f4e1-4016-906b-1337d2d06914}, !- Handle
  res heating setpoint,                   !- Name
  {38307017-74d8-494c-9286-3d67b7a21156}, !- Schedule Type Limits Name
  {37185bb4-6374-4006-9892-f81aa628fe9e}, !- Default Day Schedule Name
  {4dd0bf41-835a-445f-8389-eef9eb714090}, !- Summer Design Day Schedule Name
  {846a33cb-283f-4ae0-afd6-9035c319b591}; !- Winter Design Day Schedule Name

OS:Schedule:Day,
  {37185bb4-6374-4006-9892-f81aa628fe9e}, !- Handle
  Schedule Day 5,                         !- Name
  {38307017-74d8-494c-9286-3d67b7a21156}, !- Schedule Type Limits Name
  ,                                       !- Interpolate to Timestep
  24,                                     !- Hour 1
  0,                                      !- Minute 1
  0;                                      !- Value Until Time 1

OS:Schedule:Rule,
  {0325c2af-0701-4b90-8a47-7fe206f9b494}, !- Handle
  res heating setpoint allday rule1,      !- Name
  {5c8b2b7c-f4e1-4016-906b-1337d2d06914}, !- Schedule Ruleset Name
  11,                                     !- Rule Order
  {df752605-1c98-4fe9-ac84-1fe24d0d9602}, !- Day Schedule Name
  Yes,                                    !- Apply Sunday
  Yes,                                    !- Apply Monday
  Yes,                                    !- Apply Tuesday
  Yes,                                    !- Apply Wednesday
  Yes,                                    !- Apply Thursday
  Yes,                                    !- Apply Friday
  Yes,                                    !- Apply Saturday
  ,                                       !- Apply Holiday
  DateRange,                              !- Date Specification Type
  1,                                      !- Start Month
  1,                                      !- Start Day
  1,                                      !- End Month
  31;                                     !- End Day

OS:Schedule:Day,
  {df752605-1c98-4fe9-ac84-1fe24d0d9602}, !- Handle
  res heating setpoint allday1,           !- Name
  {38307017-74d8-494c-9286-3d67b7a21156}, !- Schedule Type Limits Name
  ,                                       !- Interpolate to Timestep
  24,                                     !- Hour 1
  0,                                      !- Minute 1
  21.6666666666667;                       !- Value Until Time 1

OS:Schedule:Rule,
  {c37cff6b-9494-468c-8816-fa92afeadcfc}, !- Handle
  res heating setpoint allday rule2,      !- Name
  {5c8b2b7c-f4e1-4016-906b-1337d2d06914}, !- Schedule Ruleset Name
  10,                                     !- Rule Order
  {b0283fae-a8a5-477e-bb9a-d93a9806b069}, !- Day Schedule Name
  Yes,                                    !- Apply Sunday
  Yes,                                    !- Apply Monday
  Yes,                                    !- Apply Tuesday
  Yes,                                    !- Apply Wednesday
  Yes,                                    !- Apply Thursday
  Yes,                                    !- Apply Friday
  Yes,                                    !- Apply Saturday
  ,                                       !- Apply Holiday
  DateRange,                              !- Date Specification Type
  2,                                      !- Start Month
  1,                                      !- Start Day
  2,                                      !- End Month
  28;                                     !- End Day

OS:Schedule:Day,
  {b0283fae-a8a5-477e-bb9a-d93a9806b069}, !- Handle
  res heating setpoint allday2,           !- Name
  {38307017-74d8-494c-9286-3d67b7a21156}, !- Schedule Type Limits Name
  ,                                       !- Interpolate to Timestep
  24,                                     !- Hour 1
  0,                                      !- Minute 1
  21.6666666666667;                       !- Value Until Time 1

OS:Schedule:Rule,
  {9e49bbd4-b3fc-40ed-b8f0-e7a6ff5f6a82}, !- Handle
  res heating setpoint allday rule3,      !- Name
  {5c8b2b7c-f4e1-4016-906b-1337d2d06914}, !- Schedule Ruleset Name
  9,                                      !- Rule Order
  {e8643ae3-ed3c-4c32-91dd-8bccd6b40d11}, !- Day Schedule Name
  Yes,                                    !- Apply Sunday
  Yes,                                    !- Apply Monday
  Yes,                                    !- Apply Tuesday
  Yes,                                    !- Apply Wednesday
  Yes,                                    !- Apply Thursday
  Yes,                                    !- Apply Friday
  Yes,                                    !- Apply Saturday
  ,                                       !- Apply Holiday
  DateRange,                              !- Date Specification Type
  3,                                      !- Start Month
  1,                                      !- Start Day
  3,                                      !- End Month
  31;                                     !- End Day

OS:Schedule:Day,
  {e8643ae3-ed3c-4c32-91dd-8bccd6b40d11}, !- Handle
  res heating setpoint allday3,           !- Name
  {38307017-74d8-494c-9286-3d67b7a21156}, !- Schedule Type Limits Name
  ,                                       !- Interpolate to Timestep
  24,                                     !- Hour 1
  0,                                      !- Minute 1
  21.6666666666667;                       !- Value Until Time 1

OS:Schedule:Rule,
  {30161a96-ebeb-44e3-8f87-2c71f66aa14b}, !- Handle
  res heating setpoint allday rule4,      !- Name
  {5c8b2b7c-f4e1-4016-906b-1337d2d06914}, !- Schedule Ruleset Name
  8,                                      !- Rule Order
  {f2ac8faa-1fd4-4aac-b01b-a4acb5dab7cc}, !- Day Schedule Name
  Yes,                                    !- Apply Sunday
  Yes,                                    !- Apply Monday
  Yes,                                    !- Apply Tuesday
  Yes,                                    !- Apply Wednesday
  Yes,                                    !- Apply Thursday
  Yes,                                    !- Apply Friday
  Yes,                                    !- Apply Saturday
  ,                                       !- Apply Holiday
  DateRange,                              !- Date Specification Type
  4,                                      !- Start Month
  1,                                      !- Start Day
  4,                                      !- End Month
  30;                                     !- End Day

OS:Schedule:Day,
  {f2ac8faa-1fd4-4aac-b01b-a4acb5dab7cc}, !- Handle
  res heating setpoint allday4,           !- Name
  {38307017-74d8-494c-9286-3d67b7a21156}, !- Schedule Type Limits Name
  ,                                       !- Interpolate to Timestep
  24,                                     !- Hour 1
  0,                                      !- Minute 1
  21.6666666666667;                       !- Value Until Time 1

OS:Schedule:Rule,
  {5d609ede-edf7-45a4-97bc-9fcc7da4d6a5}, !- Handle
  res heating setpoint allday rule5,      !- Name
  {5c8b2b7c-f4e1-4016-906b-1337d2d06914}, !- Schedule Ruleset Name
  7,                                      !- Rule Order
  {3283b44e-0b1b-4caf-a47a-338ee26df855}, !- Day Schedule Name
  Yes,                                    !- Apply Sunday
  Yes,                                    !- Apply Monday
  Yes,                                    !- Apply Tuesday
  Yes,                                    !- Apply Wednesday
  Yes,                                    !- Apply Thursday
  Yes,                                    !- Apply Friday
  Yes,                                    !- Apply Saturday
  ,                                       !- Apply Holiday
  DateRange,                              !- Date Specification Type
  5,                                      !- Start Month
  1,                                      !- Start Day
  5,                                      !- End Month
  31;                                     !- End Day

OS:Schedule:Day,
  {3283b44e-0b1b-4caf-a47a-338ee26df855}, !- Handle
  res heating setpoint allday5,           !- Name
  {38307017-74d8-494c-9286-3d67b7a21156}, !- Schedule Type Limits Name
  ,                                       !- Interpolate to Timestep
  24,                                     !- Hour 1
  0,                                      !- Minute 1
  21.6666666666667;                       !- Value Until Time 1

OS:Schedule:Rule,
  {51c9b951-8c7a-4fef-958e-58ca101cdb9a}, !- Handle
  res heating setpoint allday rule6,      !- Name
  {5c8b2b7c-f4e1-4016-906b-1337d2d06914}, !- Schedule Ruleset Name
  6,                                      !- Rule Order
  {0479fc03-876b-425e-b5c9-f416eb3a0b03}, !- Day Schedule Name
  Yes,                                    !- Apply Sunday
  Yes,                                    !- Apply Monday
  Yes,                                    !- Apply Tuesday
  Yes,                                    !- Apply Wednesday
  Yes,                                    !- Apply Thursday
  Yes,                                    !- Apply Friday
  Yes,                                    !- Apply Saturday
  ,                                       !- Apply Holiday
  DateRange,                              !- Date Specification Type
  6,                                      !- Start Month
  1,                                      !- Start Day
  6,                                      !- End Month
  30;                                     !- End Day

OS:Schedule:Day,
  {0479fc03-876b-425e-b5c9-f416eb3a0b03}, !- Handle
  res heating setpoint allday6,           !- Name
  {38307017-74d8-494c-9286-3d67b7a21156}, !- Schedule Type Limits Name
  ,                                       !- Interpolate to Timestep
  24,                                     !- Hour 1
  0,                                      !- Minute 1
  21.6666666666667;                       !- Value Until Time 1

OS:Schedule:Rule,
  {cbc1b835-3455-49c2-bd2a-34834181b7a0}, !- Handle
  res heating setpoint allday rule7,      !- Name
  {5c8b2b7c-f4e1-4016-906b-1337d2d06914}, !- Schedule Ruleset Name
  5,                                      !- Rule Order
  {890680c2-85a3-436b-adb2-c2d0d3bead76}, !- Day Schedule Name
  Yes,                                    !- Apply Sunday
  Yes,                                    !- Apply Monday
  Yes,                                    !- Apply Tuesday
  Yes,                                    !- Apply Wednesday
  Yes,                                    !- Apply Thursday
  Yes,                                    !- Apply Friday
  Yes,                                    !- Apply Saturday
  ,                                       !- Apply Holiday
  DateRange,                              !- Date Specification Type
  7,                                      !- Start Month
  1,                                      !- Start Day
  7,                                      !- End Month
  31;                                     !- End Day

OS:Schedule:Day,
  {890680c2-85a3-436b-adb2-c2d0d3bead76}, !- Handle
  res heating setpoint allday7,           !- Name
  {38307017-74d8-494c-9286-3d67b7a21156}, !- Schedule Type Limits Name
  ,                                       !- Interpolate to Timestep
  24,                                     !- Hour 1
  0,                                      !- Minute 1
  21.6666666666667;                       !- Value Until Time 1

OS:Schedule:Rule,
  {23708d92-ddd4-43a6-9383-bc85ace23690}, !- Handle
  res heating setpoint allday rule8,      !- Name
  {5c8b2b7c-f4e1-4016-906b-1337d2d06914}, !- Schedule Ruleset Name
  4,                                      !- Rule Order
  {c7cb8e7e-4565-4767-b1e2-5e21d24f9b95}, !- Day Schedule Name
  Yes,                                    !- Apply Sunday
  Yes,                                    !- Apply Monday
  Yes,                                    !- Apply Tuesday
  Yes,                                    !- Apply Wednesday
  Yes,                                    !- Apply Thursday
  Yes,                                    !- Apply Friday
  Yes,                                    !- Apply Saturday
  ,                                       !- Apply Holiday
  DateRange,                              !- Date Specification Type
  8,                                      !- Start Month
  1,                                      !- Start Day
  8,                                      !- End Month
  31;                                     !- End Day

OS:Schedule:Day,
  {c7cb8e7e-4565-4767-b1e2-5e21d24f9b95}, !- Handle
  res heating setpoint allday8,           !- Name
  {38307017-74d8-494c-9286-3d67b7a21156}, !- Schedule Type Limits Name
  ,                                       !- Interpolate to Timestep
  24,                                     !- Hour 1
  0,                                      !- Minute 1
  21.6666666666667;                       !- Value Until Time 1

OS:Schedule:Rule,
  {319c0aa9-5aff-4280-ab63-3937e7a327f2}, !- Handle
  res heating setpoint allday rule9,      !- Name
  {5c8b2b7c-f4e1-4016-906b-1337d2d06914}, !- Schedule Ruleset Name
  3,                                      !- Rule Order
  {82a4361b-0d2b-4723-b048-a35064464c0b}, !- Day Schedule Name
  Yes,                                    !- Apply Sunday
  Yes,                                    !- Apply Monday
  Yes,                                    !- Apply Tuesday
  Yes,                                    !- Apply Wednesday
  Yes,                                    !- Apply Thursday
  Yes,                                    !- Apply Friday
  Yes,                                    !- Apply Saturday
  ,                                       !- Apply Holiday
  DateRange,                              !- Date Specification Type
  9,                                      !- Start Month
  1,                                      !- Start Day
  9,                                      !- End Month
  30;                                     !- End Day

OS:Schedule:Day,
  {82a4361b-0d2b-4723-b048-a35064464c0b}, !- Handle
  res heating setpoint allday9,           !- Name
  {38307017-74d8-494c-9286-3d67b7a21156}, !- Schedule Type Limits Name
  ,                                       !- Interpolate to Timestep
  24,                                     !- Hour 1
  0,                                      !- Minute 1
  21.6666666666667;                       !- Value Until Time 1

OS:Schedule:Rule,
  {4e8355d9-c8fc-4697-aa02-b11b0cd78a85}, !- Handle
  res heating setpoint allday rule10,     !- Name
  {5c8b2b7c-f4e1-4016-906b-1337d2d06914}, !- Schedule Ruleset Name
  2,                                      !- Rule Order
  {a170fd33-ad97-44ed-939a-31c1c021bdca}, !- Day Schedule Name
  Yes,                                    !- Apply Sunday
  Yes,                                    !- Apply Monday
  Yes,                                    !- Apply Tuesday
  Yes,                                    !- Apply Wednesday
  Yes,                                    !- Apply Thursday
  Yes,                                    !- Apply Friday
  Yes,                                    !- Apply Saturday
  ,                                       !- Apply Holiday
  DateRange,                              !- Date Specification Type
  10,                                     !- Start Month
  1,                                      !- Start Day
  10,                                     !- End Month
  31;                                     !- End Day

OS:Schedule:Day,
  {a170fd33-ad97-44ed-939a-31c1c021bdca}, !- Handle
  res heating setpoint allday10,          !- Name
  {38307017-74d8-494c-9286-3d67b7a21156}, !- Schedule Type Limits Name
  ,                                       !- Interpolate to Timestep
  24,                                     !- Hour 1
  0,                                      !- Minute 1
  21.6666666666667;                       !- Value Until Time 1

OS:Schedule:Rule,
  {4ce0aa43-7ee6-4b10-ae8e-31fc09d6a9c4}, !- Handle
  res heating setpoint allday rule11,     !- Name
  {5c8b2b7c-f4e1-4016-906b-1337d2d06914}, !- Schedule Ruleset Name
  1,                                      !- Rule Order
  {35d409b3-915e-4927-b1b5-930c204f2250}, !- Day Schedule Name
  Yes,                                    !- Apply Sunday
  Yes,                                    !- Apply Monday
  Yes,                                    !- Apply Tuesday
  Yes,                                    !- Apply Wednesday
  Yes,                                    !- Apply Thursday
  Yes,                                    !- Apply Friday
  Yes,                                    !- Apply Saturday
  ,                                       !- Apply Holiday
  DateRange,                              !- Date Specification Type
  11,                                     !- Start Month
  1,                                      !- Start Day
  11,                                     !- End Month
  30;                                     !- End Day

OS:Schedule:Day,
  {35d409b3-915e-4927-b1b5-930c204f2250}, !- Handle
  res heating setpoint allday11,          !- Name
  {38307017-74d8-494c-9286-3d67b7a21156}, !- Schedule Type Limits Name
  ,                                       !- Interpolate to Timestep
  24,                                     !- Hour 1
  0,                                      !- Minute 1
  21.6666666666667;                       !- Value Until Time 1

OS:Schedule:Rule,
  {2e1918b2-45e5-4b5c-81bc-2aa5e3041459}, !- Handle
  res heating setpoint allday rule12,     !- Name
  {5c8b2b7c-f4e1-4016-906b-1337d2d06914}, !- Schedule Ruleset Name
  0,                                      !- Rule Order
  {e0352452-5c06-49d9-94fc-ae656413d406}, !- Day Schedule Name
  Yes,                                    !- Apply Sunday
  Yes,                                    !- Apply Monday
  Yes,                                    !- Apply Tuesday
  Yes,                                    !- Apply Wednesday
  Yes,                                    !- Apply Thursday
  Yes,                                    !- Apply Friday
  Yes,                                    !- Apply Saturday
  ,                                       !- Apply Holiday
  DateRange,                              !- Date Specification Type
  12,                                     !- Start Month
  1,                                      !- Start Day
  12,                                     !- End Month
  31;                                     !- End Day

OS:Schedule:Day,
  {e0352452-5c06-49d9-94fc-ae656413d406}, !- Handle
  res heating setpoint allday12,          !- Name
  {38307017-74d8-494c-9286-3d67b7a21156}, !- Schedule Type Limits Name
  ,                                       !- Interpolate to Timestep
  24,                                     !- Hour 1
  0,                                      !- Minute 1
  21.6666666666667;                       !- Value Until Time 1

OS:Schedule:Day,
  {846a33cb-283f-4ae0-afd6-9035c319b591}, !- Handle
  res heating setpoint winter design,     !- Name
  {38307017-74d8-494c-9286-3d67b7a21156}, !- Schedule Type Limits Name
  ,                                       !- Interpolate to Timestep
  24,                                     !- Hour 1
  0,                                      !- Minute 1
  21.1111111111111;                       !- Value Until Time 1

OS:Schedule:Day,
  {4dd0bf41-835a-445f-8389-eef9eb714090}, !- Handle
  res heating setpoint summer design,     !- Name
  {38307017-74d8-494c-9286-3d67b7a21156}, !- Schedule Type Limits Name
  ,                                       !- Interpolate to Timestep
  24,                                     !- Hour 1
  0,                                      !- Minute 1
  23.8888888888889;                       !- Value Until Time 1

OS:Schedule:Ruleset,
  {e63292f8-7d51-4a48-962b-541ef1c30e14}, !- Handle
  res cooling setpoint,                   !- Name
  {38307017-74d8-494c-9286-3d67b7a21156}, !- Schedule Type Limits Name
  {309f2bbf-1958-40f0-b673-95ae186053e3}, !- Default Day Schedule Name
  {f4130a5d-8e32-4b8c-b91a-5db7b3efac85}, !- Summer Design Day Schedule Name
  {79df210f-4b9e-4160-b328-dc47e37b414c}; !- Winter Design Day Schedule Name

OS:Schedule:Day,
  {309f2bbf-1958-40f0-b673-95ae186053e3}, !- Handle
  Schedule Day 6,                         !- Name
  {38307017-74d8-494c-9286-3d67b7a21156}, !- Schedule Type Limits Name
  ,                                       !- Interpolate to Timestep
  24,                                     !- Hour 1
  0,                                      !- Minute 1
  0;                                      !- Value Until Time 1

OS:Schedule:Rule,
  {35d7b21b-feee-4d46-9b4b-f1a7f3452d36}, !- Handle
  res cooling setpoint allday rule1,      !- Name
  {e63292f8-7d51-4a48-962b-541ef1c30e14}, !- Schedule Ruleset Name
  11,                                     !- Rule Order
  {7d0e20aa-3962-43b7-a513-17c38ddabcd0}, !- Day Schedule Name
  Yes,                                    !- Apply Sunday
  Yes,                                    !- Apply Monday
  Yes,                                    !- Apply Tuesday
  Yes,                                    !- Apply Wednesday
  Yes,                                    !- Apply Thursday
  Yes,                                    !- Apply Friday
  Yes,                                    !- Apply Saturday
  ,                                       !- Apply Holiday
  DateRange,                              !- Date Specification Type
  1,                                      !- Start Month
  1,                                      !- Start Day
  1,                                      !- End Month
  31;                                     !- End Day

OS:Schedule:Day,
  {7d0e20aa-3962-43b7-a513-17c38ddabcd0}, !- Handle
  res cooling setpoint allday1,           !- Name
  {38307017-74d8-494c-9286-3d67b7a21156}, !- Schedule Type Limits Name
  ,                                       !- Interpolate to Timestep
  24,                                     !- Hour 1
  0,                                      !- Minute 1
  24.4444444444444;                       !- Value Until Time 1

OS:Schedule:Rule,
  {10c4b58e-722d-42fa-900c-1404f8fa8d86}, !- Handle
  res cooling setpoint allday rule2,      !- Name
  {e63292f8-7d51-4a48-962b-541ef1c30e14}, !- Schedule Ruleset Name
  10,                                     !- Rule Order
  {bf328adf-dec3-4598-89f3-ca05694e93e4}, !- Day Schedule Name
  Yes,                                    !- Apply Sunday
  Yes,                                    !- Apply Monday
  Yes,                                    !- Apply Tuesday
  Yes,                                    !- Apply Wednesday
  Yes,                                    !- Apply Thursday
  Yes,                                    !- Apply Friday
  Yes,                                    !- Apply Saturday
  ,                                       !- Apply Holiday
  DateRange,                              !- Date Specification Type
  2,                                      !- Start Month
  1,                                      !- Start Day
  2,                                      !- End Month
  28;                                     !- End Day

OS:Schedule:Day,
  {bf328adf-dec3-4598-89f3-ca05694e93e4}, !- Handle
  res cooling setpoint allday2,           !- Name
  {38307017-74d8-494c-9286-3d67b7a21156}, !- Schedule Type Limits Name
  ,                                       !- Interpolate to Timestep
  24,                                     !- Hour 1
  0,                                      !- Minute 1
  24.4444444444444;                       !- Value Until Time 1

OS:Schedule:Rule,
  {bac5aee0-c7d6-4036-85db-56e4376e9de7}, !- Handle
  res cooling setpoint allday rule3,      !- Name
  {e63292f8-7d51-4a48-962b-541ef1c30e14}, !- Schedule Ruleset Name
  9,                                      !- Rule Order
  {24c62a2a-6a3b-4abf-80cd-dd8dbb878db4}, !- Day Schedule Name
  Yes,                                    !- Apply Sunday
  Yes,                                    !- Apply Monday
  Yes,                                    !- Apply Tuesday
  Yes,                                    !- Apply Wednesday
  Yes,                                    !- Apply Thursday
  Yes,                                    !- Apply Friday
  Yes,                                    !- Apply Saturday
  ,                                       !- Apply Holiday
  DateRange,                              !- Date Specification Type
  3,                                      !- Start Month
  1,                                      !- Start Day
  3,                                      !- End Month
  31;                                     !- End Day

OS:Schedule:Day,
  {24c62a2a-6a3b-4abf-80cd-dd8dbb878db4}, !- Handle
  res cooling setpoint allday3,           !- Name
  {38307017-74d8-494c-9286-3d67b7a21156}, !- Schedule Type Limits Name
  ,                                       !- Interpolate to Timestep
  24,                                     !- Hour 1
  0,                                      !- Minute 1
  24.4444444444444;                       !- Value Until Time 1

OS:Schedule:Rule,
  {0ff52c2a-b8ae-4938-b378-8e80397d7846}, !- Handle
  res cooling setpoint allday rule4,      !- Name
  {e63292f8-7d51-4a48-962b-541ef1c30e14}, !- Schedule Ruleset Name
  8,                                      !- Rule Order
  {f5fcf8e5-a82c-43f3-bb30-aeac3e80e36f}, !- Day Schedule Name
  Yes,                                    !- Apply Sunday
  Yes,                                    !- Apply Monday
  Yes,                                    !- Apply Tuesday
  Yes,                                    !- Apply Wednesday
  Yes,                                    !- Apply Thursday
  Yes,                                    !- Apply Friday
  Yes,                                    !- Apply Saturday
  ,                                       !- Apply Holiday
  DateRange,                              !- Date Specification Type
  4,                                      !- Start Month
  1,                                      !- Start Day
  4,                                      !- End Month
  30;                                     !- End Day

OS:Schedule:Day,
  {f5fcf8e5-a82c-43f3-bb30-aeac3e80e36f}, !- Handle
  res cooling setpoint allday4,           !- Name
  {38307017-74d8-494c-9286-3d67b7a21156}, !- Schedule Type Limits Name
  ,                                       !- Interpolate to Timestep
  24,                                     !- Hour 1
  0,                                      !- Minute 1
  24.4444444444444;                       !- Value Until Time 1

OS:Schedule:Rule,
  {1754650e-a71c-4a77-a4a5-038339667755}, !- Handle
  res cooling setpoint allday rule5,      !- Name
  {e63292f8-7d51-4a48-962b-541ef1c30e14}, !- Schedule Ruleset Name
  7,                                      !- Rule Order
  {b190b8ca-746c-4b1a-b433-221f9cbe22a3}, !- Day Schedule Name
  Yes,                                    !- Apply Sunday
  Yes,                                    !- Apply Monday
  Yes,                                    !- Apply Tuesday
  Yes,                                    !- Apply Wednesday
  Yes,                                    !- Apply Thursday
  Yes,                                    !- Apply Friday
  Yes,                                    !- Apply Saturday
  ,                                       !- Apply Holiday
  DateRange,                              !- Date Specification Type
  5,                                      !- Start Month
  1,                                      !- Start Day
  5,                                      !- End Month
  31;                                     !- End Day

OS:Schedule:Day,
  {b190b8ca-746c-4b1a-b433-221f9cbe22a3}, !- Handle
  res cooling setpoint allday5,           !- Name
  {38307017-74d8-494c-9286-3d67b7a21156}, !- Schedule Type Limits Name
  ,                                       !- Interpolate to Timestep
  24,                                     !- Hour 1
  0,                                      !- Minute 1
  24.4444444444444;                       !- Value Until Time 1

OS:Schedule:Rule,
  {7ed3ddd6-8da3-4993-9036-21eba9073de1}, !- Handle
  res cooling setpoint allday rule6,      !- Name
  {e63292f8-7d51-4a48-962b-541ef1c30e14}, !- Schedule Ruleset Name
  6,                                      !- Rule Order
  {557a4c20-805b-43cf-afd3-7507eb2f9b41}, !- Day Schedule Name
  Yes,                                    !- Apply Sunday
  Yes,                                    !- Apply Monday
  Yes,                                    !- Apply Tuesday
  Yes,                                    !- Apply Wednesday
  Yes,                                    !- Apply Thursday
  Yes,                                    !- Apply Friday
  Yes,                                    !- Apply Saturday
  ,                                       !- Apply Holiday
  DateRange,                              !- Date Specification Type
  6,                                      !- Start Month
  1,                                      !- Start Day
  6,                                      !- End Month
  30;                                     !- End Day

OS:Schedule:Day,
  {557a4c20-805b-43cf-afd3-7507eb2f9b41}, !- Handle
  res cooling setpoint allday6,           !- Name
  {38307017-74d8-494c-9286-3d67b7a21156}, !- Schedule Type Limits Name
  ,                                       !- Interpolate to Timestep
  24,                                     !- Hour 1
  0,                                      !- Minute 1
  24.4444444444444;                       !- Value Until Time 1

OS:Schedule:Rule,
  {5c8afc19-57c2-4cdb-a1ba-0ba4ed2cc620}, !- Handle
  res cooling setpoint allday rule7,      !- Name
  {e63292f8-7d51-4a48-962b-541ef1c30e14}, !- Schedule Ruleset Name
  5,                                      !- Rule Order
  {99be636e-7506-406e-b476-28d749a7c64a}, !- Day Schedule Name
  Yes,                                    !- Apply Sunday
  Yes,                                    !- Apply Monday
  Yes,                                    !- Apply Tuesday
  Yes,                                    !- Apply Wednesday
  Yes,                                    !- Apply Thursday
  Yes,                                    !- Apply Friday
  Yes,                                    !- Apply Saturday
  ,                                       !- Apply Holiday
  DateRange,                              !- Date Specification Type
  7,                                      !- Start Month
  1,                                      !- Start Day
  7,                                      !- End Month
  31;                                     !- End Day

OS:Schedule:Day,
  {99be636e-7506-406e-b476-28d749a7c64a}, !- Handle
  res cooling setpoint allday7,           !- Name
  {38307017-74d8-494c-9286-3d67b7a21156}, !- Schedule Type Limits Name
  ,                                       !- Interpolate to Timestep
  24,                                     !- Hour 1
  0,                                      !- Minute 1
  24.4444444444444;                       !- Value Until Time 1

OS:Schedule:Rule,
  {f5bf7d97-4330-4f46-b2e2-68a807a7335f}, !- Handle
  res cooling setpoint allday rule8,      !- Name
  {e63292f8-7d51-4a48-962b-541ef1c30e14}, !- Schedule Ruleset Name
  4,                                      !- Rule Order
  {85227c84-ba7c-4b6a-a258-ab23834453df}, !- Day Schedule Name
  Yes,                                    !- Apply Sunday
  Yes,                                    !- Apply Monday
  Yes,                                    !- Apply Tuesday
  Yes,                                    !- Apply Wednesday
  Yes,                                    !- Apply Thursday
  Yes,                                    !- Apply Friday
  Yes,                                    !- Apply Saturday
  ,                                       !- Apply Holiday
  DateRange,                              !- Date Specification Type
  8,                                      !- Start Month
  1,                                      !- Start Day
  8,                                      !- End Month
  31;                                     !- End Day

OS:Schedule:Day,
  {85227c84-ba7c-4b6a-a258-ab23834453df}, !- Handle
  res cooling setpoint allday8,           !- Name
  {38307017-74d8-494c-9286-3d67b7a21156}, !- Schedule Type Limits Name
  ,                                       !- Interpolate to Timestep
  24,                                     !- Hour 1
  0,                                      !- Minute 1
  24.4444444444444;                       !- Value Until Time 1

OS:Schedule:Rule,
  {ad97d1e8-b1fa-4923-aec7-38d4d70e3340}, !- Handle
  res cooling setpoint allday rule9,      !- Name
  {e63292f8-7d51-4a48-962b-541ef1c30e14}, !- Schedule Ruleset Name
  3,                                      !- Rule Order
  {1f623dba-fb79-4624-bc4b-aaafbcb780ed}, !- Day Schedule Name
  Yes,                                    !- Apply Sunday
  Yes,                                    !- Apply Monday
  Yes,                                    !- Apply Tuesday
  Yes,                                    !- Apply Wednesday
  Yes,                                    !- Apply Thursday
  Yes,                                    !- Apply Friday
  Yes,                                    !- Apply Saturday
  ,                                       !- Apply Holiday
  DateRange,                              !- Date Specification Type
  9,                                      !- Start Month
  1,                                      !- Start Day
  9,                                      !- End Month
  30;                                     !- End Day

OS:Schedule:Day,
  {1f623dba-fb79-4624-bc4b-aaafbcb780ed}, !- Handle
  res cooling setpoint allday9,           !- Name
  {38307017-74d8-494c-9286-3d67b7a21156}, !- Schedule Type Limits Name
  ,                                       !- Interpolate to Timestep
  24,                                     !- Hour 1
  0,                                      !- Minute 1
  24.4444444444444;                       !- Value Until Time 1

OS:Schedule:Rule,
  {a13612f7-fff8-46f6-b97e-42d240840177}, !- Handle
  res cooling setpoint allday rule10,     !- Name
  {e63292f8-7d51-4a48-962b-541ef1c30e14}, !- Schedule Ruleset Name
  2,                                      !- Rule Order
  {7be63e10-7277-4fdb-af92-177b7cc9feb2}, !- Day Schedule Name
  Yes,                                    !- Apply Sunday
  Yes,                                    !- Apply Monday
  Yes,                                    !- Apply Tuesday
  Yes,                                    !- Apply Wednesday
  Yes,                                    !- Apply Thursday
  Yes,                                    !- Apply Friday
  Yes,                                    !- Apply Saturday
  ,                                       !- Apply Holiday
  DateRange,                              !- Date Specification Type
  10,                                     !- Start Month
  1,                                      !- Start Day
  10,                                     !- End Month
  31;                                     !- End Day

OS:Schedule:Day,
  {7be63e10-7277-4fdb-af92-177b7cc9feb2}, !- Handle
  res cooling setpoint allday10,          !- Name
  {38307017-74d8-494c-9286-3d67b7a21156}, !- Schedule Type Limits Name
  ,                                       !- Interpolate to Timestep
  24,                                     !- Hour 1
  0,                                      !- Minute 1
  24.4444444444444;                       !- Value Until Time 1

OS:Schedule:Rule,
  {4472112e-3609-4a18-9d60-f9d51049747e}, !- Handle
  res cooling setpoint allday rule11,     !- Name
  {e63292f8-7d51-4a48-962b-541ef1c30e14}, !- Schedule Ruleset Name
  1,                                      !- Rule Order
  {99c8d3eb-c240-4c76-9f69-8f2a717b4628}, !- Day Schedule Name
  Yes,                                    !- Apply Sunday
  Yes,                                    !- Apply Monday
  Yes,                                    !- Apply Tuesday
  Yes,                                    !- Apply Wednesday
  Yes,                                    !- Apply Thursday
  Yes,                                    !- Apply Friday
  Yes,                                    !- Apply Saturday
  ,                                       !- Apply Holiday
  DateRange,                              !- Date Specification Type
  11,                                     !- Start Month
  1,                                      !- Start Day
  11,                                     !- End Month
  30;                                     !- End Day

OS:Schedule:Day,
  {99c8d3eb-c240-4c76-9f69-8f2a717b4628}, !- Handle
  res cooling setpoint allday11,          !- Name
  {38307017-74d8-494c-9286-3d67b7a21156}, !- Schedule Type Limits Name
  ,                                       !- Interpolate to Timestep
  24,                                     !- Hour 1
  0,                                      !- Minute 1
  24.4444444444444;                       !- Value Until Time 1

OS:Schedule:Rule,
  {582ca928-19a2-4251-bb80-efd4a73ae879}, !- Handle
  res cooling setpoint allday rule12,     !- Name
  {e63292f8-7d51-4a48-962b-541ef1c30e14}, !- Schedule Ruleset Name
  0,                                      !- Rule Order
  {317bbc3d-4285-43de-999f-66cb965d92d8}, !- Day Schedule Name
  Yes,                                    !- Apply Sunday
  Yes,                                    !- Apply Monday
  Yes,                                    !- Apply Tuesday
  Yes,                                    !- Apply Wednesday
  Yes,                                    !- Apply Thursday
  Yes,                                    !- Apply Friday
  Yes,                                    !- Apply Saturday
  ,                                       !- Apply Holiday
  DateRange,                              !- Date Specification Type
  12,                                     !- Start Month
  1,                                      !- Start Day
  12,                                     !- End Month
  31;                                     !- End Day

OS:Schedule:Day,
  {317bbc3d-4285-43de-999f-66cb965d92d8}, !- Handle
  res cooling setpoint allday12,          !- Name
  {38307017-74d8-494c-9286-3d67b7a21156}, !- Schedule Type Limits Name
  ,                                       !- Interpolate to Timestep
  24,                                     !- Hour 1
  0,                                      !- Minute 1
  24.4444444444444;                       !- Value Until Time 1

OS:Schedule:Day,
  {79df210f-4b9e-4160-b328-dc47e37b414c}, !- Handle
  res cooling setpoint winter design,     !- Name
  {38307017-74d8-494c-9286-3d67b7a21156}, !- Schedule Type Limits Name
  ,                                       !- Interpolate to Timestep
  24,                                     !- Hour 1
  0,                                      !- Minute 1
  21.1111111111111;                       !- Value Until Time 1

OS:Schedule:Day,
  {f4130a5d-8e32-4b8c-b91a-5db7b3efac85}, !- Handle
  res cooling setpoint summer design,     !- Name
  {38307017-74d8-494c-9286-3d67b7a21156}, !- Schedule Type Limits Name
>>>>>>> d385fff4
  ,                                       !- Interpolate to Timestep
  24,                                     !- Hour 1
  0,                                      !- Minute 1
  23.8888888888889;                       !- Value Until Time 1
<|MERGE_RESOLUTION|>--- conflicted
+++ resolved
@@ -1,53 +1,26 @@
 !- NOTE: Auto-generated from /test/osw_files/SFA_4units_1story_SL_UA_3Beds_2Baths_Denver_CentralAC.osw
 
 OS:Version,
-<<<<<<< HEAD
-  {c6b88c59-1046-4c22-a524-e39de4f0db5f}, !- Handle
-  2.9.0;                                  !- Version Identifier
-
-OS:SimulationControl,
-  {55239016-f1e3-4bc3-867b-793878d72b58}, !- Handle
-=======
   {5b08a860-de7d-4abe-b3b6-730383fc23b4}, !- Handle
   2.9.0;                                  !- Version Identifier
 
 OS:SimulationControl,
   {d9ab04e9-2f72-4e54-a16d-acdc499364c0}, !- Handle
->>>>>>> d385fff4
   ,                                       !- Do Zone Sizing Calculation
   ,                                       !- Do System Sizing Calculation
   ,                                       !- Do Plant Sizing Calculation
   No;                                     !- Run Simulation for Sizing Periods
 
 OS:Timestep,
-<<<<<<< HEAD
-  {ea18b7bf-f985-4f8c-b1b0-ca02794fb980}, !- Handle
-  6;                                      !- Number of Timesteps per Hour
-
-OS:ShadowCalculation,
-  {a736c85d-7ef1-4a4e-925a-86b59b1760ef}, !- Handle
-=======
   {0890f2e4-b37f-4b28-af8d-a03afc4f64c1}, !- Handle
   6;                                      !- Number of Timesteps per Hour
 
 OS:ShadowCalculation,
   {eea197b9-da59-4a33-953a-215dcbf4fcbf}, !- Handle
->>>>>>> d385fff4
   20,                                     !- Calculation Frequency
   200;                                    !- Maximum Figures in Shadow Overlap Calculations
 
 OS:SurfaceConvectionAlgorithm:Outside,
-<<<<<<< HEAD
-  {3cfb439c-6d82-4fc9-903f-4eaaf41b94eb}, !- Handle
-  DOE-2;                                  !- Algorithm
-
-OS:SurfaceConvectionAlgorithm:Inside,
-  {09083ede-907d-4efd-8e86-1001b842b68b}, !- Handle
-  TARP;                                   !- Algorithm
-
-OS:ZoneCapacitanceMultiplier:ResearchSpecial,
-  {75c995e4-0fa7-49ee-a752-4f1186331e22}, !- Handle
-=======
   {a0833031-57dd-480d-a999-3635108c8791}, !- Handle
   DOE-2;                                  !- Algorithm
 
@@ -57,17 +30,12 @@
 
 OS:ZoneCapacitanceMultiplier:ResearchSpecial,
   {7368f99f-9af1-4e0b-aa0c-33c634d03ac8}, !- Handle
->>>>>>> d385fff4
   ,                                       !- Temperature Capacity Multiplier
   15,                                     !- Humidity Capacity Multiplier
   ;                                       !- Carbon Dioxide Capacity Multiplier
 
 OS:RunPeriod,
-<<<<<<< HEAD
-  {1f8fb0f6-7c8c-4082-8a02-a61aa66666df}, !- Handle
-=======
   {d4f3a25a-2683-40ad-810e-c963a09e086f}, !- Handle
->>>>>>> d385fff4
   Run Period 1,                           !- Name
   1,                                      !- Begin Month
   1,                                      !- Begin Day of Month
@@ -81,21 +49,13 @@
   ;                                       !- Number of Times Runperiod to be Repeated
 
 OS:YearDescription,
-<<<<<<< HEAD
-  {2c01a24a-963c-4cd3-a231-7868170c0bab}, !- Handle
-=======
   {7363303f-88ae-4f0c-bbaf-8b98ff81a382}, !- Handle
->>>>>>> d385fff4
   2007,                                   !- Calendar Year
   ,                                       !- Day of Week for Start Day
   ;                                       !- Is Leap Year
 
 OS:WeatherFile,
-<<<<<<< HEAD
-  {792a91cb-5d89-4a2a-a523-b0afd833671f}, !- Handle
-=======
   {7884e231-8158-40ac-baec-9c46d3f6c59c}, !- Handle
->>>>>>> d385fff4
   Denver Intl Ap,                         !- City
   CO,                                     !- State Province Region
   USA,                                    !- Country
@@ -109,13 +69,8 @@
   E23378AA;                               !- Checksum
 
 OS:AdditionalProperties,
-<<<<<<< HEAD
-  {f4fbd212-7309-4342-922a-a3da9ecaacb8}, !- Handle
-  {792a91cb-5d89-4a2a-a523-b0afd833671f}, !- Object Name
-=======
   {c1339b71-7d93-4a27-ba88-e88b88ba1bf7}, !- Handle
   {7884e231-8158-40ac-baec-9c46d3f6c59c}, !- Object Name
->>>>>>> d385fff4
   EPWHeaderCity,                          !- Feature Name 1
   String,                                 !- Feature Data Type 1
   Denver Intl Ap,                         !- Feature Value 1
@@ -223,11 +178,7 @@
   84;                                     !- Feature Value 35
 
 OS:Site,
-<<<<<<< HEAD
-  {685f0ace-625d-4fd8-b8fd-1ce512cf1cf3}, !- Handle
-=======
   {f18c23a6-9c53-44a8-8502-13db56103f5d}, !- Handle
->>>>>>> d385fff4
   Denver Intl Ap_CO_USA,                  !- Name
   39.83,                                  !- Latitude {deg}
   -104.65,                                !- Longitude {deg}
@@ -236,11 +187,7 @@
   ;                                       !- Terrain
 
 OS:ClimateZones,
-<<<<<<< HEAD
-  {e635fb4b-63b6-4981-8c2c-86b05d421e82}, !- Handle
-=======
   {37444729-cc07-4204-b6d9-64b1658974bb}, !- Handle
->>>>>>> d385fff4
   ,                                       !- Active Institution
   ,                                       !- Active Year
   ,                                       !- Climate Zone Institution Name 1
@@ -253,31 +200,19 @@
   Cold;                                   !- Climate Zone Value 2
 
 OS:Site:WaterMainsTemperature,
-<<<<<<< HEAD
-  {2addc9a4-71ec-4b28-a391-d4b40c785f4f}, !- Handle
-=======
   {7771fa25-60c5-47f7-8330-046cd8ac8653}, !- Handle
->>>>>>> d385fff4
   Correlation,                            !- Calculation Method
   ,                                       !- Temperature Schedule Name
   10.8753424657535,                       !- Annual Average Outdoor Air Temperature {C}
   23.1524007936508;                       !- Maximum Difference In Monthly Average Outdoor Air Temperatures {deltaC}
 
 OS:RunPeriodControl:DaylightSavingTime,
-<<<<<<< HEAD
-  {4fba31ef-1dd1-4ffe-af93-675d2729ce1b}, !- Handle
-=======
   {640a8838-def9-45b4-be99-ee8ad1afeeb8}, !- Handle
->>>>>>> d385fff4
   4/7,                                    !- Start Date
   10/26;                                  !- End Date
 
 OS:Site:GroundTemperature:Deep,
-<<<<<<< HEAD
-  {bdff993e-c4b8-4f66-a27f-d3da7163f2e8}, !- Handle
-=======
   {ee9fb162-bce2-44a4-ba5f-52ec8da5cf8e}, !- Handle
->>>>>>> d385fff4
   10.8753424657535,                       !- January Deep Ground Temperature {C}
   10.8753424657535,                       !- February Deep Ground Temperature {C}
   10.8753424657535,                       !- March Deep Ground Temperature {C}
@@ -292,11 +227,7 @@
   10.8753424657535;                       !- December Deep Ground Temperature {C}
 
 OS:Building,
-<<<<<<< HEAD
-  {e5c6f1e6-d3bd-41ac-96be-f1e8555401b5}, !- Handle
-=======
   {67f3f7a0-4bfd-4660-bdc3-f2825e8b8c50}, !- Handle
->>>>>>> d385fff4
   Building 1,                             !- Name
   ,                                       !- Building Sector Type
   0,                                      !- North Axis {deg}
@@ -311,33 +242,17 @@
   4;                                      !- Standards Number of Living Units
 
 OS:AdditionalProperties,
-<<<<<<< HEAD
-  {7b521f3c-0490-4783-b1e5-0a0a1ac886bd}, !- Handle
-  {e5c6f1e6-d3bd-41ac-96be-f1e8555401b5}, !- Object Name
-  num_units,                              !- Feature Name 1
-=======
   {7b0cc81c-035d-4a5c-9637-97b23ce5a4f9}, !- Handle
   {67f3f7a0-4bfd-4660-bdc3-f2825e8b8c50}, !- Object Name
   Total Units Represented,                !- Feature Name 1
->>>>>>> d385fff4
   Integer,                                !- Feature Data Type 1
   4,                                      !- Feature Value 1
-  has_rear_units,                         !- Feature Name 2
-  Boolean,                                !- Feature Data Type 2
-  false,                                  !- Feature Value 2
-  horz_location,                          !- Feature Name 3
-  String,                                 !- Feature Data Type 3
-  Left,                                   !- Feature Value 3
-  num_floors,                             !- Feature Name 4
-  Integer,                                !- Feature Data Type 4
-  1;                                      !- Feature Value 4
+  Total Units Modeled,                    !- Feature Name 2
+  Integer,                                !- Feature Data Type 2
+  4;                                      !- Feature Value 2
 
 OS:ThermalZone,
-<<<<<<< HEAD
-  {ad8f297f-3ba7-4b85-be25-f81e4c06bf53}, !- Handle
-=======
   {cd1ef3d9-14df-42c2-9f1b-e6f2121a3326}, !- Handle
->>>>>>> d385fff4
   living zone,                            !- Name
   ,                                       !- Multiplier
   ,                                       !- Ceiling Height {m}
@@ -346,62 +261,16 @@
   ,                                       !- Zone Inside Convection Algorithm
   ,                                       !- Zone Outside Convection Algorithm
   ,                                       !- Zone Conditioning Equipment List Name
-<<<<<<< HEAD
-  {535178e8-f5b3-4408-87a5-ef12d162846e}, !- Zone Air Inlet Port List
-  {d9988e9a-3cfb-4f42-bdd0-8b87bda26156}, !- Zone Air Exhaust Port List
-  {69506d09-14fd-484c-9299-33e467410ce3}, !- Zone Air Node Name
-  {3707f19c-30f5-42ef-8c49-d6cbc40e2bcc}, !- Zone Return Air Port List
-=======
   {305cbc7d-5572-4947-b8de-d0e9a9be4b78}, !- Zone Air Inlet Port List
   {1af27dd4-5706-4166-8983-0208d5f1c8c0}, !- Zone Air Exhaust Port List
   {47bf7e7d-d679-4ad1-8d6e-7011bf71d62b}, !- Zone Air Node Name
   {94e5d033-9769-4a4d-ab07-b977bf57bc93}, !- Zone Return Air Port List
->>>>>>> d385fff4
   ,                                       !- Primary Daylighting Control Name
   ,                                       !- Fraction of Zone Controlled by Primary Daylighting Control
   ,                                       !- Secondary Daylighting Control Name
   ,                                       !- Fraction of Zone Controlled by Secondary Daylighting Control
   ,                                       !- Illuminance Map Name
   ,                                       !- Group Rendering Name
-<<<<<<< HEAD
-  {9d38fba4-c2c8-4b83-971e-6ad2b590c504}, !- Thermostat Name
-  No;                                     !- Use Ideal Air Loads
-
-OS:Node,
-  {5ce958b7-5d9e-4ca2-a6e3-b80c73acdaea}, !- Handle
-  Node 1,                                 !- Name
-  {69506d09-14fd-484c-9299-33e467410ce3}, !- Inlet Port
-  ;                                       !- Outlet Port
-
-OS:Connection,
-  {69506d09-14fd-484c-9299-33e467410ce3}, !- Handle
-  {877883f0-caff-42b9-a095-d82b7e8b03c8}, !- Name
-  {ad8f297f-3ba7-4b85-be25-f81e4c06bf53}, !- Source Object
-  11,                                     !- Outlet Port
-  {5ce958b7-5d9e-4ca2-a6e3-b80c73acdaea}, !- Target Object
-  2;                                      !- Inlet Port
-
-OS:PortList,
-  {535178e8-f5b3-4408-87a5-ef12d162846e}, !- Handle
-  {da61b36b-b08e-4d99-8288-4f66482cd912}, !- Name
-  {ad8f297f-3ba7-4b85-be25-f81e4c06bf53}, !- HVAC Component
-  {39d137c1-6fe9-47ae-a585-feb00f89ec18}; !- Port 1
-
-OS:PortList,
-  {d9988e9a-3cfb-4f42-bdd0-8b87bda26156}, !- Handle
-  {a6c85346-7d1c-4ab3-a733-8bc709b75c8c}, !- Name
-  {ad8f297f-3ba7-4b85-be25-f81e4c06bf53}; !- HVAC Component
-
-OS:PortList,
-  {3707f19c-30f5-42ef-8c49-d6cbc40e2bcc}, !- Handle
-  {aaa6c59f-9feb-47f0-97e6-4d9110fe3dc9}, !- Name
-  {ad8f297f-3ba7-4b85-be25-f81e4c06bf53}, !- HVAC Component
-  {8ece451f-1dec-4410-ab73-0a72f9b32fe5}; !- Port 1
-
-OS:Sizing:Zone,
-  {920c3b63-6147-488c-99db-5e2856c78c46}, !- Handle
-  {ad8f297f-3ba7-4b85-be25-f81e4c06bf53}, !- Zone or ZoneList Name
-=======
   {c35706e9-9308-4779-8233-86b0c889bd87}, !- Thermostat Name
   No;                                     !- Use Ideal Air Loads
 
@@ -439,7 +308,6 @@
 OS:Sizing:Zone,
   {691565b3-2067-4304-9e29-2889b2a56373}, !- Handle
   {cd1ef3d9-14df-42c2-9f1b-e6f2121a3326}, !- Zone or ZoneList Name
->>>>>>> d385fff4
   SupplyAirTemperature,                   !- Zone Cooling Design Supply Air Temperature Input Method
   14,                                     !- Zone Cooling Design Supply Air Temperature {C}
   11.11,                                  !- Zone Cooling Design Supply Air Temperature Difference {deltaC}
@@ -468,34 +336,20 @@
   autosize;                               !- Dedicated Outdoor Air High Setpoint Temperature for Design {C}
 
 OS:ZoneHVAC:EquipmentList,
-<<<<<<< HEAD
-  {e253c246-27b9-4e62-82ba-82bcbbe2f02a}, !- Handle
-  Zone HVAC Equipment List 1,             !- Name
-  {ad8f297f-3ba7-4b85-be25-f81e4c06bf53}, !- Thermal Zone
-  SequentialLoad,                         !- Load Distribution Scheme
-  {4bd38647-19f9-41de-a302-7e29004186b2}, !- Zone Equipment 1
-=======
   {34c7704a-6d11-421f-b864-ca26a77bcbee}, !- Handle
   Zone HVAC Equipment List 1,             !- Name
   {cd1ef3d9-14df-42c2-9f1b-e6f2121a3326}, !- Thermal Zone
   SequentialLoad,                         !- Load Distribution Scheme
   {5adddabb-ffd1-4b42-b4fe-d80d45aa2f62}, !- Zone Equipment 1
->>>>>>> d385fff4
   1,                                      !- Zone Equipment Cooling Sequence 1
   1,                                      !- Zone Equipment Heating or No-Load Sequence 1
   ,                                       !- Zone Equipment Sequential Cooling Fraction Schedule Name 1
   ;                                       !- Zone Equipment Sequential Heating Fraction Schedule Name 1
 
 OS:Space,
-<<<<<<< HEAD
-  {459178e2-a997-4e01-b0e0-109cfabc4332}, !- Handle
-  living space,                           !- Name
-  {6e0708dc-d7dc-45c5-85ba-4f8393915b0a}, !- Space Type Name
-=======
   {11a89490-8653-4590-bbf9-9e1cc1db741b}, !- Handle
   living space,                           !- Name
   {2616dd0c-0b5a-481c-867f-9389b6290f3f}, !- Space Type Name
->>>>>>> d385fff4
   ,                                       !- Default Construction Set Name
   ,                                       !- Default Schedule Set Name
   ,                                       !- Direction of Relative North {deg}
@@ -503,19 +357,6 @@
   ,                                       !- Y Origin {m}
   ,                                       !- Z Origin {m}
   ,                                       !- Building Story Name
-<<<<<<< HEAD
-  {ad8f297f-3ba7-4b85-be25-f81e4c06bf53}, !- Thermal Zone Name
-  ,                                       !- Part of Total Floor Area
-  ,                                       !- Design Specification Outdoor Air Object Name
-  {e5ff4798-bb28-46ef-875f-70b613e40d44}; !- Building Unit Name
-
-OS:Surface,
-  {7c0363a0-e900-460e-8fc7-a2b0902fdaf2}, !- Handle
-  Surface 1,                              !- Name
-  Floor,                                  !- Surface Type
-  ,                                       !- Construction Name
-  {459178e2-a997-4e01-b0e0-109cfabc4332}, !- Space Name
-=======
   {cd1ef3d9-14df-42c2-9f1b-e6f2121a3326}, !- Thermal Zone Name
   ,                                       !- Part of Total Floor Area
   ,                                       !- Design Specification Outdoor Air Object Name
@@ -527,7 +368,6 @@
   Floor,                                  !- Surface Type
   ,                                       !- Construction Name
   {11a89490-8653-4590-bbf9-9e1cc1db741b}, !- Space Name
->>>>>>> d385fff4
   Foundation,                             !- Outside Boundary Condition
   ,                                       !- Outside Boundary Condition Object
   NoSun,                                  !- Sun Exposure
@@ -540,19 +380,11 @@
   6.46578440716979, -12.9315688143396, 0; !- X,Y,Z Vertex 4 {m}
 
 OS:Surface,
-<<<<<<< HEAD
-  {8b020845-b6d5-4998-8476-8ec7f9309f36}, !- Handle
-  Surface 2,                              !- Name
-  Wall,                                   !- Surface Type
-  ,                                       !- Construction Name
-  {459178e2-a997-4e01-b0e0-109cfabc4332}, !- Space Name
-=======
   {e53a7e00-925a-43ef-8147-6ed1eab34488}, !- Handle
   Surface 2,                              !- Name
   Wall,                                   !- Surface Type
   ,                                       !- Construction Name
   {11a89490-8653-4590-bbf9-9e1cc1db741b}, !- Space Name
->>>>>>> d385fff4
   Outdoors,                               !- Outside Boundary Condition
   ,                                       !- Outside Boundary Condition Object
   SunExposed,                             !- Sun Exposure
@@ -565,19 +397,11 @@
   0, -12.9315688143396, 2.4384;           !- X,Y,Z Vertex 4 {m}
 
 OS:Surface,
-<<<<<<< HEAD
-  {e8dfcf3a-8cf9-4470-bae1-5aeda354a21b}, !- Handle
-  Surface 3,                              !- Name
-  Wall,                                   !- Surface Type
-  ,                                       !- Construction Name
-  {459178e2-a997-4e01-b0e0-109cfabc4332}, !- Space Name
-=======
   {451706fb-a199-47f1-8434-e37ff2d8f160}, !- Handle
   Surface 3,                              !- Name
   Wall,                                   !- Surface Type
   ,                                       !- Construction Name
   {11a89490-8653-4590-bbf9-9e1cc1db741b}, !- Space Name
->>>>>>> d385fff4
   Outdoors,                               !- Outside Boundary Condition
   ,                                       !- Outside Boundary Condition Object
   SunExposed,                             !- Sun Exposure
@@ -590,15 +414,6 @@
   0, 0, 2.4384;                           !- X,Y,Z Vertex 4 {m}
 
 OS:Surface,
-<<<<<<< HEAD
-  {92774ea0-3b61-4afe-be44-a25f2262a23f}, !- Handle
-  Surface 4,                              !- Name
-  Wall,                                   !- Surface Type
-  ,                                       !- Construction Name
-  {459178e2-a997-4e01-b0e0-109cfabc4332}, !- Space Name
-  Adiabatic,                              !- Outside Boundary Condition
-  ,                                       !- Outside Boundary Condition Object
-=======
   {268bae4b-0090-4e9d-8f64-db7b5d98aa43}, !- Handle
   Surface 4,                              !- Name
   Wall,                                   !- Surface Type
@@ -606,7 +421,6 @@
   {11a89490-8653-4590-bbf9-9e1cc1db741b}, !- Space Name
   Surface,                                !- Outside Boundary Condition
   {6a60c5be-4d34-4c1c-aa3f-ef12502ba7ef}, !- Outside Boundary Condition Object
->>>>>>> d385fff4
   NoSun,                                  !- Sun Exposure
   NoWind,                                 !- Wind Exposure
   ,                                       !- View Factor to Ground
@@ -617,19 +431,11 @@
   6.46578440716979, 0, 2.4384;            !- X,Y,Z Vertex 4 {m}
 
 OS:Surface,
-<<<<<<< HEAD
-  {7b51457d-b690-4bbc-be14-231e52dcb54d}, !- Handle
-  Surface 5,                              !- Name
-  Wall,                                   !- Surface Type
-  ,                                       !- Construction Name
-  {459178e2-a997-4e01-b0e0-109cfabc4332}, !- Space Name
-=======
   {9088a98a-557e-4bd0-87f0-e5a347bfc38b}, !- Handle
   Surface 5,                              !- Name
   Wall,                                   !- Surface Type
   ,                                       !- Construction Name
   {11a89490-8653-4590-bbf9-9e1cc1db741b}, !- Space Name
->>>>>>> d385fff4
   Outdoors,                               !- Outside Boundary Condition
   ,                                       !- Outside Boundary Condition Object
   SunExposed,                             !- Sun Exposure
@@ -642,15 +448,6 @@
   6.46578440716979, -12.9315688143396, 2.4384; !- X,Y,Z Vertex 4 {m}
 
 OS:Surface,
-<<<<<<< HEAD
-  {80cb4f8b-4397-44ac-856e-c6d5ba35b56a}, !- Handle
-  Surface 6,                              !- Name
-  RoofCeiling,                            !- Surface Type
-  ,                                       !- Construction Name
-  {459178e2-a997-4e01-b0e0-109cfabc4332}, !- Space Name
-  Surface,                                !- Outside Boundary Condition
-  {91812d2e-35f5-4398-8d99-7dfc1d418ddc}, !- Outside Boundary Condition Object
-=======
   {473eb666-5c8c-4a59-8786-fcd835fc1e87}, !- Handle
   Surface 6,                              !- Name
   RoofCeiling,                            !- Surface Type
@@ -658,7 +455,6 @@
   {11a89490-8653-4590-bbf9-9e1cc1db741b}, !- Space Name
   Surface,                                !- Outside Boundary Condition
   {dc5628e2-a155-4913-9f1c-d974ec285512}, !- Outside Boundary Condition Object
->>>>>>> d385fff4
   NoSun,                                  !- Sun Exposure
   NoWind,                                 !- Wind Exposure
   ,                                       !- View Factor to Ground
@@ -669,11 +465,7 @@
   0, -12.9315688143396, 2.4384;           !- X,Y,Z Vertex 4 {m}
 
 OS:SpaceType,
-<<<<<<< HEAD
-  {6e0708dc-d7dc-45c5-85ba-4f8393915b0a}, !- Handle
-=======
   {2616dd0c-0b5a-481c-867f-9389b6290f3f}, !- Handle
->>>>>>> d385fff4
   Space Type 1,                           !- Name
   ,                                       !- Default Construction Set Name
   ,                                       !- Default Schedule Set Name
@@ -683,31 +475,6 @@
   ,                                       !- Standards Building Type
   living;                                 !- Standards Space Type
 
-<<<<<<< HEAD
-OS:Surface,
-  {91812d2e-35f5-4398-8d99-7dfc1d418ddc}, !- Handle
-  Surface 7,                              !- Name
-  Floor,                                  !- Surface Type
-  ,                                       !- Construction Name
-  {2a889492-9e5c-4bea-9abd-910fa748a03a}, !- Space Name
-  Surface,                                !- Outside Boundary Condition
-  {80cb4f8b-4397-44ac-856e-c6d5ba35b56a}, !- Outside Boundary Condition Object
-  NoSun,                                  !- Sun Exposure
-  NoWind,                                 !- Wind Exposure
-  ,                                       !- View Factor to Ground
-  ,                                       !- Number of Vertices
-  0, -12.9315688143396, 2.4384,           !- X,Y,Z Vertex 1 {m}
-  0, 0, 2.4384,                           !- X,Y,Z Vertex 2 {m}
-  6.46578440716979, 0, 2.4384,            !- X,Y,Z Vertex 3 {m}
-  6.46578440716979, -12.9315688143396, 2.4384; !- X,Y,Z Vertex 4 {m}
-
-OS:Surface,
-  {2d399897-a951-4cc4-88b0-8b34843a5a95}, !- Handle
-  Surface 8,                              !- Name
-  RoofCeiling,                            !- Surface Type
-  ,                                       !- Construction Name
-  {2a889492-9e5c-4bea-9abd-910fa748a03a}, !- Space Name
-=======
 OS:ThermalZone,
   {d645eb33-2e64-41dd-8546-e61e4bbb424b}, !- Handle
   living zone|unit 2,                     !- Name
@@ -825,61 +592,12 @@
   Wall,                                   !- Surface Type
   ,                                       !- Construction Name
   {560e6f3e-2768-4a30-b8a2-aa7f402c5cc7}, !- Space Name
->>>>>>> d385fff4
   Outdoors,                               !- Outside Boundary Condition
   ,                                       !- Outside Boundary Condition Object
   SunExposed,                             !- Sun Exposure
   WindExposed,                            !- Wind Exposure
   ,                                       !- View Factor to Ground
   ,                                       !- Number of Vertices
-<<<<<<< HEAD
-  0, -6.46578440716979, 5.6712922035849,  !- X,Y,Z Vertex 1 {m}
-  6.46578440716979, -6.46578440716979, 5.6712922035849, !- X,Y,Z Vertex 2 {m}
-  6.46578440716979, 0, 2.4384,            !- X,Y,Z Vertex 3 {m}
-  0, 0, 2.4384;                           !- X,Y,Z Vertex 4 {m}
-
-OS:Surface,
-  {d5ae5af0-74d7-4575-aa1f-7735d4e359cb}, !- Handle
-  Surface 9,                              !- Name
-  RoofCeiling,                            !- Surface Type
-  ,                                       !- Construction Name
-  {2a889492-9e5c-4bea-9abd-910fa748a03a}, !- Space Name
-  Outdoors,                               !- Outside Boundary Condition
-  ,                                       !- Outside Boundary Condition Object
-  SunExposed,                             !- Sun Exposure
-  WindExposed,                            !- Wind Exposure
-  ,                                       !- View Factor to Ground
-  ,                                       !- Number of Vertices
-  6.46578440716979, -6.46578440716979, 5.6712922035849, !- X,Y,Z Vertex 1 {m}
-  0, -6.46578440716979, 5.6712922035849,  !- X,Y,Z Vertex 2 {m}
-  0, -12.9315688143396, 2.4384,           !- X,Y,Z Vertex 3 {m}
-  6.46578440716979, -12.9315688143396, 2.4384; !- X,Y,Z Vertex 4 {m}
-
-OS:Surface,
-  {b197813f-c8b9-4e3b-b54d-a9a540336a24}, !- Handle
-  Surface 10,                             !- Name
-  Wall,                                   !- Surface Type
-  ,                                       !- Construction Name
-  {2a889492-9e5c-4bea-9abd-910fa748a03a}, !- Space Name
-  Outdoors,                               !- Outside Boundary Condition
-  ,                                       !- Outside Boundary Condition Object
-  SunExposed,                             !- Sun Exposure
-  WindExposed,                            !- Wind Exposure
-  ,                                       !- View Factor to Ground
-  ,                                       !- Number of Vertices
-  0, -6.46578440716979, 5.6712922035849,  !- X,Y,Z Vertex 1 {m}
-  0, 0, 2.4384,                           !- X,Y,Z Vertex 2 {m}
-  0, -12.9315688143396, 2.4384;           !- X,Y,Z Vertex 3 {m}
-
-OS:Surface,
-  {fb7d0125-693c-4695-a6b0-5f1938c2845c}, !- Handle
-  Surface 11,                             !- Name
-  Wall,                                   !- Surface Type
-  ,                                       !- Construction Name
-  {2a889492-9e5c-4bea-9abd-910fa748a03a}, !- Space Name
-  Adiabatic,                              !- Outside Boundary Condition
-  ,                                       !- Outside Boundary Condition Object
-=======
   12.9315688143396, 0, 2.4384,            !- X,Y,Z Vertex 1 {m}
   12.9315688143396, 0, 0,                 !- X,Y,Z Vertex 2 {m}
   6.46578440716979, 0, 0,                 !- X,Y,Z Vertex 3 {m}
@@ -927,33 +645,15 @@
   {560e6f3e-2768-4a30-b8a2-aa7f402c5cc7}, !- Space Name
   Surface,                                !- Outside Boundary Condition
   {ac15ade7-9c7a-4b38-9183-9b81a7c3287a}, !- Outside Boundary Condition Object
->>>>>>> d385fff4
   NoSun,                                  !- Sun Exposure
   NoWind,                                 !- Wind Exposure
   ,                                       !- View Factor to Ground
   ,                                       !- Number of Vertices
-  6.46578440716979, -6.46578440716979, 5.6712922035849, !- X,Y,Z Vertex 1 {m}
-  6.46578440716979, -12.9315688143396, 2.4384, !- X,Y,Z Vertex 2 {m}
-  6.46578440716979, 0, 2.4384;            !- X,Y,Z Vertex 3 {m}
-
-<<<<<<< HEAD
-OS:Space,
-  {2a889492-9e5c-4bea-9abd-910fa748a03a}, !- Handle
-  unfinished attic space,                 !- Name
-  {f837c665-17de-4f2d-8c99-246e567d6db8}, !- Space Type Name
-  ,                                       !- Default Construction Set Name
-  ,                                       !- Default Schedule Set Name
-  ,                                       !- Direction of Relative North {deg}
-  ,                                       !- X Origin {m}
-  ,                                       !- Y Origin {m}
-  ,                                       !- Z Origin {m}
-  ,                                       !- Building Story Name
-  {fcde6d30-ade4-47f2-91d5-277dae95147e}; !- Thermal Zone Name
-
-OS:ThermalZone,
-  {fcde6d30-ade4-47f2-91d5-277dae95147e}, !- Handle
-  unfinished attic zone,                  !- Name
-=======
+  12.9315688143396, -12.9315688143396, 2.4384, !- X,Y,Z Vertex 1 {m}
+  12.9315688143396, -12.9315688143396, 0, !- X,Y,Z Vertex 2 {m}
+  12.9315688143396, 0, 0,                 !- X,Y,Z Vertex 3 {m}
+  12.9315688143396, 0, 2.4384;            !- X,Y,Z Vertex 4 {m}
+
 OS:Surface,
   {785498af-d1c6-4d2a-b822-68b3560b1fca}, !- Handle
   Surface 16,                             !- Name
@@ -991,7 +691,6 @@
 OS:ThermalZone,
   {1a75402d-257e-4328-91c4-f41fbc799c22}, !- Handle
   living zone|unit 3,                     !- Name
->>>>>>> d385fff4
   ,                                       !- Multiplier
   ,                                       !- Ceiling Height {m}
   ,                                       !- Volume {m3}
@@ -999,17 +698,10 @@
   ,                                       !- Zone Inside Convection Algorithm
   ,                                       !- Zone Outside Convection Algorithm
   ,                                       !- Zone Conditioning Equipment List Name
-<<<<<<< HEAD
-  {409e3aa3-e264-483e-a04a-d36606cdf285}, !- Zone Air Inlet Port List
-  {1d4bb812-b2c7-430a-a88c-b663197f56bd}, !- Zone Air Exhaust Port List
-  {66a28cc2-c071-4210-9e8e-30a458d956ac}, !- Zone Air Node Name
-  {7e621c9e-bfed-41b9-9913-f9a0a24dd77b}, !- Zone Return Air Port List
-=======
   {244d38c5-bb0d-489d-862a-c72cd854f217}, !- Zone Air Inlet Port List
   {c7f18a5b-a539-4e36-96c4-85a1d9562a19}, !- Zone Air Exhaust Port List
   {4bf6d101-5a78-4965-99d0-d7f0d01e3f12}, !- Zone Air Node Name
   {450095bc-950c-42ac-97a1-364e250947f3}, !- Zone Return Air Port List
->>>>>>> d385fff4
   ,                                       !- Primary Daylighting Control Name
   ,                                       !- Fraction of Zone Controlled by Primary Daylighting Control
   ,                                       !- Secondary Daylighting Control Name
@@ -1020,39 +712,6 @@
   No;                                     !- Use Ideal Air Loads
 
 OS:Node,
-<<<<<<< HEAD
-  {3bf72a42-56ff-4db8-9fe1-5df67e2fc980}, !- Handle
-  Node 2,                                 !- Name
-  {66a28cc2-c071-4210-9e8e-30a458d956ac}, !- Inlet Port
-  ;                                       !- Outlet Port
-
-OS:Connection,
-  {66a28cc2-c071-4210-9e8e-30a458d956ac}, !- Handle
-  {52f642dc-2a2c-4b32-84bf-7c7659ec4f2b}, !- Name
-  {fcde6d30-ade4-47f2-91d5-277dae95147e}, !- Source Object
-  11,                                     !- Outlet Port
-  {3bf72a42-56ff-4db8-9fe1-5df67e2fc980}, !- Target Object
-  2;                                      !- Inlet Port
-
-OS:PortList,
-  {409e3aa3-e264-483e-a04a-d36606cdf285}, !- Handle
-  {50bbd0ec-f93c-4f2c-9ad7-550ea2400c58}, !- Name
-  {fcde6d30-ade4-47f2-91d5-277dae95147e}; !- HVAC Component
-
-OS:PortList,
-  {1d4bb812-b2c7-430a-a88c-b663197f56bd}, !- Handle
-  {ff8d2bc2-d38d-424a-8bd9-d4dc89d166f8}, !- Name
-  {fcde6d30-ade4-47f2-91d5-277dae95147e}; !- HVAC Component
-
-OS:PortList,
-  {7e621c9e-bfed-41b9-9913-f9a0a24dd77b}, !- Handle
-  {15218709-5604-4de8-b004-d92886bbc8fb}, !- Name
-  {fcde6d30-ade4-47f2-91d5-277dae95147e}; !- HVAC Component
-
-OS:Sizing:Zone,
-  {13ed1f2e-a53d-4974-bfbc-fecd43e1cbcd}, !- Handle
-  {fcde6d30-ade4-47f2-91d5-277dae95147e}, !- Zone or ZoneList Name
-=======
   {60bb0b2b-e43a-4c5e-a4e0-29959f6bc184}, !- Handle
   Node 3,                                 !- Name
   {4bf6d101-5a78-4965-99d0-d7f0d01e3f12}, !- Inlet Port
@@ -1086,7 +745,6 @@
 OS:Sizing:Zone,
   {44a127f3-102c-4837-b5a0-18af909e8ace}, !- Handle
   {1a75402d-257e-4328-91c4-f41fbc799c22}, !- Zone or ZoneList Name
->>>>>>> d385fff4
   SupplyAirTemperature,                   !- Zone Cooling Design Supply Air Temperature Input Method
   14,                                     !- Zone Cooling Design Supply Air Temperature {C}
   11.11,                                  !- Zone Cooling Design Supply Air Temperature Difference {deltaC}
@@ -1115,463 +773,6 @@
   autosize;                               !- Dedicated Outdoor Air High Setpoint Temperature for Design {C}
 
 OS:ZoneHVAC:EquipmentList,
-<<<<<<< HEAD
-  {53cf370a-1650-438a-99c6-f2d993b484cd}, !- Handle
-  Zone HVAC Equipment List 2,             !- Name
-  {fcde6d30-ade4-47f2-91d5-277dae95147e}; !- Thermal Zone
-
-OS:SpaceType,
-  {f837c665-17de-4f2d-8c99-246e567d6db8}, !- Handle
-  Space Type 2,                           !- Name
-  ,                                       !- Default Construction Set Name
-  ,                                       !- Default Schedule Set Name
-  ,                                       !- Group Rendering Name
-  ,                                       !- Design Specification Outdoor Air Object Name
-  ,                                       !- Standards Template
-  ,                                       !- Standards Building Type
-  unfinished attic;                       !- Standards Space Type
-
-OS:BuildingUnit,
-  {e5ff4798-bb28-46ef-875f-70b613e40d44}, !- Handle
-  unit 1,                                 !- Name
-  ,                                       !- Rendering Color
-  Residential;                            !- Building Unit Type
-
-OS:AdditionalProperties,
-  {d74ef4b6-24e5-4415-802d-3dffa64e077b}, !- Handle
-  {e5ff4798-bb28-46ef-875f-70b613e40d44}, !- Object Name
-  NumberOfBedrooms,                       !- Feature Name 1
-  Integer,                                !- Feature Data Type 1
-  3,                                      !- Feature Value 1
-  NumberOfBathrooms,                      !- Feature Name 2
-  Double,                                 !- Feature Data Type 2
-  2,                                      !- Feature Value 2
-  NumberOfOccupants,                      !- Feature Name 3
-  Double,                                 !- Feature Data Type 3
-  3.3900000000000001;                     !- Feature Value 3
-
-OS:External:File,
-  {bcdee37e-b3c7-43bb-bc33-6f25df51c07e}, !- Handle
-  8760.csv,                               !- Name
-  8760.csv;                               !- File Name
-
-OS:Schedule:File,
-  {6dbf82d8-5d43-4673-a8d0-f69a08f9fcad}, !- Handle
-  occupants,                              !- Name
-  {142f5f1e-56da-41cf-accb-74b300a3387a}, !- Schedule Type Limits Name
-  {bcdee37e-b3c7-43bb-bc33-6f25df51c07e}, !- External File Name
-  1,                                      !- Column Number
-  1,                                      !- Rows to Skip at Top
-  8760,                                   !- Number of Hours of Data
-  ,                                       !- Column Separator
-  ,                                       !- Interpolate to Timestep
-  60;                                     !- Minutes per Item
-
-OS:Schedule:Ruleset,
-  {2cc6815e-d27c-4bfe-b49f-83ef8eab5cb2}, !- Handle
-  Schedule Ruleset 1,                     !- Name
-  {a5fe7088-5464-408c-80db-8b6c29b8d5ea}, !- Schedule Type Limits Name
-  {a0c5aca3-97c9-4c86-b3c0-49d2c0340e01}; !- Default Day Schedule Name
-
-OS:Schedule:Day,
-  {a0c5aca3-97c9-4c86-b3c0-49d2c0340e01}, !- Handle
-  Schedule Day 3,                         !- Name
-  {a5fe7088-5464-408c-80db-8b6c29b8d5ea}, !- Schedule Type Limits Name
-  ,                                       !- Interpolate to Timestep
-  24,                                     !- Hour 1
-  0,                                      !- Minute 1
-  112.539290946133;                       !- Value Until Time 1
-
-OS:People:Definition,
-  {2a3487e8-3b2b-4ffe-a4ec-7e05ac642604}, !- Handle
-  res occupants|living space,             !- Name
-  People,                                 !- Number of People Calculation Method
-  3.39,                                   !- Number of People {people}
-  ,                                       !- People per Space Floor Area {person/m2}
-  ,                                       !- Space Floor Area per Person {m2/person}
-  0.319734,                               !- Fraction Radiant
-  0.573,                                  !- Sensible Heat Fraction
-  0,                                      !- Carbon Dioxide Generation Rate {m3/s-W}
-  No,                                     !- Enable ASHRAE 55 Comfort Warnings
-  ZoneAveraged;                           !- Mean Radiant Temperature Calculation Type
-
-OS:People,
-  {95d6c139-13e2-4ed5-9b3e-789d6df97a85}, !- Handle
-  res occupants|living space,             !- Name
-  {2a3487e8-3b2b-4ffe-a4ec-7e05ac642604}, !- People Definition Name
-  {459178e2-a997-4e01-b0e0-109cfabc4332}, !- Space or SpaceType Name
-  {6dbf82d8-5d43-4673-a8d0-f69a08f9fcad}, !- Number of People Schedule Name
-  {2cc6815e-d27c-4bfe-b49f-83ef8eab5cb2}, !- Activity Level Schedule Name
-  ,                                       !- Surface Name/Angle Factor List Name
-  ,                                       !- Work Efficiency Schedule Name
-  ,                                       !- Clothing Insulation Schedule Name
-  ,                                       !- Air Velocity Schedule Name
-  1;                                      !- Multiplier
-
-OS:ScheduleTypeLimits,
-  {a5fe7088-5464-408c-80db-8b6c29b8d5ea}, !- Handle
-  ActivityLevel,                          !- Name
-  0,                                      !- Lower Limit Value
-  ,                                       !- Upper Limit Value
-  Continuous,                             !- Numeric Type
-  ActivityLevel;                          !- Unit Type
-
-OS:ScheduleTypeLimits,
-  {142f5f1e-56da-41cf-accb-74b300a3387a}, !- Handle
-  Fractional,                             !- Name
-  0,                                      !- Lower Limit Value
-  1,                                      !- Upper Limit Value
-  Continuous;                             !- Numeric Type
-
-OS:Curve:Biquadratic,
-  {438175e8-677d-458c-88b0-e0e399348447}, !- Handle
-  ConstantBiquadratic,                    !- Name
-  1,                                      !- Coefficient1 Constant
-  0,                                      !- Coefficient2 x
-  0,                                      !- Coefficient3 x**2
-  0,                                      !- Coefficient4 y
-  0,                                      !- Coefficient5 y**2
-  0,                                      !- Coefficient6 x*y
-  -100,                                   !- Minimum Value of x
-  100,                                    !- Maximum Value of x
-  -100,                                   !- Minimum Value of y
-  100;                                    !- Maximum Value of y
-
-OS:Curve:Biquadratic,
-  {1178a373-0a38-45d4-bcec-360870e65b94}, !- Handle
-  Cool-Cap-fT1,                           !- Name
-  1.550902001,                            !- Coefficient1 Constant
-  -0.0750500892,                          !- Coefficient2 x
-  0.00309713544,                          !- Coefficient3 x**2
-  0.00240111,                             !- Coefficient4 y
-  -5.0544e-005,                           !- Coefficient5 y**2
-  -0.00042728148,                         !- Coefficient6 x*y
-  13.88,                                  !- Minimum Value of x
-  23.88,                                  !- Maximum Value of x
-  18.33,                                  !- Minimum Value of y
-  51.66;                                  !- Maximum Value of y
-
-OS:Curve:Biquadratic,
-  {82e0d2fd-37b8-4bd9-9f9f-6a7659de8c89}, !- Handle
-  Cool-EIR-fT1,                           !- Name
-  -0.304282997000001,                     !- Coefficient1 Constant
-  0.1180477062,                           !- Coefficient2 x
-  -0.00342466704,                         !- Coefficient3 x**2
-  -0.0062619138,                          !- Coefficient4 y
-  0.00069542712,                          !- Coefficient5 y**2
-  -0.00046997496,                         !- Coefficient6 x*y
-  13.88,                                  !- Minimum Value of x
-  23.88,                                  !- Maximum Value of x
-  18.33,                                  !- Minimum Value of y
-  51.66;                                  !- Maximum Value of y
-
-OS:Curve:Quadratic,
-  {a6074f0a-c8ea-466a-a4f7-ca6e7459c535}, !- Handle
-  Cool-PLF-fPLR1,                         !- Name
-  0.93,                                   !- Coefficient1 Constant
-  0.07,                                   !- Coefficient2 x
-  0,                                      !- Coefficient3 x**2
-  0,                                      !- Minimum Value of x
-  1,                                      !- Maximum Value of x
-  0.7,                                    !- Minimum Curve Output
-  1;                                      !- Maximum Curve Output
-
-OS:Curve:Quadratic,
-  {9752fac9-2b53-4673-a55c-935d12bdc889}, !- Handle
-  Cool-Cap-fFF1,                          !- Name
-  0.718605468,                            !- Coefficient1 Constant
-  0.410099989,                            !- Coefficient2 x
-  -0.128705457,                           !- Coefficient3 x**2
-  0,                                      !- Minimum Value of x
-  2,                                      !- Maximum Value of x
-  0,                                      !- Minimum Curve Output
-  2;                                      !- Maximum Curve Output
-
-OS:Curve:Quadratic,
-  {580d17f4-7821-46d7-aed6-310eedbeabe6}, !- Handle
-  Cool-EIR-fFF1,                          !- Name
-  1.32299905,                             !- Coefficient1 Constant
-  -0.477711207,                           !- Coefficient2 x
-  0.154712157,                            !- Coefficient3 x**2
-  0,                                      !- Minimum Value of x
-  2,                                      !- Maximum Value of x
-  0,                                      !- Minimum Curve Output
-  2;                                      !- Maximum Curve Output
-
-OS:Schedule:Constant,
-  {9d0373af-e94d-4e5c-99e6-537cafaafe86}, !- Handle
-  Always On Discrete,                     !- Name
-  {fbdd11b7-a15c-4b1f-9457-37eaa0a58d98}, !- Schedule Type Limits Name
-  1;                                      !- Value
-
-OS:ScheduleTypeLimits,
-  {fbdd11b7-a15c-4b1f-9457-37eaa0a58d98}, !- Handle
-  OnOff,                                  !- Name
-  0,                                      !- Lower Limit Value
-  1,                                      !- Upper Limit Value
-  Discrete,                               !- Numeric Type
-  Availability;                           !- Unit Type
-
-OS:Coil:Cooling:DX:SingleSpeed,
-  {aa6d0cec-b9ab-4ec8-ac03-791416eeea5b}, !- Handle
-  res ac cooling coil,                    !- Name
-  {9d0373af-e94d-4e5c-99e6-537cafaafe86}, !- Availability Schedule Name
-  autosize,                               !- Rated Total Cooling Capacity {W}
-  0.740402528813699,                      !- Rated Sensible Heat Ratio
-  3.9505446283126,                        !- Rated COP {W/W}
-  autosize,                               !- Rated Air Flow Rate {m3/s}
-  773.3912012006,                         !- Rated Evaporator Fan Power Per Volume Flow Rate {W/(m3/s)}
-  ,                                       !- Air Inlet Node Name
-  ,                                       !- Air Outlet Node Name
-  {1178a373-0a38-45d4-bcec-360870e65b94}, !- Total Cooling Capacity Function of Temperature Curve Name
-  {9752fac9-2b53-4673-a55c-935d12bdc889}, !- Total Cooling Capacity Function of Flow Fraction Curve Name
-  {82e0d2fd-37b8-4bd9-9f9f-6a7659de8c89}, !- Energy Input Ratio Function of Temperature Curve Name
-  {580d17f4-7821-46d7-aed6-310eedbeabe6}, !- Energy Input Ratio Function of Flow Fraction Curve Name
-  {a6074f0a-c8ea-466a-a4f7-ca6e7459c535}, !- Part Load Fraction Correlation Curve Name
-  1000,                                   !- Nominal Time for Condensate Removal to Begin {s}
-  1.5,                                    !- Ratio of Initial Moisture Evaporation Rate and Steady State Latent Capacity {dimensionless}
-  3,                                      !- Maximum Cycling Rate {cycles/hr}
-  45,                                     !- Latent Capacity Time Constant {s}
-  ,                                       !- Condenser Air Inlet Node Name
-  AirCooled,                              !- Condenser Type
-  0,                                      !- Evaporative Condenser Effectiveness {dimensionless}
-  Autosize,                               !- Evaporative Condenser Air Flow Rate {m3/s}
-  Autosize,                               !- Evaporative Condenser Pump Rated Power Consumption {W}
-  0,                                      !- Crankcase Heater Capacity {W}
-  12.7777777777778,                       !- Maximum Outdoor Dry-Bulb Temperature for Crankcase Heater Operation {C}
-  ,                                       !- Supply Water Storage Tank Name
-  ,                                       !- Condensate Collection Water Storage Tank Name
-  0,                                      !- Basin Heater Capacity {W/K}
-  10,                                     !- Basin Heater Setpoint Temperature {C}
-  ;                                       !- Basin Heater Operating Schedule Name
-
-OS:Fan:OnOff,
-  {c22e7df3-a24c-42bd-9adc-bac29dd231aa}, !- Handle
-  res ac clg supply fan,                  !- Name
-  {9d0373af-e94d-4e5c-99e6-537cafaafe86}, !- Availability Schedule Name
-  0.75,                                   !- Fan Total Efficiency
-  794.580001233493,                       !- Pressure Rise {Pa}
-  autosize,                               !- Maximum Flow Rate {m3/s}
-  1,                                      !- Motor Efficiency
-  1,                                      !- Motor In Airstream Fraction
-  ,                                       !- Air Inlet Node Name
-  ,                                       !- Air Outlet Node Name
-  {1713c811-5cc0-44a0-9ca8-999668bf511f}, !- Fan Power Ratio Function of Speed Ratio Curve Name
-  {bd4c3677-370d-4316-8cfa-ed7792cec661}, !- Fan Efficiency Ratio Function of Speed Ratio Curve Name
-  res ac clg supply fan;                  !- End-Use Subcategory
-
-OS:Curve:Exponent,
-  {1713c811-5cc0-44a0-9ca8-999668bf511f}, !- Handle
-  Fan On Off Power Curve,                 !- Name
-  1,                                      !- Coefficient1 Constant
-  0,                                      !- Coefficient2 Constant
-  0,                                      !- Coefficient3 Constant
-  0,                                      !- Minimum Value of x
-  1,                                      !- Maximum Value of x
-  ,                                       !- Minimum Curve Output
-  ,                                       !- Maximum Curve Output
-  ,                                       !- Input Unit Type for X
-  ;                                       !- Output Unit Type
-
-OS:Curve:Cubic,
-  {bd4c3677-370d-4316-8cfa-ed7792cec661}, !- Handle
-  Fan On Off Efficiency Curve,            !- Name
-  1,                                      !- Coefficient1 Constant
-  0,                                      !- Coefficient2 x
-  0,                                      !- Coefficient3 x**2
-  0,                                      !- Coefficient4 x**3
-  0,                                      !- Minimum Value of x
-  1;                                      !- Maximum Value of x
-
-OS:AirLoopHVAC:UnitarySystem,
-  {2ba41e55-ee5f-4a60-b490-c00549572365}, !- Handle
-  res ac unitary system,                  !- Name
-  Load,                                   !- Control Type
-  {ad8f297f-3ba7-4b85-be25-f81e4c06bf53}, !- Controlling Zone or Thermostat Location
-  None,                                   !- Dehumidification Control Type
-  {9d0373af-e94d-4e5c-99e6-537cafaafe86}, !- Availability Schedule Name
-  {763811fe-ead5-4a18-99dd-6a36d45c3503}, !- Air Inlet Node Name
-  {f4c0cbe0-ad04-44cd-bc53-6dea9200f000}, !- Air Outlet Node Name
-  {c22e7df3-a24c-42bd-9adc-bac29dd231aa}, !- Supply Fan Name
-  BlowThrough,                            !- Fan Placement
-  {2aaf22d0-1461-4fa0-8905-514a7f8c1e34}, !- Supply Air Fan Operating Mode Schedule Name
-  ,                                       !- Heating Coil Name
-  1,                                      !- DX Heating Coil Sizing Ratio
-  {aa6d0cec-b9ab-4ec8-ac03-791416eeea5b}, !- Cooling Coil Name
-  No,                                     !- Use DOAS DX Cooling Coil
-  2,                                      !- DOAS DX Cooling Coil Leaving Minimum Air Temperature {C}
-  SensibleOnlyLoadControl,                !- Latent Load Control
-  ,                                       !- Supplemental Heating Coil Name
-  ,                                       !- Supply Air Flow Rate Method During Cooling Operation
-  autosize,                               !- Supply Air Flow Rate During Cooling Operation {m3/s}
-  ,                                       !- Supply Air Flow Rate Per Floor Area During Cooling Operation {m3/s-m2}
-  ,                                       !- Fraction of Autosized Design Cooling Supply Air Flow Rate
-  ,                                       !- Design Supply Air Flow Rate Per Unit of Capacity During Cooling Operation {m3/s-W}
-  ,                                       !- Supply Air Flow Rate Method During Heating Operation
-  0,                                      !- Supply Air Flow Rate During Heating Operation {m3/s}
-  ,                                       !- Supply Air Flow Rate Per Floor Area during Heating Operation {m3/s-m2}
-  ,                                       !- Fraction of Autosized Design Heating Supply Air Flow Rate
-  ,                                       !- Design Supply Air Flow Rate Per Unit of Capacity During Heating Operation {m3/s-W}
-  ,                                       !- Supply Air Flow Rate Method When No Cooling or Heating is Required
-  0,                                      !- Supply Air Flow Rate When No Cooling or Heating is Required {m3/s}
-  ,                                       !- Supply Air Flow Rate Per Floor Area When No Cooling or Heating is Required {m3/s-m2}
-  ,                                       !- Fraction of Autosized Design Cooling Supply Air Flow Rate When No Cooling or Heating is Required
-  ,                                       !- Fraction of Autosized Design Heating Supply Air Flow Rate When No Cooling or Heating is Required
-  ,                                       !- Design Supply Air Flow Rate Per Unit of Capacity During Cooling Operation When No Cooling or Heating is Required {m3/s-W}
-  ,                                       !- Design Supply Air Flow Rate Per Unit of Capacity During Heating Operation When No Cooling or Heating is Required {m3/s-W}
-  48.8888888888889,                       !- Maximum Supply Air Temperature {C}
-  21,                                     !- Maximum Outdoor Dry-Bulb Temperature for Supplemental Heater Operation {C}
-  ,                                       !- Outdoor Dry-Bulb Temperature Sensor Node Name
-  2.5,                                    !- Maximum Cycling Rate {cycles/hr}
-  60,                                     !- Heat Pump Time Constant {s}
-  0.01,                                   !- Fraction of On-Cycle Power Use
-  60,                                     !- Heat Pump Fan Delay Time {s}
-  0,                                      !- Ancilliary On-Cycle Electric Power {W}
-  0;                                      !- Ancilliary Off-Cycle Electric Power {W}
-
-OS:Schedule:Constant,
-  {2aaf22d0-1461-4fa0-8905-514a7f8c1e34}, !- Handle
-  Always Off Discrete,                    !- Name
-  {c160062e-e6e6-4e0c-82e3-4f874e0fa5b1}, !- Schedule Type Limits Name
-  0;                                      !- Value
-
-OS:ScheduleTypeLimits,
-  {c160062e-e6e6-4e0c-82e3-4f874e0fa5b1}, !- Handle
-  OnOff 1,                                !- Name
-  0,                                      !- Lower Limit Value
-  1,                                      !- Upper Limit Value
-  Discrete,                               !- Numeric Type
-  Availability;                           !- Unit Type
-
-OS:AirLoopHVAC,
-  {ea0b77a1-6826-4ec5-bc80-8185daf105b4}, !- Handle
-  res ac asys,                            !- Name
-  ,                                       !- Controller List Name
-  {9d0373af-e94d-4e5c-99e6-537cafaafe86}, !- Availability Schedule
-  {78c59635-e370-4529-9b23-c62e27be2350}, !- Availability Manager List Name
-  AutoSize,                               !- Design Supply Air Flow Rate {m3/s}
-  ,                                       !- Branch List Name
-  ,                                       !- Connector List Name
-  {af52b26a-6be0-4431-8db4-9dbb5e4e1b96}, !- Supply Side Inlet Node Name
-  {1164625f-8020-45e4-bc12-6b14afd075f4}, !- Demand Side Outlet Node Name
-  {4ffa2341-4452-4ff6-a7e5-3db5102029cc}, !- Demand Side Inlet Node A
-  {dcfac361-a187-4060-8eb4-14acbe8739fd}, !- Supply Side Outlet Node A
-  ,                                       !- Demand Side Inlet Node B
-  ,                                       !- Supply Side Outlet Node B
-  ,                                       !- Return Air Bypass Flow Temperature Setpoint Schedule Name
-  {6fa21402-5147-4c85-ba9c-096f7d22049b}, !- Demand Mixer Name
-  {0b5d9720-ea4d-4ff2-8854-34dcce530c88}, !- Demand Splitter A Name
-  ,                                       !- Demand Splitter B Name
-  ;                                       !- Supply Splitter Name
-
-OS:Node,
-  {f0326b0e-81ed-414f-9e1c-20d9861acdc9}, !- Handle
-  Node 3,                                 !- Name
-  {af52b26a-6be0-4431-8db4-9dbb5e4e1b96}, !- Inlet Port
-  {763811fe-ead5-4a18-99dd-6a36d45c3503}; !- Outlet Port
-
-OS:Node,
-  {786a75e8-05ac-49ad-a635-a15275bbf6be}, !- Handle
-  Node 4,                                 !- Name
-  {f4c0cbe0-ad04-44cd-bc53-6dea9200f000}, !- Inlet Port
-  {dcfac361-a187-4060-8eb4-14acbe8739fd}; !- Outlet Port
-
-OS:Connection,
-  {af52b26a-6be0-4431-8db4-9dbb5e4e1b96}, !- Handle
-  {04a7875e-042f-4fc0-a9bb-5ece593ff0d7}, !- Name
-  {ea0b77a1-6826-4ec5-bc80-8185daf105b4}, !- Source Object
-  8,                                      !- Outlet Port
-  {f0326b0e-81ed-414f-9e1c-20d9861acdc9}, !- Target Object
-  2;                                      !- Inlet Port
-
-OS:Connection,
-  {dcfac361-a187-4060-8eb4-14acbe8739fd}, !- Handle
-  {943bbe79-3867-412a-85f5-e13e01eb6ef2}, !- Name
-  {786a75e8-05ac-49ad-a635-a15275bbf6be}, !- Source Object
-  3,                                      !- Outlet Port
-  {ea0b77a1-6826-4ec5-bc80-8185daf105b4}, !- Target Object
-  11;                                     !- Inlet Port
-
-OS:Node,
-  {83b3e5e2-d48a-4f0c-bafe-3e1d7ddde41a}, !- Handle
-  Node 5,                                 !- Name
-  {4ffa2341-4452-4ff6-a7e5-3db5102029cc}, !- Inlet Port
-  {25964971-76fc-4d1e-8995-ee2a1b8ff233}; !- Outlet Port
-
-OS:Node,
-  {e8f98f49-96f5-4b07-ab9a-1d25170a6f4f}, !- Handle
-  Node 6,                                 !- Name
-  {06caedeb-00b4-4d4e-b2ea-5d7317bac7c5}, !- Inlet Port
-  {1164625f-8020-45e4-bc12-6b14afd075f4}; !- Outlet Port
-
-OS:Node,
-  {99d26b55-eff1-4850-a859-46974db2b0ab}, !- Handle
-  Node 7,                                 !- Name
-  {dfac780f-3ae9-4fc8-82c4-98d4a8c5b544}, !- Inlet Port
-  {39d137c1-6fe9-47ae-a585-feb00f89ec18}; !- Outlet Port
-
-OS:Connection,
-  {4ffa2341-4452-4ff6-a7e5-3db5102029cc}, !- Handle
-  {a5dada3a-4213-4bd5-a1ba-12a14efe93a6}, !- Name
-  {ea0b77a1-6826-4ec5-bc80-8185daf105b4}, !- Source Object
-  10,                                     !- Outlet Port
-  {83b3e5e2-d48a-4f0c-bafe-3e1d7ddde41a}, !- Target Object
-  2;                                      !- Inlet Port
-
-OS:Connection,
-  {1164625f-8020-45e4-bc12-6b14afd075f4}, !- Handle
-  {59f1b2b8-3c7e-46ed-bf71-6ebc5e83ae0a}, !- Name
-  {e8f98f49-96f5-4b07-ab9a-1d25170a6f4f}, !- Source Object
-  3,                                      !- Outlet Port
-  {ea0b77a1-6826-4ec5-bc80-8185daf105b4}, !- Target Object
-  9;                                      !- Inlet Port
-
-OS:AirLoopHVAC:ZoneSplitter,
-  {0b5d9720-ea4d-4ff2-8854-34dcce530c88}, !- Handle
-  res ac zone splitter,                   !- Name
-  {25964971-76fc-4d1e-8995-ee2a1b8ff233}, !- Inlet Node Name
-  {24ac367d-bbbc-4066-b05a-1dddc1dfab94}; !- Outlet Node Name 1
-
-OS:AirLoopHVAC:ZoneMixer,
-  {6fa21402-5147-4c85-ba9c-096f7d22049b}, !- Handle
-  res ac zone mixer,                      !- Name
-  {06caedeb-00b4-4d4e-b2ea-5d7317bac7c5}, !- Outlet Node Name
-  {42add18b-056c-40b0-b21b-3164ea4af522}; !- Inlet Node Name 1
-
-OS:Connection,
-  {25964971-76fc-4d1e-8995-ee2a1b8ff233}, !- Handle
-  {8b783ce2-0b01-4f38-b9da-41dc34715885}, !- Name
-  {83b3e5e2-d48a-4f0c-bafe-3e1d7ddde41a}, !- Source Object
-  3,                                      !- Outlet Port
-  {0b5d9720-ea4d-4ff2-8854-34dcce530c88}, !- Target Object
-  2;                                      !- Inlet Port
-
-OS:Connection,
-  {06caedeb-00b4-4d4e-b2ea-5d7317bac7c5}, !- Handle
-  {ebb1b74f-637b-445f-baeb-d7ba716ac6eb}, !- Name
-  {6fa21402-5147-4c85-ba9c-096f7d22049b}, !- Source Object
-  2,                                      !- Outlet Port
-  {e8f98f49-96f5-4b07-ab9a-1d25170a6f4f}, !- Target Object
-  2;                                      !- Inlet Port
-
-OS:Sizing:System,
-  {0be06ecd-e026-4954-a799-875b0a080f62}, !- Handle
-  {ea0b77a1-6826-4ec5-bc80-8185daf105b4}, !- AirLoop Name
-  Sensible,                               !- Type of Load to Size On
-  Autosize,                               !- Design Outdoor Air Flow Rate {m3/s}
-  0.3,                                    !- Central Heating Maximum System Air Flow Ratio
-  7,                                      !- Preheat Design Temperature {C}
-  0.008,                                  !- Preheat Design Humidity Ratio {kg-H2O/kg-Air}
-  12.8,                                   !- Precool Design Temperature {C}
-  0.008,                                  !- Precool Design Humidity Ratio {kg-H2O/kg-Air}
-  12.8,                                   !- Central Cooling Design Supply Air Temperature {C}
-  16.7,                                   !- Central Heating Design Supply Air Temperature {C}
-  NonCoincident,                          !- Sizing Option
-  Yes,                                    !- 100% Outdoor Air in Cooling
-  Yes,                                    !- 100% Outdoor Air in Heating
-  0.0085,                                 !- Central Cooling Design Supply Air Humidity Ratio {kg-H2O/kg-Air}
-  0.008,                                  !- Central Heating Design Supply Air Humidity Ratio {kg-H2O/kg-Air}
-=======
   {83d15508-6c0b-47a8-9d2c-4c8d682f521a}, !- Handle
   Zone HVAC Equipment List 3,             !- Name
   {1a75402d-257e-4328-91c4-f41fbc799c22}, !- Thermal Zone
@@ -1767,1650 +968,23 @@
   0.008,                                  !- Zone Heating Design Supply Air Humidity Ratio {kg-H2O/kg-air}
   ,                                       !- Zone Heating Sizing Factor
   ,                                       !- Zone Cooling Sizing Factor
->>>>>>> d385fff4
   DesignDay,                              !- Cooling Design Air Flow Method
-  0,                                      !- Cooling Design Air Flow Rate {m3/s}
+  ,                                       !- Cooling Design Air Flow Rate {m3/s}
+  ,                                       !- Cooling Minimum Air Flow per Zone Floor Area {m3/s-m2}
+  ,                                       !- Cooling Minimum Air Flow {m3/s}
+  ,                                       !- Cooling Minimum Air Flow Fraction
   DesignDay,                              !- Heating Design Air Flow Method
-  0,                                      !- Heating Design Air Flow Rate {m3/s}
-  ZoneSum,                                !- System Outdoor Air Method
-  1,                                      !- Zone Maximum Outdoor Air Fraction {dimensionless}
-  0.0099676501,                           !- Cooling Supply Air Flow Rate Per Floor Area {m3/s-m2}
-  1,                                      !- Cooling Fraction of Autosized Cooling Supply Air Flow Rate
-  3.9475456e-005,                         !- Cooling Supply Air Flow Rate Per Unit Cooling Capacity {m3/s-W}
-  0.0099676501,                           !- Heating Supply Air Flow Rate Per Floor Area {m3/s-m2}
-  1,                                      !- Heating Fraction of Autosized Heating Supply Air Flow Rate
-  1,                                      !- Heating Fraction of Autosized Cooling Supply Air Flow Rate
-  3.1588213e-005,                         !- Heating Supply Air Flow Rate Per Unit Heating Capacity {m3/s-W}
-  CoolingDesignCapacity,                  !- Cooling Design Capacity Method
-  autosize,                               !- Cooling Design Capacity {W}
-  234.7,                                  !- Cooling Design Capacity Per Floor Area {W/m2}
-  1,                                      !- Fraction of Autosized Cooling Design Capacity
-  HeatingDesignCapacity,                  !- Heating Design Capacity Method
-  autosize,                               !- Heating Design Capacity {W}
-  157,                                    !- Heating Design Capacity Per Floor Area {W/m2}
-  1,                                      !- Fraction of Autosized Heating Design Capacity
-  OnOff;                                  !- Central Cooling Capacity Control Method
-
-OS:AvailabilityManagerAssignmentList,
-  {78c59635-e370-4529-9b23-c62e27be2350}, !- Handle
-  Air Loop HVAC 1 AvailabilityManagerAssignmentList; !- Name
-
-<<<<<<< HEAD
-OS:Connection,
-  {763811fe-ead5-4a18-99dd-6a36d45c3503}, !- Handle
-  {18b61aa6-5790-40c4-b513-c1bfeeabd38f}, !- Name
-  {f0326b0e-81ed-414f-9e1c-20d9861acdc9}, !- Source Object
-  3,                                      !- Outlet Port
-  {2ba41e55-ee5f-4a60-b490-c00549572365}, !- Target Object
-  6;                                      !- Inlet Port
-
-OS:Connection,
-  {f4c0cbe0-ad04-44cd-bc53-6dea9200f000}, !- Handle
-  {06574254-597b-4dbe-9a1f-16310b5b0232}, !- Name
-  {2ba41e55-ee5f-4a60-b490-c00549572365}, !- Source Object
-  7,                                      !- Outlet Port
-  {786a75e8-05ac-49ad-a635-a15275bbf6be}, !- Target Object
-  2;                                      !- Inlet Port
-
-OS:AirTerminal:SingleDuct:ConstantVolume:NoReheat,
-  {4bd38647-19f9-41de-a302-7e29004186b2}, !- Handle
-  res ac living zone direct air,          !- Name
-  {9d0373af-e94d-4e5c-99e6-537cafaafe86}, !- Availability Schedule Name
-  {b515f503-dc2f-47b7-84c7-d2b78adc284f}, !- Air Inlet Node Name
-  {dfac780f-3ae9-4fc8-82c4-98d4a8c5b544}, !- Air Outlet Node Name
-  AutoSize;                               !- Maximum Air Flow Rate {m3/s}
-
-OS:Node,
-  {3bdfd120-4d23-44e5-9eb4-782731981b1e}, !- Handle
-  Node 8,                                 !- Name
-  {8ece451f-1dec-4410-ab73-0a72f9b32fe5}, !- Inlet Port
-  {42add18b-056c-40b0-b21b-3164ea4af522}; !- Outlet Port
-
-OS:Connection,
-  {39d137c1-6fe9-47ae-a585-feb00f89ec18}, !- Handle
-  {5b5679c1-bd57-430c-8d0e-84357610f125}, !- Name
-  {99d26b55-eff1-4850-a859-46974db2b0ab}, !- Source Object
-  3,                                      !- Outlet Port
-  {535178e8-f5b3-4408-87a5-ef12d162846e}, !- Target Object
-  3;                                      !- Inlet Port
-
-OS:Connection,
-  {8ece451f-1dec-4410-ab73-0a72f9b32fe5}, !- Handle
-  {8e821279-f00a-467c-b044-bba185ba6208}, !- Name
-  {3707f19c-30f5-42ef-8c49-d6cbc40e2bcc}, !- Source Object
-  3,                                      !- Outlet Port
-  {3bdfd120-4d23-44e5-9eb4-782731981b1e}, !- Target Object
-  2;                                      !- Inlet Port
-
-OS:Connection,
-  {42add18b-056c-40b0-b21b-3164ea4af522}, !- Handle
-  {4832cae7-e13a-4d16-81eb-1d45031f4d49}, !- Name
-  {3bdfd120-4d23-44e5-9eb4-782731981b1e}, !- Source Object
-  3,                                      !- Outlet Port
-  {6fa21402-5147-4c85-ba9c-096f7d22049b}, !- Target Object
-  3;                                      !- Inlet Port
-
-OS:Node,
-  {7850e1be-d651-420f-a504-0d3e96e48dab}, !- Handle
-  Node 9,                                 !- Name
-  {24ac367d-bbbc-4066-b05a-1dddc1dfab94}, !- Inlet Port
-  {b515f503-dc2f-47b7-84c7-d2b78adc284f}; !- Outlet Port
-
-OS:Connection,
-  {24ac367d-bbbc-4066-b05a-1dddc1dfab94}, !- Handle
-  {f2c246ca-93a5-49af-93cf-5b75256c2947}, !- Name
-  {0b5d9720-ea4d-4ff2-8854-34dcce530c88}, !- Source Object
-  3,                                      !- Outlet Port
-  {7850e1be-d651-420f-a504-0d3e96e48dab}, !- Target Object
-  2;                                      !- Inlet Port
-
-OS:Connection,
-  {b515f503-dc2f-47b7-84c7-d2b78adc284f}, !- Handle
-  {18fb7041-edc6-4af3-a8da-b77d39a1f3f3}, !- Name
-  {7850e1be-d651-420f-a504-0d3e96e48dab}, !- Source Object
-  3,                                      !- Outlet Port
-  {4bd38647-19f9-41de-a302-7e29004186b2}, !- Target Object
-  3;                                      !- Inlet Port
-
-OS:Connection,
-  {dfac780f-3ae9-4fc8-82c4-98d4a8c5b544}, !- Handle
-  {c5b2c75d-4221-4294-97c0-937118800704}, !- Name
-  {4bd38647-19f9-41de-a302-7e29004186b2}, !- Source Object
-  4,                                      !- Outlet Port
-  {99d26b55-eff1-4850-a859-46974db2b0ab}, !- Target Object
-  2;                                      !- Inlet Port
-
-OS:AdditionalProperties,
-  {ff95fd1e-c983-4a68-9360-6f1815dc542b}, !- Handle
-  {2ba41e55-ee5f-4a60-b490-c00549572365}, !- Object Name
-  SizingInfoHVACCapacityDerateFactorEER,  !- Feature Name 1
-  String,                                 !- Feature Data Type 1
-  1.0&#441.0&#441.0&#441.0&#441.0,        !- Feature Value 1
-  SizingInfoHVACRatedCFMperTonCooling,    !- Feature Name 2
-  String,                                 !- Feature Data Type 2
-  386.1,                                  !- Feature Value 2
-  SizingInfoHVACFracCoolLoadServed,       !- Feature Name 3
-  Double,                                 !- Feature Data Type 3
-  1;                                      !- Feature Value 3
-
-OS:Schedule:Ruleset,
-  {e41680b7-eca7-4e59-b13d-f438befe96c0}, !- Handle
-  res heating season,                     !- Name
-  {fbdd11b7-a15c-4b1f-9457-37eaa0a58d98}, !- Schedule Type Limits Name
-  {9750f65b-b290-41c5-9f8c-239b3775dd82}; !- Default Day Schedule Name
-
-OS:Schedule:Day,
-  {9750f65b-b290-41c5-9f8c-239b3775dd82}, !- Handle
-  Schedule Day 4,                         !- Name
-  {fbdd11b7-a15c-4b1f-9457-37eaa0a58d98}, !- Schedule Type Limits Name
-  ,                                       !- Interpolate to Timestep
-  24,                                     !- Hour 1
-  0,                                      !- Minute 1
-  0;                                      !- Value Until Time 1
-
-OS:Schedule:Rule,
-  {762b8a80-1a02-4fb7-825e-d526def5859b}, !- Handle
-  res heating season allday rule1,        !- Name
-  {e41680b7-eca7-4e59-b13d-f438befe96c0}, !- Schedule Ruleset Name
-  11,                                     !- Rule Order
-  {57a5630c-5b69-4007-9f53-64fe1f947c17}, !- Day Schedule Name
-  Yes,                                    !- Apply Sunday
-  Yes,                                    !- Apply Monday
-  Yes,                                    !- Apply Tuesday
-  Yes,                                    !- Apply Wednesday
-  Yes,                                    !- Apply Thursday
-  Yes,                                    !- Apply Friday
-  Yes,                                    !- Apply Saturday
-  ,                                       !- Apply Holiday
-  DateRange,                              !- Date Specification Type
-  1,                                      !- Start Month
-  1,                                      !- Start Day
-  1,                                      !- End Month
-  31;                                     !- End Day
-
-OS:Schedule:Day,
-  {57a5630c-5b69-4007-9f53-64fe1f947c17}, !- Handle
-  res heating season allday1,             !- Name
-  {fbdd11b7-a15c-4b1f-9457-37eaa0a58d98}, !- Schedule Type Limits Name
-  ,                                       !- Interpolate to Timestep
-  24,                                     !- Hour 1
-  0,                                      !- Minute 1
-  1;                                      !- Value Until Time 1
-
-OS:Schedule:Rule,
-  {0e6d254f-8d5b-4add-9c14-60510790c64f}, !- Handle
-  res heating season allday rule2,        !- Name
-  {e41680b7-eca7-4e59-b13d-f438befe96c0}, !- Schedule Ruleset Name
-  10,                                     !- Rule Order
-  {18b09964-51c9-473e-ae4a-70e1793ff851}, !- Day Schedule Name
-  Yes,                                    !- Apply Sunday
-  Yes,                                    !- Apply Monday
-  Yes,                                    !- Apply Tuesday
-  Yes,                                    !- Apply Wednesday
-  Yes,                                    !- Apply Thursday
-  Yes,                                    !- Apply Friday
-  Yes,                                    !- Apply Saturday
-  ,                                       !- Apply Holiday
-  DateRange,                              !- Date Specification Type
-  2,                                      !- Start Month
-  1,                                      !- Start Day
-  2,                                      !- End Month
-  28;                                     !- End Day
-
-OS:Schedule:Day,
-  {18b09964-51c9-473e-ae4a-70e1793ff851}, !- Handle
-  res heating season allday2,             !- Name
-  {fbdd11b7-a15c-4b1f-9457-37eaa0a58d98}, !- Schedule Type Limits Name
-  ,                                       !- Interpolate to Timestep
-  24,                                     !- Hour 1
-  0,                                      !- Minute 1
-  1;                                      !- Value Until Time 1
-
-OS:Schedule:Rule,
-  {4a56724a-e2ff-42e4-ab64-7397f494ac10}, !- Handle
-  res heating season allday rule3,        !- Name
-  {e41680b7-eca7-4e59-b13d-f438befe96c0}, !- Schedule Ruleset Name
-  9,                                      !- Rule Order
-  {3c603f85-1fa6-411d-b475-351f4919a283}, !- Day Schedule Name
-  Yes,                                    !- Apply Sunday
-  Yes,                                    !- Apply Monday
-  Yes,                                    !- Apply Tuesday
-  Yes,                                    !- Apply Wednesday
-  Yes,                                    !- Apply Thursday
-  Yes,                                    !- Apply Friday
-  Yes,                                    !- Apply Saturday
-  ,                                       !- Apply Holiday
-  DateRange,                              !- Date Specification Type
-  3,                                      !- Start Month
-  1,                                      !- Start Day
-  3,                                      !- End Month
-  31;                                     !- End Day
-
-OS:Schedule:Day,
-  {3c603f85-1fa6-411d-b475-351f4919a283}, !- Handle
-  res heating season allday3,             !- Name
-  {fbdd11b7-a15c-4b1f-9457-37eaa0a58d98}, !- Schedule Type Limits Name
-  ,                                       !- Interpolate to Timestep
-  24,                                     !- Hour 1
-  0,                                      !- Minute 1
-  1;                                      !- Value Until Time 1
-
-OS:Schedule:Rule,
-  {8d2de9a0-cf96-41c7-9dab-be0c5ff22e63}, !- Handle
-  res heating season allday rule4,        !- Name
-  {e41680b7-eca7-4e59-b13d-f438befe96c0}, !- Schedule Ruleset Name
-  8,                                      !- Rule Order
-  {f909b1f5-f2e3-444f-ac85-58af10796271}, !- Day Schedule Name
-  Yes,                                    !- Apply Sunday
-  Yes,                                    !- Apply Monday
-  Yes,                                    !- Apply Tuesday
-  Yes,                                    !- Apply Wednesday
-  Yes,                                    !- Apply Thursday
-  Yes,                                    !- Apply Friday
-  Yes,                                    !- Apply Saturday
-  ,                                       !- Apply Holiday
-  DateRange,                              !- Date Specification Type
-  4,                                      !- Start Month
-  1,                                      !- Start Day
-  4,                                      !- End Month
-  30;                                     !- End Day
-
-OS:Schedule:Day,
-  {f909b1f5-f2e3-444f-ac85-58af10796271}, !- Handle
-  res heating season allday4,             !- Name
-  {fbdd11b7-a15c-4b1f-9457-37eaa0a58d98}, !- Schedule Type Limits Name
-  ,                                       !- Interpolate to Timestep
-  24,                                     !- Hour 1
-  0,                                      !- Minute 1
-  1;                                      !- Value Until Time 1
-
-OS:Schedule:Rule,
-  {a3743af9-6a32-427a-9077-c9b9d0e07a40}, !- Handle
-  res heating season allday rule5,        !- Name
-  {e41680b7-eca7-4e59-b13d-f438befe96c0}, !- Schedule Ruleset Name
-  7,                                      !- Rule Order
-  {6e256242-267a-43b2-856a-0cdf60e7bf61}, !- Day Schedule Name
-  Yes,                                    !- Apply Sunday
-  Yes,                                    !- Apply Monday
-  Yes,                                    !- Apply Tuesday
-  Yes,                                    !- Apply Wednesday
-  Yes,                                    !- Apply Thursday
-  Yes,                                    !- Apply Friday
-  Yes,                                    !- Apply Saturday
-  ,                                       !- Apply Holiday
-  DateRange,                              !- Date Specification Type
-  5,                                      !- Start Month
-  1,                                      !- Start Day
-  5,                                      !- End Month
-  31;                                     !- End Day
-
-OS:Schedule:Day,
-  {6e256242-267a-43b2-856a-0cdf60e7bf61}, !- Handle
-  res heating season allday5,             !- Name
-  {fbdd11b7-a15c-4b1f-9457-37eaa0a58d98}, !- Schedule Type Limits Name
-  ,                                       !- Interpolate to Timestep
-  24,                                     !- Hour 1
-  0,                                      !- Minute 1
-  1;                                      !- Value Until Time 1
-
-OS:Schedule:Rule,
-  {602e3a2d-83d3-4d80-8373-fe3be041ee84}, !- Handle
-  res heating season allday rule6,        !- Name
-  {e41680b7-eca7-4e59-b13d-f438befe96c0}, !- Schedule Ruleset Name
-  6,                                      !- Rule Order
-  {510f20e4-46f4-4a55-adb0-7c067da3df92}, !- Day Schedule Name
-  Yes,                                    !- Apply Sunday
-  Yes,                                    !- Apply Monday
-  Yes,                                    !- Apply Tuesday
-  Yes,                                    !- Apply Wednesday
-  Yes,                                    !- Apply Thursday
-  Yes,                                    !- Apply Friday
-  Yes,                                    !- Apply Saturday
-  ,                                       !- Apply Holiday
-  DateRange,                              !- Date Specification Type
-  6,                                      !- Start Month
-  1,                                      !- Start Day
-  6,                                      !- End Month
-  30;                                     !- End Day
-
-OS:Schedule:Day,
-  {510f20e4-46f4-4a55-adb0-7c067da3df92}, !- Handle
-  res heating season allday6,             !- Name
-  {fbdd11b7-a15c-4b1f-9457-37eaa0a58d98}, !- Schedule Type Limits Name
-  ,                                       !- Interpolate to Timestep
-  24,                                     !- Hour 1
-  0,                                      !- Minute 1
-  1;                                      !- Value Until Time 1
-
-OS:Schedule:Rule,
-  {deac73a6-5f9b-4f0a-a5be-c0d4ca62a549}, !- Handle
-  res heating season allday rule7,        !- Name
-  {e41680b7-eca7-4e59-b13d-f438befe96c0}, !- Schedule Ruleset Name
-  5,                                      !- Rule Order
-  {95813463-7ce3-4293-80f7-301d0ebcafbf}, !- Day Schedule Name
-  Yes,                                    !- Apply Sunday
-  Yes,                                    !- Apply Monday
-  Yes,                                    !- Apply Tuesday
-  Yes,                                    !- Apply Wednesday
-  Yes,                                    !- Apply Thursday
-  Yes,                                    !- Apply Friday
-  Yes,                                    !- Apply Saturday
-  ,                                       !- Apply Holiday
-  DateRange,                              !- Date Specification Type
-  7,                                      !- Start Month
-  1,                                      !- Start Day
-  7,                                      !- End Month
-  31;                                     !- End Day
-
-OS:Schedule:Day,
-  {95813463-7ce3-4293-80f7-301d0ebcafbf}, !- Handle
-  res heating season allday7,             !- Name
-  {fbdd11b7-a15c-4b1f-9457-37eaa0a58d98}, !- Schedule Type Limits Name
-  ,                                       !- Interpolate to Timestep
-  24,                                     !- Hour 1
-  0,                                      !- Minute 1
-  1;                                      !- Value Until Time 1
-
-OS:Schedule:Rule,
-  {e863cd4c-3f16-4967-8b84-0df8ba15ded0}, !- Handle
-  res heating season allday rule8,        !- Name
-  {e41680b7-eca7-4e59-b13d-f438befe96c0}, !- Schedule Ruleset Name
-  4,                                      !- Rule Order
-  {653a6ef5-3e5c-4904-8703-7e0271b6c33a}, !- Day Schedule Name
-  Yes,                                    !- Apply Sunday
-  Yes,                                    !- Apply Monday
-  Yes,                                    !- Apply Tuesday
-  Yes,                                    !- Apply Wednesday
-  Yes,                                    !- Apply Thursday
-  Yes,                                    !- Apply Friday
-  Yes,                                    !- Apply Saturday
-  ,                                       !- Apply Holiday
-  DateRange,                              !- Date Specification Type
-  8,                                      !- Start Month
-  1,                                      !- Start Day
-  8,                                      !- End Month
-  31;                                     !- End Day
-
-OS:Schedule:Day,
-  {653a6ef5-3e5c-4904-8703-7e0271b6c33a}, !- Handle
-  res heating season allday8,             !- Name
-  {fbdd11b7-a15c-4b1f-9457-37eaa0a58d98}, !- Schedule Type Limits Name
-  ,                                       !- Interpolate to Timestep
-  24,                                     !- Hour 1
-  0,                                      !- Minute 1
-  1;                                      !- Value Until Time 1
-
-OS:Schedule:Rule,
-  {37267447-a734-4091-b5a2-d97dbba02cef}, !- Handle
-  res heating season allday rule9,        !- Name
-  {e41680b7-eca7-4e59-b13d-f438befe96c0}, !- Schedule Ruleset Name
-  3,                                      !- Rule Order
-  {88198317-617e-4847-841f-581ad668e776}, !- Day Schedule Name
-  Yes,                                    !- Apply Sunday
-  Yes,                                    !- Apply Monday
-  Yes,                                    !- Apply Tuesday
-  Yes,                                    !- Apply Wednesday
-  Yes,                                    !- Apply Thursday
-  Yes,                                    !- Apply Friday
-  Yes,                                    !- Apply Saturday
-  ,                                       !- Apply Holiday
-  DateRange,                              !- Date Specification Type
-  9,                                      !- Start Month
-  1,                                      !- Start Day
-  9,                                      !- End Month
-  30;                                     !- End Day
-
-OS:Schedule:Day,
-  {88198317-617e-4847-841f-581ad668e776}, !- Handle
-  res heating season allday9,             !- Name
-  {fbdd11b7-a15c-4b1f-9457-37eaa0a58d98}, !- Schedule Type Limits Name
-  ,                                       !- Interpolate to Timestep
-  24,                                     !- Hour 1
-  0,                                      !- Minute 1
-  1;                                      !- Value Until Time 1
-
-OS:Schedule:Rule,
-  {ba117f30-7d95-4e8b-ab21-c1fd1e13eccf}, !- Handle
-  res heating season allday rule10,       !- Name
-  {e41680b7-eca7-4e59-b13d-f438befe96c0}, !- Schedule Ruleset Name
-  2,                                      !- Rule Order
-  {f1892846-e464-474c-8c5b-8389a14643f2}, !- Day Schedule Name
-  Yes,                                    !- Apply Sunday
-  Yes,                                    !- Apply Monday
-  Yes,                                    !- Apply Tuesday
-  Yes,                                    !- Apply Wednesday
-  Yes,                                    !- Apply Thursday
-  Yes,                                    !- Apply Friday
-  Yes,                                    !- Apply Saturday
-  ,                                       !- Apply Holiday
-  DateRange,                              !- Date Specification Type
-  10,                                     !- Start Month
-  1,                                      !- Start Day
-  10,                                     !- End Month
-  31;                                     !- End Day
-
-OS:Schedule:Day,
-  {f1892846-e464-474c-8c5b-8389a14643f2}, !- Handle
-  res heating season allday10,            !- Name
-  {fbdd11b7-a15c-4b1f-9457-37eaa0a58d98}, !- Schedule Type Limits Name
-  ,                                       !- Interpolate to Timestep
-  24,                                     !- Hour 1
-  0,                                      !- Minute 1
-  1;                                      !- Value Until Time 1
-
-OS:Schedule:Rule,
-  {015761f5-a7f4-490d-8c40-1234662cbd08}, !- Handle
-  res heating season allday rule11,       !- Name
-  {e41680b7-eca7-4e59-b13d-f438befe96c0}, !- Schedule Ruleset Name
-  1,                                      !- Rule Order
-  {8684e97f-1bab-43b4-9791-dd3ec925c5fe}, !- Day Schedule Name
-  Yes,                                    !- Apply Sunday
-  Yes,                                    !- Apply Monday
-  Yes,                                    !- Apply Tuesday
-  Yes,                                    !- Apply Wednesday
-  Yes,                                    !- Apply Thursday
-  Yes,                                    !- Apply Friday
-  Yes,                                    !- Apply Saturday
-  ,                                       !- Apply Holiday
-  DateRange,                              !- Date Specification Type
-  11,                                     !- Start Month
-  1,                                      !- Start Day
-  11,                                     !- End Month
-  30;                                     !- End Day
-
-OS:Schedule:Day,
-  {8684e97f-1bab-43b4-9791-dd3ec925c5fe}, !- Handle
-  res heating season allday11,            !- Name
-  {fbdd11b7-a15c-4b1f-9457-37eaa0a58d98}, !- Schedule Type Limits Name
-  ,                                       !- Interpolate to Timestep
-  24,                                     !- Hour 1
-  0,                                      !- Minute 1
-  1;                                      !- Value Until Time 1
-
-OS:Schedule:Rule,
-  {42ffe319-dc3f-4fe7-97eb-59c9dff728ac}, !- Handle
-  res heating season allday rule12,       !- Name
-  {e41680b7-eca7-4e59-b13d-f438befe96c0}, !- Schedule Ruleset Name
-  0,                                      !- Rule Order
-  {b4cd481d-677e-45e2-802d-02c182ff4ae4}, !- Day Schedule Name
-  Yes,                                    !- Apply Sunday
-  Yes,                                    !- Apply Monday
-  Yes,                                    !- Apply Tuesday
-  Yes,                                    !- Apply Wednesday
-  Yes,                                    !- Apply Thursday
-  Yes,                                    !- Apply Friday
-  Yes,                                    !- Apply Saturday
-  ,                                       !- Apply Holiday
-  DateRange,                              !- Date Specification Type
-  12,                                     !- Start Month
-  1,                                      !- Start Day
-  12,                                     !- End Month
-  31;                                     !- End Day
-
-OS:Schedule:Day,
-  {b4cd481d-677e-45e2-802d-02c182ff4ae4}, !- Handle
-  res heating season allday12,            !- Name
-  {fbdd11b7-a15c-4b1f-9457-37eaa0a58d98}, !- Schedule Type Limits Name
-  ,                                       !- Interpolate to Timestep
-  24,                                     !- Hour 1
-  0,                                      !- Minute 1
-  1;                                      !- Value Until Time 1
-
-OS:ThermostatSetpoint:DualSetpoint,
-  {9d38fba4-c2c8-4b83-971e-6ad2b590c504}, !- Handle
-  living zone temperature setpoint,       !- Name
-  {820fd3e2-0581-419e-94f6-02ea61d62977}, !- Heating Setpoint Temperature Schedule Name
-  {0034b98b-c5d7-4ff6-898e-e202369e6433}; !- Cooling Setpoint Temperature Schedule Name
-
-OS:ScheduleTypeLimits,
-  {78f798a7-fd1a-4d8d-a199-1566a7128ed6}, !- Handle
-  Temperature,                            !- Name
-  ,                                       !- Lower Limit Value
-  ,                                       !- Upper Limit Value
-  Continuous,                             !- Numeric Type
-  Temperature;                            !- Unit Type
-
-OS:Schedule:Ruleset,
-  {3eac4dc9-265b-4f76-abe7-57f7b535ade0}, !- Handle
-  res cooling season,                     !- Name
-  {fbdd11b7-a15c-4b1f-9457-37eaa0a58d98}, !- Schedule Type Limits Name
-  {16d000d5-b843-4a6f-80d7-8789d27494b9}; !- Default Day Schedule Name
-
-OS:Schedule:Day,
-  {16d000d5-b843-4a6f-80d7-8789d27494b9}, !- Handle
-  Schedule Day 1,                         !- Name
-  {fbdd11b7-a15c-4b1f-9457-37eaa0a58d98}, !- Schedule Type Limits Name
-  ,                                       !- Interpolate to Timestep
-  24,                                     !- Hour 1
-  0,                                      !- Minute 1
-  0;                                      !- Value Until Time 1
-
-OS:Schedule:Rule,
-  {39e859be-5528-4232-940b-23b7ffa586b9}, !- Handle
-  res cooling season allday rule1,        !- Name
-  {3eac4dc9-265b-4f76-abe7-57f7b535ade0}, !- Schedule Ruleset Name
-  11,                                     !- Rule Order
-  {859d246a-587e-4b26-9ae0-812deb0971a3}, !- Day Schedule Name
-  Yes,                                    !- Apply Sunday
-  Yes,                                    !- Apply Monday
-  Yes,                                    !- Apply Tuesday
-  Yes,                                    !- Apply Wednesday
-  Yes,                                    !- Apply Thursday
-  Yes,                                    !- Apply Friday
-  Yes,                                    !- Apply Saturday
-  ,                                       !- Apply Holiday
-  DateRange,                              !- Date Specification Type
-  1,                                      !- Start Month
-  1,                                      !- Start Day
-  1,                                      !- End Month
-  31;                                     !- End Day
-
-OS:Schedule:Day,
-  {859d246a-587e-4b26-9ae0-812deb0971a3}, !- Handle
-  res cooling season allday1,             !- Name
-  {fbdd11b7-a15c-4b1f-9457-37eaa0a58d98}, !- Schedule Type Limits Name
-  ,                                       !- Interpolate to Timestep
-  24,                                     !- Hour 1
-  0,                                      !- Minute 1
-  1;                                      !- Value Until Time 1
-
-OS:Schedule:Rule,
-  {86d2e51c-f145-44f0-b5a9-d213ca92fd4b}, !- Handle
-  res cooling season allday rule2,        !- Name
-  {3eac4dc9-265b-4f76-abe7-57f7b535ade0}, !- Schedule Ruleset Name
-  10,                                     !- Rule Order
-  {d70eea20-5342-40d4-ba44-5b9439a34db2}, !- Day Schedule Name
-  Yes,                                    !- Apply Sunday
-  Yes,                                    !- Apply Monday
-  Yes,                                    !- Apply Tuesday
-  Yes,                                    !- Apply Wednesday
-  Yes,                                    !- Apply Thursday
-  Yes,                                    !- Apply Friday
-  Yes,                                    !- Apply Saturday
-  ,                                       !- Apply Holiday
-  DateRange,                              !- Date Specification Type
-  2,                                      !- Start Month
-  1,                                      !- Start Day
-  2,                                      !- End Month
-  28;                                     !- End Day
-
-OS:Schedule:Day,
-  {d70eea20-5342-40d4-ba44-5b9439a34db2}, !- Handle
-  res cooling season allday2,             !- Name
-  {fbdd11b7-a15c-4b1f-9457-37eaa0a58d98}, !- Schedule Type Limits Name
-  ,                                       !- Interpolate to Timestep
-  24,                                     !- Hour 1
-  0,                                      !- Minute 1
-  1;                                      !- Value Until Time 1
-
-OS:Schedule:Rule,
-  {6cf21666-f5e6-4e91-941d-1ec36a148978}, !- Handle
-  res cooling season allday rule3,        !- Name
-  {3eac4dc9-265b-4f76-abe7-57f7b535ade0}, !- Schedule Ruleset Name
-  9,                                      !- Rule Order
-  {0d267a65-6151-4389-b24a-2a0cc23b2118}, !- Day Schedule Name
-  Yes,                                    !- Apply Sunday
-  Yes,                                    !- Apply Monday
-  Yes,                                    !- Apply Tuesday
-  Yes,                                    !- Apply Wednesday
-  Yes,                                    !- Apply Thursday
-  Yes,                                    !- Apply Friday
-  Yes,                                    !- Apply Saturday
-  ,                                       !- Apply Holiday
-  DateRange,                              !- Date Specification Type
-  3,                                      !- Start Month
-  1,                                      !- Start Day
-  3,                                      !- End Month
-  31;                                     !- End Day
-
-OS:Schedule:Day,
-  {0d267a65-6151-4389-b24a-2a0cc23b2118}, !- Handle
-  res cooling season allday3,             !- Name
-  {fbdd11b7-a15c-4b1f-9457-37eaa0a58d98}, !- Schedule Type Limits Name
-  ,                                       !- Interpolate to Timestep
-  24,                                     !- Hour 1
-  0,                                      !- Minute 1
-  1;                                      !- Value Until Time 1
-
-OS:Schedule:Rule,
-  {3e8ede63-99a1-4dcf-adda-e84342c35b78}, !- Handle
-  res cooling season allday rule4,        !- Name
-  {3eac4dc9-265b-4f76-abe7-57f7b535ade0}, !- Schedule Ruleset Name
-  8,                                      !- Rule Order
-  {c70c7384-5c1e-4d72-839d-f9c22e8fa70c}, !- Day Schedule Name
-  Yes,                                    !- Apply Sunday
-  Yes,                                    !- Apply Monday
-  Yes,                                    !- Apply Tuesday
-  Yes,                                    !- Apply Wednesday
-  Yes,                                    !- Apply Thursday
-  Yes,                                    !- Apply Friday
-  Yes,                                    !- Apply Saturday
-  ,                                       !- Apply Holiday
-  DateRange,                              !- Date Specification Type
-  4,                                      !- Start Month
-  1,                                      !- Start Day
-  4,                                      !- End Month
-  30;                                     !- End Day
-
-OS:Schedule:Day,
-  {c70c7384-5c1e-4d72-839d-f9c22e8fa70c}, !- Handle
-  res cooling season allday4,             !- Name
-  {fbdd11b7-a15c-4b1f-9457-37eaa0a58d98}, !- Schedule Type Limits Name
-  ,                                       !- Interpolate to Timestep
-  24,                                     !- Hour 1
-  0,                                      !- Minute 1
-  1;                                      !- Value Until Time 1
-
-OS:Schedule:Rule,
-  {02d1800b-8b55-4d96-bdd0-44fd07284884}, !- Handle
-  res cooling season allday rule5,        !- Name
-  {3eac4dc9-265b-4f76-abe7-57f7b535ade0}, !- Schedule Ruleset Name
-  7,                                      !- Rule Order
-  {0ac8af0d-8def-4ce4-9712-796685b71bfa}, !- Day Schedule Name
-  Yes,                                    !- Apply Sunday
-  Yes,                                    !- Apply Monday
-  Yes,                                    !- Apply Tuesday
-  Yes,                                    !- Apply Wednesday
-  Yes,                                    !- Apply Thursday
-  Yes,                                    !- Apply Friday
-  Yes,                                    !- Apply Saturday
-  ,                                       !- Apply Holiday
-  DateRange,                              !- Date Specification Type
-  5,                                      !- Start Month
-  1,                                      !- Start Day
-  5,                                      !- End Month
-  31;                                     !- End Day
-
-OS:Schedule:Day,
-  {0ac8af0d-8def-4ce4-9712-796685b71bfa}, !- Handle
-  res cooling season allday5,             !- Name
-  {fbdd11b7-a15c-4b1f-9457-37eaa0a58d98}, !- Schedule Type Limits Name
-  ,                                       !- Interpolate to Timestep
-  24,                                     !- Hour 1
-  0,                                      !- Minute 1
-  1;                                      !- Value Until Time 1
-
-OS:Schedule:Rule,
-  {7e8d7c27-89cc-401b-b044-b592dd1085a8}, !- Handle
-  res cooling season allday rule6,        !- Name
-  {3eac4dc9-265b-4f76-abe7-57f7b535ade0}, !- Schedule Ruleset Name
-  6,                                      !- Rule Order
-  {74c4ba32-c4b8-4f1a-b513-7cfcb0fec262}, !- Day Schedule Name
-  Yes,                                    !- Apply Sunday
-  Yes,                                    !- Apply Monday
-  Yes,                                    !- Apply Tuesday
-  Yes,                                    !- Apply Wednesday
-  Yes,                                    !- Apply Thursday
-  Yes,                                    !- Apply Friday
-  Yes,                                    !- Apply Saturday
-  ,                                       !- Apply Holiday
-  DateRange,                              !- Date Specification Type
-  6,                                      !- Start Month
-  1,                                      !- Start Day
-  6,                                      !- End Month
-  30;                                     !- End Day
-
-OS:Schedule:Day,
-  {74c4ba32-c4b8-4f1a-b513-7cfcb0fec262}, !- Handle
-  res cooling season allday6,             !- Name
-  {fbdd11b7-a15c-4b1f-9457-37eaa0a58d98}, !- Schedule Type Limits Name
-  ,                                       !- Interpolate to Timestep
-  24,                                     !- Hour 1
-  0,                                      !- Minute 1
-  1;                                      !- Value Until Time 1
-
-OS:Schedule:Rule,
-  {ad08e053-1b90-4aec-a490-7c6ac317bbc5}, !- Handle
-  res cooling season allday rule7,        !- Name
-  {3eac4dc9-265b-4f76-abe7-57f7b535ade0}, !- Schedule Ruleset Name
-  5,                                      !- Rule Order
-  {7cf2dc3f-afb0-4925-9a38-ad8db31854a9}, !- Day Schedule Name
-  Yes,                                    !- Apply Sunday
-  Yes,                                    !- Apply Monday
-  Yes,                                    !- Apply Tuesday
-  Yes,                                    !- Apply Wednesday
-  Yes,                                    !- Apply Thursday
-  Yes,                                    !- Apply Friday
-  Yes,                                    !- Apply Saturday
-  ,                                       !- Apply Holiday
-  DateRange,                              !- Date Specification Type
-  7,                                      !- Start Month
-  1,                                      !- Start Day
-  7,                                      !- End Month
-  31;                                     !- End Day
-
-OS:Schedule:Day,
-  {7cf2dc3f-afb0-4925-9a38-ad8db31854a9}, !- Handle
-  res cooling season allday7,             !- Name
-  {fbdd11b7-a15c-4b1f-9457-37eaa0a58d98}, !- Schedule Type Limits Name
-  ,                                       !- Interpolate to Timestep
-  24,                                     !- Hour 1
-  0,                                      !- Minute 1
-  1;                                      !- Value Until Time 1
-
-OS:Schedule:Rule,
-  {ab8817aa-00a6-472b-8783-669db9892da6}, !- Handle
-  res cooling season allday rule8,        !- Name
-  {3eac4dc9-265b-4f76-abe7-57f7b535ade0}, !- Schedule Ruleset Name
-  4,                                      !- Rule Order
-  {f97d544e-d706-40db-933d-793652206bbb}, !- Day Schedule Name
-  Yes,                                    !- Apply Sunday
-  Yes,                                    !- Apply Monday
-  Yes,                                    !- Apply Tuesday
-  Yes,                                    !- Apply Wednesday
-  Yes,                                    !- Apply Thursday
-  Yes,                                    !- Apply Friday
-  Yes,                                    !- Apply Saturday
-  ,                                       !- Apply Holiday
-  DateRange,                              !- Date Specification Type
-  8,                                      !- Start Month
-  1,                                      !- Start Day
-  8,                                      !- End Month
-  31;                                     !- End Day
-
-OS:Schedule:Day,
-  {f97d544e-d706-40db-933d-793652206bbb}, !- Handle
-  res cooling season allday8,             !- Name
-  {fbdd11b7-a15c-4b1f-9457-37eaa0a58d98}, !- Schedule Type Limits Name
-  ,                                       !- Interpolate to Timestep
-  24,                                     !- Hour 1
-  0,                                      !- Minute 1
-  1;                                      !- Value Until Time 1
-
-OS:Schedule:Rule,
-  {17e48d1d-c2cb-4c41-a14f-a6bc426bb201}, !- Handle
-  res cooling season allday rule9,        !- Name
-  {3eac4dc9-265b-4f76-abe7-57f7b535ade0}, !- Schedule Ruleset Name
-  3,                                      !- Rule Order
-  {811b8e13-e877-4f51-8168-e761751df81d}, !- Day Schedule Name
-  Yes,                                    !- Apply Sunday
-  Yes,                                    !- Apply Monday
-  Yes,                                    !- Apply Tuesday
-  Yes,                                    !- Apply Wednesday
-  Yes,                                    !- Apply Thursday
-  Yes,                                    !- Apply Friday
-  Yes,                                    !- Apply Saturday
-  ,                                       !- Apply Holiday
-  DateRange,                              !- Date Specification Type
-  9,                                      !- Start Month
-  1,                                      !- Start Day
-  9,                                      !- End Month
-  30;                                     !- End Day
-
-OS:Schedule:Day,
-  {811b8e13-e877-4f51-8168-e761751df81d}, !- Handle
-  res cooling season allday9,             !- Name
-  {fbdd11b7-a15c-4b1f-9457-37eaa0a58d98}, !- Schedule Type Limits Name
-  ,                                       !- Interpolate to Timestep
-  24,                                     !- Hour 1
-  0,                                      !- Minute 1
-  1;                                      !- Value Until Time 1
-
-OS:Schedule:Rule,
-  {8d41fa20-c9be-47f9-bda7-57c85c3cc191}, !- Handle
-  res cooling season allday rule10,       !- Name
-  {3eac4dc9-265b-4f76-abe7-57f7b535ade0}, !- Schedule Ruleset Name
-  2,                                      !- Rule Order
-  {ac5f9ee6-45fc-4c57-b6ef-323e3c1dd682}, !- Day Schedule Name
-  Yes,                                    !- Apply Sunday
-  Yes,                                    !- Apply Monday
-  Yes,                                    !- Apply Tuesday
-  Yes,                                    !- Apply Wednesday
-  Yes,                                    !- Apply Thursday
-  Yes,                                    !- Apply Friday
-  Yes,                                    !- Apply Saturday
-  ,                                       !- Apply Holiday
-  DateRange,                              !- Date Specification Type
-  10,                                     !- Start Month
-  1,                                      !- Start Day
-  10,                                     !- End Month
-  31;                                     !- End Day
-
-OS:Schedule:Day,
-  {ac5f9ee6-45fc-4c57-b6ef-323e3c1dd682}, !- Handle
-  res cooling season allday10,            !- Name
-  {fbdd11b7-a15c-4b1f-9457-37eaa0a58d98}, !- Schedule Type Limits Name
-  ,                                       !- Interpolate to Timestep
-  24,                                     !- Hour 1
-  0,                                      !- Minute 1
-  1;                                      !- Value Until Time 1
-
-OS:Schedule:Rule,
-  {273f2573-5f0a-470b-aac1-50bbe27f5d6f}, !- Handle
-  res cooling season allday rule11,       !- Name
-  {3eac4dc9-265b-4f76-abe7-57f7b535ade0}, !- Schedule Ruleset Name
-  1,                                      !- Rule Order
-  {7d7705fe-068c-4748-b158-0e7cb126fc6b}, !- Day Schedule Name
-  Yes,                                    !- Apply Sunday
-  Yes,                                    !- Apply Monday
-  Yes,                                    !- Apply Tuesday
-  Yes,                                    !- Apply Wednesday
-  Yes,                                    !- Apply Thursday
-  Yes,                                    !- Apply Friday
-  Yes,                                    !- Apply Saturday
-  ,                                       !- Apply Holiday
-  DateRange,                              !- Date Specification Type
-  11,                                     !- Start Month
-  1,                                      !- Start Day
-  11,                                     !- End Month
-  30;                                     !- End Day
-
-OS:Schedule:Day,
-  {7d7705fe-068c-4748-b158-0e7cb126fc6b}, !- Handle
-  res cooling season allday11,            !- Name
-  {fbdd11b7-a15c-4b1f-9457-37eaa0a58d98}, !- Schedule Type Limits Name
-  ,                                       !- Interpolate to Timestep
-  24,                                     !- Hour 1
-  0,                                      !- Minute 1
-  1;                                      !- Value Until Time 1
-
-OS:Schedule:Rule,
-  {762e523c-18bb-44b2-8e82-0ae6e102b9a8}, !- Handle
-  res cooling season allday rule12,       !- Name
-  {3eac4dc9-265b-4f76-abe7-57f7b535ade0}, !- Schedule Ruleset Name
-  0,                                      !- Rule Order
-  {0059432e-74da-4f41-a73b-fdb6524571f0}, !- Day Schedule Name
-  Yes,                                    !- Apply Sunday
-  Yes,                                    !- Apply Monday
-  Yes,                                    !- Apply Tuesday
-  Yes,                                    !- Apply Wednesday
-  Yes,                                    !- Apply Thursday
-  Yes,                                    !- Apply Friday
-  Yes,                                    !- Apply Saturday
-  ,                                       !- Apply Holiday
-  DateRange,                              !- Date Specification Type
-  12,                                     !- Start Month
-  1,                                      !- Start Day
-  12,                                     !- End Month
-  31;                                     !- End Day
-
-OS:Schedule:Day,
-  {0059432e-74da-4f41-a73b-fdb6524571f0}, !- Handle
-  res cooling season allday12,            !- Name
-  {fbdd11b7-a15c-4b1f-9457-37eaa0a58d98}, !- Schedule Type Limits Name
-  ,                                       !- Interpolate to Timestep
-  24,                                     !- Hour 1
-  0,                                      !- Minute 1
-  1;                                      !- Value Until Time 1
-
-OS:AdditionalProperties,
-  {48c9de60-c803-4829-b96b-6fd1b5b6dac4}, !- Handle
-  {9d38fba4-c2c8-4b83-971e-6ad2b590c504}, !- Object Name
-  htg_wkdy,                               !- Feature Name 1
-  String,                                 !- Feature Data Type 1
-  21.6666666666667&#4421.6666666666667&#4421.6666666666667&#4421.6666666666667&#4421.6666666666667&#4421.6666666666667&#4421.6666666666667&#4421.6666666666667&#4421.6666666666667&#4421.6666666666667&#4421.6666666666667&#4421.6666666666667&#4421.6666666666667&#4421.6666666666667&#4421.6666666666667&#4421.6666666666667&#4421.6666666666667&#4421.6666666666667&#4421.6666666666667&#4421.6666666666667&#4421.6666666666667&#4421.6666666666667&#4421.6666666666667&#4421.6666666666667, !- Feature Value 1
-  htg_wked,                               !- Feature Name 2
-  String,                                 !- Feature Data Type 2
-  21.6666666666667&#4421.6666666666667&#4421.6666666666667&#4421.6666666666667&#4421.6666666666667&#4421.6666666666667&#4421.6666666666667&#4421.6666666666667&#4421.6666666666667&#4421.6666666666667&#4421.6666666666667&#4421.6666666666667&#4421.6666666666667&#4421.6666666666667&#4421.6666666666667&#4421.6666666666667&#4421.6666666666667&#4421.6666666666667&#4421.6666666666667&#4421.6666666666667&#4421.6666666666667&#4421.6666666666667&#4421.6666666666667&#4421.6666666666667, !- Feature Value 2
-  clg_wkdy,                               !- Feature Name 3
-  String,                                 !- Feature Data Type 3
-  24.444444444444443&#4424.444444444444443&#4424.444444444444443&#4424.444444444444443&#4424.444444444444443&#4424.444444444444443&#4424.444444444444443&#4424.444444444444443&#4424.444444444444443&#4424.444444444444443&#4424.444444444444443&#4424.444444444444443&#4424.444444444444443&#4424.444444444444443&#4424.444444444444443&#4424.444444444444443&#4424.444444444444443&#4424.444444444444443&#4424.444444444444443&#4424.444444444444443&#4424.444444444444443&#4424.444444444444443&#4424.444444444444443&#4424.444444444444443, !- Feature Value 3
-  clg_wked,                               !- Feature Name 4
-  String,                                 !- Feature Data Type 4
-  24.444444444444443&#4424.444444444444443&#4424.444444444444443&#4424.444444444444443&#4424.444444444444443&#4424.444444444444443&#4424.444444444444443&#4424.444444444444443&#4424.444444444444443&#4424.444444444444443&#4424.444444444444443&#4424.444444444444443&#4424.444444444444443&#4424.444444444444443&#4424.444444444444443&#4424.444444444444443&#4424.444444444444443&#4424.444444444444443&#4424.444444444444443&#4424.444444444444443&#4424.444444444444443&#4424.444444444444443&#4424.444444444444443&#4424.444444444444443; !- Feature Value 4
-
-OS:Schedule:Ruleset,
-  {820fd3e2-0581-419e-94f6-02ea61d62977}, !- Handle
-  res heating setpoint,                   !- Name
-  {78f798a7-fd1a-4d8d-a199-1566a7128ed6}, !- Schedule Type Limits Name
-  {e8223d49-c2fd-4ce7-9383-bd29174d433e}, !- Default Day Schedule Name
-  {4f2b01b7-b9b4-4c70-9075-516157341fb3}, !- Summer Design Day Schedule Name
-  {ec4dbf81-cd40-4493-8792-e52d043b0599}; !- Winter Design Day Schedule Name
-
-OS:Schedule:Day,
-  {e8223d49-c2fd-4ce7-9383-bd29174d433e}, !- Handle
-  Schedule Day 6,                         !- Name
-  {78f798a7-fd1a-4d8d-a199-1566a7128ed6}, !- Schedule Type Limits Name
-  ,                                       !- Interpolate to Timestep
-  24,                                     !- Hour 1
-  0,                                      !- Minute 1
-  0;                                      !- Value Until Time 1
-
-OS:Schedule:Rule,
-  {694e0924-18f3-4134-9cfc-bb1835dd6eee}, !- Handle
-  res heating setpoint allday rule1,      !- Name
-  {820fd3e2-0581-419e-94f6-02ea61d62977}, !- Schedule Ruleset Name
-  11,                                     !- Rule Order
-  {5d8cb589-7a36-4e23-8340-a0914d1a5f5b}, !- Day Schedule Name
-  Yes,                                    !- Apply Sunday
-  Yes,                                    !- Apply Monday
-  Yes,                                    !- Apply Tuesday
-  Yes,                                    !- Apply Wednesday
-  Yes,                                    !- Apply Thursday
-  Yes,                                    !- Apply Friday
-  Yes,                                    !- Apply Saturday
-  ,                                       !- Apply Holiday
-  DateRange,                              !- Date Specification Type
-  1,                                      !- Start Month
-  1,                                      !- Start Day
-  1,                                      !- End Month
-  31;                                     !- End Day
-
-OS:Schedule:Day,
-  {5d8cb589-7a36-4e23-8340-a0914d1a5f5b}, !- Handle
-  res heating setpoint allday1,           !- Name
-  {78f798a7-fd1a-4d8d-a199-1566a7128ed6}, !- Schedule Type Limits Name
-  ,                                       !- Interpolate to Timestep
-  24,                                     !- Hour 1
-  0,                                      !- Minute 1
-  21.6666666666667;                       !- Value Until Time 1
-
-OS:Schedule:Rule,
-  {d0f1d287-8103-47cc-894b-e1cb86034936}, !- Handle
-  res heating setpoint allday rule2,      !- Name
-  {820fd3e2-0581-419e-94f6-02ea61d62977}, !- Schedule Ruleset Name
-  10,                                     !- Rule Order
-  {ac9c4c02-37c7-442e-8d89-9033fa87da36}, !- Day Schedule Name
-  Yes,                                    !- Apply Sunday
-  Yes,                                    !- Apply Monday
-  Yes,                                    !- Apply Tuesday
-  Yes,                                    !- Apply Wednesday
-  Yes,                                    !- Apply Thursday
-  Yes,                                    !- Apply Friday
-  Yes,                                    !- Apply Saturday
-  ,                                       !- Apply Holiday
-  DateRange,                              !- Date Specification Type
-  2,                                      !- Start Month
-  1,                                      !- Start Day
-  2,                                      !- End Month
-  28;                                     !- End Day
-
-OS:Schedule:Day,
-  {ac9c4c02-37c7-442e-8d89-9033fa87da36}, !- Handle
-  res heating setpoint allday2,           !- Name
-  {78f798a7-fd1a-4d8d-a199-1566a7128ed6}, !- Schedule Type Limits Name
-  ,                                       !- Interpolate to Timestep
-  24,                                     !- Hour 1
-  0,                                      !- Minute 1
-  21.6666666666667;                       !- Value Until Time 1
-
-OS:Schedule:Rule,
-  {dd97167d-08a3-4b22-b47c-a1eaf8de9a22}, !- Handle
-  res heating setpoint allday rule3,      !- Name
-  {820fd3e2-0581-419e-94f6-02ea61d62977}, !- Schedule Ruleset Name
-  9,                                      !- Rule Order
-  {920b4f07-6140-45ff-95a6-3071bade0d1a}, !- Day Schedule Name
-  Yes,                                    !- Apply Sunday
-  Yes,                                    !- Apply Monday
-  Yes,                                    !- Apply Tuesday
-  Yes,                                    !- Apply Wednesday
-  Yes,                                    !- Apply Thursday
-  Yes,                                    !- Apply Friday
-  Yes,                                    !- Apply Saturday
-  ,                                       !- Apply Holiday
-  DateRange,                              !- Date Specification Type
-  3,                                      !- Start Month
-  1,                                      !- Start Day
-  3,                                      !- End Month
-  31;                                     !- End Day
-
-OS:Schedule:Day,
-  {920b4f07-6140-45ff-95a6-3071bade0d1a}, !- Handle
-  res heating setpoint allday3,           !- Name
-  {78f798a7-fd1a-4d8d-a199-1566a7128ed6}, !- Schedule Type Limits Name
-  ,                                       !- Interpolate to Timestep
-  24,                                     !- Hour 1
-  0,                                      !- Minute 1
-  21.6666666666667;                       !- Value Until Time 1
-
-OS:Schedule:Rule,
-  {3e25b119-b501-4500-ba16-e18593bd8d42}, !- Handle
-  res heating setpoint allday rule4,      !- Name
-  {820fd3e2-0581-419e-94f6-02ea61d62977}, !- Schedule Ruleset Name
-  8,                                      !- Rule Order
-  {35baeed7-e17a-4765-ba90-f4a3e6c8ec4b}, !- Day Schedule Name
-  Yes,                                    !- Apply Sunday
-  Yes,                                    !- Apply Monday
-  Yes,                                    !- Apply Tuesday
-  Yes,                                    !- Apply Wednesday
-  Yes,                                    !- Apply Thursday
-  Yes,                                    !- Apply Friday
-  Yes,                                    !- Apply Saturday
-  ,                                       !- Apply Holiday
-  DateRange,                              !- Date Specification Type
-  4,                                      !- Start Month
-  1,                                      !- Start Day
-  4,                                      !- End Month
-  30;                                     !- End Day
-
-OS:Schedule:Day,
-  {35baeed7-e17a-4765-ba90-f4a3e6c8ec4b}, !- Handle
-  res heating setpoint allday4,           !- Name
-  {78f798a7-fd1a-4d8d-a199-1566a7128ed6}, !- Schedule Type Limits Name
-  ,                                       !- Interpolate to Timestep
-  24,                                     !- Hour 1
-  0,                                      !- Minute 1
-  21.6666666666667;                       !- Value Until Time 1
-
-OS:Schedule:Rule,
-  {cde5de07-b0bc-4efa-9f7c-782ac76f3f73}, !- Handle
-  res heating setpoint allday rule5,      !- Name
-  {820fd3e2-0581-419e-94f6-02ea61d62977}, !- Schedule Ruleset Name
-  7,                                      !- Rule Order
-  {0090a8e4-ead4-4392-84e7-213c1903db6d}, !- Day Schedule Name
-  Yes,                                    !- Apply Sunday
-  Yes,                                    !- Apply Monday
-  Yes,                                    !- Apply Tuesday
-  Yes,                                    !- Apply Wednesday
-  Yes,                                    !- Apply Thursday
-  Yes,                                    !- Apply Friday
-  Yes,                                    !- Apply Saturday
-  ,                                       !- Apply Holiday
-  DateRange,                              !- Date Specification Type
-  5,                                      !- Start Month
-  1,                                      !- Start Day
-  5,                                      !- End Month
-  31;                                     !- End Day
-
-OS:Schedule:Day,
-  {0090a8e4-ead4-4392-84e7-213c1903db6d}, !- Handle
-  res heating setpoint allday5,           !- Name
-  {78f798a7-fd1a-4d8d-a199-1566a7128ed6}, !- Schedule Type Limits Name
-  ,                                       !- Interpolate to Timestep
-  24,                                     !- Hour 1
-  0,                                      !- Minute 1
-  21.6666666666667;                       !- Value Until Time 1
-
-OS:Schedule:Rule,
-  {0b229c20-4d4d-42f5-aa69-604af0941374}, !- Handle
-  res heating setpoint allday rule6,      !- Name
-  {820fd3e2-0581-419e-94f6-02ea61d62977}, !- Schedule Ruleset Name
-  6,                                      !- Rule Order
-  {372847f6-1d28-4541-aa85-54f92e19c450}, !- Day Schedule Name
-  Yes,                                    !- Apply Sunday
-  Yes,                                    !- Apply Monday
-  Yes,                                    !- Apply Tuesday
-  Yes,                                    !- Apply Wednesday
-  Yes,                                    !- Apply Thursday
-  Yes,                                    !- Apply Friday
-  Yes,                                    !- Apply Saturday
-  ,                                       !- Apply Holiday
-  DateRange,                              !- Date Specification Type
-  6,                                      !- Start Month
-  1,                                      !- Start Day
-  6,                                      !- End Month
-  30;                                     !- End Day
-
-OS:Schedule:Day,
-  {372847f6-1d28-4541-aa85-54f92e19c450}, !- Handle
-  res heating setpoint allday6,           !- Name
-  {78f798a7-fd1a-4d8d-a199-1566a7128ed6}, !- Schedule Type Limits Name
-  ,                                       !- Interpolate to Timestep
-  24,                                     !- Hour 1
-  0,                                      !- Minute 1
-  21.6666666666667;                       !- Value Until Time 1
-
-OS:Schedule:Rule,
-  {f6e91add-1e9e-4cd7-a2e8-8ac824c82551}, !- Handle
-  res heating setpoint allday rule7,      !- Name
-  {820fd3e2-0581-419e-94f6-02ea61d62977}, !- Schedule Ruleset Name
-  5,                                      !- Rule Order
-  {b44b0c6d-5843-4fc2-b09e-ba09841ae948}, !- Day Schedule Name
-  Yes,                                    !- Apply Sunday
-  Yes,                                    !- Apply Monday
-  Yes,                                    !- Apply Tuesday
-  Yes,                                    !- Apply Wednesday
-  Yes,                                    !- Apply Thursday
-  Yes,                                    !- Apply Friday
-  Yes,                                    !- Apply Saturday
-  ,                                       !- Apply Holiday
-  DateRange,                              !- Date Specification Type
-  7,                                      !- Start Month
-  1,                                      !- Start Day
-  7,                                      !- End Month
-  31;                                     !- End Day
-
-OS:Schedule:Day,
-  {b44b0c6d-5843-4fc2-b09e-ba09841ae948}, !- Handle
-  res heating setpoint allday7,           !- Name
-  {78f798a7-fd1a-4d8d-a199-1566a7128ed6}, !- Schedule Type Limits Name
-  ,                                       !- Interpolate to Timestep
-  24,                                     !- Hour 1
-  0,                                      !- Minute 1
-  21.6666666666667;                       !- Value Until Time 1
-
-OS:Schedule:Rule,
-  {9696eff6-c21d-4509-b0d4-8cb1547a317a}, !- Handle
-  res heating setpoint allday rule8,      !- Name
-  {820fd3e2-0581-419e-94f6-02ea61d62977}, !- Schedule Ruleset Name
-  4,                                      !- Rule Order
-  {a88b0226-8d12-4479-86f9-e8e618d54a95}, !- Day Schedule Name
-  Yes,                                    !- Apply Sunday
-  Yes,                                    !- Apply Monday
-  Yes,                                    !- Apply Tuesday
-  Yes,                                    !- Apply Wednesday
-  Yes,                                    !- Apply Thursday
-  Yes,                                    !- Apply Friday
-  Yes,                                    !- Apply Saturday
-  ,                                       !- Apply Holiday
-  DateRange,                              !- Date Specification Type
-  8,                                      !- Start Month
-  1,                                      !- Start Day
-  8,                                      !- End Month
-  31;                                     !- End Day
-
-OS:Schedule:Day,
-  {a88b0226-8d12-4479-86f9-e8e618d54a95}, !- Handle
-  res heating setpoint allday8,           !- Name
-  {78f798a7-fd1a-4d8d-a199-1566a7128ed6}, !- Schedule Type Limits Name
-  ,                                       !- Interpolate to Timestep
-  24,                                     !- Hour 1
-  0,                                      !- Minute 1
-  21.6666666666667;                       !- Value Until Time 1
-
-OS:Schedule:Rule,
-  {91e11e5c-7d0e-4561-b648-55e851560757}, !- Handle
-  res heating setpoint allday rule9,      !- Name
-  {820fd3e2-0581-419e-94f6-02ea61d62977}, !- Schedule Ruleset Name
-  3,                                      !- Rule Order
-  {c1e0b00c-8eb2-4cfa-8f55-7aecf4d35fb7}, !- Day Schedule Name
-  Yes,                                    !- Apply Sunday
-  Yes,                                    !- Apply Monday
-  Yes,                                    !- Apply Tuesday
-  Yes,                                    !- Apply Wednesday
-  Yes,                                    !- Apply Thursday
-  Yes,                                    !- Apply Friday
-  Yes,                                    !- Apply Saturday
-  ,                                       !- Apply Holiday
-  DateRange,                              !- Date Specification Type
-  9,                                      !- Start Month
-  1,                                      !- Start Day
-  9,                                      !- End Month
-  30;                                     !- End Day
-
-OS:Schedule:Day,
-  {c1e0b00c-8eb2-4cfa-8f55-7aecf4d35fb7}, !- Handle
-  res heating setpoint allday9,           !- Name
-  {78f798a7-fd1a-4d8d-a199-1566a7128ed6}, !- Schedule Type Limits Name
-  ,                                       !- Interpolate to Timestep
-  24,                                     !- Hour 1
-  0,                                      !- Minute 1
-  21.6666666666667;                       !- Value Until Time 1
-
-OS:Schedule:Rule,
-  {865e569c-e9c1-451b-ba5b-d40d7feafb86}, !- Handle
-  res heating setpoint allday rule10,     !- Name
-  {820fd3e2-0581-419e-94f6-02ea61d62977}, !- Schedule Ruleset Name
-  2,                                      !- Rule Order
-  {a20ed0a2-e12c-4744-a8e8-7effbbb3a2e8}, !- Day Schedule Name
-  Yes,                                    !- Apply Sunday
-  Yes,                                    !- Apply Monday
-  Yes,                                    !- Apply Tuesday
-  Yes,                                    !- Apply Wednesday
-  Yes,                                    !- Apply Thursday
-  Yes,                                    !- Apply Friday
-  Yes,                                    !- Apply Saturday
-  ,                                       !- Apply Holiday
-  DateRange,                              !- Date Specification Type
-  10,                                     !- Start Month
-  1,                                      !- Start Day
-  10,                                     !- End Month
-  31;                                     !- End Day
-
-OS:Schedule:Day,
-  {a20ed0a2-e12c-4744-a8e8-7effbbb3a2e8}, !- Handle
-  res heating setpoint allday10,          !- Name
-  {78f798a7-fd1a-4d8d-a199-1566a7128ed6}, !- Schedule Type Limits Name
-  ,                                       !- Interpolate to Timestep
-  24,                                     !- Hour 1
-  0,                                      !- Minute 1
-  21.6666666666667;                       !- Value Until Time 1
-
-OS:Schedule:Rule,
-  {6a3d5d5d-7a28-47c3-90a9-bf82f3fcc22e}, !- Handle
-  res heating setpoint allday rule11,     !- Name
-  {820fd3e2-0581-419e-94f6-02ea61d62977}, !- Schedule Ruleset Name
-  1,                                      !- Rule Order
-  {9bda6b0d-23c7-4239-819d-e571b04ee888}, !- Day Schedule Name
-  Yes,                                    !- Apply Sunday
-  Yes,                                    !- Apply Monday
-  Yes,                                    !- Apply Tuesday
-  Yes,                                    !- Apply Wednesday
-  Yes,                                    !- Apply Thursday
-  Yes,                                    !- Apply Friday
-  Yes,                                    !- Apply Saturday
-  ,                                       !- Apply Holiday
-  DateRange,                              !- Date Specification Type
-  11,                                     !- Start Month
-  1,                                      !- Start Day
-  11,                                     !- End Month
-  30;                                     !- End Day
-
-OS:Schedule:Day,
-  {9bda6b0d-23c7-4239-819d-e571b04ee888}, !- Handle
-  res heating setpoint allday11,          !- Name
-  {78f798a7-fd1a-4d8d-a199-1566a7128ed6}, !- Schedule Type Limits Name
-  ,                                       !- Interpolate to Timestep
-  24,                                     !- Hour 1
-  0,                                      !- Minute 1
-  21.6666666666667;                       !- Value Until Time 1
-
-OS:Schedule:Rule,
-  {125710e5-4b61-4f7d-bebc-e8ae04a779a4}, !- Handle
-  res heating setpoint allday rule12,     !- Name
-  {820fd3e2-0581-419e-94f6-02ea61d62977}, !- Schedule Ruleset Name
-  0,                                      !- Rule Order
-  {66bc4ed7-a28b-40e3-bc21-93fb9489149d}, !- Day Schedule Name
-  Yes,                                    !- Apply Sunday
-  Yes,                                    !- Apply Monday
-  Yes,                                    !- Apply Tuesday
-  Yes,                                    !- Apply Wednesday
-  Yes,                                    !- Apply Thursday
-  Yes,                                    !- Apply Friday
-  Yes,                                    !- Apply Saturday
-  ,                                       !- Apply Holiday
-  DateRange,                              !- Date Specification Type
-  12,                                     !- Start Month
-  1,                                      !- Start Day
-  12,                                     !- End Month
-  31;                                     !- End Day
-
-OS:Schedule:Day,
-  {66bc4ed7-a28b-40e3-bc21-93fb9489149d}, !- Handle
-  res heating setpoint allday12,          !- Name
-  {78f798a7-fd1a-4d8d-a199-1566a7128ed6}, !- Schedule Type Limits Name
-  ,                                       !- Interpolate to Timestep
-  24,                                     !- Hour 1
-  0,                                      !- Minute 1
-  21.6666666666667;                       !- Value Until Time 1
-
-OS:Schedule:Day,
-  {ec4dbf81-cd40-4493-8792-e52d043b0599}, !- Handle
-  res heating setpoint winter design,     !- Name
-  {78f798a7-fd1a-4d8d-a199-1566a7128ed6}, !- Schedule Type Limits Name
-  ,                                       !- Interpolate to Timestep
-  24,                                     !- Hour 1
-  0,                                      !- Minute 1
-  21.1111111111111;                       !- Value Until Time 1
-
-OS:Schedule:Day,
-  {4f2b01b7-b9b4-4c70-9075-516157341fb3}, !- Handle
-  res heating setpoint summer design,     !- Name
-  {78f798a7-fd1a-4d8d-a199-1566a7128ed6}, !- Schedule Type Limits Name
-  ,                                       !- Interpolate to Timestep
-  24,                                     !- Hour 1
-  0,                                      !- Minute 1
-  23.8888888888889;                       !- Value Until Time 1
-
-OS:Schedule:Ruleset,
-  {0034b98b-c5d7-4ff6-898e-e202369e6433}, !- Handle
-  res cooling setpoint,                   !- Name
-  {78f798a7-fd1a-4d8d-a199-1566a7128ed6}, !- Schedule Type Limits Name
-  {be2f904e-a8db-45c8-8b09-7abc57c01bf0}, !- Default Day Schedule Name
-  {4548da64-bc20-404f-898a-ed5609663c69}, !- Summer Design Day Schedule Name
-  {77e84fd6-fb96-4cff-bcbb-b324f958dfea}; !- Winter Design Day Schedule Name
-
-OS:Schedule:Day,
-  {be2f904e-a8db-45c8-8b09-7abc57c01bf0}, !- Handle
-  Schedule Day 7,                         !- Name
-  {78f798a7-fd1a-4d8d-a199-1566a7128ed6}, !- Schedule Type Limits Name
-  ,                                       !- Interpolate to Timestep
-  24,                                     !- Hour 1
-  0,                                      !- Minute 1
-  0;                                      !- Value Until Time 1
-
-OS:Schedule:Rule,
-  {0b7146ae-9dfd-4053-92f2-dff026c63464}, !- Handle
-  res cooling setpoint allday rule1,      !- Name
-  {0034b98b-c5d7-4ff6-898e-e202369e6433}, !- Schedule Ruleset Name
-  11,                                     !- Rule Order
-  {ea6ccdd0-3af1-4f4d-b537-ede6806de755}, !- Day Schedule Name
-  Yes,                                    !- Apply Sunday
-  Yes,                                    !- Apply Monday
-  Yes,                                    !- Apply Tuesday
-  Yes,                                    !- Apply Wednesday
-  Yes,                                    !- Apply Thursday
-  Yes,                                    !- Apply Friday
-  Yes,                                    !- Apply Saturday
-  ,                                       !- Apply Holiday
-  DateRange,                              !- Date Specification Type
-  1,                                      !- Start Month
-  1,                                      !- Start Day
-  1,                                      !- End Month
-  31;                                     !- End Day
-
-OS:Schedule:Day,
-  {ea6ccdd0-3af1-4f4d-b537-ede6806de755}, !- Handle
-  res cooling setpoint allday1,           !- Name
-  {78f798a7-fd1a-4d8d-a199-1566a7128ed6}, !- Schedule Type Limits Name
-  ,                                       !- Interpolate to Timestep
-  24,                                     !- Hour 1
-  0,                                      !- Minute 1
-  24.4444444444444;                       !- Value Until Time 1
-
-OS:Schedule:Rule,
-  {7897ac32-2fc4-4ca6-82dd-bd045fd140c6}, !- Handle
-  res cooling setpoint allday rule2,      !- Name
-  {0034b98b-c5d7-4ff6-898e-e202369e6433}, !- Schedule Ruleset Name
-  10,                                     !- Rule Order
-  {73fd2892-b2aa-42f8-96c0-7acc96249352}, !- Day Schedule Name
-  Yes,                                    !- Apply Sunday
-  Yes,                                    !- Apply Monday
-  Yes,                                    !- Apply Tuesday
-  Yes,                                    !- Apply Wednesday
-  Yes,                                    !- Apply Thursday
-  Yes,                                    !- Apply Friday
-  Yes,                                    !- Apply Saturday
-  ,                                       !- Apply Holiday
-  DateRange,                              !- Date Specification Type
-  2,                                      !- Start Month
-  1,                                      !- Start Day
-  2,                                      !- End Month
-  28;                                     !- End Day
-
-OS:Schedule:Day,
-  {73fd2892-b2aa-42f8-96c0-7acc96249352}, !- Handle
-  res cooling setpoint allday2,           !- Name
-  {78f798a7-fd1a-4d8d-a199-1566a7128ed6}, !- Schedule Type Limits Name
-  ,                                       !- Interpolate to Timestep
-  24,                                     !- Hour 1
-  0,                                      !- Minute 1
-  24.4444444444444;                       !- Value Until Time 1
-
-OS:Schedule:Rule,
-  {4747a857-2774-4af9-b390-381085dc74c1}, !- Handle
-  res cooling setpoint allday rule3,      !- Name
-  {0034b98b-c5d7-4ff6-898e-e202369e6433}, !- Schedule Ruleset Name
-  9,                                      !- Rule Order
-  {ed1d4a01-2a9e-412a-bbd2-af3cd3522e4d}, !- Day Schedule Name
-  Yes,                                    !- Apply Sunday
-  Yes,                                    !- Apply Monday
-  Yes,                                    !- Apply Tuesday
-  Yes,                                    !- Apply Wednesday
-  Yes,                                    !- Apply Thursday
-  Yes,                                    !- Apply Friday
-  Yes,                                    !- Apply Saturday
-  ,                                       !- Apply Holiday
-  DateRange,                              !- Date Specification Type
-  3,                                      !- Start Month
-  1,                                      !- Start Day
-  3,                                      !- End Month
-  31;                                     !- End Day
-
-OS:Schedule:Day,
-  {ed1d4a01-2a9e-412a-bbd2-af3cd3522e4d}, !- Handle
-  res cooling setpoint allday3,           !- Name
-  {78f798a7-fd1a-4d8d-a199-1566a7128ed6}, !- Schedule Type Limits Name
-  ,                                       !- Interpolate to Timestep
-  24,                                     !- Hour 1
-  0,                                      !- Minute 1
-  24.4444444444444;                       !- Value Until Time 1
-
-OS:Schedule:Rule,
-  {452d6b61-ae59-4680-93d8-9cf234ba799c}, !- Handle
-  res cooling setpoint allday rule4,      !- Name
-  {0034b98b-c5d7-4ff6-898e-e202369e6433}, !- Schedule Ruleset Name
-  8,                                      !- Rule Order
-  {0774c4f4-c2ae-438c-986e-651e0973580e}, !- Day Schedule Name
-  Yes,                                    !- Apply Sunday
-  Yes,                                    !- Apply Monday
-  Yes,                                    !- Apply Tuesday
-  Yes,                                    !- Apply Wednesday
-  Yes,                                    !- Apply Thursday
-  Yes,                                    !- Apply Friday
-  Yes,                                    !- Apply Saturday
-  ,                                       !- Apply Holiday
-  DateRange,                              !- Date Specification Type
-  4,                                      !- Start Month
-  1,                                      !- Start Day
-  4,                                      !- End Month
-  30;                                     !- End Day
-
-OS:Schedule:Day,
-  {0774c4f4-c2ae-438c-986e-651e0973580e}, !- Handle
-  res cooling setpoint allday4,           !- Name
-  {78f798a7-fd1a-4d8d-a199-1566a7128ed6}, !- Schedule Type Limits Name
-  ,                                       !- Interpolate to Timestep
-  24,                                     !- Hour 1
-  0,                                      !- Minute 1
-  24.4444444444444;                       !- Value Until Time 1
-
-OS:Schedule:Rule,
-  {0772a6e1-bcc7-4159-be0b-37d2de7e56a7}, !- Handle
-  res cooling setpoint allday rule5,      !- Name
-  {0034b98b-c5d7-4ff6-898e-e202369e6433}, !- Schedule Ruleset Name
-  7,                                      !- Rule Order
-  {e54c164e-0a36-464a-a6e1-d69f3f6e54a1}, !- Day Schedule Name
-  Yes,                                    !- Apply Sunday
-  Yes,                                    !- Apply Monday
-  Yes,                                    !- Apply Tuesday
-  Yes,                                    !- Apply Wednesday
-  Yes,                                    !- Apply Thursday
-  Yes,                                    !- Apply Friday
-  Yes,                                    !- Apply Saturday
-  ,                                       !- Apply Holiday
-  DateRange,                              !- Date Specification Type
-  5,                                      !- Start Month
-  1,                                      !- Start Day
-  5,                                      !- End Month
-  31;                                     !- End Day
-
-OS:Schedule:Day,
-  {e54c164e-0a36-464a-a6e1-d69f3f6e54a1}, !- Handle
-  res cooling setpoint allday5,           !- Name
-  {78f798a7-fd1a-4d8d-a199-1566a7128ed6}, !- Schedule Type Limits Name
-  ,                                       !- Interpolate to Timestep
-  24,                                     !- Hour 1
-  0,                                      !- Minute 1
-  24.4444444444444;                       !- Value Until Time 1
-
-OS:Schedule:Rule,
-  {7f1052d5-2950-4a7d-b0de-2b7649922e42}, !- Handle
-  res cooling setpoint allday rule6,      !- Name
-  {0034b98b-c5d7-4ff6-898e-e202369e6433}, !- Schedule Ruleset Name
-  6,                                      !- Rule Order
-  {7f7e6079-77dc-4ead-9e8d-90dab8d33f9b}, !- Day Schedule Name
-  Yes,                                    !- Apply Sunday
-  Yes,                                    !- Apply Monday
-  Yes,                                    !- Apply Tuesday
-  Yes,                                    !- Apply Wednesday
-  Yes,                                    !- Apply Thursday
-  Yes,                                    !- Apply Friday
-  Yes,                                    !- Apply Saturday
-  ,                                       !- Apply Holiday
-  DateRange,                              !- Date Specification Type
-  6,                                      !- Start Month
-  1,                                      !- Start Day
-  6,                                      !- End Month
-  30;                                     !- End Day
-
-OS:Schedule:Day,
-  {7f7e6079-77dc-4ead-9e8d-90dab8d33f9b}, !- Handle
-  res cooling setpoint allday6,           !- Name
-  {78f798a7-fd1a-4d8d-a199-1566a7128ed6}, !- Schedule Type Limits Name
-  ,                                       !- Interpolate to Timestep
-  24,                                     !- Hour 1
-  0,                                      !- Minute 1
-  24.4444444444444;                       !- Value Until Time 1
-
-OS:Schedule:Rule,
-  {53ada83f-3aae-493b-b539-a36ad2ef2824}, !- Handle
-  res cooling setpoint allday rule7,      !- Name
-  {0034b98b-c5d7-4ff6-898e-e202369e6433}, !- Schedule Ruleset Name
-  5,                                      !- Rule Order
-  {831e6aa2-0e50-4b46-ad88-ceba49b0d29b}, !- Day Schedule Name
-  Yes,                                    !- Apply Sunday
-  Yes,                                    !- Apply Monday
-  Yes,                                    !- Apply Tuesday
-  Yes,                                    !- Apply Wednesday
-  Yes,                                    !- Apply Thursday
-  Yes,                                    !- Apply Friday
-  Yes,                                    !- Apply Saturday
-  ,                                       !- Apply Holiday
-  DateRange,                              !- Date Specification Type
-  7,                                      !- Start Month
-  1,                                      !- Start Day
-  7,                                      !- End Month
-  31;                                     !- End Day
-
-OS:Schedule:Day,
-  {831e6aa2-0e50-4b46-ad88-ceba49b0d29b}, !- Handle
-  res cooling setpoint allday7,           !- Name
-  {78f798a7-fd1a-4d8d-a199-1566a7128ed6}, !- Schedule Type Limits Name
-  ,                                       !- Interpolate to Timestep
-  24,                                     !- Hour 1
-  0,                                      !- Minute 1
-  24.4444444444444;                       !- Value Until Time 1
-
-OS:Schedule:Rule,
-  {1b492e4b-e717-4895-98ba-bc5821c6c12b}, !- Handle
-  res cooling setpoint allday rule8,      !- Name
-  {0034b98b-c5d7-4ff6-898e-e202369e6433}, !- Schedule Ruleset Name
-  4,                                      !- Rule Order
-  {63b74ebd-d6b8-4c9c-800b-5f354fc38b04}, !- Day Schedule Name
-  Yes,                                    !- Apply Sunday
-  Yes,                                    !- Apply Monday
-  Yes,                                    !- Apply Tuesday
-  Yes,                                    !- Apply Wednesday
-  Yes,                                    !- Apply Thursday
-  Yes,                                    !- Apply Friday
-  Yes,                                    !- Apply Saturday
-  ,                                       !- Apply Holiday
-  DateRange,                              !- Date Specification Type
-  8,                                      !- Start Month
-  1,                                      !- Start Day
-  8,                                      !- End Month
-  31;                                     !- End Day
-
-OS:Schedule:Day,
-  {63b74ebd-d6b8-4c9c-800b-5f354fc38b04}, !- Handle
-  res cooling setpoint allday8,           !- Name
-  {78f798a7-fd1a-4d8d-a199-1566a7128ed6}, !- Schedule Type Limits Name
-  ,                                       !- Interpolate to Timestep
-  24,                                     !- Hour 1
-  0,                                      !- Minute 1
-  24.4444444444444;                       !- Value Until Time 1
-
-OS:Schedule:Rule,
-  {db95b28b-cba9-4dc1-8955-88b70ce3eb03}, !- Handle
-  res cooling setpoint allday rule9,      !- Name
-  {0034b98b-c5d7-4ff6-898e-e202369e6433}, !- Schedule Ruleset Name
-  3,                                      !- Rule Order
-  {347f41f7-f3c9-4448-ad6b-e8fb4bf15f92}, !- Day Schedule Name
-  Yes,                                    !- Apply Sunday
-  Yes,                                    !- Apply Monday
-  Yes,                                    !- Apply Tuesday
-  Yes,                                    !- Apply Wednesday
-  Yes,                                    !- Apply Thursday
-  Yes,                                    !- Apply Friday
-  Yes,                                    !- Apply Saturday
-  ,                                       !- Apply Holiday
-  DateRange,                              !- Date Specification Type
-  9,                                      !- Start Month
-  1,                                      !- Start Day
-  9,                                      !- End Month
-  30;                                     !- End Day
-
-OS:Schedule:Day,
-  {347f41f7-f3c9-4448-ad6b-e8fb4bf15f92}, !- Handle
-  res cooling setpoint allday9,           !- Name
-  {78f798a7-fd1a-4d8d-a199-1566a7128ed6}, !- Schedule Type Limits Name
-  ,                                       !- Interpolate to Timestep
-  24,                                     !- Hour 1
-  0,                                      !- Minute 1
-  24.4444444444444;                       !- Value Until Time 1
-
-OS:Schedule:Rule,
-  {2077c7ad-a3ca-4c14-a2d5-8553289ffba7}, !- Handle
-  res cooling setpoint allday rule10,     !- Name
-  {0034b98b-c5d7-4ff6-898e-e202369e6433}, !- Schedule Ruleset Name
-  2,                                      !- Rule Order
-  {ca6e4a93-faa3-45c2-b73b-e4c255bfec13}, !- Day Schedule Name
-  Yes,                                    !- Apply Sunday
-  Yes,                                    !- Apply Monday
-  Yes,                                    !- Apply Tuesday
-  Yes,                                    !- Apply Wednesday
-  Yes,                                    !- Apply Thursday
-  Yes,                                    !- Apply Friday
-  Yes,                                    !- Apply Saturday
-  ,                                       !- Apply Holiday
-  DateRange,                              !- Date Specification Type
-  10,                                     !- Start Month
-  1,                                      !- Start Day
-  10,                                     !- End Month
-  31;                                     !- End Day
-
-OS:Schedule:Day,
-  {ca6e4a93-faa3-45c2-b73b-e4c255bfec13}, !- Handle
-  res cooling setpoint allday10,          !- Name
-  {78f798a7-fd1a-4d8d-a199-1566a7128ed6}, !- Schedule Type Limits Name
-  ,                                       !- Interpolate to Timestep
-  24,                                     !- Hour 1
-  0,                                      !- Minute 1
-  24.4444444444444;                       !- Value Until Time 1
-
-OS:Schedule:Rule,
-  {29a99ca6-ff42-4964-9ce7-ae6f5733288a}, !- Handle
-  res cooling setpoint allday rule11,     !- Name
-  {0034b98b-c5d7-4ff6-898e-e202369e6433}, !- Schedule Ruleset Name
-  1,                                      !- Rule Order
-  {6ccf4243-7698-4de1-8125-dfc4a49f253c}, !- Day Schedule Name
-  Yes,                                    !- Apply Sunday
-  Yes,                                    !- Apply Monday
-  Yes,                                    !- Apply Tuesday
-  Yes,                                    !- Apply Wednesday
-  Yes,                                    !- Apply Thursday
-  Yes,                                    !- Apply Friday
-  Yes,                                    !- Apply Saturday
-  ,                                       !- Apply Holiday
-  DateRange,                              !- Date Specification Type
-  11,                                     !- Start Month
-  1,                                      !- Start Day
-  11,                                     !- End Month
-  30;                                     !- End Day
-
-OS:Schedule:Day,
-  {6ccf4243-7698-4de1-8125-dfc4a49f253c}, !- Handle
-  res cooling setpoint allday11,          !- Name
-  {78f798a7-fd1a-4d8d-a199-1566a7128ed6}, !- Schedule Type Limits Name
-  ,                                       !- Interpolate to Timestep
-  24,                                     !- Hour 1
-  0,                                      !- Minute 1
-  24.4444444444444;                       !- Value Until Time 1
-
-OS:Schedule:Rule,
-  {e9536b59-b9f2-4881-9373-a93b20b8afaf}, !- Handle
-  res cooling setpoint allday rule12,     !- Name
-  {0034b98b-c5d7-4ff6-898e-e202369e6433}, !- Schedule Ruleset Name
-  0,                                      !- Rule Order
-  {37551084-4484-40c8-8b59-cf727bb863f2}, !- Day Schedule Name
-  Yes,                                    !- Apply Sunday
-  Yes,                                    !- Apply Monday
-  Yes,                                    !- Apply Tuesday
-  Yes,                                    !- Apply Wednesday
-  Yes,                                    !- Apply Thursday
-  Yes,                                    !- Apply Friday
-  Yes,                                    !- Apply Saturday
-  ,                                       !- Apply Holiday
-  DateRange,                              !- Date Specification Type
-  12,                                     !- Start Month
-  1,                                      !- Start Day
-  12,                                     !- End Month
-  31;                                     !- End Day
-
-OS:Schedule:Day,
-  {37551084-4484-40c8-8b59-cf727bb863f2}, !- Handle
-  res cooling setpoint allday12,          !- Name
-  {78f798a7-fd1a-4d8d-a199-1566a7128ed6}, !- Schedule Type Limits Name
-  ,                                       !- Interpolate to Timestep
-  24,                                     !- Hour 1
-  0,                                      !- Minute 1
-  24.4444444444444;                       !- Value Until Time 1
-
-OS:Schedule:Day,
-  {77e84fd6-fb96-4cff-bcbb-b324f958dfea}, !- Handle
-  res cooling setpoint winter design,     !- Name
-  {78f798a7-fd1a-4d8d-a199-1566a7128ed6}, !- Schedule Type Limits Name
-  ,                                       !- Interpolate to Timestep
-  24,                                     !- Hour 1
-  0,                                      !- Minute 1
-  21.1111111111111;                       !- Value Until Time 1
-
-OS:Schedule:Day,
-  {4548da64-bc20-404f-898a-ed5609663c69}, !- Handle
-  res cooling setpoint summer design,     !- Name
-  {78f798a7-fd1a-4d8d-a199-1566a7128ed6}, !- Schedule Type Limits Name
-=======
+  ,                                       !- Heating Design Air Flow Rate {m3/s}
+  ,                                       !- Heating Maximum Air Flow per Zone Floor Area {m3/s-m2}
+  ,                                       !- Heating Maximum Air Flow {m3/s}
+  ,                                       !- Heating Maximum Air Flow Fraction
+  ,                                       !- Design Zone Air Distribution Effectiveness in Cooling Mode
+  ,                                       !- Design Zone Air Distribution Effectiveness in Heating Mode
+  No,                                     !- Account for Dedicated Outdoor Air System
+  NeutralSupplyAir,                       !- Dedicated Outdoor Air System Control Strategy
+  autosize,                               !- Dedicated Outdoor Air Low Setpoint Temperature for Design {C}
+  autosize;                               !- Dedicated Outdoor Air High Setpoint Temperature for Design {C}
+
 OS:ZoneHVAC:EquipmentList,
   {15f6916d-46c1-4c4d-af13-8d89b2e6a234}, !- Handle
   Zone HVAC Equipment List 4,             !- Name
@@ -7411,7 +4985,6 @@
   {f4130a5d-8e32-4b8c-b91a-5db7b3efac85}, !- Handle
   res cooling setpoint summer design,     !- Name
   {38307017-74d8-494c-9286-3d67b7a21156}, !- Schedule Type Limits Name
->>>>>>> d385fff4
   ,                                       !- Interpolate to Timestep
   24,                                     !- Hour 1
   0,                                      !- Minute 1
