--- conflicted
+++ resolved
@@ -1,54 +1,26 @@
 !- NOTE: Auto-generated from /test/osw_files/SFD_70heat_68cool_auto_seasons.osw
 
 OS:Version,
-<<<<<<< HEAD
-  {9e805bb9-02d0-4bb1-9e98-1c96af21e426}, !- Handle
-  2.9.0;                                  !- Version Identifier
-
-OS:SimulationControl,
-  {bf9ad7e8-dc40-44e6-ae49-92eb0c174f42}, !- Handle
-=======
   {45bfbf27-bc2f-4d99-b967-94f7eafa154f}, !- Handle
   2.9.0;                                  !- Version Identifier
 
 OS:SimulationControl,
   {c8d5f1d3-2819-4da1-8706-c87ba6822fb1}, !- Handle
->>>>>>> 30cb9182
   ,                                       !- Do Zone Sizing Calculation
   ,                                       !- Do System Sizing Calculation
   ,                                       !- Do Plant Sizing Calculation
   No;                                     !- Run Simulation for Sizing Periods
 
 OS:Timestep,
-<<<<<<< HEAD
-  {2583f855-02f1-44eb-baf9-28e73bafb2a4}, !- Handle
-  6;                                      !- Number of Timesteps per Hour
-
-OS:ShadowCalculation,
-  {9ac54b4a-1a55-4157-b61e-cc8a4c9e471d}, !- Handle
-=======
   {ab421dcb-f830-49b5-91b1-54799889ccd0}, !- Handle
   6;                                      !- Number of Timesteps per Hour
 
 OS:ShadowCalculation,
   {84c73280-cccd-4367-b10f-0d3e1ccc6147}, !- Handle
->>>>>>> 30cb9182
   20,                                     !- Calculation Frequency
   200;                                    !- Maximum Figures in Shadow Overlap Calculations
 
 OS:SurfaceConvectionAlgorithm:Outside,
-<<<<<<< HEAD
-  {2c95910f-ec41-4e9a-ab2b-d26a9bcb8045}, !- Handle
-  DOE-2;                                  !- Algorithm
-
-OS:SurfaceConvectionAlgorithm:Inside,
-  {d18df689-df8d-45ad-9ea6-65e3122e364f}, !- Handle
-  TARP;                                   !- Algorithm
-
-OS:ZoneCapacitanceMultiplier:ResearchSpecial,
-  {9ace30db-ba33-42ac-9e11-3c67663571c6}, !- Handle
-  ,                                       !- Temperature Capacity Multiplier
-=======
   {014e9c56-4f40-466b-bfd0-a7826b806e5f}, !- Handle
   DOE-2;                                  !- Algorithm
 
@@ -59,16 +31,11 @@
 OS:ZoneCapacitanceMultiplier:ResearchSpecial,
   {c0fb6356-cc15-48d5-8be2-c96fd7675b03}, !- Handle
   3.6,                                    !- Temperature Capacity Multiplier
->>>>>>> 30cb9182
   15,                                     !- Humidity Capacity Multiplier
   ;                                       !- Carbon Dioxide Capacity Multiplier
 
 OS:RunPeriod,
-<<<<<<< HEAD
-  {9138e82d-6015-4dcf-8076-ae514ed93fe2}, !- Handle
-=======
   {ec47982a-1ca4-44ec-bfe4-ac928d802fd9}, !- Handle
->>>>>>> 30cb9182
   Run Period 1,                           !- Name
   1,                                      !- Begin Month
   1,                                      !- Begin Day of Month
@@ -82,21 +49,13 @@
   ;                                       !- Number of Times Runperiod to be Repeated
 
 OS:YearDescription,
-<<<<<<< HEAD
-  {69e4a84b-3e43-46a0-b563-ad730f473e5e}, !- Handle
-=======
   {ef0b98d0-2bb0-4936-bef5-c60876a234c3}, !- Handle
->>>>>>> 30cb9182
   2007,                                   !- Calendar Year
   ,                                       !- Day of Week for Start Day
   ;                                       !- Is Leap Year
 
 OS:WeatherFile,
-<<<<<<< HEAD
-  {1ad3168c-9598-4340-8a60-392d7979c07b}, !- Handle
-=======
   {a95a6a64-651d-4c48-bc70-18ebb4363434}, !- Handle
->>>>>>> 30cb9182
   Denver Intl Ap,                         !- City
   CO,                                     !- State Province Region
   USA,                                    !- Country
@@ -110,13 +69,8 @@
   E23378AA;                               !- Checksum
 
 OS:AdditionalProperties,
-<<<<<<< HEAD
-  {b452e71b-d640-4956-91f8-b1037c7986cc}, !- Handle
-  {1ad3168c-9598-4340-8a60-392d7979c07b}, !- Object Name
-=======
   {897e8a0a-28e1-4ab0-ab17-73f655724b9b}, !- Handle
   {a95a6a64-651d-4c48-bc70-18ebb4363434}, !- Object Name
->>>>>>> 30cb9182
   EPWHeaderCity,                          !- Feature Name 1
   String,                                 !- Feature Data Type 1
   Denver Intl Ap,                         !- Feature Value 1
@@ -224,11 +178,7 @@
   84;                                     !- Feature Value 35
 
 OS:Site,
-<<<<<<< HEAD
-  {3580e98f-9c4b-4691-b8ca-09fe679dce4a}, !- Handle
-=======
   {fa64363b-683e-4187-b3e5-132d5c3bcb46}, !- Handle
->>>>>>> 30cb9182
   Denver Intl Ap_CO_USA,                  !- Name
   39.83,                                  !- Latitude {deg}
   -104.65,                                !- Longitude {deg}
@@ -237,11 +187,7 @@
   ;                                       !- Terrain
 
 OS:ClimateZones,
-<<<<<<< HEAD
-  {f105b27f-670a-4fca-958b-85002d2d244c}, !- Handle
-=======
   {78b584dc-8193-40e8-b681-8ecf526b4d72}, !- Handle
->>>>>>> 30cb9182
   ,                                       !- Active Institution
   ,                                       !- Active Year
   ,                                       !- Climate Zone Institution Name 1
@@ -254,31 +200,19 @@
   Cold;                                   !- Climate Zone Value 2
 
 OS:Site:WaterMainsTemperature,
-<<<<<<< HEAD
-  {426399e6-6eeb-4e4c-8ea1-312538867c6c}, !- Handle
-=======
   {8e4db91d-8df5-4a1d-9386-fe5b875135e7}, !- Handle
->>>>>>> 30cb9182
   Correlation,                            !- Calculation Method
   ,                                       !- Temperature Schedule Name
   10.8753424657535,                       !- Annual Average Outdoor Air Temperature {C}
   23.1524007936508;                       !- Maximum Difference In Monthly Average Outdoor Air Temperatures {deltaC}
 
 OS:RunPeriodControl:DaylightSavingTime,
-<<<<<<< HEAD
-  {c7320760-8c1d-45ea-8999-93a086f9bc7d}, !- Handle
-=======
   {5e2b99e0-fa33-466f-a3ea-1cc8be1e7f33}, !- Handle
->>>>>>> 30cb9182
   4/7,                                    !- Start Date
   10/26;                                  !- End Date
 
 OS:Site:GroundTemperature:Deep,
-<<<<<<< HEAD
-  {d25b0e1a-ab5f-4dd6-833b-109b52b696ed}, !- Handle
-=======
   {e96ba985-331a-49f0-8244-52b80ff2b47d}, !- Handle
->>>>>>> 30cb9182
   10.8753424657535,                       !- January Deep Ground Temperature {C}
   10.8753424657535,                       !- February Deep Ground Temperature {C}
   10.8753424657535,                       !- March Deep Ground Temperature {C}
@@ -293,11 +227,7 @@
   10.8753424657535;                       !- December Deep Ground Temperature {C}
 
 OS:Building,
-<<<<<<< HEAD
-  {6d2851d3-7649-439d-92e1-46e06266af58}, !- Handle
-=======
   {6ebc4bf0-27a5-4cfc-958b-d239ef0450dd}, !- Handle
->>>>>>> 30cb9182
   Building 1,                             !- Name
   ,                                       !- Building Sector Type
   ,                                       !- North Axis {deg}
@@ -312,13 +242,8 @@
   1;                                      !- Standards Number of Living Units
 
 OS:AdditionalProperties,
-<<<<<<< HEAD
-  {0e5b1176-d100-4532-bb0a-2193a7db60a9}, !- Handle
-  {6d2851d3-7649-439d-92e1-46e06266af58}, !- Object Name
-=======
   {12af4120-6008-44be-b866-472f3e79a4dd}, !- Handle
   {6ebc4bf0-27a5-4cfc-958b-d239ef0450dd}, !- Object Name
->>>>>>> 30cb9182
   Total Units Represented,                !- Feature Name 1
   Integer,                                !- Feature Data Type 1
   1,                                      !- Feature Value 1
@@ -327,11 +252,7 @@
   1;                                      !- Feature Value 2
 
 OS:ThermalZone,
-<<<<<<< HEAD
-  {f6df5657-f463-4a3c-95ba-e980c9f9e456}, !- Handle
-=======
   {d2724dc5-cf0d-4e22-b730-881658d43442}, !- Handle
->>>>>>> 30cb9182
   living zone,                            !- Name
   ,                                       !- Multiplier
   ,                                       !- Ceiling Height {m}
@@ -340,64 +261,16 @@
   ,                                       !- Zone Inside Convection Algorithm
   ,                                       !- Zone Outside Convection Algorithm
   ,                                       !- Zone Conditioning Equipment List Name
-<<<<<<< HEAD
-  {5c97cfe5-af3f-478c-984e-7f7a9ab81001}, !- Zone Air Inlet Port List
-  {a677b587-3f4a-4c2c-97fd-eef04f8a8b4d}, !- Zone Air Exhaust Port List
-  {52b57293-8dfa-4b45-8a55-52769186c047}, !- Zone Air Node Name
-  {3487fd6f-7d0e-43e2-abeb-bd186df34529}, !- Zone Return Air Port List
-=======
   {717b6e79-fa23-4cae-8446-1fc63eb5051b}, !- Zone Air Inlet Port List
   {3036b916-3fa0-465f-9085-cce7bc90ccb2}, !- Zone Air Exhaust Port List
   {21fe9aa7-a75d-4b6e-afb5-6892452b4817}, !- Zone Air Node Name
   {e4db5f5f-2290-42e5-aa12-7bb3bb23cc2b}, !- Zone Return Air Port List
->>>>>>> 30cb9182
   ,                                       !- Primary Daylighting Control Name
   ,                                       !- Fraction of Zone Controlled by Primary Daylighting Control
   ,                                       !- Secondary Daylighting Control Name
   ,                                       !- Fraction of Zone Controlled by Secondary Daylighting Control
   ,                                       !- Illuminance Map Name
   ,                                       !- Group Rendering Name
-<<<<<<< HEAD
-  {9c964a52-b904-41ce-b309-f22821c327c2}, !- Thermostat Name
-  No;                                     !- Use Ideal Air Loads
-
-OS:Node,
-  {5d9b40df-2e1c-44ce-a592-ac7967c244c5}, !- Handle
-  Node 1,                                 !- Name
-  {52b57293-8dfa-4b45-8a55-52769186c047}, !- Inlet Port
-  ;                                       !- Outlet Port
-
-OS:Connection,
-  {52b57293-8dfa-4b45-8a55-52769186c047}, !- Handle
-  {1996f515-9598-4988-a1ae-70afb1b44da6}, !- Name
-  {f6df5657-f463-4a3c-95ba-e980c9f9e456}, !- Source Object
-  11,                                     !- Outlet Port
-  {5d9b40df-2e1c-44ce-a592-ac7967c244c5}, !- Target Object
-  2;                                      !- Inlet Port
-
-OS:PortList,
-  {5c97cfe5-af3f-478c-984e-7f7a9ab81001}, !- Handle
-  {521d5bb4-e4ec-4822-87f6-7cee02fe2f11}, !- Name
-  {f6df5657-f463-4a3c-95ba-e980c9f9e456}, !- HVAC Component
-  {dc9b8bb7-bfde-42a0-926a-f1fa72cc29b9}, !- Port 1
-  {67a7b706-669b-4f1d-b5c9-c4039dcd01fb}; !- Port 2
-
-OS:PortList,
-  {a677b587-3f4a-4c2c-97fd-eef04f8a8b4d}, !- Handle
-  {ae46d864-f135-4333-8b11-f6b085358c8c}, !- Name
-  {f6df5657-f463-4a3c-95ba-e980c9f9e456}; !- HVAC Component
-
-OS:PortList,
-  {3487fd6f-7d0e-43e2-abeb-bd186df34529}, !- Handle
-  {a05dc29c-671c-47a8-abfe-1d5ae41b9b3f}, !- Name
-  {f6df5657-f463-4a3c-95ba-e980c9f9e456}, !- HVAC Component
-  {0e4a4d84-333e-4d59-bdd0-545ccc9b5274}, !- Port 1
-  {30e24be7-017d-475a-a3a6-c34233409bba}; !- Port 2
-
-OS:Sizing:Zone,
-  {9127c908-a3df-4b40-a45d-d03bcf76b2fa}, !- Handle
-  {f6df5657-f463-4a3c-95ba-e980c9f9e456}, !- Zone or ZoneList Name
-=======
   ,                                       !- Thermostat Name
   No;                                     !- Use Ideal Air Loads
 
@@ -433,7 +306,6 @@
 OS:Sizing:Zone,
   {eb391d40-2c5e-43c3-86bb-dc1360e5a144}, !- Handle
   {d2724dc5-cf0d-4e22-b730-881658d43442}, !- Zone or ZoneList Name
->>>>>>> 30cb9182
   SupplyAirTemperature,                   !- Zone Cooling Design Supply Air Temperature Input Method
   14,                                     !- Zone Cooling Design Supply Air Temperature {C}
   11.11,                                  !- Zone Cooling Design Supply Air Temperature Difference {deltaC}
@@ -462,27 +334,6 @@
   autosize;                               !- Dedicated Outdoor Air High Setpoint Temperature for Design {C}
 
 OS:ZoneHVAC:EquipmentList,
-<<<<<<< HEAD
-  {7acf7920-a538-4eba-ab1d-f27cc89aaf99}, !- Handle
-  Zone HVAC Equipment List 1,             !- Name
-  {f6df5657-f463-4a3c-95ba-e980c9f9e456}, !- Thermal Zone
-  SequentialLoad,                         !- Load Distribution Scheme
-  {a9bf0082-6294-4b82-a23e-42f8e7a6137c}, !- Zone Equipment 1
-  1,                                      !- Zone Equipment Cooling Sequence 1
-  1,                                      !- Zone Equipment Heating or No-Load Sequence 1
-  ,                                       !- Zone Equipment Sequential Cooling Fraction Schedule Name 1
-  ,                                       !- Zone Equipment Sequential Heating Fraction Schedule Name 1
-  {a6c8f424-2268-42c7-82c1-c4e05591d39d}, !- Zone Equipment 2
-  2,                                      !- Zone Equipment Cooling Sequence 2
-  2,                                      !- Zone Equipment Heating or No-Load Sequence 2
-  ,                                       !- Zone Equipment Sequential Cooling Fraction Schedule Name 2
-  ;                                       !- Zone Equipment Sequential Heating Fraction Schedule Name 2
-
-OS:Space,
-  {44407ab4-d0f8-4228-ae46-2c519657c117}, !- Handle
-  living space,                           !- Name
-  {30e9ee64-4e0f-4d12-8f49-ff20d06acb2e}, !- Space Type Name
-=======
   {f21b399d-23b3-42b2-bac6-79f7d9566d5d}, !- Handle
   Zone HVAC Equipment List 1,             !- Name
   {d2724dc5-cf0d-4e22-b730-881658d43442}; !- Thermal Zone
@@ -491,7 +342,6 @@
   {8509cef7-fa74-4ac6-ae4d-a53a21fabfd5}, !- Handle
   living space,                           !- Name
   {0c90c1ba-1d3b-42e3-beee-69d607c3ade2}, !- Space Type Name
->>>>>>> 30cb9182
   ,                                       !- Default Construction Set Name
   ,                                       !- Default Schedule Set Name
   -0,                                     !- Direction of Relative North {deg}
@@ -499,19 +349,6 @@
   0,                                      !- Y Origin {m}
   0,                                      !- Z Origin {m}
   ,                                       !- Building Story Name
-<<<<<<< HEAD
-  {f6df5657-f463-4a3c-95ba-e980c9f9e456}, !- Thermal Zone Name
-  ,                                       !- Part of Total Floor Area
-  ,                                       !- Design Specification Outdoor Air Object Name
-  {8c2407ba-14f7-48db-94d7-579ba5e92804}; !- Building Unit Name
-
-OS:Surface,
-  {b3ed407c-9091-462b-9928-4a131686add5}, !- Handle
-  Surface 1,                              !- Name
-  Floor,                                  !- Surface Type
-  ,                                       !- Construction Name
-  {44407ab4-d0f8-4228-ae46-2c519657c117}, !- Space Name
-=======
   {d2724dc5-cf0d-4e22-b730-881658d43442}, !- Thermal Zone Name
   ,                                       !- Part of Total Floor Area
   ,                                       !- Design Specification Outdoor Air Object Name
@@ -523,7 +360,6 @@
   Floor,                                  !- Surface Type
   ,                                       !- Construction Name
   {8509cef7-fa74-4ac6-ae4d-a53a21fabfd5}, !- Space Name
->>>>>>> 30cb9182
   Foundation,                             !- Outside Boundary Condition
   ,                                       !- Outside Boundary Condition Object
   NoSun,                                  !- Sun Exposure
@@ -536,19 +372,11 @@
   13.6310703908387, 0, 0;                 !- X,Y,Z Vertex 4 {m}
 
 OS:Surface,
-<<<<<<< HEAD
-  {4b4b3766-9d46-4ec3-b747-d7ba6893bc26}, !- Handle
-  Surface 2,                              !- Name
-  Wall,                                   !- Surface Type
-  ,                                       !- Construction Name
-  {44407ab4-d0f8-4228-ae46-2c519657c117}, !- Space Name
-=======
   {b75441bd-6c73-4e87-808c-2da99f5e2a09}, !- Handle
   Surface 2,                              !- Name
   Wall,                                   !- Surface Type
   ,                                       !- Construction Name
   {8509cef7-fa74-4ac6-ae4d-a53a21fabfd5}, !- Space Name
->>>>>>> 30cb9182
   Outdoors,                               !- Outside Boundary Condition
   ,                                       !- Outside Boundary Condition Object
   SunExposed,                             !- Sun Exposure
@@ -561,19 +389,11 @@
   0, 0, 2.4384;                           !- X,Y,Z Vertex 4 {m}
 
 OS:Surface,
-<<<<<<< HEAD
-  {954ed83f-eee3-4e20-8ee2-875a90d5cbdd}, !- Handle
-  Surface 3,                              !- Name
-  Wall,                                   !- Surface Type
-  ,                                       !- Construction Name
-  {44407ab4-d0f8-4228-ae46-2c519657c117}, !- Space Name
-=======
   {78862af4-5166-4545-8cd4-c6a5dbe2066d}, !- Handle
   Surface 3,                              !- Name
   Wall,                                   !- Surface Type
   ,                                       !- Construction Name
   {8509cef7-fa74-4ac6-ae4d-a53a21fabfd5}, !- Space Name
->>>>>>> 30cb9182
   Outdoors,                               !- Outside Boundary Condition
   ,                                       !- Outside Boundary Condition Object
   SunExposed,                             !- Sun Exposure
@@ -586,19 +406,11 @@
   0, 6.81553519541936, 2.4384;            !- X,Y,Z Vertex 4 {m}
 
 OS:Surface,
-<<<<<<< HEAD
-  {7006f6e2-222f-4a86-84b5-40ca8826ff54}, !- Handle
-  Surface 4,                              !- Name
-  Wall,                                   !- Surface Type
-  ,                                       !- Construction Name
-  {44407ab4-d0f8-4228-ae46-2c519657c117}, !- Space Name
-=======
   {03828800-dce6-4489-8ab2-3feacc765e66}, !- Handle
   Surface 4,                              !- Name
   Wall,                                   !- Surface Type
   ,                                       !- Construction Name
   {8509cef7-fa74-4ac6-ae4d-a53a21fabfd5}, !- Space Name
->>>>>>> 30cb9182
   Outdoors,                               !- Outside Boundary Condition
   ,                                       !- Outside Boundary Condition Object
   SunExposed,                             !- Sun Exposure
@@ -611,19 +423,11 @@
   13.6310703908387, 6.81553519541936, 2.4384; !- X,Y,Z Vertex 4 {m}
 
 OS:Surface,
-<<<<<<< HEAD
-  {26d53e6f-0fc8-4c59-9e4a-b56242814111}, !- Handle
-  Surface 5,                              !- Name
-  Wall,                                   !- Surface Type
-  ,                                       !- Construction Name
-  {44407ab4-d0f8-4228-ae46-2c519657c117}, !- Space Name
-=======
   {d0b4ca68-3bd0-46e5-9265-c561d786b30f}, !- Handle
   Surface 5,                              !- Name
   Wall,                                   !- Surface Type
   ,                                       !- Construction Name
   {8509cef7-fa74-4ac6-ae4d-a53a21fabfd5}, !- Space Name
->>>>>>> 30cb9182
   Outdoors,                               !- Outside Boundary Condition
   ,                                       !- Outside Boundary Condition Object
   SunExposed,                             !- Sun Exposure
@@ -636,15 +440,6 @@
   13.6310703908387, 0, 2.4384;            !- X,Y,Z Vertex 4 {m}
 
 OS:Surface,
-<<<<<<< HEAD
-  {81c89e62-78a9-43c6-9660-b0d5a9a93782}, !- Handle
-  Surface 6,                              !- Name
-  RoofCeiling,                            !- Surface Type
-  ,                                       !- Construction Name
-  {44407ab4-d0f8-4228-ae46-2c519657c117}, !- Space Name
-  Surface,                                !- Outside Boundary Condition
-  {0b43ad11-aa2e-48eb-81fe-97914435e3a8}, !- Outside Boundary Condition Object
-=======
   {f71fcb0e-f61f-4f1a-a90a-fe9a7c230c77}, !- Handle
   Surface 6,                              !- Name
   RoofCeiling,                            !- Surface Type
@@ -652,7 +447,6 @@
   {8509cef7-fa74-4ac6-ae4d-a53a21fabfd5}, !- Space Name
   Surface,                                !- Outside Boundary Condition
   {bf1ab755-5460-4ed0-9ec6-e1fe6bd68f2f}, !- Outside Boundary Condition Object
->>>>>>> 30cb9182
   NoSun,                                  !- Sun Exposure
   NoWind,                                 !- Wind Exposure
   ,                                       !- View Factor to Ground
@@ -663,11 +457,7 @@
   0, 0, 2.4384;                           !- X,Y,Z Vertex 4 {m}
 
 OS:SpaceType,
-<<<<<<< HEAD
-  {30e9ee64-4e0f-4d12-8f49-ff20d06acb2e}, !- Handle
-=======
   {0c90c1ba-1d3b-42e3-beee-69d607c3ade2}, !- Handle
->>>>>>> 30cb9182
   Space Type 1,                           !- Name
   ,                                       !- Default Construction Set Name
   ,                                       !- Default Schedule Set Name
@@ -678,15 +468,9 @@
   living;                                 !- Standards Space Type
 
 OS:Space,
-<<<<<<< HEAD
-  {d131a193-bfab-498f-b539-75a36eb75c90}, !- Handle
-  living space|story 2,                   !- Name
-  {30e9ee64-4e0f-4d12-8f49-ff20d06acb2e}, !- Space Type Name
-=======
   {4f7ce62f-79cf-41cf-8b03-ce4146964f0e}, !- Handle
   living space|story 2,                   !- Name
   {0c90c1ba-1d3b-42e3-beee-69d607c3ade2}, !- Space Type Name
->>>>>>> 30cb9182
   ,                                       !- Default Construction Set Name
   ,                                       !- Default Schedule Set Name
   -0,                                     !- Direction of Relative North {deg}
@@ -694,21 +478,6 @@
   0,                                      !- Y Origin {m}
   2.4384,                                 !- Z Origin {m}
   ,                                       !- Building Story Name
-<<<<<<< HEAD
-  {f6df5657-f463-4a3c-95ba-e980c9f9e456}, !- Thermal Zone Name
-  ,                                       !- Part of Total Floor Area
-  ,                                       !- Design Specification Outdoor Air Object Name
-  {8c2407ba-14f7-48db-94d7-579ba5e92804}; !- Building Unit Name
-
-OS:Surface,
-  {0b43ad11-aa2e-48eb-81fe-97914435e3a8}, !- Handle
-  Surface 7,                              !- Name
-  Floor,                                  !- Surface Type
-  ,                                       !- Construction Name
-  {d131a193-bfab-498f-b539-75a36eb75c90}, !- Space Name
-  Surface,                                !- Outside Boundary Condition
-  {81c89e62-78a9-43c6-9660-b0d5a9a93782}, !- Outside Boundary Condition Object
-=======
   {d2724dc5-cf0d-4e22-b730-881658d43442}, !- Thermal Zone Name
   ,                                       !- Part of Total Floor Area
   ,                                       !- Design Specification Outdoor Air Object Name
@@ -722,7 +491,6 @@
   {4f7ce62f-79cf-41cf-8b03-ce4146964f0e}, !- Space Name
   Surface,                                !- Outside Boundary Condition
   {f71fcb0e-f61f-4f1a-a90a-fe9a7c230c77}, !- Outside Boundary Condition Object
->>>>>>> 30cb9182
   NoSun,                                  !- Sun Exposure
   NoWind,                                 !- Wind Exposure
   ,                                       !- View Factor to Ground
@@ -733,19 +501,11 @@
   13.6310703908387, 0, 0;                 !- X,Y,Z Vertex 4 {m}
 
 OS:Surface,
-<<<<<<< HEAD
-  {f090a8d7-2743-4fed-8c94-c4f0b2124fce}, !- Handle
-  Surface 8,                              !- Name
-  Wall,                                   !- Surface Type
-  ,                                       !- Construction Name
-  {d131a193-bfab-498f-b539-75a36eb75c90}, !- Space Name
-=======
   {72a6afec-c3d4-470b-9744-0c1b46c6c4f3}, !- Handle
   Surface 8,                              !- Name
   Wall,                                   !- Surface Type
   ,                                       !- Construction Name
   {4f7ce62f-79cf-41cf-8b03-ce4146964f0e}, !- Space Name
->>>>>>> 30cb9182
   Outdoors,                               !- Outside Boundary Condition
   ,                                       !- Outside Boundary Condition Object
   SunExposed,                             !- Sun Exposure
@@ -758,19 +518,11 @@
   0, 0, 2.4384;                           !- X,Y,Z Vertex 4 {m}
 
 OS:Surface,
-<<<<<<< HEAD
-  {9b002a83-9622-4e24-8f5e-181922f94bcd}, !- Handle
-  Surface 9,                              !- Name
-  Wall,                                   !- Surface Type
-  ,                                       !- Construction Name
-  {d131a193-bfab-498f-b539-75a36eb75c90}, !- Space Name
-=======
   {a10288ea-dc36-487d-b3b2-d4ece164dc44}, !- Handle
   Surface 9,                              !- Name
   Wall,                                   !- Surface Type
   ,                                       !- Construction Name
   {4f7ce62f-79cf-41cf-8b03-ce4146964f0e}, !- Space Name
->>>>>>> 30cb9182
   Outdoors,                               !- Outside Boundary Condition
   ,                                       !- Outside Boundary Condition Object
   SunExposed,                             !- Sun Exposure
@@ -783,19 +535,11 @@
   0, 6.81553519541936, 2.4384;            !- X,Y,Z Vertex 4 {m}
 
 OS:Surface,
-<<<<<<< HEAD
-  {6e847c7b-3d64-47a9-928c-160f551d298a}, !- Handle
-  Surface 10,                             !- Name
-  Wall,                                   !- Surface Type
-  ,                                       !- Construction Name
-  {d131a193-bfab-498f-b539-75a36eb75c90}, !- Space Name
-=======
   {b47abda2-9320-4e6d-8074-7b1a7b0bd4a0}, !- Handle
   Surface 10,                             !- Name
   Wall,                                   !- Surface Type
   ,                                       !- Construction Name
   {4f7ce62f-79cf-41cf-8b03-ce4146964f0e}, !- Space Name
->>>>>>> 30cb9182
   Outdoors,                               !- Outside Boundary Condition
   ,                                       !- Outside Boundary Condition Object
   SunExposed,                             !- Sun Exposure
@@ -808,19 +552,11 @@
   13.6310703908387, 6.81553519541936, 2.4384; !- X,Y,Z Vertex 4 {m}
 
 OS:Surface,
-<<<<<<< HEAD
-  {6902ed00-f0db-4f69-8f0d-a7681c79b508}, !- Handle
-  Surface 11,                             !- Name
-  Wall,                                   !- Surface Type
-  ,                                       !- Construction Name
-  {d131a193-bfab-498f-b539-75a36eb75c90}, !- Space Name
-=======
   {9495fa69-b907-4869-8ae8-de02de99599f}, !- Handle
   Surface 11,                             !- Name
   Wall,                                   !- Surface Type
   ,                                       !- Construction Name
   {4f7ce62f-79cf-41cf-8b03-ce4146964f0e}, !- Space Name
->>>>>>> 30cb9182
   Outdoors,                               !- Outside Boundary Condition
   ,                                       !- Outside Boundary Condition Object
   SunExposed,                             !- Sun Exposure
@@ -833,15 +569,6 @@
   13.6310703908387, 0, 2.4384;            !- X,Y,Z Vertex 4 {m}
 
 OS:Surface,
-<<<<<<< HEAD
-  {85c48c3b-dc47-499a-8f15-a8fcc56259ee}, !- Handle
-  Surface 12,                             !- Name
-  RoofCeiling,                            !- Surface Type
-  ,                                       !- Construction Name
-  {d131a193-bfab-498f-b539-75a36eb75c90}, !- Space Name
-  Surface,                                !- Outside Boundary Condition
-  {79dd68cd-52bd-4f83-911a-c9bcc1022f7e}, !- Outside Boundary Condition Object
-=======
   {566a59d1-44dd-46f9-9d95-a4dee7333692}, !- Handle
   Surface 12,                             !- Name
   RoofCeiling,                            !- Surface Type
@@ -849,7 +576,6 @@
   {4f7ce62f-79cf-41cf-8b03-ce4146964f0e}, !- Space Name
   Surface,                                !- Outside Boundary Condition
   {309a3f77-4cf5-45e5-9b5a-86c7b0514622}, !- Outside Boundary Condition Object
->>>>>>> 30cb9182
   NoSun,                                  !- Sun Exposure
   NoWind,                                 !- Wind Exposure
   ,                                       !- View Factor to Ground
@@ -860,15 +586,6 @@
   0, 0, 2.4384;                           !- X,Y,Z Vertex 4 {m}
 
 OS:Surface,
-<<<<<<< HEAD
-  {79dd68cd-52bd-4f83-911a-c9bcc1022f7e}, !- Handle
-  Surface 13,                             !- Name
-  Floor,                                  !- Surface Type
-  ,                                       !- Construction Name
-  {35db5cd8-7fa1-48df-aad4-aefd17cdb6b5}, !- Space Name
-  Surface,                                !- Outside Boundary Condition
-  {85c48c3b-dc47-499a-8f15-a8fcc56259ee}, !- Outside Boundary Condition Object
-=======
   {309a3f77-4cf5-45e5-9b5a-86c7b0514622}, !- Handle
   Surface 13,                             !- Name
   Floor,                                  !- Surface Type
@@ -876,7 +593,6 @@
   {7499b2a6-5641-4220-8a3e-0d9b9187f90d}, !- Space Name
   Surface,                                !- Outside Boundary Condition
   {566a59d1-44dd-46f9-9d95-a4dee7333692}, !- Outside Boundary Condition Object
->>>>>>> 30cb9182
   NoSun,                                  !- Sun Exposure
   NoWind,                                 !- Wind Exposure
   ,                                       !- View Factor to Ground
@@ -887,19 +603,11 @@
   0, 0, 0;                                !- X,Y,Z Vertex 4 {m}
 
 OS:Surface,
-<<<<<<< HEAD
-  {eccd2581-05fd-497a-905f-41e3af18d357}, !- Handle
-  Surface 14,                             !- Name
-  RoofCeiling,                            !- Surface Type
-  ,                                       !- Construction Name
-  {35db5cd8-7fa1-48df-aad4-aefd17cdb6b5}, !- Space Name
-=======
   {1f385693-cdfd-4fd3-b829-041579c9a979}, !- Handle
   Surface 14,                             !- Name
   RoofCeiling,                            !- Surface Type
   ,                                       !- Construction Name
   {7499b2a6-5641-4220-8a3e-0d9b9187f90d}, !- Space Name
->>>>>>> 30cb9182
   Outdoors,                               !- Outside Boundary Condition
   ,                                       !- Outside Boundary Condition Object
   SunExposed,                             !- Sun Exposure
@@ -912,19 +620,11 @@
   13.6310703908387, 0, 0;                 !- X,Y,Z Vertex 4 {m}
 
 OS:Surface,
-<<<<<<< HEAD
-  {7a6de5bf-99ce-4fd3-b6c6-7e524f75e0a6}, !- Handle
-  Surface 15,                             !- Name
-  RoofCeiling,                            !- Surface Type
-  ,                                       !- Construction Name
-  {35db5cd8-7fa1-48df-aad4-aefd17cdb6b5}, !- Space Name
-=======
   {553caea5-54e8-473e-8527-1bc7e35cec47}, !- Handle
   Surface 15,                             !- Name
   RoofCeiling,                            !- Surface Type
   ,                                       !- Construction Name
   {7499b2a6-5641-4220-8a3e-0d9b9187f90d}, !- Space Name
->>>>>>> 30cb9182
   Outdoors,                               !- Outside Boundary Condition
   ,                                       !- Outside Boundary Condition Object
   SunExposed,                             !- Sun Exposure
@@ -937,19 +637,11 @@
   0, 6.81553519541936, 0;                 !- X,Y,Z Vertex 4 {m}
 
 OS:Surface,
-<<<<<<< HEAD
-  {ac890f15-9196-4ab9-888d-e3ddc1109da1}, !- Handle
-  Surface 16,                             !- Name
-  Wall,                                   !- Surface Type
-  ,                                       !- Construction Name
-  {35db5cd8-7fa1-48df-aad4-aefd17cdb6b5}, !- Space Name
-=======
   {75dc8fec-0628-42a2-a2fd-958495e96fe4}, !- Handle
   Surface 16,                             !- Name
   Wall,                                   !- Surface Type
   ,                                       !- Construction Name
   {7499b2a6-5641-4220-8a3e-0d9b9187f90d}, !- Space Name
->>>>>>> 30cb9182
   Outdoors,                               !- Outside Boundary Condition
   ,                                       !- Outside Boundary Condition Object
   SunExposed,                             !- Sun Exposure
@@ -961,19 +653,11 @@
   0, 0, 0;                                !- X,Y,Z Vertex 3 {m}
 
 OS:Surface,
-<<<<<<< HEAD
-  {30d5ba92-c6bf-42e1-89de-2e6f9792dd3c}, !- Handle
-  Surface 17,                             !- Name
-  Wall,                                   !- Surface Type
-  ,                                       !- Construction Name
-  {35db5cd8-7fa1-48df-aad4-aefd17cdb6b5}, !- Space Name
-=======
   {97000b37-d26d-4889-bfe6-eaeca28db687}, !- Handle
   Surface 17,                             !- Name
   Wall,                                   !- Surface Type
   ,                                       !- Construction Name
   {7499b2a6-5641-4220-8a3e-0d9b9187f90d}, !- Space Name
->>>>>>> 30cb9182
   Outdoors,                               !- Outside Boundary Condition
   ,                                       !- Outside Boundary Condition Object
   SunExposed,                             !- Sun Exposure
@@ -985,15 +669,9 @@
   13.6310703908387, 6.81553519541936, 0;  !- X,Y,Z Vertex 3 {m}
 
 OS:Space,
-<<<<<<< HEAD
-  {35db5cd8-7fa1-48df-aad4-aefd17cdb6b5}, !- Handle
-  unfinished attic space,                 !- Name
-  {aac93f1c-7b44-4c44-9723-0ba7e3e51500}, !- Space Type Name
-=======
   {7499b2a6-5641-4220-8a3e-0d9b9187f90d}, !- Handle
   unfinished attic space,                 !- Name
   {363b27df-9406-4f83-8f42-22bed42a8ede}, !- Space Type Name
->>>>>>> 30cb9182
   ,                                       !- Default Construction Set Name
   ,                                       !- Default Schedule Set Name
   -0,                                     !- Direction of Relative North {deg}
@@ -1001,17 +679,10 @@
   0,                                      !- Y Origin {m}
   4.8768,                                 !- Z Origin {m}
   ,                                       !- Building Story Name
-<<<<<<< HEAD
-  {1aa2dd0d-a74a-4948-bb05-700fd9641505}; !- Thermal Zone Name
-
-OS:ThermalZone,
-  {1aa2dd0d-a74a-4948-bb05-700fd9641505}, !- Handle
-=======
   {99fdb4b2-73ac-46e8-89b9-8a253d22c704}; !- Thermal Zone Name
 
 OS:ThermalZone,
   {99fdb4b2-73ac-46e8-89b9-8a253d22c704}, !- Handle
->>>>>>> 30cb9182
   unfinished attic zone,                  !- Name
   ,                                       !- Multiplier
   ,                                       !- Ceiling Height {m}
@@ -1020,17 +691,10 @@
   ,                                       !- Zone Inside Convection Algorithm
   ,                                       !- Zone Outside Convection Algorithm
   ,                                       !- Zone Conditioning Equipment List Name
-<<<<<<< HEAD
-  {655caf2e-75bd-465f-9039-c2daceb1ed90}, !- Zone Air Inlet Port List
-  {1adcdc3c-63da-438d-a3ae-40d906eb0313}, !- Zone Air Exhaust Port List
-  {b5a4c045-6b95-4472-b419-df53b07017ef}, !- Zone Air Node Name
-  {76221939-c48a-4d0c-a0c0-2e6415f8f7a9}, !- Zone Return Air Port List
-=======
   {da6046cf-bb6f-43cd-8deb-b892d0a91582}, !- Zone Air Inlet Port List
   {156a8481-8b2a-4d77-8bb5-fa8516f4e716}, !- Zone Air Exhaust Port List
   {f2ca5c1a-af0e-434a-a05e-b1d69f03a500}, !- Zone Air Node Name
   {fda1b274-0a35-4450-ad20-9242355050e1}, !- Zone Return Air Port List
->>>>>>> 30cb9182
   ,                                       !- Primary Daylighting Control Name
   ,                                       !- Fraction of Zone Controlled by Primary Daylighting Control
   ,                                       !- Secondary Daylighting Control Name
@@ -1041,39 +705,6 @@
   No;                                     !- Use Ideal Air Loads
 
 OS:Node,
-<<<<<<< HEAD
-  {0b5ef7bd-ba53-4b9f-92c5-6c0bbfc9c2b6}, !- Handle
-  Node 2,                                 !- Name
-  {b5a4c045-6b95-4472-b419-df53b07017ef}, !- Inlet Port
-  ;                                       !- Outlet Port
-
-OS:Connection,
-  {b5a4c045-6b95-4472-b419-df53b07017ef}, !- Handle
-  {d197957f-df8c-4fa9-a074-9d51df9f174c}, !- Name
-  {1aa2dd0d-a74a-4948-bb05-700fd9641505}, !- Source Object
-  11,                                     !- Outlet Port
-  {0b5ef7bd-ba53-4b9f-92c5-6c0bbfc9c2b6}, !- Target Object
-  2;                                      !- Inlet Port
-
-OS:PortList,
-  {655caf2e-75bd-465f-9039-c2daceb1ed90}, !- Handle
-  {0bc51060-b568-4e58-bd66-747c3950beb3}, !- Name
-  {1aa2dd0d-a74a-4948-bb05-700fd9641505}; !- HVAC Component
-
-OS:PortList,
-  {1adcdc3c-63da-438d-a3ae-40d906eb0313}, !- Handle
-  {ebe67981-b73c-4176-9e1e-ce68aaa37b1b}, !- Name
-  {1aa2dd0d-a74a-4948-bb05-700fd9641505}; !- HVAC Component
-
-OS:PortList,
-  {76221939-c48a-4d0c-a0c0-2e6415f8f7a9}, !- Handle
-  {8ceaff36-62b3-4eed-ac38-8b7531e5e2ee}, !- Name
-  {1aa2dd0d-a74a-4948-bb05-700fd9641505}; !- HVAC Component
-
-OS:Sizing:Zone,
-  {b03e8ab8-2458-4002-ab55-27f8f75b658e}, !- Handle
-  {1aa2dd0d-a74a-4948-bb05-700fd9641505}, !- Zone or ZoneList Name
-=======
   {25039a55-adde-47d8-b914-916453d1088c}, !- Handle
   Node 2,                                 !- Name
   {f2ca5c1a-af0e-434a-a05e-b1d69f03a500}, !- Inlet Port
@@ -1105,7 +736,6 @@
 OS:Sizing:Zone,
   {9ac35deb-ca1e-4ff6-9abd-590f45b54674}, !- Handle
   {99fdb4b2-73ac-46e8-89b9-8a253d22c704}, !- Zone or ZoneList Name
->>>>>>> 30cb9182
   SupplyAirTemperature,                   !- Zone Cooling Design Supply Air Temperature Input Method
   14,                                     !- Zone Cooling Design Supply Air Temperature {C}
   11.11,                                  !- Zone Cooling Design Supply Air Temperature Difference {deltaC}
@@ -1134,21 +764,12 @@
   autosize;                               !- Dedicated Outdoor Air High Setpoint Temperature for Design {C}
 
 OS:ZoneHVAC:EquipmentList,
-<<<<<<< HEAD
-  {5eba07e1-29ff-448d-b935-ecbc8facb0f5}, !- Handle
-  Zone HVAC Equipment List 2,             !- Name
-  {1aa2dd0d-a74a-4948-bb05-700fd9641505}; !- Thermal Zone
-
-OS:SpaceType,
-  {aac93f1c-7b44-4c44-9723-0ba7e3e51500}, !- Handle
-=======
   {2665660e-efa5-4344-9431-ba531cb591c1}, !- Handle
   Zone HVAC Equipment List 2,             !- Name
   {99fdb4b2-73ac-46e8-89b9-8a253d22c704}; !- Thermal Zone
 
 OS:SpaceType,
   {363b27df-9406-4f83-8f42-22bed42a8ede}, !- Handle
->>>>>>> 30cb9182
   Space Type 2,                           !- Name
   ,                                       !- Default Construction Set Name
   ,                                       !- Default Schedule Set Name
@@ -1159,23 +780,14 @@
   unfinished attic;                       !- Standards Space Type
 
 OS:BuildingUnit,
-<<<<<<< HEAD
-  {8c2407ba-14f7-48db-94d7-579ba5e92804}, !- Handle
-=======
   {f6825fde-28fd-44ca-9552-e6957955855e}, !- Handle
->>>>>>> 30cb9182
   unit 1,                                 !- Name
   ,                                       !- Rendering Color
   Residential;                            !- Building Unit Type
 
 OS:AdditionalProperties,
-<<<<<<< HEAD
-  {81c10b5d-1491-4337-bb1b-dff9e4b07bb8}, !- Handle
-  {8c2407ba-14f7-48db-94d7-579ba5e92804}, !- Object Name
-=======
   {897d32cf-0cc4-4e0c-a19d-f655c5cfc04c}, !- Handle
   {f6825fde-28fd-44ca-9552-e6957955855e}, !- Object Name
->>>>>>> 30cb9182
   NumberOfBedrooms,                       !- Feature Name 1
   Integer,                                !- Feature Data Type 1
   3,                                      !- Feature Value 1
@@ -1186,2562 +798,20 @@
   Double,                                 !- Feature Data Type 3
   2.6400000000000001;                     !- Feature Value 3
 
-<<<<<<< HEAD
-OS:External:File,
-  {b1f55f7d-3b8f-43ca-ba2e-bf5a006b77ea}, !- Handle
-  8760.csv,                               !- Name
-  8760.csv;                               !- File Name
-
-OS:Schedule:File,
-  {c7aec052-7c8d-4178-9259-26c79b4636bd}, !- Handle
-  occupants,                              !- Name
-  {7730bd12-dcd0-44e5-ad83-0e6b16ccbe46}, !- Schedule Type Limits Name
-  {b1f55f7d-3b8f-43ca-ba2e-bf5a006b77ea}, !- External File Name
-  1,                                      !- Column Number
-  1,                                      !- Rows to Skip at Top
-  8760,                                   !- Number of Hours of Data
-  ,                                       !- Column Separator
-  ,                                       !- Interpolate to Timestep
-  60;                                     !- Minutes per Item
-
-OS:Schedule:Ruleset,
-  {bd0674ad-6dfb-419e-b972-a01a9f666490}, !- Handle
-  Schedule Ruleset 1,                     !- Name
-  {0c4d8dd2-7be8-40da-8292-545a96151180}, !- Schedule Type Limits Name
-  {0402e590-6785-4f5c-988c-8772572ac1ca}; !- Default Day Schedule Name
-
 OS:Schedule:Day,
-  {0402e590-6785-4f5c-988c-8772572ac1ca}, !- Handle
-  Schedule Day 3,                         !- Name
-  {0c4d8dd2-7be8-40da-8292-545a96151180}, !- Schedule Type Limits Name
-  ,                                       !- Interpolate to Timestep
-  24,                                     !- Hour 1
-  0,                                      !- Minute 1
-  112.539290946133;                       !- Value Until Time 1
-
-OS:People:Definition,
-  {b0b95ec3-5cb7-4eed-ae51-ca003b97031e}, !- Handle
-  res occupants|living space|story 2,     !- Name
-  People,                                 !- Number of People Calculation Method
-  1.32,                                   !- Number of People {people}
-  ,                                       !- People per Space Floor Area {person/m2}
-  ,                                       !- Space Floor Area per Person {m2/person}
-  0.319734,                               !- Fraction Radiant
-  0.573,                                  !- Sensible Heat Fraction
-  0,                                      !- Carbon Dioxide Generation Rate {m3/s-W}
-  No,                                     !- Enable ASHRAE 55 Comfort Warnings
-  ZoneAveraged;                           !- Mean Radiant Temperature Calculation Type
-
-OS:People,
-  {3afd4cf9-3e63-49fd-8480-323ed998cee4}, !- Handle
-  res occupants|living space|story 2,     !- Name
-  {b0b95ec3-5cb7-4eed-ae51-ca003b97031e}, !- People Definition Name
-  {d131a193-bfab-498f-b539-75a36eb75c90}, !- Space or SpaceType Name
-  {c7aec052-7c8d-4178-9259-26c79b4636bd}, !- Number of People Schedule Name
-  {bd0674ad-6dfb-419e-b972-a01a9f666490}, !- Activity Level Schedule Name
-  ,                                       !- Surface Name/Angle Factor List Name
-  ,                                       !- Work Efficiency Schedule Name
-  ,                                       !- Clothing Insulation Schedule Name
-  ,                                       !- Air Velocity Schedule Name
-  1;                                      !- Multiplier
-
-OS:ScheduleTypeLimits,
-  {0c4d8dd2-7be8-40da-8292-545a96151180}, !- Handle
-  ActivityLevel,                          !- Name
-  0,                                      !- Lower Limit Value
-  ,                                       !- Upper Limit Value
-  Continuous,                             !- Numeric Type
-  ActivityLevel;                          !- Unit Type
-
-OS:ScheduleTypeLimits,
-  {7730bd12-dcd0-44e5-ad83-0e6b16ccbe46}, !- Handle
-  Fractional,                             !- Name
-  0,                                      !- Lower Limit Value
-  1,                                      !- Upper Limit Value
-  Continuous;                             !- Numeric Type
-
-OS:People:Definition,
-  {602c202e-ddc3-4136-9f4a-edaa31dfe5d2}, !- Handle
-  res occupants|living space,             !- Name
-  People,                                 !- Number of People Calculation Method
-  1.32,                                   !- Number of People {people}
-  ,                                       !- People per Space Floor Area {person/m2}
-  ,                                       !- Space Floor Area per Person {m2/person}
-  0.319734,                               !- Fraction Radiant
-  0.573,                                  !- Sensible Heat Fraction
-  0,                                      !- Carbon Dioxide Generation Rate {m3/s-W}
-  No,                                     !- Enable ASHRAE 55 Comfort Warnings
-  ZoneAveraged;                           !- Mean Radiant Temperature Calculation Type
-
-OS:People,
-  {f188fae8-2d1e-407c-9ddf-8d30ce2cf6ea}, !- Handle
-  res occupants|living space,             !- Name
-  {602c202e-ddc3-4136-9f4a-edaa31dfe5d2}, !- People Definition Name
-  {44407ab4-d0f8-4228-ae46-2c519657c117}, !- Space or SpaceType Name
-  {c7aec052-7c8d-4178-9259-26c79b4636bd}, !- Number of People Schedule Name
-  {bd0674ad-6dfb-419e-b972-a01a9f666490}, !- Activity Level Schedule Name
-  ,                                       !- Surface Name/Angle Factor List Name
-  ,                                       !- Work Efficiency Schedule Name
-  ,                                       !- Clothing Insulation Schedule Name
-  ,                                       !- Air Velocity Schedule Name
-  1;                                      !- Multiplier
-
-OS:ShadingSurfaceGroup,
-  {620198fd-6f1e-4a2a-9a95-1b9da4cb6acd}, !- Handle
-  res eaves,                              !- Name
-  Building;                               !- Shading Surface Type
-
-OS:ShadingSurface,
-  {97bfbfad-b7ed-4f19-951f-b0ac73647a34}, !- Handle
-  Surface 14 - res eaves,                 !- Name
-  ,                                       !- Construction Name
-  {620198fd-6f1e-4a2a-9a95-1b9da4cb6acd}, !- Shading Surface Group Name
-  ,                                       !- Transmittance Schedule Name
-  ,                                       !- Number of Vertices
-  14.2406703908387, 0, 5.1816,            !- X,Y,Z Vertex 1 {m}
-  14.2406703908387, 3.40776759770968, 6.88548379885484, !- X,Y,Z Vertex 2 {m}
-  13.6310703908387, 3.40776759770968, 6.88548379885484, !- X,Y,Z Vertex 3 {m}
-  13.6310703908387, 0, 5.1816;            !- X,Y,Z Vertex 4 {m}
-
-OS:ShadingSurface,
-  {48686303-3a72-41ba-be99-1c92c6378a50}, !- Handle
-  Surface 14 - res eaves 1,               !- Name
-  ,                                       !- Construction Name
-  {620198fd-6f1e-4a2a-9a95-1b9da4cb6acd}, !- Shading Surface Group Name
-  ,                                       !- Transmittance Schedule Name
-  ,                                       !- Number of Vertices
-  -0.6096, 3.40776759770968, 6.88548379885484, !- X,Y,Z Vertex 1 {m}
-  -0.6096, 0, 5.1816,                     !- X,Y,Z Vertex 2 {m}
-  0, 0, 5.1816,                           !- X,Y,Z Vertex 3 {m}
-  0, 3.40776759770968, 6.88548379885484;  !- X,Y,Z Vertex 4 {m}
-
-OS:ShadingSurface,
-  {233570f4-e4a6-4f2a-87e8-3e52f80d243d}, !- Handle
-  Surface 14 - res eaves 2,               !- Name
-  ,                                       !- Construction Name
-  {620198fd-6f1e-4a2a-9a95-1b9da4cb6acd}, !- Shading Surface Group Name
-  ,                                       !- Transmittance Schedule Name
-  ,                                       !- Number of Vertices
-  0, -0.6096, 4.8768,                     !- X,Y,Z Vertex 1 {m}
-  13.6310703908387, -0.6096, 4.8768,      !- X,Y,Z Vertex 2 {m}
-  13.6310703908387, 0, 5.1816,            !- X,Y,Z Vertex 3 {m}
-  0, 0, 5.1816;                           !- X,Y,Z Vertex 4 {m}
-
-OS:ShadingSurface,
-  {b8af3440-b7ae-48f7-b4d4-47a055b87250}, !- Handle
-  Surface 15 - res eaves,                 !- Name
-  ,                                       !- Construction Name
-  {620198fd-6f1e-4a2a-9a95-1b9da4cb6acd}, !- Shading Surface Group Name
-  ,                                       !- Transmittance Schedule Name
-  ,                                       !- Number of Vertices
-  -0.6096, 6.81553519541936, 5.1816,      !- X,Y,Z Vertex 1 {m}
-  -0.6096, 3.40776759770968, 6.88548379885484, !- X,Y,Z Vertex 2 {m}
-  0, 3.40776759770968, 6.88548379885484,  !- X,Y,Z Vertex 3 {m}
-  0, 6.81553519541936, 5.1816;            !- X,Y,Z Vertex 4 {m}
-
-OS:ShadingSurface,
-  {19dd27d7-ade9-4856-b74c-f7cd3d2dab0d}, !- Handle
-  Surface 15 - res eaves 1,               !- Name
-  ,                                       !- Construction Name
-  {620198fd-6f1e-4a2a-9a95-1b9da4cb6acd}, !- Shading Surface Group Name
-  ,                                       !- Transmittance Schedule Name
-  ,                                       !- Number of Vertices
-  14.2406703908387, 3.40776759770968, 6.88548379885484, !- X,Y,Z Vertex 1 {m}
-  14.2406703908387, 6.81553519541936, 5.1816, !- X,Y,Z Vertex 2 {m}
-  13.6310703908387, 6.81553519541936, 5.1816, !- X,Y,Z Vertex 3 {m}
-  13.6310703908387, 3.40776759770968, 6.88548379885484; !- X,Y,Z Vertex 4 {m}
-
-OS:ShadingSurface,
-  {a07e75fb-4c50-470f-b914-a574363815cc}, !- Handle
-  Surface 15 - res eaves 2,               !- Name
-  ,                                       !- Construction Name
-  {620198fd-6f1e-4a2a-9a95-1b9da4cb6acd}, !- Shading Surface Group Name
-  ,                                       !- Transmittance Schedule Name
-  ,                                       !- Number of Vertices
-  13.6310703908387, 7.42513519541936, 4.8768, !- X,Y,Z Vertex 1 {m}
-  0, 7.42513519541936, 4.8768,            !- X,Y,Z Vertex 2 {m}
-  0, 6.81553519541936, 5.1816,            !- X,Y,Z Vertex 3 {m}
-  13.6310703908387, 6.81553519541936, 5.1816; !- X,Y,Z Vertex 4 {m}
-
-OS:ShadingSurfaceGroup,
-  {6dfe962d-5fda-4362-a182-e01a109993e5}, !- Handle
-  res neighbors,                          !- Name
-  Building;                               !- Shading Surface Type
-
-OS:ShadingSurface,
-  {7e39bc51-7216-4b1e-ae2e-c517395d61e5}, !- Handle
-  res neighbors left,                     !- Name
-  ,                                       !- Construction Name
-  {6dfe962d-5fda-4362-a182-e01a109993e5}, !- Shading Surface Group Name
-  ,                                       !- Transmittance Schedule Name
-  ,                                       !- Number of Vertices
-  -3.048, 0, 0,                           !- X,Y,Z Vertex 1 {m}
-  -3.048, 0, 6.58068379885484,            !- X,Y,Z Vertex 2 {m}
-  -3.048, 6.81553519541936, 6.58068379885484, !- X,Y,Z Vertex 3 {m}
-  -3.048, 6.81553519541936, 0;            !- X,Y,Z Vertex 4 {m}
-
-OS:ShadingSurface,
-  {96451f54-05ba-4779-b32f-6e9c5abc0e95}, !- Handle
-  res neighbors right,                    !- Name
-  ,                                       !- Construction Name
-  {6dfe962d-5fda-4362-a182-e01a109993e5}, !- Shading Surface Group Name
-  ,                                       !- Transmittance Schedule Name
-  ,                                       !- Number of Vertices
-  16.6790703908387, 6.81553519541936, 0,  !- X,Y,Z Vertex 1 {m}
-  16.6790703908387, 6.81553519541936, 6.58068379885484, !- X,Y,Z Vertex 2 {m}
-  16.6790703908387, 0, 6.58068379885484,  !- X,Y,Z Vertex 3 {m}
-  16.6790703908387, 0, 0;                 !- X,Y,Z Vertex 4 {m}
-
-OS:Coil:Heating:Gas,
-  {857f91bb-4357-4d9b-b4d3-dba369acc8c8}, !- Handle
-  res fur gas heating coil,               !- Name
-  {3a70cc38-d0ba-4ddd-b107-d914673d181f}, !- Availability Schedule Name
-  0.78,                                   !- Gas Burner Efficiency
-  AutoSize,                               !- Nominal Capacity {W}
-  ,                                       !- Air Inlet Node Name
-  ,                                       !- Air Outlet Node Name
-  ,                                       !- Temperature Setpoint Node Name
-  76,                                     !- Parasitic Electric Load {W}
-  ,                                       !- Part Load Fraction Correlation Curve Name
-  0,                                      !- Parasitic Gas Load {W}
-  NaturalGas;                             !- Fuel Type
-
-OS:Schedule:Constant,
-  {3a70cc38-d0ba-4ddd-b107-d914673d181f}, !- Handle
-  Always On Discrete,                     !- Name
-  {fe8f1f2a-fd67-42a1-9a6a-ccb2714ff10d}, !- Schedule Type Limits Name
-  1;                                      !- Value
-
-OS:ScheduleTypeLimits,
-  {fe8f1f2a-fd67-42a1-9a6a-ccb2714ff10d}, !- Handle
-  OnOff,                                  !- Name
-  0,                                      !- Lower Limit Value
-  1,                                      !- Upper Limit Value
-  Discrete,                               !- Numeric Type
-  Availability;                           !- Unit Type
-
-OS:Fan:OnOff,
-  {90fec379-c4d8-4719-be50-7a18ce0d09b9}, !- Handle
-  res fur gas htg supply fan,             !- Name
-  {3a70cc38-d0ba-4ddd-b107-d914673d181f}, !- Availability Schedule Name
-  0.75,                                   !- Fan Total Efficiency
-  794.580001233493,                       !- Pressure Rise {Pa}
-  autosize,                               !- Maximum Flow Rate {m3/s}
-  1,                                      !- Motor Efficiency
-  1,                                      !- Motor In Airstream Fraction
-  ,                                       !- Air Inlet Node Name
-  ,                                       !- Air Outlet Node Name
-  {fbf05758-6c05-4e1f-be2c-fc5f6c9a8969}, !- Fan Power Ratio Function of Speed Ratio Curve Name
-  {cb62a5d9-f0c2-4572-a0c5-d5e26a8cc7da}, !- Fan Efficiency Ratio Function of Speed Ratio Curve Name
-  res fur gas htg supply fan;             !- End-Use Subcategory
-
-OS:Curve:Exponent,
-  {fbf05758-6c05-4e1f-be2c-fc5f6c9a8969}, !- Handle
-  Fan On Off Power Curve,                 !- Name
-  1,                                      !- Coefficient1 Constant
-  0,                                      !- Coefficient2 Constant
-  0,                                      !- Coefficient3 Constant
-  0,                                      !- Minimum Value of x
-  1,                                      !- Maximum Value of x
-  ,                                       !- Minimum Curve Output
-  ,                                       !- Maximum Curve Output
-  ,                                       !- Input Unit Type for X
-  ;                                       !- Output Unit Type
-
-OS:Curve:Cubic,
-  {cb62a5d9-f0c2-4572-a0c5-d5e26a8cc7da}, !- Handle
-  Fan On Off Efficiency Curve,            !- Name
-  1,                                      !- Coefficient1 Constant
-  0,                                      !- Coefficient2 x
-  0,                                      !- Coefficient3 x**2
-  0,                                      !- Coefficient4 x**3
-  0,                                      !- Minimum Value of x
-  1;                                      !- Maximum Value of x
-
-OS:AirLoopHVAC:UnitarySystem,
-  {941fee01-54ac-4015-94b6-99873b8cf643}, !- Handle
-  res fur gas unitary system,             !- Name
-  Load,                                   !- Control Type
-  {f6df5657-f463-4a3c-95ba-e980c9f9e456}, !- Controlling Zone or Thermostat Location
-  None,                                   !- Dehumidification Control Type
-  {3a70cc38-d0ba-4ddd-b107-d914673d181f}, !- Availability Schedule Name
-  {e3fd801c-d898-43d8-ace3-9df37b534c9c}, !- Air Inlet Node Name
-  {d535c354-c68f-40e3-9aa8-298cb940b182}, !- Air Outlet Node Name
-  {90fec379-c4d8-4719-be50-7a18ce0d09b9}, !- Supply Fan Name
-  BlowThrough,                            !- Fan Placement
-  {57957da7-a396-4024-bf53-b996400e20f2}, !- Supply Air Fan Operating Mode Schedule Name
-  {857f91bb-4357-4d9b-b4d3-dba369acc8c8}, !- Heating Coil Name
-  1,                                      !- DX Heating Coil Sizing Ratio
-  ,                                       !- Cooling Coil Name
-  No,                                     !- Use DOAS DX Cooling Coil
-  2,                                      !- DOAS DX Cooling Coil Leaving Minimum Air Temperature {C}
-  SensibleOnlyLoadControl,                !- Latent Load Control
-  ,                                       !- Supplemental Heating Coil Name
-  ,                                       !- Supply Air Flow Rate Method During Cooling Operation
-  0,                                      !- Supply Air Flow Rate During Cooling Operation {m3/s}
-  ,                                       !- Supply Air Flow Rate Per Floor Area During Cooling Operation {m3/s-m2}
-  ,                                       !- Fraction of Autosized Design Cooling Supply Air Flow Rate
-  ,                                       !- Design Supply Air Flow Rate Per Unit of Capacity During Cooling Operation {m3/s-W}
-  ,                                       !- Supply Air Flow Rate Method During Heating Operation
-  autosize,                               !- Supply Air Flow Rate During Heating Operation {m3/s}
-  ,                                       !- Supply Air Flow Rate Per Floor Area during Heating Operation {m3/s-m2}
-  ,                                       !- Fraction of Autosized Design Heating Supply Air Flow Rate
-  ,                                       !- Design Supply Air Flow Rate Per Unit of Capacity During Heating Operation {m3/s-W}
-  ,                                       !- Supply Air Flow Rate Method When No Cooling or Heating is Required
-  0,                                      !- Supply Air Flow Rate When No Cooling or Heating is Required {m3/s}
-  ,                                       !- Supply Air Flow Rate Per Floor Area When No Cooling or Heating is Required {m3/s-m2}
-  ,                                       !- Fraction of Autosized Design Cooling Supply Air Flow Rate When No Cooling or Heating is Required
-  ,                                       !- Fraction of Autosized Design Heating Supply Air Flow Rate When No Cooling or Heating is Required
-  ,                                       !- Design Supply Air Flow Rate Per Unit of Capacity During Cooling Operation When No Cooling or Heating is Required {m3/s-W}
-  ,                                       !- Design Supply Air Flow Rate Per Unit of Capacity During Heating Operation When No Cooling or Heating is Required {m3/s-W}
-  48.8888888888889,                       !- Maximum Supply Air Temperature {C}
-  21,                                     !- Maximum Outdoor Dry-Bulb Temperature for Supplemental Heater Operation {C}
-  ,                                       !- Outdoor Dry-Bulb Temperature Sensor Node Name
-  2.5,                                    !- Maximum Cycling Rate {cycles/hr}
-  60,                                     !- Heat Pump Time Constant {s}
-  0.01,                                   !- Fraction of On-Cycle Power Use
-  60,                                     !- Heat Pump Fan Delay Time {s}
-  0,                                      !- Ancilliary On-Cycle Electric Power {W}
-  0;                                      !- Ancilliary Off-Cycle Electric Power {W}
-
-OS:Schedule:Constant,
-  {57957da7-a396-4024-bf53-b996400e20f2}, !- Handle
-  Always Off Discrete,                    !- Name
-  {d2f12bfc-1c1b-4ff0-8174-7ae9c89fb464}, !- Schedule Type Limits Name
-  0;                                      !- Value
-
-OS:ScheduleTypeLimits,
-  {d2f12bfc-1c1b-4ff0-8174-7ae9c89fb464}, !- Handle
-  OnOff 1,                                !- Name
-  0,                                      !- Lower Limit Value
-  1,                                      !- Upper Limit Value
-  Discrete,                               !- Numeric Type
-  Availability;                           !- Unit Type
-
-OS:AirLoopHVAC,
-  {60dc48ae-4bf6-44b7-a82c-9bb542745e7b}, !- Handle
-  res fur gas asys,                       !- Name
-  ,                                       !- Controller List Name
-  {3a70cc38-d0ba-4ddd-b107-d914673d181f}, !- Availability Schedule
-  {b9349eaa-b069-439f-8af2-668bbce316e7}, !- Availability Manager List Name
-  AutoSize,                               !- Design Supply Air Flow Rate {m3/s}
-  ,                                       !- Branch List Name
-  ,                                       !- Connector List Name
-  {9f25b505-3f9b-4aca-a0cd-467f92efc4f5}, !- Supply Side Inlet Node Name
-  {6e30f23c-aa23-4eff-a9df-d7e9cd4a03f5}, !- Demand Side Outlet Node Name
-  {fc3eb168-d415-423c-972b-d4a4d2835fb3}, !- Demand Side Inlet Node A
-  {3e5321e3-68e2-4b4a-820b-ab051c0e1de9}, !- Supply Side Outlet Node A
-  ,                                       !- Demand Side Inlet Node B
-  ,                                       !- Supply Side Outlet Node B
-  ,                                       !- Return Air Bypass Flow Temperature Setpoint Schedule Name
-  {f0101bc8-ba1e-470d-ba72-98d36a64057c}, !- Demand Mixer Name
-  {be594bc7-a0a6-49d9-82ae-dcc9029fedb0}, !- Demand Splitter A Name
-  ,                                       !- Demand Splitter B Name
-  ;                                       !- Supply Splitter Name
-
-OS:Node,
-  {a5516ac1-614f-4d4a-a31d-f0942175c312}, !- Handle
-  Node 3,                                 !- Name
-  {9f25b505-3f9b-4aca-a0cd-467f92efc4f5}, !- Inlet Port
-  {e3fd801c-d898-43d8-ace3-9df37b534c9c}; !- Outlet Port
-
-OS:Node,
-  {f9834941-3518-4d29-ad1f-9bfdf2ed1e9a}, !- Handle
-  Node 4,                                 !- Name
-  {d535c354-c68f-40e3-9aa8-298cb940b182}, !- Inlet Port
-  {3e5321e3-68e2-4b4a-820b-ab051c0e1de9}; !- Outlet Port
-
-OS:Connection,
-  {9f25b505-3f9b-4aca-a0cd-467f92efc4f5}, !- Handle
-  {e7f8fbba-c2e0-451b-b22e-fb9e84524034}, !- Name
-  {60dc48ae-4bf6-44b7-a82c-9bb542745e7b}, !- Source Object
-  8,                                      !- Outlet Port
-  {a5516ac1-614f-4d4a-a31d-f0942175c312}, !- Target Object
-  2;                                      !- Inlet Port
-
-OS:Connection,
-  {3e5321e3-68e2-4b4a-820b-ab051c0e1de9}, !- Handle
-  {66f99237-baff-4a88-8cb1-9510a8644c21}, !- Name
-  {f9834941-3518-4d29-ad1f-9bfdf2ed1e9a}, !- Source Object
-  3,                                      !- Outlet Port
-  {60dc48ae-4bf6-44b7-a82c-9bb542745e7b}, !- Target Object
-  11;                                     !- Inlet Port
-
-OS:Node,
-  {15975400-2961-4135-ba17-3aaa92e678b3}, !- Handle
-  Node 5,                                 !- Name
-  {fc3eb168-d415-423c-972b-d4a4d2835fb3}, !- Inlet Port
-  {10e9d686-fd54-4b25-b337-ac020745603d}; !- Outlet Port
-
-OS:Node,
-  {b6803030-185e-4b41-a847-a60b54bbf1ce}, !- Handle
-  Node 6,                                 !- Name
-  {30a4a7f4-0fb9-4e48-bff4-f9affb9c09b4}, !- Inlet Port
-  {6e30f23c-aa23-4eff-a9df-d7e9cd4a03f5}; !- Outlet Port
-
-OS:Node,
-  {5cfc21c3-c71e-44dc-a132-4b619152db33}, !- Handle
-  Node 7,                                 !- Name
-  {31407f27-71bf-443e-85e9-dc904c676040}, !- Inlet Port
-  {dc9b8bb7-bfde-42a0-926a-f1fa72cc29b9}; !- Outlet Port
-
-OS:Connection,
-  {fc3eb168-d415-423c-972b-d4a4d2835fb3}, !- Handle
-  {09426161-7670-4533-a96f-a0f8058e14a8}, !- Name
-  {60dc48ae-4bf6-44b7-a82c-9bb542745e7b}, !- Source Object
-  10,                                     !- Outlet Port
-  {15975400-2961-4135-ba17-3aaa92e678b3}, !- Target Object
-  2;                                      !- Inlet Port
-
-OS:Connection,
-  {6e30f23c-aa23-4eff-a9df-d7e9cd4a03f5}, !- Handle
-  {16af8660-6610-4f32-a41b-685039d6ed9d}, !- Name
-  {b6803030-185e-4b41-a847-a60b54bbf1ce}, !- Source Object
-  3,                                      !- Outlet Port
-  {60dc48ae-4bf6-44b7-a82c-9bb542745e7b}, !- Target Object
-  9;                                      !- Inlet Port
-
-OS:AirLoopHVAC:ZoneSplitter,
-  {be594bc7-a0a6-49d9-82ae-dcc9029fedb0}, !- Handle
-  res fur gas zone splitter,              !- Name
-  {10e9d686-fd54-4b25-b337-ac020745603d}, !- Inlet Node Name
-  {a0a9fe67-e286-4bcc-abd2-3493e8e2cb5a}; !- Outlet Node Name 1
-
-OS:AirLoopHVAC:ZoneMixer,
-  {f0101bc8-ba1e-470d-ba72-98d36a64057c}, !- Handle
-  res fur gas zone mixer,                 !- Name
-  {30a4a7f4-0fb9-4e48-bff4-f9affb9c09b4}, !- Outlet Node Name
-  {b8a958d8-7582-4355-a6a2-1acc70dbbf32}; !- Inlet Node Name 1
-
-OS:Connection,
-  {10e9d686-fd54-4b25-b337-ac020745603d}, !- Handle
-  {7c8515e9-fb6a-4309-8aec-aa1f86a9254f}, !- Name
-  {15975400-2961-4135-ba17-3aaa92e678b3}, !- Source Object
-  3,                                      !- Outlet Port
-  {be594bc7-a0a6-49d9-82ae-dcc9029fedb0}, !- Target Object
-  2;                                      !- Inlet Port
-
-OS:Connection,
-  {30a4a7f4-0fb9-4e48-bff4-f9affb9c09b4}, !- Handle
-  {79bd3d62-f430-43c2-80b7-0a6150cd6f48}, !- Name
-  {f0101bc8-ba1e-470d-ba72-98d36a64057c}, !- Source Object
-  2,                                      !- Outlet Port
-  {b6803030-185e-4b41-a847-a60b54bbf1ce}, !- Target Object
-  2;                                      !- Inlet Port
-
-OS:Sizing:System,
-  {207507ae-6052-4feb-b81e-9b3ae30ca05d}, !- Handle
-  {60dc48ae-4bf6-44b7-a82c-9bb542745e7b}, !- AirLoop Name
-  Sensible,                               !- Type of Load to Size On
-  Autosize,                               !- Design Outdoor Air Flow Rate {m3/s}
-  0.3,                                    !- Central Heating Maximum System Air Flow Ratio
-  7,                                      !- Preheat Design Temperature {C}
-  0.008,                                  !- Preheat Design Humidity Ratio {kg-H2O/kg-Air}
-  12.8,                                   !- Precool Design Temperature {C}
-  0.008,                                  !- Precool Design Humidity Ratio {kg-H2O/kg-Air}
-  12.8,                                   !- Central Cooling Design Supply Air Temperature {C}
-  16.7,                                   !- Central Heating Design Supply Air Temperature {C}
-  NonCoincident,                          !- Sizing Option
-  Yes,                                    !- 100% Outdoor Air in Cooling
-  Yes,                                    !- 100% Outdoor Air in Heating
-  0.0085,                                 !- Central Cooling Design Supply Air Humidity Ratio {kg-H2O/kg-Air}
-  0.008,                                  !- Central Heating Design Supply Air Humidity Ratio {kg-H2O/kg-Air}
-  DesignDay,                              !- Cooling Design Air Flow Method
-  0,                                      !- Cooling Design Air Flow Rate {m3/s}
-  DesignDay,                              !- Heating Design Air Flow Method
-  0,                                      !- Heating Design Air Flow Rate {m3/s}
-  ZoneSum,                                !- System Outdoor Air Method
-  1,                                      !- Zone Maximum Outdoor Air Fraction {dimensionless}
-  0.0099676501,                           !- Cooling Supply Air Flow Rate Per Floor Area {m3/s-m2}
-  1,                                      !- Cooling Fraction of Autosized Cooling Supply Air Flow Rate
-  3.9475456e-005,                         !- Cooling Supply Air Flow Rate Per Unit Cooling Capacity {m3/s-W}
-  0.0099676501,                           !- Heating Supply Air Flow Rate Per Floor Area {m3/s-m2}
-  1,                                      !- Heating Fraction of Autosized Heating Supply Air Flow Rate
-  1,                                      !- Heating Fraction of Autosized Cooling Supply Air Flow Rate
-  3.1588213e-005,                         !- Heating Supply Air Flow Rate Per Unit Heating Capacity {m3/s-W}
-  CoolingDesignCapacity,                  !- Cooling Design Capacity Method
-  autosize,                               !- Cooling Design Capacity {W}
-  234.7,                                  !- Cooling Design Capacity Per Floor Area {W/m2}
-  1,                                      !- Fraction of Autosized Cooling Design Capacity
-  HeatingDesignCapacity,                  !- Heating Design Capacity Method
-  autosize,                               !- Heating Design Capacity {W}
-  157,                                    !- Heating Design Capacity Per Floor Area {W/m2}
-  1,                                      !- Fraction of Autosized Heating Design Capacity
-  OnOff;                                  !- Central Cooling Capacity Control Method
-
-OS:AvailabilityManagerAssignmentList,
-  {b9349eaa-b069-439f-8af2-668bbce316e7}, !- Handle
-  Air Loop HVAC 1 AvailabilityManagerAssignmentList; !- Name
-
-OS:Connection,
-  {e3fd801c-d898-43d8-ace3-9df37b534c9c}, !- Handle
-  {b852b4af-1037-4509-8137-211e7377050a}, !- Name
-  {a5516ac1-614f-4d4a-a31d-f0942175c312}, !- Source Object
-  3,                                      !- Outlet Port
-  {941fee01-54ac-4015-94b6-99873b8cf643}, !- Target Object
-  6;                                      !- Inlet Port
-
-OS:Connection,
-  {d535c354-c68f-40e3-9aa8-298cb940b182}, !- Handle
-  {8efcd077-0ae0-43e5-b198-8b9da3363d07}, !- Name
-  {941fee01-54ac-4015-94b6-99873b8cf643}, !- Source Object
-  7,                                      !- Outlet Port
-  {f9834941-3518-4d29-ad1f-9bfdf2ed1e9a}, !- Target Object
-  2;                                      !- Inlet Port
-
-OS:AirTerminal:SingleDuct:ConstantVolume:NoReheat,
-  {a9bf0082-6294-4b82-a23e-42f8e7a6137c}, !- Handle
-  res fur gas living zone direct air,     !- Name
-  {3a70cc38-d0ba-4ddd-b107-d914673d181f}, !- Availability Schedule Name
-  {acd35d42-77c2-4cf9-869c-584d4ce3077b}, !- Air Inlet Node Name
-  {31407f27-71bf-443e-85e9-dc904c676040}, !- Air Outlet Node Name
-  AutoSize;                               !- Maximum Air Flow Rate {m3/s}
-
-OS:Node,
-  {ff179488-b475-41f5-aa9d-923a435f7345}, !- Handle
-  Node 8,                                 !- Name
-  {0e4a4d84-333e-4d59-bdd0-545ccc9b5274}, !- Inlet Port
-  {b8a958d8-7582-4355-a6a2-1acc70dbbf32}; !- Outlet Port
-
-OS:Connection,
-  {dc9b8bb7-bfde-42a0-926a-f1fa72cc29b9}, !- Handle
-  {1bac8f29-1182-4cf3-9c5c-737b75d42e3c}, !- Name
-  {5cfc21c3-c71e-44dc-a132-4b619152db33}, !- Source Object
-  3,                                      !- Outlet Port
-  {5c97cfe5-af3f-478c-984e-7f7a9ab81001}, !- Target Object
-  3;                                      !- Inlet Port
-
-OS:Connection,
-  {0e4a4d84-333e-4d59-bdd0-545ccc9b5274}, !- Handle
-  {d5510c1f-e2c6-461c-a182-1a3ddd0a6762}, !- Name
-  {3487fd6f-7d0e-43e2-abeb-bd186df34529}, !- Source Object
-  3,                                      !- Outlet Port
-  {ff179488-b475-41f5-aa9d-923a435f7345}, !- Target Object
-  2;                                      !- Inlet Port
-
-OS:Connection,
-  {b8a958d8-7582-4355-a6a2-1acc70dbbf32}, !- Handle
-  {c141d41e-9aa0-4401-b71c-72eb118d3767}, !- Name
-  {ff179488-b475-41f5-aa9d-923a435f7345}, !- Source Object
-  3,                                      !- Outlet Port
-  {f0101bc8-ba1e-470d-ba72-98d36a64057c}, !- Target Object
-  3;                                      !- Inlet Port
-
-OS:Node,
-  {9d4d0ff2-b753-47a2-ba4f-7eb1705445c2}, !- Handle
-  Node 9,                                 !- Name
-  {a0a9fe67-e286-4bcc-abd2-3493e8e2cb5a}, !- Inlet Port
-  {acd35d42-77c2-4cf9-869c-584d4ce3077b}; !- Outlet Port
-
-OS:Connection,
-  {a0a9fe67-e286-4bcc-abd2-3493e8e2cb5a}, !- Handle
-  {075f570b-9855-4636-a5b8-0cc4f65742ca}, !- Name
-  {be594bc7-a0a6-49d9-82ae-dcc9029fedb0}, !- Source Object
-  3,                                      !- Outlet Port
-  {9d4d0ff2-b753-47a2-ba4f-7eb1705445c2}, !- Target Object
-  2;                                      !- Inlet Port
-
-OS:Connection,
-  {acd35d42-77c2-4cf9-869c-584d4ce3077b}, !- Handle
-  {2e24bd4b-ce15-4bae-bb49-3a2e11ddcbcc}, !- Name
-  {9d4d0ff2-b753-47a2-ba4f-7eb1705445c2}, !- Source Object
-  3,                                      !- Outlet Port
-  {a9bf0082-6294-4b82-a23e-42f8e7a6137c}, !- Target Object
-  3;                                      !- Inlet Port
-
-OS:Connection,
-  {31407f27-71bf-443e-85e9-dc904c676040}, !- Handle
-  {791c59fe-e562-4392-bf7f-b83ae73753a9}, !- Name
-  {a9bf0082-6294-4b82-a23e-42f8e7a6137c}, !- Source Object
-  4,                                      !- Outlet Port
-  {5cfc21c3-c71e-44dc-a132-4b619152db33}, !- Target Object
-  2;                                      !- Inlet Port
-
-OS:AdditionalProperties,
-  {d963dd3b-b9a2-4841-a49b-e7b33e30e12c}, !- Handle
-  {941fee01-54ac-4015-94b6-99873b8cf643}, !- Object Name
-  SizingInfoHVACFracHeatLoadServed,       !- Feature Name 1
-  Double,                                 !- Feature Data Type 1
-  1;                                      !- Feature Value 1
-
-OS:Curve:Biquadratic,
-  {06f0452c-c9b7-4784-a8f3-6357ff83048b}, !- Handle
-  ConstantBiquadratic,                    !- Name
-  1,                                      !- Coefficient1 Constant
-  0,                                      !- Coefficient2 x
-  0,                                      !- Coefficient3 x**2
-  0,                                      !- Coefficient4 y
-  0,                                      !- Coefficient5 y**2
-  0,                                      !- Coefficient6 x*y
-  -100,                                   !- Minimum Value of x
-  100,                                    !- Maximum Value of x
-  -100,                                   !- Minimum Value of y
-  100;                                    !- Maximum Value of y
-
-OS:Curve:Biquadratic,
-  {678eba7e-9050-4dde-bfdb-ad482d62c2ec}, !- Handle
-  Cool-Cap-fT1,                           !- Name
-  1.550902001,                            !- Coefficient1 Constant
-  -0.0750500892,                          !- Coefficient2 x
-  0.00309713544,                          !- Coefficient3 x**2
-  0.00240111,                             !- Coefficient4 y
-  -5.0544e-005,                           !- Coefficient5 y**2
-  -0.00042728148,                         !- Coefficient6 x*y
-  13.88,                                  !- Minimum Value of x
-  23.88,                                  !- Maximum Value of x
-  18.33,                                  !- Minimum Value of y
-  51.66;                                  !- Maximum Value of y
-
-OS:Curve:Biquadratic,
-  {7e6f952c-7df9-42f1-af82-76c687492eb7}, !- Handle
-  Cool-EIR-fT1,                           !- Name
-  -0.304282997000001,                     !- Coefficient1 Constant
-  0.1180477062,                           !- Coefficient2 x
-  -0.00342466704,                         !- Coefficient3 x**2
-  -0.0062619138,                          !- Coefficient4 y
-  0.00069542712,                          !- Coefficient5 y**2
-  -0.00046997496,                         !- Coefficient6 x*y
-  13.88,                                  !- Minimum Value of x
-  23.88,                                  !- Maximum Value of x
-  18.33,                                  !- Minimum Value of y
-  51.66;                                  !- Maximum Value of y
-
-OS:Curve:Quadratic,
-  {44724f62-48e1-451c-8b3e-717be3dcad73}, !- Handle
-  Cool-PLF-fPLR1,                         !- Name
-  0.93,                                   !- Coefficient1 Constant
-  0.07,                                   !- Coefficient2 x
-  0,                                      !- Coefficient3 x**2
-  0,                                      !- Minimum Value of x
-  1,                                      !- Maximum Value of x
-  0.7,                                    !- Minimum Curve Output
-  1;                                      !- Maximum Curve Output
-
-OS:Curve:Quadratic,
-  {c143d190-3f92-448d-acf5-92020cca455d}, !- Handle
-  Cool-Cap-fFF1,                          !- Name
-  0.718605468,                            !- Coefficient1 Constant
-  0.410099989,                            !- Coefficient2 x
-  -0.128705457,                           !- Coefficient3 x**2
-  0,                                      !- Minimum Value of x
-  2,                                      !- Maximum Value of x
-  0,                                      !- Minimum Curve Output
-  2;                                      !- Maximum Curve Output
-
-OS:Curve:Quadratic,
-  {d3b3297e-0ef5-44da-9091-167d5d6a98ec}, !- Handle
-  Cool-EIR-fFF1,                          !- Name
-  1.32299905,                             !- Coefficient1 Constant
-  -0.477711207,                           !- Coefficient2 x
-  0.154712157,                            !- Coefficient3 x**2
-  0,                                      !- Minimum Value of x
-  2,                                      !- Maximum Value of x
-  0,                                      !- Minimum Curve Output
-  2;                                      !- Maximum Curve Output
-
-OS:Coil:Cooling:DX:SingleSpeed,
-  {d168f7df-b2f9-4663-83c9-1161198fb037}, !- Handle
-  res ac cooling coil,                    !- Name
-  {3a70cc38-d0ba-4ddd-b107-d914673d181f}, !- Availability Schedule Name
-  autosize,                               !- Rated Total Cooling Capacity {W}
-  0.740402528813699,                      !- Rated Sensible Heat Ratio
-  3.9505446283126,                        !- Rated COP {W/W}
-  autosize,                               !- Rated Air Flow Rate {m3/s}
-  773.3912012006,                         !- Rated Evaporator Fan Power Per Volume Flow Rate {W/(m3/s)}
-  ,                                       !- Air Inlet Node Name
-  ,                                       !- Air Outlet Node Name
-  {678eba7e-9050-4dde-bfdb-ad482d62c2ec}, !- Total Cooling Capacity Function of Temperature Curve Name
-  {c143d190-3f92-448d-acf5-92020cca455d}, !- Total Cooling Capacity Function of Flow Fraction Curve Name
-  {7e6f952c-7df9-42f1-af82-76c687492eb7}, !- Energy Input Ratio Function of Temperature Curve Name
-  {d3b3297e-0ef5-44da-9091-167d5d6a98ec}, !- Energy Input Ratio Function of Flow Fraction Curve Name
-  {44724f62-48e1-451c-8b3e-717be3dcad73}, !- Part Load Fraction Correlation Curve Name
-  1000,                                   !- Nominal Time for Condensate Removal to Begin {s}
-  1.5,                                    !- Ratio of Initial Moisture Evaporation Rate and Steady State Latent Capacity {dimensionless}
-  3,                                      !- Maximum Cycling Rate {cycles/hr}
-  45,                                     !- Latent Capacity Time Constant {s}
-  ,                                       !- Condenser Air Inlet Node Name
-  AirCooled,                              !- Condenser Type
-  0,                                      !- Evaporative Condenser Effectiveness {dimensionless}
-  Autosize,                               !- Evaporative Condenser Air Flow Rate {m3/s}
-  Autosize,                               !- Evaporative Condenser Pump Rated Power Consumption {W}
-  0,                                      !- Crankcase Heater Capacity {W}
-  12.7777777777778,                       !- Maximum Outdoor Dry-Bulb Temperature for Crankcase Heater Operation {C}
-  ,                                       !- Supply Water Storage Tank Name
-  ,                                       !- Condensate Collection Water Storage Tank Name
-  0,                                      !- Basin Heater Capacity {W/K}
-  10,                                     !- Basin Heater Setpoint Temperature {C}
-  ;                                       !- Basin Heater Operating Schedule Name
-
-OS:Fan:OnOff,
-  {8d022e9f-25d7-4d82-893e-eb653bef5221}, !- Handle
-  res ac clg supply fan,                  !- Name
-  {3a70cc38-d0ba-4ddd-b107-d914673d181f}, !- Availability Schedule Name
-  0.75,                                   !- Fan Total Efficiency
-  794.580001233493,                       !- Pressure Rise {Pa}
-  autosize,                               !- Maximum Flow Rate {m3/s}
-  1,                                      !- Motor Efficiency
-  1,                                      !- Motor In Airstream Fraction
-  ,                                       !- Air Inlet Node Name
-  ,                                       !- Air Outlet Node Name
-  {4208db93-3c7f-42df-8bf2-bedfeaa074dd}, !- Fan Power Ratio Function of Speed Ratio Curve Name
-  {694ad907-0caa-4967-ab7d-4007b498cfb8}, !- Fan Efficiency Ratio Function of Speed Ratio Curve Name
-  res ac clg supply fan;                  !- End-Use Subcategory
-
-OS:Curve:Exponent,
-  {4208db93-3c7f-42df-8bf2-bedfeaa074dd}, !- Handle
-  Fan On Off Power Curve 1,               !- Name
-  1,                                      !- Coefficient1 Constant
-  0,                                      !- Coefficient2 Constant
-  0,                                      !- Coefficient3 Constant
-  0,                                      !- Minimum Value of x
-  1,                                      !- Maximum Value of x
-  ,                                       !- Minimum Curve Output
-  ,                                       !- Maximum Curve Output
-  ,                                       !- Input Unit Type for X
-  ;                                       !- Output Unit Type
-
-OS:Curve:Cubic,
-  {694ad907-0caa-4967-ab7d-4007b498cfb8}, !- Handle
-  Fan On Off Efficiency Curve 1,          !- Name
-  1,                                      !- Coefficient1 Constant
-  0,                                      !- Coefficient2 x
-  0,                                      !- Coefficient3 x**2
-  0,                                      !- Coefficient4 x**3
-  0,                                      !- Minimum Value of x
-  1;                                      !- Maximum Value of x
-
-OS:AirLoopHVAC:UnitarySystem,
-  {9b07b1be-e6e6-4bfe-a6e7-974940322d48}, !- Handle
-  res ac unitary system,                  !- Name
-  Load,                                   !- Control Type
-  {f6df5657-f463-4a3c-95ba-e980c9f9e456}, !- Controlling Zone or Thermostat Location
-  None,                                   !- Dehumidification Control Type
-  {3a70cc38-d0ba-4ddd-b107-d914673d181f}, !- Availability Schedule Name
-  {137302ea-ec36-46da-9f58-06b192df9a48}, !- Air Inlet Node Name
-  {ce673e7c-b267-4f5c-8bbd-357b366a4b1f}, !- Air Outlet Node Name
-  {8d022e9f-25d7-4d82-893e-eb653bef5221}, !- Supply Fan Name
-  BlowThrough,                            !- Fan Placement
-  {57957da7-a396-4024-bf53-b996400e20f2}, !- Supply Air Fan Operating Mode Schedule Name
-  ,                                       !- Heating Coil Name
-  1,                                      !- DX Heating Coil Sizing Ratio
-  {d168f7df-b2f9-4663-83c9-1161198fb037}, !- Cooling Coil Name
-  No,                                     !- Use DOAS DX Cooling Coil
-  2,                                      !- DOAS DX Cooling Coil Leaving Minimum Air Temperature {C}
-  SensibleOnlyLoadControl,                !- Latent Load Control
-  ,                                       !- Supplemental Heating Coil Name
-  ,                                       !- Supply Air Flow Rate Method During Cooling Operation
-  autosize,                               !- Supply Air Flow Rate During Cooling Operation {m3/s}
-  ,                                       !- Supply Air Flow Rate Per Floor Area During Cooling Operation {m3/s-m2}
-  ,                                       !- Fraction of Autosized Design Cooling Supply Air Flow Rate
-  ,                                       !- Design Supply Air Flow Rate Per Unit of Capacity During Cooling Operation {m3/s-W}
-  ,                                       !- Supply Air Flow Rate Method During Heating Operation
-  0,                                      !- Supply Air Flow Rate During Heating Operation {m3/s}
-  ,                                       !- Supply Air Flow Rate Per Floor Area during Heating Operation {m3/s-m2}
-  ,                                       !- Fraction of Autosized Design Heating Supply Air Flow Rate
-  ,                                       !- Design Supply Air Flow Rate Per Unit of Capacity During Heating Operation {m3/s-W}
-  ,                                       !- Supply Air Flow Rate Method When No Cooling or Heating is Required
-  0,                                      !- Supply Air Flow Rate When No Cooling or Heating is Required {m3/s}
-  ,                                       !- Supply Air Flow Rate Per Floor Area When No Cooling or Heating is Required {m3/s-m2}
-  ,                                       !- Fraction of Autosized Design Cooling Supply Air Flow Rate When No Cooling or Heating is Required
-  ,                                       !- Fraction of Autosized Design Heating Supply Air Flow Rate When No Cooling or Heating is Required
-  ,                                       !- Design Supply Air Flow Rate Per Unit of Capacity During Cooling Operation When No Cooling or Heating is Required {m3/s-W}
-  ,                                       !- Design Supply Air Flow Rate Per Unit of Capacity During Heating Operation When No Cooling or Heating is Required {m3/s-W}
-  48.8888888888889,                       !- Maximum Supply Air Temperature {C}
-  21,                                     !- Maximum Outdoor Dry-Bulb Temperature for Supplemental Heater Operation {C}
-  ,                                       !- Outdoor Dry-Bulb Temperature Sensor Node Name
-  2.5,                                    !- Maximum Cycling Rate {cycles/hr}
-  60,                                     !- Heat Pump Time Constant {s}
-  0.01,                                   !- Fraction of On-Cycle Power Use
-  60,                                     !- Heat Pump Fan Delay Time {s}
-  0,                                      !- Ancilliary On-Cycle Electric Power {W}
-  0;                                      !- Ancilliary Off-Cycle Electric Power {W}
-
-OS:AirLoopHVAC,
-  {49b8a25f-89fd-4d2f-afcb-6d58d320b148}, !- Handle
-  res ac asys,                            !- Name
-  ,                                       !- Controller List Name
-  {3a70cc38-d0ba-4ddd-b107-d914673d181f}, !- Availability Schedule
-  {b8a0e4cf-ef93-4297-b2b9-da022251cda5}, !- Availability Manager List Name
-  AutoSize,                               !- Design Supply Air Flow Rate {m3/s}
-  ,                                       !- Branch List Name
-  ,                                       !- Connector List Name
-  {ea9235f1-15e1-46e4-af64-551038be3913}, !- Supply Side Inlet Node Name
-  {db48d5da-6347-4413-a296-607d63896b36}, !- Demand Side Outlet Node Name
-  {4944ffbd-9301-4a16-a49c-65b0c1e6c554}, !- Demand Side Inlet Node A
-  {0adf9882-cb23-4fc9-94c2-bd7b512f5c3e}, !- Supply Side Outlet Node A
-  ,                                       !- Demand Side Inlet Node B
-  ,                                       !- Supply Side Outlet Node B
-  ,                                       !- Return Air Bypass Flow Temperature Setpoint Schedule Name
-  {416ab1a0-498a-463a-82a3-f0c649d2a0ef}, !- Demand Mixer Name
-  {9ef157e0-4eb6-44f1-81e3-c4679eefe0b3}, !- Demand Splitter A Name
-  ,                                       !- Demand Splitter B Name
-  ;                                       !- Supply Splitter Name
-
-OS:Node,
-  {04bb98ce-d878-49c3-9a73-375f0e3d498d}, !- Handle
-  Node 10,                                !- Name
-  {ea9235f1-15e1-46e4-af64-551038be3913}, !- Inlet Port
-  {137302ea-ec36-46da-9f58-06b192df9a48}; !- Outlet Port
-
-OS:Node,
-  {508a7de7-21de-4308-8cbd-b110f87e0761}, !- Handle
-  Node 11,                                !- Name
-  {ce673e7c-b267-4f5c-8bbd-357b366a4b1f}, !- Inlet Port
-  {0adf9882-cb23-4fc9-94c2-bd7b512f5c3e}; !- Outlet Port
-
-OS:Connection,
-  {ea9235f1-15e1-46e4-af64-551038be3913}, !- Handle
-  {01f5fe4b-03b5-4e4e-bab5-b0937c75e21b}, !- Name
-  {49b8a25f-89fd-4d2f-afcb-6d58d320b148}, !- Source Object
-  8,                                      !- Outlet Port
-  {04bb98ce-d878-49c3-9a73-375f0e3d498d}, !- Target Object
-  2;                                      !- Inlet Port
-
-OS:Connection,
-  {0adf9882-cb23-4fc9-94c2-bd7b512f5c3e}, !- Handle
-  {8d14e703-c887-4bfc-b3c0-c439a7de02eb}, !- Name
-  {508a7de7-21de-4308-8cbd-b110f87e0761}, !- Source Object
-  3,                                      !- Outlet Port
-  {49b8a25f-89fd-4d2f-afcb-6d58d320b148}, !- Target Object
-  11;                                     !- Inlet Port
-
-OS:Node,
-  {4d0f9715-c322-436d-915a-e0adbfb9fb35}, !- Handle
-  Node 12,                                !- Name
-  {4944ffbd-9301-4a16-a49c-65b0c1e6c554}, !- Inlet Port
-  {a0ee0fb7-b216-480e-8e5c-5dddf5de28e1}; !- Outlet Port
-
-OS:Node,
-  {c4f1d084-258f-4130-bb5b-6669ec53f450}, !- Handle
-  Node 13,                                !- Name
-  {46ab9037-765e-4fa8-86f0-e28b18adc486}, !- Inlet Port
-  {db48d5da-6347-4413-a296-607d63896b36}; !- Outlet Port
-
-OS:Node,
-  {1088c8f2-73ff-41ea-8525-daf40e2a37b6}, !- Handle
-  Node 14,                                !- Name
-  {9641c379-303d-4d4e-91db-f82639542e06}, !- Inlet Port
-  {67a7b706-669b-4f1d-b5c9-c4039dcd01fb}; !- Outlet Port
-
-OS:Connection,
-  {4944ffbd-9301-4a16-a49c-65b0c1e6c554}, !- Handle
-  {61d0afb3-17f5-4036-a3c7-cb119f91bc78}, !- Name
-  {49b8a25f-89fd-4d2f-afcb-6d58d320b148}, !- Source Object
-  10,                                     !- Outlet Port
-  {4d0f9715-c322-436d-915a-e0adbfb9fb35}, !- Target Object
-  2;                                      !- Inlet Port
-
-OS:Connection,
-  {db48d5da-6347-4413-a296-607d63896b36}, !- Handle
-  {6fb80946-0d30-457c-8e54-1d35692ec27b}, !- Name
-  {c4f1d084-258f-4130-bb5b-6669ec53f450}, !- Source Object
-  3,                                      !- Outlet Port
-  {49b8a25f-89fd-4d2f-afcb-6d58d320b148}, !- Target Object
-  9;                                      !- Inlet Port
-
-OS:AirLoopHVAC:ZoneSplitter,
-  {9ef157e0-4eb6-44f1-81e3-c4679eefe0b3}, !- Handle
-  res ac zone splitter,                   !- Name
-  {a0ee0fb7-b216-480e-8e5c-5dddf5de28e1}, !- Inlet Node Name
-  {a56f2dda-716e-433e-8159-756dc31e28d4}; !- Outlet Node Name 1
-
-OS:AirLoopHVAC:ZoneMixer,
-  {416ab1a0-498a-463a-82a3-f0c649d2a0ef}, !- Handle
-  res ac zone mixer,                      !- Name
-  {46ab9037-765e-4fa8-86f0-e28b18adc486}, !- Outlet Node Name
-  {f50fe25b-7d81-4132-859f-4a7926731b66}; !- Inlet Node Name 1
-
-OS:Connection,
-  {a0ee0fb7-b216-480e-8e5c-5dddf5de28e1}, !- Handle
-  {2838ca34-ba1e-4c71-beb3-f55c5fdd29e2}, !- Name
-  {4d0f9715-c322-436d-915a-e0adbfb9fb35}, !- Source Object
-  3,                                      !- Outlet Port
-  {9ef157e0-4eb6-44f1-81e3-c4679eefe0b3}, !- Target Object
-  2;                                      !- Inlet Port
-
-OS:Connection,
-  {46ab9037-765e-4fa8-86f0-e28b18adc486}, !- Handle
-  {8811b8de-c2a9-4781-967f-7edf0e5d1b15}, !- Name
-  {416ab1a0-498a-463a-82a3-f0c649d2a0ef}, !- Source Object
-  2,                                      !- Outlet Port
-  {c4f1d084-258f-4130-bb5b-6669ec53f450}, !- Target Object
-  2;                                      !- Inlet Port
-
-OS:Sizing:System,
-  {6d93efdd-1930-40d8-be50-4f890ae46711}, !- Handle
-  {49b8a25f-89fd-4d2f-afcb-6d58d320b148}, !- AirLoop Name
-  Sensible,                               !- Type of Load to Size On
-  Autosize,                               !- Design Outdoor Air Flow Rate {m3/s}
-  0.3,                                    !- Central Heating Maximum System Air Flow Ratio
-  7,                                      !- Preheat Design Temperature {C}
-  0.008,                                  !- Preheat Design Humidity Ratio {kg-H2O/kg-Air}
-  12.8,                                   !- Precool Design Temperature {C}
-  0.008,                                  !- Precool Design Humidity Ratio {kg-H2O/kg-Air}
-  12.8,                                   !- Central Cooling Design Supply Air Temperature {C}
-  16.7,                                   !- Central Heating Design Supply Air Temperature {C}
-  NonCoincident,                          !- Sizing Option
-  Yes,                                    !- 100% Outdoor Air in Cooling
-  Yes,                                    !- 100% Outdoor Air in Heating
-  0.0085,                                 !- Central Cooling Design Supply Air Humidity Ratio {kg-H2O/kg-Air}
-  0.008,                                  !- Central Heating Design Supply Air Humidity Ratio {kg-H2O/kg-Air}
-  DesignDay,                              !- Cooling Design Air Flow Method
-  0,                                      !- Cooling Design Air Flow Rate {m3/s}
-  DesignDay,                              !- Heating Design Air Flow Method
-  0,                                      !- Heating Design Air Flow Rate {m3/s}
-  ZoneSum,                                !- System Outdoor Air Method
-  1,                                      !- Zone Maximum Outdoor Air Fraction {dimensionless}
-  0.0099676501,                           !- Cooling Supply Air Flow Rate Per Floor Area {m3/s-m2}
-  1,                                      !- Cooling Fraction of Autosized Cooling Supply Air Flow Rate
-  3.9475456e-005,                         !- Cooling Supply Air Flow Rate Per Unit Cooling Capacity {m3/s-W}
-  0.0099676501,                           !- Heating Supply Air Flow Rate Per Floor Area {m3/s-m2}
-  1,                                      !- Heating Fraction of Autosized Heating Supply Air Flow Rate
-  1,                                      !- Heating Fraction of Autosized Cooling Supply Air Flow Rate
-  3.1588213e-005,                         !- Heating Supply Air Flow Rate Per Unit Heating Capacity {m3/s-W}
-  CoolingDesignCapacity,                  !- Cooling Design Capacity Method
-  autosize,                               !- Cooling Design Capacity {W}
-  234.7,                                  !- Cooling Design Capacity Per Floor Area {W/m2}
-  1,                                      !- Fraction of Autosized Cooling Design Capacity
-  HeatingDesignCapacity,                  !- Heating Design Capacity Method
-  autosize,                               !- Heating Design Capacity {W}
-  157,                                    !- Heating Design Capacity Per Floor Area {W/m2}
-  1,                                      !- Fraction of Autosized Heating Design Capacity
-  OnOff;                                  !- Central Cooling Capacity Control Method
-
-OS:AvailabilityManagerAssignmentList,
-  {b8a0e4cf-ef93-4297-b2b9-da022251cda5}, !- Handle
-  Air Loop HVAC 1 AvailabilityManagerAssignmentList 1; !- Name
-
-OS:Connection,
-  {137302ea-ec36-46da-9f58-06b192df9a48}, !- Handle
-  {809f5c10-b1c9-4b72-9f5b-06b5b34103aa}, !- Name
-  {04bb98ce-d878-49c3-9a73-375f0e3d498d}, !- Source Object
-  3,                                      !- Outlet Port
-  {9b07b1be-e6e6-4bfe-a6e7-974940322d48}, !- Target Object
-  6;                                      !- Inlet Port
-
-OS:Connection,
-  {ce673e7c-b267-4f5c-8bbd-357b366a4b1f}, !- Handle
-  {8f2619ef-05da-4feb-9767-c4fc6d8c3ee2}, !- Name
-  {9b07b1be-e6e6-4bfe-a6e7-974940322d48}, !- Source Object
-  7,                                      !- Outlet Port
-  {508a7de7-21de-4308-8cbd-b110f87e0761}, !- Target Object
-  2;                                      !- Inlet Port
-
-OS:AirTerminal:SingleDuct:ConstantVolume:NoReheat,
-  {a6c8f424-2268-42c7-82c1-c4e05591d39d}, !- Handle
-  res ac living zone direct air,          !- Name
-  {3a70cc38-d0ba-4ddd-b107-d914673d181f}, !- Availability Schedule Name
-  {bff4b6e0-eb03-47e9-8dd3-782fd6a295c9}, !- Air Inlet Node Name
-  {9641c379-303d-4d4e-91db-f82639542e06}, !- Air Outlet Node Name
-  AutoSize;                               !- Maximum Air Flow Rate {m3/s}
-
-OS:Node,
-  {bc5a368c-9afa-4368-94d6-5454921d2535}, !- Handle
-  Node 15,                                !- Name
-  {30e24be7-017d-475a-a3a6-c34233409bba}, !- Inlet Port
-  {f50fe25b-7d81-4132-859f-4a7926731b66}; !- Outlet Port
-
-OS:Connection,
-  {67a7b706-669b-4f1d-b5c9-c4039dcd01fb}, !- Handle
-  {afdf8bd1-0ba4-4848-b240-f00ffe1c09a4}, !- Name
-  {1088c8f2-73ff-41ea-8525-daf40e2a37b6}, !- Source Object
-  3,                                      !- Outlet Port
-  {5c97cfe5-af3f-478c-984e-7f7a9ab81001}, !- Target Object
-  4;                                      !- Inlet Port
-
-OS:Connection,
-  {30e24be7-017d-475a-a3a6-c34233409bba}, !- Handle
-  {20148e9c-0bac-4a24-8be6-eb64ecac9016}, !- Name
-  {3487fd6f-7d0e-43e2-abeb-bd186df34529}, !- Source Object
-  4,                                      !- Outlet Port
-  {bc5a368c-9afa-4368-94d6-5454921d2535}, !- Target Object
-  2;                                      !- Inlet Port
-
-OS:Connection,
-  {f50fe25b-7d81-4132-859f-4a7926731b66}, !- Handle
-  {71a65793-f07c-491c-84d6-c331cf51f516}, !- Name
-  {bc5a368c-9afa-4368-94d6-5454921d2535}, !- Source Object
-  3,                                      !- Outlet Port
-  {416ab1a0-498a-463a-82a3-f0c649d2a0ef}, !- Target Object
-  3;                                      !- Inlet Port
-
-OS:Node,
-  {3692d345-d15e-4808-b2d0-b9a69dd45a07}, !- Handle
-  Node 16,                                !- Name
-  {a56f2dda-716e-433e-8159-756dc31e28d4}, !- Inlet Port
-  {bff4b6e0-eb03-47e9-8dd3-782fd6a295c9}; !- Outlet Port
-
-OS:Connection,
-  {a56f2dda-716e-433e-8159-756dc31e28d4}, !- Handle
-  {bc1eb940-5195-4954-910d-697882dfaa8e}, !- Name
-  {9ef157e0-4eb6-44f1-81e3-c4679eefe0b3}, !- Source Object
-  3,                                      !- Outlet Port
-  {3692d345-d15e-4808-b2d0-b9a69dd45a07}, !- Target Object
-  2;                                      !- Inlet Port
-
-OS:Connection,
-  {bff4b6e0-eb03-47e9-8dd3-782fd6a295c9}, !- Handle
-  {b0d756e4-ac25-49c3-802e-697fa91fe93f}, !- Name
-  {3692d345-d15e-4808-b2d0-b9a69dd45a07}, !- Source Object
-  3,                                      !- Outlet Port
-  {a6c8f424-2268-42c7-82c1-c4e05591d39d}, !- Target Object
-  3;                                      !- Inlet Port
-
-OS:Connection,
-  {9641c379-303d-4d4e-91db-f82639542e06}, !- Handle
-  {0bccf94f-e869-416b-8d7c-35636d72f9b7}, !- Name
-  {a6c8f424-2268-42c7-82c1-c4e05591d39d}, !- Source Object
-  4,                                      !- Outlet Port
-  {1088c8f2-73ff-41ea-8525-daf40e2a37b6}, !- Target Object
-  2;                                      !- Inlet Port
-
-OS:AdditionalProperties,
-  {a3c409f8-a2ce-405b-b0f0-c6cbf0517766}, !- Handle
-  {9b07b1be-e6e6-4bfe-a6e7-974940322d48}, !- Object Name
-  SizingInfoHVACCapacityDerateFactorEER,  !- Feature Name 1
-  String,                                 !- Feature Data Type 1
-  1.0&#441.0&#441.0&#441.0&#441.0,        !- Feature Value 1
-  SizingInfoHVACRatedCFMperTonCooling,    !- Feature Name 2
-  String,                                 !- Feature Data Type 2
-  386.1,                                  !- Feature Value 2
-  SizingInfoHVACFracCoolLoadServed,       !- Feature Name 3
-  Double,                                 !- Feature Data Type 3
-  1;                                      !- Feature Value 3
-
-OS:Schedule:Ruleset,
-  {f032443f-977d-49d3-bead-c2452f208609}, !- Handle
-  res heating season,                     !- Name
-  {fe8f1f2a-fd67-42a1-9a6a-ccb2714ff10d}, !- Schedule Type Limits Name
-  {3eff58d4-52dc-4749-b717-a783464bcf4b}; !- Default Day Schedule Name
-
-OS:Schedule:Day,
-  {3eff58d4-52dc-4749-b717-a783464bcf4b}, !- Handle
-  Schedule Day 4,                         !- Name
-  {fe8f1f2a-fd67-42a1-9a6a-ccb2714ff10d}, !- Schedule Type Limits Name
+  {d446556d-a68a-4ade-a744-7c459ec0d48a}, !- Handle
+  Schedule Day 1,                         !- Name
+  ,                                       !- Schedule Type Limits Name
   ,                                       !- Interpolate to Timestep
   24,                                     !- Hour 1
   0,                                      !- Minute 1
   0;                                      !- Value Until Time 1
 
-OS:Schedule:Rule,
-  {b9d11aa2-acbb-4127-a8fe-b439ccc38898}, !- Handle
-  res heating season allday rule1,        !- Name
-  {f032443f-977d-49d3-bead-c2452f208609}, !- Schedule Ruleset Name
-  11,                                     !- Rule Order
-  {893bd4c9-1c91-4ede-b99c-d11c5b0c3068}, !- Day Schedule Name
-  Yes,                                    !- Apply Sunday
-  Yes,                                    !- Apply Monday
-  Yes,                                    !- Apply Tuesday
-  Yes,                                    !- Apply Wednesday
-  Yes,                                    !- Apply Thursday
-  Yes,                                    !- Apply Friday
-  Yes,                                    !- Apply Saturday
-  ,                                       !- Apply Holiday
-  DateRange,                              !- Date Specification Type
-  1,                                      !- Start Month
-  1,                                      !- Start Day
-  1,                                      !- End Month
-  31;                                     !- End Day
-
 OS:Schedule:Day,
-  {893bd4c9-1c91-4ede-b99c-d11c5b0c3068}, !- Handle
-  res heating season allday1,             !- Name
-  {fe8f1f2a-fd67-42a1-9a6a-ccb2714ff10d}, !- Schedule Type Limits Name
+  {b2a4dcb8-d3b1-41ee-9e66-07d91eb7ca6a}, !- Handle
+  Schedule Day 2,                         !- Name
+  ,                                       !- Schedule Type Limits Name
   ,                                       !- Interpolate to Timestep
   24,                                     !- Hour 1
   0,                                      !- Minute 1
   1;                                      !- Value Until Time 1
-
-OS:Schedule:Rule,
-  {d4914bcc-1285-414d-b9c8-d91cb80fc430}, !- Handle
-  res heating season allday rule2,        !- Name
-  {f032443f-977d-49d3-bead-c2452f208609}, !- Schedule Ruleset Name
-  10,                                     !- Rule Order
-  {dde51e66-e676-4486-aeee-ea90b1fc43b9}, !- Day Schedule Name
-  Yes,                                    !- Apply Sunday
-  Yes,                                    !- Apply Monday
-  Yes,                                    !- Apply Tuesday
-  Yes,                                    !- Apply Wednesday
-  Yes,                                    !- Apply Thursday
-  Yes,                                    !- Apply Friday
-  Yes,                                    !- Apply Saturday
-  ,                                       !- Apply Holiday
-  DateRange,                              !- Date Specification Type
-  2,                                      !- Start Month
-  1,                                      !- Start Day
-  2,                                      !- End Month
-  28;                                     !- End Day
-
-OS:Schedule:Day,
-  {dde51e66-e676-4486-aeee-ea90b1fc43b9}, !- Handle
-  res heating season allday2,             !- Name
-  {fe8f1f2a-fd67-42a1-9a6a-ccb2714ff10d}, !- Schedule Type Limits Name
-  ,                                       !- Interpolate to Timestep
-  24,                                     !- Hour 1
-  0,                                      !- Minute 1
-  1;                                      !- Value Until Time 1
-
-OS:Schedule:Rule,
-  {439d3d1c-b510-40ab-9f64-922a2850072b}, !- Handle
-  res heating season allday rule3,        !- Name
-  {f032443f-977d-49d3-bead-c2452f208609}, !- Schedule Ruleset Name
-  9,                                      !- Rule Order
-  {e598c3d6-bca9-4f8e-929e-1fda6afeb7e1}, !- Day Schedule Name
-  Yes,                                    !- Apply Sunday
-  Yes,                                    !- Apply Monday
-  Yes,                                    !- Apply Tuesday
-  Yes,                                    !- Apply Wednesday
-  Yes,                                    !- Apply Thursday
-  Yes,                                    !- Apply Friday
-  Yes,                                    !- Apply Saturday
-  ,                                       !- Apply Holiday
-  DateRange,                              !- Date Specification Type
-  3,                                      !- Start Month
-  1,                                      !- Start Day
-  3,                                      !- End Month
-  31;                                     !- End Day
-
-OS:Schedule:Day,
-  {e598c3d6-bca9-4f8e-929e-1fda6afeb7e1}, !- Handle
-  res heating season allday3,             !- Name
-  {fe8f1f2a-fd67-42a1-9a6a-ccb2714ff10d}, !- Schedule Type Limits Name
-  ,                                       !- Interpolate to Timestep
-  24,                                     !- Hour 1
-  0,                                      !- Minute 1
-  1;                                      !- Value Until Time 1
-
-OS:Schedule:Rule,
-  {9b5c9dce-86c5-4002-ab65-b208f5de488f}, !- Handle
-  res heating season allday rule4,        !- Name
-  {f032443f-977d-49d3-bead-c2452f208609}, !- Schedule Ruleset Name
-  8,                                      !- Rule Order
-  {3bb5debe-19fb-47f8-aca6-a8d1c8f9fe48}, !- Day Schedule Name
-  Yes,                                    !- Apply Sunday
-  Yes,                                    !- Apply Monday
-  Yes,                                    !- Apply Tuesday
-  Yes,                                    !- Apply Wednesday
-  Yes,                                    !- Apply Thursday
-  Yes,                                    !- Apply Friday
-  Yes,                                    !- Apply Saturday
-  ,                                       !- Apply Holiday
-  DateRange,                              !- Date Specification Type
-  4,                                      !- Start Month
-  1,                                      !- Start Day
-  4,                                      !- End Month
-  30;                                     !- End Day
-
-OS:Schedule:Day,
-  {3bb5debe-19fb-47f8-aca6-a8d1c8f9fe48}, !- Handle
-  res heating season allday4,             !- Name
-  {fe8f1f2a-fd67-42a1-9a6a-ccb2714ff10d}, !- Schedule Type Limits Name
-  ,                                       !- Interpolate to Timestep
-  24,                                     !- Hour 1
-  0,                                      !- Minute 1
-  1;                                      !- Value Until Time 1
-
-OS:Schedule:Rule,
-  {9508a50c-ebcf-43f4-9ed9-8fb9c5821c1e}, !- Handle
-  res heating season allday rule5,        !- Name
-  {f032443f-977d-49d3-bead-c2452f208609}, !- Schedule Ruleset Name
-  7,                                      !- Rule Order
-  {99ec5e0a-6d8d-49bc-a1ac-52e4f8efdc7a}, !- Day Schedule Name
-  Yes,                                    !- Apply Sunday
-  Yes,                                    !- Apply Monday
-  Yes,                                    !- Apply Tuesday
-  Yes,                                    !- Apply Wednesday
-  Yes,                                    !- Apply Thursday
-  Yes,                                    !- Apply Friday
-  Yes,                                    !- Apply Saturday
-  ,                                       !- Apply Holiday
-  DateRange,                              !- Date Specification Type
-  5,                                      !- Start Month
-  1,                                      !- Start Day
-  5,                                      !- End Month
-  31;                                     !- End Day
-
-OS:Schedule:Day,
-  {99ec5e0a-6d8d-49bc-a1ac-52e4f8efdc7a}, !- Handle
-  res heating season allday5,             !- Name
-  {fe8f1f2a-fd67-42a1-9a6a-ccb2714ff10d}, !- Schedule Type Limits Name
-  ,                                       !- Interpolate to Timestep
-  24,                                     !- Hour 1
-  0,                                      !- Minute 1
-  1;                                      !- Value Until Time 1
-
-OS:Schedule:Rule,
-  {e5fdcf9c-a3b9-4730-8554-1577f3ebc6d1}, !- Handle
-  res heating season allday rule6,        !- Name
-  {f032443f-977d-49d3-bead-c2452f208609}, !- Schedule Ruleset Name
-  6,                                      !- Rule Order
-  {82909a36-93b9-4716-ba28-9c2d237b816c}, !- Day Schedule Name
-  Yes,                                    !- Apply Sunday
-  Yes,                                    !- Apply Monday
-  Yes,                                    !- Apply Tuesday
-  Yes,                                    !- Apply Wednesday
-  Yes,                                    !- Apply Thursday
-  Yes,                                    !- Apply Friday
-  Yes,                                    !- Apply Saturday
-  ,                                       !- Apply Holiday
-  DateRange,                              !- Date Specification Type
-  6,                                      !- Start Month
-  1,                                      !- Start Day
-  6,                                      !- End Month
-  30;                                     !- End Day
-
-OS:Schedule:Day,
-  {82909a36-93b9-4716-ba28-9c2d237b816c}, !- Handle
-  res heating season allday6,             !- Name
-  {fe8f1f2a-fd67-42a1-9a6a-ccb2714ff10d}, !- Schedule Type Limits Name
-  ,                                       !- Interpolate to Timestep
-  24,                                     !- Hour 1
-  0,                                      !- Minute 1
-  1;                                      !- Value Until Time 1
-
-OS:Schedule:Rule,
-  {ae4944fb-03d2-4d26-898e-78ff6e799298}, !- Handle
-  res heating season allday rule7,        !- Name
-  {f032443f-977d-49d3-bead-c2452f208609}, !- Schedule Ruleset Name
-  5,                                      !- Rule Order
-  {c82b74a9-4328-4f72-986a-060ac04f99fe}, !- Day Schedule Name
-  Yes,                                    !- Apply Sunday
-  Yes,                                    !- Apply Monday
-  Yes,                                    !- Apply Tuesday
-  Yes,                                    !- Apply Wednesday
-  Yes,                                    !- Apply Thursday
-  Yes,                                    !- Apply Friday
-  Yes,                                    !- Apply Saturday
-  ,                                       !- Apply Holiday
-  DateRange,                              !- Date Specification Type
-  7,                                      !- Start Month
-  1,                                      !- Start Day
-  7,                                      !- End Month
-  31;                                     !- End Day
-
-OS:Schedule:Day,
-  {c82b74a9-4328-4f72-986a-060ac04f99fe}, !- Handle
-  res heating season allday7,             !- Name
-  {fe8f1f2a-fd67-42a1-9a6a-ccb2714ff10d}, !- Schedule Type Limits Name
-  ,                                       !- Interpolate to Timestep
-  24,                                     !- Hour 1
-  0,                                      !- Minute 1
-  0;                                      !- Value Until Time 1
-
-OS:Schedule:Rule,
-  {9b37d6eb-1e5e-4328-a509-b9cab4f22667}, !- Handle
-  res heating season allday rule8,        !- Name
-  {f032443f-977d-49d3-bead-c2452f208609}, !- Schedule Ruleset Name
-  4,                                      !- Rule Order
-  {c1a00bba-8feb-47c5-9d85-a35aa1ea685d}, !- Day Schedule Name
-  Yes,                                    !- Apply Sunday
-  Yes,                                    !- Apply Monday
-  Yes,                                    !- Apply Tuesday
-  Yes,                                    !- Apply Wednesday
-  Yes,                                    !- Apply Thursday
-  Yes,                                    !- Apply Friday
-  Yes,                                    !- Apply Saturday
-  ,                                       !- Apply Holiday
-  DateRange,                              !- Date Specification Type
-  8,                                      !- Start Month
-  1,                                      !- Start Day
-  8,                                      !- End Month
-  31;                                     !- End Day
-
-OS:Schedule:Day,
-  {c1a00bba-8feb-47c5-9d85-a35aa1ea685d}, !- Handle
-  res heating season allday8,             !- Name
-  {fe8f1f2a-fd67-42a1-9a6a-ccb2714ff10d}, !- Schedule Type Limits Name
-  ,                                       !- Interpolate to Timestep
-  24,                                     !- Hour 1
-  0,                                      !- Minute 1
-  0;                                      !- Value Until Time 1
-
-OS:Schedule:Rule,
-  {9d8c98da-491c-411e-891b-1b03b7362f7a}, !- Handle
-  res heating season allday rule9,        !- Name
-  {f032443f-977d-49d3-bead-c2452f208609}, !- Schedule Ruleset Name
-  3,                                      !- Rule Order
-  {b692b16d-0563-4df0-a11a-f484cfb50f4b}, !- Day Schedule Name
-  Yes,                                    !- Apply Sunday
-  Yes,                                    !- Apply Monday
-  Yes,                                    !- Apply Tuesday
-  Yes,                                    !- Apply Wednesday
-  Yes,                                    !- Apply Thursday
-  Yes,                                    !- Apply Friday
-  Yes,                                    !- Apply Saturday
-  ,                                       !- Apply Holiday
-  DateRange,                              !- Date Specification Type
-  9,                                      !- Start Month
-  1,                                      !- Start Day
-  9,                                      !- End Month
-  30;                                     !- End Day
-
-OS:Schedule:Day,
-  {b692b16d-0563-4df0-a11a-f484cfb50f4b}, !- Handle
-  res heating season allday9,             !- Name
-  {fe8f1f2a-fd67-42a1-9a6a-ccb2714ff10d}, !- Schedule Type Limits Name
-=======
-OS:Schedule:Day,
-  {d446556d-a68a-4ade-a744-7c459ec0d48a}, !- Handle
-  Schedule Day 1,                         !- Name
-  ,                                       !- Schedule Type Limits Name
->>>>>>> 30cb9182
-  ,                                       !- Interpolate to Timestep
-  24,                                     !- Hour 1
-  0,                                      !- Minute 1
-  0;                                      !- Value Until Time 1
-
-<<<<<<< HEAD
-OS:Schedule:Rule,
-  {64198c3a-d7d0-4945-b818-9f037a34cca6}, !- Handle
-  res heating season allday rule10,       !- Name
-  {f032443f-977d-49d3-bead-c2452f208609}, !- Schedule Ruleset Name
-  2,                                      !- Rule Order
-  {5cd5baff-9b88-4669-ae53-038cf5b63bf7}, !- Day Schedule Name
-  Yes,                                    !- Apply Sunday
-  Yes,                                    !- Apply Monday
-  Yes,                                    !- Apply Tuesday
-  Yes,                                    !- Apply Wednesday
-  Yes,                                    !- Apply Thursday
-  Yes,                                    !- Apply Friday
-  Yes,                                    !- Apply Saturday
-  ,                                       !- Apply Holiday
-  DateRange,                              !- Date Specification Type
-  10,                                     !- Start Month
-  1,                                      !- Start Day
-  10,                                     !- End Month
-  31;                                     !- End Day
-
-OS:Schedule:Day,
-  {5cd5baff-9b88-4669-ae53-038cf5b63bf7}, !- Handle
-  res heating season allday10,            !- Name
-  {fe8f1f2a-fd67-42a1-9a6a-ccb2714ff10d}, !- Schedule Type Limits Name
-=======
-OS:Schedule:Day,
-  {b2a4dcb8-d3b1-41ee-9e66-07d91eb7ca6a}, !- Handle
-  Schedule Day 2,                         !- Name
-  ,                                       !- Schedule Type Limits Name
->>>>>>> 30cb9182
-  ,                                       !- Interpolate to Timestep
-  24,                                     !- Hour 1
-  0,                                      !- Minute 1
-  1;                                      !- Value Until Time 1
-<<<<<<< HEAD
-
-OS:Schedule:Rule,
-  {f9ead447-d478-4776-868d-6de79ca08673}, !- Handle
-  res heating season allday rule11,       !- Name
-  {f032443f-977d-49d3-bead-c2452f208609}, !- Schedule Ruleset Name
-  1,                                      !- Rule Order
-  {ccb0d32c-8986-4bf1-a4a9-07a7bf68ca26}, !- Day Schedule Name
-  Yes,                                    !- Apply Sunday
-  Yes,                                    !- Apply Monday
-  Yes,                                    !- Apply Tuesday
-  Yes,                                    !- Apply Wednesday
-  Yes,                                    !- Apply Thursday
-  Yes,                                    !- Apply Friday
-  Yes,                                    !- Apply Saturday
-  ,                                       !- Apply Holiday
-  DateRange,                              !- Date Specification Type
-  11,                                     !- Start Month
-  1,                                      !- Start Day
-  11,                                     !- End Month
-  30;                                     !- End Day
-
-OS:Schedule:Day,
-  {ccb0d32c-8986-4bf1-a4a9-07a7bf68ca26}, !- Handle
-  res heating season allday11,            !- Name
-  {fe8f1f2a-fd67-42a1-9a6a-ccb2714ff10d}, !- Schedule Type Limits Name
-  ,                                       !- Interpolate to Timestep
-  24,                                     !- Hour 1
-  0,                                      !- Minute 1
-  1;                                      !- Value Until Time 1
-
-OS:Schedule:Rule,
-  {a0d1ddf1-c63b-4e33-8e93-df92f25756d1}, !- Handle
-  res heating season allday rule12,       !- Name
-  {f032443f-977d-49d3-bead-c2452f208609}, !- Schedule Ruleset Name
-  0,                                      !- Rule Order
-  {3d6be6ae-6695-4897-9d57-7934400346c9}, !- Day Schedule Name
-  Yes,                                    !- Apply Sunday
-  Yes,                                    !- Apply Monday
-  Yes,                                    !- Apply Tuesday
-  Yes,                                    !- Apply Wednesday
-  Yes,                                    !- Apply Thursday
-  Yes,                                    !- Apply Friday
-  Yes,                                    !- Apply Saturday
-  ,                                       !- Apply Holiday
-  DateRange,                              !- Date Specification Type
-  12,                                     !- Start Month
-  1,                                      !- Start Day
-  12,                                     !- End Month
-  31;                                     !- End Day
-
-OS:Schedule:Day,
-  {3d6be6ae-6695-4897-9d57-7934400346c9}, !- Handle
-  res heating season allday12,            !- Name
-  {fe8f1f2a-fd67-42a1-9a6a-ccb2714ff10d}, !- Schedule Type Limits Name
-  ,                                       !- Interpolate to Timestep
-  24,                                     !- Hour 1
-  0,                                      !- Minute 1
-  1;                                      !- Value Until Time 1
-
-OS:ThermostatSetpoint:DualSetpoint,
-  {9c964a52-b904-41ce-b309-f22821c327c2}, !- Handle
-  living zone temperature setpoint,       !- Name
-  {b6c1e591-d0ff-4e22-a7e9-fbdbaa10a2de}, !- Heating Setpoint Temperature Schedule Name
-  {f7717945-3faa-4b7e-87bc-82bbf4310e8f}; !- Cooling Setpoint Temperature Schedule Name
-
-OS:ScheduleTypeLimits,
-  {1bc6d2ba-910e-4663-8c2f-33765329f3ec}, !- Handle
-  Temperature,                            !- Name
-  ,                                       !- Lower Limit Value
-  ,                                       !- Upper Limit Value
-  Continuous,                             !- Numeric Type
-  Temperature;                            !- Unit Type
-
-OS:Schedule:Ruleset,
-  {d48dcc64-6826-4915-9143-7d95a8f4bfe4}, !- Handle
-  res cooling season,                     !- Name
-  {fe8f1f2a-fd67-42a1-9a6a-ccb2714ff10d}, !- Schedule Type Limits Name
-  {cc91ac90-5218-454b-8c3a-69a47b261ff6}; !- Default Day Schedule Name
-
-OS:Schedule:Day,
-  {cc91ac90-5218-454b-8c3a-69a47b261ff6}, !- Handle
-  Schedule Day 1,                         !- Name
-  {fe8f1f2a-fd67-42a1-9a6a-ccb2714ff10d}, !- Schedule Type Limits Name
-  ,                                       !- Interpolate to Timestep
-  24,                                     !- Hour 1
-  0,                                      !- Minute 1
-  0;                                      !- Value Until Time 1
-
-OS:Schedule:Rule,
-  {9eed21e2-319d-42f7-8910-2fc9ed5f908d}, !- Handle
-  res cooling season allday rule1,        !- Name
-  {d48dcc64-6826-4915-9143-7d95a8f4bfe4}, !- Schedule Ruleset Name
-  11,                                     !- Rule Order
-  {c7393003-f6a9-4eba-8741-75209b964875}, !- Day Schedule Name
-  Yes,                                    !- Apply Sunday
-  Yes,                                    !- Apply Monday
-  Yes,                                    !- Apply Tuesday
-  Yes,                                    !- Apply Wednesday
-  Yes,                                    !- Apply Thursday
-  Yes,                                    !- Apply Friday
-  Yes,                                    !- Apply Saturday
-  ,                                       !- Apply Holiday
-  DateRange,                              !- Date Specification Type
-  1,                                      !- Start Month
-  1,                                      !- Start Day
-  1,                                      !- End Month
-  31;                                     !- End Day
-
-OS:Schedule:Day,
-  {c7393003-f6a9-4eba-8741-75209b964875}, !- Handle
-  res cooling season allday1,             !- Name
-  {fe8f1f2a-fd67-42a1-9a6a-ccb2714ff10d}, !- Schedule Type Limits Name
-  ,                                       !- Interpolate to Timestep
-  24,                                     !- Hour 1
-  0,                                      !- Minute 1
-  0;                                      !- Value Until Time 1
-
-OS:Schedule:Rule,
-  {3a9ab400-cefd-405f-8fb2-96dc31cc512e}, !- Handle
-  res cooling season allday rule2,        !- Name
-  {d48dcc64-6826-4915-9143-7d95a8f4bfe4}, !- Schedule Ruleset Name
-  10,                                     !- Rule Order
-  {681bf2a3-846e-4404-9fbe-a1aa0fdf0f2e}, !- Day Schedule Name
-  Yes,                                    !- Apply Sunday
-  Yes,                                    !- Apply Monday
-  Yes,                                    !- Apply Tuesday
-  Yes,                                    !- Apply Wednesday
-  Yes,                                    !- Apply Thursday
-  Yes,                                    !- Apply Friday
-  Yes,                                    !- Apply Saturday
-  ,                                       !- Apply Holiday
-  DateRange,                              !- Date Specification Type
-  2,                                      !- Start Month
-  1,                                      !- Start Day
-  2,                                      !- End Month
-  28;                                     !- End Day
-
-OS:Schedule:Day,
-  {681bf2a3-846e-4404-9fbe-a1aa0fdf0f2e}, !- Handle
-  res cooling season allday2,             !- Name
-  {fe8f1f2a-fd67-42a1-9a6a-ccb2714ff10d}, !- Schedule Type Limits Name
-  ,                                       !- Interpolate to Timestep
-  24,                                     !- Hour 1
-  0,                                      !- Minute 1
-  0;                                      !- Value Until Time 1
-
-OS:Schedule:Rule,
-  {02dd3c42-4f7b-48f1-8a7d-7a1792f2bf61}, !- Handle
-  res cooling season allday rule3,        !- Name
-  {d48dcc64-6826-4915-9143-7d95a8f4bfe4}, !- Schedule Ruleset Name
-  9,                                      !- Rule Order
-  {8623d2f4-1d8d-4784-90bf-5e4add902ed5}, !- Day Schedule Name
-  Yes,                                    !- Apply Sunday
-  Yes,                                    !- Apply Monday
-  Yes,                                    !- Apply Tuesday
-  Yes,                                    !- Apply Wednesday
-  Yes,                                    !- Apply Thursday
-  Yes,                                    !- Apply Friday
-  Yes,                                    !- Apply Saturday
-  ,                                       !- Apply Holiday
-  DateRange,                              !- Date Specification Type
-  3,                                      !- Start Month
-  1,                                      !- Start Day
-  3,                                      !- End Month
-  31;                                     !- End Day
-
-OS:Schedule:Day,
-  {8623d2f4-1d8d-4784-90bf-5e4add902ed5}, !- Handle
-  res cooling season allday3,             !- Name
-  {fe8f1f2a-fd67-42a1-9a6a-ccb2714ff10d}, !- Schedule Type Limits Name
-  ,                                       !- Interpolate to Timestep
-  24,                                     !- Hour 1
-  0,                                      !- Minute 1
-  0;                                      !- Value Until Time 1
-
-OS:Schedule:Rule,
-  {2812d926-6bc5-4080-b58f-da06398b0fb6}, !- Handle
-  res cooling season allday rule4,        !- Name
-  {d48dcc64-6826-4915-9143-7d95a8f4bfe4}, !- Schedule Ruleset Name
-  8,                                      !- Rule Order
-  {81cdb59f-8b07-48ff-bf8f-738fcdd31a01}, !- Day Schedule Name
-  Yes,                                    !- Apply Sunday
-  Yes,                                    !- Apply Monday
-  Yes,                                    !- Apply Tuesday
-  Yes,                                    !- Apply Wednesday
-  Yes,                                    !- Apply Thursday
-  Yes,                                    !- Apply Friday
-  Yes,                                    !- Apply Saturday
-  ,                                       !- Apply Holiday
-  DateRange,                              !- Date Specification Type
-  4,                                      !- Start Month
-  1,                                      !- Start Day
-  4,                                      !- End Month
-  30;                                     !- End Day
-
-OS:Schedule:Day,
-  {81cdb59f-8b07-48ff-bf8f-738fcdd31a01}, !- Handle
-  res cooling season allday4,             !- Name
-  {fe8f1f2a-fd67-42a1-9a6a-ccb2714ff10d}, !- Schedule Type Limits Name
-  ,                                       !- Interpolate to Timestep
-  24,                                     !- Hour 1
-  0,                                      !- Minute 1
-  0;                                      !- Value Until Time 1
-
-OS:Schedule:Rule,
-  {a9787222-c01c-485f-8a60-a0934a598ced}, !- Handle
-  res cooling season allday rule5,        !- Name
-  {d48dcc64-6826-4915-9143-7d95a8f4bfe4}, !- Schedule Ruleset Name
-  7,                                      !- Rule Order
-  {1a17a967-693d-417a-8932-c9980fc559de}, !- Day Schedule Name
-  Yes,                                    !- Apply Sunday
-  Yes,                                    !- Apply Monday
-  Yes,                                    !- Apply Tuesday
-  Yes,                                    !- Apply Wednesday
-  Yes,                                    !- Apply Thursday
-  Yes,                                    !- Apply Friday
-  Yes,                                    !- Apply Saturday
-  ,                                       !- Apply Holiday
-  DateRange,                              !- Date Specification Type
-  5,                                      !- Start Month
-  1,                                      !- Start Day
-  5,                                      !- End Month
-  31;                                     !- End Day
-
-OS:Schedule:Day,
-  {1a17a967-693d-417a-8932-c9980fc559de}, !- Handle
-  res cooling season allday5,             !- Name
-  {fe8f1f2a-fd67-42a1-9a6a-ccb2714ff10d}, !- Schedule Type Limits Name
-  ,                                       !- Interpolate to Timestep
-  24,                                     !- Hour 1
-  0,                                      !- Minute 1
-  1;                                      !- Value Until Time 1
-
-OS:Schedule:Rule,
-  {5dc75b6b-d6da-44e1-be7a-b652985fbdc6}, !- Handle
-  res cooling season allday rule6,        !- Name
-  {d48dcc64-6826-4915-9143-7d95a8f4bfe4}, !- Schedule Ruleset Name
-  6,                                      !- Rule Order
-  {d49fee55-260b-42c7-b112-68d8ac451165}, !- Day Schedule Name
-  Yes,                                    !- Apply Sunday
-  Yes,                                    !- Apply Monday
-  Yes,                                    !- Apply Tuesday
-  Yes,                                    !- Apply Wednesday
-  Yes,                                    !- Apply Thursday
-  Yes,                                    !- Apply Friday
-  Yes,                                    !- Apply Saturday
-  ,                                       !- Apply Holiday
-  DateRange,                              !- Date Specification Type
-  6,                                      !- Start Month
-  1,                                      !- Start Day
-  6,                                      !- End Month
-  30;                                     !- End Day
-
-OS:Schedule:Day,
-  {d49fee55-260b-42c7-b112-68d8ac451165}, !- Handle
-  res cooling season allday6,             !- Name
-  {fe8f1f2a-fd67-42a1-9a6a-ccb2714ff10d}, !- Schedule Type Limits Name
-  ,                                       !- Interpolate to Timestep
-  24,                                     !- Hour 1
-  0,                                      !- Minute 1
-  1;                                      !- Value Until Time 1
-
-OS:Schedule:Rule,
-  {9aa30239-0892-4a83-bdc1-b17f5ca15e4d}, !- Handle
-  res cooling season allday rule7,        !- Name
-  {d48dcc64-6826-4915-9143-7d95a8f4bfe4}, !- Schedule Ruleset Name
-  5,                                      !- Rule Order
-  {59dc4d56-a342-474c-9d5d-4acdf6a1d65d}, !- Day Schedule Name
-  Yes,                                    !- Apply Sunday
-  Yes,                                    !- Apply Monday
-  Yes,                                    !- Apply Tuesday
-  Yes,                                    !- Apply Wednesday
-  Yes,                                    !- Apply Thursday
-  Yes,                                    !- Apply Friday
-  Yes,                                    !- Apply Saturday
-  ,                                       !- Apply Holiday
-  DateRange,                              !- Date Specification Type
-  7,                                      !- Start Month
-  1,                                      !- Start Day
-  7,                                      !- End Month
-  31;                                     !- End Day
-
-OS:Schedule:Day,
-  {59dc4d56-a342-474c-9d5d-4acdf6a1d65d}, !- Handle
-  res cooling season allday7,             !- Name
-  {fe8f1f2a-fd67-42a1-9a6a-ccb2714ff10d}, !- Schedule Type Limits Name
-  ,                                       !- Interpolate to Timestep
-  24,                                     !- Hour 1
-  0,                                      !- Minute 1
-  1;                                      !- Value Until Time 1
-
-OS:Schedule:Rule,
-  {40fa6385-5a0e-4759-b3f5-30ce4afd235f}, !- Handle
-  res cooling season allday rule8,        !- Name
-  {d48dcc64-6826-4915-9143-7d95a8f4bfe4}, !- Schedule Ruleset Name
-  4,                                      !- Rule Order
-  {6257df82-0ab1-4d22-8c92-f7461d8da492}, !- Day Schedule Name
-  Yes,                                    !- Apply Sunday
-  Yes,                                    !- Apply Monday
-  Yes,                                    !- Apply Tuesday
-  Yes,                                    !- Apply Wednesday
-  Yes,                                    !- Apply Thursday
-  Yes,                                    !- Apply Friday
-  Yes,                                    !- Apply Saturday
-  ,                                       !- Apply Holiday
-  DateRange,                              !- Date Specification Type
-  8,                                      !- Start Month
-  1,                                      !- Start Day
-  8,                                      !- End Month
-  31;                                     !- End Day
-
-OS:Schedule:Day,
-  {6257df82-0ab1-4d22-8c92-f7461d8da492}, !- Handle
-  res cooling season allday8,             !- Name
-  {fe8f1f2a-fd67-42a1-9a6a-ccb2714ff10d}, !- Schedule Type Limits Name
-  ,                                       !- Interpolate to Timestep
-  24,                                     !- Hour 1
-  0,                                      !- Minute 1
-  1;                                      !- Value Until Time 1
-
-OS:Schedule:Rule,
-  {38835e2c-3c4c-44e1-931a-6481aec6461d}, !- Handle
-  res cooling season allday rule9,        !- Name
-  {d48dcc64-6826-4915-9143-7d95a8f4bfe4}, !- Schedule Ruleset Name
-  3,                                      !- Rule Order
-  {d16b8cbd-72f3-49b9-883a-5bbc4a266482}, !- Day Schedule Name
-  Yes,                                    !- Apply Sunday
-  Yes,                                    !- Apply Monday
-  Yes,                                    !- Apply Tuesday
-  Yes,                                    !- Apply Wednesday
-  Yes,                                    !- Apply Thursday
-  Yes,                                    !- Apply Friday
-  Yes,                                    !- Apply Saturday
-  ,                                       !- Apply Holiday
-  DateRange,                              !- Date Specification Type
-  9,                                      !- Start Month
-  1,                                      !- Start Day
-  9,                                      !- End Month
-  30;                                     !- End Day
-
-OS:Schedule:Day,
-  {d16b8cbd-72f3-49b9-883a-5bbc4a266482}, !- Handle
-  res cooling season allday9,             !- Name
-  {fe8f1f2a-fd67-42a1-9a6a-ccb2714ff10d}, !- Schedule Type Limits Name
-  ,                                       !- Interpolate to Timestep
-  24,                                     !- Hour 1
-  0,                                      !- Minute 1
-  1;                                      !- Value Until Time 1
-
-OS:Schedule:Rule,
-  {f18d16d6-8d32-4cb5-8ea9-50e3ad60a297}, !- Handle
-  res cooling season allday rule10,       !- Name
-  {d48dcc64-6826-4915-9143-7d95a8f4bfe4}, !- Schedule Ruleset Name
-  2,                                      !- Rule Order
-  {31c8b536-49d1-48ea-82c6-dc3d65c0e0e9}, !- Day Schedule Name
-  Yes,                                    !- Apply Sunday
-  Yes,                                    !- Apply Monday
-  Yes,                                    !- Apply Tuesday
-  Yes,                                    !- Apply Wednesday
-  Yes,                                    !- Apply Thursday
-  Yes,                                    !- Apply Friday
-  Yes,                                    !- Apply Saturday
-  ,                                       !- Apply Holiday
-  DateRange,                              !- Date Specification Type
-  10,                                     !- Start Month
-  1,                                      !- Start Day
-  10,                                     !- End Month
-  31;                                     !- End Day
-
-OS:Schedule:Day,
-  {31c8b536-49d1-48ea-82c6-dc3d65c0e0e9}, !- Handle
-  res cooling season allday10,            !- Name
-  {fe8f1f2a-fd67-42a1-9a6a-ccb2714ff10d}, !- Schedule Type Limits Name
-  ,                                       !- Interpolate to Timestep
-  24,                                     !- Hour 1
-  0,                                      !- Minute 1
-  1;                                      !- Value Until Time 1
-
-OS:Schedule:Rule,
-  {5b22d2cb-0205-4388-8730-28c60c642632}, !- Handle
-  res cooling season allday rule11,       !- Name
-  {d48dcc64-6826-4915-9143-7d95a8f4bfe4}, !- Schedule Ruleset Name
-  1,                                      !- Rule Order
-  {9c142e8d-116f-4257-9349-32ceb5083e73}, !- Day Schedule Name
-  Yes,                                    !- Apply Sunday
-  Yes,                                    !- Apply Monday
-  Yes,                                    !- Apply Tuesday
-  Yes,                                    !- Apply Wednesday
-  Yes,                                    !- Apply Thursday
-  Yes,                                    !- Apply Friday
-  Yes,                                    !- Apply Saturday
-  ,                                       !- Apply Holiday
-  DateRange,                              !- Date Specification Type
-  11,                                     !- Start Month
-  1,                                      !- Start Day
-  11,                                     !- End Month
-  30;                                     !- End Day
-
-OS:Schedule:Day,
-  {9c142e8d-116f-4257-9349-32ceb5083e73}, !- Handle
-  res cooling season allday11,            !- Name
-  {fe8f1f2a-fd67-42a1-9a6a-ccb2714ff10d}, !- Schedule Type Limits Name
-  ,                                       !- Interpolate to Timestep
-  24,                                     !- Hour 1
-  0,                                      !- Minute 1
-  0;                                      !- Value Until Time 1
-
-OS:Schedule:Rule,
-  {08dc2171-1e62-4f2a-9dac-27b3341e02ef}, !- Handle
-  res cooling season allday rule12,       !- Name
-  {d48dcc64-6826-4915-9143-7d95a8f4bfe4}, !- Schedule Ruleset Name
-  0,                                      !- Rule Order
-  {785160d5-97f4-4d55-8a29-b0bb9525bbfb}, !- Day Schedule Name
-  Yes,                                    !- Apply Sunday
-  Yes,                                    !- Apply Monday
-  Yes,                                    !- Apply Tuesday
-  Yes,                                    !- Apply Wednesday
-  Yes,                                    !- Apply Thursday
-  Yes,                                    !- Apply Friday
-  Yes,                                    !- Apply Saturday
-  ,                                       !- Apply Holiday
-  DateRange,                              !- Date Specification Type
-  12,                                     !- Start Month
-  1,                                      !- Start Day
-  12,                                     !- End Month
-  31;                                     !- End Day
-
-OS:Schedule:Day,
-  {785160d5-97f4-4d55-8a29-b0bb9525bbfb}, !- Handle
-  res cooling season allday12,            !- Name
-  {fe8f1f2a-fd67-42a1-9a6a-ccb2714ff10d}, !- Schedule Type Limits Name
-  ,                                       !- Interpolate to Timestep
-  24,                                     !- Hour 1
-  0,                                      !- Minute 1
-  0;                                      !- Value Until Time 1
-
-OS:AdditionalProperties,
-  {5334c135-1a76-4f8c-a640-0c3e7d4cc9b6}, !- Handle
-  {9c964a52-b904-41ce-b309-f22821c327c2}, !- Object Name
-  htg_wkdy,                               !- Feature Name 1
-  String,                                 !- Feature Data Type 1
-  21.1111111111111&#4421.1111111111111&#4421.1111111111111&#4421.1111111111111&#4421.1111111111111&#4421.1111111111111&#4421.1111111111111&#4421.1111111111111&#4421.1111111111111&#4421.1111111111111&#4421.1111111111111&#4421.1111111111111&#4421.1111111111111&#4421.1111111111111&#4421.1111111111111&#4421.1111111111111&#4421.1111111111111&#4421.1111111111111&#4421.1111111111111&#4421.1111111111111&#4421.1111111111111&#4421.1111111111111&#4421.1111111111111&#4421.1111111111111, !- Feature Value 1
-  htg_wked,                               !- Feature Name 2
-  String,                                 !- Feature Data Type 2
-  21.1111111111111&#4421.1111111111111&#4421.1111111111111&#4421.1111111111111&#4421.1111111111111&#4421.1111111111111&#4421.1111111111111&#4421.1111111111111&#4421.1111111111111&#4421.1111111111111&#4421.1111111111111&#4421.1111111111111&#4421.1111111111111&#4421.1111111111111&#4421.1111111111111&#4421.1111111111111&#4421.1111111111111&#4421.1111111111111&#4421.1111111111111&#4421.1111111111111&#4421.1111111111111&#4421.1111111111111&#4421.1111111111111&#4421.1111111111111, !- Feature Value 2
-  clg_wkdy,                               !- Feature Name 3
-  String,                                 !- Feature Data Type 3
-  20.0&#4420.0&#4420.0&#4420.0&#4420.0&#4420.0&#4420.0&#4420.0&#4420.0&#4420.0&#4420.0&#4420.0&#4420.0&#4420.0&#4420.0&#4420.0&#4420.0&#4420.0&#4420.0&#4420.0&#4420.0&#4420.0&#4420.0&#4420.0, !- Feature Value 3
-  clg_wked,                               !- Feature Name 4
-  String,                                 !- Feature Data Type 4
-  20.0&#4420.0&#4420.0&#4420.0&#4420.0&#4420.0&#4420.0&#4420.0&#4420.0&#4420.0&#4420.0&#4420.0&#4420.0&#4420.0&#4420.0&#4420.0&#4420.0&#4420.0&#4420.0&#4420.0&#4420.0&#4420.0&#4420.0&#4420.0; !- Feature Value 4
-
-OS:Schedule:Ruleset,
-  {b6c1e591-d0ff-4e22-a7e9-fbdbaa10a2de}, !- Handle
-  res heating setpoint,                   !- Name
-  {1bc6d2ba-910e-4663-8c2f-33765329f3ec}, !- Schedule Type Limits Name
-  {c14fafbc-7bf3-4ad5-b229-24c437ce0166}, !- Default Day Schedule Name
-  {7ccb6fca-d06b-4539-8e5d-ec43a1b50f52}, !- Summer Design Day Schedule Name
-  {416fa515-6971-4bad-8508-0d32ac7b69f2}; !- Winter Design Day Schedule Name
-
-OS:Schedule:Day,
-  {c14fafbc-7bf3-4ad5-b229-24c437ce0166}, !- Handle
-  Schedule Day 6,                         !- Name
-  {1bc6d2ba-910e-4663-8c2f-33765329f3ec}, !- Schedule Type Limits Name
-  ,                                       !- Interpolate to Timestep
-  24,                                     !- Hour 1
-  0,                                      !- Minute 1
-  0;                                      !- Value Until Time 1
-
-OS:Schedule:Rule,
-  {f080a47b-60d0-4632-a20c-e0bf7394c61e}, !- Handle
-  res heating setpoint allday rule1,      !- Name
-  {b6c1e591-d0ff-4e22-a7e9-fbdbaa10a2de}, !- Schedule Ruleset Name
-  11,                                     !- Rule Order
-  {aa536841-cb14-4f33-a5d7-b4b7b7738424}, !- Day Schedule Name
-  Yes,                                    !- Apply Sunday
-  Yes,                                    !- Apply Monday
-  Yes,                                    !- Apply Tuesday
-  Yes,                                    !- Apply Wednesday
-  Yes,                                    !- Apply Thursday
-  Yes,                                    !- Apply Friday
-  Yes,                                    !- Apply Saturday
-  ,                                       !- Apply Holiday
-  DateRange,                              !- Date Specification Type
-  1,                                      !- Start Month
-  1,                                      !- Start Day
-  1,                                      !- End Month
-  31;                                     !- End Day
-
-OS:Schedule:Day,
-  {aa536841-cb14-4f33-a5d7-b4b7b7738424}, !- Handle
-  res heating setpoint allday1,           !- Name
-  {1bc6d2ba-910e-4663-8c2f-33765329f3ec}, !- Schedule Type Limits Name
-  ,                                       !- Interpolate to Timestep
-  24,                                     !- Hour 1
-  0,                                      !- Minute 1
-  21.1111111111111;                       !- Value Until Time 1
-
-OS:Schedule:Rule,
-  {2ea1fc56-09f5-48f8-8322-f00bfcee57aa}, !- Handle
-  res heating setpoint allday rule2,      !- Name
-  {b6c1e591-d0ff-4e22-a7e9-fbdbaa10a2de}, !- Schedule Ruleset Name
-  10,                                     !- Rule Order
-  {5f96068b-efdd-413e-b2ea-f2903052e077}, !- Day Schedule Name
-  Yes,                                    !- Apply Sunday
-  Yes,                                    !- Apply Monday
-  Yes,                                    !- Apply Tuesday
-  Yes,                                    !- Apply Wednesday
-  Yes,                                    !- Apply Thursday
-  Yes,                                    !- Apply Friday
-  Yes,                                    !- Apply Saturday
-  ,                                       !- Apply Holiday
-  DateRange,                              !- Date Specification Type
-  2,                                      !- Start Month
-  1,                                      !- Start Day
-  2,                                      !- End Month
-  28;                                     !- End Day
-
-OS:Schedule:Day,
-  {5f96068b-efdd-413e-b2ea-f2903052e077}, !- Handle
-  res heating setpoint allday2,           !- Name
-  {1bc6d2ba-910e-4663-8c2f-33765329f3ec}, !- Schedule Type Limits Name
-  ,                                       !- Interpolate to Timestep
-  24,                                     !- Hour 1
-  0,                                      !- Minute 1
-  21.1111111111111;                       !- Value Until Time 1
-
-OS:Schedule:Rule,
-  {2fcbf971-478c-4694-837e-a2c8f812616d}, !- Handle
-  res heating setpoint allday rule3,      !- Name
-  {b6c1e591-d0ff-4e22-a7e9-fbdbaa10a2de}, !- Schedule Ruleset Name
-  9,                                      !- Rule Order
-  {59cd7091-62d3-4a08-941c-a1ff9413dda1}, !- Day Schedule Name
-  Yes,                                    !- Apply Sunday
-  Yes,                                    !- Apply Monday
-  Yes,                                    !- Apply Tuesday
-  Yes,                                    !- Apply Wednesday
-  Yes,                                    !- Apply Thursday
-  Yes,                                    !- Apply Friday
-  Yes,                                    !- Apply Saturday
-  ,                                       !- Apply Holiday
-  DateRange,                              !- Date Specification Type
-  3,                                      !- Start Month
-  1,                                      !- Start Day
-  3,                                      !- End Month
-  31;                                     !- End Day
-
-OS:Schedule:Day,
-  {59cd7091-62d3-4a08-941c-a1ff9413dda1}, !- Handle
-  res heating setpoint allday3,           !- Name
-  {1bc6d2ba-910e-4663-8c2f-33765329f3ec}, !- Schedule Type Limits Name
-  ,                                       !- Interpolate to Timestep
-  24,                                     !- Hour 1
-  0,                                      !- Minute 1
-  21.1111111111111;                       !- Value Until Time 1
-
-OS:Schedule:Rule,
-  {31c79cfd-85e2-4e59-9461-30f165c52028}, !- Handle
-  res heating setpoint allday rule4,      !- Name
-  {b6c1e591-d0ff-4e22-a7e9-fbdbaa10a2de}, !- Schedule Ruleset Name
-  8,                                      !- Rule Order
-  {2e05a277-e052-4228-969c-6ca56196327e}, !- Day Schedule Name
-  Yes,                                    !- Apply Sunday
-  Yes,                                    !- Apply Monday
-  Yes,                                    !- Apply Tuesday
-  Yes,                                    !- Apply Wednesday
-  Yes,                                    !- Apply Thursday
-  Yes,                                    !- Apply Friday
-  Yes,                                    !- Apply Saturday
-  ,                                       !- Apply Holiday
-  DateRange,                              !- Date Specification Type
-  4,                                      !- Start Month
-  1,                                      !- Start Day
-  4,                                      !- End Month
-  30;                                     !- End Day
-
-OS:Schedule:Day,
-  {2e05a277-e052-4228-969c-6ca56196327e}, !- Handle
-  res heating setpoint allday4,           !- Name
-  {1bc6d2ba-910e-4663-8c2f-33765329f3ec}, !- Schedule Type Limits Name
-  ,                                       !- Interpolate to Timestep
-  24,                                     !- Hour 1
-  0,                                      !- Minute 1
-  21.1111111111111;                       !- Value Until Time 1
-
-OS:Schedule:Rule,
-  {1f6a7e09-f139-40b2-86ec-c8f3a8ec1ab4}, !- Handle
-  res heating setpoint allday rule5,      !- Name
-  {b6c1e591-d0ff-4e22-a7e9-fbdbaa10a2de}, !- Schedule Ruleset Name
-  7,                                      !- Rule Order
-  {d6b67894-8181-4952-be83-72f5ca464266}, !- Day Schedule Name
-  Yes,                                    !- Apply Sunday
-  Yes,                                    !- Apply Monday
-  Yes,                                    !- Apply Tuesday
-  Yes,                                    !- Apply Wednesday
-  Yes,                                    !- Apply Thursday
-  Yes,                                    !- Apply Friday
-  Yes,                                    !- Apply Saturday
-  ,                                       !- Apply Holiday
-  DateRange,                              !- Date Specification Type
-  5,                                      !- Start Month
-  1,                                      !- Start Day
-  5,                                      !- End Month
-  31;                                     !- End Day
-
-OS:Schedule:Day,
-  {d6b67894-8181-4952-be83-72f5ca464266}, !- Handle
-  res heating setpoint allday5,           !- Name
-  {1bc6d2ba-910e-4663-8c2f-33765329f3ec}, !- Schedule Type Limits Name
-  ,                                       !- Interpolate to Timestep
-  24,                                     !- Hour 1
-  0,                                      !- Minute 1
-  20.5555555555556;                       !- Value Until Time 1
-
-OS:Schedule:Rule,
-  {a6c25ad0-52f1-4374-a1a0-3cb6dabcb757}, !- Handle
-  res heating setpoint allday rule6,      !- Name
-  {b6c1e591-d0ff-4e22-a7e9-fbdbaa10a2de}, !- Schedule Ruleset Name
-  6,                                      !- Rule Order
-  {d1d5d05c-9720-4502-b9f2-7d5236b2ae89}, !- Day Schedule Name
-  Yes,                                    !- Apply Sunday
-  Yes,                                    !- Apply Monday
-  Yes,                                    !- Apply Tuesday
-  Yes,                                    !- Apply Wednesday
-  Yes,                                    !- Apply Thursday
-  Yes,                                    !- Apply Friday
-  Yes,                                    !- Apply Saturday
-  ,                                       !- Apply Holiday
-  DateRange,                              !- Date Specification Type
-  6,                                      !- Start Month
-  1,                                      !- Start Day
-  6,                                      !- End Month
-  30;                                     !- End Day
-
-OS:Schedule:Day,
-  {d1d5d05c-9720-4502-b9f2-7d5236b2ae89}, !- Handle
-  res heating setpoint allday6,           !- Name
-  {1bc6d2ba-910e-4663-8c2f-33765329f3ec}, !- Schedule Type Limits Name
-  ,                                       !- Interpolate to Timestep
-  24,                                     !- Hour 1
-  0,                                      !- Minute 1
-  20.5555555555556;                       !- Value Until Time 1
-
-OS:Schedule:Rule,
-  {a5cb3373-9dd9-4e58-bfe1-fd5ca23972c9}, !- Handle
-  res heating setpoint allday rule7,      !- Name
-  {b6c1e591-d0ff-4e22-a7e9-fbdbaa10a2de}, !- Schedule Ruleset Name
-  5,                                      !- Rule Order
-  {f250a26b-8f60-4494-8008-ee8136696ce0}, !- Day Schedule Name
-  Yes,                                    !- Apply Sunday
-  Yes,                                    !- Apply Monday
-  Yes,                                    !- Apply Tuesday
-  Yes,                                    !- Apply Wednesday
-  Yes,                                    !- Apply Thursday
-  Yes,                                    !- Apply Friday
-  Yes,                                    !- Apply Saturday
-  ,                                       !- Apply Holiday
-  DateRange,                              !- Date Specification Type
-  7,                                      !- Start Month
-  1,                                      !- Start Day
-  7,                                      !- End Month
-  31;                                     !- End Day
-
-OS:Schedule:Day,
-  {f250a26b-8f60-4494-8008-ee8136696ce0}, !- Handle
-  res heating setpoint allday7,           !- Name
-  {1bc6d2ba-910e-4663-8c2f-33765329f3ec}, !- Schedule Type Limits Name
-  ,                                       !- Interpolate to Timestep
-  24,                                     !- Hour 1
-  0,                                      !- Minute 1
-  20;                                     !- Value Until Time 1
-
-OS:Schedule:Rule,
-  {586c5b26-1c5e-493b-9065-a4b8c6b57114}, !- Handle
-  res heating setpoint allday rule8,      !- Name
-  {b6c1e591-d0ff-4e22-a7e9-fbdbaa10a2de}, !- Schedule Ruleset Name
-  4,                                      !- Rule Order
-  {ea90231c-6af5-40f7-a99e-816e4e3622fd}, !- Day Schedule Name
-  Yes,                                    !- Apply Sunday
-  Yes,                                    !- Apply Monday
-  Yes,                                    !- Apply Tuesday
-  Yes,                                    !- Apply Wednesday
-  Yes,                                    !- Apply Thursday
-  Yes,                                    !- Apply Friday
-  Yes,                                    !- Apply Saturday
-  ,                                       !- Apply Holiday
-  DateRange,                              !- Date Specification Type
-  8,                                      !- Start Month
-  1,                                      !- Start Day
-  8,                                      !- End Month
-  31;                                     !- End Day
-
-OS:Schedule:Day,
-  {ea90231c-6af5-40f7-a99e-816e4e3622fd}, !- Handle
-  res heating setpoint allday8,           !- Name
-  {1bc6d2ba-910e-4663-8c2f-33765329f3ec}, !- Schedule Type Limits Name
-  ,                                       !- Interpolate to Timestep
-  24,                                     !- Hour 1
-  0,                                      !- Minute 1
-  20;                                     !- Value Until Time 1
-
-OS:Schedule:Rule,
-  {f185173d-ad13-453e-a3f4-11363573b614}, !- Handle
-  res heating setpoint allday rule9,      !- Name
-  {b6c1e591-d0ff-4e22-a7e9-fbdbaa10a2de}, !- Schedule Ruleset Name
-  3,                                      !- Rule Order
-  {9a6f5261-db26-4027-b15a-265651388908}, !- Day Schedule Name
-  Yes,                                    !- Apply Sunday
-  Yes,                                    !- Apply Monday
-  Yes,                                    !- Apply Tuesday
-  Yes,                                    !- Apply Wednesday
-  Yes,                                    !- Apply Thursday
-  Yes,                                    !- Apply Friday
-  Yes,                                    !- Apply Saturday
-  ,                                       !- Apply Holiday
-  DateRange,                              !- Date Specification Type
-  9,                                      !- Start Month
-  1,                                      !- Start Day
-  9,                                      !- End Month
-  30;                                     !- End Day
-
-OS:Schedule:Day,
-  {9a6f5261-db26-4027-b15a-265651388908}, !- Handle
-  res heating setpoint allday9,           !- Name
-  {1bc6d2ba-910e-4663-8c2f-33765329f3ec}, !- Schedule Type Limits Name
-  ,                                       !- Interpolate to Timestep
-  24,                                     !- Hour 1
-  0,                                      !- Minute 1
-  20;                                     !- Value Until Time 1
-
-OS:Schedule:Rule,
-  {4c57d36d-fd08-4d8e-81cb-a2a34be5b7a9}, !- Handle
-  res heating setpoint allday rule10,     !- Name
-  {b6c1e591-d0ff-4e22-a7e9-fbdbaa10a2de}, !- Schedule Ruleset Name
-  2,                                      !- Rule Order
-  {5de73ebc-1fa3-426b-b340-c04bcd8518b0}, !- Day Schedule Name
-  Yes,                                    !- Apply Sunday
-  Yes,                                    !- Apply Monday
-  Yes,                                    !- Apply Tuesday
-  Yes,                                    !- Apply Wednesday
-  Yes,                                    !- Apply Thursday
-  Yes,                                    !- Apply Friday
-  Yes,                                    !- Apply Saturday
-  ,                                       !- Apply Holiday
-  DateRange,                              !- Date Specification Type
-  10,                                     !- Start Month
-  1,                                      !- Start Day
-  10,                                     !- End Month
-  31;                                     !- End Day
-
-OS:Schedule:Day,
-  {5de73ebc-1fa3-426b-b340-c04bcd8518b0}, !- Handle
-  res heating setpoint allday10,          !- Name
-  {1bc6d2ba-910e-4663-8c2f-33765329f3ec}, !- Schedule Type Limits Name
-  ,                                       !- Interpolate to Timestep
-  24,                                     !- Hour 1
-  0,                                      !- Minute 1
-  20.5555555555556;                       !- Value Until Time 1
-
-OS:Schedule:Rule,
-  {c84ae5b4-26a4-46b0-8874-df64b49e7411}, !- Handle
-  res heating setpoint allday rule11,     !- Name
-  {b6c1e591-d0ff-4e22-a7e9-fbdbaa10a2de}, !- Schedule Ruleset Name
-  1,                                      !- Rule Order
-  {5f7a3882-b399-42f2-a841-e98deebccc79}, !- Day Schedule Name
-  Yes,                                    !- Apply Sunday
-  Yes,                                    !- Apply Monday
-  Yes,                                    !- Apply Tuesday
-  Yes,                                    !- Apply Wednesday
-  Yes,                                    !- Apply Thursday
-  Yes,                                    !- Apply Friday
-  Yes,                                    !- Apply Saturday
-  ,                                       !- Apply Holiday
-  DateRange,                              !- Date Specification Type
-  11,                                     !- Start Month
-  1,                                      !- Start Day
-  11,                                     !- End Month
-  30;                                     !- End Day
-
-OS:Schedule:Day,
-  {5f7a3882-b399-42f2-a841-e98deebccc79}, !- Handle
-  res heating setpoint allday11,          !- Name
-  {1bc6d2ba-910e-4663-8c2f-33765329f3ec}, !- Schedule Type Limits Name
-  ,                                       !- Interpolate to Timestep
-  24,                                     !- Hour 1
-  0,                                      !- Minute 1
-  21.1111111111111;                       !- Value Until Time 1
-
-OS:Schedule:Rule,
-  {a59eedbd-c2f8-478e-b9f0-f94b45a42730}, !- Handle
-  res heating setpoint allday rule12,     !- Name
-  {b6c1e591-d0ff-4e22-a7e9-fbdbaa10a2de}, !- Schedule Ruleset Name
-  0,                                      !- Rule Order
-  {e6d44397-9d6e-4b8c-b341-1ecd34b2a6db}, !- Day Schedule Name
-  Yes,                                    !- Apply Sunday
-  Yes,                                    !- Apply Monday
-  Yes,                                    !- Apply Tuesday
-  Yes,                                    !- Apply Wednesday
-  Yes,                                    !- Apply Thursday
-  Yes,                                    !- Apply Friday
-  Yes,                                    !- Apply Saturday
-  ,                                       !- Apply Holiday
-  DateRange,                              !- Date Specification Type
-  12,                                     !- Start Month
-  1,                                      !- Start Day
-  12,                                     !- End Month
-  31;                                     !- End Day
-
-OS:Schedule:Day,
-  {e6d44397-9d6e-4b8c-b341-1ecd34b2a6db}, !- Handle
-  res heating setpoint allday12,          !- Name
-  {1bc6d2ba-910e-4663-8c2f-33765329f3ec}, !- Schedule Type Limits Name
-  ,                                       !- Interpolate to Timestep
-  24,                                     !- Hour 1
-  0,                                      !- Minute 1
-  21.1111111111111;                       !- Value Until Time 1
-
-OS:Schedule:Day,
-  {416fa515-6971-4bad-8508-0d32ac7b69f2}, !- Handle
-  res heating setpoint winter design,     !- Name
-  {1bc6d2ba-910e-4663-8c2f-33765329f3ec}, !- Schedule Type Limits Name
-  ,                                       !- Interpolate to Timestep
-  24,                                     !- Hour 1
-  0,                                      !- Minute 1
-  21.1111111111111;                       !- Value Until Time 1
-
-OS:Schedule:Day,
-  {7ccb6fca-d06b-4539-8e5d-ec43a1b50f52}, !- Handle
-  res heating setpoint summer design,     !- Name
-  {1bc6d2ba-910e-4663-8c2f-33765329f3ec}, !- Schedule Type Limits Name
-  ,                                       !- Interpolate to Timestep
-  24,                                     !- Hour 1
-  0,                                      !- Minute 1
-  23.8888888888889;                       !- Value Until Time 1
-
-OS:Schedule:Ruleset,
-  {f7717945-3faa-4b7e-87bc-82bbf4310e8f}, !- Handle
-  res cooling setpoint,                   !- Name
-  {1bc6d2ba-910e-4663-8c2f-33765329f3ec}, !- Schedule Type Limits Name
-  {6f7aeba0-06a0-4e77-95d5-7e5271a748f8}, !- Default Day Schedule Name
-  {4f61ee7e-1175-4eef-b34c-25227040d652}, !- Summer Design Day Schedule Name
-  {6896ba42-d21d-4c03-a382-a3b0e94422d8}; !- Winter Design Day Schedule Name
-
-OS:Schedule:Day,
-  {6f7aeba0-06a0-4e77-95d5-7e5271a748f8}, !- Handle
-  Schedule Day 7,                         !- Name
-  {1bc6d2ba-910e-4663-8c2f-33765329f3ec}, !- Schedule Type Limits Name
-  ,                                       !- Interpolate to Timestep
-  24,                                     !- Hour 1
-  0,                                      !- Minute 1
-  0;                                      !- Value Until Time 1
-
-OS:Schedule:Rule,
-  {8b65898d-1f10-4e23-9a0c-4b2e63a1f1c3}, !- Handle
-  res cooling setpoint allday rule1,      !- Name
-  {f7717945-3faa-4b7e-87bc-82bbf4310e8f}, !- Schedule Ruleset Name
-  11,                                     !- Rule Order
-  {0acbba36-4264-4e63-b0b8-85753c38fc3c}, !- Day Schedule Name
-  Yes,                                    !- Apply Sunday
-  Yes,                                    !- Apply Monday
-  Yes,                                    !- Apply Tuesday
-  Yes,                                    !- Apply Wednesday
-  Yes,                                    !- Apply Thursday
-  Yes,                                    !- Apply Friday
-  Yes,                                    !- Apply Saturday
-  ,                                       !- Apply Holiday
-  DateRange,                              !- Date Specification Type
-  1,                                      !- Start Month
-  1,                                      !- Start Day
-  1,                                      !- End Month
-  31;                                     !- End Day
-
-OS:Schedule:Day,
-  {0acbba36-4264-4e63-b0b8-85753c38fc3c}, !- Handle
-  res cooling setpoint allday1,           !- Name
-  {1bc6d2ba-910e-4663-8c2f-33765329f3ec}, !- Schedule Type Limits Name
-  ,                                       !- Interpolate to Timestep
-  24,                                     !- Hour 1
-  0,                                      !- Minute 1
-  21.1111111111111;                       !- Value Until Time 1
-
-OS:Schedule:Rule,
-  {a4ca3db1-f60b-439d-88ce-7482988874f1}, !- Handle
-  res cooling setpoint allday rule2,      !- Name
-  {f7717945-3faa-4b7e-87bc-82bbf4310e8f}, !- Schedule Ruleset Name
-  10,                                     !- Rule Order
-  {b112da6e-0023-4bd3-a6c2-2d798bc1b357}, !- Day Schedule Name
-  Yes,                                    !- Apply Sunday
-  Yes,                                    !- Apply Monday
-  Yes,                                    !- Apply Tuesday
-  Yes,                                    !- Apply Wednesday
-  Yes,                                    !- Apply Thursday
-  Yes,                                    !- Apply Friday
-  Yes,                                    !- Apply Saturday
-  ,                                       !- Apply Holiday
-  DateRange,                              !- Date Specification Type
-  2,                                      !- Start Month
-  1,                                      !- Start Day
-  2,                                      !- End Month
-  28;                                     !- End Day
-
-OS:Schedule:Day,
-  {b112da6e-0023-4bd3-a6c2-2d798bc1b357}, !- Handle
-  res cooling setpoint allday2,           !- Name
-  {1bc6d2ba-910e-4663-8c2f-33765329f3ec}, !- Schedule Type Limits Name
-  ,                                       !- Interpolate to Timestep
-  24,                                     !- Hour 1
-  0,                                      !- Minute 1
-  21.1111111111111;                       !- Value Until Time 1
-
-OS:Schedule:Rule,
-  {5517b78d-056b-490c-9d4a-78bc976d8b9d}, !- Handle
-  res cooling setpoint allday rule3,      !- Name
-  {f7717945-3faa-4b7e-87bc-82bbf4310e8f}, !- Schedule Ruleset Name
-  9,                                      !- Rule Order
-  {355f7e76-8481-4199-9b58-547373d38df8}, !- Day Schedule Name
-  Yes,                                    !- Apply Sunday
-  Yes,                                    !- Apply Monday
-  Yes,                                    !- Apply Tuesday
-  Yes,                                    !- Apply Wednesday
-  Yes,                                    !- Apply Thursday
-  Yes,                                    !- Apply Friday
-  Yes,                                    !- Apply Saturday
-  ,                                       !- Apply Holiday
-  DateRange,                              !- Date Specification Type
-  3,                                      !- Start Month
-  1,                                      !- Start Day
-  3,                                      !- End Month
-  31;                                     !- End Day
-
-OS:Schedule:Day,
-  {355f7e76-8481-4199-9b58-547373d38df8}, !- Handle
-  res cooling setpoint allday3,           !- Name
-  {1bc6d2ba-910e-4663-8c2f-33765329f3ec}, !- Schedule Type Limits Name
-  ,                                       !- Interpolate to Timestep
-  24,                                     !- Hour 1
-  0,                                      !- Minute 1
-  21.1111111111111;                       !- Value Until Time 1
-
-OS:Schedule:Rule,
-  {a743c6bc-ae91-4fd3-890e-177e36cc71b8}, !- Handle
-  res cooling setpoint allday rule4,      !- Name
-  {f7717945-3faa-4b7e-87bc-82bbf4310e8f}, !- Schedule Ruleset Name
-  8,                                      !- Rule Order
-  {c2a58b7f-aca0-4bf6-95c5-c04605081b38}, !- Day Schedule Name
-  Yes,                                    !- Apply Sunday
-  Yes,                                    !- Apply Monday
-  Yes,                                    !- Apply Tuesday
-  Yes,                                    !- Apply Wednesday
-  Yes,                                    !- Apply Thursday
-  Yes,                                    !- Apply Friday
-  Yes,                                    !- Apply Saturday
-  ,                                       !- Apply Holiday
-  DateRange,                              !- Date Specification Type
-  4,                                      !- Start Month
-  1,                                      !- Start Day
-  4,                                      !- End Month
-  30;                                     !- End Day
-
-OS:Schedule:Day,
-  {c2a58b7f-aca0-4bf6-95c5-c04605081b38}, !- Handle
-  res cooling setpoint allday4,           !- Name
-  {1bc6d2ba-910e-4663-8c2f-33765329f3ec}, !- Schedule Type Limits Name
-  ,                                       !- Interpolate to Timestep
-  24,                                     !- Hour 1
-  0,                                      !- Minute 1
-  21.1111111111111;                       !- Value Until Time 1
-
-OS:Schedule:Rule,
-  {30dc9166-40e6-4276-a153-5bfa7548a160}, !- Handle
-  res cooling setpoint allday rule5,      !- Name
-  {f7717945-3faa-4b7e-87bc-82bbf4310e8f}, !- Schedule Ruleset Name
-  7,                                      !- Rule Order
-  {f0760b0a-1270-4ba8-8b69-45efc0e53ac5}, !- Day Schedule Name
-  Yes,                                    !- Apply Sunday
-  Yes,                                    !- Apply Monday
-  Yes,                                    !- Apply Tuesday
-  Yes,                                    !- Apply Wednesday
-  Yes,                                    !- Apply Thursday
-  Yes,                                    !- Apply Friday
-  Yes,                                    !- Apply Saturday
-  ,                                       !- Apply Holiday
-  DateRange,                              !- Date Specification Type
-  5,                                      !- Start Month
-  1,                                      !- Start Day
-  5,                                      !- End Month
-  31;                                     !- End Day
-
-OS:Schedule:Day,
-  {f0760b0a-1270-4ba8-8b69-45efc0e53ac5}, !- Handle
-  res cooling setpoint allday5,           !- Name
-  {1bc6d2ba-910e-4663-8c2f-33765329f3ec}, !- Schedule Type Limits Name
-  ,                                       !- Interpolate to Timestep
-  24,                                     !- Hour 1
-  0,                                      !- Minute 1
-  20.5555555555556;                       !- Value Until Time 1
-
-OS:Schedule:Rule,
-  {0f2b025e-4672-4121-a21b-d825aab1b5b5}, !- Handle
-  res cooling setpoint allday rule6,      !- Name
-  {f7717945-3faa-4b7e-87bc-82bbf4310e8f}, !- Schedule Ruleset Name
-  6,                                      !- Rule Order
-  {43d5028c-fda0-48d7-8e88-ac49a424e686}, !- Day Schedule Name
-  Yes,                                    !- Apply Sunday
-  Yes,                                    !- Apply Monday
-  Yes,                                    !- Apply Tuesday
-  Yes,                                    !- Apply Wednesday
-  Yes,                                    !- Apply Thursday
-  Yes,                                    !- Apply Friday
-  Yes,                                    !- Apply Saturday
-  ,                                       !- Apply Holiday
-  DateRange,                              !- Date Specification Type
-  6,                                      !- Start Month
-  1,                                      !- Start Day
-  6,                                      !- End Month
-  30;                                     !- End Day
-
-OS:Schedule:Day,
-  {43d5028c-fda0-48d7-8e88-ac49a424e686}, !- Handle
-  res cooling setpoint allday6,           !- Name
-  {1bc6d2ba-910e-4663-8c2f-33765329f3ec}, !- Schedule Type Limits Name
-  ,                                       !- Interpolate to Timestep
-  24,                                     !- Hour 1
-  0,                                      !- Minute 1
-  20.5555555555556;                       !- Value Until Time 1
-
-OS:Schedule:Rule,
-  {d31bee11-8ce2-4aac-9096-49ca83d954d0}, !- Handle
-  res cooling setpoint allday rule7,      !- Name
-  {f7717945-3faa-4b7e-87bc-82bbf4310e8f}, !- Schedule Ruleset Name
-  5,                                      !- Rule Order
-  {f0b08028-f714-48f4-9b20-91da08c2d597}, !- Day Schedule Name
-  Yes,                                    !- Apply Sunday
-  Yes,                                    !- Apply Monday
-  Yes,                                    !- Apply Tuesday
-  Yes,                                    !- Apply Wednesday
-  Yes,                                    !- Apply Thursday
-  Yes,                                    !- Apply Friday
-  Yes,                                    !- Apply Saturday
-  ,                                       !- Apply Holiday
-  DateRange,                              !- Date Specification Type
-  7,                                      !- Start Month
-  1,                                      !- Start Day
-  7,                                      !- End Month
-  31;                                     !- End Day
-
-OS:Schedule:Day,
-  {f0b08028-f714-48f4-9b20-91da08c2d597}, !- Handle
-  res cooling setpoint allday7,           !- Name
-  {1bc6d2ba-910e-4663-8c2f-33765329f3ec}, !- Schedule Type Limits Name
-  ,                                       !- Interpolate to Timestep
-  24,                                     !- Hour 1
-  0,                                      !- Minute 1
-  20;                                     !- Value Until Time 1
-
-OS:Schedule:Rule,
-  {b9c61460-4360-4c4d-94b0-d56563b90d69}, !- Handle
-  res cooling setpoint allday rule8,      !- Name
-  {f7717945-3faa-4b7e-87bc-82bbf4310e8f}, !- Schedule Ruleset Name
-  4,                                      !- Rule Order
-  {cb86cf6c-c30e-4791-8ad4-cfe61d08219e}, !- Day Schedule Name
-  Yes,                                    !- Apply Sunday
-  Yes,                                    !- Apply Monday
-  Yes,                                    !- Apply Tuesday
-  Yes,                                    !- Apply Wednesday
-  Yes,                                    !- Apply Thursday
-  Yes,                                    !- Apply Friday
-  Yes,                                    !- Apply Saturday
-  ,                                       !- Apply Holiday
-  DateRange,                              !- Date Specification Type
-  8,                                      !- Start Month
-  1,                                      !- Start Day
-  8,                                      !- End Month
-  31;                                     !- End Day
-
-OS:Schedule:Day,
-  {cb86cf6c-c30e-4791-8ad4-cfe61d08219e}, !- Handle
-  res cooling setpoint allday8,           !- Name
-  {1bc6d2ba-910e-4663-8c2f-33765329f3ec}, !- Schedule Type Limits Name
-  ,                                       !- Interpolate to Timestep
-  24,                                     !- Hour 1
-  0,                                      !- Minute 1
-  20;                                     !- Value Until Time 1
-
-OS:Schedule:Rule,
-  {85a56870-f2ee-4efc-8298-5d534dd64437}, !- Handle
-  res cooling setpoint allday rule9,      !- Name
-  {f7717945-3faa-4b7e-87bc-82bbf4310e8f}, !- Schedule Ruleset Name
-  3,                                      !- Rule Order
-  {74e4272c-670f-4611-ad8c-f54e04dd0c1d}, !- Day Schedule Name
-  Yes,                                    !- Apply Sunday
-  Yes,                                    !- Apply Monday
-  Yes,                                    !- Apply Tuesday
-  Yes,                                    !- Apply Wednesday
-  Yes,                                    !- Apply Thursday
-  Yes,                                    !- Apply Friday
-  Yes,                                    !- Apply Saturday
-  ,                                       !- Apply Holiday
-  DateRange,                              !- Date Specification Type
-  9,                                      !- Start Month
-  1,                                      !- Start Day
-  9,                                      !- End Month
-  30;                                     !- End Day
-
-OS:Schedule:Day,
-  {74e4272c-670f-4611-ad8c-f54e04dd0c1d}, !- Handle
-  res cooling setpoint allday9,           !- Name
-  {1bc6d2ba-910e-4663-8c2f-33765329f3ec}, !- Schedule Type Limits Name
-  ,                                       !- Interpolate to Timestep
-  24,                                     !- Hour 1
-  0,                                      !- Minute 1
-  20;                                     !- Value Until Time 1
-
-OS:Schedule:Rule,
-  {d8c7f335-6684-46c4-a0b1-887a6c760c6d}, !- Handle
-  res cooling setpoint allday rule10,     !- Name
-  {f7717945-3faa-4b7e-87bc-82bbf4310e8f}, !- Schedule Ruleset Name
-  2,                                      !- Rule Order
-  {2e443da9-dbb0-4cdb-98be-e9579f9311a1}, !- Day Schedule Name
-  Yes,                                    !- Apply Sunday
-  Yes,                                    !- Apply Monday
-  Yes,                                    !- Apply Tuesday
-  Yes,                                    !- Apply Wednesday
-  Yes,                                    !- Apply Thursday
-  Yes,                                    !- Apply Friday
-  Yes,                                    !- Apply Saturday
-  ,                                       !- Apply Holiday
-  DateRange,                              !- Date Specification Type
-  10,                                     !- Start Month
-  1,                                      !- Start Day
-  10,                                     !- End Month
-  31;                                     !- End Day
-
-OS:Schedule:Day,
-  {2e443da9-dbb0-4cdb-98be-e9579f9311a1}, !- Handle
-  res cooling setpoint allday10,          !- Name
-  {1bc6d2ba-910e-4663-8c2f-33765329f3ec}, !- Schedule Type Limits Name
-  ,                                       !- Interpolate to Timestep
-  24,                                     !- Hour 1
-  0,                                      !- Minute 1
-  20.5555555555556;                       !- Value Until Time 1
-
-OS:Schedule:Rule,
-  {dc25daed-ff2f-45b8-a20d-8522f1f90e4b}, !- Handle
-  res cooling setpoint allday rule11,     !- Name
-  {f7717945-3faa-4b7e-87bc-82bbf4310e8f}, !- Schedule Ruleset Name
-  1,                                      !- Rule Order
-  {740602c3-b716-45e1-9f2b-4eb968090cc1}, !- Day Schedule Name
-  Yes,                                    !- Apply Sunday
-  Yes,                                    !- Apply Monday
-  Yes,                                    !- Apply Tuesday
-  Yes,                                    !- Apply Wednesday
-  Yes,                                    !- Apply Thursday
-  Yes,                                    !- Apply Friday
-  Yes,                                    !- Apply Saturday
-  ,                                       !- Apply Holiday
-  DateRange,                              !- Date Specification Type
-  11,                                     !- Start Month
-  1,                                      !- Start Day
-  11,                                     !- End Month
-  30;                                     !- End Day
-
-OS:Schedule:Day,
-  {740602c3-b716-45e1-9f2b-4eb968090cc1}, !- Handle
-  res cooling setpoint allday11,          !- Name
-  {1bc6d2ba-910e-4663-8c2f-33765329f3ec}, !- Schedule Type Limits Name
-  ,                                       !- Interpolate to Timestep
-  24,                                     !- Hour 1
-  0,                                      !- Minute 1
-  21.1111111111111;                       !- Value Until Time 1
-
-OS:Schedule:Rule,
-  {68ac5edb-7068-47ac-98cf-54652f23ed23}, !- Handle
-  res cooling setpoint allday rule12,     !- Name
-  {f7717945-3faa-4b7e-87bc-82bbf4310e8f}, !- Schedule Ruleset Name
-  0,                                      !- Rule Order
-  {f7ace519-3313-401e-87f9-a058ad1b6e5c}, !- Day Schedule Name
-  Yes,                                    !- Apply Sunday
-  Yes,                                    !- Apply Monday
-  Yes,                                    !- Apply Tuesday
-  Yes,                                    !- Apply Wednesday
-  Yes,                                    !- Apply Thursday
-  Yes,                                    !- Apply Friday
-  Yes,                                    !- Apply Saturday
-  ,                                       !- Apply Holiday
-  DateRange,                              !- Date Specification Type
-  12,                                     !- Start Month
-  1,                                      !- Start Day
-  12,                                     !- End Month
-  31;                                     !- End Day
-
-OS:Schedule:Day,
-  {f7ace519-3313-401e-87f9-a058ad1b6e5c}, !- Handle
-  res cooling setpoint allday12,          !- Name
-  {1bc6d2ba-910e-4663-8c2f-33765329f3ec}, !- Schedule Type Limits Name
-  ,                                       !- Interpolate to Timestep
-  24,                                     !- Hour 1
-  0,                                      !- Minute 1
-  21.1111111111111;                       !- Value Until Time 1
-
-OS:Schedule:Day,
-  {6896ba42-d21d-4c03-a382-a3b0e94422d8}, !- Handle
-  res cooling setpoint winter design,     !- Name
-  {1bc6d2ba-910e-4663-8c2f-33765329f3ec}, !- Schedule Type Limits Name
-  ,                                       !- Interpolate to Timestep
-  24,                                     !- Hour 1
-  0,                                      !- Minute 1
-  21.1111111111111;                       !- Value Until Time 1
-
-OS:Schedule:Day,
-  {4f61ee7e-1175-4eef-b34c-25227040d652}, !- Handle
-  res cooling setpoint summer design,     !- Name
-  {1bc6d2ba-910e-4663-8c2f-33765329f3ec}, !- Schedule Type Limits Name
-  ,                                       !- Interpolate to Timestep
-  24,                                     !- Hour 1
-  0,                                      !- Minute 1
-  23.8888888888889;                       !- Value Until Time 1
-=======
->>>>>>> 30cb9182
