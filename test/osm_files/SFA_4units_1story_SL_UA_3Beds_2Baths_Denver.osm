!- NOTE: Auto-generated from /test/osw_files/SFA_4units_1story_SL_UA_3Beds_2Baths_Denver.osw

OS:Version,
<<<<<<< HEAD
  {42017639-1d4d-4a97-b186-734c22e00033}, !- Handle
  2.9.0;                                  !- Version Identifier

OS:SimulationControl,
  {d8882a9b-c1fe-4734-98c7-dafda103f5ab}, !- Handle
=======
  {c1b66a91-af70-451d-9394-730858992b3c}, !- Handle
  2.9.0;                                  !- Version Identifier

OS:SimulationControl,
  {c696fb68-4293-45f5-acfd-2245f0ffe559}, !- Handle
>>>>>>> 64865042
  ,                                       !- Do Zone Sizing Calculation
  ,                                       !- Do System Sizing Calculation
  ,                                       !- Do Plant Sizing Calculation
  No;                                     !- Run Simulation for Sizing Periods

OS:Timestep,
<<<<<<< HEAD
  {d6cf3dfb-be9a-424f-a887-a7e6e984440d}, !- Handle
  6;                                      !- Number of Timesteps per Hour

OS:ShadowCalculation,
  {99adad4a-8b2b-4a71-b824-3a4827721bc9}, !- Handle
=======
  {51190099-8be6-40a0-b09e-127e5ce46ad7}, !- Handle
  6;                                      !- Number of Timesteps per Hour

OS:ShadowCalculation,
  {b530ec41-b761-4527-a934-8ab60f18aa54}, !- Handle
>>>>>>> 64865042
  20,                                     !- Calculation Frequency
  200;                                    !- Maximum Figures in Shadow Overlap Calculations

OS:SurfaceConvectionAlgorithm:Outside,
<<<<<<< HEAD
  {eb1f9e9b-81b9-4375-b8d2-c3f5bbdba41e}, !- Handle
  DOE-2;                                  !- Algorithm

OS:SurfaceConvectionAlgorithm:Inside,
  {b13f9219-cb1d-43be-90aa-226b448405b1}, !- Handle
  TARP;                                   !- Algorithm

OS:ZoneCapacitanceMultiplier:ResearchSpecial,
  {36a75af4-ce58-45a3-a17b-ddf611eaf064}, !- Handle
=======
  {f9763045-ba4a-40f7-9491-3336b7a948e1}, !- Handle
  DOE-2;                                  !- Algorithm

OS:SurfaceConvectionAlgorithm:Inside,
  {db4c5b88-f955-429b-92ba-6e86886222d5}, !- Handle
  TARP;                                   !- Algorithm

OS:ZoneCapacitanceMultiplier:ResearchSpecial,
  {52f05fb3-844c-4c66-998c-7cbdc1da594c}, !- Handle
>>>>>>> 64865042
  ,                                       !- Temperature Capacity Multiplier
  15,                                     !- Humidity Capacity Multiplier
  ;                                       !- Carbon Dioxide Capacity Multiplier

OS:RunPeriod,
<<<<<<< HEAD
  {4ef4a7e2-878c-43c7-9c00-aa718ced8b37}, !- Handle
=======
  {8dea7547-56a5-469c-a07b-8e2a4080ad45}, !- Handle
>>>>>>> 64865042
  Run Period 1,                           !- Name
  1,                                      !- Begin Month
  1,                                      !- Begin Day of Month
  12,                                     !- End Month
  31,                                     !- End Day of Month
  ,                                       !- Use Weather File Holidays and Special Days
  ,                                       !- Use Weather File Daylight Saving Period
  ,                                       !- Apply Weekend Holiday Rule
  ,                                       !- Use Weather File Rain Indicators
  ,                                       !- Use Weather File Snow Indicators
  ;                                       !- Number of Times Runperiod to be Repeated

OS:YearDescription,
<<<<<<< HEAD
  {15edaa18-05f2-4adf-8e58-36f1c18f685b}, !- Handle
=======
  {ea6d106f-b77b-4e66-857d-9913af67d210}, !- Handle
>>>>>>> 64865042
  2007,                                   !- Calendar Year
  ,                                       !- Day of Week for Start Day
  ;                                       !- Is Leap Year

OS:WeatherFile,
<<<<<<< HEAD
  {712fa5fa-f7e6-41f4-9084-eca8e761e751}, !- Handle
=======
  {7cfae030-d7f8-4cd5-99a0-6c32dd472d9e}, !- Handle
>>>>>>> 64865042
  Denver Intl Ap,                         !- City
  CO,                                     !- State Province Region
  USA,                                    !- Country
  TMY3,                                   !- Data Source
  725650,                                 !- WMO Number
  39.83,                                  !- Latitude {deg}
  -104.65,                                !- Longitude {deg}
  -7,                                     !- Time Zone {hr}
  1650,                                   !- Elevation {m}
  file:../weather/USA_CO_Denver.Intl.AP.725650_TMY3.epw, !- Url
  E23378AA;                               !- Checksum

OS:AdditionalProperties,
<<<<<<< HEAD
  {a3ec8d1e-b82d-49ad-bfe5-b6a101a1612a}, !- Handle
  {712fa5fa-f7e6-41f4-9084-eca8e761e751}, !- Object Name
=======
  {cf04f60a-af13-4034-835b-3a6c1d5eaca6}, !- Handle
  {7cfae030-d7f8-4cd5-99a0-6c32dd472d9e}, !- Object Name
>>>>>>> 64865042
  EPWHeaderCity,                          !- Feature Name 1
  String,                                 !- Feature Data Type 1
  Denver Intl Ap,                         !- Feature Value 1
  EPWHeaderState,                         !- Feature Name 2
  String,                                 !- Feature Data Type 2
  CO,                                     !- Feature Value 2
  EPWHeaderCountry,                       !- Feature Name 3
  String,                                 !- Feature Data Type 3
  USA,                                    !- Feature Value 3
  EPWHeaderDataSource,                    !- Feature Name 4
  String,                                 !- Feature Data Type 4
  TMY3,                                   !- Feature Value 4
  EPWHeaderStation,                       !- Feature Name 5
  String,                                 !- Feature Data Type 5
  725650,                                 !- Feature Value 5
  EPWHeaderLatitude,                      !- Feature Name 6
  Double,                                 !- Feature Data Type 6
  39.829999999999998,                     !- Feature Value 6
  EPWHeaderLongitude,                     !- Feature Name 7
  Double,                                 !- Feature Data Type 7
  -104.65000000000001,                    !- Feature Value 7
  EPWHeaderTimezone,                      !- Feature Name 8
  Double,                                 !- Feature Data Type 8
  -7,                                     !- Feature Value 8
  EPWHeaderAltitude,                      !- Feature Name 9
  Double,                                 !- Feature Data Type 9
  5413.3858267716532,                     !- Feature Value 9
  EPWHeaderLocalPressure,                 !- Feature Name 10
  Double,                                 !- Feature Data Type 10
  0.81937567683596546,                    !- Feature Value 10
  EPWHeaderRecordsPerHour,                !- Feature Name 11
  Double,                                 !- Feature Data Type 11
  0,                                      !- Feature Value 11
  EPWDataAnnualAvgDrybulb,                !- Feature Name 12
  Double,                                 !- Feature Data Type 12
  51.575616438356228,                     !- Feature Value 12
  EPWDataAnnualMinDrybulb,                !- Feature Name 13
  Double,                                 !- Feature Data Type 13
  -2.9200000000000017,                    !- Feature Value 13
  EPWDataAnnualMaxDrybulb,                !- Feature Name 14
  Double,                                 !- Feature Data Type 14
  104,                                    !- Feature Value 14
  EPWDataCDD50F,                          !- Feature Name 15
  Double,                                 !- Feature Data Type 15
  3072.2925000000005,                     !- Feature Value 15
  EPWDataCDD65F,                          !- Feature Name 16
  Double,                                 !- Feature Data Type 16
  883.62000000000035,                     !- Feature Value 16
  EPWDataHDD50F,                          !- Feature Name 17
  Double,                                 !- Feature Data Type 17
  2497.1925000000001,                     !- Feature Value 17
  EPWDataHDD65F,                          !- Feature Name 18
  Double,                                 !- Feature Data Type 18
  5783.5200000000013,                     !- Feature Value 18
  EPWDataAnnualAvgWindspeed,              !- Feature Name 19
  Double,                                 !- Feature Data Type 19
  3.9165296803649667,                     !- Feature Value 19
  EPWDataMonthlyAvgDrybulbs,              !- Feature Name 20
  String,                                 !- Feature Data Type 20
  33.4191935483871&#4431.90142857142857&#4443.02620967741937&#4442.48624999999999&#4459.877741935483854&#4473.57574999999997&#4472.07975806451608&#4472.70008064516134&#4466.49200000000006&#4450.079112903225806&#4437.218250000000005&#4434.582177419354835, !- Feature Value 20
  EPWDataGroundMonthlyTemps,              !- Feature Name 21
  String,                                 !- Feature Data Type 21
  44.08306285945173&#4440.89570904991865&#4440.64045432632048&#4442.153016571250646&#4448.225111118704206&#4454.268919273837525&#4459.508577937551024&#4462.82777283423508&#4463.10975667174995&#4460.41014950381947&#4455.304105212311526&#4449.445696474514364, !- Feature Value 21
  EPWDataWSF,                             !- Feature Name 22
  Double,                                 !- Feature Data Type 22
  0.58999999999999997,                    !- Feature Value 22
  EPWDataMonthlyAvgDailyHighDrybulbs,     !- Feature Name 23
  String,                                 !- Feature Data Type 23
  47.41032258064516&#4446.58642857142857&#4455.15032258064517&#4453.708&#4472.80193548387098&#4488.67600000000002&#4486.1858064516129&#4485.87225806451613&#4482.082&#4463.18064516129033&#4448.73400000000001&#4448.87935483870968, !- Feature Value 23
  EPWDataMonthlyAvgDailyLowDrybulbs,      !- Feature Name 24
  String,                                 !- Feature Data Type 24
  19.347741935483874&#4419.856428571428573&#4430.316129032258065&#4431.112&#4447.41612903225806&#4457.901999999999994&#4459.063870967741934&#4460.956774193548384&#4452.352000000000004&#4438.41612903225806&#4427.002000000000002&#4423.02903225806451, !- Feature Value 24
  EPWDesignHeatingDrybulb,                !- Feature Name 25
  Double,                                 !- Feature Data Type 25
  12.02,                                  !- Feature Value 25
  EPWDesignHeatingWindspeed,              !- Feature Name 26
  Double,                                 !- Feature Data Type 26
  2.8062500000000004,                     !- Feature Value 26
  EPWDesignCoolingDrybulb,                !- Feature Name 27
  Double,                                 !- Feature Data Type 27
  91.939999999999998,                     !- Feature Value 27
  EPWDesignCoolingWetbulb,                !- Feature Name 28
  Double,                                 !- Feature Data Type 28
  59.95131430195849,                      !- Feature Value 28
  EPWDesignCoolingHumidityRatio,          !- Feature Name 29
  Double,                                 !- Feature Data Type 29
  0.0059161086834698092,                  !- Feature Value 29
  EPWDesignCoolingWindspeed,              !- Feature Name 30
  Double,                                 !- Feature Data Type 30
  3.7999999999999989,                     !- Feature Value 30
  EPWDesignDailyTemperatureRange,         !- Feature Name 31
  Double,                                 !- Feature Data Type 31
  24.915483870967748,                     !- Feature Value 31
  EPWDesignDehumidDrybulb,                !- Feature Name 32
  Double,                                 !- Feature Data Type 32
  67.996785714285721,                     !- Feature Value 32
  EPWDesignDehumidHumidityRatio,          !- Feature Name 33
  Double,                                 !- Feature Data Type 33
  0.012133744170488724,                   !- Feature Value 33
  EPWDesignCoolingDirectNormal,           !- Feature Name 34
  Double,                                 !- Feature Data Type 34
  985,                                    !- Feature Value 34
  EPWDesignCoolingDiffuseHorizontal,      !- Feature Name 35
  Double,                                 !- Feature Data Type 35
  84;                                     !- Feature Value 35

OS:Site,
<<<<<<< HEAD
  {7043517b-a6fb-4849-ac6e-c75010311bd9}, !- Handle
=======
  {85c9542f-6cc5-4064-9b6b-beea3ef76864}, !- Handle
>>>>>>> 64865042
  Denver Intl Ap_CO_USA,                  !- Name
  39.83,                                  !- Latitude {deg}
  -104.65,                                !- Longitude {deg}
  -7,                                     !- Time Zone {hr}
  1650,                                   !- Elevation {m}
  ;                                       !- Terrain

OS:ClimateZones,
<<<<<<< HEAD
  {14131643-fc98-4ae3-9732-e17b9803ae83}, !- Handle
=======
  {dba74e1d-f9a7-457c-bd70-f0ffb2547c10}, !- Handle
>>>>>>> 64865042
  ,                                       !- Active Institution
  ,                                       !- Active Year
  ,                                       !- Climate Zone Institution Name 1
  ,                                       !- Climate Zone Document Name 1
  ,                                       !- Climate Zone Document Year 1
  ,                                       !- Climate Zone Value 1
  Building America,                       !- Climate Zone Institution Name 2
  ,                                       !- Climate Zone Document Name 2
  0,                                      !- Climate Zone Document Year 2
  Cold;                                   !- Climate Zone Value 2

OS:Site:WaterMainsTemperature,
<<<<<<< HEAD
  {afe61c31-8958-4e2a-b88d-12115cee83f2}, !- Handle
=======
  {26bb52e4-add9-48f9-8a13-be5ea9bd1f1b}, !- Handle
>>>>>>> 64865042
  Correlation,                            !- Calculation Method
  ,                                       !- Temperature Schedule Name
  10.8753424657535,                       !- Annual Average Outdoor Air Temperature {C}
  23.1524007936508;                       !- Maximum Difference In Monthly Average Outdoor Air Temperatures {deltaC}

OS:RunPeriodControl:DaylightSavingTime,
<<<<<<< HEAD
  {41dc2237-3683-46c5-b649-1b1a584d550a}, !- Handle
  4/7,                                    !- Start Date
  10/26;                                  !- End Date

OS:Site:GroundTemperature:Deep,
  {b3b3415f-2f57-4114-ae4d-59932e52b985}, !- Handle
=======
  {d7af3101-190a-4a57-a35f-66f401ee4bc6}, !- Handle
  3/12,                                   !- Start Date
  11/5;                                   !- End Date

OS:Site:GroundTemperature:Deep,
  {77bcb2c2-03ef-48f8-aa2d-4cbd1b106d4a}, !- Handle
>>>>>>> 64865042
  10.8753424657535,                       !- January Deep Ground Temperature {C}
  10.8753424657535,                       !- February Deep Ground Temperature {C}
  10.8753424657535,                       !- March Deep Ground Temperature {C}
  10.8753424657535,                       !- April Deep Ground Temperature {C}
  10.8753424657535,                       !- May Deep Ground Temperature {C}
  10.8753424657535,                       !- June Deep Ground Temperature {C}
  10.8753424657535,                       !- July Deep Ground Temperature {C}
  10.8753424657535,                       !- August Deep Ground Temperature {C}
  10.8753424657535,                       !- September Deep Ground Temperature {C}
  10.8753424657535,                       !- October Deep Ground Temperature {C}
  10.8753424657535,                       !- November Deep Ground Temperature {C}
  10.8753424657535;                       !- December Deep Ground Temperature {C}

OS:Building,
<<<<<<< HEAD
  {137be412-5d1c-4375-b90d-49b63eb46ffc}, !- Handle
=======
  {17a71263-8f70-432d-8aeb-4192c1fb942c}, !- Handle
>>>>>>> 64865042
  Building 1,                             !- Name
  ,                                       !- Building Sector Type
  0,                                      !- North Axis {deg}
  ,                                       !- Nominal Floor to Floor Height {m}
  ,                                       !- Space Type Name
  ,                                       !- Default Construction Set Name
  ,                                       !- Default Schedule Set Name
  1,                                      !- Standards Number of Stories
  1,                                      !- Standards Number of Above Ground Stories
  ,                                       !- Standards Template
  singlefamilyattached,                   !- Standards Building Type
  4;                                      !- Standards Number of Living Units

OS:AdditionalProperties,
<<<<<<< HEAD
  {c7b7be28-715e-4c42-8a45-23636c9c9a79}, !- Handle
  {137be412-5d1c-4375-b90d-49b63eb46ffc}, !- Object Name
=======
  {c56985fa-80b0-424b-b07b-e22e3edd1fe0}, !- Handle
  {17a71263-8f70-432d-8aeb-4192c1fb942c}, !- Object Name
>>>>>>> 64865042
  num_units,                              !- Feature Name 1
  Integer,                                !- Feature Data Type 1
  4,                                      !- Feature Value 1
  has_rear_units,                         !- Feature Name 2
  Boolean,                                !- Feature Data Type 2
  false,                                  !- Feature Value 2
  horz_location,                          !- Feature Name 3
  String,                                 !- Feature Data Type 3
  Left,                                   !- Feature Value 3
  num_floors,                             !- Feature Name 4
  Integer,                                !- Feature Data Type 4
  1;                                      !- Feature Value 4

OS:ThermalZone,
<<<<<<< HEAD
  {163cab4e-f8a1-4f44-b628-1a4ae35312a6}, !- Handle
=======
  {75b0374a-af94-4a53-b80c-9f44bff10a11}, !- Handle
>>>>>>> 64865042
  living zone,                            !- Name
  ,                                       !- Multiplier
  ,                                       !- Ceiling Height {m}
  ,                                       !- Volume {m3}
  ,                                       !- Floor Area {m2}
  ,                                       !- Zone Inside Convection Algorithm
  ,                                       !- Zone Outside Convection Algorithm
  ,                                       !- Zone Conditioning Equipment List Name
<<<<<<< HEAD
  {edb88a9d-3dde-426d-956a-f798cf9f20ae}, !- Zone Air Inlet Port List
  {ce72f72b-c440-44ae-b54d-b95528873ee5}, !- Zone Air Exhaust Port List
  {3ff10bb6-7014-48c6-bc8d-7f763861e982}, !- Zone Air Node Name
  {23aa0f32-fbb6-48bc-a60e-09b150590093}, !- Zone Return Air Port List
=======
  {10955d22-5438-400d-aa11-cf5395829d6f}, !- Zone Air Inlet Port List
  {5200e2dd-21ad-4a46-a608-87494a6cbb92}, !- Zone Air Exhaust Port List
  {d257bbbc-6f76-4ce9-9403-205c33609346}, !- Zone Air Node Name
  {b716803d-77f3-4ffb-a056-081fd82ce6cf}, !- Zone Return Air Port List
>>>>>>> 64865042
  ,                                       !- Primary Daylighting Control Name
  ,                                       !- Fraction of Zone Controlled by Primary Daylighting Control
  ,                                       !- Secondary Daylighting Control Name
  ,                                       !- Fraction of Zone Controlled by Secondary Daylighting Control
  ,                                       !- Illuminance Map Name
  ,                                       !- Group Rendering Name
  ,                                       !- Thermostat Name
  No;                                     !- Use Ideal Air Loads

OS:Node,
<<<<<<< HEAD
  {c1eaafb7-9edb-4ce0-a408-7edc8f028dbe}, !- Handle
  Node 1,                                 !- Name
  {3ff10bb6-7014-48c6-bc8d-7f763861e982}, !- Inlet Port
  ;                                       !- Outlet Port

OS:Connection,
  {3ff10bb6-7014-48c6-bc8d-7f763861e982}, !- Handle
  {eee53ad0-1643-48cf-9804-c5fd7badfb0b}, !- Name
  {163cab4e-f8a1-4f44-b628-1a4ae35312a6}, !- Source Object
  11,                                     !- Outlet Port
  {c1eaafb7-9edb-4ce0-a408-7edc8f028dbe}, !- Target Object
  2;                                      !- Inlet Port

OS:PortList,
  {edb88a9d-3dde-426d-956a-f798cf9f20ae}, !- Handle
  {1c90bbc2-842b-41a3-bd87-50289f116c94}, !- Name
  {163cab4e-f8a1-4f44-b628-1a4ae35312a6}; !- HVAC Component

OS:PortList,
  {ce72f72b-c440-44ae-b54d-b95528873ee5}, !- Handle
  {d31aeab7-23f2-46a2-80a5-b03032cad079}, !- Name
  {163cab4e-f8a1-4f44-b628-1a4ae35312a6}; !- HVAC Component

OS:PortList,
  {23aa0f32-fbb6-48bc-a60e-09b150590093}, !- Handle
  {e5d8033f-617d-497d-9bcd-61f4eb582a4b}, !- Name
  {163cab4e-f8a1-4f44-b628-1a4ae35312a6}; !- HVAC Component

OS:Sizing:Zone,
  {2b5464b0-7f6f-4888-951d-5025ebe1015f}, !- Handle
  {163cab4e-f8a1-4f44-b628-1a4ae35312a6}, !- Zone or ZoneList Name
=======
  {af67c3c4-8982-4778-9b74-740e5eebd2b3}, !- Handle
  Node 1,                                 !- Name
  {d257bbbc-6f76-4ce9-9403-205c33609346}, !- Inlet Port
  ;                                       !- Outlet Port

OS:Connection,
  {d257bbbc-6f76-4ce9-9403-205c33609346}, !- Handle
  {8a908b02-3b5f-4fab-b8da-276e18938bfc}, !- Name
  {75b0374a-af94-4a53-b80c-9f44bff10a11}, !- Source Object
  11,                                     !- Outlet Port
  {af67c3c4-8982-4778-9b74-740e5eebd2b3}, !- Target Object
  2;                                      !- Inlet Port

OS:PortList,
  {10955d22-5438-400d-aa11-cf5395829d6f}, !- Handle
  {d210bae3-bb4b-4f90-8d0a-c2e64965b278}, !- Name
  {75b0374a-af94-4a53-b80c-9f44bff10a11}; !- HVAC Component

OS:PortList,
  {5200e2dd-21ad-4a46-a608-87494a6cbb92}, !- Handle
  {79448070-111c-42f8-9627-2a4b8eca9afd}, !- Name
  {75b0374a-af94-4a53-b80c-9f44bff10a11}; !- HVAC Component

OS:PortList,
  {b716803d-77f3-4ffb-a056-081fd82ce6cf}, !- Handle
  {e54715fb-9706-4fd0-ac86-6e0993f39ff3}, !- Name
  {75b0374a-af94-4a53-b80c-9f44bff10a11}; !- HVAC Component

OS:Sizing:Zone,
  {8fad350b-0697-450c-b809-e2178c76ccc4}, !- Handle
  {75b0374a-af94-4a53-b80c-9f44bff10a11}, !- Zone or ZoneList Name
>>>>>>> 64865042
  SupplyAirTemperature,                   !- Zone Cooling Design Supply Air Temperature Input Method
  14,                                     !- Zone Cooling Design Supply Air Temperature {C}
  11.11,                                  !- Zone Cooling Design Supply Air Temperature Difference {deltaC}
  SupplyAirTemperature,                   !- Zone Heating Design Supply Air Temperature Input Method
  40,                                     !- Zone Heating Design Supply Air Temperature {C}
  11.11,                                  !- Zone Heating Design Supply Air Temperature Difference {deltaC}
  0.0085,                                 !- Zone Cooling Design Supply Air Humidity Ratio {kg-H2O/kg-air}
  0.008,                                  !- Zone Heating Design Supply Air Humidity Ratio {kg-H2O/kg-air}
  ,                                       !- Zone Heating Sizing Factor
  ,                                       !- Zone Cooling Sizing Factor
  DesignDay,                              !- Cooling Design Air Flow Method
  ,                                       !- Cooling Design Air Flow Rate {m3/s}
  ,                                       !- Cooling Minimum Air Flow per Zone Floor Area {m3/s-m2}
  ,                                       !- Cooling Minimum Air Flow {m3/s}
  ,                                       !- Cooling Minimum Air Flow Fraction
  DesignDay,                              !- Heating Design Air Flow Method
  ,                                       !- Heating Design Air Flow Rate {m3/s}
  ,                                       !- Heating Maximum Air Flow per Zone Floor Area {m3/s-m2}
  ,                                       !- Heating Maximum Air Flow {m3/s}
  ,                                       !- Heating Maximum Air Flow Fraction
  ,                                       !- Design Zone Air Distribution Effectiveness in Cooling Mode
  ,                                       !- Design Zone Air Distribution Effectiveness in Heating Mode
  No,                                     !- Account for Dedicated Outdoor Air System
  NeutralSupplyAir,                       !- Dedicated Outdoor Air System Control Strategy
  autosize,                               !- Dedicated Outdoor Air Low Setpoint Temperature for Design {C}
  autosize;                               !- Dedicated Outdoor Air High Setpoint Temperature for Design {C}

OS:ZoneHVAC:EquipmentList,
<<<<<<< HEAD
  {1454a3a8-ae91-4b84-91fa-fac1b10fa679}, !- Handle
  Zone HVAC Equipment List 1,             !- Name
  {163cab4e-f8a1-4f44-b628-1a4ae35312a6}; !- Thermal Zone

OS:Space,
  {cf5b1e9f-896e-48be-9eb7-1408d82d8160}, !- Handle
  living space,                           !- Name
  {b0fc0a6f-4c9c-44eb-8650-029d1892c020}, !- Space Type Name
=======
  {ba1bfbd4-d457-42b5-b705-554882874568}, !- Handle
  Zone HVAC Equipment List 1,             !- Name
  {75b0374a-af94-4a53-b80c-9f44bff10a11}; !- Thermal Zone

OS:Space,
  {3f2fef19-e68e-4edc-8314-fa2e8cf616e9}, !- Handle
  living space,                           !- Name
  {dcd9f526-fd67-4974-b33a-57a205069a9b}, !- Space Type Name
>>>>>>> 64865042
  ,                                       !- Default Construction Set Name
  ,                                       !- Default Schedule Set Name
  ,                                       !- Direction of Relative North {deg}
  ,                                       !- X Origin {m}
  ,                                       !- Y Origin {m}
  ,                                       !- Z Origin {m}
  ,                                       !- Building Story Name
<<<<<<< HEAD
  {163cab4e-f8a1-4f44-b628-1a4ae35312a6}, !- Thermal Zone Name
  ,                                       !- Part of Total Floor Area
  ,                                       !- Design Specification Outdoor Air Object Name
  {43ef6866-1986-4dfd-9847-c288c5ce09e4}; !- Building Unit Name

OS:Surface,
  {1122ee58-3b19-427d-8735-8fe542f527d8}, !- Handle
  Surface 1,                              !- Name
  Floor,                                  !- Surface Type
  ,                                       !- Construction Name
  {cf5b1e9f-896e-48be-9eb7-1408d82d8160}, !- Space Name
=======
  {75b0374a-af94-4a53-b80c-9f44bff10a11}, !- Thermal Zone Name
  ,                                       !- Part of Total Floor Area
  ,                                       !- Design Specification Outdoor Air Object Name
  {36fba4fa-7ff3-4ff2-8f91-2b5ad92b1308}; !- Building Unit Name

OS:Surface,
  {9f2c3c06-ca4a-4641-a325-f2ca8a0712bb}, !- Handle
  Surface 1,                              !- Name
  Floor,                                  !- Surface Type
  ,                                       !- Construction Name
  {3f2fef19-e68e-4edc-8314-fa2e8cf616e9}, !- Space Name
>>>>>>> 64865042
  Foundation,                             !- Outside Boundary Condition
  ,                                       !- Outside Boundary Condition Object
  NoSun,                                  !- Sun Exposure
  NoWind,                                 !- Wind Exposure
  ,                                       !- View Factor to Ground
  ,                                       !- Number of Vertices
  0, -12.9315688143396, 0,                !- X,Y,Z Vertex 1 {m}
  0, 0, 0,                                !- X,Y,Z Vertex 2 {m}
  6.46578440716979, 0, 0,                 !- X,Y,Z Vertex 3 {m}
  6.46578440716979, -12.9315688143396, 0; !- X,Y,Z Vertex 4 {m}

OS:Surface,
<<<<<<< HEAD
  {99095816-969c-4cc8-8099-141c0c4981e3}, !- Handle
  Surface 2,                              !- Name
  Wall,                                   !- Surface Type
  ,                                       !- Construction Name
  {cf5b1e9f-896e-48be-9eb7-1408d82d8160}, !- Space Name
=======
  {c7561646-f359-4c35-8cbd-ec9515922054}, !- Handle
  Surface 2,                              !- Name
  Wall,                                   !- Surface Type
  ,                                       !- Construction Name
  {3f2fef19-e68e-4edc-8314-fa2e8cf616e9}, !- Space Name
>>>>>>> 64865042
  Outdoors,                               !- Outside Boundary Condition
  ,                                       !- Outside Boundary Condition Object
  SunExposed,                             !- Sun Exposure
  WindExposed,                            !- Wind Exposure
  ,                                       !- View Factor to Ground
  ,                                       !- Number of Vertices
  0, 0, 2.4384,                           !- X,Y,Z Vertex 1 {m}
  0, 0, 0,                                !- X,Y,Z Vertex 2 {m}
  0, -12.9315688143396, 0,                !- X,Y,Z Vertex 3 {m}
  0, -12.9315688143396, 2.4384;           !- X,Y,Z Vertex 4 {m}

OS:Surface,
<<<<<<< HEAD
  {6e73f9ce-5b56-48f4-afed-4ea03a499d4e}, !- Handle
  Surface 3,                              !- Name
  Wall,                                   !- Surface Type
  ,                                       !- Construction Name
  {cf5b1e9f-896e-48be-9eb7-1408d82d8160}, !- Space Name
=======
  {4885b146-84cd-4ebf-a845-c79d567bea08}, !- Handle
  Surface 3,                              !- Name
  Wall,                                   !- Surface Type
  ,                                       !- Construction Name
  {3f2fef19-e68e-4edc-8314-fa2e8cf616e9}, !- Space Name
>>>>>>> 64865042
  Outdoors,                               !- Outside Boundary Condition
  ,                                       !- Outside Boundary Condition Object
  SunExposed,                             !- Sun Exposure
  WindExposed,                            !- Wind Exposure
  ,                                       !- View Factor to Ground
  ,                                       !- Number of Vertices
  6.46578440716979, 0, 2.4384,            !- X,Y,Z Vertex 1 {m}
  6.46578440716979, 0, 0,                 !- X,Y,Z Vertex 2 {m}
  0, 0, 0,                                !- X,Y,Z Vertex 3 {m}
  0, 0, 2.4384;                           !- X,Y,Z Vertex 4 {m}

OS:Surface,
<<<<<<< HEAD
  {86766251-fe29-4040-bb56-eff125322671}, !- Handle
  Surface 4,                              !- Name
  Wall,                                   !- Surface Type
  ,                                       !- Construction Name
  {cf5b1e9f-896e-48be-9eb7-1408d82d8160}, !- Space Name
=======
  {01ff96c1-a8d9-4ab5-b69f-54501e1972f9}, !- Handle
  Surface 4,                              !- Name
  Wall,                                   !- Surface Type
  ,                                       !- Construction Name
  {3f2fef19-e68e-4edc-8314-fa2e8cf616e9}, !- Space Name
>>>>>>> 64865042
  Adiabatic,                              !- Outside Boundary Condition
  ,                                       !- Outside Boundary Condition Object
  NoSun,                                  !- Sun Exposure
  NoWind,                                 !- Wind Exposure
  ,                                       !- View Factor to Ground
  ,                                       !- Number of Vertices
  6.46578440716979, -12.9315688143396, 2.4384, !- X,Y,Z Vertex 1 {m}
  6.46578440716979, -12.9315688143396, 0, !- X,Y,Z Vertex 2 {m}
  6.46578440716979, 0, 0,                 !- X,Y,Z Vertex 3 {m}
  6.46578440716979, 0, 2.4384;            !- X,Y,Z Vertex 4 {m}

OS:Surface,
<<<<<<< HEAD
  {7d6653c5-078b-4a5e-ab25-9dcc06006a02}, !- Handle
  Surface 5,                              !- Name
  Wall,                                   !- Surface Type
  ,                                       !- Construction Name
  {cf5b1e9f-896e-48be-9eb7-1408d82d8160}, !- Space Name
=======
  {72e6e548-ee7a-48a9-a84c-ea6d52a4efe9}, !- Handle
  Surface 5,                              !- Name
  Wall,                                   !- Surface Type
  ,                                       !- Construction Name
  {3f2fef19-e68e-4edc-8314-fa2e8cf616e9}, !- Space Name
>>>>>>> 64865042
  Outdoors,                               !- Outside Boundary Condition
  ,                                       !- Outside Boundary Condition Object
  SunExposed,                             !- Sun Exposure
  WindExposed,                            !- Wind Exposure
  ,                                       !- View Factor to Ground
  ,                                       !- Number of Vertices
  0, -12.9315688143396, 2.4384,           !- X,Y,Z Vertex 1 {m}
  0, -12.9315688143396, 0,                !- X,Y,Z Vertex 2 {m}
  6.46578440716979, -12.9315688143396, 0, !- X,Y,Z Vertex 3 {m}
  6.46578440716979, -12.9315688143396, 2.4384; !- X,Y,Z Vertex 4 {m}

OS:Surface,
<<<<<<< HEAD
  {4d02199d-4c97-49ec-9753-3f32a78f507d}, !- Handle
  Surface 6,                              !- Name
  RoofCeiling,                            !- Surface Type
  ,                                       !- Construction Name
  {cf5b1e9f-896e-48be-9eb7-1408d82d8160}, !- Space Name
  Surface,                                !- Outside Boundary Condition
  {1848f8e9-3395-4ca9-8d0c-86aee54b3cc4}, !- Outside Boundary Condition Object
=======
  {6d22ceb7-c9d0-4ee2-98e8-9a86a8d2423a}, !- Handle
  Surface 6,                              !- Name
  RoofCeiling,                            !- Surface Type
  ,                                       !- Construction Name
  {3f2fef19-e68e-4edc-8314-fa2e8cf616e9}, !- Space Name
  Surface,                                !- Outside Boundary Condition
  {4fe96a18-72de-448d-a88a-04fc0a7819c3}, !- Outside Boundary Condition Object
>>>>>>> 64865042
  NoSun,                                  !- Sun Exposure
  NoWind,                                 !- Wind Exposure
  ,                                       !- View Factor to Ground
  ,                                       !- Number of Vertices
  6.46578440716979, -12.9315688143396, 2.4384, !- X,Y,Z Vertex 1 {m}
  6.46578440716979, 0, 2.4384,            !- X,Y,Z Vertex 2 {m}
  0, 0, 2.4384,                           !- X,Y,Z Vertex 3 {m}
  0, -12.9315688143396, 2.4384;           !- X,Y,Z Vertex 4 {m}

OS:SpaceType,
<<<<<<< HEAD
  {b0fc0a6f-4c9c-44eb-8650-029d1892c020}, !- Handle
=======
  {dcd9f526-fd67-4974-b33a-57a205069a9b}, !- Handle
>>>>>>> 64865042
  Space Type 1,                           !- Name
  ,                                       !- Default Construction Set Name
  ,                                       !- Default Schedule Set Name
  ,                                       !- Group Rendering Name
  ,                                       !- Design Specification Outdoor Air Object Name
  ,                                       !- Standards Template
  ,                                       !- Standards Building Type
  living;                                 !- Standards Space Type

OS:Surface,
<<<<<<< HEAD
  {1848f8e9-3395-4ca9-8d0c-86aee54b3cc4}, !- Handle
  Surface 7,                              !- Name
  Floor,                                  !- Surface Type
  ,                                       !- Construction Name
  {c3e559cc-863d-4b78-8a0d-8c68eb4ecf17}, !- Space Name
  Surface,                                !- Outside Boundary Condition
  {4d02199d-4c97-49ec-9753-3f32a78f507d}, !- Outside Boundary Condition Object
=======
  {4fe96a18-72de-448d-a88a-04fc0a7819c3}, !- Handle
  Surface 7,                              !- Name
  Floor,                                  !- Surface Type
  ,                                       !- Construction Name
  {ccfbe317-0cd4-49b3-9097-ab0174b49238}, !- Space Name
  Surface,                                !- Outside Boundary Condition
  {6d22ceb7-c9d0-4ee2-98e8-9a86a8d2423a}, !- Outside Boundary Condition Object
>>>>>>> 64865042
  NoSun,                                  !- Sun Exposure
  NoWind,                                 !- Wind Exposure
  ,                                       !- View Factor to Ground
  ,                                       !- Number of Vertices
  0, -12.9315688143396, 2.4384,           !- X,Y,Z Vertex 1 {m}
  0, 0, 2.4384,                           !- X,Y,Z Vertex 2 {m}
  6.46578440716979, 0, 2.4384,            !- X,Y,Z Vertex 3 {m}
  6.46578440716979, -12.9315688143396, 2.4384; !- X,Y,Z Vertex 4 {m}

OS:Surface,
<<<<<<< HEAD
  {b59ef0b7-0a45-4990-95d5-2621841b19cf}, !- Handle
  Surface 8,                              !- Name
  RoofCeiling,                            !- Surface Type
  ,                                       !- Construction Name
  {c3e559cc-863d-4b78-8a0d-8c68eb4ecf17}, !- Space Name
=======
  {594e34f5-d11b-4e4f-b087-cd6a160db4ba}, !- Handle
  Surface 8,                              !- Name
  RoofCeiling,                            !- Surface Type
  ,                                       !- Construction Name
  {ccfbe317-0cd4-49b3-9097-ab0174b49238}, !- Space Name
>>>>>>> 64865042
  Outdoors,                               !- Outside Boundary Condition
  ,                                       !- Outside Boundary Condition Object
  SunExposed,                             !- Sun Exposure
  WindExposed,                            !- Wind Exposure
  ,                                       !- View Factor to Ground
  ,                                       !- Number of Vertices
  0, -6.46578440716979, 5.6712922035849,  !- X,Y,Z Vertex 1 {m}
  6.46578440716979, -6.46578440716979, 5.6712922035849, !- X,Y,Z Vertex 2 {m}
  6.46578440716979, 0, 2.4384,            !- X,Y,Z Vertex 3 {m}
  0, 0, 2.4384;                           !- X,Y,Z Vertex 4 {m}

OS:Surface,
<<<<<<< HEAD
  {d4c25bab-b3b7-4436-8452-067989d964bb}, !- Handle
  Surface 9,                              !- Name
  RoofCeiling,                            !- Surface Type
  ,                                       !- Construction Name
  {c3e559cc-863d-4b78-8a0d-8c68eb4ecf17}, !- Space Name
=======
  {c7d22e5d-c577-4371-83d9-b3976b97559d}, !- Handle
  Surface 9,                              !- Name
  RoofCeiling,                            !- Surface Type
  ,                                       !- Construction Name
  {ccfbe317-0cd4-49b3-9097-ab0174b49238}, !- Space Name
>>>>>>> 64865042
  Outdoors,                               !- Outside Boundary Condition
  ,                                       !- Outside Boundary Condition Object
  SunExposed,                             !- Sun Exposure
  WindExposed,                            !- Wind Exposure
  ,                                       !- View Factor to Ground
  ,                                       !- Number of Vertices
  6.46578440716979, -6.46578440716979, 5.6712922035849, !- X,Y,Z Vertex 1 {m}
  0, -6.46578440716979, 5.6712922035849,  !- X,Y,Z Vertex 2 {m}
  0, -12.9315688143396, 2.4384,           !- X,Y,Z Vertex 3 {m}
  6.46578440716979, -12.9315688143396, 2.4384; !- X,Y,Z Vertex 4 {m}

OS:Surface,
<<<<<<< HEAD
  {2b6e0d9a-c9f6-4fdd-a478-08f9d141a779}, !- Handle
  Surface 10,                             !- Name
  Wall,                                   !- Surface Type
  ,                                       !- Construction Name
  {c3e559cc-863d-4b78-8a0d-8c68eb4ecf17}, !- Space Name
=======
  {4bef916c-7034-4915-a042-76c91807c13c}, !- Handle
  Surface 10,                             !- Name
  Wall,                                   !- Surface Type
  ,                                       !- Construction Name
  {ccfbe317-0cd4-49b3-9097-ab0174b49238}, !- Space Name
>>>>>>> 64865042
  Outdoors,                               !- Outside Boundary Condition
  ,                                       !- Outside Boundary Condition Object
  SunExposed,                             !- Sun Exposure
  WindExposed,                            !- Wind Exposure
  ,                                       !- View Factor to Ground
  ,                                       !- Number of Vertices
  0, -6.46578440716979, 5.6712922035849,  !- X,Y,Z Vertex 1 {m}
  0, 0, 2.4384,                           !- X,Y,Z Vertex 2 {m}
  0, -12.9315688143396, 2.4384;           !- X,Y,Z Vertex 3 {m}

OS:Surface,
<<<<<<< HEAD
  {c47c3c91-7059-452b-8356-85d4ae877276}, !- Handle
  Surface 11,                             !- Name
  Wall,                                   !- Surface Type
  ,                                       !- Construction Name
  {c3e559cc-863d-4b78-8a0d-8c68eb4ecf17}, !- Space Name
=======
  {9d8da1e6-75a6-4698-82b6-cd46c8fd051d}, !- Handle
  Surface 11,                             !- Name
  Wall,                                   !- Surface Type
  ,                                       !- Construction Name
  {ccfbe317-0cd4-49b3-9097-ab0174b49238}, !- Space Name
>>>>>>> 64865042
  Adiabatic,                              !- Outside Boundary Condition
  ,                                       !- Outside Boundary Condition Object
  NoSun,                                  !- Sun Exposure
  NoWind,                                 !- Wind Exposure
  ,                                       !- View Factor to Ground
  ,                                       !- Number of Vertices
  6.46578440716979, -6.46578440716979, 5.6712922035849, !- X,Y,Z Vertex 1 {m}
  6.46578440716979, -12.9315688143396, 2.4384, !- X,Y,Z Vertex 2 {m}
  6.46578440716979, 0, 2.4384;            !- X,Y,Z Vertex 3 {m}

OS:Space,
<<<<<<< HEAD
  {c3e559cc-863d-4b78-8a0d-8c68eb4ecf17}, !- Handle
  unfinished attic space,                 !- Name
  {e8039e0e-0af1-4b0c-9e49-18a69a542e33}, !- Space Type Name
=======
  {ccfbe317-0cd4-49b3-9097-ab0174b49238}, !- Handle
  unfinished attic space,                 !- Name
  {b31fe5f1-4701-4c91-8653-30d036d087b8}, !- Space Type Name
>>>>>>> 64865042
  ,                                       !- Default Construction Set Name
  ,                                       !- Default Schedule Set Name
  ,                                       !- Direction of Relative North {deg}
  ,                                       !- X Origin {m}
  ,                                       !- Y Origin {m}
  ,                                       !- Z Origin {m}
  ,                                       !- Building Story Name
<<<<<<< HEAD
  {f034ba92-593c-4560-a265-ea01c285d66d}; !- Thermal Zone Name

OS:ThermalZone,
  {f034ba92-593c-4560-a265-ea01c285d66d}, !- Handle
=======
  {1de410bd-17fd-4d9e-ac7c-5bd15302af96}; !- Thermal Zone Name

OS:ThermalZone,
  {1de410bd-17fd-4d9e-ac7c-5bd15302af96}, !- Handle
>>>>>>> 64865042
  unfinished attic zone,                  !- Name
  ,                                       !- Multiplier
  ,                                       !- Ceiling Height {m}
  ,                                       !- Volume {m3}
  ,                                       !- Floor Area {m2}
  ,                                       !- Zone Inside Convection Algorithm
  ,                                       !- Zone Outside Convection Algorithm
  ,                                       !- Zone Conditioning Equipment List Name
<<<<<<< HEAD
  {ed078c76-de64-4f5f-900c-0a864d56dcec}, !- Zone Air Inlet Port List
  {41b6cb77-38db-4267-b39e-665eb18ae097}, !- Zone Air Exhaust Port List
  {2df5336e-ee82-4648-93cc-3529aecf62d3}, !- Zone Air Node Name
  {5be982a9-002c-4758-bf5a-cfcf95477c1b}, !- Zone Return Air Port List
=======
  {b6d13fca-4907-4910-9163-f91beadf2157}, !- Zone Air Inlet Port List
  {a64ed467-e3b3-4501-8af0-8ac244f54cda}, !- Zone Air Exhaust Port List
  {5fb0f73a-06d6-4502-ae24-e6164de4c4e7}, !- Zone Air Node Name
  {3b780ed3-6cd2-4c17-bebc-216b603a759e}, !- Zone Return Air Port List
>>>>>>> 64865042
  ,                                       !- Primary Daylighting Control Name
  ,                                       !- Fraction of Zone Controlled by Primary Daylighting Control
  ,                                       !- Secondary Daylighting Control Name
  ,                                       !- Fraction of Zone Controlled by Secondary Daylighting Control
  ,                                       !- Illuminance Map Name
  ,                                       !- Group Rendering Name
  ,                                       !- Thermostat Name
  No;                                     !- Use Ideal Air Loads

OS:Node,
<<<<<<< HEAD
  {bd2fdcd0-b8a2-4b9d-bb5e-2fc505965893}, !- Handle
  Node 2,                                 !- Name
  {2df5336e-ee82-4648-93cc-3529aecf62d3}, !- Inlet Port
  ;                                       !- Outlet Port

OS:Connection,
  {2df5336e-ee82-4648-93cc-3529aecf62d3}, !- Handle
  {17f58270-6d3f-4988-a03a-e320946c6eb6}, !- Name
  {f034ba92-593c-4560-a265-ea01c285d66d}, !- Source Object
  11,                                     !- Outlet Port
  {bd2fdcd0-b8a2-4b9d-bb5e-2fc505965893}, !- Target Object
  2;                                      !- Inlet Port

OS:PortList,
  {ed078c76-de64-4f5f-900c-0a864d56dcec}, !- Handle
  {7161c8e4-11e2-4dd4-b0b5-9ac19cdaba98}, !- Name
  {f034ba92-593c-4560-a265-ea01c285d66d}; !- HVAC Component

OS:PortList,
  {41b6cb77-38db-4267-b39e-665eb18ae097}, !- Handle
  {583cfccd-0ed3-4b79-9ba9-7f1ccef73cf7}, !- Name
  {f034ba92-593c-4560-a265-ea01c285d66d}; !- HVAC Component

OS:PortList,
  {5be982a9-002c-4758-bf5a-cfcf95477c1b}, !- Handle
  {a1b083ea-3a41-4e1d-ad99-177afbd5be47}, !- Name
  {f034ba92-593c-4560-a265-ea01c285d66d}; !- HVAC Component

OS:Sizing:Zone,
  {c72d30d8-aa5a-4812-89d3-5ee0b1378026}, !- Handle
  {f034ba92-593c-4560-a265-ea01c285d66d}, !- Zone or ZoneList Name
=======
  {46b5ab8c-6eeb-4916-8881-581abc15e836}, !- Handle
  Node 2,                                 !- Name
  {5fb0f73a-06d6-4502-ae24-e6164de4c4e7}, !- Inlet Port
  ;                                       !- Outlet Port

OS:Connection,
  {5fb0f73a-06d6-4502-ae24-e6164de4c4e7}, !- Handle
  {56e6a679-78ce-4ca4-8e46-e4478d22e5ec}, !- Name
  {1de410bd-17fd-4d9e-ac7c-5bd15302af96}, !- Source Object
  11,                                     !- Outlet Port
  {46b5ab8c-6eeb-4916-8881-581abc15e836}, !- Target Object
  2;                                      !- Inlet Port

OS:PortList,
  {b6d13fca-4907-4910-9163-f91beadf2157}, !- Handle
  {92fb30e4-eb26-45e1-8961-77c6089ed92c}, !- Name
  {1de410bd-17fd-4d9e-ac7c-5bd15302af96}; !- HVAC Component

OS:PortList,
  {a64ed467-e3b3-4501-8af0-8ac244f54cda}, !- Handle
  {d557ecc2-0181-4986-b331-f3a2ac1a54ca}, !- Name
  {1de410bd-17fd-4d9e-ac7c-5bd15302af96}; !- HVAC Component

OS:PortList,
  {3b780ed3-6cd2-4c17-bebc-216b603a759e}, !- Handle
  {60225bfc-0844-44d7-9162-67b78c8f8e7c}, !- Name
  {1de410bd-17fd-4d9e-ac7c-5bd15302af96}; !- HVAC Component

OS:Sizing:Zone,
  {9b3bf4d4-1025-403c-84ca-759e992d8e78}, !- Handle
  {1de410bd-17fd-4d9e-ac7c-5bd15302af96}, !- Zone or ZoneList Name
>>>>>>> 64865042
  SupplyAirTemperature,                   !- Zone Cooling Design Supply Air Temperature Input Method
  14,                                     !- Zone Cooling Design Supply Air Temperature {C}
  11.11,                                  !- Zone Cooling Design Supply Air Temperature Difference {deltaC}
  SupplyAirTemperature,                   !- Zone Heating Design Supply Air Temperature Input Method
  40,                                     !- Zone Heating Design Supply Air Temperature {C}
  11.11,                                  !- Zone Heating Design Supply Air Temperature Difference {deltaC}
  0.0085,                                 !- Zone Cooling Design Supply Air Humidity Ratio {kg-H2O/kg-air}
  0.008,                                  !- Zone Heating Design Supply Air Humidity Ratio {kg-H2O/kg-air}
  ,                                       !- Zone Heating Sizing Factor
  ,                                       !- Zone Cooling Sizing Factor
  DesignDay,                              !- Cooling Design Air Flow Method
  ,                                       !- Cooling Design Air Flow Rate {m3/s}
  ,                                       !- Cooling Minimum Air Flow per Zone Floor Area {m3/s-m2}
  ,                                       !- Cooling Minimum Air Flow {m3/s}
  ,                                       !- Cooling Minimum Air Flow Fraction
  DesignDay,                              !- Heating Design Air Flow Method
  ,                                       !- Heating Design Air Flow Rate {m3/s}
  ,                                       !- Heating Maximum Air Flow per Zone Floor Area {m3/s-m2}
  ,                                       !- Heating Maximum Air Flow {m3/s}
  ,                                       !- Heating Maximum Air Flow Fraction
  ,                                       !- Design Zone Air Distribution Effectiveness in Cooling Mode
  ,                                       !- Design Zone Air Distribution Effectiveness in Heating Mode
  No,                                     !- Account for Dedicated Outdoor Air System
  NeutralSupplyAir,                       !- Dedicated Outdoor Air System Control Strategy
  autosize,                               !- Dedicated Outdoor Air Low Setpoint Temperature for Design {C}
  autosize;                               !- Dedicated Outdoor Air High Setpoint Temperature for Design {C}

OS:ZoneHVAC:EquipmentList,
<<<<<<< HEAD
  {e6482901-d6fa-4925-9b84-76eb090cd772}, !- Handle
  Zone HVAC Equipment List 2,             !- Name
  {f034ba92-593c-4560-a265-ea01c285d66d}; !- Thermal Zone

OS:SpaceType,
  {e8039e0e-0af1-4b0c-9e49-18a69a542e33}, !- Handle
=======
  {cf81dc66-f8f8-4a36-88f2-fc5391c320a5}, !- Handle
  Zone HVAC Equipment List 2,             !- Name
  {1de410bd-17fd-4d9e-ac7c-5bd15302af96}; !- Thermal Zone

OS:SpaceType,
  {b31fe5f1-4701-4c91-8653-30d036d087b8}, !- Handle
>>>>>>> 64865042
  Space Type 2,                           !- Name
  ,                                       !- Default Construction Set Name
  ,                                       !- Default Schedule Set Name
  ,                                       !- Group Rendering Name
  ,                                       !- Design Specification Outdoor Air Object Name
  ,                                       !- Standards Template
  ,                                       !- Standards Building Type
  unfinished attic;                       !- Standards Space Type

OS:BuildingUnit,
<<<<<<< HEAD
  {43ef6866-1986-4dfd-9847-c288c5ce09e4}, !- Handle
=======
  {36fba4fa-7ff3-4ff2-8f91-2b5ad92b1308}, !- Handle
>>>>>>> 64865042
  unit 1,                                 !- Name
  ,                                       !- Rendering Color
  Residential;                            !- Building Unit Type

OS:AdditionalProperties,
<<<<<<< HEAD
  {c817eea5-dcd6-4096-9332-9a089eeffed5}, !- Handle
  {43ef6866-1986-4dfd-9847-c288c5ce09e4}, !- Object Name
=======
  {cd7478c3-c011-4b90-b75c-d179a4bb0875}, !- Handle
  {36fba4fa-7ff3-4ff2-8f91-2b5ad92b1308}, !- Object Name
>>>>>>> 64865042
  NumberOfBedrooms,                       !- Feature Name 1
  Integer,                                !- Feature Data Type 1
  3,                                      !- Feature Value 1
  NumberOfBathrooms,                      !- Feature Name 2
  Double,                                 !- Feature Data Type 2
  2,                                      !- Feature Value 2
  NumberOfOccupants,                      !- Feature Name 3
  Double,                                 !- Feature Data Type 3
  3.3900000000000001;                     !- Feature Value 3

OS:External:File,
<<<<<<< HEAD
  {8809c7d3-d6a7-48d3-b100-7e92a78e6aa0}, !- Handle
=======
  {190de263-41c2-4d13-b7e0-adc871587f9e}, !- Handle
>>>>>>> 64865042
  8760.csv,                               !- Name
  8760.csv;                               !- File Name

OS:Schedule:Day,
<<<<<<< HEAD
  {b6435495-47ee-4e1a-8b83-9938aec0b2ee}, !- Handle
=======
  {3f14dda3-09dc-483a-ab87-be1253779128}, !- Handle
>>>>>>> 64865042
  Schedule Day 1,                         !- Name
  ,                                       !- Schedule Type Limits Name
  ,                                       !- Interpolate to Timestep
  24,                                     !- Hour 1
  0,                                      !- Minute 1
  0;                                      !- Value Until Time 1

OS:Schedule:Day,
<<<<<<< HEAD
  {9608885b-72ab-49ff-94df-bffcb01b49b1}, !- Handle
=======
  {6ee503f9-59f0-4e18-badd-a217a0f51ea5}, !- Handle
>>>>>>> 64865042
  Schedule Day 2,                         !- Name
  ,                                       !- Schedule Type Limits Name
  ,                                       !- Interpolate to Timestep
  24,                                     !- Hour 1
  0,                                      !- Minute 1
  1;                                      !- Value Until Time 1

OS:Schedule:File,
<<<<<<< HEAD
  {af7bf852-c9f2-4fdb-a88e-54a720b4a69e}, !- Handle
  occupants,                              !- Name
  {bf7c5060-96dc-4911-9770-a5718a5f0bda}, !- Schedule Type Limits Name
  {8809c7d3-d6a7-48d3-b100-7e92a78e6aa0}, !- External File Name
=======
  {d0ac240a-587a-4d6c-8013-f4d7a046c48a}, !- Handle
  occupants,                              !- Name
  {2369bee5-2abf-4ad2-811c-5768695094a3}, !- Schedule Type Limits Name
  {190de263-41c2-4d13-b7e0-adc871587f9e}, !- External File Name
>>>>>>> 64865042
  1,                                      !- Column Number
  1,                                      !- Rows to Skip at Top
  8760,                                   !- Number of Hours of Data
  ,                                       !- Column Separator
  ,                                       !- Interpolate to Timestep
  60;                                     !- Minutes per Item

OS:Schedule:Ruleset,
<<<<<<< HEAD
  {78f6955e-3f6f-48fa-a390-f9ed3fe1ac6a}, !- Handle
  Schedule Ruleset 1,                     !- Name
  {d5142eeb-fba3-40a7-877e-2fc8c318179e}, !- Schedule Type Limits Name
  {d32cb8ce-842e-4c9d-8ceb-32205c862b3d}; !- Default Day Schedule Name

OS:Schedule:Day,
  {d32cb8ce-842e-4c9d-8ceb-32205c862b3d}, !- Handle
  Schedule Day 3,                         !- Name
  {d5142eeb-fba3-40a7-877e-2fc8c318179e}, !- Schedule Type Limits Name
=======
  {53a22a32-40b3-4916-a0a4-78a71ede4119}, !- Handle
  Schedule Ruleset 1,                     !- Name
  {dc6b26e4-baa6-482c-b2e0-9de8221e5adc}, !- Schedule Type Limits Name
  {f662ed0d-d91b-4f6f-aed2-4a44bc582af3}; !- Default Day Schedule Name

OS:Schedule:Day,
  {f662ed0d-d91b-4f6f-aed2-4a44bc582af3}, !- Handle
  Schedule Day 3,                         !- Name
  {dc6b26e4-baa6-482c-b2e0-9de8221e5adc}, !- Schedule Type Limits Name
>>>>>>> 64865042
  ,                                       !- Interpolate to Timestep
  24,                                     !- Hour 1
  0,                                      !- Minute 1
  112.539290946133;                       !- Value Until Time 1

OS:People:Definition,
<<<<<<< HEAD
  {b57700a4-935f-4812-92df-1b2ed9f08c7a}, !- Handle
=======
  {9d8ae240-1b24-4a8c-8788-49077d94dd5c}, !- Handle
>>>>>>> 64865042
  res occupants|living space,             !- Name
  People,                                 !- Number of People Calculation Method
  3.39,                                   !- Number of People {people}
  ,                                       !- People per Space Floor Area {person/m2}
  ,                                       !- Space Floor Area per Person {m2/person}
  0.319734,                               !- Fraction Radiant
  0.573,                                  !- Sensible Heat Fraction
  0,                                      !- Carbon Dioxide Generation Rate {m3/s-W}
  No,                                     !- Enable ASHRAE 55 Comfort Warnings
  ZoneAveraged;                           !- Mean Radiant Temperature Calculation Type

OS:People,
<<<<<<< HEAD
  {c59738d4-95a5-4c83-8779-86646b6168f4}, !- Handle
  res occupants|living space,             !- Name
  {b57700a4-935f-4812-92df-1b2ed9f08c7a}, !- People Definition Name
  {cf5b1e9f-896e-48be-9eb7-1408d82d8160}, !- Space or SpaceType Name
  {af7bf852-c9f2-4fdb-a88e-54a720b4a69e}, !- Number of People Schedule Name
  {78f6955e-3f6f-48fa-a390-f9ed3fe1ac6a}, !- Activity Level Schedule Name
=======
  {b284c65c-a209-4786-8eb6-5345421922c7}, !- Handle
  res occupants|living space,             !- Name
  {9d8ae240-1b24-4a8c-8788-49077d94dd5c}, !- People Definition Name
  {3f2fef19-e68e-4edc-8314-fa2e8cf616e9}, !- Space or SpaceType Name
  {d0ac240a-587a-4d6c-8013-f4d7a046c48a}, !- Number of People Schedule Name
  {53a22a32-40b3-4916-a0a4-78a71ede4119}, !- Activity Level Schedule Name
>>>>>>> 64865042
  ,                                       !- Surface Name/Angle Factor List Name
  ,                                       !- Work Efficiency Schedule Name
  ,                                       !- Clothing Insulation Schedule Name
  ,                                       !- Air Velocity Schedule Name
  1;                                      !- Multiplier

OS:ScheduleTypeLimits,
<<<<<<< HEAD
  {d5142eeb-fba3-40a7-877e-2fc8c318179e}, !- Handle
=======
  {dc6b26e4-baa6-482c-b2e0-9de8221e5adc}, !- Handle
>>>>>>> 64865042
  ActivityLevel,                          !- Name
  0,                                      !- Lower Limit Value
  ,                                       !- Upper Limit Value
  Continuous,                             !- Numeric Type
  ActivityLevel;                          !- Unit Type

OS:ScheduleTypeLimits,
<<<<<<< HEAD
  {bf7c5060-96dc-4911-9770-a5718a5f0bda}, !- Handle
=======
  {2369bee5-2abf-4ad2-811c-5768695094a3}, !- Handle
>>>>>>> 64865042
  Fractional,                             !- Name
  0,                                      !- Lower Limit Value
  1,                                      !- Upper Limit Value
  Continuous;                             !- Numeric Type
<|MERGE_RESOLUTION|>--- conflicted
+++ resolved
@@ -1,73 +1,41 @@
 !- NOTE: Auto-generated from /test/osw_files/SFA_4units_1story_SL_UA_3Beds_2Baths_Denver.osw
 
 OS:Version,
-<<<<<<< HEAD
-  {42017639-1d4d-4a97-b186-734c22e00033}, !- Handle
+  {b71406a6-33ff-4ebc-a936-eed22a2112cd}, !- Handle
   2.9.0;                                  !- Version Identifier
 
 OS:SimulationControl,
-  {d8882a9b-c1fe-4734-98c7-dafda103f5ab}, !- Handle
-=======
-  {c1b66a91-af70-451d-9394-730858992b3c}, !- Handle
-  2.9.0;                                  !- Version Identifier
-
-OS:SimulationControl,
-  {c696fb68-4293-45f5-acfd-2245f0ffe559}, !- Handle
->>>>>>> 64865042
+  {d4b8f078-eab8-4c51-bd2f-918d5312b4bc}, !- Handle
   ,                                       !- Do Zone Sizing Calculation
   ,                                       !- Do System Sizing Calculation
   ,                                       !- Do Plant Sizing Calculation
   No;                                     !- Run Simulation for Sizing Periods
 
 OS:Timestep,
-<<<<<<< HEAD
-  {d6cf3dfb-be9a-424f-a887-a7e6e984440d}, !- Handle
+  {0c75f33a-443b-48e5-9d3d-902f29d5cb9c}, !- Handle
   6;                                      !- Number of Timesteps per Hour
 
 OS:ShadowCalculation,
-  {99adad4a-8b2b-4a71-b824-3a4827721bc9}, !- Handle
-=======
-  {51190099-8be6-40a0-b09e-127e5ce46ad7}, !- Handle
-  6;                                      !- Number of Timesteps per Hour
-
-OS:ShadowCalculation,
-  {b530ec41-b761-4527-a934-8ab60f18aa54}, !- Handle
->>>>>>> 64865042
+  {61831665-6d75-42d3-952c-d199a319c1fc}, !- Handle
   20,                                     !- Calculation Frequency
   200;                                    !- Maximum Figures in Shadow Overlap Calculations
 
 OS:SurfaceConvectionAlgorithm:Outside,
-<<<<<<< HEAD
-  {eb1f9e9b-81b9-4375-b8d2-c3f5bbdba41e}, !- Handle
+  {7ea12407-dd22-4c28-9ee4-b49a85eeaa17}, !- Handle
   DOE-2;                                  !- Algorithm
 
 OS:SurfaceConvectionAlgorithm:Inside,
-  {b13f9219-cb1d-43be-90aa-226b448405b1}, !- Handle
+  {a602918f-881a-4cd2-b08c-f94e77ba96e2}, !- Handle
   TARP;                                   !- Algorithm
 
 OS:ZoneCapacitanceMultiplier:ResearchSpecial,
-  {36a75af4-ce58-45a3-a17b-ddf611eaf064}, !- Handle
-=======
-  {f9763045-ba4a-40f7-9491-3336b7a948e1}, !- Handle
-  DOE-2;                                  !- Algorithm
-
-OS:SurfaceConvectionAlgorithm:Inside,
-  {db4c5b88-f955-429b-92ba-6e86886222d5}, !- Handle
-  TARP;                                   !- Algorithm
-
-OS:ZoneCapacitanceMultiplier:ResearchSpecial,
-  {52f05fb3-844c-4c66-998c-7cbdc1da594c}, !- Handle
->>>>>>> 64865042
+  {d4b29412-52c4-4dae-82b9-9fb482424c79}, !- Handle
   ,                                       !- Temperature Capacity Multiplier
   15,                                     !- Humidity Capacity Multiplier
   ;                                       !- Carbon Dioxide Capacity Multiplier
 
 OS:RunPeriod,
-<<<<<<< HEAD
-  {4ef4a7e2-878c-43c7-9c00-aa718ced8b37}, !- Handle
-=======
-  {8dea7547-56a5-469c-a07b-8e2a4080ad45}, !- Handle
->>>>>>> 64865042
+  {4d405251-5516-477a-8feb-b2ace1ec3ba9}, !- Handle
   Run Period 1,                           !- Name
   1,                                      !- Begin Month
   1,                                      !- Begin Day of Month
@@ -81,21 +49,13 @@
   ;                                       !- Number of Times Runperiod to be Repeated
 
 OS:YearDescription,
-<<<<<<< HEAD
-  {15edaa18-05f2-4adf-8e58-36f1c18f685b}, !- Handle
-=======
-  {ea6d106f-b77b-4e66-857d-9913af67d210}, !- Handle
->>>>>>> 64865042
+  {c52adc53-af2e-4d8a-a778-20c6f94a3a42}, !- Handle
   2007,                                   !- Calendar Year
   ,                                       !- Day of Week for Start Day
   ;                                       !- Is Leap Year
 
 OS:WeatherFile,
-<<<<<<< HEAD
-  {712fa5fa-f7e6-41f4-9084-eca8e761e751}, !- Handle
-=======
-  {7cfae030-d7f8-4cd5-99a0-6c32dd472d9e}, !- Handle
->>>>>>> 64865042
+  {80a67683-fbec-4425-b7c7-eda855e51a93}, !- Handle
   Denver Intl Ap,                         !- City
   CO,                                     !- State Province Region
   USA,                                    !- Country
@@ -109,13 +69,8 @@
   E23378AA;                               !- Checksum
 
 OS:AdditionalProperties,
-<<<<<<< HEAD
-  {a3ec8d1e-b82d-49ad-bfe5-b6a101a1612a}, !- Handle
-  {712fa5fa-f7e6-41f4-9084-eca8e761e751}, !- Object Name
-=======
-  {cf04f60a-af13-4034-835b-3a6c1d5eaca6}, !- Handle
-  {7cfae030-d7f8-4cd5-99a0-6c32dd472d9e}, !- Object Name
->>>>>>> 64865042
+  {78756309-0c9a-4e85-ad16-9d8ae7773fa0}, !- Handle
+  {80a67683-fbec-4425-b7c7-eda855e51a93}, !- Object Name
   EPWHeaderCity,                          !- Feature Name 1
   String,                                 !- Feature Data Type 1
   Denver Intl Ap,                         !- Feature Value 1
@@ -223,11 +178,7 @@
   84;                                     !- Feature Value 35
 
 OS:Site,
-<<<<<<< HEAD
-  {7043517b-a6fb-4849-ac6e-c75010311bd9}, !- Handle
-=======
-  {85c9542f-6cc5-4064-9b6b-beea3ef76864}, !- Handle
->>>>>>> 64865042
+  {f80716ca-704c-44fe-8488-882d5c58610e}, !- Handle
   Denver Intl Ap_CO_USA,                  !- Name
   39.83,                                  !- Latitude {deg}
   -104.65,                                !- Longitude {deg}
@@ -236,11 +187,7 @@
   ;                                       !- Terrain
 
 OS:ClimateZones,
-<<<<<<< HEAD
-  {14131643-fc98-4ae3-9732-e17b9803ae83}, !- Handle
-=======
-  {dba74e1d-f9a7-457c-bd70-f0ffb2547c10}, !- Handle
->>>>>>> 64865042
+  {325cc445-662c-4647-8f11-68f71ab1f6e9}, !- Handle
   ,                                       !- Active Institution
   ,                                       !- Active Year
   ,                                       !- Climate Zone Institution Name 1
@@ -253,32 +200,19 @@
   Cold;                                   !- Climate Zone Value 2
 
 OS:Site:WaterMainsTemperature,
-<<<<<<< HEAD
-  {afe61c31-8958-4e2a-b88d-12115cee83f2}, !- Handle
-=======
-  {26bb52e4-add9-48f9-8a13-be5ea9bd1f1b}, !- Handle
->>>>>>> 64865042
+  {a857eab2-e261-4eb5-9336-9c99535635a2}, !- Handle
   Correlation,                            !- Calculation Method
   ,                                       !- Temperature Schedule Name
   10.8753424657535,                       !- Annual Average Outdoor Air Temperature {C}
   23.1524007936508;                       !- Maximum Difference In Monthly Average Outdoor Air Temperatures {deltaC}
 
 OS:RunPeriodControl:DaylightSavingTime,
-<<<<<<< HEAD
-  {41dc2237-3683-46c5-b649-1b1a584d550a}, !- Handle
-  4/7,                                    !- Start Date
-  10/26;                                  !- End Date
-
-OS:Site:GroundTemperature:Deep,
-  {b3b3415f-2f57-4114-ae4d-59932e52b985}, !- Handle
-=======
-  {d7af3101-190a-4a57-a35f-66f401ee4bc6}, !- Handle
+  {e38b79d6-e7ce-46ec-99f0-4b9ad7365e55}, !- Handle
   3/12,                                   !- Start Date
   11/5;                                   !- End Date
 
 OS:Site:GroundTemperature:Deep,
-  {77bcb2c2-03ef-48f8-aa2d-4cbd1b106d4a}, !- Handle
->>>>>>> 64865042
+  {ce42d0c2-21fd-47cc-a71c-86d97690123b}, !- Handle
   10.8753424657535,                       !- January Deep Ground Temperature {C}
   10.8753424657535,                       !- February Deep Ground Temperature {C}
   10.8753424657535,                       !- March Deep Ground Temperature {C}
@@ -293,11 +227,7 @@
   10.8753424657535;                       !- December Deep Ground Temperature {C}
 
 OS:Building,
-<<<<<<< HEAD
-  {137be412-5d1c-4375-b90d-49b63eb46ffc}, !- Handle
-=======
-  {17a71263-8f70-432d-8aeb-4192c1fb942c}, !- Handle
->>>>>>> 64865042
+  {d7830853-a5bd-495b-b489-ab60597757f2}, !- Handle
   Building 1,                             !- Name
   ,                                       !- Building Sector Type
   0,                                      !- North Axis {deg}
@@ -312,13 +242,8 @@
   4;                                      !- Standards Number of Living Units
 
 OS:AdditionalProperties,
-<<<<<<< HEAD
-  {c7b7be28-715e-4c42-8a45-23636c9c9a79}, !- Handle
-  {137be412-5d1c-4375-b90d-49b63eb46ffc}, !- Object Name
-=======
-  {c56985fa-80b0-424b-b07b-e22e3edd1fe0}, !- Handle
-  {17a71263-8f70-432d-8aeb-4192c1fb942c}, !- Object Name
->>>>>>> 64865042
+  {f95e4d21-2543-47fa-92dc-fa68caec282f}, !- Handle
+  {d7830853-a5bd-495b-b489-ab60597757f2}, !- Object Name
   num_units,                              !- Feature Name 1
   Integer,                                !- Feature Data Type 1
   4,                                      !- Feature Value 1
@@ -333,11 +258,7 @@
   1;                                      !- Feature Value 4
 
 OS:ThermalZone,
-<<<<<<< HEAD
-  {163cab4e-f8a1-4f44-b628-1a4ae35312a6}, !- Handle
-=======
-  {75b0374a-af94-4a53-b80c-9f44bff10a11}, !- Handle
->>>>>>> 64865042
+  {d4f6adab-345e-4b25-90d4-8648a1f26d81}, !- Handle
   living zone,                            !- Name
   ,                                       !- Multiplier
   ,                                       !- Ceiling Height {m}
@@ -346,17 +267,10 @@
   ,                                       !- Zone Inside Convection Algorithm
   ,                                       !- Zone Outside Convection Algorithm
   ,                                       !- Zone Conditioning Equipment List Name
-<<<<<<< HEAD
-  {edb88a9d-3dde-426d-956a-f798cf9f20ae}, !- Zone Air Inlet Port List
-  {ce72f72b-c440-44ae-b54d-b95528873ee5}, !- Zone Air Exhaust Port List
-  {3ff10bb6-7014-48c6-bc8d-7f763861e982}, !- Zone Air Node Name
-  {23aa0f32-fbb6-48bc-a60e-09b150590093}, !- Zone Return Air Port List
-=======
-  {10955d22-5438-400d-aa11-cf5395829d6f}, !- Zone Air Inlet Port List
-  {5200e2dd-21ad-4a46-a608-87494a6cbb92}, !- Zone Air Exhaust Port List
-  {d257bbbc-6f76-4ce9-9403-205c33609346}, !- Zone Air Node Name
-  {b716803d-77f3-4ffb-a056-081fd82ce6cf}, !- Zone Return Air Port List
->>>>>>> 64865042
+  {18dcb657-6e4b-4149-bf3a-d25d27d2b302}, !- Zone Air Inlet Port List
+  {b98002f4-b798-424a-b1f9-d087c6d5565a}, !- Zone Air Exhaust Port List
+  {c18ab2ce-ff33-4f1a-bdcd-43e3f92e5371}, !- Zone Air Node Name
+  {66a44948-8921-451a-832f-28cce11d39b3}, !- Zone Return Air Port List
   ,                                       !- Primary Daylighting Control Name
   ,                                       !- Fraction of Zone Controlled by Primary Daylighting Control
   ,                                       !- Secondary Daylighting Control Name
@@ -367,71 +281,37 @@
   No;                                     !- Use Ideal Air Loads
 
 OS:Node,
-<<<<<<< HEAD
-  {c1eaafb7-9edb-4ce0-a408-7edc8f028dbe}, !- Handle
+  {0e0459e3-648c-458f-b991-18bb1ed16513}, !- Handle
   Node 1,                                 !- Name
-  {3ff10bb6-7014-48c6-bc8d-7f763861e982}, !- Inlet Port
+  {c18ab2ce-ff33-4f1a-bdcd-43e3f92e5371}, !- Inlet Port
   ;                                       !- Outlet Port
 
 OS:Connection,
-  {3ff10bb6-7014-48c6-bc8d-7f763861e982}, !- Handle
-  {eee53ad0-1643-48cf-9804-c5fd7badfb0b}, !- Name
-  {163cab4e-f8a1-4f44-b628-1a4ae35312a6}, !- Source Object
+  {c18ab2ce-ff33-4f1a-bdcd-43e3f92e5371}, !- Handle
+  {13d56bcf-312a-457a-9b2f-c6437dda383b}, !- Name
+  {d4f6adab-345e-4b25-90d4-8648a1f26d81}, !- Source Object
   11,                                     !- Outlet Port
-  {c1eaafb7-9edb-4ce0-a408-7edc8f028dbe}, !- Target Object
+  {0e0459e3-648c-458f-b991-18bb1ed16513}, !- Target Object
   2;                                      !- Inlet Port
 
 OS:PortList,
-  {edb88a9d-3dde-426d-956a-f798cf9f20ae}, !- Handle
-  {1c90bbc2-842b-41a3-bd87-50289f116c94}, !- Name
-  {163cab4e-f8a1-4f44-b628-1a4ae35312a6}; !- HVAC Component
+  {18dcb657-6e4b-4149-bf3a-d25d27d2b302}, !- Handle
+  {f316f85a-8969-4218-b302-94b28eb08beb}, !- Name
+  {d4f6adab-345e-4b25-90d4-8648a1f26d81}; !- HVAC Component
 
 OS:PortList,
-  {ce72f72b-c440-44ae-b54d-b95528873ee5}, !- Handle
-  {d31aeab7-23f2-46a2-80a5-b03032cad079}, !- Name
-  {163cab4e-f8a1-4f44-b628-1a4ae35312a6}; !- HVAC Component
+  {b98002f4-b798-424a-b1f9-d087c6d5565a}, !- Handle
+  {8a825250-3eae-4dce-9db9-f6ff6a8529c4}, !- Name
+  {d4f6adab-345e-4b25-90d4-8648a1f26d81}; !- HVAC Component
 
 OS:PortList,
-  {23aa0f32-fbb6-48bc-a60e-09b150590093}, !- Handle
-  {e5d8033f-617d-497d-9bcd-61f4eb582a4b}, !- Name
-  {163cab4e-f8a1-4f44-b628-1a4ae35312a6}; !- HVAC Component
+  {66a44948-8921-451a-832f-28cce11d39b3}, !- Handle
+  {671164f6-400b-41d4-9ee4-ad74a6557208}, !- Name
+  {d4f6adab-345e-4b25-90d4-8648a1f26d81}; !- HVAC Component
 
 OS:Sizing:Zone,
-  {2b5464b0-7f6f-4888-951d-5025ebe1015f}, !- Handle
-  {163cab4e-f8a1-4f44-b628-1a4ae35312a6}, !- Zone or ZoneList Name
-=======
-  {af67c3c4-8982-4778-9b74-740e5eebd2b3}, !- Handle
-  Node 1,                                 !- Name
-  {d257bbbc-6f76-4ce9-9403-205c33609346}, !- Inlet Port
-  ;                                       !- Outlet Port
-
-OS:Connection,
-  {d257bbbc-6f76-4ce9-9403-205c33609346}, !- Handle
-  {8a908b02-3b5f-4fab-b8da-276e18938bfc}, !- Name
-  {75b0374a-af94-4a53-b80c-9f44bff10a11}, !- Source Object
-  11,                                     !- Outlet Port
-  {af67c3c4-8982-4778-9b74-740e5eebd2b3}, !- Target Object
-  2;                                      !- Inlet Port
-
-OS:PortList,
-  {10955d22-5438-400d-aa11-cf5395829d6f}, !- Handle
-  {d210bae3-bb4b-4f90-8d0a-c2e64965b278}, !- Name
-  {75b0374a-af94-4a53-b80c-9f44bff10a11}; !- HVAC Component
-
-OS:PortList,
-  {5200e2dd-21ad-4a46-a608-87494a6cbb92}, !- Handle
-  {79448070-111c-42f8-9627-2a4b8eca9afd}, !- Name
-  {75b0374a-af94-4a53-b80c-9f44bff10a11}; !- HVAC Component
-
-OS:PortList,
-  {b716803d-77f3-4ffb-a056-081fd82ce6cf}, !- Handle
-  {e54715fb-9706-4fd0-ac86-6e0993f39ff3}, !- Name
-  {75b0374a-af94-4a53-b80c-9f44bff10a11}; !- HVAC Component
-
-OS:Sizing:Zone,
-  {8fad350b-0697-450c-b809-e2178c76ccc4}, !- Handle
-  {75b0374a-af94-4a53-b80c-9f44bff10a11}, !- Zone or ZoneList Name
->>>>>>> 64865042
+  {d88f0410-472e-4aa2-bf13-b942c5f0b7f5}, !- Handle
+  {d4f6adab-345e-4b25-90d4-8648a1f26d81}, !- Zone or ZoneList Name
   SupplyAirTemperature,                   !- Zone Cooling Design Supply Air Temperature Input Method
   14,                                     !- Zone Cooling Design Supply Air Temperature {C}
   11.11,                                  !- Zone Cooling Design Supply Air Temperature Difference {deltaC}
@@ -460,25 +340,14 @@
   autosize;                               !- Dedicated Outdoor Air High Setpoint Temperature for Design {C}
 
 OS:ZoneHVAC:EquipmentList,
-<<<<<<< HEAD
-  {1454a3a8-ae91-4b84-91fa-fac1b10fa679}, !- Handle
+  {c5a2ce22-efc6-4a48-bda3-0a10f98ac940}, !- Handle
   Zone HVAC Equipment List 1,             !- Name
-  {163cab4e-f8a1-4f44-b628-1a4ae35312a6}; !- Thermal Zone
+  {d4f6adab-345e-4b25-90d4-8648a1f26d81}; !- Thermal Zone
 
 OS:Space,
-  {cf5b1e9f-896e-48be-9eb7-1408d82d8160}, !- Handle
+  {372eeff9-b00f-4098-a538-a3d45d9067e7}, !- Handle
   living space,                           !- Name
-  {b0fc0a6f-4c9c-44eb-8650-029d1892c020}, !- Space Type Name
-=======
-  {ba1bfbd4-d457-42b5-b705-554882874568}, !- Handle
-  Zone HVAC Equipment List 1,             !- Name
-  {75b0374a-af94-4a53-b80c-9f44bff10a11}; !- Thermal Zone
-
-OS:Space,
-  {3f2fef19-e68e-4edc-8314-fa2e8cf616e9}, !- Handle
-  living space,                           !- Name
-  {dcd9f526-fd67-4974-b33a-57a205069a9b}, !- Space Type Name
->>>>>>> 64865042
+  {6aaf0c35-bb28-4928-8cd5-3fbe4dfa6c7c}, !- Space Type Name
   ,                                       !- Default Construction Set Name
   ,                                       !- Default Schedule Set Name
   ,                                       !- Direction of Relative North {deg}
@@ -486,31 +355,17 @@
   ,                                       !- Y Origin {m}
   ,                                       !- Z Origin {m}
   ,                                       !- Building Story Name
-<<<<<<< HEAD
-  {163cab4e-f8a1-4f44-b628-1a4ae35312a6}, !- Thermal Zone Name
+  {d4f6adab-345e-4b25-90d4-8648a1f26d81}, !- Thermal Zone Name
   ,                                       !- Part of Total Floor Area
   ,                                       !- Design Specification Outdoor Air Object Name
-  {43ef6866-1986-4dfd-9847-c288c5ce09e4}; !- Building Unit Name
-
-OS:Surface,
-  {1122ee58-3b19-427d-8735-8fe542f527d8}, !- Handle
+  {7fbc2a65-da0b-427e-acf5-032313d5a191}; !- Building Unit Name
+
+OS:Surface,
+  {3eafe44b-858a-471e-9d6b-62f083e9f12f}, !- Handle
   Surface 1,                              !- Name
   Floor,                                  !- Surface Type
   ,                                       !- Construction Name
-  {cf5b1e9f-896e-48be-9eb7-1408d82d8160}, !- Space Name
-=======
-  {75b0374a-af94-4a53-b80c-9f44bff10a11}, !- Thermal Zone Name
-  ,                                       !- Part of Total Floor Area
-  ,                                       !- Design Specification Outdoor Air Object Name
-  {36fba4fa-7ff3-4ff2-8f91-2b5ad92b1308}; !- Building Unit Name
-
-OS:Surface,
-  {9f2c3c06-ca4a-4641-a325-f2ca8a0712bb}, !- Handle
-  Surface 1,                              !- Name
-  Floor,                                  !- Surface Type
-  ,                                       !- Construction Name
-  {3f2fef19-e68e-4edc-8314-fa2e8cf616e9}, !- Space Name
->>>>>>> 64865042
+  {372eeff9-b00f-4098-a538-a3d45d9067e7}, !- Space Name
   Foundation,                             !- Outside Boundary Condition
   ,                                       !- Outside Boundary Condition Object
   NoSun,                                  !- Sun Exposure
@@ -523,19 +378,11 @@
   6.46578440716979, -12.9315688143396, 0; !- X,Y,Z Vertex 4 {m}
 
 OS:Surface,
-<<<<<<< HEAD
-  {99095816-969c-4cc8-8099-141c0c4981e3}, !- Handle
+  {cddc3262-2cc1-453f-a256-a93b355256ab}, !- Handle
   Surface 2,                              !- Name
   Wall,                                   !- Surface Type
   ,                                       !- Construction Name
-  {cf5b1e9f-896e-48be-9eb7-1408d82d8160}, !- Space Name
-=======
-  {c7561646-f359-4c35-8cbd-ec9515922054}, !- Handle
-  Surface 2,                              !- Name
-  Wall,                                   !- Surface Type
-  ,                                       !- Construction Name
-  {3f2fef19-e68e-4edc-8314-fa2e8cf616e9}, !- Space Name
->>>>>>> 64865042
+  {372eeff9-b00f-4098-a538-a3d45d9067e7}, !- Space Name
   Outdoors,                               !- Outside Boundary Condition
   ,                                       !- Outside Boundary Condition Object
   SunExposed,                             !- Sun Exposure
@@ -548,19 +395,11 @@
   0, -12.9315688143396, 2.4384;           !- X,Y,Z Vertex 4 {m}
 
 OS:Surface,
-<<<<<<< HEAD
-  {6e73f9ce-5b56-48f4-afed-4ea03a499d4e}, !- Handle
+  {155effe3-dcd8-40a8-a7ab-4c52f7e58fa2}, !- Handle
   Surface 3,                              !- Name
   Wall,                                   !- Surface Type
   ,                                       !- Construction Name
-  {cf5b1e9f-896e-48be-9eb7-1408d82d8160}, !- Space Name
-=======
-  {4885b146-84cd-4ebf-a845-c79d567bea08}, !- Handle
-  Surface 3,                              !- Name
-  Wall,                                   !- Surface Type
-  ,                                       !- Construction Name
-  {3f2fef19-e68e-4edc-8314-fa2e8cf616e9}, !- Space Name
->>>>>>> 64865042
+  {372eeff9-b00f-4098-a538-a3d45d9067e7}, !- Space Name
   Outdoors,                               !- Outside Boundary Condition
   ,                                       !- Outside Boundary Condition Object
   SunExposed,                             !- Sun Exposure
@@ -573,19 +412,11 @@
   0, 0, 2.4384;                           !- X,Y,Z Vertex 4 {m}
 
 OS:Surface,
-<<<<<<< HEAD
-  {86766251-fe29-4040-bb56-eff125322671}, !- Handle
+  {8dd2dd06-39a6-4827-9a8f-7f06803911ab}, !- Handle
   Surface 4,                              !- Name
   Wall,                                   !- Surface Type
   ,                                       !- Construction Name
-  {cf5b1e9f-896e-48be-9eb7-1408d82d8160}, !- Space Name
-=======
-  {01ff96c1-a8d9-4ab5-b69f-54501e1972f9}, !- Handle
-  Surface 4,                              !- Name
-  Wall,                                   !- Surface Type
-  ,                                       !- Construction Name
-  {3f2fef19-e68e-4edc-8314-fa2e8cf616e9}, !- Space Name
->>>>>>> 64865042
+  {372eeff9-b00f-4098-a538-a3d45d9067e7}, !- Space Name
   Adiabatic,                              !- Outside Boundary Condition
   ,                                       !- Outside Boundary Condition Object
   NoSun,                                  !- Sun Exposure
@@ -598,19 +429,11 @@
   6.46578440716979, 0, 2.4384;            !- X,Y,Z Vertex 4 {m}
 
 OS:Surface,
-<<<<<<< HEAD
-  {7d6653c5-078b-4a5e-ab25-9dcc06006a02}, !- Handle
+  {0cef1c34-6f31-4662-b8a1-6f378d2481ee}, !- Handle
   Surface 5,                              !- Name
   Wall,                                   !- Surface Type
   ,                                       !- Construction Name
-  {cf5b1e9f-896e-48be-9eb7-1408d82d8160}, !- Space Name
-=======
-  {72e6e548-ee7a-48a9-a84c-ea6d52a4efe9}, !- Handle
-  Surface 5,                              !- Name
-  Wall,                                   !- Surface Type
-  ,                                       !- Construction Name
-  {3f2fef19-e68e-4edc-8314-fa2e8cf616e9}, !- Space Name
->>>>>>> 64865042
+  {372eeff9-b00f-4098-a538-a3d45d9067e7}, !- Space Name
   Outdoors,                               !- Outside Boundary Condition
   ,                                       !- Outside Boundary Condition Object
   SunExposed,                             !- Sun Exposure
@@ -623,23 +446,13 @@
   6.46578440716979, -12.9315688143396, 2.4384; !- X,Y,Z Vertex 4 {m}
 
 OS:Surface,
-<<<<<<< HEAD
-  {4d02199d-4c97-49ec-9753-3f32a78f507d}, !- Handle
+  {e3355ffb-8f3e-44e1-a69f-2dc0b774b995}, !- Handle
   Surface 6,                              !- Name
   RoofCeiling,                            !- Surface Type
   ,                                       !- Construction Name
-  {cf5b1e9f-896e-48be-9eb7-1408d82d8160}, !- Space Name
+  {372eeff9-b00f-4098-a538-a3d45d9067e7}, !- Space Name
   Surface,                                !- Outside Boundary Condition
-  {1848f8e9-3395-4ca9-8d0c-86aee54b3cc4}, !- Outside Boundary Condition Object
-=======
-  {6d22ceb7-c9d0-4ee2-98e8-9a86a8d2423a}, !- Handle
-  Surface 6,                              !- Name
-  RoofCeiling,                            !- Surface Type
-  ,                                       !- Construction Name
-  {3f2fef19-e68e-4edc-8314-fa2e8cf616e9}, !- Space Name
-  Surface,                                !- Outside Boundary Condition
-  {4fe96a18-72de-448d-a88a-04fc0a7819c3}, !- Outside Boundary Condition Object
->>>>>>> 64865042
+  {dee1dbb7-5a7c-408c-b66b-974cafe2e5ee}, !- Outside Boundary Condition Object
   NoSun,                                  !- Sun Exposure
   NoWind,                                 !- Wind Exposure
   ,                                       !- View Factor to Ground
@@ -650,11 +463,7 @@
   0, -12.9315688143396, 2.4384;           !- X,Y,Z Vertex 4 {m}
 
 OS:SpaceType,
-<<<<<<< HEAD
-  {b0fc0a6f-4c9c-44eb-8650-029d1892c020}, !- Handle
-=======
-  {dcd9f526-fd67-4974-b33a-57a205069a9b}, !- Handle
->>>>>>> 64865042
+  {6aaf0c35-bb28-4928-8cd5-3fbe4dfa6c7c}, !- Handle
   Space Type 1,                           !- Name
   ,                                       !- Default Construction Set Name
   ,                                       !- Default Schedule Set Name
@@ -665,23 +474,13 @@
   living;                                 !- Standards Space Type
 
 OS:Surface,
-<<<<<<< HEAD
-  {1848f8e9-3395-4ca9-8d0c-86aee54b3cc4}, !- Handle
+  {dee1dbb7-5a7c-408c-b66b-974cafe2e5ee}, !- Handle
   Surface 7,                              !- Name
   Floor,                                  !- Surface Type
   ,                                       !- Construction Name
-  {c3e559cc-863d-4b78-8a0d-8c68eb4ecf17}, !- Space Name
+  {177c89fd-48a3-47f0-881a-df1c2f2c1bfb}, !- Space Name
   Surface,                                !- Outside Boundary Condition
-  {4d02199d-4c97-49ec-9753-3f32a78f507d}, !- Outside Boundary Condition Object
-=======
-  {4fe96a18-72de-448d-a88a-04fc0a7819c3}, !- Handle
-  Surface 7,                              !- Name
-  Floor,                                  !- Surface Type
-  ,                                       !- Construction Name
-  {ccfbe317-0cd4-49b3-9097-ab0174b49238}, !- Space Name
-  Surface,                                !- Outside Boundary Condition
-  {6d22ceb7-c9d0-4ee2-98e8-9a86a8d2423a}, !- Outside Boundary Condition Object
->>>>>>> 64865042
+  {e3355ffb-8f3e-44e1-a69f-2dc0b774b995}, !- Outside Boundary Condition Object
   NoSun,                                  !- Sun Exposure
   NoWind,                                 !- Wind Exposure
   ,                                       !- View Factor to Ground
@@ -692,19 +491,11 @@
   6.46578440716979, -12.9315688143396, 2.4384; !- X,Y,Z Vertex 4 {m}
 
 OS:Surface,
-<<<<<<< HEAD
-  {b59ef0b7-0a45-4990-95d5-2621841b19cf}, !- Handle
+  {27479806-6aa4-4ad8-ba8d-af54edc2d35e}, !- Handle
   Surface 8,                              !- Name
   RoofCeiling,                            !- Surface Type
   ,                                       !- Construction Name
-  {c3e559cc-863d-4b78-8a0d-8c68eb4ecf17}, !- Space Name
-=======
-  {594e34f5-d11b-4e4f-b087-cd6a160db4ba}, !- Handle
-  Surface 8,                              !- Name
-  RoofCeiling,                            !- Surface Type
-  ,                                       !- Construction Name
-  {ccfbe317-0cd4-49b3-9097-ab0174b49238}, !- Space Name
->>>>>>> 64865042
+  {177c89fd-48a3-47f0-881a-df1c2f2c1bfb}, !- Space Name
   Outdoors,                               !- Outside Boundary Condition
   ,                                       !- Outside Boundary Condition Object
   SunExposed,                             !- Sun Exposure
@@ -717,19 +508,11 @@
   0, 0, 2.4384;                           !- X,Y,Z Vertex 4 {m}
 
 OS:Surface,
-<<<<<<< HEAD
-  {d4c25bab-b3b7-4436-8452-067989d964bb}, !- Handle
+  {11f7d78f-c610-4bd2-b9d6-dee033e507de}, !- Handle
   Surface 9,                              !- Name
   RoofCeiling,                            !- Surface Type
   ,                                       !- Construction Name
-  {c3e559cc-863d-4b78-8a0d-8c68eb4ecf17}, !- Space Name
-=======
-  {c7d22e5d-c577-4371-83d9-b3976b97559d}, !- Handle
-  Surface 9,                              !- Name
-  RoofCeiling,                            !- Surface Type
-  ,                                       !- Construction Name
-  {ccfbe317-0cd4-49b3-9097-ab0174b49238}, !- Space Name
->>>>>>> 64865042
+  {177c89fd-48a3-47f0-881a-df1c2f2c1bfb}, !- Space Name
   Outdoors,                               !- Outside Boundary Condition
   ,                                       !- Outside Boundary Condition Object
   SunExposed,                             !- Sun Exposure
@@ -742,19 +525,11 @@
   6.46578440716979, -12.9315688143396, 2.4384; !- X,Y,Z Vertex 4 {m}
 
 OS:Surface,
-<<<<<<< HEAD
-  {2b6e0d9a-c9f6-4fdd-a478-08f9d141a779}, !- Handle
+  {b111ad36-b316-4713-a56c-ac5d71c528ba}, !- Handle
   Surface 10,                             !- Name
   Wall,                                   !- Surface Type
   ,                                       !- Construction Name
-  {c3e559cc-863d-4b78-8a0d-8c68eb4ecf17}, !- Space Name
-=======
-  {4bef916c-7034-4915-a042-76c91807c13c}, !- Handle
-  Surface 10,                             !- Name
-  Wall,                                   !- Surface Type
-  ,                                       !- Construction Name
-  {ccfbe317-0cd4-49b3-9097-ab0174b49238}, !- Space Name
->>>>>>> 64865042
+  {177c89fd-48a3-47f0-881a-df1c2f2c1bfb}, !- Space Name
   Outdoors,                               !- Outside Boundary Condition
   ,                                       !- Outside Boundary Condition Object
   SunExposed,                             !- Sun Exposure
@@ -766,19 +541,11 @@
   0, -12.9315688143396, 2.4384;           !- X,Y,Z Vertex 3 {m}
 
 OS:Surface,
-<<<<<<< HEAD
-  {c47c3c91-7059-452b-8356-85d4ae877276}, !- Handle
+  {ced7a368-f6f4-437d-8a78-b16085a7f67d}, !- Handle
   Surface 11,                             !- Name
   Wall,                                   !- Surface Type
   ,                                       !- Construction Name
-  {c3e559cc-863d-4b78-8a0d-8c68eb4ecf17}, !- Space Name
-=======
-  {9d8da1e6-75a6-4698-82b6-cd46c8fd051d}, !- Handle
-  Surface 11,                             !- Name
-  Wall,                                   !- Surface Type
-  ,                                       !- Construction Name
-  {ccfbe317-0cd4-49b3-9097-ab0174b49238}, !- Space Name
->>>>>>> 64865042
+  {177c89fd-48a3-47f0-881a-df1c2f2c1bfb}, !- Space Name
   Adiabatic,                              !- Outside Boundary Condition
   ,                                       !- Outside Boundary Condition Object
   NoSun,                                  !- Sun Exposure
@@ -790,15 +557,9 @@
   6.46578440716979, 0, 2.4384;            !- X,Y,Z Vertex 3 {m}
 
 OS:Space,
-<<<<<<< HEAD
-  {c3e559cc-863d-4b78-8a0d-8c68eb4ecf17}, !- Handle
+  {177c89fd-48a3-47f0-881a-df1c2f2c1bfb}, !- Handle
   unfinished attic space,                 !- Name
-  {e8039e0e-0af1-4b0c-9e49-18a69a542e33}, !- Space Type Name
-=======
-  {ccfbe317-0cd4-49b3-9097-ab0174b49238}, !- Handle
-  unfinished attic space,                 !- Name
-  {b31fe5f1-4701-4c91-8653-30d036d087b8}, !- Space Type Name
->>>>>>> 64865042
+  {bd538756-fdef-4b33-b8fc-a5dba3337c94}, !- Space Type Name
   ,                                       !- Default Construction Set Name
   ,                                       !- Default Schedule Set Name
   ,                                       !- Direction of Relative North {deg}
@@ -806,17 +567,10 @@
   ,                                       !- Y Origin {m}
   ,                                       !- Z Origin {m}
   ,                                       !- Building Story Name
-<<<<<<< HEAD
-  {f034ba92-593c-4560-a265-ea01c285d66d}; !- Thermal Zone Name
+  {8f384d46-7c72-4832-a827-c0278019ff54}; !- Thermal Zone Name
 
 OS:ThermalZone,
-  {f034ba92-593c-4560-a265-ea01c285d66d}, !- Handle
-=======
-  {1de410bd-17fd-4d9e-ac7c-5bd15302af96}; !- Thermal Zone Name
-
-OS:ThermalZone,
-  {1de410bd-17fd-4d9e-ac7c-5bd15302af96}, !- Handle
->>>>>>> 64865042
+  {8f384d46-7c72-4832-a827-c0278019ff54}, !- Handle
   unfinished attic zone,                  !- Name
   ,                                       !- Multiplier
   ,                                       !- Ceiling Height {m}
@@ -825,17 +579,10 @@
   ,                                       !- Zone Inside Convection Algorithm
   ,                                       !- Zone Outside Convection Algorithm
   ,                                       !- Zone Conditioning Equipment List Name
-<<<<<<< HEAD
-  {ed078c76-de64-4f5f-900c-0a864d56dcec}, !- Zone Air Inlet Port List
-  {41b6cb77-38db-4267-b39e-665eb18ae097}, !- Zone Air Exhaust Port List
-  {2df5336e-ee82-4648-93cc-3529aecf62d3}, !- Zone Air Node Name
-  {5be982a9-002c-4758-bf5a-cfcf95477c1b}, !- Zone Return Air Port List
-=======
-  {b6d13fca-4907-4910-9163-f91beadf2157}, !- Zone Air Inlet Port List
-  {a64ed467-e3b3-4501-8af0-8ac244f54cda}, !- Zone Air Exhaust Port List
-  {5fb0f73a-06d6-4502-ae24-e6164de4c4e7}, !- Zone Air Node Name
-  {3b780ed3-6cd2-4c17-bebc-216b603a759e}, !- Zone Return Air Port List
->>>>>>> 64865042
+  {135f5b20-9790-4642-874e-80400ec5c45d}, !- Zone Air Inlet Port List
+  {e1f6a528-8bb6-4b6b-879a-a595b91b9ebb}, !- Zone Air Exhaust Port List
+  {13a4c291-5d7f-4ba8-a794-1efac4548d4b}, !- Zone Air Node Name
+  {7a38d933-f426-4aec-8357-30d6a66e66cf}, !- Zone Return Air Port List
   ,                                       !- Primary Daylighting Control Name
   ,                                       !- Fraction of Zone Controlled by Primary Daylighting Control
   ,                                       !- Secondary Daylighting Control Name
@@ -846,71 +593,37 @@
   No;                                     !- Use Ideal Air Loads
 
 OS:Node,
-<<<<<<< HEAD
-  {bd2fdcd0-b8a2-4b9d-bb5e-2fc505965893}, !- Handle
+  {03578e60-9b3c-4cff-8e29-1d6829033178}, !- Handle
   Node 2,                                 !- Name
-  {2df5336e-ee82-4648-93cc-3529aecf62d3}, !- Inlet Port
+  {13a4c291-5d7f-4ba8-a794-1efac4548d4b}, !- Inlet Port
   ;                                       !- Outlet Port
 
 OS:Connection,
-  {2df5336e-ee82-4648-93cc-3529aecf62d3}, !- Handle
-  {17f58270-6d3f-4988-a03a-e320946c6eb6}, !- Name
-  {f034ba92-593c-4560-a265-ea01c285d66d}, !- Source Object
+  {13a4c291-5d7f-4ba8-a794-1efac4548d4b}, !- Handle
+  {64ac4228-83ba-4de7-b5f7-f780e59a354c}, !- Name
+  {8f384d46-7c72-4832-a827-c0278019ff54}, !- Source Object
   11,                                     !- Outlet Port
-  {bd2fdcd0-b8a2-4b9d-bb5e-2fc505965893}, !- Target Object
+  {03578e60-9b3c-4cff-8e29-1d6829033178}, !- Target Object
   2;                                      !- Inlet Port
 
 OS:PortList,
-  {ed078c76-de64-4f5f-900c-0a864d56dcec}, !- Handle
-  {7161c8e4-11e2-4dd4-b0b5-9ac19cdaba98}, !- Name
-  {f034ba92-593c-4560-a265-ea01c285d66d}; !- HVAC Component
+  {135f5b20-9790-4642-874e-80400ec5c45d}, !- Handle
+  {0a8ad1a4-fd3f-4c4f-ad25-d07b583e9d5c}, !- Name
+  {8f384d46-7c72-4832-a827-c0278019ff54}; !- HVAC Component
 
 OS:PortList,
-  {41b6cb77-38db-4267-b39e-665eb18ae097}, !- Handle
-  {583cfccd-0ed3-4b79-9ba9-7f1ccef73cf7}, !- Name
-  {f034ba92-593c-4560-a265-ea01c285d66d}; !- HVAC Component
+  {e1f6a528-8bb6-4b6b-879a-a595b91b9ebb}, !- Handle
+  {8495db73-03f9-4711-aafa-0a874761a7c4}, !- Name
+  {8f384d46-7c72-4832-a827-c0278019ff54}; !- HVAC Component
 
 OS:PortList,
-  {5be982a9-002c-4758-bf5a-cfcf95477c1b}, !- Handle
-  {a1b083ea-3a41-4e1d-ad99-177afbd5be47}, !- Name
-  {f034ba92-593c-4560-a265-ea01c285d66d}; !- HVAC Component
+  {7a38d933-f426-4aec-8357-30d6a66e66cf}, !- Handle
+  {8eec9d39-2aab-4003-8d97-b5ec5d9921bc}, !- Name
+  {8f384d46-7c72-4832-a827-c0278019ff54}; !- HVAC Component
 
 OS:Sizing:Zone,
-  {c72d30d8-aa5a-4812-89d3-5ee0b1378026}, !- Handle
-  {f034ba92-593c-4560-a265-ea01c285d66d}, !- Zone or ZoneList Name
-=======
-  {46b5ab8c-6eeb-4916-8881-581abc15e836}, !- Handle
-  Node 2,                                 !- Name
-  {5fb0f73a-06d6-4502-ae24-e6164de4c4e7}, !- Inlet Port
-  ;                                       !- Outlet Port
-
-OS:Connection,
-  {5fb0f73a-06d6-4502-ae24-e6164de4c4e7}, !- Handle
-  {56e6a679-78ce-4ca4-8e46-e4478d22e5ec}, !- Name
-  {1de410bd-17fd-4d9e-ac7c-5bd15302af96}, !- Source Object
-  11,                                     !- Outlet Port
-  {46b5ab8c-6eeb-4916-8881-581abc15e836}, !- Target Object
-  2;                                      !- Inlet Port
-
-OS:PortList,
-  {b6d13fca-4907-4910-9163-f91beadf2157}, !- Handle
-  {92fb30e4-eb26-45e1-8961-77c6089ed92c}, !- Name
-  {1de410bd-17fd-4d9e-ac7c-5bd15302af96}; !- HVAC Component
-
-OS:PortList,
-  {a64ed467-e3b3-4501-8af0-8ac244f54cda}, !- Handle
-  {d557ecc2-0181-4986-b331-f3a2ac1a54ca}, !- Name
-  {1de410bd-17fd-4d9e-ac7c-5bd15302af96}; !- HVAC Component
-
-OS:PortList,
-  {3b780ed3-6cd2-4c17-bebc-216b603a759e}, !- Handle
-  {60225bfc-0844-44d7-9162-67b78c8f8e7c}, !- Name
-  {1de410bd-17fd-4d9e-ac7c-5bd15302af96}; !- HVAC Component
-
-OS:Sizing:Zone,
-  {9b3bf4d4-1025-403c-84ca-759e992d8e78}, !- Handle
-  {1de410bd-17fd-4d9e-ac7c-5bd15302af96}, !- Zone or ZoneList Name
->>>>>>> 64865042
+  {f430c637-38f5-4bc4-a91b-f1f5a226e012}, !- Handle
+  {8f384d46-7c72-4832-a827-c0278019ff54}, !- Zone or ZoneList Name
   SupplyAirTemperature,                   !- Zone Cooling Design Supply Air Temperature Input Method
   14,                                     !- Zone Cooling Design Supply Air Temperature {C}
   11.11,                                  !- Zone Cooling Design Supply Air Temperature Difference {deltaC}
@@ -939,21 +652,12 @@
   autosize;                               !- Dedicated Outdoor Air High Setpoint Temperature for Design {C}
 
 OS:ZoneHVAC:EquipmentList,
-<<<<<<< HEAD
-  {e6482901-d6fa-4925-9b84-76eb090cd772}, !- Handle
+  {40e8a018-58c6-46a6-95fd-b25da9a8fc55}, !- Handle
   Zone HVAC Equipment List 2,             !- Name
-  {f034ba92-593c-4560-a265-ea01c285d66d}; !- Thermal Zone
+  {8f384d46-7c72-4832-a827-c0278019ff54}; !- Thermal Zone
 
 OS:SpaceType,
-  {e8039e0e-0af1-4b0c-9e49-18a69a542e33}, !- Handle
-=======
-  {cf81dc66-f8f8-4a36-88f2-fc5391c320a5}, !- Handle
-  Zone HVAC Equipment List 2,             !- Name
-  {1de410bd-17fd-4d9e-ac7c-5bd15302af96}; !- Thermal Zone
-
-OS:SpaceType,
-  {b31fe5f1-4701-4c91-8653-30d036d087b8}, !- Handle
->>>>>>> 64865042
+  {bd538756-fdef-4b33-b8fc-a5dba3337c94}, !- Handle
   Space Type 2,                           !- Name
   ,                                       !- Default Construction Set Name
   ,                                       !- Default Schedule Set Name
@@ -964,23 +668,14 @@
   unfinished attic;                       !- Standards Space Type
 
 OS:BuildingUnit,
-<<<<<<< HEAD
-  {43ef6866-1986-4dfd-9847-c288c5ce09e4}, !- Handle
-=======
-  {36fba4fa-7ff3-4ff2-8f91-2b5ad92b1308}, !- Handle
->>>>>>> 64865042
+  {7fbc2a65-da0b-427e-acf5-032313d5a191}, !- Handle
   unit 1,                                 !- Name
   ,                                       !- Rendering Color
   Residential;                            !- Building Unit Type
 
 OS:AdditionalProperties,
-<<<<<<< HEAD
-  {c817eea5-dcd6-4096-9332-9a089eeffed5}, !- Handle
-  {43ef6866-1986-4dfd-9847-c288c5ce09e4}, !- Object Name
-=======
-  {cd7478c3-c011-4b90-b75c-d179a4bb0875}, !- Handle
-  {36fba4fa-7ff3-4ff2-8f91-2b5ad92b1308}, !- Object Name
->>>>>>> 64865042
+  {e056f42b-d362-4008-84db-cb10a7248098}, !- Handle
+  {7fbc2a65-da0b-427e-acf5-032313d5a191}, !- Object Name
   NumberOfBedrooms,                       !- Feature Name 1
   Integer,                                !- Feature Data Type 1
   3,                                      !- Feature Value 1
@@ -992,20 +687,12 @@
   3.3900000000000001;                     !- Feature Value 3
 
 OS:External:File,
-<<<<<<< HEAD
-  {8809c7d3-d6a7-48d3-b100-7e92a78e6aa0}, !- Handle
-=======
-  {190de263-41c2-4d13-b7e0-adc871587f9e}, !- Handle
->>>>>>> 64865042
+  {87abc488-fc1f-4890-bc76-a5a863977bfd}, !- Handle
   8760.csv,                               !- Name
   8760.csv;                               !- File Name
 
 OS:Schedule:Day,
-<<<<<<< HEAD
-  {b6435495-47ee-4e1a-8b83-9938aec0b2ee}, !- Handle
-=======
-  {3f14dda3-09dc-483a-ab87-be1253779128}, !- Handle
->>>>>>> 64865042
+  {66006d5c-e551-436d-9550-c22a0eef427c}, !- Handle
   Schedule Day 1,                         !- Name
   ,                                       !- Schedule Type Limits Name
   ,                                       !- Interpolate to Timestep
@@ -1014,11 +701,7 @@
   0;                                      !- Value Until Time 1
 
 OS:Schedule:Day,
-<<<<<<< HEAD
-  {9608885b-72ab-49ff-94df-bffcb01b49b1}, !- Handle
-=======
-  {6ee503f9-59f0-4e18-badd-a217a0f51ea5}, !- Handle
->>>>>>> 64865042
+  {74290461-2f06-412f-907b-e37d37541f62}, !- Handle
   Schedule Day 2,                         !- Name
   ,                                       !- Schedule Type Limits Name
   ,                                       !- Interpolate to Timestep
@@ -1027,17 +710,10 @@
   1;                                      !- Value Until Time 1
 
 OS:Schedule:File,
-<<<<<<< HEAD
-  {af7bf852-c9f2-4fdb-a88e-54a720b4a69e}, !- Handle
+  {8364aea4-5b9e-44d2-85c0-11802349cb67}, !- Handle
   occupants,                              !- Name
-  {bf7c5060-96dc-4911-9770-a5718a5f0bda}, !- Schedule Type Limits Name
-  {8809c7d3-d6a7-48d3-b100-7e92a78e6aa0}, !- External File Name
-=======
-  {d0ac240a-587a-4d6c-8013-f4d7a046c48a}, !- Handle
-  occupants,                              !- Name
-  {2369bee5-2abf-4ad2-811c-5768695094a3}, !- Schedule Type Limits Name
-  {190de263-41c2-4d13-b7e0-adc871587f9e}, !- External File Name
->>>>>>> 64865042
+  {ff9cdc5a-d088-44c1-b366-847d9f9695f0}, !- Schedule Type Limits Name
+  {87abc488-fc1f-4890-bc76-a5a863977bfd}, !- External File Name
   1,                                      !- Column Number
   1,                                      !- Rows to Skip at Top
   8760,                                   !- Number of Hours of Data
@@ -1046,38 +722,22 @@
   60;                                     !- Minutes per Item
 
 OS:Schedule:Ruleset,
-<<<<<<< HEAD
-  {78f6955e-3f6f-48fa-a390-f9ed3fe1ac6a}, !- Handle
+  {0308ac60-5e43-499c-8394-daa691051039}, !- Handle
   Schedule Ruleset 1,                     !- Name
-  {d5142eeb-fba3-40a7-877e-2fc8c318179e}, !- Schedule Type Limits Name
-  {d32cb8ce-842e-4c9d-8ceb-32205c862b3d}; !- Default Day Schedule Name
+  {4f081fc9-b767-47b4-820b-1f760e8bed42}, !- Schedule Type Limits Name
+  {b39292a5-06af-4662-aab8-5dbac7150e53}; !- Default Day Schedule Name
 
 OS:Schedule:Day,
-  {d32cb8ce-842e-4c9d-8ceb-32205c862b3d}, !- Handle
+  {b39292a5-06af-4662-aab8-5dbac7150e53}, !- Handle
   Schedule Day 3,                         !- Name
-  {d5142eeb-fba3-40a7-877e-2fc8c318179e}, !- Schedule Type Limits Name
-=======
-  {53a22a32-40b3-4916-a0a4-78a71ede4119}, !- Handle
-  Schedule Ruleset 1,                     !- Name
-  {dc6b26e4-baa6-482c-b2e0-9de8221e5adc}, !- Schedule Type Limits Name
-  {f662ed0d-d91b-4f6f-aed2-4a44bc582af3}; !- Default Day Schedule Name
-
-OS:Schedule:Day,
-  {f662ed0d-d91b-4f6f-aed2-4a44bc582af3}, !- Handle
-  Schedule Day 3,                         !- Name
-  {dc6b26e4-baa6-482c-b2e0-9de8221e5adc}, !- Schedule Type Limits Name
->>>>>>> 64865042
+  {4f081fc9-b767-47b4-820b-1f760e8bed42}, !- Schedule Type Limits Name
   ,                                       !- Interpolate to Timestep
   24,                                     !- Hour 1
   0,                                      !- Minute 1
   112.539290946133;                       !- Value Until Time 1
 
 OS:People:Definition,
-<<<<<<< HEAD
-  {b57700a4-935f-4812-92df-1b2ed9f08c7a}, !- Handle
-=======
-  {9d8ae240-1b24-4a8c-8788-49077d94dd5c}, !- Handle
->>>>>>> 64865042
+  {c7674aa4-fcae-4e79-9b2a-dcf14bc7b7d1}, !- Handle
   res occupants|living space,             !- Name
   People,                                 !- Number of People Calculation Method
   3.39,                                   !- Number of People {people}
@@ -1090,21 +750,12 @@
   ZoneAveraged;                           !- Mean Radiant Temperature Calculation Type
 
 OS:People,
-<<<<<<< HEAD
-  {c59738d4-95a5-4c83-8779-86646b6168f4}, !- Handle
+  {a383f205-2cbd-45be-8e34-34a8445539e7}, !- Handle
   res occupants|living space,             !- Name
-  {b57700a4-935f-4812-92df-1b2ed9f08c7a}, !- People Definition Name
-  {cf5b1e9f-896e-48be-9eb7-1408d82d8160}, !- Space or SpaceType Name
-  {af7bf852-c9f2-4fdb-a88e-54a720b4a69e}, !- Number of People Schedule Name
-  {78f6955e-3f6f-48fa-a390-f9ed3fe1ac6a}, !- Activity Level Schedule Name
-=======
-  {b284c65c-a209-4786-8eb6-5345421922c7}, !- Handle
-  res occupants|living space,             !- Name
-  {9d8ae240-1b24-4a8c-8788-49077d94dd5c}, !- People Definition Name
-  {3f2fef19-e68e-4edc-8314-fa2e8cf616e9}, !- Space or SpaceType Name
-  {d0ac240a-587a-4d6c-8013-f4d7a046c48a}, !- Number of People Schedule Name
-  {53a22a32-40b3-4916-a0a4-78a71ede4119}, !- Activity Level Schedule Name
->>>>>>> 64865042
+  {c7674aa4-fcae-4e79-9b2a-dcf14bc7b7d1}, !- People Definition Name
+  {372eeff9-b00f-4098-a538-a3d45d9067e7}, !- Space or SpaceType Name
+  {8364aea4-5b9e-44d2-85c0-11802349cb67}, !- Number of People Schedule Name
+  {0308ac60-5e43-499c-8394-daa691051039}, !- Activity Level Schedule Name
   ,                                       !- Surface Name/Angle Factor List Name
   ,                                       !- Work Efficiency Schedule Name
   ,                                       !- Clothing Insulation Schedule Name
@@ -1112,11 +763,7 @@
   1;                                      !- Multiplier
 
 OS:ScheduleTypeLimits,
-<<<<<<< HEAD
-  {d5142eeb-fba3-40a7-877e-2fc8c318179e}, !- Handle
-=======
-  {dc6b26e4-baa6-482c-b2e0-9de8221e5adc}, !- Handle
->>>>>>> 64865042
+  {4f081fc9-b767-47b4-820b-1f760e8bed42}, !- Handle
   ActivityLevel,                          !- Name
   0,                                      !- Lower Limit Value
   ,                                       !- Upper Limit Value
@@ -1124,11 +771,7 @@
   ActivityLevel;                          !- Unit Type
 
 OS:ScheduleTypeLimits,
-<<<<<<< HEAD
-  {bf7c5060-96dc-4911-9770-a5718a5f0bda}, !- Handle
-=======
-  {2369bee5-2abf-4ad2-811c-5768695094a3}, !- Handle
->>>>>>> 64865042
+  {ff9cdc5a-d088-44c1-b366-847d9f9695f0}, !- Handle
   Fractional,                             !- Name
   0,                                      !- Lower Limit Value
   1,                                      !- Upper Limit Value
