!- NOTE: Auto-generated from /test/osw_files/SFD_2000sqft_2story_SL_FA.osw

OS:Version,
<<<<<<< HEAD
  {b5f23533-a4fb-49a8-a9de-91710c35bb25}, !- Handle
  2.9.1;                                  !- Version Identifier

OS:SimulationControl,
  {b12987cb-832e-44dc-8ecb-395227d30a8d}, !- Handle
=======
  {8ff98889-70c0-4dc9-9ece-983b7c6ff596}, !- Handle
  2.9.1;                                  !- Version Identifier

OS:SimulationControl,
  {afa4a8d4-1dec-452a-a6ec-e67500e8b4de}, !- Handle
>>>>>>> 6edefdcf
  ,                                       !- Do Zone Sizing Calculation
  ,                                       !- Do System Sizing Calculation
  ,                                       !- Do Plant Sizing Calculation
  No;                                     !- Run Simulation for Sizing Periods

OS:Timestep,
<<<<<<< HEAD
  {32313bc5-8982-45fd-b23f-56c1638751e2}, !- Handle
  6;                                      !- Number of Timesteps per Hour

OS:ShadowCalculation,
  {0d04367a-dd13-4217-b664-54105259967f}, !- Handle
=======
  {3d4cf122-b880-4196-9b10-0ecff7ff294c}, !- Handle
  6;                                      !- Number of Timesteps per Hour

OS:ShadowCalculation,
  {7ad0d8a4-f1a0-4488-8cfe-5fda1439b87a}, !- Handle
>>>>>>> 6edefdcf
  20,                                     !- Calculation Frequency
  200;                                    !- Maximum Figures in Shadow Overlap Calculations

OS:SurfaceConvectionAlgorithm:Outside,
<<<<<<< HEAD
  {ba8a7878-8a4c-4449-9c4b-97563a615d30}, !- Handle
  DOE-2;                                  !- Algorithm

OS:SurfaceConvectionAlgorithm:Inside,
  {022604ad-5595-4221-928b-0a34a25ed506}, !- Handle
  TARP;                                   !- Algorithm

OS:ZoneCapacitanceMultiplier:ResearchSpecial,
  {bf7c9648-00e6-4c84-885b-87e222bda36c}, !- Handle
=======
  {8207a861-9915-4a57-8c07-62ba0580f874}, !- Handle
  DOE-2;                                  !- Algorithm

OS:SurfaceConvectionAlgorithm:Inside,
  {42901230-a695-4f34-9e23-0132fbd4e872}, !- Handle
  TARP;                                   !- Algorithm

OS:ZoneCapacitanceMultiplier:ResearchSpecial,
  {8b322ec1-db5c-42f5-b0cf-00bd46a807d5}, !- Handle
>>>>>>> 6edefdcf
  ,                                       !- Temperature Capacity Multiplier
  15,                                     !- Humidity Capacity Multiplier
  ;                                       !- Carbon Dioxide Capacity Multiplier

OS:RunPeriod,
<<<<<<< HEAD
  {59eff8e5-09ab-413f-abdc-95299eed9b56}, !- Handle
=======
  {80c04af2-8a1b-437c-b92e-42f6a79f3a49}, !- Handle
>>>>>>> 6edefdcf
  Run Period 1,                           !- Name
  1,                                      !- Begin Month
  1,                                      !- Begin Day of Month
  12,                                     !- End Month
  31,                                     !- End Day of Month
  ,                                       !- Use Weather File Holidays and Special Days
  ,                                       !- Use Weather File Daylight Saving Period
  ,                                       !- Apply Weekend Holiday Rule
  ,                                       !- Use Weather File Rain Indicators
  ,                                       !- Use Weather File Snow Indicators
  ;                                       !- Number of Times Runperiod to be Repeated

OS:YearDescription,
<<<<<<< HEAD
  {874905ca-e9d7-4db6-b713-fbe4876a9f31}, !- Handle
=======
  {cc5974c8-0d87-4cc1-b605-485572910500}, !- Handle
>>>>>>> 6edefdcf
  2007,                                   !- Calendar Year
  ,                                       !- Day of Week for Start Day
  ;                                       !- Is Leap Year

OS:ThermalZone,
<<<<<<< HEAD
  {174a4a20-de9d-49c5-ba0c-494053a23e51}, !- Handle
=======
  {a2d587ab-4716-4923-86f7-214dacbef8f8}, !- Handle
>>>>>>> 6edefdcf
  living zone,                            !- Name
  ,                                       !- Multiplier
  ,                                       !- Ceiling Height {m}
  ,                                       !- Volume {m3}
  ,                                       !- Floor Area {m2}
  ,                                       !- Zone Inside Convection Algorithm
  ,                                       !- Zone Outside Convection Algorithm
  ,                                       !- Zone Conditioning Equipment List Name
<<<<<<< HEAD
  {7637435a-8097-4e1d-81e3-d5cbae4c1441}, !- Zone Air Inlet Port List
  {da1f2d8b-bcb9-41ae-ba10-c1fa28540425}, !- Zone Air Exhaust Port List
  {d00acf04-51b7-427b-b859-24f453247bef}, !- Zone Air Node Name
  {06e7ffac-257c-4c91-9bd8-7bfc63bd3d26}, !- Zone Return Air Port List
=======
  {ea5fc0ee-92b6-4735-b183-7796ac8f742a}, !- Zone Air Inlet Port List
  {d39dd2de-6c50-472d-94bc-017e7e2c5318}, !- Zone Air Exhaust Port List
  {785cb35e-4851-426e-a8d8-bde8380a17f0}, !- Zone Air Node Name
  {e1761bf9-e0ea-4a98-9de7-82daf5742b1c}, !- Zone Return Air Port List
>>>>>>> 6edefdcf
  ,                                       !- Primary Daylighting Control Name
  ,                                       !- Fraction of Zone Controlled by Primary Daylighting Control
  ,                                       !- Secondary Daylighting Control Name
  ,                                       !- Fraction of Zone Controlled by Secondary Daylighting Control
  ,                                       !- Illuminance Map Name
  ,                                       !- Group Rendering Name
  ,                                       !- Thermostat Name
  No;                                     !- Use Ideal Air Loads

OS:Node,
<<<<<<< HEAD
  {c723ded8-5b89-4e70-b181-6cce9293f08d}, !- Handle
  Node 1,                                 !- Name
  {d00acf04-51b7-427b-b859-24f453247bef}, !- Inlet Port
  ;                                       !- Outlet Port

OS:Connection,
  {d00acf04-51b7-427b-b859-24f453247bef}, !- Handle
  {cef0ba6c-5485-4dcb-b7fc-df0016d1db9f}, !- Name
  {174a4a20-de9d-49c5-ba0c-494053a23e51}, !- Source Object
  11,                                     !- Outlet Port
  {c723ded8-5b89-4e70-b181-6cce9293f08d}, !- Target Object
  2;                                      !- Inlet Port

OS:PortList,
  {7637435a-8097-4e1d-81e3-d5cbae4c1441}, !- Handle
  {f16005dd-2a5c-4ccd-be18-4cb957a78f7d}, !- Name
  {174a4a20-de9d-49c5-ba0c-494053a23e51}; !- HVAC Component

OS:PortList,
  {da1f2d8b-bcb9-41ae-ba10-c1fa28540425}, !- Handle
  {047c8bcf-a335-47a7-abd5-7548cfd8d79a}, !- Name
  {174a4a20-de9d-49c5-ba0c-494053a23e51}; !- HVAC Component

OS:PortList,
  {06e7ffac-257c-4c91-9bd8-7bfc63bd3d26}, !- Handle
  {c8b98fce-b834-4b48-899f-8744fc26c8cf}, !- Name
  {174a4a20-de9d-49c5-ba0c-494053a23e51}; !- HVAC Component

OS:Sizing:Zone,
  {90a40809-28c1-4d70-aef1-769b60b59fe8}, !- Handle
  {174a4a20-de9d-49c5-ba0c-494053a23e51}, !- Zone or ZoneList Name
=======
  {6e663cbe-7fad-429d-9954-7121ea12e8a5}, !- Handle
  Node 1,                                 !- Name
  {785cb35e-4851-426e-a8d8-bde8380a17f0}, !- Inlet Port
  ;                                       !- Outlet Port

OS:Connection,
  {785cb35e-4851-426e-a8d8-bde8380a17f0}, !- Handle
  {6075654a-2d57-4d37-a403-efd5e460d29b}, !- Name
  {a2d587ab-4716-4923-86f7-214dacbef8f8}, !- Source Object
  11,                                     !- Outlet Port
  {6e663cbe-7fad-429d-9954-7121ea12e8a5}, !- Target Object
  2;                                      !- Inlet Port

OS:PortList,
  {ea5fc0ee-92b6-4735-b183-7796ac8f742a}, !- Handle
  {d24be660-aa8e-46fa-943e-70fb68e2724f}, !- Name
  {a2d587ab-4716-4923-86f7-214dacbef8f8}; !- HVAC Component

OS:PortList,
  {d39dd2de-6c50-472d-94bc-017e7e2c5318}, !- Handle
  {9e3a6abb-df9c-42f3-865a-4126f85f79c2}, !- Name
  {a2d587ab-4716-4923-86f7-214dacbef8f8}; !- HVAC Component

OS:PortList,
  {e1761bf9-e0ea-4a98-9de7-82daf5742b1c}, !- Handle
  {de9b2f38-4558-445c-9eab-a379e7a039c6}, !- Name
  {a2d587ab-4716-4923-86f7-214dacbef8f8}; !- HVAC Component

OS:Sizing:Zone,
  {16155151-cd89-4f75-87e5-aac88500c4ac}, !- Handle
  {a2d587ab-4716-4923-86f7-214dacbef8f8}, !- Zone or ZoneList Name
>>>>>>> 6edefdcf
  SupplyAirTemperature,                   !- Zone Cooling Design Supply Air Temperature Input Method
  14,                                     !- Zone Cooling Design Supply Air Temperature {C}
  11.11,                                  !- Zone Cooling Design Supply Air Temperature Difference {deltaC}
  SupplyAirTemperature,                   !- Zone Heating Design Supply Air Temperature Input Method
  40,                                     !- Zone Heating Design Supply Air Temperature {C}
  11.11,                                  !- Zone Heating Design Supply Air Temperature Difference {deltaC}
  0.0085,                                 !- Zone Cooling Design Supply Air Humidity Ratio {kg-H2O/kg-air}
  0.008,                                  !- Zone Heating Design Supply Air Humidity Ratio {kg-H2O/kg-air}
  ,                                       !- Zone Heating Sizing Factor
  ,                                       !- Zone Cooling Sizing Factor
  DesignDay,                              !- Cooling Design Air Flow Method
  ,                                       !- Cooling Design Air Flow Rate {m3/s}
  ,                                       !- Cooling Minimum Air Flow per Zone Floor Area {m3/s-m2}
  ,                                       !- Cooling Minimum Air Flow {m3/s}
  ,                                       !- Cooling Minimum Air Flow Fraction
  DesignDay,                              !- Heating Design Air Flow Method
  ,                                       !- Heating Design Air Flow Rate {m3/s}
  ,                                       !- Heating Maximum Air Flow per Zone Floor Area {m3/s-m2}
  ,                                       !- Heating Maximum Air Flow {m3/s}
  ,                                       !- Heating Maximum Air Flow Fraction
  ,                                       !- Design Zone Air Distribution Effectiveness in Cooling Mode
  ,                                       !- Design Zone Air Distribution Effectiveness in Heating Mode
  No,                                     !- Account for Dedicated Outdoor Air System
  NeutralSupplyAir,                       !- Dedicated Outdoor Air System Control Strategy
  autosize,                               !- Dedicated Outdoor Air Low Setpoint Temperature for Design {C}
  autosize;                               !- Dedicated Outdoor Air High Setpoint Temperature for Design {C}

OS:ZoneHVAC:EquipmentList,
<<<<<<< HEAD
  {090668b3-37f8-44ef-a525-4a6e190f1681}, !- Handle
  Zone HVAC Equipment List 1,             !- Name
  {174a4a20-de9d-49c5-ba0c-494053a23e51}; !- Thermal Zone

OS:Space,
  {408cef63-d3a8-48bd-900d-512256482edc}, !- Handle
  living space,                           !- Name
  {ec31c4f7-ddd7-4eb8-8f28-d3d72b875516}, !- Space Type Name
=======
  {1c817a52-cc4d-499d-be4b-cb7d48106af8}, !- Handle
  Zone HVAC Equipment List 1,             !- Name
  {a2d587ab-4716-4923-86f7-214dacbef8f8}; !- Thermal Zone

OS:Space,
  {3bafcc27-8f8a-4dfd-a2b8-33f1ab64124e}, !- Handle
  living space,                           !- Name
  {4f58f285-01e1-4085-bd16-86dbd6f8e68e}, !- Space Type Name
>>>>>>> 6edefdcf
  ,                                       !- Default Construction Set Name
  ,                                       !- Default Schedule Set Name
  -0,                                     !- Direction of Relative North {deg}
  0,                                      !- X Origin {m}
  0,                                      !- Y Origin {m}
  0,                                      !- Z Origin {m}
  ,                                       !- Building Story Name
<<<<<<< HEAD
  {174a4a20-de9d-49c5-ba0c-494053a23e51}, !- Thermal Zone Name
  ,                                       !- Part of Total Floor Area
  ,                                       !- Design Specification Outdoor Air Object Name
  {ac1624a7-9ee8-41cc-b9da-86edc4d478b7}; !- Building Unit Name

OS:Surface,
  {fe434807-5f4e-4e23-9c7e-43d470cb14df}, !- Handle
  Surface 1,                              !- Name
  Floor,                                  !- Surface Type
  ,                                       !- Construction Name
  {408cef63-d3a8-48bd-900d-512256482edc}, !- Space Name
=======
  {a2d587ab-4716-4923-86f7-214dacbef8f8}, !- Thermal Zone Name
  ,                                       !- Part of Total Floor Area
  ,                                       !- Design Specification Outdoor Air Object Name
  {75fc558c-ea38-4213-a4f4-5c77ca43341f}; !- Building Unit Name

OS:Surface,
  {8eaa42e4-ba1b-40e9-9349-f62764f00db1}, !- Handle
  Surface 1,                              !- Name
  Floor,                                  !- Surface Type
  ,                                       !- Construction Name
  {3bafcc27-8f8a-4dfd-a2b8-33f1ab64124e}, !- Space Name
>>>>>>> 6edefdcf
  Foundation,                             !- Outside Boundary Condition
  ,                                       !- Outside Boundary Condition Object
  NoSun,                                  !- Sun Exposure
  NoWind,                                 !- Wind Exposure
  ,                                       !- View Factor to Ground
  ,                                       !- Number of Vertices
  0, 0, 0,                                !- X,Y,Z Vertex 1 {m}
  0, 5.56486118425249, 0,                 !- X,Y,Z Vertex 2 {m}
  11.129722368505, 5.56486118425249, 0,   !- X,Y,Z Vertex 3 {m}
  11.129722368505, 0, 0;                  !- X,Y,Z Vertex 4 {m}

OS:Surface,
<<<<<<< HEAD
  {c85e2c30-9fe9-4ac3-adab-45fd2fadb95a}, !- Handle
  Surface 2,                              !- Name
  Wall,                                   !- Surface Type
  ,                                       !- Construction Name
  {408cef63-d3a8-48bd-900d-512256482edc}, !- Space Name
=======
  {fb72d882-3624-4246-b458-9bb676497827}, !- Handle
  Surface 2,                              !- Name
  Wall,                                   !- Surface Type
  ,                                       !- Construction Name
  {3bafcc27-8f8a-4dfd-a2b8-33f1ab64124e}, !- Space Name
>>>>>>> 6edefdcf
  Outdoors,                               !- Outside Boundary Condition
  ,                                       !- Outside Boundary Condition Object
  SunExposed,                             !- Sun Exposure
  WindExposed,                            !- Wind Exposure
  ,                                       !- View Factor to Ground
  ,                                       !- Number of Vertices
  0, 5.56486118425249, 2.4384,            !- X,Y,Z Vertex 1 {m}
  0, 5.56486118425249, 0,                 !- X,Y,Z Vertex 2 {m}
  0, 0, 0,                                !- X,Y,Z Vertex 3 {m}
  0, 0, 2.4384;                           !- X,Y,Z Vertex 4 {m}

OS:Surface,
<<<<<<< HEAD
  {46587ea1-da31-44c4-9049-8005408f935b}, !- Handle
  Surface 3,                              !- Name
  Wall,                                   !- Surface Type
  ,                                       !- Construction Name
  {408cef63-d3a8-48bd-900d-512256482edc}, !- Space Name
=======
  {c3988a08-2ceb-4c09-a599-7c21447b4e81}, !- Handle
  Surface 3,                              !- Name
  Wall,                                   !- Surface Type
  ,                                       !- Construction Name
  {3bafcc27-8f8a-4dfd-a2b8-33f1ab64124e}, !- Space Name
>>>>>>> 6edefdcf
  Outdoors,                               !- Outside Boundary Condition
  ,                                       !- Outside Boundary Condition Object
  SunExposed,                             !- Sun Exposure
  WindExposed,                            !- Wind Exposure
  ,                                       !- View Factor to Ground
  ,                                       !- Number of Vertices
  11.129722368505, 5.56486118425249, 2.4384, !- X,Y,Z Vertex 1 {m}
  11.129722368505, 5.56486118425249, 0,   !- X,Y,Z Vertex 2 {m}
  0, 5.56486118425249, 0,                 !- X,Y,Z Vertex 3 {m}
  0, 5.56486118425249, 2.4384;            !- X,Y,Z Vertex 4 {m}

OS:Surface,
<<<<<<< HEAD
  {698ffe86-1fbc-4d93-92f7-b3bfd9a55707}, !- Handle
  Surface 4,                              !- Name
  Wall,                                   !- Surface Type
  ,                                       !- Construction Name
  {408cef63-d3a8-48bd-900d-512256482edc}, !- Space Name
=======
  {0fc264a2-ae68-4b3a-8735-ffaeaf642a76}, !- Handle
  Surface 4,                              !- Name
  Wall,                                   !- Surface Type
  ,                                       !- Construction Name
  {3bafcc27-8f8a-4dfd-a2b8-33f1ab64124e}, !- Space Name
>>>>>>> 6edefdcf
  Outdoors,                               !- Outside Boundary Condition
  ,                                       !- Outside Boundary Condition Object
  SunExposed,                             !- Sun Exposure
  WindExposed,                            !- Wind Exposure
  ,                                       !- View Factor to Ground
  ,                                       !- Number of Vertices
  11.129722368505, 0, 2.4384,             !- X,Y,Z Vertex 1 {m}
  11.129722368505, 0, 0,                  !- X,Y,Z Vertex 2 {m}
  11.129722368505, 5.56486118425249, 0,   !- X,Y,Z Vertex 3 {m}
  11.129722368505, 5.56486118425249, 2.4384; !- X,Y,Z Vertex 4 {m}

OS:Surface,
<<<<<<< HEAD
  {813b6e53-eb20-44d9-a1fb-64cdbd6fdaab}, !- Handle
  Surface 5,                              !- Name
  Wall,                                   !- Surface Type
  ,                                       !- Construction Name
  {408cef63-d3a8-48bd-900d-512256482edc}, !- Space Name
=======
  {dc5a4bc7-dac3-46fd-8949-5baade0b7040}, !- Handle
  Surface 5,                              !- Name
  Wall,                                   !- Surface Type
  ,                                       !- Construction Name
  {3bafcc27-8f8a-4dfd-a2b8-33f1ab64124e}, !- Space Name
>>>>>>> 6edefdcf
  Outdoors,                               !- Outside Boundary Condition
  ,                                       !- Outside Boundary Condition Object
  SunExposed,                             !- Sun Exposure
  WindExposed,                            !- Wind Exposure
  ,                                       !- View Factor to Ground
  ,                                       !- Number of Vertices
  0, 0, 2.4384,                           !- X,Y,Z Vertex 1 {m}
  0, 0, 0,                                !- X,Y,Z Vertex 2 {m}
  11.129722368505, 0, 0,                  !- X,Y,Z Vertex 3 {m}
  11.129722368505, 0, 2.4384;             !- X,Y,Z Vertex 4 {m}

OS:Surface,
<<<<<<< HEAD
  {0cf752a9-8698-4975-8ce7-33dbdc1cc844}, !- Handle
  Surface 6,                              !- Name
  RoofCeiling,                            !- Surface Type
  ,                                       !- Construction Name
  {408cef63-d3a8-48bd-900d-512256482edc}, !- Space Name
  Surface,                                !- Outside Boundary Condition
  {29211bca-c2dd-43d3-922a-1f4ff30bd8bc}, !- Outside Boundary Condition Object
=======
  {a5e14acc-8004-4458-979b-e722cceee343}, !- Handle
  Surface 6,                              !- Name
  RoofCeiling,                            !- Surface Type
  ,                                       !- Construction Name
  {3bafcc27-8f8a-4dfd-a2b8-33f1ab64124e}, !- Space Name
  Surface,                                !- Outside Boundary Condition
  {3eac6cb7-4fb5-4173-b5cc-c4625dcd4af9}, !- Outside Boundary Condition Object
>>>>>>> 6edefdcf
  NoSun,                                  !- Sun Exposure
  NoWind,                                 !- Wind Exposure
  ,                                       !- View Factor to Ground
  ,                                       !- Number of Vertices
  11.129722368505, 0, 2.4384,             !- X,Y,Z Vertex 1 {m}
  11.129722368505, 5.56486118425249, 2.4384, !- X,Y,Z Vertex 2 {m}
  0, 5.56486118425249, 2.4384,            !- X,Y,Z Vertex 3 {m}
  0, 0, 2.4384;                           !- X,Y,Z Vertex 4 {m}

OS:SpaceType,
<<<<<<< HEAD
  {ec31c4f7-ddd7-4eb8-8f28-d3d72b875516}, !- Handle
=======
  {4f58f285-01e1-4085-bd16-86dbd6f8e68e}, !- Handle
>>>>>>> 6edefdcf
  Space Type 1,                           !- Name
  ,                                       !- Default Construction Set Name
  ,                                       !- Default Schedule Set Name
  ,                                       !- Group Rendering Name
  ,                                       !- Design Specification Outdoor Air Object Name
  ,                                       !- Standards Template
  ,                                       !- Standards Building Type
  living;                                 !- Standards Space Type

OS:Space,
<<<<<<< HEAD
  {317599ac-ba64-4e70-bae8-09d1a12423ce}, !- Handle
  living space|story 2,                   !- Name
  {ec31c4f7-ddd7-4eb8-8f28-d3d72b875516}, !- Space Type Name
=======
  {6d7f2975-6033-4150-a01f-d4f1489feadc}, !- Handle
  living space|story 2,                   !- Name
  {4f58f285-01e1-4085-bd16-86dbd6f8e68e}, !- Space Type Name
>>>>>>> 6edefdcf
  ,                                       !- Default Construction Set Name
  ,                                       !- Default Schedule Set Name
  -0,                                     !- Direction of Relative North {deg}
  0,                                      !- X Origin {m}
  0,                                      !- Y Origin {m}
  2.4384,                                 !- Z Origin {m}
  ,                                       !- Building Story Name
<<<<<<< HEAD
  {174a4a20-de9d-49c5-ba0c-494053a23e51}, !- Thermal Zone Name
  ,                                       !- Part of Total Floor Area
  ,                                       !- Design Specification Outdoor Air Object Name
  {ac1624a7-9ee8-41cc-b9da-86edc4d478b7}; !- Building Unit Name

OS:Surface,
  {29211bca-c2dd-43d3-922a-1f4ff30bd8bc}, !- Handle
  Surface 7,                              !- Name
  Floor,                                  !- Surface Type
  ,                                       !- Construction Name
  {317599ac-ba64-4e70-bae8-09d1a12423ce}, !- Space Name
  Surface,                                !- Outside Boundary Condition
  {0cf752a9-8698-4975-8ce7-33dbdc1cc844}, !- Outside Boundary Condition Object
=======
  {a2d587ab-4716-4923-86f7-214dacbef8f8}, !- Thermal Zone Name
  ,                                       !- Part of Total Floor Area
  ,                                       !- Design Specification Outdoor Air Object Name
  {75fc558c-ea38-4213-a4f4-5c77ca43341f}; !- Building Unit Name

OS:Surface,
  {3eac6cb7-4fb5-4173-b5cc-c4625dcd4af9}, !- Handle
  Surface 7,                              !- Name
  Floor,                                  !- Surface Type
  ,                                       !- Construction Name
  {6d7f2975-6033-4150-a01f-d4f1489feadc}, !- Space Name
  Surface,                                !- Outside Boundary Condition
  {a5e14acc-8004-4458-979b-e722cceee343}, !- Outside Boundary Condition Object
>>>>>>> 6edefdcf
  NoSun,                                  !- Sun Exposure
  NoWind,                                 !- Wind Exposure
  ,                                       !- View Factor to Ground
  ,                                       !- Number of Vertices
  0, 0, 0,                                !- X,Y,Z Vertex 1 {m}
  0, 5.56486118425249, 0,                 !- X,Y,Z Vertex 2 {m}
  11.129722368505, 5.56486118425249, 0,   !- X,Y,Z Vertex 3 {m}
  11.129722368505, 0, 0;                  !- X,Y,Z Vertex 4 {m}

OS:Surface,
<<<<<<< HEAD
  {d1f730ee-07f3-4218-baa6-77514f304c44}, !- Handle
  Surface 8,                              !- Name
  Wall,                                   !- Surface Type
  ,                                       !- Construction Name
  {317599ac-ba64-4e70-bae8-09d1a12423ce}, !- Space Name
=======
  {62e5a809-c1fd-4cbd-b958-e1e28a25b0ba}, !- Handle
  Surface 8,                              !- Name
  Wall,                                   !- Surface Type
  ,                                       !- Construction Name
  {6d7f2975-6033-4150-a01f-d4f1489feadc}, !- Space Name
>>>>>>> 6edefdcf
  Outdoors,                               !- Outside Boundary Condition
  ,                                       !- Outside Boundary Condition Object
  SunExposed,                             !- Sun Exposure
  WindExposed,                            !- Wind Exposure
  ,                                       !- View Factor to Ground
  ,                                       !- Number of Vertices
  0, 5.56486118425249, 2.4384,            !- X,Y,Z Vertex 1 {m}
  0, 5.56486118425249, 0,                 !- X,Y,Z Vertex 2 {m}
  0, 0, 0,                                !- X,Y,Z Vertex 3 {m}
  0, 0, 2.4384;                           !- X,Y,Z Vertex 4 {m}

OS:Surface,
<<<<<<< HEAD
  {dffd598c-3030-40b8-bcef-17f163b242ea}, !- Handle
  Surface 9,                              !- Name
  Wall,                                   !- Surface Type
  ,                                       !- Construction Name
  {317599ac-ba64-4e70-bae8-09d1a12423ce}, !- Space Name
=======
  {eadf6f45-690e-46e1-8441-f4ea2e0fd47f}, !- Handle
  Surface 9,                              !- Name
  Wall,                                   !- Surface Type
  ,                                       !- Construction Name
  {6d7f2975-6033-4150-a01f-d4f1489feadc}, !- Space Name
>>>>>>> 6edefdcf
  Outdoors,                               !- Outside Boundary Condition
  ,                                       !- Outside Boundary Condition Object
  SunExposed,                             !- Sun Exposure
  WindExposed,                            !- Wind Exposure
  ,                                       !- View Factor to Ground
  ,                                       !- Number of Vertices
  11.129722368505, 5.56486118425249, 2.4384, !- X,Y,Z Vertex 1 {m}
  11.129722368505, 5.56486118425249, 0,   !- X,Y,Z Vertex 2 {m}
  0, 5.56486118425249, 0,                 !- X,Y,Z Vertex 3 {m}
  0, 5.56486118425249, 2.4384;            !- X,Y,Z Vertex 4 {m}

OS:Surface,
<<<<<<< HEAD
  {c9fcc774-4ea0-49a6-bf49-87397e3e33fb}, !- Handle
  Surface 10,                             !- Name
  Wall,                                   !- Surface Type
  ,                                       !- Construction Name
  {317599ac-ba64-4e70-bae8-09d1a12423ce}, !- Space Name
=======
  {f1c88513-31c2-4ab0-b035-069175320376}, !- Handle
  Surface 10,                             !- Name
  Wall,                                   !- Surface Type
  ,                                       !- Construction Name
  {6d7f2975-6033-4150-a01f-d4f1489feadc}, !- Space Name
>>>>>>> 6edefdcf
  Outdoors,                               !- Outside Boundary Condition
  ,                                       !- Outside Boundary Condition Object
  SunExposed,                             !- Sun Exposure
  WindExposed,                            !- Wind Exposure
  ,                                       !- View Factor to Ground
  ,                                       !- Number of Vertices
  11.129722368505, 0, 2.4384,             !- X,Y,Z Vertex 1 {m}
  11.129722368505, 0, 0,                  !- X,Y,Z Vertex 2 {m}
  11.129722368505, 5.56486118425249, 0,   !- X,Y,Z Vertex 3 {m}
  11.129722368505, 5.56486118425249, 2.4384; !- X,Y,Z Vertex 4 {m}

OS:Surface,
<<<<<<< HEAD
  {80a6c36b-8b1d-49cb-9677-17e28f461734}, !- Handle
  Surface 11,                             !- Name
  Wall,                                   !- Surface Type
  ,                                       !- Construction Name
  {317599ac-ba64-4e70-bae8-09d1a12423ce}, !- Space Name
=======
  {428bafd9-cdf0-4e7b-b337-3c388022ef81}, !- Handle
  Surface 11,                             !- Name
  Wall,                                   !- Surface Type
  ,                                       !- Construction Name
  {6d7f2975-6033-4150-a01f-d4f1489feadc}, !- Space Name
>>>>>>> 6edefdcf
  Outdoors,                               !- Outside Boundary Condition
  ,                                       !- Outside Boundary Condition Object
  SunExposed,                             !- Sun Exposure
  WindExposed,                            !- Wind Exposure
  ,                                       !- View Factor to Ground
  ,                                       !- Number of Vertices
  0, 0, 2.4384,                           !- X,Y,Z Vertex 1 {m}
  0, 0, 0,                                !- X,Y,Z Vertex 2 {m}
  11.129722368505, 0, 0,                  !- X,Y,Z Vertex 3 {m}
  11.129722368505, 0, 2.4384;             !- X,Y,Z Vertex 4 {m}

OS:Surface,
<<<<<<< HEAD
  {1c3a8ecb-acd1-421d-9bb1-b912768f8831}, !- Handle
  Surface 12,                             !- Name
  RoofCeiling,                            !- Surface Type
  ,                                       !- Construction Name
  {317599ac-ba64-4e70-bae8-09d1a12423ce}, !- Space Name
  Surface,                                !- Outside Boundary Condition
  {6f195ec3-512e-4086-b629-435a04a19239}, !- Outside Boundary Condition Object
=======
  {85f6c535-8ac9-4720-a826-131a690960cb}, !- Handle
  Surface 12,                             !- Name
  RoofCeiling,                            !- Surface Type
  ,                                       !- Construction Name
  {6d7f2975-6033-4150-a01f-d4f1489feadc}, !- Space Name
  Surface,                                !- Outside Boundary Condition
  {424ae24a-cfdd-4452-baf3-3bc0a9dc3f0d}, !- Outside Boundary Condition Object
>>>>>>> 6edefdcf
  NoSun,                                  !- Sun Exposure
  NoWind,                                 !- Wind Exposure
  ,                                       !- View Factor to Ground
  ,                                       !- Number of Vertices
  11.129722368505, 0, 2.4384,             !- X,Y,Z Vertex 1 {m}
  11.129722368505, 5.56486118425249, 2.4384, !- X,Y,Z Vertex 2 {m}
  0, 5.56486118425249, 2.4384,            !- X,Y,Z Vertex 3 {m}
  0, 0, 2.4384;                           !- X,Y,Z Vertex 4 {m}

OS:Surface,
<<<<<<< HEAD
  {6f195ec3-512e-4086-b629-435a04a19239}, !- Handle
  Surface 13,                             !- Name
  Floor,                                  !- Surface Type
  ,                                       !- Construction Name
  {7660cd98-5fce-418b-b4a1-b14fc979b4e7}, !- Space Name
  Surface,                                !- Outside Boundary Condition
  {1c3a8ecb-acd1-421d-9bb1-b912768f8831}, !- Outside Boundary Condition Object
=======
  {424ae24a-cfdd-4452-baf3-3bc0a9dc3f0d}, !- Handle
  Surface 13,                             !- Name
  Floor,                                  !- Surface Type
  ,                                       !- Construction Name
  {185369b9-9df7-4761-a7e7-343a42b2a9e6}, !- Space Name
  Surface,                                !- Outside Boundary Condition
  {85f6c535-8ac9-4720-a826-131a690960cb}, !- Outside Boundary Condition Object
>>>>>>> 6edefdcf
  NoSun,                                  !- Sun Exposure
  NoWind,                                 !- Wind Exposure
  ,                                       !- View Factor to Ground
  ,                                       !- Number of Vertices
  0, 5.56486118425249, 0,                 !- X,Y,Z Vertex 1 {m}
  11.129722368505, 5.56486118425249, 0,   !- X,Y,Z Vertex 2 {m}
  11.129722368505, 0, 0,                  !- X,Y,Z Vertex 3 {m}
  0, 0, 0;                                !- X,Y,Z Vertex 4 {m}

OS:Surface,
<<<<<<< HEAD
  {a7a6933b-d0a6-43cc-be70-c67bd7b2df82}, !- Handle
  Surface 14,                             !- Name
  RoofCeiling,                            !- Surface Type
  ,                                       !- Construction Name
  {7660cd98-5fce-418b-b4a1-b14fc979b4e7}, !- Space Name
=======
  {d75e1293-93e1-4b62-a495-0306bb0250db}, !- Handle
  Surface 14,                             !- Name
  RoofCeiling,                            !- Surface Type
  ,                                       !- Construction Name
  {185369b9-9df7-4761-a7e7-343a42b2a9e6}, !- Space Name
>>>>>>> 6edefdcf
  Outdoors,                               !- Outside Boundary Condition
  ,                                       !- Outside Boundary Condition Object
  SunExposed,                             !- Sun Exposure
  WindExposed,                            !- Wind Exposure
  ,                                       !- View Factor to Ground
  ,                                       !- Number of Vertices
  11.129722368505, 2.78243059212624, 1.69601529606312, !- X,Y,Z Vertex 1 {m}
  0, 2.78243059212624, 1.69601529606312,  !- X,Y,Z Vertex 2 {m}
  0, 0, 0.3048,                           !- X,Y,Z Vertex 3 {m}
  11.129722368505, 0, 0.3048;             !- X,Y,Z Vertex 4 {m}

OS:Surface,
<<<<<<< HEAD
  {175fc08f-e71f-452a-93ac-8278a2e640c8}, !- Handle
  Surface 15,                             !- Name
  RoofCeiling,                            !- Surface Type
  ,                                       !- Construction Name
  {7660cd98-5fce-418b-b4a1-b14fc979b4e7}, !- Space Name
=======
  {8389f93e-e979-47a1-9614-c7a007039204}, !- Handle
  Surface 15,                             !- Name
  RoofCeiling,                            !- Surface Type
  ,                                       !- Construction Name
  {185369b9-9df7-4761-a7e7-343a42b2a9e6}, !- Space Name
>>>>>>> 6edefdcf
  Outdoors,                               !- Outside Boundary Condition
  ,                                       !- Outside Boundary Condition Object
  SunExposed,                             !- Sun Exposure
  WindExposed,                            !- Wind Exposure
  ,                                       !- View Factor to Ground
  ,                                       !- Number of Vertices
  0, 2.78243059212624, 1.69601529606312,  !- X,Y,Z Vertex 1 {m}
  11.129722368505, 2.78243059212624, 1.69601529606312, !- X,Y,Z Vertex 2 {m}
  11.129722368505, 5.56486118425249, 0.304799999999999, !- X,Y,Z Vertex 3 {m}
  0, 5.56486118425249, 0.304799999999999; !- X,Y,Z Vertex 4 {m}

OS:Surface,
<<<<<<< HEAD
  {e9f6b81b-0540-4cb9-a991-593418014e8d}, !- Handle
  Surface 16,                             !- Name
  Wall,                                   !- Surface Type
  ,                                       !- Construction Name
  {7660cd98-5fce-418b-b4a1-b14fc979b4e7}, !- Space Name
=======
  {f5c7429f-ac16-48a4-abc5-855902c20383}, !- Handle
  Surface 16,                             !- Name
  Wall,                                   !- Surface Type
  ,                                       !- Construction Name
  {185369b9-9df7-4761-a7e7-343a42b2a9e6}, !- Space Name
>>>>>>> 6edefdcf
  Outdoors,                               !- Outside Boundary Condition
  ,                                       !- Outside Boundary Condition Object
  SunExposed,                             !- Sun Exposure
  WindExposed,                            !- Wind Exposure
  ,                                       !- View Factor to Ground
  ,                                       !- Number of Vertices
  0, 2.78243059212624, 1.39121529606312,  !- X,Y,Z Vertex 1 {m}
  0, 5.56486118425249, 0,                 !- X,Y,Z Vertex 2 {m}
  0, 0, 0;                                !- X,Y,Z Vertex 3 {m}

OS:Surface,
<<<<<<< HEAD
  {885cc883-aae1-4883-a9fc-8467c96b00ef}, !- Handle
  Surface 17,                             !- Name
  Wall,                                   !- Surface Type
  ,                                       !- Construction Name
  {7660cd98-5fce-418b-b4a1-b14fc979b4e7}, !- Space Name
=======
  {fd426f2d-0d8e-4abe-b97a-8e1e6d0893a0}, !- Handle
  Surface 17,                             !- Name
  Wall,                                   !- Surface Type
  ,                                       !- Construction Name
  {185369b9-9df7-4761-a7e7-343a42b2a9e6}, !- Space Name
>>>>>>> 6edefdcf
  Outdoors,                               !- Outside Boundary Condition
  ,                                       !- Outside Boundary Condition Object
  SunExposed,                             !- Sun Exposure
  WindExposed,                            !- Wind Exposure
  ,                                       !- View Factor to Ground
  ,                                       !- Number of Vertices
  11.129722368505, 2.78243059212624, 1.39121529606312, !- X,Y,Z Vertex 1 {m}
  11.129722368505, 0, 0,                  !- X,Y,Z Vertex 2 {m}
  11.129722368505, 5.56486118425249, 0;   !- X,Y,Z Vertex 3 {m}

OS:Space,
<<<<<<< HEAD
  {7660cd98-5fce-418b-b4a1-b14fc979b4e7}, !- Handle
  finished attic space,                   !- Name
  {ec31c4f7-ddd7-4eb8-8f28-d3d72b875516}, !- Space Type Name
=======
  {185369b9-9df7-4761-a7e7-343a42b2a9e6}, !- Handle
  finished attic space,                   !- Name
  {4f58f285-01e1-4085-bd16-86dbd6f8e68e}, !- Space Type Name
>>>>>>> 6edefdcf
  ,                                       !- Default Construction Set Name
  ,                                       !- Default Schedule Set Name
  -0,                                     !- Direction of Relative North {deg}
  0,                                      !- X Origin {m}
  0,                                      !- Y Origin {m}
  4.8768,                                 !- Z Origin {m}
  ,                                       !- Building Story Name
<<<<<<< HEAD
  {174a4a20-de9d-49c5-ba0c-494053a23e51}, !- Thermal Zone Name
  ,                                       !- Part of Total Floor Area
  ,                                       !- Design Specification Outdoor Air Object Name
  {ac1624a7-9ee8-41cc-b9da-86edc4d478b7}; !- Building Unit Name

OS:BuildingUnit,
  {ac1624a7-9ee8-41cc-b9da-86edc4d478b7}, !- Handle
=======
  {a2d587ab-4716-4923-86f7-214dacbef8f8}, !- Thermal Zone Name
  ,                                       !- Part of Total Floor Area
  ,                                       !- Design Specification Outdoor Air Object Name
  {75fc558c-ea38-4213-a4f4-5c77ca43341f}; !- Building Unit Name

OS:BuildingUnit,
  {75fc558c-ea38-4213-a4f4-5c77ca43341f}, !- Handle
>>>>>>> 6edefdcf
  unit 1,                                 !- Name
  ,                                       !- Rendering Color
  Residential;                            !- Building Unit Type

OS:Building,
<<<<<<< HEAD
  {a0885cbb-13d0-4c53-b00f-2b3c05eb91a5}, !- Handle
=======
  {73458d98-e597-4540-8d7d-43e84fa02000}, !- Handle
>>>>>>> 6edefdcf
  Building 1,                             !- Name
  ,                                       !- Building Sector Type
  0,                                      !- North Axis {deg}
  ,                                       !- Nominal Floor to Floor Height {m}
  ,                                       !- Space Type Name
  ,                                       !- Default Construction Set Name
  ,                                       !- Default Schedule Set Name
  3,                                      !- Standards Number of Stories
  3,                                      !- Standards Number of Above Ground Stories
  ,                                       !- Standards Template
  singlefamilydetached,                   !- Standards Building Type
  1;                                      !- Standards Number of Living Units

OS:AdditionalProperties,
<<<<<<< HEAD
  {bed1b185-88b0-4060-ae75-40f61a85ef82}, !- Handle
  {a0885cbb-13d0-4c53-b00f-2b3c05eb91a5}, !- Object Name
=======
  {3938b1c9-cc08-4fcc-8586-be6159fbc6bb}, !- Handle
  {73458d98-e597-4540-8d7d-43e84fa02000}, !- Object Name
>>>>>>> 6edefdcf
  Total Units Represented,                !- Feature Name 1
  Integer,                                !- Feature Data Type 1
  1,                                      !- Feature Value 1
  Total Units Modeled,                    !- Feature Name 2
  Integer,                                !- Feature Data Type 2
  1;                                      !- Feature Value 2

OS:AdditionalProperties,
<<<<<<< HEAD
  {516b640a-c997-49fe-9572-01cf984141e9}, !- Handle
  {ac1624a7-9ee8-41cc-b9da-86edc4d478b7}, !- Object Name
=======
  {b3b9d71c-1815-4be0-8010-943c928570ec}, !- Handle
  {75fc558c-ea38-4213-a4f4-5c77ca43341f}, !- Object Name
>>>>>>> 6edefdcf
  NumberOfBedrooms,                       !- Feature Name 1
  Integer,                                !- Feature Data Type 1
  3,                                      !- Feature Value 1
  NumberOfBathrooms,                      !- Feature Name 2
  Double,                                 !- Feature Data Type 2
  2;                                      !- Feature Value 2

OS:External:File,
  {992813ee-c539-424d-8868-c739177207e0}, !- Handle
  TMY_10-60min.csv,                       !- Name
  TMY_10-60min.csv;                       !- File Name

OS:Schedule:Day,
<<<<<<< HEAD
  {1768c215-592a-498e-be9b-45bf117e349d}, !- Handle
=======
  {0ac2b2e5-5d19-43d7-8e91-c4321fe598c3}, !- Handle
>>>>>>> 6edefdcf
  Schedule Day 1,                         !- Name
  ,                                       !- Schedule Type Limits Name
  ,                                       !- Interpolate to Timestep
  24,                                     !- Hour 1
  0,                                      !- Minute 1
  0;                                      !- Value Until Time 1

OS:Schedule:Day,
<<<<<<< HEAD
  {3a3a88fd-1719-47fc-b4d3-7fb50f929275}, !- Handle
=======
  {c20be02f-3dcf-41aa-a596-eb9e8c77bd58}, !- Handle
>>>>>>> 6edefdcf
  Schedule Day 2,                         !- Name
  ,                                       !- Schedule Type Limits Name
  ,                                       !- Interpolate to Timestep
  24,                                     !- Hour 1
  0,                                      !- Minute 1
  1;                                      !- Value Until Time 1

OS:Schedule:File,
  {6180daed-a873-415d-8302-592ec848dc47}, !- Handle
  res occupants schedule,                 !- Name
  {024aee24-e7fa-4001-91db-761cffa23dae}, !- Schedule Type Limits Name
  {992813ee-c539-424d-8868-c739177207e0}, !- External File Name
  1,                                      !- Column Number
  1,                                      !- Rows to Skip at Top
  8760,                                   !- Number of Hours of Data
  ,                                       !- Column Separator
  ,                                       !- Interpolate to Timestep
  60;                                     !- Minutes per Item

OS:Schedule:Ruleset,
  {a6238a30-f58f-4777-b2eb-7ee73421e70e}, !- Handle
  Schedule Ruleset 1,                     !- Name
  {00ec63ca-d073-4ccb-9cb5-5df27d6893d0}, !- Schedule Type Limits Name
  {8cc1d1e5-f158-451a-a30a-32bd7924ffb7}; !- Default Day Schedule Name

OS:Schedule:Day,
  {8cc1d1e5-f158-451a-a30a-32bd7924ffb7}, !- Handle
  Schedule Day 3,                         !- Name
  {00ec63ca-d073-4ccb-9cb5-5df27d6893d0}, !- Schedule Type Limits Name
  ,                                       !- Interpolate to Timestep
  24,                                     !- Hour 1
  0,                                      !- Minute 1
  112.539290946133;                       !- Value Until Time 1

OS:People:Definition,
  {9373c489-784f-4156-b097-b5c9795550bc}, !- Handle
  res occupants|living space|story 2,     !- Name
  People,                                 !- Number of People Calculation Method
  0.88,                                   !- Number of People {people}
  ,                                       !- People per Space Floor Area {person/m2}
  ,                                       !- Space Floor Area per Person {m2/person}
  0.319734,                               !- Fraction Radiant
  0.573,                                  !- Sensible Heat Fraction
  0,                                      !- Carbon Dioxide Generation Rate {m3/s-W}
  No,                                     !- Enable ASHRAE 55 Comfort Warnings
  ZoneAveraged;                           !- Mean Radiant Temperature Calculation Type

OS:People,
  {eb278fe5-8cd3-4c60-8503-d76be5bd03c4}, !- Handle
  res occupants|living space|story 2,     !- Name
  {9373c489-784f-4156-b097-b5c9795550bc}, !- People Definition Name
  {317599ac-ba64-4e70-bae8-09d1a12423ce}, !- Space or SpaceType Name
  {6180daed-a873-415d-8302-592ec848dc47}, !- Number of People Schedule Name
  {a6238a30-f58f-4777-b2eb-7ee73421e70e}, !- Activity Level Schedule Name
  ,                                       !- Surface Name/Angle Factor List Name
  ,                                       !- Work Efficiency Schedule Name
  ,                                       !- Clothing Insulation Schedule Name
  ,                                       !- Air Velocity Schedule Name
  1;                                      !- Multiplier

OS:ScheduleTypeLimits,
  {00ec63ca-d073-4ccb-9cb5-5df27d6893d0}, !- Handle
  ActivityLevel,                          !- Name
  0,                                      !- Lower Limit Value
  ,                                       !- Upper Limit Value
  Continuous,                             !- Numeric Type
  ActivityLevel;                          !- Unit Type

OS:ScheduleTypeLimits,
  {024aee24-e7fa-4001-91db-761cffa23dae}, !- Handle
  Fractional,                             !- Name
  0,                                      !- Lower Limit Value
  1,                                      !- Upper Limit Value
  Continuous;                             !- Numeric Type

OS:People:Definition,
  {1ca0e615-1636-4d76-883a-d78f757dfa9c}, !- Handle
  res occupants|finished attic space,     !- Name
  People,                                 !- Number of People Calculation Method
  0.88,                                   !- Number of People {people}
  ,                                       !- People per Space Floor Area {person/m2}
  ,                                       !- Space Floor Area per Person {m2/person}
  0.319734,                               !- Fraction Radiant
  0.573,                                  !- Sensible Heat Fraction
  0,                                      !- Carbon Dioxide Generation Rate {m3/s-W}
  No,                                     !- Enable ASHRAE 55 Comfort Warnings
  ZoneAveraged;                           !- Mean Radiant Temperature Calculation Type

OS:People,
  {76fc124d-da8f-4433-97e9-d531092a83bb}, !- Handle
  res occupants|finished attic space,     !- Name
  {1ca0e615-1636-4d76-883a-d78f757dfa9c}, !- People Definition Name
  {7660cd98-5fce-418b-b4a1-b14fc979b4e7}, !- Space or SpaceType Name
  {6180daed-a873-415d-8302-592ec848dc47}, !- Number of People Schedule Name
  {a6238a30-f58f-4777-b2eb-7ee73421e70e}, !- Activity Level Schedule Name
  ,                                       !- Surface Name/Angle Factor List Name
  ,                                       !- Work Efficiency Schedule Name
  ,                                       !- Clothing Insulation Schedule Name
  ,                                       !- Air Velocity Schedule Name
  1;                                      !- Multiplier

OS:People:Definition,
  {f6116899-cb9e-49fc-ad1a-9f5fdf2998a1}, !- Handle
  res occupants|living space,             !- Name
  People,                                 !- Number of People Calculation Method
  0.88,                                   !- Number of People {people}
  ,                                       !- People per Space Floor Area {person/m2}
  ,                                       !- Space Floor Area per Person {m2/person}
  0.319734,                               !- Fraction Radiant
  0.573,                                  !- Sensible Heat Fraction
  0,                                      !- Carbon Dioxide Generation Rate {m3/s-W}
  No,                                     !- Enable ASHRAE 55 Comfort Warnings
  ZoneAveraged;                           !- Mean Radiant Temperature Calculation Type

OS:People,
  {68f5177e-925a-4398-9791-d5c746823a1d}, !- Handle
  res occupants|living space,             !- Name
  {f6116899-cb9e-49fc-ad1a-9f5fdf2998a1}, !- People Definition Name
  {408cef63-d3a8-48bd-900d-512256482edc}, !- Space or SpaceType Name
  {6180daed-a873-415d-8302-592ec848dc47}, !- Number of People Schedule Name
  {a6238a30-f58f-4777-b2eb-7ee73421e70e}, !- Activity Level Schedule Name
  ,                                       !- Surface Name/Angle Factor List Name
  ,                                       !- Work Efficiency Schedule Name
  ,                                       !- Clothing Insulation Schedule Name
  ,                                       !- Air Velocity Schedule Name
  1;                                      !- Multiplier

OS:ShadingSurfaceGroup,
<<<<<<< HEAD
  {4f8b7d8a-0a18-41a9-9ab6-90230da599b3}, !- Handle
=======
  {54f6710d-5138-4db7-b126-e7716d4d0d29}, !- Handle
>>>>>>> 6edefdcf
  res eaves,                              !- Name
  Building;                               !- Shading Surface Type

OS:ShadingSurface,
<<<<<<< HEAD
  {f5a3efa1-dba4-452c-b76c-922df25f1877}, !- Handle
  Surface 14 - res eaves,                 !- Name
  ,                                       !- Construction Name
  {4f8b7d8a-0a18-41a9-9ab6-90230da599b3}, !- Shading Surface Group Name
=======
  {217d6915-c3d4-43cb-827d-fb66480d42fe}, !- Handle
  Surface 14 - res eaves,                 !- Name
  ,                                       !- Construction Name
  {54f6710d-5138-4db7-b126-e7716d4d0d29}, !- Shading Surface Group Name
>>>>>>> 6edefdcf
  ,                                       !- Transmittance Schedule Name
  ,                                       !- Number of Vertices
  11.739322368505, 0, 5.1816,             !- X,Y,Z Vertex 1 {m}
  11.739322368505, 2.78243059212624, 6.57281529606312, !- X,Y,Z Vertex 2 {m}
  11.129722368505, 2.78243059212624, 6.57281529606312, !- X,Y,Z Vertex 3 {m}
  11.129722368505, 0, 5.1816;             !- X,Y,Z Vertex 4 {m}

OS:ShadingSurface,
<<<<<<< HEAD
  {78d17de5-7b75-483e-88f2-4ede5a36a8f6}, !- Handle
  Surface 14 - res eaves 1,               !- Name
  ,                                       !- Construction Name
  {4f8b7d8a-0a18-41a9-9ab6-90230da599b3}, !- Shading Surface Group Name
=======
  {c34de22a-2808-425c-954b-fbfa78b14609}, !- Handle
  Surface 14 - res eaves 1,               !- Name
  ,                                       !- Construction Name
  {54f6710d-5138-4db7-b126-e7716d4d0d29}, !- Shading Surface Group Name
>>>>>>> 6edefdcf
  ,                                       !- Transmittance Schedule Name
  ,                                       !- Number of Vertices
  -0.6096, 2.78243059212624, 6.57281529606312, !- X,Y,Z Vertex 1 {m}
  -0.6096, 0, 5.1816,                     !- X,Y,Z Vertex 2 {m}
  0, 0, 5.1816,                           !- X,Y,Z Vertex 3 {m}
  0, 2.78243059212624, 6.57281529606312;  !- X,Y,Z Vertex 4 {m}

OS:ShadingSurface,
<<<<<<< HEAD
  {a4271fcb-557f-47ba-9a3a-95b8b4fe1e4e}, !- Handle
  Surface 14 - res eaves 2,               !- Name
  ,                                       !- Construction Name
  {4f8b7d8a-0a18-41a9-9ab6-90230da599b3}, !- Shading Surface Group Name
=======
  {28031f2a-e25d-4709-b9b9-132e498f3249}, !- Handle
  Surface 14 - res eaves 2,               !- Name
  ,                                       !- Construction Name
  {54f6710d-5138-4db7-b126-e7716d4d0d29}, !- Shading Surface Group Name
>>>>>>> 6edefdcf
  ,                                       !- Transmittance Schedule Name
  ,                                       !- Number of Vertices
  0, -0.6096, 4.8768,                     !- X,Y,Z Vertex 1 {m}
  11.129722368505, -0.6096, 4.8768,       !- X,Y,Z Vertex 2 {m}
  11.129722368505, 0, 5.1816,             !- X,Y,Z Vertex 3 {m}
  0, 0, 5.1816;                           !- X,Y,Z Vertex 4 {m}

OS:ShadingSurface,
<<<<<<< HEAD
  {3f045c30-5548-4381-8954-4ebd0fdd8613}, !- Handle
  Surface 15 - res eaves,                 !- Name
  ,                                       !- Construction Name
  {4f8b7d8a-0a18-41a9-9ab6-90230da599b3}, !- Shading Surface Group Name
=======
  {acb8837b-1847-4ff7-aa3b-c13e7b710d0b}, !- Handle
  Surface 15 - res eaves,                 !- Name
  ,                                       !- Construction Name
  {54f6710d-5138-4db7-b126-e7716d4d0d29}, !- Shading Surface Group Name
>>>>>>> 6edefdcf
  ,                                       !- Transmittance Schedule Name
  ,                                       !- Number of Vertices
  -0.6096, 5.56486118425249, 5.1816,      !- X,Y,Z Vertex 1 {m}
  -0.6096, 2.78243059212624, 6.57281529606312, !- X,Y,Z Vertex 2 {m}
  0, 2.78243059212624, 6.57281529606312,  !- X,Y,Z Vertex 3 {m}
  0, 5.56486118425249, 5.1816;            !- X,Y,Z Vertex 4 {m}

OS:ShadingSurface,
<<<<<<< HEAD
  {9cb8e5d3-3bc4-4898-a6ad-2c4acd5427d0}, !- Handle
  Surface 15 - res eaves 1,               !- Name
  ,                                       !- Construction Name
  {4f8b7d8a-0a18-41a9-9ab6-90230da599b3}, !- Shading Surface Group Name
=======
  {3dea8bd1-c23b-45a6-a017-e0e21804b89d}, !- Handle
  Surface 15 - res eaves 1,               !- Name
  ,                                       !- Construction Name
  {54f6710d-5138-4db7-b126-e7716d4d0d29}, !- Shading Surface Group Name
>>>>>>> 6edefdcf
  ,                                       !- Transmittance Schedule Name
  ,                                       !- Number of Vertices
  11.739322368505, 2.78243059212624, 6.57281529606312, !- X,Y,Z Vertex 1 {m}
  11.739322368505, 5.56486118425249, 5.1816, !- X,Y,Z Vertex 2 {m}
  11.129722368505, 5.56486118425249, 5.1816, !- X,Y,Z Vertex 3 {m}
  11.129722368505, 2.78243059212624, 6.57281529606312; !- X,Y,Z Vertex 4 {m}

OS:ShadingSurface,
<<<<<<< HEAD
  {d072ada3-2e8a-4529-94f2-9ac1138321f2}, !- Handle
  Surface 15 - res eaves 2,               !- Name
  ,                                       !- Construction Name
  {4f8b7d8a-0a18-41a9-9ab6-90230da599b3}, !- Shading Surface Group Name
=======
  {d514deaf-bcfa-4237-a68b-525f255b17d6}, !- Handle
  Surface 15 - res eaves 2,               !- Name
  ,                                       !- Construction Name
  {54f6710d-5138-4db7-b126-e7716d4d0d29}, !- Shading Surface Group Name
>>>>>>> 6edefdcf
  ,                                       !- Transmittance Schedule Name
  ,                                       !- Number of Vertices
  11.129722368505, 6.17446118425249, 4.8768, !- X,Y,Z Vertex 1 {m}
  0, 6.17446118425249, 4.8768,            !- X,Y,Z Vertex 2 {m}
  0, 5.56486118425249, 5.1816,            !- X,Y,Z Vertex 3 {m}
  11.129722368505, 5.56486118425249, 5.1816; !- X,Y,Z Vertex 4 {m}
<|MERGE_RESOLUTION|>--- conflicted
+++ resolved
@@ -1,73 +1,41 @@
 !- NOTE: Auto-generated from /test/osw_files/SFD_2000sqft_2story_SL_FA.osw
 
 OS:Version,
-<<<<<<< HEAD
-  {b5f23533-a4fb-49a8-a9de-91710c35bb25}, !- Handle
+  {153a5b25-04f2-4203-a173-70f847821664}, !- Handle
   2.9.1;                                  !- Version Identifier
 
 OS:SimulationControl,
-  {b12987cb-832e-44dc-8ecb-395227d30a8d}, !- Handle
-=======
-  {8ff98889-70c0-4dc9-9ece-983b7c6ff596}, !- Handle
-  2.9.1;                                  !- Version Identifier
-
-OS:SimulationControl,
-  {afa4a8d4-1dec-452a-a6ec-e67500e8b4de}, !- Handle
->>>>>>> 6edefdcf
+  {2fc5750a-f455-4c39-a64f-9d828ce79949}, !- Handle
   ,                                       !- Do Zone Sizing Calculation
   ,                                       !- Do System Sizing Calculation
   ,                                       !- Do Plant Sizing Calculation
   No;                                     !- Run Simulation for Sizing Periods
 
 OS:Timestep,
-<<<<<<< HEAD
-  {32313bc5-8982-45fd-b23f-56c1638751e2}, !- Handle
+  {7ae8e276-2691-47da-afc4-75509a3cfedc}, !- Handle
   6;                                      !- Number of Timesteps per Hour
 
 OS:ShadowCalculation,
-  {0d04367a-dd13-4217-b664-54105259967f}, !- Handle
-=======
-  {3d4cf122-b880-4196-9b10-0ecff7ff294c}, !- Handle
-  6;                                      !- Number of Timesteps per Hour
-
-OS:ShadowCalculation,
-  {7ad0d8a4-f1a0-4488-8cfe-5fda1439b87a}, !- Handle
->>>>>>> 6edefdcf
+  {0496cab2-858a-4280-a032-ecf966acc533}, !- Handle
   20,                                     !- Calculation Frequency
   200;                                    !- Maximum Figures in Shadow Overlap Calculations
 
 OS:SurfaceConvectionAlgorithm:Outside,
-<<<<<<< HEAD
-  {ba8a7878-8a4c-4449-9c4b-97563a615d30}, !- Handle
+  {c155c675-a38f-485c-9554-783de9da80a1}, !- Handle
   DOE-2;                                  !- Algorithm
 
 OS:SurfaceConvectionAlgorithm:Inside,
-  {022604ad-5595-4221-928b-0a34a25ed506}, !- Handle
+  {efd72eb5-84de-4150-8678-08bd2976dfac}, !- Handle
   TARP;                                   !- Algorithm
 
 OS:ZoneCapacitanceMultiplier:ResearchSpecial,
-  {bf7c9648-00e6-4c84-885b-87e222bda36c}, !- Handle
-=======
-  {8207a861-9915-4a57-8c07-62ba0580f874}, !- Handle
-  DOE-2;                                  !- Algorithm
-
-OS:SurfaceConvectionAlgorithm:Inside,
-  {42901230-a695-4f34-9e23-0132fbd4e872}, !- Handle
-  TARP;                                   !- Algorithm
-
-OS:ZoneCapacitanceMultiplier:ResearchSpecial,
-  {8b322ec1-db5c-42f5-b0cf-00bd46a807d5}, !- Handle
->>>>>>> 6edefdcf
+  {a9e87040-e26d-4b0e-8b1e-6284e837d728}, !- Handle
   ,                                       !- Temperature Capacity Multiplier
   15,                                     !- Humidity Capacity Multiplier
   ;                                       !- Carbon Dioxide Capacity Multiplier
 
 OS:RunPeriod,
-<<<<<<< HEAD
-  {59eff8e5-09ab-413f-abdc-95299eed9b56}, !- Handle
-=======
-  {80c04af2-8a1b-437c-b92e-42f6a79f3a49}, !- Handle
->>>>>>> 6edefdcf
+  {1f981ae0-804c-4ce0-b9fa-c39edda5a2b6}, !- Handle
   Run Period 1,                           !- Name
   1,                                      !- Begin Month
   1,                                      !- Begin Day of Month
@@ -81,21 +49,13 @@
   ;                                       !- Number of Times Runperiod to be Repeated
 
 OS:YearDescription,
-<<<<<<< HEAD
-  {874905ca-e9d7-4db6-b713-fbe4876a9f31}, !- Handle
-=======
-  {cc5974c8-0d87-4cc1-b605-485572910500}, !- Handle
->>>>>>> 6edefdcf
+  {5de864f1-8b42-45fc-a62a-1718341bba0e}, !- Handle
   2007,                                   !- Calendar Year
   ,                                       !- Day of Week for Start Day
   ;                                       !- Is Leap Year
 
 OS:ThermalZone,
-<<<<<<< HEAD
-  {174a4a20-de9d-49c5-ba0c-494053a23e51}, !- Handle
-=======
-  {a2d587ab-4716-4923-86f7-214dacbef8f8}, !- Handle
->>>>>>> 6edefdcf
+  {cdfc0374-b831-4a4b-a394-bf32d961b2e2}, !- Handle
   living zone,                            !- Name
   ,                                       !- Multiplier
   ,                                       !- Ceiling Height {m}
@@ -104,17 +64,10 @@
   ,                                       !- Zone Inside Convection Algorithm
   ,                                       !- Zone Outside Convection Algorithm
   ,                                       !- Zone Conditioning Equipment List Name
-<<<<<<< HEAD
-  {7637435a-8097-4e1d-81e3-d5cbae4c1441}, !- Zone Air Inlet Port List
-  {da1f2d8b-bcb9-41ae-ba10-c1fa28540425}, !- Zone Air Exhaust Port List
-  {d00acf04-51b7-427b-b859-24f453247bef}, !- Zone Air Node Name
-  {06e7ffac-257c-4c91-9bd8-7bfc63bd3d26}, !- Zone Return Air Port List
-=======
-  {ea5fc0ee-92b6-4735-b183-7796ac8f742a}, !- Zone Air Inlet Port List
-  {d39dd2de-6c50-472d-94bc-017e7e2c5318}, !- Zone Air Exhaust Port List
-  {785cb35e-4851-426e-a8d8-bde8380a17f0}, !- Zone Air Node Name
-  {e1761bf9-e0ea-4a98-9de7-82daf5742b1c}, !- Zone Return Air Port List
->>>>>>> 6edefdcf
+  {ffbfa2e2-52ec-41ff-8a00-998d5fefcdc4}, !- Zone Air Inlet Port List
+  {0eb764b3-8e01-457e-93c3-39ddd1c5ec0a}, !- Zone Air Exhaust Port List
+  {4b3fc4b9-14c6-4fd2-9300-7e24245bece0}, !- Zone Air Node Name
+  {13699918-640e-4861-8271-94004972cb57}, !- Zone Return Air Port List
   ,                                       !- Primary Daylighting Control Name
   ,                                       !- Fraction of Zone Controlled by Primary Daylighting Control
   ,                                       !- Secondary Daylighting Control Name
@@ -125,71 +78,37 @@
   No;                                     !- Use Ideal Air Loads
 
 OS:Node,
-<<<<<<< HEAD
-  {c723ded8-5b89-4e70-b181-6cce9293f08d}, !- Handle
+  {fdfd738e-1ba4-4709-ad60-e65422f19fec}, !- Handle
   Node 1,                                 !- Name
-  {d00acf04-51b7-427b-b859-24f453247bef}, !- Inlet Port
+  {4b3fc4b9-14c6-4fd2-9300-7e24245bece0}, !- Inlet Port
   ;                                       !- Outlet Port
 
 OS:Connection,
-  {d00acf04-51b7-427b-b859-24f453247bef}, !- Handle
-  {cef0ba6c-5485-4dcb-b7fc-df0016d1db9f}, !- Name
-  {174a4a20-de9d-49c5-ba0c-494053a23e51}, !- Source Object
+  {4b3fc4b9-14c6-4fd2-9300-7e24245bece0}, !- Handle
+  {0c3311f9-b71c-467e-83d5-e70c14a80e81}, !- Name
+  {cdfc0374-b831-4a4b-a394-bf32d961b2e2}, !- Source Object
   11,                                     !- Outlet Port
-  {c723ded8-5b89-4e70-b181-6cce9293f08d}, !- Target Object
+  {fdfd738e-1ba4-4709-ad60-e65422f19fec}, !- Target Object
   2;                                      !- Inlet Port
 
 OS:PortList,
-  {7637435a-8097-4e1d-81e3-d5cbae4c1441}, !- Handle
-  {f16005dd-2a5c-4ccd-be18-4cb957a78f7d}, !- Name
-  {174a4a20-de9d-49c5-ba0c-494053a23e51}; !- HVAC Component
+  {ffbfa2e2-52ec-41ff-8a00-998d5fefcdc4}, !- Handle
+  {13e692b1-3dbe-4cb7-9b1b-30f3837359a8}, !- Name
+  {cdfc0374-b831-4a4b-a394-bf32d961b2e2}; !- HVAC Component
 
 OS:PortList,
-  {da1f2d8b-bcb9-41ae-ba10-c1fa28540425}, !- Handle
-  {047c8bcf-a335-47a7-abd5-7548cfd8d79a}, !- Name
-  {174a4a20-de9d-49c5-ba0c-494053a23e51}; !- HVAC Component
+  {0eb764b3-8e01-457e-93c3-39ddd1c5ec0a}, !- Handle
+  {f13d91cd-baa8-4925-a88f-fb129c5bd3a4}, !- Name
+  {cdfc0374-b831-4a4b-a394-bf32d961b2e2}; !- HVAC Component
 
 OS:PortList,
-  {06e7ffac-257c-4c91-9bd8-7bfc63bd3d26}, !- Handle
-  {c8b98fce-b834-4b48-899f-8744fc26c8cf}, !- Name
-  {174a4a20-de9d-49c5-ba0c-494053a23e51}; !- HVAC Component
+  {13699918-640e-4861-8271-94004972cb57}, !- Handle
+  {a160a7d7-6d96-481d-9301-ce8f639f51aa}, !- Name
+  {cdfc0374-b831-4a4b-a394-bf32d961b2e2}; !- HVAC Component
 
 OS:Sizing:Zone,
-  {90a40809-28c1-4d70-aef1-769b60b59fe8}, !- Handle
-  {174a4a20-de9d-49c5-ba0c-494053a23e51}, !- Zone or ZoneList Name
-=======
-  {6e663cbe-7fad-429d-9954-7121ea12e8a5}, !- Handle
-  Node 1,                                 !- Name
-  {785cb35e-4851-426e-a8d8-bde8380a17f0}, !- Inlet Port
-  ;                                       !- Outlet Port
-
-OS:Connection,
-  {785cb35e-4851-426e-a8d8-bde8380a17f0}, !- Handle
-  {6075654a-2d57-4d37-a403-efd5e460d29b}, !- Name
-  {a2d587ab-4716-4923-86f7-214dacbef8f8}, !- Source Object
-  11,                                     !- Outlet Port
-  {6e663cbe-7fad-429d-9954-7121ea12e8a5}, !- Target Object
-  2;                                      !- Inlet Port
-
-OS:PortList,
-  {ea5fc0ee-92b6-4735-b183-7796ac8f742a}, !- Handle
-  {d24be660-aa8e-46fa-943e-70fb68e2724f}, !- Name
-  {a2d587ab-4716-4923-86f7-214dacbef8f8}; !- HVAC Component
-
-OS:PortList,
-  {d39dd2de-6c50-472d-94bc-017e7e2c5318}, !- Handle
-  {9e3a6abb-df9c-42f3-865a-4126f85f79c2}, !- Name
-  {a2d587ab-4716-4923-86f7-214dacbef8f8}; !- HVAC Component
-
-OS:PortList,
-  {e1761bf9-e0ea-4a98-9de7-82daf5742b1c}, !- Handle
-  {de9b2f38-4558-445c-9eab-a379e7a039c6}, !- Name
-  {a2d587ab-4716-4923-86f7-214dacbef8f8}; !- HVAC Component
-
-OS:Sizing:Zone,
-  {16155151-cd89-4f75-87e5-aac88500c4ac}, !- Handle
-  {a2d587ab-4716-4923-86f7-214dacbef8f8}, !- Zone or ZoneList Name
->>>>>>> 6edefdcf
+  {0f7f23f0-04b3-4e8c-945d-b1666ff7e9bb}, !- Handle
+  {cdfc0374-b831-4a4b-a394-bf32d961b2e2}, !- Zone or ZoneList Name
   SupplyAirTemperature,                   !- Zone Cooling Design Supply Air Temperature Input Method
   14,                                     !- Zone Cooling Design Supply Air Temperature {C}
   11.11,                                  !- Zone Cooling Design Supply Air Temperature Difference {deltaC}
@@ -218,25 +137,14 @@
   autosize;                               !- Dedicated Outdoor Air High Setpoint Temperature for Design {C}
 
 OS:ZoneHVAC:EquipmentList,
-<<<<<<< HEAD
-  {090668b3-37f8-44ef-a525-4a6e190f1681}, !- Handle
+  {35710b40-553d-40cf-8b7c-ea5511430535}, !- Handle
   Zone HVAC Equipment List 1,             !- Name
-  {174a4a20-de9d-49c5-ba0c-494053a23e51}; !- Thermal Zone
+  {cdfc0374-b831-4a4b-a394-bf32d961b2e2}; !- Thermal Zone
 
 OS:Space,
-  {408cef63-d3a8-48bd-900d-512256482edc}, !- Handle
+  {355f45cc-a561-41f0-b36d-851257a57cd1}, !- Handle
   living space,                           !- Name
-  {ec31c4f7-ddd7-4eb8-8f28-d3d72b875516}, !- Space Type Name
-=======
-  {1c817a52-cc4d-499d-be4b-cb7d48106af8}, !- Handle
-  Zone HVAC Equipment List 1,             !- Name
-  {a2d587ab-4716-4923-86f7-214dacbef8f8}; !- Thermal Zone
-
-OS:Space,
-  {3bafcc27-8f8a-4dfd-a2b8-33f1ab64124e}, !- Handle
-  living space,                           !- Name
-  {4f58f285-01e1-4085-bd16-86dbd6f8e68e}, !- Space Type Name
->>>>>>> 6edefdcf
+  {31704390-fa45-4ffa-a22f-b2fcf5a832cb}, !- Space Type Name
   ,                                       !- Default Construction Set Name
   ,                                       !- Default Schedule Set Name
   -0,                                     !- Direction of Relative North {deg}
@@ -244,31 +152,17 @@
   0,                                      !- Y Origin {m}
   0,                                      !- Z Origin {m}
   ,                                       !- Building Story Name
-<<<<<<< HEAD
-  {174a4a20-de9d-49c5-ba0c-494053a23e51}, !- Thermal Zone Name
+  {cdfc0374-b831-4a4b-a394-bf32d961b2e2}, !- Thermal Zone Name
   ,                                       !- Part of Total Floor Area
   ,                                       !- Design Specification Outdoor Air Object Name
-  {ac1624a7-9ee8-41cc-b9da-86edc4d478b7}; !- Building Unit Name
-
-OS:Surface,
-  {fe434807-5f4e-4e23-9c7e-43d470cb14df}, !- Handle
+  {d61d0ca9-c52e-4854-bda7-4f8b7e43ad0c}; !- Building Unit Name
+
+OS:Surface,
+  {cf1dc1df-f984-495d-8408-5ac1bc842094}, !- Handle
   Surface 1,                              !- Name
   Floor,                                  !- Surface Type
   ,                                       !- Construction Name
-  {408cef63-d3a8-48bd-900d-512256482edc}, !- Space Name
-=======
-  {a2d587ab-4716-4923-86f7-214dacbef8f8}, !- Thermal Zone Name
-  ,                                       !- Part of Total Floor Area
-  ,                                       !- Design Specification Outdoor Air Object Name
-  {75fc558c-ea38-4213-a4f4-5c77ca43341f}; !- Building Unit Name
-
-OS:Surface,
-  {8eaa42e4-ba1b-40e9-9349-f62764f00db1}, !- Handle
-  Surface 1,                              !- Name
-  Floor,                                  !- Surface Type
-  ,                                       !- Construction Name
-  {3bafcc27-8f8a-4dfd-a2b8-33f1ab64124e}, !- Space Name
->>>>>>> 6edefdcf
+  {355f45cc-a561-41f0-b36d-851257a57cd1}, !- Space Name
   Foundation,                             !- Outside Boundary Condition
   ,                                       !- Outside Boundary Condition Object
   NoSun,                                  !- Sun Exposure
@@ -281,19 +175,11 @@
   11.129722368505, 0, 0;                  !- X,Y,Z Vertex 4 {m}
 
 OS:Surface,
-<<<<<<< HEAD
-  {c85e2c30-9fe9-4ac3-adab-45fd2fadb95a}, !- Handle
+  {c4ef8105-b69d-41c1-b982-fb9406750145}, !- Handle
   Surface 2,                              !- Name
   Wall,                                   !- Surface Type
   ,                                       !- Construction Name
-  {408cef63-d3a8-48bd-900d-512256482edc}, !- Space Name
-=======
-  {fb72d882-3624-4246-b458-9bb676497827}, !- Handle
-  Surface 2,                              !- Name
-  Wall,                                   !- Surface Type
-  ,                                       !- Construction Name
-  {3bafcc27-8f8a-4dfd-a2b8-33f1ab64124e}, !- Space Name
->>>>>>> 6edefdcf
+  {355f45cc-a561-41f0-b36d-851257a57cd1}, !- Space Name
   Outdoors,                               !- Outside Boundary Condition
   ,                                       !- Outside Boundary Condition Object
   SunExposed,                             !- Sun Exposure
@@ -306,19 +192,11 @@
   0, 0, 2.4384;                           !- X,Y,Z Vertex 4 {m}
 
 OS:Surface,
-<<<<<<< HEAD
-  {46587ea1-da31-44c4-9049-8005408f935b}, !- Handle
+  {5feb1cf4-9fbc-4e0b-90fb-415b009f79c8}, !- Handle
   Surface 3,                              !- Name
   Wall,                                   !- Surface Type
   ,                                       !- Construction Name
-  {408cef63-d3a8-48bd-900d-512256482edc}, !- Space Name
-=======
-  {c3988a08-2ceb-4c09-a599-7c21447b4e81}, !- Handle
-  Surface 3,                              !- Name
-  Wall,                                   !- Surface Type
-  ,                                       !- Construction Name
-  {3bafcc27-8f8a-4dfd-a2b8-33f1ab64124e}, !- Space Name
->>>>>>> 6edefdcf
+  {355f45cc-a561-41f0-b36d-851257a57cd1}, !- Space Name
   Outdoors,                               !- Outside Boundary Condition
   ,                                       !- Outside Boundary Condition Object
   SunExposed,                             !- Sun Exposure
@@ -331,19 +209,11 @@
   0, 5.56486118425249, 2.4384;            !- X,Y,Z Vertex 4 {m}
 
 OS:Surface,
-<<<<<<< HEAD
-  {698ffe86-1fbc-4d93-92f7-b3bfd9a55707}, !- Handle
+  {44ff4a6b-6d32-4daf-977b-f27e024ba778}, !- Handle
   Surface 4,                              !- Name
   Wall,                                   !- Surface Type
   ,                                       !- Construction Name
-  {408cef63-d3a8-48bd-900d-512256482edc}, !- Space Name
-=======
-  {0fc264a2-ae68-4b3a-8735-ffaeaf642a76}, !- Handle
-  Surface 4,                              !- Name
-  Wall,                                   !- Surface Type
-  ,                                       !- Construction Name
-  {3bafcc27-8f8a-4dfd-a2b8-33f1ab64124e}, !- Space Name
->>>>>>> 6edefdcf
+  {355f45cc-a561-41f0-b36d-851257a57cd1}, !- Space Name
   Outdoors,                               !- Outside Boundary Condition
   ,                                       !- Outside Boundary Condition Object
   SunExposed,                             !- Sun Exposure
@@ -356,19 +226,11 @@
   11.129722368505, 5.56486118425249, 2.4384; !- X,Y,Z Vertex 4 {m}
 
 OS:Surface,
-<<<<<<< HEAD
-  {813b6e53-eb20-44d9-a1fb-64cdbd6fdaab}, !- Handle
+  {2236d31c-642c-4fc3-85e1-67f34d615fb3}, !- Handle
   Surface 5,                              !- Name
   Wall,                                   !- Surface Type
   ,                                       !- Construction Name
-  {408cef63-d3a8-48bd-900d-512256482edc}, !- Space Name
-=======
-  {dc5a4bc7-dac3-46fd-8949-5baade0b7040}, !- Handle
-  Surface 5,                              !- Name
-  Wall,                                   !- Surface Type
-  ,                                       !- Construction Name
-  {3bafcc27-8f8a-4dfd-a2b8-33f1ab64124e}, !- Space Name
->>>>>>> 6edefdcf
+  {355f45cc-a561-41f0-b36d-851257a57cd1}, !- Space Name
   Outdoors,                               !- Outside Boundary Condition
   ,                                       !- Outside Boundary Condition Object
   SunExposed,                             !- Sun Exposure
@@ -381,23 +243,13 @@
   11.129722368505, 0, 2.4384;             !- X,Y,Z Vertex 4 {m}
 
 OS:Surface,
-<<<<<<< HEAD
-  {0cf752a9-8698-4975-8ce7-33dbdc1cc844}, !- Handle
+  {9e48990e-7ac8-4bb1-ae13-a40711e22a52}, !- Handle
   Surface 6,                              !- Name
   RoofCeiling,                            !- Surface Type
   ,                                       !- Construction Name
-  {408cef63-d3a8-48bd-900d-512256482edc}, !- Space Name
+  {355f45cc-a561-41f0-b36d-851257a57cd1}, !- Space Name
   Surface,                                !- Outside Boundary Condition
-  {29211bca-c2dd-43d3-922a-1f4ff30bd8bc}, !- Outside Boundary Condition Object
-=======
-  {a5e14acc-8004-4458-979b-e722cceee343}, !- Handle
-  Surface 6,                              !- Name
-  RoofCeiling,                            !- Surface Type
-  ,                                       !- Construction Name
-  {3bafcc27-8f8a-4dfd-a2b8-33f1ab64124e}, !- Space Name
-  Surface,                                !- Outside Boundary Condition
-  {3eac6cb7-4fb5-4173-b5cc-c4625dcd4af9}, !- Outside Boundary Condition Object
->>>>>>> 6edefdcf
+  {b4476583-ebc5-4795-9bf4-3f47111f0dfc}, !- Outside Boundary Condition Object
   NoSun,                                  !- Sun Exposure
   NoWind,                                 !- Wind Exposure
   ,                                       !- View Factor to Ground
@@ -408,11 +260,7 @@
   0, 0, 2.4384;                           !- X,Y,Z Vertex 4 {m}
 
 OS:SpaceType,
-<<<<<<< HEAD
-  {ec31c4f7-ddd7-4eb8-8f28-d3d72b875516}, !- Handle
-=======
-  {4f58f285-01e1-4085-bd16-86dbd6f8e68e}, !- Handle
->>>>>>> 6edefdcf
+  {31704390-fa45-4ffa-a22f-b2fcf5a832cb}, !- Handle
   Space Type 1,                           !- Name
   ,                                       !- Default Construction Set Name
   ,                                       !- Default Schedule Set Name
@@ -423,15 +271,9 @@
   living;                                 !- Standards Space Type
 
 OS:Space,
-<<<<<<< HEAD
-  {317599ac-ba64-4e70-bae8-09d1a12423ce}, !- Handle
+  {5b0a44dd-5bf1-416c-8219-04d3438ffc9d}, !- Handle
   living space|story 2,                   !- Name
-  {ec31c4f7-ddd7-4eb8-8f28-d3d72b875516}, !- Space Type Name
-=======
-  {6d7f2975-6033-4150-a01f-d4f1489feadc}, !- Handle
-  living space|story 2,                   !- Name
-  {4f58f285-01e1-4085-bd16-86dbd6f8e68e}, !- Space Type Name
->>>>>>> 6edefdcf
+  {31704390-fa45-4ffa-a22f-b2fcf5a832cb}, !- Space Type Name
   ,                                       !- Default Construction Set Name
   ,                                       !- Default Schedule Set Name
   -0,                                     !- Direction of Relative North {deg}
@@ -439,35 +281,19 @@
   0,                                      !- Y Origin {m}
   2.4384,                                 !- Z Origin {m}
   ,                                       !- Building Story Name
-<<<<<<< HEAD
-  {174a4a20-de9d-49c5-ba0c-494053a23e51}, !- Thermal Zone Name
+  {cdfc0374-b831-4a4b-a394-bf32d961b2e2}, !- Thermal Zone Name
   ,                                       !- Part of Total Floor Area
   ,                                       !- Design Specification Outdoor Air Object Name
-  {ac1624a7-9ee8-41cc-b9da-86edc4d478b7}; !- Building Unit Name
-
-OS:Surface,
-  {29211bca-c2dd-43d3-922a-1f4ff30bd8bc}, !- Handle
+  {d61d0ca9-c52e-4854-bda7-4f8b7e43ad0c}; !- Building Unit Name
+
+OS:Surface,
+  {b4476583-ebc5-4795-9bf4-3f47111f0dfc}, !- Handle
   Surface 7,                              !- Name
   Floor,                                  !- Surface Type
   ,                                       !- Construction Name
-  {317599ac-ba64-4e70-bae8-09d1a12423ce}, !- Space Name
+  {5b0a44dd-5bf1-416c-8219-04d3438ffc9d}, !- Space Name
   Surface,                                !- Outside Boundary Condition
-  {0cf752a9-8698-4975-8ce7-33dbdc1cc844}, !- Outside Boundary Condition Object
-=======
-  {a2d587ab-4716-4923-86f7-214dacbef8f8}, !- Thermal Zone Name
-  ,                                       !- Part of Total Floor Area
-  ,                                       !- Design Specification Outdoor Air Object Name
-  {75fc558c-ea38-4213-a4f4-5c77ca43341f}; !- Building Unit Name
-
-OS:Surface,
-  {3eac6cb7-4fb5-4173-b5cc-c4625dcd4af9}, !- Handle
-  Surface 7,                              !- Name
-  Floor,                                  !- Surface Type
-  ,                                       !- Construction Name
-  {6d7f2975-6033-4150-a01f-d4f1489feadc}, !- Space Name
-  Surface,                                !- Outside Boundary Condition
-  {a5e14acc-8004-4458-979b-e722cceee343}, !- Outside Boundary Condition Object
->>>>>>> 6edefdcf
+  {9e48990e-7ac8-4bb1-ae13-a40711e22a52}, !- Outside Boundary Condition Object
   NoSun,                                  !- Sun Exposure
   NoWind,                                 !- Wind Exposure
   ,                                       !- View Factor to Ground
@@ -478,19 +304,11 @@
   11.129722368505, 0, 0;                  !- X,Y,Z Vertex 4 {m}
 
 OS:Surface,
-<<<<<<< HEAD
-  {d1f730ee-07f3-4218-baa6-77514f304c44}, !- Handle
+  {693a209f-d026-41d3-bf29-b684710142c6}, !- Handle
   Surface 8,                              !- Name
   Wall,                                   !- Surface Type
   ,                                       !- Construction Name
-  {317599ac-ba64-4e70-bae8-09d1a12423ce}, !- Space Name
-=======
-  {62e5a809-c1fd-4cbd-b958-e1e28a25b0ba}, !- Handle
-  Surface 8,                              !- Name
-  Wall,                                   !- Surface Type
-  ,                                       !- Construction Name
-  {6d7f2975-6033-4150-a01f-d4f1489feadc}, !- Space Name
->>>>>>> 6edefdcf
+  {5b0a44dd-5bf1-416c-8219-04d3438ffc9d}, !- Space Name
   Outdoors,                               !- Outside Boundary Condition
   ,                                       !- Outside Boundary Condition Object
   SunExposed,                             !- Sun Exposure
@@ -503,19 +321,11 @@
   0, 0, 2.4384;                           !- X,Y,Z Vertex 4 {m}
 
 OS:Surface,
-<<<<<<< HEAD
-  {dffd598c-3030-40b8-bcef-17f163b242ea}, !- Handle
+  {7f9afb55-3d50-41de-a6e8-2d6cb3c983f3}, !- Handle
   Surface 9,                              !- Name
   Wall,                                   !- Surface Type
   ,                                       !- Construction Name
-  {317599ac-ba64-4e70-bae8-09d1a12423ce}, !- Space Name
-=======
-  {eadf6f45-690e-46e1-8441-f4ea2e0fd47f}, !- Handle
-  Surface 9,                              !- Name
-  Wall,                                   !- Surface Type
-  ,                                       !- Construction Name
-  {6d7f2975-6033-4150-a01f-d4f1489feadc}, !- Space Name
->>>>>>> 6edefdcf
+  {5b0a44dd-5bf1-416c-8219-04d3438ffc9d}, !- Space Name
   Outdoors,                               !- Outside Boundary Condition
   ,                                       !- Outside Boundary Condition Object
   SunExposed,                             !- Sun Exposure
@@ -528,19 +338,11 @@
   0, 5.56486118425249, 2.4384;            !- X,Y,Z Vertex 4 {m}
 
 OS:Surface,
-<<<<<<< HEAD
-  {c9fcc774-4ea0-49a6-bf49-87397e3e33fb}, !- Handle
+  {6ae83565-6d9f-42d4-9425-a4a60d54bb71}, !- Handle
   Surface 10,                             !- Name
   Wall,                                   !- Surface Type
   ,                                       !- Construction Name
-  {317599ac-ba64-4e70-bae8-09d1a12423ce}, !- Space Name
-=======
-  {f1c88513-31c2-4ab0-b035-069175320376}, !- Handle
-  Surface 10,                             !- Name
-  Wall,                                   !- Surface Type
-  ,                                       !- Construction Name
-  {6d7f2975-6033-4150-a01f-d4f1489feadc}, !- Space Name
->>>>>>> 6edefdcf
+  {5b0a44dd-5bf1-416c-8219-04d3438ffc9d}, !- Space Name
   Outdoors,                               !- Outside Boundary Condition
   ,                                       !- Outside Boundary Condition Object
   SunExposed,                             !- Sun Exposure
@@ -553,19 +355,11 @@
   11.129722368505, 5.56486118425249, 2.4384; !- X,Y,Z Vertex 4 {m}
 
 OS:Surface,
-<<<<<<< HEAD
-  {80a6c36b-8b1d-49cb-9677-17e28f461734}, !- Handle
+  {3ecc3ad2-46f1-4e6c-8061-0b3da7ad3718}, !- Handle
   Surface 11,                             !- Name
   Wall,                                   !- Surface Type
   ,                                       !- Construction Name
-  {317599ac-ba64-4e70-bae8-09d1a12423ce}, !- Space Name
-=======
-  {428bafd9-cdf0-4e7b-b337-3c388022ef81}, !- Handle
-  Surface 11,                             !- Name
-  Wall,                                   !- Surface Type
-  ,                                       !- Construction Name
-  {6d7f2975-6033-4150-a01f-d4f1489feadc}, !- Space Name
->>>>>>> 6edefdcf
+  {5b0a44dd-5bf1-416c-8219-04d3438ffc9d}, !- Space Name
   Outdoors,                               !- Outside Boundary Condition
   ,                                       !- Outside Boundary Condition Object
   SunExposed,                             !- Sun Exposure
@@ -578,23 +372,13 @@
   11.129722368505, 0, 2.4384;             !- X,Y,Z Vertex 4 {m}
 
 OS:Surface,
-<<<<<<< HEAD
-  {1c3a8ecb-acd1-421d-9bb1-b912768f8831}, !- Handle
+  {1bcb41b3-de80-42e4-8267-b20bf8b01bbd}, !- Handle
   Surface 12,                             !- Name
   RoofCeiling,                            !- Surface Type
   ,                                       !- Construction Name
-  {317599ac-ba64-4e70-bae8-09d1a12423ce}, !- Space Name
+  {5b0a44dd-5bf1-416c-8219-04d3438ffc9d}, !- Space Name
   Surface,                                !- Outside Boundary Condition
-  {6f195ec3-512e-4086-b629-435a04a19239}, !- Outside Boundary Condition Object
-=======
-  {85f6c535-8ac9-4720-a826-131a690960cb}, !- Handle
-  Surface 12,                             !- Name
-  RoofCeiling,                            !- Surface Type
-  ,                                       !- Construction Name
-  {6d7f2975-6033-4150-a01f-d4f1489feadc}, !- Space Name
-  Surface,                                !- Outside Boundary Condition
-  {424ae24a-cfdd-4452-baf3-3bc0a9dc3f0d}, !- Outside Boundary Condition Object
->>>>>>> 6edefdcf
+  {b5f6ebf0-c36d-4c6b-8ce7-7e29a0cd7177}, !- Outside Boundary Condition Object
   NoSun,                                  !- Sun Exposure
   NoWind,                                 !- Wind Exposure
   ,                                       !- View Factor to Ground
@@ -605,23 +389,13 @@
   0, 0, 2.4384;                           !- X,Y,Z Vertex 4 {m}
 
 OS:Surface,
-<<<<<<< HEAD
-  {6f195ec3-512e-4086-b629-435a04a19239}, !- Handle
+  {b5f6ebf0-c36d-4c6b-8ce7-7e29a0cd7177}, !- Handle
   Surface 13,                             !- Name
   Floor,                                  !- Surface Type
   ,                                       !- Construction Name
-  {7660cd98-5fce-418b-b4a1-b14fc979b4e7}, !- Space Name
+  {b1c0e7a1-186e-44f7-9df9-175387b7b281}, !- Space Name
   Surface,                                !- Outside Boundary Condition
-  {1c3a8ecb-acd1-421d-9bb1-b912768f8831}, !- Outside Boundary Condition Object
-=======
-  {424ae24a-cfdd-4452-baf3-3bc0a9dc3f0d}, !- Handle
-  Surface 13,                             !- Name
-  Floor,                                  !- Surface Type
-  ,                                       !- Construction Name
-  {185369b9-9df7-4761-a7e7-343a42b2a9e6}, !- Space Name
-  Surface,                                !- Outside Boundary Condition
-  {85f6c535-8ac9-4720-a826-131a690960cb}, !- Outside Boundary Condition Object
->>>>>>> 6edefdcf
+  {1bcb41b3-de80-42e4-8267-b20bf8b01bbd}, !- Outside Boundary Condition Object
   NoSun,                                  !- Sun Exposure
   NoWind,                                 !- Wind Exposure
   ,                                       !- View Factor to Ground
@@ -632,19 +406,11 @@
   0, 0, 0;                                !- X,Y,Z Vertex 4 {m}
 
 OS:Surface,
-<<<<<<< HEAD
-  {a7a6933b-d0a6-43cc-be70-c67bd7b2df82}, !- Handle
+  {6818ba0d-d089-4aa1-83b7-e85ca0a9c715}, !- Handle
   Surface 14,                             !- Name
   RoofCeiling,                            !- Surface Type
   ,                                       !- Construction Name
-  {7660cd98-5fce-418b-b4a1-b14fc979b4e7}, !- Space Name
-=======
-  {d75e1293-93e1-4b62-a495-0306bb0250db}, !- Handle
-  Surface 14,                             !- Name
-  RoofCeiling,                            !- Surface Type
-  ,                                       !- Construction Name
-  {185369b9-9df7-4761-a7e7-343a42b2a9e6}, !- Space Name
->>>>>>> 6edefdcf
+  {b1c0e7a1-186e-44f7-9df9-175387b7b281}, !- Space Name
   Outdoors,                               !- Outside Boundary Condition
   ,                                       !- Outside Boundary Condition Object
   SunExposed,                             !- Sun Exposure
@@ -657,19 +423,11 @@
   11.129722368505, 0, 0.3048;             !- X,Y,Z Vertex 4 {m}
 
 OS:Surface,
-<<<<<<< HEAD
-  {175fc08f-e71f-452a-93ac-8278a2e640c8}, !- Handle
+  {bb7172db-53f8-4824-8f6c-75122396fe61}, !- Handle
   Surface 15,                             !- Name
   RoofCeiling,                            !- Surface Type
   ,                                       !- Construction Name
-  {7660cd98-5fce-418b-b4a1-b14fc979b4e7}, !- Space Name
-=======
-  {8389f93e-e979-47a1-9614-c7a007039204}, !- Handle
-  Surface 15,                             !- Name
-  RoofCeiling,                            !- Surface Type
-  ,                                       !- Construction Name
-  {185369b9-9df7-4761-a7e7-343a42b2a9e6}, !- Space Name
->>>>>>> 6edefdcf
+  {b1c0e7a1-186e-44f7-9df9-175387b7b281}, !- Space Name
   Outdoors,                               !- Outside Boundary Condition
   ,                                       !- Outside Boundary Condition Object
   SunExposed,                             !- Sun Exposure
@@ -682,19 +440,11 @@
   0, 5.56486118425249, 0.304799999999999; !- X,Y,Z Vertex 4 {m}
 
 OS:Surface,
-<<<<<<< HEAD
-  {e9f6b81b-0540-4cb9-a991-593418014e8d}, !- Handle
+  {200b9e30-3f72-4685-b850-643b7d535e6e}, !- Handle
   Surface 16,                             !- Name
   Wall,                                   !- Surface Type
   ,                                       !- Construction Name
-  {7660cd98-5fce-418b-b4a1-b14fc979b4e7}, !- Space Name
-=======
-  {f5c7429f-ac16-48a4-abc5-855902c20383}, !- Handle
-  Surface 16,                             !- Name
-  Wall,                                   !- Surface Type
-  ,                                       !- Construction Name
-  {185369b9-9df7-4761-a7e7-343a42b2a9e6}, !- Space Name
->>>>>>> 6edefdcf
+  {b1c0e7a1-186e-44f7-9df9-175387b7b281}, !- Space Name
   Outdoors,                               !- Outside Boundary Condition
   ,                                       !- Outside Boundary Condition Object
   SunExposed,                             !- Sun Exposure
@@ -706,19 +456,11 @@
   0, 0, 0;                                !- X,Y,Z Vertex 3 {m}
 
 OS:Surface,
-<<<<<<< HEAD
-  {885cc883-aae1-4883-a9fc-8467c96b00ef}, !- Handle
+  {b9a546e3-4260-489c-ac57-37a3fbda1f56}, !- Handle
   Surface 17,                             !- Name
   Wall,                                   !- Surface Type
   ,                                       !- Construction Name
-  {7660cd98-5fce-418b-b4a1-b14fc979b4e7}, !- Space Name
-=======
-  {fd426f2d-0d8e-4abe-b97a-8e1e6d0893a0}, !- Handle
-  Surface 17,                             !- Name
-  Wall,                                   !- Surface Type
-  ,                                       !- Construction Name
-  {185369b9-9df7-4761-a7e7-343a42b2a9e6}, !- Space Name
->>>>>>> 6edefdcf
+  {b1c0e7a1-186e-44f7-9df9-175387b7b281}, !- Space Name
   Outdoors,                               !- Outside Boundary Condition
   ,                                       !- Outside Boundary Condition Object
   SunExposed,                             !- Sun Exposure
@@ -730,15 +472,9 @@
   11.129722368505, 5.56486118425249, 0;   !- X,Y,Z Vertex 3 {m}
 
 OS:Space,
-<<<<<<< HEAD
-  {7660cd98-5fce-418b-b4a1-b14fc979b4e7}, !- Handle
+  {b1c0e7a1-186e-44f7-9df9-175387b7b281}, !- Handle
   finished attic space,                   !- Name
-  {ec31c4f7-ddd7-4eb8-8f28-d3d72b875516}, !- Space Type Name
-=======
-  {185369b9-9df7-4761-a7e7-343a42b2a9e6}, !- Handle
-  finished attic space,                   !- Name
-  {4f58f285-01e1-4085-bd16-86dbd6f8e68e}, !- Space Type Name
->>>>>>> 6edefdcf
+  {31704390-fa45-4ffa-a22f-b2fcf5a832cb}, !- Space Type Name
   ,                                       !- Default Construction Set Name
   ,                                       !- Default Schedule Set Name
   -0,                                     !- Direction of Relative North {deg}
@@ -746,33 +482,19 @@
   0,                                      !- Y Origin {m}
   4.8768,                                 !- Z Origin {m}
   ,                                       !- Building Story Name
-<<<<<<< HEAD
-  {174a4a20-de9d-49c5-ba0c-494053a23e51}, !- Thermal Zone Name
+  {cdfc0374-b831-4a4b-a394-bf32d961b2e2}, !- Thermal Zone Name
   ,                                       !- Part of Total Floor Area
   ,                                       !- Design Specification Outdoor Air Object Name
-  {ac1624a7-9ee8-41cc-b9da-86edc4d478b7}; !- Building Unit Name
+  {d61d0ca9-c52e-4854-bda7-4f8b7e43ad0c}; !- Building Unit Name
 
 OS:BuildingUnit,
-  {ac1624a7-9ee8-41cc-b9da-86edc4d478b7}, !- Handle
-=======
-  {a2d587ab-4716-4923-86f7-214dacbef8f8}, !- Thermal Zone Name
-  ,                                       !- Part of Total Floor Area
-  ,                                       !- Design Specification Outdoor Air Object Name
-  {75fc558c-ea38-4213-a4f4-5c77ca43341f}; !- Building Unit Name
-
-OS:BuildingUnit,
-  {75fc558c-ea38-4213-a4f4-5c77ca43341f}, !- Handle
->>>>>>> 6edefdcf
+  {d61d0ca9-c52e-4854-bda7-4f8b7e43ad0c}, !- Handle
   unit 1,                                 !- Name
   ,                                       !- Rendering Color
   Residential;                            !- Building Unit Type
 
 OS:Building,
-<<<<<<< HEAD
-  {a0885cbb-13d0-4c53-b00f-2b3c05eb91a5}, !- Handle
-=======
-  {73458d98-e597-4540-8d7d-43e84fa02000}, !- Handle
->>>>>>> 6edefdcf
+  {fa74a940-3bf6-4cf3-8e5a-b3fda8c27b8f}, !- Handle
   Building 1,                             !- Name
   ,                                       !- Building Sector Type
   0,                                      !- North Axis {deg}
@@ -787,13 +509,8 @@
   1;                                      !- Standards Number of Living Units
 
 OS:AdditionalProperties,
-<<<<<<< HEAD
-  {bed1b185-88b0-4060-ae75-40f61a85ef82}, !- Handle
-  {a0885cbb-13d0-4c53-b00f-2b3c05eb91a5}, !- Object Name
-=======
-  {3938b1c9-cc08-4fcc-8586-be6159fbc6bb}, !- Handle
-  {73458d98-e597-4540-8d7d-43e84fa02000}, !- Object Name
->>>>>>> 6edefdcf
+  {3878be60-43a9-4d50-8c50-46df956b9fbd}, !- Handle
+  {fa74a940-3bf6-4cf3-8e5a-b3fda8c27b8f}, !- Object Name
   Total Units Represented,                !- Feature Name 1
   Integer,                                !- Feature Data Type 1
   1,                                      !- Feature Value 1
@@ -802,13 +519,8 @@
   1;                                      !- Feature Value 2
 
 OS:AdditionalProperties,
-<<<<<<< HEAD
-  {516b640a-c997-49fe-9572-01cf984141e9}, !- Handle
-  {ac1624a7-9ee8-41cc-b9da-86edc4d478b7}, !- Object Name
-=======
-  {b3b9d71c-1815-4be0-8010-943c928570ec}, !- Handle
-  {75fc558c-ea38-4213-a4f4-5c77ca43341f}, !- Object Name
->>>>>>> 6edefdcf
+  {39434198-026d-4185-9bb3-2d89e9ad0de5}, !- Handle
+  {d61d0ca9-c52e-4854-bda7-4f8b7e43ad0c}, !- Object Name
   NumberOfBedrooms,                       !- Feature Name 1
   Integer,                                !- Feature Data Type 1
   3,                                      !- Feature Value 1
@@ -817,16 +529,12 @@
   2;                                      !- Feature Value 2
 
 OS:External:File,
-  {992813ee-c539-424d-8868-c739177207e0}, !- Handle
+  {f5d8edb2-18d5-4bab-92f6-13747c963602}, !- Handle
   TMY_10-60min.csv,                       !- Name
   TMY_10-60min.csv;                       !- File Name
 
 OS:Schedule:Day,
-<<<<<<< HEAD
-  {1768c215-592a-498e-be9b-45bf117e349d}, !- Handle
-=======
-  {0ac2b2e5-5d19-43d7-8e91-c4321fe598c3}, !- Handle
->>>>>>> 6edefdcf
+  {f077208b-67df-4bdf-a62a-456d678e2852}, !- Handle
   Schedule Day 1,                         !- Name
   ,                                       !- Schedule Type Limits Name
   ,                                       !- Interpolate to Timestep
@@ -835,11 +543,7 @@
   0;                                      !- Value Until Time 1
 
 OS:Schedule:Day,
-<<<<<<< HEAD
-  {3a3a88fd-1719-47fc-b4d3-7fb50f929275}, !- Handle
-=======
-  {c20be02f-3dcf-41aa-a596-eb9e8c77bd58}, !- Handle
->>>>>>> 6edefdcf
+  {5364f063-bcfd-4938-b16a-806f7dc44b87}, !- Handle
   Schedule Day 2,                         !- Name
   ,                                       !- Schedule Type Limits Name
   ,                                       !- Interpolate to Timestep
@@ -848,10 +552,10 @@
   1;                                      !- Value Until Time 1
 
 OS:Schedule:File,
-  {6180daed-a873-415d-8302-592ec848dc47}, !- Handle
+  {d03ef079-5c17-412e-b7eb-f589177d8b39}, !- Handle
   res occupants schedule,                 !- Name
-  {024aee24-e7fa-4001-91db-761cffa23dae}, !- Schedule Type Limits Name
-  {992813ee-c539-424d-8868-c739177207e0}, !- External File Name
+  {d2fc4a05-8555-496c-86ba-62fa88999a55}, !- Schedule Type Limits Name
+  {f5d8edb2-18d5-4bab-92f6-13747c963602}, !- External File Name
   1,                                      !- Column Number
   1,                                      !- Rows to Skip at Top
   8760,                                   !- Number of Hours of Data
@@ -860,22 +564,89 @@
   60;                                     !- Minutes per Item
 
 OS:Schedule:Ruleset,
-  {a6238a30-f58f-4777-b2eb-7ee73421e70e}, !- Handle
+  {89442089-9360-4fdf-8d2c-e2a93fb3681f}, !- Handle
   Schedule Ruleset 1,                     !- Name
-  {00ec63ca-d073-4ccb-9cb5-5df27d6893d0}, !- Schedule Type Limits Name
-  {8cc1d1e5-f158-451a-a30a-32bd7924ffb7}; !- Default Day Schedule Name
+  {733297ff-b3fc-4393-be4c-bdfbcf3297ee}, !- Schedule Type Limits Name
+  {90306b0d-b0b7-443a-b30b-6febdac171e8}; !- Default Day Schedule Name
 
 OS:Schedule:Day,
-  {8cc1d1e5-f158-451a-a30a-32bd7924ffb7}, !- Handle
+  {90306b0d-b0b7-443a-b30b-6febdac171e8}, !- Handle
   Schedule Day 3,                         !- Name
-  {00ec63ca-d073-4ccb-9cb5-5df27d6893d0}, !- Schedule Type Limits Name
+  {733297ff-b3fc-4393-be4c-bdfbcf3297ee}, !- Schedule Type Limits Name
   ,                                       !- Interpolate to Timestep
   24,                                     !- Hour 1
   0,                                      !- Minute 1
   112.539290946133;                       !- Value Until Time 1
 
 OS:People:Definition,
-  {9373c489-784f-4156-b097-b5c9795550bc}, !- Handle
+  {0847d046-0d83-4aaa-9a41-4f49954b384e}, !- Handle
+  res occupants|finished attic space,     !- Name
+  People,                                 !- Number of People Calculation Method
+  0.88,                                   !- Number of People {people}
+  ,                                       !- People per Space Floor Area {person/m2}
+  ,                                       !- Space Floor Area per Person {m2/person}
+  0.319734,                               !- Fraction Radiant
+  0.573,                                  !- Sensible Heat Fraction
+  0,                                      !- Carbon Dioxide Generation Rate {m3/s-W}
+  No,                                     !- Enable ASHRAE 55 Comfort Warnings
+  ZoneAveraged;                           !- Mean Radiant Temperature Calculation Type
+
+OS:People,
+  {d75d0a09-644e-4bca-bccb-08a50483f389}, !- Handle
+  res occupants|finished attic space,     !- Name
+  {0847d046-0d83-4aaa-9a41-4f49954b384e}, !- People Definition Name
+  {b1c0e7a1-186e-44f7-9df9-175387b7b281}, !- Space or SpaceType Name
+  {d03ef079-5c17-412e-b7eb-f589177d8b39}, !- Number of People Schedule Name
+  {89442089-9360-4fdf-8d2c-e2a93fb3681f}, !- Activity Level Schedule Name
+  ,                                       !- Surface Name/Angle Factor List Name
+  ,                                       !- Work Efficiency Schedule Name
+  ,                                       !- Clothing Insulation Schedule Name
+  ,                                       !- Air Velocity Schedule Name
+  1;                                      !- Multiplier
+
+OS:ScheduleTypeLimits,
+  {733297ff-b3fc-4393-be4c-bdfbcf3297ee}, !- Handle
+  ActivityLevel,                          !- Name
+  0,                                      !- Lower Limit Value
+  ,                                       !- Upper Limit Value
+  Continuous,                             !- Numeric Type
+  ActivityLevel;                          !- Unit Type
+
+OS:ScheduleTypeLimits,
+  {d2fc4a05-8555-496c-86ba-62fa88999a55}, !- Handle
+  Fractional,                             !- Name
+  0,                                      !- Lower Limit Value
+  1,                                      !- Upper Limit Value
+  Continuous;                             !- Numeric Type
+
+OS:People:Definition,
+  {74013f19-a203-4bdf-a7c8-5bb948d15ab5}, !- Handle
+  res occupants|living space,             !- Name
+  People,                                 !- Number of People Calculation Method
+  0.88,                                   !- Number of People {people}
+  ,                                       !- People per Space Floor Area {person/m2}
+  ,                                       !- Space Floor Area per Person {m2/person}
+  0.319734,                               !- Fraction Radiant
+  0.573,                                  !- Sensible Heat Fraction
+  0,                                      !- Carbon Dioxide Generation Rate {m3/s-W}
+  No,                                     !- Enable ASHRAE 55 Comfort Warnings
+  ZoneAveraged;                           !- Mean Radiant Temperature Calculation Type
+
+OS:People,
+  {1e1cc9dd-579a-4579-b1f6-1cb14cc00abe}, !- Handle
+  res occupants|living space,             !- Name
+  {74013f19-a203-4bdf-a7c8-5bb948d15ab5}, !- People Definition Name
+  {355f45cc-a561-41f0-b36d-851257a57cd1}, !- Space or SpaceType Name
+  {d03ef079-5c17-412e-b7eb-f589177d8b39}, !- Number of People Schedule Name
+  {89442089-9360-4fdf-8d2c-e2a93fb3681f}, !- Activity Level Schedule Name
+  ,                                       !- Surface Name/Angle Factor List Name
+  ,                                       !- Work Efficiency Schedule Name
+  ,                                       !- Clothing Insulation Schedule Name
+  ,                                       !- Air Velocity Schedule Name
+  1;                                      !- Multiplier
+
+OS:People:Definition,
+  {abdc6027-b883-4cc1-bfad-d0fcc0c61e37}, !- Handle
   res occupants|living space|story 2,     !- Name
   People,                                 !- Number of People Calculation Method
   0.88,                                   !- Number of People {people}
@@ -888,106 +659,28 @@
   ZoneAveraged;                           !- Mean Radiant Temperature Calculation Type
 
 OS:People,
-  {eb278fe5-8cd3-4c60-8503-d76be5bd03c4}, !- Handle
+  {09c4fa7c-7c87-4249-8692-38d278059c2c}, !- Handle
   res occupants|living space|story 2,     !- Name
-  {9373c489-784f-4156-b097-b5c9795550bc}, !- People Definition Name
-  {317599ac-ba64-4e70-bae8-09d1a12423ce}, !- Space or SpaceType Name
-  {6180daed-a873-415d-8302-592ec848dc47}, !- Number of People Schedule Name
-  {a6238a30-f58f-4777-b2eb-7ee73421e70e}, !- Activity Level Schedule Name
+  {abdc6027-b883-4cc1-bfad-d0fcc0c61e37}, !- People Definition Name
+  {5b0a44dd-5bf1-416c-8219-04d3438ffc9d}, !- Space or SpaceType Name
+  {d03ef079-5c17-412e-b7eb-f589177d8b39}, !- Number of People Schedule Name
+  {89442089-9360-4fdf-8d2c-e2a93fb3681f}, !- Activity Level Schedule Name
   ,                                       !- Surface Name/Angle Factor List Name
   ,                                       !- Work Efficiency Schedule Name
   ,                                       !- Clothing Insulation Schedule Name
   ,                                       !- Air Velocity Schedule Name
   1;                                      !- Multiplier
 
-OS:ScheduleTypeLimits,
-  {00ec63ca-d073-4ccb-9cb5-5df27d6893d0}, !- Handle
-  ActivityLevel,                          !- Name
-  0,                                      !- Lower Limit Value
-  ,                                       !- Upper Limit Value
-  Continuous,                             !- Numeric Type
-  ActivityLevel;                          !- Unit Type
-
-OS:ScheduleTypeLimits,
-  {024aee24-e7fa-4001-91db-761cffa23dae}, !- Handle
-  Fractional,                             !- Name
-  0,                                      !- Lower Limit Value
-  1,                                      !- Upper Limit Value
-  Continuous;                             !- Numeric Type
-
-OS:People:Definition,
-  {1ca0e615-1636-4d76-883a-d78f757dfa9c}, !- Handle
-  res occupants|finished attic space,     !- Name
-  People,                                 !- Number of People Calculation Method
-  0.88,                                   !- Number of People {people}
-  ,                                       !- People per Space Floor Area {person/m2}
-  ,                                       !- Space Floor Area per Person {m2/person}
-  0.319734,                               !- Fraction Radiant
-  0.573,                                  !- Sensible Heat Fraction
-  0,                                      !- Carbon Dioxide Generation Rate {m3/s-W}
-  No,                                     !- Enable ASHRAE 55 Comfort Warnings
-  ZoneAveraged;                           !- Mean Radiant Temperature Calculation Type
-
-OS:People,
-  {76fc124d-da8f-4433-97e9-d531092a83bb}, !- Handle
-  res occupants|finished attic space,     !- Name
-  {1ca0e615-1636-4d76-883a-d78f757dfa9c}, !- People Definition Name
-  {7660cd98-5fce-418b-b4a1-b14fc979b4e7}, !- Space or SpaceType Name
-  {6180daed-a873-415d-8302-592ec848dc47}, !- Number of People Schedule Name
-  {a6238a30-f58f-4777-b2eb-7ee73421e70e}, !- Activity Level Schedule Name
-  ,                                       !- Surface Name/Angle Factor List Name
-  ,                                       !- Work Efficiency Schedule Name
-  ,                                       !- Clothing Insulation Schedule Name
-  ,                                       !- Air Velocity Schedule Name
-  1;                                      !- Multiplier
-
-OS:People:Definition,
-  {f6116899-cb9e-49fc-ad1a-9f5fdf2998a1}, !- Handle
-  res occupants|living space,             !- Name
-  People,                                 !- Number of People Calculation Method
-  0.88,                                   !- Number of People {people}
-  ,                                       !- People per Space Floor Area {person/m2}
-  ,                                       !- Space Floor Area per Person {m2/person}
-  0.319734,                               !- Fraction Radiant
-  0.573,                                  !- Sensible Heat Fraction
-  0,                                      !- Carbon Dioxide Generation Rate {m3/s-W}
-  No,                                     !- Enable ASHRAE 55 Comfort Warnings
-  ZoneAveraged;                           !- Mean Radiant Temperature Calculation Type
-
-OS:People,
-  {68f5177e-925a-4398-9791-d5c746823a1d}, !- Handle
-  res occupants|living space,             !- Name
-  {f6116899-cb9e-49fc-ad1a-9f5fdf2998a1}, !- People Definition Name
-  {408cef63-d3a8-48bd-900d-512256482edc}, !- Space or SpaceType Name
-  {6180daed-a873-415d-8302-592ec848dc47}, !- Number of People Schedule Name
-  {a6238a30-f58f-4777-b2eb-7ee73421e70e}, !- Activity Level Schedule Name
-  ,                                       !- Surface Name/Angle Factor List Name
-  ,                                       !- Work Efficiency Schedule Name
-  ,                                       !- Clothing Insulation Schedule Name
-  ,                                       !- Air Velocity Schedule Name
-  1;                                      !- Multiplier
-
 OS:ShadingSurfaceGroup,
-<<<<<<< HEAD
-  {4f8b7d8a-0a18-41a9-9ab6-90230da599b3}, !- Handle
-=======
-  {54f6710d-5138-4db7-b126-e7716d4d0d29}, !- Handle
->>>>>>> 6edefdcf
+  {60735fff-5637-41c8-b1d7-c468346f00a7}, !- Handle
   res eaves,                              !- Name
   Building;                               !- Shading Surface Type
 
 OS:ShadingSurface,
-<<<<<<< HEAD
-  {f5a3efa1-dba4-452c-b76c-922df25f1877}, !- Handle
+  {4b271f2c-14b1-46f8-a06f-c8c43e079a37}, !- Handle
   Surface 14 - res eaves,                 !- Name
   ,                                       !- Construction Name
-  {4f8b7d8a-0a18-41a9-9ab6-90230da599b3}, !- Shading Surface Group Name
-=======
-  {217d6915-c3d4-43cb-827d-fb66480d42fe}, !- Handle
-  Surface 14 - res eaves,                 !- Name
-  ,                                       !- Construction Name
-  {54f6710d-5138-4db7-b126-e7716d4d0d29}, !- Shading Surface Group Name
->>>>>>> 6edefdcf
+  {60735fff-5637-41c8-b1d7-c468346f00a7}, !- Shading Surface Group Name
   ,                                       !- Transmittance Schedule Name
   ,                                       !- Number of Vertices
   11.739322368505, 0, 5.1816,             !- X,Y,Z Vertex 1 {m}
@@ -996,17 +689,10 @@
   11.129722368505, 0, 5.1816;             !- X,Y,Z Vertex 4 {m}
 
 OS:ShadingSurface,
-<<<<<<< HEAD
-  {78d17de5-7b75-483e-88f2-4ede5a36a8f6}, !- Handle
+  {265e2643-27c2-476f-a53b-48f4ccac09da}, !- Handle
   Surface 14 - res eaves 1,               !- Name
   ,                                       !- Construction Name
-  {4f8b7d8a-0a18-41a9-9ab6-90230da599b3}, !- Shading Surface Group Name
-=======
-  {c34de22a-2808-425c-954b-fbfa78b14609}, !- Handle
-  Surface 14 - res eaves 1,               !- Name
-  ,                                       !- Construction Name
-  {54f6710d-5138-4db7-b126-e7716d4d0d29}, !- Shading Surface Group Name
->>>>>>> 6edefdcf
+  {60735fff-5637-41c8-b1d7-c468346f00a7}, !- Shading Surface Group Name
   ,                                       !- Transmittance Schedule Name
   ,                                       !- Number of Vertices
   -0.6096, 2.78243059212624, 6.57281529606312, !- X,Y,Z Vertex 1 {m}
@@ -1015,17 +701,10 @@
   0, 2.78243059212624, 6.57281529606312;  !- X,Y,Z Vertex 4 {m}
 
 OS:ShadingSurface,
-<<<<<<< HEAD
-  {a4271fcb-557f-47ba-9a3a-95b8b4fe1e4e}, !- Handle
+  {df2552ac-e294-4170-9813-5bbe653aeadc}, !- Handle
   Surface 14 - res eaves 2,               !- Name
   ,                                       !- Construction Name
-  {4f8b7d8a-0a18-41a9-9ab6-90230da599b3}, !- Shading Surface Group Name
-=======
-  {28031f2a-e25d-4709-b9b9-132e498f3249}, !- Handle
-  Surface 14 - res eaves 2,               !- Name
-  ,                                       !- Construction Name
-  {54f6710d-5138-4db7-b126-e7716d4d0d29}, !- Shading Surface Group Name
->>>>>>> 6edefdcf
+  {60735fff-5637-41c8-b1d7-c468346f00a7}, !- Shading Surface Group Name
   ,                                       !- Transmittance Schedule Name
   ,                                       !- Number of Vertices
   0, -0.6096, 4.8768,                     !- X,Y,Z Vertex 1 {m}
@@ -1034,17 +713,10 @@
   0, 0, 5.1816;                           !- X,Y,Z Vertex 4 {m}
 
 OS:ShadingSurface,
-<<<<<<< HEAD
-  {3f045c30-5548-4381-8954-4ebd0fdd8613}, !- Handle
+  {0e378e0d-c458-48da-a685-b75edfcfc6d9}, !- Handle
   Surface 15 - res eaves,                 !- Name
   ,                                       !- Construction Name
-  {4f8b7d8a-0a18-41a9-9ab6-90230da599b3}, !- Shading Surface Group Name
-=======
-  {acb8837b-1847-4ff7-aa3b-c13e7b710d0b}, !- Handle
-  Surface 15 - res eaves,                 !- Name
-  ,                                       !- Construction Name
-  {54f6710d-5138-4db7-b126-e7716d4d0d29}, !- Shading Surface Group Name
->>>>>>> 6edefdcf
+  {60735fff-5637-41c8-b1d7-c468346f00a7}, !- Shading Surface Group Name
   ,                                       !- Transmittance Schedule Name
   ,                                       !- Number of Vertices
   -0.6096, 5.56486118425249, 5.1816,      !- X,Y,Z Vertex 1 {m}
@@ -1053,17 +725,10 @@
   0, 5.56486118425249, 5.1816;            !- X,Y,Z Vertex 4 {m}
 
 OS:ShadingSurface,
-<<<<<<< HEAD
-  {9cb8e5d3-3bc4-4898-a6ad-2c4acd5427d0}, !- Handle
+  {4cd7d83d-c244-4f4e-9ee7-9a8a5b578b4b}, !- Handle
   Surface 15 - res eaves 1,               !- Name
   ,                                       !- Construction Name
-  {4f8b7d8a-0a18-41a9-9ab6-90230da599b3}, !- Shading Surface Group Name
-=======
-  {3dea8bd1-c23b-45a6-a017-e0e21804b89d}, !- Handle
-  Surface 15 - res eaves 1,               !- Name
-  ,                                       !- Construction Name
-  {54f6710d-5138-4db7-b126-e7716d4d0d29}, !- Shading Surface Group Name
->>>>>>> 6edefdcf
+  {60735fff-5637-41c8-b1d7-c468346f00a7}, !- Shading Surface Group Name
   ,                                       !- Transmittance Schedule Name
   ,                                       !- Number of Vertices
   11.739322368505, 2.78243059212624, 6.57281529606312, !- X,Y,Z Vertex 1 {m}
@@ -1072,17 +737,10 @@
   11.129722368505, 2.78243059212624, 6.57281529606312; !- X,Y,Z Vertex 4 {m}
 
 OS:ShadingSurface,
-<<<<<<< HEAD
-  {d072ada3-2e8a-4529-94f2-9ac1138321f2}, !- Handle
+  {042b220e-6141-4b11-80cd-05e4fd0dfdb1}, !- Handle
   Surface 15 - res eaves 2,               !- Name
   ,                                       !- Construction Name
-  {4f8b7d8a-0a18-41a9-9ab6-90230da599b3}, !- Shading Surface Group Name
-=======
-  {d514deaf-bcfa-4237-a68b-525f255b17d6}, !- Handle
-  Surface 15 - res eaves 2,               !- Name
-  ,                                       !- Construction Name
-  {54f6710d-5138-4db7-b126-e7716d4d0d29}, !- Shading Surface Group Name
->>>>>>> 6edefdcf
+  {60735fff-5637-41c8-b1d7-c468346f00a7}, !- Shading Surface Group Name
   ,                                       !- Transmittance Schedule Name
   ,                                       !- Number of Vertices
   11.129722368505, 6.17446118425249, 4.8768, !- X,Y,Z Vertex 1 {m}
