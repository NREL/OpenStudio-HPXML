--- conflicted
+++ resolved
@@ -1,53 +1,26 @@
 !- NOTE: Auto-generated from /test/osw_files/SFD_2000sqft_2story_SL_FA.osw
 
 OS:Version,
-<<<<<<< HEAD
-  {d872f809-e681-4b79-804c-73100ccae558}, !- Handle
-  2.8.1;                                  !- Version Identifier
-
-OS:SimulationControl,
-  {3206da5b-014f-4f3b-ad3a-2749383e4022}, !- Handle
-=======
   {90e63289-914e-4f3f-b830-95758226a341}, !- Handle
   2.9.0;                                  !- Version Identifier
 
 OS:SimulationControl,
   {064eaee3-6af3-4ea6-8295-e006454671d8}, !- Handle
->>>>>>> 3f8e9d39
   ,                                       !- Do Zone Sizing Calculation
   ,                                       !- Do System Sizing Calculation
   ,                                       !- Do Plant Sizing Calculation
   No;                                     !- Run Simulation for Sizing Periods
 
 OS:Timestep,
-<<<<<<< HEAD
-  {482b3fec-a9d5-4217-9741-5f6d38482c69}, !- Handle
-  6;                                      !- Number of Timesteps per Hour
-
-OS:ShadowCalculation,
-  {64dcac11-7a5d-45e2-8061-cdcf2300ea37}, !- Handle
-=======
   {6592d055-cb55-4781-87cd-4d1350a9ccd7}, !- Handle
   6;                                      !- Number of Timesteps per Hour
 
 OS:ShadowCalculation,
   {1d24d8b6-4dfb-4220-b4b3-61ebd1bd56d8}, !- Handle
->>>>>>> 3f8e9d39
   20,                                     !- Calculation Frequency
   200;                                    !- Maximum Figures in Shadow Overlap Calculations
 
 OS:SurfaceConvectionAlgorithm:Outside,
-<<<<<<< HEAD
-  {db94cf2a-a4f4-4a1d-a74a-5232d8553a45}, !- Handle
-  DOE-2;                                  !- Algorithm
-
-OS:SurfaceConvectionAlgorithm:Inside,
-  {fef8e833-28b0-4a46-bbb3-2aa31472abe5}, !- Handle
-  TARP;                                   !- Algorithm
-
-OS:ZoneCapacitanceMultiplier:ResearchSpecial,
-  {eefcced7-6584-497a-a3eb-da066dd78f30}, !- Handle
-=======
   {5c838138-4aaf-4b8f-8e26-4aceeb4546b5}, !- Handle
   DOE-2;                                  !- Algorithm
 
@@ -57,17 +30,12 @@
 
 OS:ZoneCapacitanceMultiplier:ResearchSpecial,
   {cd7864fe-47aa-4846-9563-cb56189b3ff1}, !- Handle
->>>>>>> 3f8e9d39
   ,                                       !- Temperature Capacity Multiplier
   15,                                     !- Humidity Capacity Multiplier
   ;                                       !- Carbon Dioxide Capacity Multiplier
 
 OS:RunPeriod,
-<<<<<<< HEAD
-  {da5ec302-92f2-43e6-af31-5cdaa2cd3f68}, !- Handle
-=======
   {cf4de78b-a1f9-495f-b252-6d5e884062b4}, !- Handle
->>>>>>> 3f8e9d39
   Run Period 1,                           !- Name
   1,                                      !- Begin Month
   1,                                      !- Begin Day of Month
@@ -81,21 +49,13 @@
   ;                                       !- Number of Times Runperiod to be Repeated
 
 OS:YearDescription,
-<<<<<<< HEAD
-  {49f5a196-1f91-48bb-9885-d977cf2964a5}, !- Handle
-=======
   {d46ccafb-27f3-432b-bff7-0829328ff25d}, !- Handle
->>>>>>> 3f8e9d39
   2007,                                   !- Calendar Year
   ,                                       !- Day of Week for Start Day
   ;                                       !- Is Leap Year
 
 OS:ThermalZone,
-<<<<<<< HEAD
-  {4387a327-b747-4355-b8cb-23d67fdad9e3}, !- Handle
-=======
   {2b0aaac1-23c6-45cd-85c3-ea3c8623cb39}, !- Handle
->>>>>>> 3f8e9d39
   living zone,                            !- Name
   ,                                       !- Multiplier
   ,                                       !- Ceiling Height {m}
@@ -104,17 +64,10 @@
   ,                                       !- Zone Inside Convection Algorithm
   ,                                       !- Zone Outside Convection Algorithm
   ,                                       !- Zone Conditioning Equipment List Name
-<<<<<<< HEAD
-  {3228744b-48b1-449b-80b3-f2899c4c34b1}, !- Zone Air Inlet Port List
-  {a98ad30a-b654-449a-a044-dd4d35e1459a}, !- Zone Air Exhaust Port List
-  {32babbf1-75ff-4815-bdc3-fe4d9325370f}, !- Zone Air Node Name
-  {41697c44-c761-4ebb-ac7d-3d7abaa6d157}, !- Zone Return Air Port List
-=======
   {04e1319a-b61e-4c49-9e8e-391d46a40deb}, !- Zone Air Inlet Port List
   {61665e1f-0fd3-450f-8a31-3d95010d05c7}, !- Zone Air Exhaust Port List
   {c6793ee2-a046-4a8b-ad2d-10414052cfe4}, !- Zone Air Node Name
   {e4adad7a-103e-412c-afe3-75b05cb0e85f}, !- Zone Return Air Port List
->>>>>>> 3f8e9d39
   ,                                       !- Primary Daylighting Control Name
   ,                                       !- Fraction of Zone Controlled by Primary Daylighting Control
   ,                                       !- Secondary Daylighting Control Name
@@ -125,39 +78,6 @@
   No;                                     !- Use Ideal Air Loads
 
 OS:Node,
-<<<<<<< HEAD
-  {1c2c0e27-b8ae-404d-ab7c-36c02b53a5a3}, !- Handle
-  Node 1,                                 !- Name
-  {32babbf1-75ff-4815-bdc3-fe4d9325370f}, !- Inlet Port
-  ;                                       !- Outlet Port
-
-OS:Connection,
-  {32babbf1-75ff-4815-bdc3-fe4d9325370f}, !- Handle
-  {0b81fb03-dd24-4be1-a408-ab2be9a65bbf}, !- Name
-  {4387a327-b747-4355-b8cb-23d67fdad9e3}, !- Source Object
-  11,                                     !- Outlet Port
-  {1c2c0e27-b8ae-404d-ab7c-36c02b53a5a3}, !- Target Object
-  2;                                      !- Inlet Port
-
-OS:PortList,
-  {3228744b-48b1-449b-80b3-f2899c4c34b1}, !- Handle
-  {627dc936-0555-4a7a-a82c-b30fa1e16019}, !- Name
-  {4387a327-b747-4355-b8cb-23d67fdad9e3}; !- HVAC Component
-
-OS:PortList,
-  {a98ad30a-b654-449a-a044-dd4d35e1459a}, !- Handle
-  {688a55dc-e319-4780-b893-f6df6ad3951e}, !- Name
-  {4387a327-b747-4355-b8cb-23d67fdad9e3}; !- HVAC Component
-
-OS:PortList,
-  {41697c44-c761-4ebb-ac7d-3d7abaa6d157}, !- Handle
-  {16e40cab-28f9-4fe8-a01d-ab9c31002e98}, !- Name
-  {4387a327-b747-4355-b8cb-23d67fdad9e3}; !- HVAC Component
-
-OS:Sizing:Zone,
-  {49a20622-af46-4956-9fb7-bdf99c8d1deb}, !- Handle
-  {4387a327-b747-4355-b8cb-23d67fdad9e3}, !- Zone or ZoneList Name
-=======
   {0d53d215-7426-4121-8602-a481203ec4f3}, !- Handle
   Node 1,                                 !- Name
   {c6793ee2-a046-4a8b-ad2d-10414052cfe4}, !- Inlet Port
@@ -189,7 +109,6 @@
 OS:Sizing:Zone,
   {8ba54792-690d-4953-8a8c-af0e1867b6a4}, !- Handle
   {2b0aaac1-23c6-45cd-85c3-ea3c8623cb39}, !- Zone or ZoneList Name
->>>>>>> 3f8e9d39
   SupplyAirTemperature,                   !- Zone Cooling Design Supply Air Temperature Input Method
   14,                                     !- Zone Cooling Design Supply Air Temperature {C}
   11.11,                                  !- Zone Cooling Design Supply Air Temperature Difference {deltaC}
@@ -218,16 +137,6 @@
   autosize;                               !- Dedicated Outdoor Air High Setpoint Temperature for Design {C}
 
 OS:ZoneHVAC:EquipmentList,
-<<<<<<< HEAD
-  {d152ec10-290f-4c29-98b1-e7063f1f210b}, !- Handle
-  Zone HVAC Equipment List 1,             !- Name
-  {4387a327-b747-4355-b8cb-23d67fdad9e3}; !- Thermal Zone
-
-OS:Space,
-  {dfdaf3a9-021e-4db4-ae51-63ca9ea9a2c5}, !- Handle
-  living space,                           !- Name
-  {581e116c-7a66-47a5-87da-9a8e10a27de8}, !- Space Type Name
-=======
   {8550ca3f-f780-4d5a-987b-f1abb084152c}, !- Handle
   Zone HVAC Equipment List 1,             !- Name
   {2b0aaac1-23c6-45cd-85c3-ea3c8623cb39}; !- Thermal Zone
@@ -236,7 +145,6 @@
   {91762a7f-c882-456f-9a6c-447beb7ad4a4}, !- Handle
   living space,                           !- Name
   {a013f612-11eb-41ef-b863-6bf3a7bab3b9}, !- Space Type Name
->>>>>>> 3f8e9d39
   ,                                       !- Default Construction Set Name
   ,                                       !- Default Schedule Set Name
   -0,                                     !- Direction of Relative North {deg}
@@ -244,19 +152,6 @@
   0,                                      !- Y Origin {m}
   0,                                      !- Z Origin {m}
   ,                                       !- Building Story Name
-<<<<<<< HEAD
-  {4387a327-b747-4355-b8cb-23d67fdad9e3}, !- Thermal Zone Name
-  ,                                       !- Part of Total Floor Area
-  ,                                       !- Design Specification Outdoor Air Object Name
-  {94f1232e-618e-4f1e-8d79-818aee80aac6}; !- Building Unit Name
-
-OS:Surface,
-  {cc4ae018-ee80-4f4d-bdfd-f91c317ee6e5}, !- Handle
-  Surface 1,                              !- Name
-  Floor,                                  !- Surface Type
-  ,                                       !- Construction Name
-  {dfdaf3a9-021e-4db4-ae51-63ca9ea9a2c5}, !- Space Name
-=======
   {2b0aaac1-23c6-45cd-85c3-ea3c8623cb39}, !- Thermal Zone Name
   ,                                       !- Part of Total Floor Area
   ,                                       !- Design Specification Outdoor Air Object Name
@@ -268,7 +163,6 @@
   Floor,                                  !- Surface Type
   ,                                       !- Construction Name
   {91762a7f-c882-456f-9a6c-447beb7ad4a4}, !- Space Name
->>>>>>> 3f8e9d39
   Foundation,                             !- Outside Boundary Condition
   ,                                       !- Outside Boundary Condition Object
   NoSun,                                  !- Sun Exposure
@@ -281,19 +175,11 @@
   11.129722368505, 0, 0;                  !- X,Y,Z Vertex 4 {m}
 
 OS:Surface,
-<<<<<<< HEAD
-  {0c34dcdf-206b-47d6-94a9-34f4fa235333}, !- Handle
-  Surface 2,                              !- Name
-  Wall,                                   !- Surface Type
-  ,                                       !- Construction Name
-  {dfdaf3a9-021e-4db4-ae51-63ca9ea9a2c5}, !- Space Name
-=======
   {28ea7420-c623-4f54-b59e-460af332d62c}, !- Handle
   Surface 2,                              !- Name
   Wall,                                   !- Surface Type
   ,                                       !- Construction Name
   {91762a7f-c882-456f-9a6c-447beb7ad4a4}, !- Space Name
->>>>>>> 3f8e9d39
   Outdoors,                               !- Outside Boundary Condition
   ,                                       !- Outside Boundary Condition Object
   SunExposed,                             !- Sun Exposure
@@ -306,19 +192,11 @@
   0, 0, 2.4384;                           !- X,Y,Z Vertex 4 {m}
 
 OS:Surface,
-<<<<<<< HEAD
-  {250baa82-eba2-4272-94e5-c558b220981d}, !- Handle
-  Surface 3,                              !- Name
-  Wall,                                   !- Surface Type
-  ,                                       !- Construction Name
-  {dfdaf3a9-021e-4db4-ae51-63ca9ea9a2c5}, !- Space Name
-=======
   {03fadfc3-49c4-48fe-ab0e-3a911395f06f}, !- Handle
   Surface 3,                              !- Name
   Wall,                                   !- Surface Type
   ,                                       !- Construction Name
   {91762a7f-c882-456f-9a6c-447beb7ad4a4}, !- Space Name
->>>>>>> 3f8e9d39
   Outdoors,                               !- Outside Boundary Condition
   ,                                       !- Outside Boundary Condition Object
   SunExposed,                             !- Sun Exposure
@@ -331,19 +209,11 @@
   0, 5.56486118425249, 2.4384;            !- X,Y,Z Vertex 4 {m}
 
 OS:Surface,
-<<<<<<< HEAD
-  {1049d642-5158-403e-8fa0-5946b413a83e}, !- Handle
-  Surface 4,                              !- Name
-  Wall,                                   !- Surface Type
-  ,                                       !- Construction Name
-  {dfdaf3a9-021e-4db4-ae51-63ca9ea9a2c5}, !- Space Name
-=======
   {cf8d59d4-98b4-4f46-b42c-060447a66b5c}, !- Handle
   Surface 4,                              !- Name
   Wall,                                   !- Surface Type
   ,                                       !- Construction Name
   {91762a7f-c882-456f-9a6c-447beb7ad4a4}, !- Space Name
->>>>>>> 3f8e9d39
   Outdoors,                               !- Outside Boundary Condition
   ,                                       !- Outside Boundary Condition Object
   SunExposed,                             !- Sun Exposure
@@ -356,19 +226,11 @@
   11.129722368505, 5.56486118425249, 2.4384; !- X,Y,Z Vertex 4 {m}
 
 OS:Surface,
-<<<<<<< HEAD
-  {ae397f1d-6646-43bc-9d92-8a2fab168dac}, !- Handle
-  Surface 5,                              !- Name
-  Wall,                                   !- Surface Type
-  ,                                       !- Construction Name
-  {dfdaf3a9-021e-4db4-ae51-63ca9ea9a2c5}, !- Space Name
-=======
   {fffe747c-d93b-4fc0-ae73-787d32ee3720}, !- Handle
   Surface 5,                              !- Name
   Wall,                                   !- Surface Type
   ,                                       !- Construction Name
   {91762a7f-c882-456f-9a6c-447beb7ad4a4}, !- Space Name
->>>>>>> 3f8e9d39
   Outdoors,                               !- Outside Boundary Condition
   ,                                       !- Outside Boundary Condition Object
   SunExposed,                             !- Sun Exposure
@@ -381,15 +243,6 @@
   11.129722368505, 0, 2.4384;             !- X,Y,Z Vertex 4 {m}
 
 OS:Surface,
-<<<<<<< HEAD
-  {ac5a06c9-1f27-4f66-898f-aca36a70abd7}, !- Handle
-  Surface 6,                              !- Name
-  RoofCeiling,                            !- Surface Type
-  ,                                       !- Construction Name
-  {dfdaf3a9-021e-4db4-ae51-63ca9ea9a2c5}, !- Space Name
-  Surface,                                !- Outside Boundary Condition
-  {c6492607-e354-4b5d-a7ab-35e7370f8e55}, !- Outside Boundary Condition Object
-=======
   {4f3b3568-97bd-40db-9551-8ff81951b059}, !- Handle
   Surface 6,                              !- Name
   RoofCeiling,                            !- Surface Type
@@ -397,7 +250,6 @@
   {91762a7f-c882-456f-9a6c-447beb7ad4a4}, !- Space Name
   Surface,                                !- Outside Boundary Condition
   {cca2a5a3-1f74-4eb7-820b-689cd008ef57}, !- Outside Boundary Condition Object
->>>>>>> 3f8e9d39
   NoSun,                                  !- Sun Exposure
   NoWind,                                 !- Wind Exposure
   ,                                       !- View Factor to Ground
@@ -408,11 +260,7 @@
   0, 0, 2.4384;                           !- X,Y,Z Vertex 4 {m}
 
 OS:SpaceType,
-<<<<<<< HEAD
-  {581e116c-7a66-47a5-87da-9a8e10a27de8}, !- Handle
-=======
   {a013f612-11eb-41ef-b863-6bf3a7bab3b9}, !- Handle
->>>>>>> 3f8e9d39
   Space Type 1,                           !- Name
   ,                                       !- Default Construction Set Name
   ,                                       !- Default Schedule Set Name
@@ -423,15 +271,9 @@
   living;                                 !- Standards Space Type
 
 OS:Space,
-<<<<<<< HEAD
-  {8bd563e8-31f2-413b-ab92-8d7381fbd996}, !- Handle
-  living space|story 2,                   !- Name
-  {581e116c-7a66-47a5-87da-9a8e10a27de8}, !- Space Type Name
-=======
   {70004764-231e-4bfe-a2a9-1b4d6c7f247b}, !- Handle
   living space|story 2,                   !- Name
   {a013f612-11eb-41ef-b863-6bf3a7bab3b9}, !- Space Type Name
->>>>>>> 3f8e9d39
   ,                                       !- Default Construction Set Name
   ,                                       !- Default Schedule Set Name
   -0,                                     !- Direction of Relative North {deg}
@@ -439,21 +281,6 @@
   0,                                      !- Y Origin {m}
   2.4384,                                 !- Z Origin {m}
   ,                                       !- Building Story Name
-<<<<<<< HEAD
-  {4387a327-b747-4355-b8cb-23d67fdad9e3}, !- Thermal Zone Name
-  ,                                       !- Part of Total Floor Area
-  ,                                       !- Design Specification Outdoor Air Object Name
-  {94f1232e-618e-4f1e-8d79-818aee80aac6}; !- Building Unit Name
-
-OS:Surface,
-  {c6492607-e354-4b5d-a7ab-35e7370f8e55}, !- Handle
-  Surface 7,                              !- Name
-  Floor,                                  !- Surface Type
-  ,                                       !- Construction Name
-  {8bd563e8-31f2-413b-ab92-8d7381fbd996}, !- Space Name
-  Surface,                                !- Outside Boundary Condition
-  {ac5a06c9-1f27-4f66-898f-aca36a70abd7}, !- Outside Boundary Condition Object
-=======
   {2b0aaac1-23c6-45cd-85c3-ea3c8623cb39}, !- Thermal Zone Name
   ,                                       !- Part of Total Floor Area
   ,                                       !- Design Specification Outdoor Air Object Name
@@ -467,7 +294,6 @@
   {70004764-231e-4bfe-a2a9-1b4d6c7f247b}, !- Space Name
   Surface,                                !- Outside Boundary Condition
   {4f3b3568-97bd-40db-9551-8ff81951b059}, !- Outside Boundary Condition Object
->>>>>>> 3f8e9d39
   NoSun,                                  !- Sun Exposure
   NoWind,                                 !- Wind Exposure
   ,                                       !- View Factor to Ground
@@ -478,19 +304,11 @@
   11.129722368505, 0, 0;                  !- X,Y,Z Vertex 4 {m}
 
 OS:Surface,
-<<<<<<< HEAD
-  {0d0a76a0-87c0-44a5-b5da-9743ee1de0b8}, !- Handle
-  Surface 8,                              !- Name
-  Wall,                                   !- Surface Type
-  ,                                       !- Construction Name
-  {8bd563e8-31f2-413b-ab92-8d7381fbd996}, !- Space Name
-=======
   {011fa073-8699-4add-bd31-fde7704483f2}, !- Handle
   Surface 8,                              !- Name
   Wall,                                   !- Surface Type
   ,                                       !- Construction Name
   {70004764-231e-4bfe-a2a9-1b4d6c7f247b}, !- Space Name
->>>>>>> 3f8e9d39
   Outdoors,                               !- Outside Boundary Condition
   ,                                       !- Outside Boundary Condition Object
   SunExposed,                             !- Sun Exposure
@@ -503,19 +321,11 @@
   0, 0, 2.4384;                           !- X,Y,Z Vertex 4 {m}
 
 OS:Surface,
-<<<<<<< HEAD
-  {a508e2f6-f59c-415d-84c4-43b131858690}, !- Handle
-  Surface 9,                              !- Name
-  Wall,                                   !- Surface Type
-  ,                                       !- Construction Name
-  {8bd563e8-31f2-413b-ab92-8d7381fbd996}, !- Space Name
-=======
   {820c3426-c098-448c-a0e5-489de23ae721}, !- Handle
   Surface 9,                              !- Name
   Wall,                                   !- Surface Type
   ,                                       !- Construction Name
   {70004764-231e-4bfe-a2a9-1b4d6c7f247b}, !- Space Name
->>>>>>> 3f8e9d39
   Outdoors,                               !- Outside Boundary Condition
   ,                                       !- Outside Boundary Condition Object
   SunExposed,                             !- Sun Exposure
@@ -528,19 +338,11 @@
   0, 5.56486118425249, 2.4384;            !- X,Y,Z Vertex 4 {m}
 
 OS:Surface,
-<<<<<<< HEAD
-  {c2639991-7a0e-431f-88a1-85aba6f00c45}, !- Handle
-  Surface 10,                             !- Name
-  Wall,                                   !- Surface Type
-  ,                                       !- Construction Name
-  {8bd563e8-31f2-413b-ab92-8d7381fbd996}, !- Space Name
-=======
   {b0a9bd0b-3090-4fac-848c-7117845e6cc8}, !- Handle
   Surface 10,                             !- Name
   Wall,                                   !- Surface Type
   ,                                       !- Construction Name
   {70004764-231e-4bfe-a2a9-1b4d6c7f247b}, !- Space Name
->>>>>>> 3f8e9d39
   Outdoors,                               !- Outside Boundary Condition
   ,                                       !- Outside Boundary Condition Object
   SunExposed,                             !- Sun Exposure
@@ -553,19 +355,11 @@
   11.129722368505, 5.56486118425249, 2.4384; !- X,Y,Z Vertex 4 {m}
 
 OS:Surface,
-<<<<<<< HEAD
-  {f63cb184-c75f-4c19-9241-d600c94965e0}, !- Handle
-  Surface 11,                             !- Name
-  Wall,                                   !- Surface Type
-  ,                                       !- Construction Name
-  {8bd563e8-31f2-413b-ab92-8d7381fbd996}, !- Space Name
-=======
   {04caa6fa-cf71-4f3f-ba61-e2ffcce3910e}, !- Handle
   Surface 11,                             !- Name
   Wall,                                   !- Surface Type
   ,                                       !- Construction Name
   {70004764-231e-4bfe-a2a9-1b4d6c7f247b}, !- Space Name
->>>>>>> 3f8e9d39
   Outdoors,                               !- Outside Boundary Condition
   ,                                       !- Outside Boundary Condition Object
   SunExposed,                             !- Sun Exposure
@@ -578,15 +372,6 @@
   11.129722368505, 0, 2.4384;             !- X,Y,Z Vertex 4 {m}
 
 OS:Surface,
-<<<<<<< HEAD
-  {40087f8a-6f12-467f-b128-3d51140e8b62}, !- Handle
-  Surface 12,                             !- Name
-  RoofCeiling,                            !- Surface Type
-  ,                                       !- Construction Name
-  {8bd563e8-31f2-413b-ab92-8d7381fbd996}, !- Space Name
-  Surface,                                !- Outside Boundary Condition
-  {ca34026d-8207-48ee-8eb2-0f64511cef8e}, !- Outside Boundary Condition Object
-=======
   {490c8353-87c2-4a50-b6df-262768fe76b5}, !- Handle
   Surface 12,                             !- Name
   RoofCeiling,                            !- Surface Type
@@ -594,7 +379,6 @@
   {70004764-231e-4bfe-a2a9-1b4d6c7f247b}, !- Space Name
   Surface,                                !- Outside Boundary Condition
   {8566fbab-c1dc-49c0-a9ba-1357dbd15e77}, !- Outside Boundary Condition Object
->>>>>>> 3f8e9d39
   NoSun,                                  !- Sun Exposure
   NoWind,                                 !- Wind Exposure
   ,                                       !- View Factor to Ground
@@ -605,15 +389,6 @@
   0, 0, 2.4384;                           !- X,Y,Z Vertex 4 {m}
 
 OS:Surface,
-<<<<<<< HEAD
-  {ca34026d-8207-48ee-8eb2-0f64511cef8e}, !- Handle
-  Surface 13,                             !- Name
-  Floor,                                  !- Surface Type
-  ,                                       !- Construction Name
-  {a92461c9-9bbc-4bff-af01-8c9bbf36f6ab}, !- Space Name
-  Surface,                                !- Outside Boundary Condition
-  {40087f8a-6f12-467f-b128-3d51140e8b62}, !- Outside Boundary Condition Object
-=======
   {8566fbab-c1dc-49c0-a9ba-1357dbd15e77}, !- Handle
   Surface 13,                             !- Name
   Floor,                                  !- Surface Type
@@ -621,7 +396,6 @@
   {155099be-ca79-4a56-a1e4-f87a1ab1d18b}, !- Space Name
   Surface,                                !- Outside Boundary Condition
   {490c8353-87c2-4a50-b6df-262768fe76b5}, !- Outside Boundary Condition Object
->>>>>>> 3f8e9d39
   NoSun,                                  !- Sun Exposure
   NoWind,                                 !- Wind Exposure
   ,                                       !- View Factor to Ground
@@ -632,19 +406,11 @@
   0, 0, 0;                                !- X,Y,Z Vertex 4 {m}
 
 OS:Surface,
-<<<<<<< HEAD
-  {ee50a848-d45b-40e4-99c2-1b9fad20070f}, !- Handle
-  Surface 14,                             !- Name
-  RoofCeiling,                            !- Surface Type
-  ,                                       !- Construction Name
-  {a92461c9-9bbc-4bff-af01-8c9bbf36f6ab}, !- Space Name
-=======
   {827e1e6e-ed3b-4e91-92ac-7410adf38dc8}, !- Handle
   Surface 14,                             !- Name
   RoofCeiling,                            !- Surface Type
   ,                                       !- Construction Name
   {155099be-ca79-4a56-a1e4-f87a1ab1d18b}, !- Space Name
->>>>>>> 3f8e9d39
   Outdoors,                               !- Outside Boundary Condition
   ,                                       !- Outside Boundary Condition Object
   SunExposed,                             !- Sun Exposure
@@ -657,19 +423,11 @@
   11.129722368505, 0, 0.3048;             !- X,Y,Z Vertex 4 {m}
 
 OS:Surface,
-<<<<<<< HEAD
-  {2a152af9-a7b0-4c1f-804b-055e1865e343}, !- Handle
-  Surface 15,                             !- Name
-  RoofCeiling,                            !- Surface Type
-  ,                                       !- Construction Name
-  {a92461c9-9bbc-4bff-af01-8c9bbf36f6ab}, !- Space Name
-=======
   {9966042b-9902-458b-ab39-6b0d7056e5df}, !- Handle
   Surface 15,                             !- Name
   RoofCeiling,                            !- Surface Type
   ,                                       !- Construction Name
   {155099be-ca79-4a56-a1e4-f87a1ab1d18b}, !- Space Name
->>>>>>> 3f8e9d39
   Outdoors,                               !- Outside Boundary Condition
   ,                                       !- Outside Boundary Condition Object
   SunExposed,                             !- Sun Exposure
@@ -682,19 +440,11 @@
   0, 5.56486118425249, 0.304799999999999; !- X,Y,Z Vertex 4 {m}
 
 OS:Surface,
-<<<<<<< HEAD
-  {f341225e-7ede-4cb0-be2f-9fe57c8582ef}, !- Handle
-  Surface 16,                             !- Name
-  Wall,                                   !- Surface Type
-  ,                                       !- Construction Name
-  {a92461c9-9bbc-4bff-af01-8c9bbf36f6ab}, !- Space Name
-=======
   {9863111d-a24c-4608-9d84-9b97c9f22a87}, !- Handle
   Surface 16,                             !- Name
   Wall,                                   !- Surface Type
   ,                                       !- Construction Name
   {155099be-ca79-4a56-a1e4-f87a1ab1d18b}, !- Space Name
->>>>>>> 3f8e9d39
   Outdoors,                               !- Outside Boundary Condition
   ,                                       !- Outside Boundary Condition Object
   SunExposed,                             !- Sun Exposure
@@ -706,19 +456,11 @@
   0, 0, 0;                                !- X,Y,Z Vertex 3 {m}
 
 OS:Surface,
-<<<<<<< HEAD
-  {7d211054-c9f5-4804-9a08-ceb00ac2e314}, !- Handle
-  Surface 17,                             !- Name
-  Wall,                                   !- Surface Type
-  ,                                       !- Construction Name
-  {a92461c9-9bbc-4bff-af01-8c9bbf36f6ab}, !- Space Name
-=======
   {4a323c18-9e27-458e-bab5-9e79909e0b53}, !- Handle
   Surface 17,                             !- Name
   Wall,                                   !- Surface Type
   ,                                       !- Construction Name
   {155099be-ca79-4a56-a1e4-f87a1ab1d18b}, !- Space Name
->>>>>>> 3f8e9d39
   Outdoors,                               !- Outside Boundary Condition
   ,                                       !- Outside Boundary Condition Object
   SunExposed,                             !- Sun Exposure
@@ -730,15 +472,9 @@
   11.129722368505, 5.56486118425249, 0;   !- X,Y,Z Vertex 3 {m}
 
 OS:Space,
-<<<<<<< HEAD
-  {a92461c9-9bbc-4bff-af01-8c9bbf36f6ab}, !- Handle
-  finished attic space,                   !- Name
-  {581e116c-7a66-47a5-87da-9a8e10a27de8}, !- Space Type Name
-=======
   {155099be-ca79-4a56-a1e4-f87a1ab1d18b}, !- Handle
   finished attic space,                   !- Name
   {a013f612-11eb-41ef-b863-6bf3a7bab3b9}, !- Space Type Name
->>>>>>> 3f8e9d39
   ,                                       !- Default Construction Set Name
   ,                                       !- Default Schedule Set Name
   -0,                                     !- Direction of Relative North {deg}
@@ -746,15 +482,6 @@
   0,                                      !- Y Origin {m}
   4.8768,                                 !- Z Origin {m}
   ,                                       !- Building Story Name
-<<<<<<< HEAD
-  {4387a327-b747-4355-b8cb-23d67fdad9e3}, !- Thermal Zone Name
-  ,                                       !- Part of Total Floor Area
-  ,                                       !- Design Specification Outdoor Air Object Name
-  {94f1232e-618e-4f1e-8d79-818aee80aac6}; !- Building Unit Name
-
-OS:BuildingUnit,
-  {94f1232e-618e-4f1e-8d79-818aee80aac6}, !- Handle
-=======
   {2b0aaac1-23c6-45cd-85c3-ea3c8623cb39}, !- Thermal Zone Name
   ,                                       !- Part of Total Floor Area
   ,                                       !- Design Specification Outdoor Air Object Name
@@ -762,17 +489,12 @@
 
 OS:BuildingUnit,
   {20039a3f-0662-4b95-93c9-bfb116110818}, !- Handle
->>>>>>> 3f8e9d39
   unit 1,                                 !- Name
   ,                                       !- Rendering Color
   Residential;                            !- Building Unit Type
 
 OS:Building,
-<<<<<<< HEAD
-  {2e239351-3812-4d44-b179-2c8869127a42}, !- Handle
-=======
   {f224e112-b0e4-4dc3-be4a-bd40668d0d5e}, !- Handle
->>>>>>> 3f8e9d39
   Building 1,                             !- Name
   ,                                       !- Building Sector Type
   0,                                      !- North Axis {deg}
@@ -787,13 +509,8 @@
   1;                                      !- Standards Number of Living Units
 
 OS:AdditionalProperties,
-<<<<<<< HEAD
-  {946af483-87d9-404e-8717-f7cbc9c796e4}, !- Handle
-  {2e239351-3812-4d44-b179-2c8869127a42}, !- Object Name
-=======
   {fa2188a6-3689-4e69-bb69-5ef7a8a3bff7}, !- Handle
   {f224e112-b0e4-4dc3-be4a-bd40668d0d5e}, !- Object Name
->>>>>>> 3f8e9d39
   Total Units Represented,                !- Feature Name 1
   Integer,                                !- Feature Data Type 1
   1,                                      !- Feature Value 1
@@ -802,13 +519,8 @@
   1;                                      !- Feature Value 2
 
 OS:AdditionalProperties,
-<<<<<<< HEAD
-  {d9317eae-5ddf-4db5-b873-6fd76e0fe68d}, !- Handle
-  {94f1232e-618e-4f1e-8d79-818aee80aac6}, !- Object Name
-=======
   {4e7bd081-e2bd-4a13-b6e6-1d972df0dabb}, !- Handle
   {20039a3f-0662-4b95-93c9-bfb116110818}, !- Object Name
->>>>>>> 3f8e9d39
   NumberOfBedrooms,                       !- Feature Name 1
   Integer,                                !- Feature Data Type 1
   3,                                      !- Feature Value 1
@@ -817,11 +529,7 @@
   2;                                      !- Feature Value 2
 
 OS:Schedule:Day,
-<<<<<<< HEAD
-  {2d8e05f8-1237-4144-9e83-c38c3781e1aa}, !- Handle
-=======
   {293e5983-4ede-4012-9136-508a1fe52c04}, !- Handle
->>>>>>> 3f8e9d39
   Schedule Day 1,                         !- Name
   ,                                       !- Schedule Type Limits Name
   ,                                       !- Interpolate to Timestep
@@ -830,11 +538,7 @@
   0;                                      !- Value Until Time 1
 
 OS:Schedule:Day,
-<<<<<<< HEAD
-  {e3c0a4c3-da5e-42aa-aafb-f42e36471181}, !- Handle
-=======
   {e7eda838-8c2e-4fb0-8bfa-d16ed4c4d38f}, !- Handle
->>>>>>> 3f8e9d39
   Schedule Day 2,                         !- Name
   ,                                       !- Schedule Type Limits Name
   ,                                       !- Interpolate to Timestep
@@ -842,770 +546,16 @@
   0,                                      !- Minute 1
   1;                                      !- Value Until Time 1
 
-OS:Schedule:Ruleset,
-  {703acb03-e855-4e8e-ab03-cc9b3fff64bc}, !- Handle
-  res occupants schedule,                 !- Name
-  {0dca0ac3-aab8-40a6-97e0-60d14df997b4}, !- Schedule Type Limits Name
-  {fa3afd08-cda4-4054-a968-9a61caaa73a2}, !- Default Day Schedule Name
-  {a19a0198-0dba-4105-86d5-9c0764589ec6}, !- Summer Design Day Schedule Name
-  {7418ba48-f956-4422-839c-5b7cfd5de578}; !- Winter Design Day Schedule Name
-
-OS:Schedule:Day,
-  {fa3afd08-cda4-4054-a968-9a61caaa73a2}, !- Handle
-  Schedule Day 3,                         !- Name
-  {0dca0ac3-aab8-40a6-97e0-60d14df997b4}, !- Schedule Type Limits Name
-  ,                                       !- Interpolate to Timestep
-  24,                                     !- Hour 1
-  0,                                      !- Minute 1
-  0;                                      !- Value Until Time 1
-
-OS:Schedule:Rule,
-  {4a7f220f-542e-42d9-afa2-8103b7c4d4db}, !- Handle
-  res occupants schedule allday rule1,    !- Name
-  {703acb03-e855-4e8e-ab03-cc9b3fff64bc}, !- Schedule Ruleset Name
-  11,                                     !- Rule Order
-  {2c682a39-9ebb-42f7-ae9e-b1b67e15fc95}, !- Day Schedule Name
-  Yes,                                    !- Apply Sunday
-  Yes,                                    !- Apply Monday
-  Yes,                                    !- Apply Tuesday
-  Yes,                                    !- Apply Wednesday
-  Yes,                                    !- Apply Thursday
-  Yes,                                    !- Apply Friday
-  Yes,                                    !- Apply Saturday
-  ,                                       !- Apply Holiday
-  DateRange,                              !- Date Specification Type
-  1,                                      !- Start Month
-  1,                                      !- Start Day
-  1,                                      !- End Month
-  31;                                     !- End Day
-
-OS:Schedule:Day,
-  {2c682a39-9ebb-42f7-ae9e-b1b67e15fc95}, !- Handle
-  res occupants schedule allday1,         !- Name
-  {0dca0ac3-aab8-40a6-97e0-60d14df997b4}, !- Schedule Type Limits Name
-  ,                                       !- Interpolate to Timestep
-  7,                                      !- Hour 1
-  0,                                      !- Minute 1
-  1,                                      !- Value Until Time 1
-  8,                                      !- Hour 2
-  0,                                      !- Minute 2
-  0.88,                                   !- Value Until Time 2
-  9,                                      !- Hour 3
-  0,                                      !- Minute 3
-  0.41,                                   !- Value Until Time 3
-  16,                                     !- Hour 4
-  0,                                      !- Minute 4
-  0.24,                                   !- Value Until Time 4
-  17,                                     !- Hour 5
-  0,                                      !- Minute 5
-  0.29,                                   !- Value Until Time 5
-  18,                                     !- Hour 6
-  0,                                      !- Minute 6
-  0.55,                                   !- Value Until Time 6
-  21,                                     !- Hour 7
-  0,                                      !- Minute 7
-  0.9,                                    !- Value Until Time 7
-  24,                                     !- Hour 8
-  0,                                      !- Minute 8
-  1;                                      !- Value Until Time 8
-
-OS:Schedule:Rule,
-  {b10b6864-26b7-4748-a8e8-4f6dde1011c1}, !- Handle
-  res occupants schedule allday rule2,    !- Name
-  {703acb03-e855-4e8e-ab03-cc9b3fff64bc}, !- Schedule Ruleset Name
-  10,                                     !- Rule Order
-  {c077ed43-1cbf-4d9c-beb3-3a6e0a433d87}, !- Day Schedule Name
-  Yes,                                    !- Apply Sunday
-  Yes,                                    !- Apply Monday
-  Yes,                                    !- Apply Tuesday
-  Yes,                                    !- Apply Wednesday
-  Yes,                                    !- Apply Thursday
-  Yes,                                    !- Apply Friday
-  Yes,                                    !- Apply Saturday
-  ,                                       !- Apply Holiday
-  DateRange,                              !- Date Specification Type
-  2,                                      !- Start Month
-  1,                                      !- Start Day
-  2,                                      !- End Month
-  28;                                     !- End Day
-
-OS:Schedule:Day,
-  {c077ed43-1cbf-4d9c-beb3-3a6e0a433d87}, !- Handle
-  res occupants schedule allday2,         !- Name
-  {0dca0ac3-aab8-40a6-97e0-60d14df997b4}, !- Schedule Type Limits Name
-  ,                                       !- Interpolate to Timestep
-  7,                                      !- Hour 1
-  0,                                      !- Minute 1
-  1,                                      !- Value Until Time 1
-  8,                                      !- Hour 2
-  0,                                      !- Minute 2
-  0.88,                                   !- Value Until Time 2
-  9,                                      !- Hour 3
-  0,                                      !- Minute 3
-  0.41,                                   !- Value Until Time 3
-  16,                                     !- Hour 4
-  0,                                      !- Minute 4
-  0.24,                                   !- Value Until Time 4
-  17,                                     !- Hour 5
-  0,                                      !- Minute 5
-  0.29,                                   !- Value Until Time 5
-  18,                                     !- Hour 6
-  0,                                      !- Minute 6
-  0.55,                                   !- Value Until Time 6
-  21,                                     !- Hour 7
-  0,                                      !- Minute 7
-  0.9,                                    !- Value Until Time 7
-  24,                                     !- Hour 8
-  0,                                      !- Minute 8
-  1;                                      !- Value Until Time 8
-
-OS:Schedule:Rule,
-  {8ca3aa09-efdf-4cb1-80e8-befea6f819d8}, !- Handle
-  res occupants schedule allday rule3,    !- Name
-  {703acb03-e855-4e8e-ab03-cc9b3fff64bc}, !- Schedule Ruleset Name
-  9,                                      !- Rule Order
-  {64e5b965-a20b-4e87-a3e4-21b1a35f7f04}, !- Day Schedule Name
-  Yes,                                    !- Apply Sunday
-  Yes,                                    !- Apply Monday
-  Yes,                                    !- Apply Tuesday
-  Yes,                                    !- Apply Wednesday
-  Yes,                                    !- Apply Thursday
-  Yes,                                    !- Apply Friday
-  Yes,                                    !- Apply Saturday
-  ,                                       !- Apply Holiday
-  DateRange,                              !- Date Specification Type
-  3,                                      !- Start Month
-  1,                                      !- Start Day
-  3,                                      !- End Month
-  31;                                     !- End Day
-
-OS:Schedule:Day,
-  {64e5b965-a20b-4e87-a3e4-21b1a35f7f04}, !- Handle
-  res occupants schedule allday3,         !- Name
-  {0dca0ac3-aab8-40a6-97e0-60d14df997b4}, !- Schedule Type Limits Name
-  ,                                       !- Interpolate to Timestep
-  7,                                      !- Hour 1
-  0,                                      !- Minute 1
-  1,                                      !- Value Until Time 1
-  8,                                      !- Hour 2
-  0,                                      !- Minute 2
-  0.88,                                   !- Value Until Time 2
-  9,                                      !- Hour 3
-  0,                                      !- Minute 3
-  0.41,                                   !- Value Until Time 3
-  16,                                     !- Hour 4
-  0,                                      !- Minute 4
-  0.24,                                   !- Value Until Time 4
-  17,                                     !- Hour 5
-  0,                                      !- Minute 5
-  0.29,                                   !- Value Until Time 5
-  18,                                     !- Hour 6
-  0,                                      !- Minute 6
-  0.55,                                   !- Value Until Time 6
-  21,                                     !- Hour 7
-  0,                                      !- Minute 7
-  0.9,                                    !- Value Until Time 7
-  24,                                     !- Hour 8
-  0,                                      !- Minute 8
-  1;                                      !- Value Until Time 8
-
-OS:Schedule:Rule,
-  {7335d856-0aa8-4bc0-ba46-4725bc21bbe6}, !- Handle
-  res occupants schedule allday rule4,    !- Name
-  {703acb03-e855-4e8e-ab03-cc9b3fff64bc}, !- Schedule Ruleset Name
-  8,                                      !- Rule Order
-  {e2f55ab7-5d17-4f3d-a055-af53f5b0aba7}, !- Day Schedule Name
-  Yes,                                    !- Apply Sunday
-  Yes,                                    !- Apply Monday
-  Yes,                                    !- Apply Tuesday
-  Yes,                                    !- Apply Wednesday
-  Yes,                                    !- Apply Thursday
-  Yes,                                    !- Apply Friday
-  Yes,                                    !- Apply Saturday
-  ,                                       !- Apply Holiday
-  DateRange,                              !- Date Specification Type
-  4,                                      !- Start Month
-  1,                                      !- Start Day
-  4,                                      !- End Month
-  30;                                     !- End Day
-
-OS:Schedule:Day,
-  {e2f55ab7-5d17-4f3d-a055-af53f5b0aba7}, !- Handle
-  res occupants schedule allday4,         !- Name
-  {0dca0ac3-aab8-40a6-97e0-60d14df997b4}, !- Schedule Type Limits Name
-  ,                                       !- Interpolate to Timestep
-  7,                                      !- Hour 1
-  0,                                      !- Minute 1
-  1,                                      !- Value Until Time 1
-  8,                                      !- Hour 2
-  0,                                      !- Minute 2
-  0.88,                                   !- Value Until Time 2
-  9,                                      !- Hour 3
-  0,                                      !- Minute 3
-  0.41,                                   !- Value Until Time 3
-  16,                                     !- Hour 4
-  0,                                      !- Minute 4
-  0.24,                                   !- Value Until Time 4
-  17,                                     !- Hour 5
-  0,                                      !- Minute 5
-  0.29,                                   !- Value Until Time 5
-  18,                                     !- Hour 6
-  0,                                      !- Minute 6
-  0.55,                                   !- Value Until Time 6
-  21,                                     !- Hour 7
-  0,                                      !- Minute 7
-  0.9,                                    !- Value Until Time 7
-  24,                                     !- Hour 8
-  0,                                      !- Minute 8
-  1;                                      !- Value Until Time 8
-
-OS:Schedule:Rule,
-  {9a16b83b-ec85-44f3-a8b1-8670b21a3dc3}, !- Handle
-  res occupants schedule allday rule5,    !- Name
-  {703acb03-e855-4e8e-ab03-cc9b3fff64bc}, !- Schedule Ruleset Name
-  7,                                      !- Rule Order
-  {960aeeb8-7ccd-42a5-9da7-8876dce6d6e3}, !- Day Schedule Name
-  Yes,                                    !- Apply Sunday
-  Yes,                                    !- Apply Monday
-  Yes,                                    !- Apply Tuesday
-  Yes,                                    !- Apply Wednesday
-  Yes,                                    !- Apply Thursday
-  Yes,                                    !- Apply Friday
-  Yes,                                    !- Apply Saturday
-  ,                                       !- Apply Holiday
-  DateRange,                              !- Date Specification Type
-  5,                                      !- Start Month
-  1,                                      !- Start Day
-  5,                                      !- End Month
-  31;                                     !- End Day
-
-OS:Schedule:Day,
-  {960aeeb8-7ccd-42a5-9da7-8876dce6d6e3}, !- Handle
-  res occupants schedule allday5,         !- Name
-  {0dca0ac3-aab8-40a6-97e0-60d14df997b4}, !- Schedule Type Limits Name
-  ,                                       !- Interpolate to Timestep
-  7,                                      !- Hour 1
-  0,                                      !- Minute 1
-  1,                                      !- Value Until Time 1
-  8,                                      !- Hour 2
-  0,                                      !- Minute 2
-  0.88,                                   !- Value Until Time 2
-  9,                                      !- Hour 3
-  0,                                      !- Minute 3
-  0.41,                                   !- Value Until Time 3
-  16,                                     !- Hour 4
-  0,                                      !- Minute 4
-  0.24,                                   !- Value Until Time 4
-  17,                                     !- Hour 5
-  0,                                      !- Minute 5
-  0.29,                                   !- Value Until Time 5
-  18,                                     !- Hour 6
-  0,                                      !- Minute 6
-  0.55,                                   !- Value Until Time 6
-  21,                                     !- Hour 7
-  0,                                      !- Minute 7
-  0.9,                                    !- Value Until Time 7
-  24,                                     !- Hour 8
-  0,                                      !- Minute 8
-  1;                                      !- Value Until Time 8
-
-OS:Schedule:Rule,
-  {55ea65e1-6ae8-42b5-9bde-4af515a854ff}, !- Handle
-  res occupants schedule allday rule6,    !- Name
-  {703acb03-e855-4e8e-ab03-cc9b3fff64bc}, !- Schedule Ruleset Name
-  6,                                      !- Rule Order
-  {74e53912-6e8c-4b4b-8846-3722550d5ea7}, !- Day Schedule Name
-  Yes,                                    !- Apply Sunday
-  Yes,                                    !- Apply Monday
-  Yes,                                    !- Apply Tuesday
-  Yes,                                    !- Apply Wednesday
-  Yes,                                    !- Apply Thursday
-  Yes,                                    !- Apply Friday
-  Yes,                                    !- Apply Saturday
-  ,                                       !- Apply Holiday
-  DateRange,                              !- Date Specification Type
-  6,                                      !- Start Month
-  1,                                      !- Start Day
-  6,                                      !- End Month
-  30;                                     !- End Day
-
-OS:Schedule:Day,
-  {74e53912-6e8c-4b4b-8846-3722550d5ea7}, !- Handle
-  res occupants schedule allday6,         !- Name
-  {0dca0ac3-aab8-40a6-97e0-60d14df997b4}, !- Schedule Type Limits Name
-  ,                                       !- Interpolate to Timestep
-  7,                                      !- Hour 1
-  0,                                      !- Minute 1
-  1,                                      !- Value Until Time 1
-  8,                                      !- Hour 2
-  0,                                      !- Minute 2
-  0.88,                                   !- Value Until Time 2
-  9,                                      !- Hour 3
-  0,                                      !- Minute 3
-  0.41,                                   !- Value Until Time 3
-  16,                                     !- Hour 4
-  0,                                      !- Minute 4
-  0.24,                                   !- Value Until Time 4
-  17,                                     !- Hour 5
-  0,                                      !- Minute 5
-  0.29,                                   !- Value Until Time 5
-  18,                                     !- Hour 6
-  0,                                      !- Minute 6
-  0.55,                                   !- Value Until Time 6
-  21,                                     !- Hour 7
-  0,                                      !- Minute 7
-  0.9,                                    !- Value Until Time 7
-  24,                                     !- Hour 8
-  0,                                      !- Minute 8
-  1;                                      !- Value Until Time 8
-
-OS:Schedule:Rule,
-  {84134e89-d29f-4f32-804c-0ac8a03dcec2}, !- Handle
-  res occupants schedule allday rule7,    !- Name
-  {703acb03-e855-4e8e-ab03-cc9b3fff64bc}, !- Schedule Ruleset Name
-  5,                                      !- Rule Order
-  {90b5ae26-ac2d-4d43-8eee-ac0ca8377e2c}, !- Day Schedule Name
-  Yes,                                    !- Apply Sunday
-  Yes,                                    !- Apply Monday
-  Yes,                                    !- Apply Tuesday
-  Yes,                                    !- Apply Wednesday
-  Yes,                                    !- Apply Thursday
-  Yes,                                    !- Apply Friday
-  Yes,                                    !- Apply Saturday
-  ,                                       !- Apply Holiday
-  DateRange,                              !- Date Specification Type
-  7,                                      !- Start Month
-  1,                                      !- Start Day
-  7,                                      !- End Month
-  31;                                     !- End Day
-
-OS:Schedule:Day,
-  {90b5ae26-ac2d-4d43-8eee-ac0ca8377e2c}, !- Handle
-  res occupants schedule allday7,         !- Name
-  {0dca0ac3-aab8-40a6-97e0-60d14df997b4}, !- Schedule Type Limits Name
-  ,                                       !- Interpolate to Timestep
-  7,                                      !- Hour 1
-  0,                                      !- Minute 1
-  1,                                      !- Value Until Time 1
-  8,                                      !- Hour 2
-  0,                                      !- Minute 2
-  0.88,                                   !- Value Until Time 2
-  9,                                      !- Hour 3
-  0,                                      !- Minute 3
-  0.41,                                   !- Value Until Time 3
-  16,                                     !- Hour 4
-  0,                                      !- Minute 4
-  0.24,                                   !- Value Until Time 4
-  17,                                     !- Hour 5
-  0,                                      !- Minute 5
-  0.29,                                   !- Value Until Time 5
-  18,                                     !- Hour 6
-  0,                                      !- Minute 6
-  0.55,                                   !- Value Until Time 6
-  21,                                     !- Hour 7
-  0,                                      !- Minute 7
-  0.9,                                    !- Value Until Time 7
-  24,                                     !- Hour 8
-  0,                                      !- Minute 8
-  1;                                      !- Value Until Time 8
-
-OS:Schedule:Rule,
-  {0b0a957f-a863-47c2-91fc-b962d1344112}, !- Handle
-  res occupants schedule allday rule8,    !- Name
-  {703acb03-e855-4e8e-ab03-cc9b3fff64bc}, !- Schedule Ruleset Name
-  4,                                      !- Rule Order
-  {6e93f6e3-7dfb-4af9-8fe7-bf9f0e5b70b5}, !- Day Schedule Name
-  Yes,                                    !- Apply Sunday
-  Yes,                                    !- Apply Monday
-  Yes,                                    !- Apply Tuesday
-  Yes,                                    !- Apply Wednesday
-  Yes,                                    !- Apply Thursday
-  Yes,                                    !- Apply Friday
-  Yes,                                    !- Apply Saturday
-  ,                                       !- Apply Holiday
-  DateRange,                              !- Date Specification Type
-  8,                                      !- Start Month
-  1,                                      !- Start Day
-  8,                                      !- End Month
-  31;                                     !- End Day
-
-OS:Schedule:Day,
-  {6e93f6e3-7dfb-4af9-8fe7-bf9f0e5b70b5}, !- Handle
-  res occupants schedule allday8,         !- Name
-  {0dca0ac3-aab8-40a6-97e0-60d14df997b4}, !- Schedule Type Limits Name
-  ,                                       !- Interpolate to Timestep
-  7,                                      !- Hour 1
-  0,                                      !- Minute 1
-  1,                                      !- Value Until Time 1
-  8,                                      !- Hour 2
-  0,                                      !- Minute 2
-  0.88,                                   !- Value Until Time 2
-  9,                                      !- Hour 3
-  0,                                      !- Minute 3
-  0.41,                                   !- Value Until Time 3
-  16,                                     !- Hour 4
-  0,                                      !- Minute 4
-  0.24,                                   !- Value Until Time 4
-  17,                                     !- Hour 5
-  0,                                      !- Minute 5
-  0.29,                                   !- Value Until Time 5
-  18,                                     !- Hour 6
-  0,                                      !- Minute 6
-  0.55,                                   !- Value Until Time 6
-  21,                                     !- Hour 7
-  0,                                      !- Minute 7
-  0.9,                                    !- Value Until Time 7
-  24,                                     !- Hour 8
-  0,                                      !- Minute 8
-  1;                                      !- Value Until Time 8
-
-OS:Schedule:Rule,
-  {c7aa9c5f-130a-40bf-852e-146b003b4f1e}, !- Handle
-  res occupants schedule allday rule9,    !- Name
-  {703acb03-e855-4e8e-ab03-cc9b3fff64bc}, !- Schedule Ruleset Name
-  3,                                      !- Rule Order
-  {1f481aa7-7520-4936-a226-e960f0f33da8}, !- Day Schedule Name
-  Yes,                                    !- Apply Sunday
-  Yes,                                    !- Apply Monday
-  Yes,                                    !- Apply Tuesday
-  Yes,                                    !- Apply Wednesday
-  Yes,                                    !- Apply Thursday
-  Yes,                                    !- Apply Friday
-  Yes,                                    !- Apply Saturday
-  ,                                       !- Apply Holiday
-  DateRange,                              !- Date Specification Type
-  9,                                      !- Start Month
-  1,                                      !- Start Day
-  9,                                      !- End Month
-  30;                                     !- End Day
-
-OS:Schedule:Day,
-  {1f481aa7-7520-4936-a226-e960f0f33da8}, !- Handle
-  res occupants schedule allday9,         !- Name
-  {0dca0ac3-aab8-40a6-97e0-60d14df997b4}, !- Schedule Type Limits Name
-  ,                                       !- Interpolate to Timestep
-  7,                                      !- Hour 1
-  0,                                      !- Minute 1
-  1,                                      !- Value Until Time 1
-  8,                                      !- Hour 2
-  0,                                      !- Minute 2
-  0.88,                                   !- Value Until Time 2
-  9,                                      !- Hour 3
-  0,                                      !- Minute 3
-  0.41,                                   !- Value Until Time 3
-  16,                                     !- Hour 4
-  0,                                      !- Minute 4
-  0.24,                                   !- Value Until Time 4
-  17,                                     !- Hour 5
-  0,                                      !- Minute 5
-  0.29,                                   !- Value Until Time 5
-  18,                                     !- Hour 6
-  0,                                      !- Minute 6
-  0.55,                                   !- Value Until Time 6
-  21,                                     !- Hour 7
-  0,                                      !- Minute 7
-  0.9,                                    !- Value Until Time 7
-  24,                                     !- Hour 8
-  0,                                      !- Minute 8
-  1;                                      !- Value Until Time 8
-
-OS:Schedule:Rule,
-  {ac549afe-0c4e-4987-bd00-8c365891cedd}, !- Handle
-  res occupants schedule allday rule10,   !- Name
-  {703acb03-e855-4e8e-ab03-cc9b3fff64bc}, !- Schedule Ruleset Name
-  2,                                      !- Rule Order
-  {4502c516-4eba-4506-b8ec-ab91939b73ab}, !- Day Schedule Name
-  Yes,                                    !- Apply Sunday
-  Yes,                                    !- Apply Monday
-  Yes,                                    !- Apply Tuesday
-  Yes,                                    !- Apply Wednesday
-  Yes,                                    !- Apply Thursday
-  Yes,                                    !- Apply Friday
-  Yes,                                    !- Apply Saturday
-  ,                                       !- Apply Holiday
-  DateRange,                              !- Date Specification Type
-  10,                                     !- Start Month
-  1,                                      !- Start Day
-  10,                                     !- End Month
-  31;                                     !- End Day
-
-OS:Schedule:Day,
-  {4502c516-4eba-4506-b8ec-ab91939b73ab}, !- Handle
-  res occupants schedule allday10,        !- Name
-  {0dca0ac3-aab8-40a6-97e0-60d14df997b4}, !- Schedule Type Limits Name
-  ,                                       !- Interpolate to Timestep
-  7,                                      !- Hour 1
-  0,                                      !- Minute 1
-  1,                                      !- Value Until Time 1
-  8,                                      !- Hour 2
-  0,                                      !- Minute 2
-  0.88,                                   !- Value Until Time 2
-  9,                                      !- Hour 3
-  0,                                      !- Minute 3
-  0.41,                                   !- Value Until Time 3
-  16,                                     !- Hour 4
-  0,                                      !- Minute 4
-  0.24,                                   !- Value Until Time 4
-  17,                                     !- Hour 5
-  0,                                      !- Minute 5
-  0.29,                                   !- Value Until Time 5
-  18,                                     !- Hour 6
-  0,                                      !- Minute 6
-  0.55,                                   !- Value Until Time 6
-  21,                                     !- Hour 7
-  0,                                      !- Minute 7
-  0.9,                                    !- Value Until Time 7
-  24,                                     !- Hour 8
-  0,                                      !- Minute 8
-  1;                                      !- Value Until Time 8
-
-OS:Schedule:Rule,
-  {14f6e3dd-5358-40e9-89c3-8736e61ea445}, !- Handle
-  res occupants schedule allday rule11,   !- Name
-  {703acb03-e855-4e8e-ab03-cc9b3fff64bc}, !- Schedule Ruleset Name
-  1,                                      !- Rule Order
-  {a65e4999-504b-4611-b4ee-7e0dc96e5e3f}, !- Day Schedule Name
-  Yes,                                    !- Apply Sunday
-  Yes,                                    !- Apply Monday
-  Yes,                                    !- Apply Tuesday
-  Yes,                                    !- Apply Wednesday
-  Yes,                                    !- Apply Thursday
-  Yes,                                    !- Apply Friday
-  Yes,                                    !- Apply Saturday
-  ,                                       !- Apply Holiday
-  DateRange,                              !- Date Specification Type
-  11,                                     !- Start Month
-  1,                                      !- Start Day
-  11,                                     !- End Month
-  30;                                     !- End Day
-
-OS:Schedule:Day,
-  {a65e4999-504b-4611-b4ee-7e0dc96e5e3f}, !- Handle
-  res occupants schedule allday11,        !- Name
-  {0dca0ac3-aab8-40a6-97e0-60d14df997b4}, !- Schedule Type Limits Name
-  ,                                       !- Interpolate to Timestep
-  7,                                      !- Hour 1
-  0,                                      !- Minute 1
-  1,                                      !- Value Until Time 1
-  8,                                      !- Hour 2
-  0,                                      !- Minute 2
-  0.88,                                   !- Value Until Time 2
-  9,                                      !- Hour 3
-  0,                                      !- Minute 3
-  0.41,                                   !- Value Until Time 3
-  16,                                     !- Hour 4
-  0,                                      !- Minute 4
-  0.24,                                   !- Value Until Time 4
-  17,                                     !- Hour 5
-  0,                                      !- Minute 5
-  0.29,                                   !- Value Until Time 5
-  18,                                     !- Hour 6
-  0,                                      !- Minute 6
-  0.55,                                   !- Value Until Time 6
-  21,                                     !- Hour 7
-  0,                                      !- Minute 7
-  0.9,                                    !- Value Until Time 7
-  24,                                     !- Hour 8
-  0,                                      !- Minute 8
-  1;                                      !- Value Until Time 8
-
-OS:Schedule:Rule,
-  {fa221925-098f-4b5e-80e7-71994195e610}, !- Handle
-  res occupants schedule allday rule12,   !- Name
-  {703acb03-e855-4e8e-ab03-cc9b3fff64bc}, !- Schedule Ruleset Name
-  0,                                      !- Rule Order
-  {e91032aa-4e0f-4268-9a75-580618bd8594}, !- Day Schedule Name
-  Yes,                                    !- Apply Sunday
-  Yes,                                    !- Apply Monday
-  Yes,                                    !- Apply Tuesday
-  Yes,                                    !- Apply Wednesday
-  Yes,                                    !- Apply Thursday
-  Yes,                                    !- Apply Friday
-  Yes,                                    !- Apply Saturday
-  ,                                       !- Apply Holiday
-  DateRange,                              !- Date Specification Type
-  12,                                     !- Start Month
-  1,                                      !- Start Day
-  12,                                     !- End Month
-  31;                                     !- End Day
-
-OS:Schedule:Day,
-  {e91032aa-4e0f-4268-9a75-580618bd8594}, !- Handle
-  res occupants schedule allday12,        !- Name
-  {0dca0ac3-aab8-40a6-97e0-60d14df997b4}, !- Schedule Type Limits Name
-  ,                                       !- Interpolate to Timestep
-  7,                                      !- Hour 1
-  0,                                      !- Minute 1
-  1,                                      !- Value Until Time 1
-  8,                                      !- Hour 2
-  0,                                      !- Minute 2
-  0.88,                                   !- Value Until Time 2
-  9,                                      !- Hour 3
-  0,                                      !- Minute 3
-  0.41,                                   !- Value Until Time 3
-  16,                                     !- Hour 4
-  0,                                      !- Minute 4
-  0.24,                                   !- Value Until Time 4
-  17,                                     !- Hour 5
-  0,                                      !- Minute 5
-  0.29,                                   !- Value Until Time 5
-  18,                                     !- Hour 6
-  0,                                      !- Minute 6
-  0.55,                                   !- Value Until Time 6
-  21,                                     !- Hour 7
-  0,                                      !- Minute 7
-  0.9,                                    !- Value Until Time 7
-  24,                                     !- Hour 8
-  0,                                      !- Minute 8
-  1;                                      !- Value Until Time 8
-
-OS:Schedule:Day,
-  {7418ba48-f956-4422-839c-5b7cfd5de578}, !- Handle
-  res occupants schedule winter design,   !- Name
-  {0dca0ac3-aab8-40a6-97e0-60d14df997b4}, !- Schedule Type Limits Name
-  ,                                       !- Interpolate to Timestep
-  24,                                     !- Hour 1
-  0,                                      !- Minute 1
-  0;                                      !- Value Until Time 1
-
-OS:Schedule:Day,
-  {a19a0198-0dba-4105-86d5-9c0764589ec6}, !- Handle
-  res occupants schedule summer design,   !- Name
-  {0dca0ac3-aab8-40a6-97e0-60d14df997b4}, !- Schedule Type Limits Name
-  ,                                       !- Interpolate to Timestep
-  24,                                     !- Hour 1
-  0,                                      !- Minute 1
-  1;                                      !- Value Until Time 1
-
-OS:ScheduleTypeLimits,
-  {0dca0ac3-aab8-40a6-97e0-60d14df997b4}, !- Handle
-  Fractional,                             !- Name
-  0,                                      !- Lower Limit Value
-  1,                                      !- Upper Limit Value
-  Continuous;                             !- Numeric Type
-
-OS:Schedule:Ruleset,
-  {3e5d16e3-5228-4830-b50b-f46ebd1855b5}, !- Handle
-  Schedule Ruleset 1,                     !- Name
-  {fea0cfbc-b8c9-442b-ba30-12899cc9ad70}, !- Schedule Type Limits Name
-  {7bc62183-b344-45c9-b44b-59a0028fd773}; !- Default Day Schedule Name
-
-OS:Schedule:Day,
-  {7bc62183-b344-45c9-b44b-59a0028fd773}, !- Handle
-  Schedule Day 4,                         !- Name
-  {fea0cfbc-b8c9-442b-ba30-12899cc9ad70}, !- Schedule Type Limits Name
-  ,                                       !- Interpolate to Timestep
-  24,                                     !- Hour 1
-  0,                                      !- Minute 1
-  112.539290946133;                       !- Value Until Time 1
-
-OS:People:Definition,
-  {f27f9f53-a1df-4537-83be-4bc106a58e25}, !- Handle
-  res occupants|living space,             !- Name
-  People,                                 !- Number of People Calculation Method
-  0.883333333333333,                      !- Number of People {people}
-  ,                                       !- People per Space Floor Area {person/m2}
-  ,                                       !- Space Floor Area per Person {m2/person}
-  0.319734,                               !- Fraction Radiant
-  0.573,                                  !- Sensible Heat Fraction
-  0,                                      !- Carbon Dioxide Generation Rate {m3/s-W}
-  No,                                     !- Enable ASHRAE 55 Comfort Warnings
-  ZoneAveraged;                           !- Mean Radiant Temperature Calculation Type
-
-OS:People,
-  {4848bb79-5d60-4a81-b766-727637babf32}, !- Handle
-  res occupants|living space,             !- Name
-  {f27f9f53-a1df-4537-83be-4bc106a58e25}, !- People Definition Name
-  {dfdaf3a9-021e-4db4-ae51-63ca9ea9a2c5}, !- Space or SpaceType Name
-  {703acb03-e855-4e8e-ab03-cc9b3fff64bc}, !- Number of People Schedule Name
-  {3e5d16e3-5228-4830-b50b-f46ebd1855b5}, !- Activity Level Schedule Name
-  ,                                       !- Surface Name/Angle Factor List Name
-  ,                                       !- Work Efficiency Schedule Name
-  ,                                       !- Clothing Insulation Schedule Name
-  ,                                       !- Air Velocity Schedule Name
-  1;                                      !- Multiplier
-
-OS:ScheduleTypeLimits,
-  {fea0cfbc-b8c9-442b-ba30-12899cc9ad70}, !- Handle
-  ActivityLevel,                          !- Name
-  0,                                      !- Lower Limit Value
-  ,                                       !- Upper Limit Value
-  Continuous,                             !- Numeric Type
-  ActivityLevel;                          !- Unit Type
-
-OS:People:Definition,
-  {895b0dcd-bb45-4c50-9a3f-6fb4fcd3d0bc}, !- Handle
-  res occupants|finished attic space,     !- Name
-  People,                                 !- Number of People Calculation Method
-  0.883333333333333,                      !- Number of People {people}
-  ,                                       !- People per Space Floor Area {person/m2}
-  ,                                       !- Space Floor Area per Person {m2/person}
-  0.319734,                               !- Fraction Radiant
-  0.573,                                  !- Sensible Heat Fraction
-  0,                                      !- Carbon Dioxide Generation Rate {m3/s-W}
-  No,                                     !- Enable ASHRAE 55 Comfort Warnings
-  ZoneAveraged;                           !- Mean Radiant Temperature Calculation Type
-
-OS:People,
-  {5e0a8037-f068-4b74-abef-4cc2a7400a9e}, !- Handle
-  res occupants|finished attic space,     !- Name
-  {895b0dcd-bb45-4c50-9a3f-6fb4fcd3d0bc}, !- People Definition Name
-  {a92461c9-9bbc-4bff-af01-8c9bbf36f6ab}, !- Space or SpaceType Name
-  {703acb03-e855-4e8e-ab03-cc9b3fff64bc}, !- Number of People Schedule Name
-  {3e5d16e3-5228-4830-b50b-f46ebd1855b5}, !- Activity Level Schedule Name
-  ,                                       !- Surface Name/Angle Factor List Name
-  ,                                       !- Work Efficiency Schedule Name
-  ,                                       !- Clothing Insulation Schedule Name
-  ,                                       !- Air Velocity Schedule Name
-  1;                                      !- Multiplier
-
-OS:People:Definition,
-  {9669eef9-8d1c-4783-bbf5-1b7c510cf312}, !- Handle
-  res occupants|living space|story 2,     !- Name
-  People,                                 !- Number of People Calculation Method
-  0.883333333333333,                      !- Number of People {people}
-  ,                                       !- People per Space Floor Area {person/m2}
-  ,                                       !- Space Floor Area per Person {m2/person}
-  0.319734,                               !- Fraction Radiant
-  0.573,                                  !- Sensible Heat Fraction
-  0,                                      !- Carbon Dioxide Generation Rate {m3/s-W}
-  No,                                     !- Enable ASHRAE 55 Comfort Warnings
-  ZoneAveraged;                           !- Mean Radiant Temperature Calculation Type
-
-OS:People,
-  {ca997eef-e52c-4ec8-be32-965954191fd3}, !- Handle
-  res occupants|living space|story 2,     !- Name
-  {9669eef9-8d1c-4783-bbf5-1b7c510cf312}, !- People Definition Name
-  {8bd563e8-31f2-413b-ab92-8d7381fbd996}, !- Space or SpaceType Name
-  {703acb03-e855-4e8e-ab03-cc9b3fff64bc}, !- Number of People Schedule Name
-  {3e5d16e3-5228-4830-b50b-f46ebd1855b5}, !- Activity Level Schedule Name
-  ,                                       !- Surface Name/Angle Factor List Name
-  ,                                       !- Work Efficiency Schedule Name
-  ,                                       !- Clothing Insulation Schedule Name
-  ,                                       !- Air Velocity Schedule Name
-  1;                                      !- Multiplier
-
 OS:ShadingSurfaceGroup,
-<<<<<<< HEAD
-  {c5660caa-dd94-40fa-bffa-2e80473d591a}, !- Handle
-=======
   {a5b0c0eb-64ad-46ef-a774-9e7eab498ccc}, !- Handle
->>>>>>> 3f8e9d39
   res eaves,                              !- Name
   Building;                               !- Shading Surface Type
 
 OS:ShadingSurface,
-<<<<<<< HEAD
-  {ce7016d5-926e-4bac-9be0-20c334bbde68}, !- Handle
-  Surface 14 - res eaves,                 !- Name
-  ,                                       !- Construction Name
-  {c5660caa-dd94-40fa-bffa-2e80473d591a}, !- Shading Surface Group Name
-=======
   {c837fb5e-d4fe-4dc5-b8a8-20d2b9e55b1a}, !- Handle
   Surface 14 - res eaves,                 !- Name
   ,                                       !- Construction Name
   {a5b0c0eb-64ad-46ef-a774-9e7eab498ccc}, !- Shading Surface Group Name
->>>>>>> 3f8e9d39
   ,                                       !- Transmittance Schedule Name
   ,                                       !- Number of Vertices
   11.739322368505, 0, 5.1816,             !- X,Y,Z Vertex 1 {m}
@@ -1614,17 +564,10 @@
   11.129722368505, 0, 5.1816;             !- X,Y,Z Vertex 4 {m}
 
 OS:ShadingSurface,
-<<<<<<< HEAD
-  {3795e645-c327-4f4b-a371-7434d24a8bc1}, !- Handle
-  Surface 14 - res eaves 1,               !- Name
-  ,                                       !- Construction Name
-  {c5660caa-dd94-40fa-bffa-2e80473d591a}, !- Shading Surface Group Name
-=======
   {d68ac0f2-ad8c-44c3-92f5-7aa3636c59db}, !- Handle
   Surface 14 - res eaves 1,               !- Name
   ,                                       !- Construction Name
   {a5b0c0eb-64ad-46ef-a774-9e7eab498ccc}, !- Shading Surface Group Name
->>>>>>> 3f8e9d39
   ,                                       !- Transmittance Schedule Name
   ,                                       !- Number of Vertices
   -0.6096, 2.78243059212624, 6.57281529606312, !- X,Y,Z Vertex 1 {m}
@@ -1633,17 +576,10 @@
   0, 2.78243059212624, 6.57281529606312;  !- X,Y,Z Vertex 4 {m}
 
 OS:ShadingSurface,
-<<<<<<< HEAD
-  {fa65058e-403b-4c8f-a9d7-ad3189c1f766}, !- Handle
-  Surface 14 - res eaves 2,               !- Name
-  ,                                       !- Construction Name
-  {c5660caa-dd94-40fa-bffa-2e80473d591a}, !- Shading Surface Group Name
-=======
   {e5c79867-df7c-4b67-9a5a-e679e75b0465}, !- Handle
   Surface 14 - res eaves 2,               !- Name
   ,                                       !- Construction Name
   {a5b0c0eb-64ad-46ef-a774-9e7eab498ccc}, !- Shading Surface Group Name
->>>>>>> 3f8e9d39
   ,                                       !- Transmittance Schedule Name
   ,                                       !- Number of Vertices
   0, -0.6096, 4.8768,                     !- X,Y,Z Vertex 1 {m}
@@ -1652,17 +588,10 @@
   0, 0, 5.1816;                           !- X,Y,Z Vertex 4 {m}
 
 OS:ShadingSurface,
-<<<<<<< HEAD
-  {05b8f4d9-670c-4439-82b3-168ae24ede93}, !- Handle
-  Surface 15 - res eaves,                 !- Name
-  ,                                       !- Construction Name
-  {c5660caa-dd94-40fa-bffa-2e80473d591a}, !- Shading Surface Group Name
-=======
   {8c162adb-7d6b-4f9c-8d17-3983c1fdbafa}, !- Handle
   Surface 15 - res eaves,                 !- Name
   ,                                       !- Construction Name
   {a5b0c0eb-64ad-46ef-a774-9e7eab498ccc}, !- Shading Surface Group Name
->>>>>>> 3f8e9d39
   ,                                       !- Transmittance Schedule Name
   ,                                       !- Number of Vertices
   -0.6096, 5.56486118425249, 5.1816,      !- X,Y,Z Vertex 1 {m}
@@ -1671,17 +600,10 @@
   0, 5.56486118425249, 5.1816;            !- X,Y,Z Vertex 4 {m}
 
 OS:ShadingSurface,
-<<<<<<< HEAD
-  {2f60f21c-a16e-45d9-93d5-1e9131a4ddf6}, !- Handle
-  Surface 15 - res eaves 1,               !- Name
-  ,                                       !- Construction Name
-  {c5660caa-dd94-40fa-bffa-2e80473d591a}, !- Shading Surface Group Name
-=======
   {a90d8875-c328-49bd-8d99-05d345c5da79}, !- Handle
   Surface 15 - res eaves 1,               !- Name
   ,                                       !- Construction Name
   {a5b0c0eb-64ad-46ef-a774-9e7eab498ccc}, !- Shading Surface Group Name
->>>>>>> 3f8e9d39
   ,                                       !- Transmittance Schedule Name
   ,                                       !- Number of Vertices
   11.739322368505, 2.78243059212624, 6.57281529606312, !- X,Y,Z Vertex 1 {m}
@@ -1690,17 +612,10 @@
   11.129722368505, 2.78243059212624, 6.57281529606312; !- X,Y,Z Vertex 4 {m}
 
 OS:ShadingSurface,
-<<<<<<< HEAD
-  {b061ce62-7961-4f9a-b8eb-22ba5e5d09bf}, !- Handle
-  Surface 15 - res eaves 2,               !- Name
-  ,                                       !- Construction Name
-  {c5660caa-dd94-40fa-bffa-2e80473d591a}, !- Shading Surface Group Name
-=======
   {81487bf6-a842-47db-956f-cd6a4c2f27ef}, !- Handle
   Surface 15 - res eaves 2,               !- Name
   ,                                       !- Construction Name
   {a5b0c0eb-64ad-46ef-a774-9e7eab498ccc}, !- Shading Surface Group Name
->>>>>>> 3f8e9d39
   ,                                       !- Transmittance Schedule Name
   ,                                       !- Number of Vertices
   11.129722368505, 6.17446118425249, 4.8768, !- X,Y,Z Vertex 1 {m}
