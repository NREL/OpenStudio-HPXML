--- conflicted
+++ resolved
@@ -1,73 +1,41 @@
 !- NOTE: Auto-generated from /test/osw_files/SFD_2000sqft_2story_SL_FA.osw
 
 OS:Version,
-<<<<<<< HEAD
-  {715d44dc-1c84-43fd-bc77-07c2969623f5}, !- Handle
+  {3961664c-81b4-4183-802a-87d2fde86c42}, !- Handle
   2.9.0;                                  !- Version Identifier
 
 OS:SimulationControl,
-  {21282458-48ef-4ad5-a407-1b8893456d99}, !- Handle
-=======
-  {6f6ad2b1-95c8-4c5b-af83-c410113c5f14}, !- Handle
-  2.9.0;                                  !- Version Identifier
-
-OS:SimulationControl,
-  {8b2c0d48-bb35-4341-b47a-16e6c9540206}, !- Handle
->>>>>>> 5553552e
+  {ddedc456-d923-4382-aa45-c7fc047d0e0d}, !- Handle
   ,                                       !- Do Zone Sizing Calculation
   ,                                       !- Do System Sizing Calculation
   ,                                       !- Do Plant Sizing Calculation
   No;                                     !- Run Simulation for Sizing Periods
 
 OS:Timestep,
-<<<<<<< HEAD
-  {9a3db6f4-d1eb-4724-893f-c68d77cde080}, !- Handle
+  {3a38be81-11b7-4d33-bddc-afd708683f8c}, !- Handle
   6;                                      !- Number of Timesteps per Hour
 
 OS:ShadowCalculation,
-  {8e023d0f-8d3a-4e2e-8b33-91f2a4e515c3}, !- Handle
-=======
-  {dd4788d0-68c9-4a0a-aca5-6c809ad6b6e9}, !- Handle
-  6;                                      !- Number of Timesteps per Hour
-
-OS:ShadowCalculation,
-  {d6c59207-69be-42ec-b724-5c4c152e0980}, !- Handle
->>>>>>> 5553552e
+  {9ee3e50d-97f4-41eb-9218-74a67227e150}, !- Handle
   20,                                     !- Calculation Frequency
   200;                                    !- Maximum Figures in Shadow Overlap Calculations
 
 OS:SurfaceConvectionAlgorithm:Outside,
-<<<<<<< HEAD
-  {37f86800-bec5-44b6-8a26-ce9ae8592a4b}, !- Handle
+  {0df3d081-4dc7-4719-be82-74d5bd16b41a}, !- Handle
   DOE-2;                                  !- Algorithm
 
 OS:SurfaceConvectionAlgorithm:Inside,
-  {c52d9270-8bda-4382-8094-4ffabdb5e33b}, !- Handle
+  {f321493d-a768-4b3d-8ab3-d07368f635a6}, !- Handle
   TARP;                                   !- Algorithm
 
 OS:ZoneCapacitanceMultiplier:ResearchSpecial,
-  {d15aaf98-eae7-4fc2-9f57-3dc8c42cd845}, !- Handle
-=======
-  {e52cfe4f-f766-4d85-8f06-0d9d40ca2fa9}, !- Handle
-  DOE-2;                                  !- Algorithm
-
-OS:SurfaceConvectionAlgorithm:Inside,
-  {59cde6a7-b17f-4409-b10b-3ad18daedbd8}, !- Handle
-  TARP;                                   !- Algorithm
-
-OS:ZoneCapacitanceMultiplier:ResearchSpecial,
-  {90826818-8a67-4821-b16e-b6148855c4e2}, !- Handle
->>>>>>> 5553552e
+  {af69d014-7ec9-45b5-82b1-6a76442d0e05}, !- Handle
   ,                                       !- Temperature Capacity Multiplier
   15,                                     !- Humidity Capacity Multiplier
   ;                                       !- Carbon Dioxide Capacity Multiplier
 
 OS:RunPeriod,
-<<<<<<< HEAD
-  {19e19b50-ddff-429d-ba98-2c1055718218}, !- Handle
-=======
-  {9b52ef2a-1f51-4171-9611-de9330d1b217}, !- Handle
->>>>>>> 5553552e
+  {c7103095-7c0e-40a0-9630-13a565e3ef99}, !- Handle
   Run Period 1,                           !- Name
   1,                                      !- Begin Month
   1,                                      !- Begin Day of Month
@@ -81,21 +49,13 @@
   ;                                       !- Number of Times Runperiod to be Repeated
 
 OS:YearDescription,
-<<<<<<< HEAD
-  {11f9c7a8-2ee0-4ddd-940c-ee8ab105b14b}, !- Handle
-=======
-  {36fe5abe-3f36-4a2e-92ac-159aaabba61b}, !- Handle
->>>>>>> 5553552e
+  {87c0fb93-540f-4fff-85f0-5ac8f0c5bf33}, !- Handle
   2007,                                   !- Calendar Year
   ,                                       !- Day of Week for Start Day
   ;                                       !- Is Leap Year
 
 OS:Building,
-<<<<<<< HEAD
-  {2ea02b35-a4af-4e9e-b886-192325dca3c1}, !- Handle
-=======
-  {3c90bd76-ba49-4c46-8a08-8f809c0f4da6}, !- Handle
->>>>>>> 5553552e
+  {8f44cc66-5766-4417-bebc-50cf413f01dd}, !- Handle
   Building 1,                             !- Name
   ,                                       !- Building Sector Type
   0,                                      !- North Axis {deg}
@@ -110,13 +70,8 @@
   1;                                      !- Standards Number of Living Units
 
 OS:AdditionalProperties,
-<<<<<<< HEAD
-  {fbafe7d3-1e46-446d-a49c-943bc2997d94}, !- Handle
-  {2ea02b35-a4af-4e9e-b886-192325dca3c1}, !- Object Name
-=======
-  {e035127d-3f3a-4d6c-8629-8867b805bc23}, !- Handle
-  {3c90bd76-ba49-4c46-8a08-8f809c0f4da6}, !- Object Name
->>>>>>> 5553552e
+  {3db7d4fb-eb5b-4edb-9658-850b02b2f219}, !- Handle
+  {8f44cc66-5766-4417-bebc-50cf413f01dd}, !- Object Name
   Total Units Represented,                !- Feature Name 1
   Integer,                                !- Feature Data Type 1
   1,                                      !- Feature Value 1
@@ -125,11 +80,7 @@
   1;                                      !- Feature Value 2
 
 OS:ThermalZone,
-<<<<<<< HEAD
-  {ef1e827c-15e2-4f18-ac93-3c38fc956cdd}, !- Handle
-=======
-  {afe0322f-6de0-4523-8a58-355d16ccf654}, !- Handle
->>>>>>> 5553552e
+  {c9f53273-7fed-4ed6-89d9-4befff4a7c40}, !- Handle
   living zone,                            !- Name
   ,                                       !- Multiplier
   ,                                       !- Ceiling Height {m}
@@ -138,17 +89,10 @@
   ,                                       !- Zone Inside Convection Algorithm
   ,                                       !- Zone Outside Convection Algorithm
   ,                                       !- Zone Conditioning Equipment List Name
-<<<<<<< HEAD
-  {2955f310-d9aa-4d7c-8f84-0db5f790bed9}, !- Zone Air Inlet Port List
-  {b4cf34e6-f8d5-405d-ae53-a85913b3cad9}, !- Zone Air Exhaust Port List
-  {17e0e345-bea9-4436-8de0-78427a5bdbd2}, !- Zone Air Node Name
-  {097874d2-ec29-4e5e-888f-3612929f6b01}, !- Zone Return Air Port List
-=======
-  {2d01580b-4c69-4671-bef8-37d202b5869c}, !- Zone Air Inlet Port List
-  {d6389808-5bcc-41a5-a027-c91803e5b1db}, !- Zone Air Exhaust Port List
-  {c6ca1ef5-7428-4753-861f-61fe8aa41bed}, !- Zone Air Node Name
-  {63b91c0e-9b4a-45bf-b0fa-4f17c18334c8}, !- Zone Return Air Port List
->>>>>>> 5553552e
+  {3e3f63d6-2ece-48e2-9bf8-7b5aa284afc6}, !- Zone Air Inlet Port List
+  {ea922814-a4db-477f-8fcb-de2055ff5fa5}, !- Zone Air Exhaust Port List
+  {a122f5d7-3b2e-4b30-97a0-90d833d8c423}, !- Zone Air Node Name
+  {fcc63ea2-a9df-4cd0-a0a7-88635908be81}, !- Zone Return Air Port List
   ,                                       !- Primary Daylighting Control Name
   ,                                       !- Fraction of Zone Controlled by Primary Daylighting Control
   ,                                       !- Secondary Daylighting Control Name
@@ -159,71 +103,37 @@
   No;                                     !- Use Ideal Air Loads
 
 OS:Node,
-<<<<<<< HEAD
-  {2ed6e57e-1ea0-4d36-acb3-a6dec247cded}, !- Handle
+  {6288a0fb-d02c-441d-ada6-5e24ca4da9b2}, !- Handle
   Node 1,                                 !- Name
-  {17e0e345-bea9-4436-8de0-78427a5bdbd2}, !- Inlet Port
+  {a122f5d7-3b2e-4b30-97a0-90d833d8c423}, !- Inlet Port
   ;                                       !- Outlet Port
 
 OS:Connection,
-  {17e0e345-bea9-4436-8de0-78427a5bdbd2}, !- Handle
-  {a6ad1a9e-a219-4bf9-b413-c6efea7b63eb}, !- Name
-  {ef1e827c-15e2-4f18-ac93-3c38fc956cdd}, !- Source Object
+  {a122f5d7-3b2e-4b30-97a0-90d833d8c423}, !- Handle
+  {c1119162-a433-470e-bbbc-fffa57e8f3bd}, !- Name
+  {c9f53273-7fed-4ed6-89d9-4befff4a7c40}, !- Source Object
   11,                                     !- Outlet Port
-  {2ed6e57e-1ea0-4d36-acb3-a6dec247cded}, !- Target Object
+  {6288a0fb-d02c-441d-ada6-5e24ca4da9b2}, !- Target Object
   2;                                      !- Inlet Port
 
 OS:PortList,
-  {2955f310-d9aa-4d7c-8f84-0db5f790bed9}, !- Handle
-  {69a0c8fd-c96f-4d8c-b7f0-0bd4bd1dc8f2}, !- Name
-  {ef1e827c-15e2-4f18-ac93-3c38fc956cdd}; !- HVAC Component
+  {3e3f63d6-2ece-48e2-9bf8-7b5aa284afc6}, !- Handle
+  {26cf8be6-b369-4e1b-a778-70864bd2cd64}, !- Name
+  {c9f53273-7fed-4ed6-89d9-4befff4a7c40}; !- HVAC Component
 
 OS:PortList,
-  {b4cf34e6-f8d5-405d-ae53-a85913b3cad9}, !- Handle
-  {235f1ce0-a9d7-4d13-beed-5e94bb265c91}, !- Name
-  {ef1e827c-15e2-4f18-ac93-3c38fc956cdd}; !- HVAC Component
+  {ea922814-a4db-477f-8fcb-de2055ff5fa5}, !- Handle
+  {ae26ea17-3c9b-4914-b6e4-859e15017686}, !- Name
+  {c9f53273-7fed-4ed6-89d9-4befff4a7c40}; !- HVAC Component
 
 OS:PortList,
-  {097874d2-ec29-4e5e-888f-3612929f6b01}, !- Handle
-  {7a0c5336-a526-4eb4-a46b-2fa4ec236fd3}, !- Name
-  {ef1e827c-15e2-4f18-ac93-3c38fc956cdd}; !- HVAC Component
+  {fcc63ea2-a9df-4cd0-a0a7-88635908be81}, !- Handle
+  {983c8ee3-ad94-44ab-b4f5-3f38cbd5023f}, !- Name
+  {c9f53273-7fed-4ed6-89d9-4befff4a7c40}; !- HVAC Component
 
 OS:Sizing:Zone,
-  {6011cc15-1690-4fba-8dff-6e3c80c6f177}, !- Handle
-  {ef1e827c-15e2-4f18-ac93-3c38fc956cdd}, !- Zone or ZoneList Name
-=======
-  {eb20e2b6-5630-4b60-a594-904c7422b451}, !- Handle
-  Node 1,                                 !- Name
-  {c6ca1ef5-7428-4753-861f-61fe8aa41bed}, !- Inlet Port
-  ;                                       !- Outlet Port
-
-OS:Connection,
-  {c6ca1ef5-7428-4753-861f-61fe8aa41bed}, !- Handle
-  {4519f5fc-f8a7-46a1-9277-dcb145344f48}, !- Name
-  {afe0322f-6de0-4523-8a58-355d16ccf654}, !- Source Object
-  11,                                     !- Outlet Port
-  {eb20e2b6-5630-4b60-a594-904c7422b451}, !- Target Object
-  2;                                      !- Inlet Port
-
-OS:PortList,
-  {2d01580b-4c69-4671-bef8-37d202b5869c}, !- Handle
-  {86f6f600-9c9b-48ba-a081-7b03ae186483}, !- Name
-  {afe0322f-6de0-4523-8a58-355d16ccf654}; !- HVAC Component
-
-OS:PortList,
-  {d6389808-5bcc-41a5-a027-c91803e5b1db}, !- Handle
-  {7d4fbd64-9461-4005-93bb-8a8aa639fd7f}, !- Name
-  {afe0322f-6de0-4523-8a58-355d16ccf654}; !- HVAC Component
-
-OS:PortList,
-  {63b91c0e-9b4a-45bf-b0fa-4f17c18334c8}, !- Handle
-  {1ee57ff9-fe61-451e-a40b-68d39df1dc80}, !- Name
-  {afe0322f-6de0-4523-8a58-355d16ccf654}; !- HVAC Component
-
-OS:Sizing:Zone,
-  {4e027283-2944-42a7-95a3-99896c92f0b6}, !- Handle
-  {afe0322f-6de0-4523-8a58-355d16ccf654}, !- Zone or ZoneList Name
->>>>>>> 5553552e
+  {f3991a35-fcd6-4c5d-ac5c-1656fb1baedb}, !- Handle
+  {c9f53273-7fed-4ed6-89d9-4befff4a7c40}, !- Zone or ZoneList Name
   SupplyAirTemperature,                   !- Zone Cooling Design Supply Air Temperature Input Method
   14,                                     !- Zone Cooling Design Supply Air Temperature {C}
   11.11,                                  !- Zone Cooling Design Supply Air Temperature Difference {deltaC}
@@ -252,25 +162,14 @@
   autosize;                               !- Dedicated Outdoor Air High Setpoint Temperature for Design {C}
 
 OS:ZoneHVAC:EquipmentList,
-<<<<<<< HEAD
-  {e033a7cc-5191-4ebb-9095-7c963ac93576}, !- Handle
+  {460dde49-5bdb-4c4e-8dce-9e8fe7f1ae50}, !- Handle
   Zone HVAC Equipment List 1,             !- Name
-  {ef1e827c-15e2-4f18-ac93-3c38fc956cdd}; !- Thermal Zone
+  {c9f53273-7fed-4ed6-89d9-4befff4a7c40}; !- Thermal Zone
 
 OS:Space,
-  {8a2f9b9a-898b-495a-a71b-90b9fb39b828}, !- Handle
+  {974e9552-00ca-4818-8db6-a05de66a1d48}, !- Handle
   living space,                           !- Name
-  {7286335d-17ad-4c3e-8895-df55717900d5}, !- Space Type Name
-=======
-  {9eb22023-f5d7-4eb4-ae77-838fcce1b9ee}, !- Handle
-  Zone HVAC Equipment List 1,             !- Name
-  {afe0322f-6de0-4523-8a58-355d16ccf654}; !- Thermal Zone
-
-OS:Space,
-  {3810d1a2-dcc6-4d9e-aa12-88479b84574f}, !- Handle
-  living space,                           !- Name
-  {289f326a-5576-41cf-bfff-9b8981381c49}, !- Space Type Name
->>>>>>> 5553552e
+  {c7f7f41b-306b-4aeb-822d-ef641a26a70b}, !- Space Type Name
   ,                                       !- Default Construction Set Name
   ,                                       !- Default Schedule Set Name
   -0,                                     !- Direction of Relative North {deg}
@@ -278,31 +177,17 @@
   0,                                      !- Y Origin {m}
   0,                                      !- Z Origin {m}
   ,                                       !- Building Story Name
-<<<<<<< HEAD
-  {ef1e827c-15e2-4f18-ac93-3c38fc956cdd}, !- Thermal Zone Name
+  {c9f53273-7fed-4ed6-89d9-4befff4a7c40}, !- Thermal Zone Name
   ,                                       !- Part of Total Floor Area
   ,                                       !- Design Specification Outdoor Air Object Name
-  {15f769a5-c1ff-4aaf-800c-dbd8e4bf2cd6}; !- Building Unit Name
-
-OS:Surface,
-  {7c2c190b-b7fb-4387-93e5-e5dd8198edba}, !- Handle
+  {2f4dd150-4817-4b19-9c2e-51099793e13f}; !- Building Unit Name
+
+OS:Surface,
+  {e7413437-b644-4b2a-8ac5-96efb2fc1e3b}, !- Handle
   Surface 1,                              !- Name
   Floor,                                  !- Surface Type
   ,                                       !- Construction Name
-  {8a2f9b9a-898b-495a-a71b-90b9fb39b828}, !- Space Name
-=======
-  {afe0322f-6de0-4523-8a58-355d16ccf654}, !- Thermal Zone Name
-  ,                                       !- Part of Total Floor Area
-  ,                                       !- Design Specification Outdoor Air Object Name
-  {7fd6d81a-e17c-45cc-b66f-eb0b9435ca59}; !- Building Unit Name
-
-OS:Surface,
-  {9641bd68-80d8-46b9-9807-a659782a2354}, !- Handle
-  Surface 1,                              !- Name
-  Floor,                                  !- Surface Type
-  ,                                       !- Construction Name
-  {3810d1a2-dcc6-4d9e-aa12-88479b84574f}, !- Space Name
->>>>>>> 5553552e
+  {974e9552-00ca-4818-8db6-a05de66a1d48}, !- Space Name
   Foundation,                             !- Outside Boundary Condition
   ,                                       !- Outside Boundary Condition Object
   NoSun,                                  !- Sun Exposure
@@ -315,19 +200,11 @@
   11.129722368505, 0, 0;                  !- X,Y,Z Vertex 4 {m}
 
 OS:Surface,
-<<<<<<< HEAD
-  {b3dc9e02-b422-4ccb-b989-00edaa8a920c}, !- Handle
+  {f388aa70-5d85-41c0-ac5a-814d14eb3476}, !- Handle
   Surface 2,                              !- Name
   Wall,                                   !- Surface Type
   ,                                       !- Construction Name
-  {8a2f9b9a-898b-495a-a71b-90b9fb39b828}, !- Space Name
-=======
-  {67ba0a58-cb3c-44f7-a749-f7d96b15b6df}, !- Handle
-  Surface 2,                              !- Name
-  Wall,                                   !- Surface Type
-  ,                                       !- Construction Name
-  {3810d1a2-dcc6-4d9e-aa12-88479b84574f}, !- Space Name
->>>>>>> 5553552e
+  {974e9552-00ca-4818-8db6-a05de66a1d48}, !- Space Name
   Outdoors,                               !- Outside Boundary Condition
   ,                                       !- Outside Boundary Condition Object
   SunExposed,                             !- Sun Exposure
@@ -340,19 +217,11 @@
   0, 0, 2.4384;                           !- X,Y,Z Vertex 4 {m}
 
 OS:Surface,
-<<<<<<< HEAD
-  {cc27b396-7bbf-4193-9829-e1e99c1d2413}, !- Handle
+  {7d97b04e-70bd-4097-93b0-3ed0c41a034a}, !- Handle
   Surface 3,                              !- Name
   Wall,                                   !- Surface Type
   ,                                       !- Construction Name
-  {8a2f9b9a-898b-495a-a71b-90b9fb39b828}, !- Space Name
-=======
-  {9f2ded20-de1e-472e-a0bd-322f20f33e6c}, !- Handle
-  Surface 3,                              !- Name
-  Wall,                                   !- Surface Type
-  ,                                       !- Construction Name
-  {3810d1a2-dcc6-4d9e-aa12-88479b84574f}, !- Space Name
->>>>>>> 5553552e
+  {974e9552-00ca-4818-8db6-a05de66a1d48}, !- Space Name
   Outdoors,                               !- Outside Boundary Condition
   ,                                       !- Outside Boundary Condition Object
   SunExposed,                             !- Sun Exposure
@@ -365,19 +234,11 @@
   0, 5.56486118425249, 2.4384;            !- X,Y,Z Vertex 4 {m}
 
 OS:Surface,
-<<<<<<< HEAD
-  {bd843a7a-7c26-49dd-9d1c-576fc9871fa3}, !- Handle
+  {ec8bc3ce-d6a3-4a6e-8d56-6f5cdf36f944}, !- Handle
   Surface 4,                              !- Name
   Wall,                                   !- Surface Type
   ,                                       !- Construction Name
-  {8a2f9b9a-898b-495a-a71b-90b9fb39b828}, !- Space Name
-=======
-  {cc7cabe0-58c0-4923-809d-639887cfd688}, !- Handle
-  Surface 4,                              !- Name
-  Wall,                                   !- Surface Type
-  ,                                       !- Construction Name
-  {3810d1a2-dcc6-4d9e-aa12-88479b84574f}, !- Space Name
->>>>>>> 5553552e
+  {974e9552-00ca-4818-8db6-a05de66a1d48}, !- Space Name
   Outdoors,                               !- Outside Boundary Condition
   ,                                       !- Outside Boundary Condition Object
   SunExposed,                             !- Sun Exposure
@@ -390,19 +251,11 @@
   11.129722368505, 5.56486118425249, 2.4384; !- X,Y,Z Vertex 4 {m}
 
 OS:Surface,
-<<<<<<< HEAD
-  {8313649f-0f97-42d3-b752-cc3612c07907}, !- Handle
+  {f33105df-5fe5-45c8-85f4-204af0c352f0}, !- Handle
   Surface 5,                              !- Name
   Wall,                                   !- Surface Type
   ,                                       !- Construction Name
-  {8a2f9b9a-898b-495a-a71b-90b9fb39b828}, !- Space Name
-=======
-  {5bc78e43-080f-4cda-817c-3b0b31fe93ed}, !- Handle
-  Surface 5,                              !- Name
-  Wall,                                   !- Surface Type
-  ,                                       !- Construction Name
-  {3810d1a2-dcc6-4d9e-aa12-88479b84574f}, !- Space Name
->>>>>>> 5553552e
+  {974e9552-00ca-4818-8db6-a05de66a1d48}, !- Space Name
   Outdoors,                               !- Outside Boundary Condition
   ,                                       !- Outside Boundary Condition Object
   SunExposed,                             !- Sun Exposure
@@ -415,23 +268,13 @@
   11.129722368505, 0, 2.4384;             !- X,Y,Z Vertex 4 {m}
 
 OS:Surface,
-<<<<<<< HEAD
-  {d4cafaa6-8a5c-4242-a69a-d588b88b6b94}, !- Handle
+  {6a98e95a-a5be-4d32-b5f1-552bf53dfcee}, !- Handle
   Surface 6,                              !- Name
   RoofCeiling,                            !- Surface Type
   ,                                       !- Construction Name
-  {8a2f9b9a-898b-495a-a71b-90b9fb39b828}, !- Space Name
+  {974e9552-00ca-4818-8db6-a05de66a1d48}, !- Space Name
   Surface,                                !- Outside Boundary Condition
-  {12c98ac9-11a1-4315-bd9a-8f61d4938886}, !- Outside Boundary Condition Object
-=======
-  {14975d0e-b094-47b5-8189-5e648cbda84c}, !- Handle
-  Surface 6,                              !- Name
-  RoofCeiling,                            !- Surface Type
-  ,                                       !- Construction Name
-  {3810d1a2-dcc6-4d9e-aa12-88479b84574f}, !- Space Name
-  Surface,                                !- Outside Boundary Condition
-  {9fcdf94d-8433-40a5-bc60-516ff395eac8}, !- Outside Boundary Condition Object
->>>>>>> 5553552e
+  {2a7557d2-a40d-4680-9b88-c24b0fe0d590}, !- Outside Boundary Condition Object
   NoSun,                                  !- Sun Exposure
   NoWind,                                 !- Wind Exposure
   ,                                       !- View Factor to Ground
@@ -442,11 +285,7 @@
   0, 0, 2.4384;                           !- X,Y,Z Vertex 4 {m}
 
 OS:SpaceType,
-<<<<<<< HEAD
-  {7286335d-17ad-4c3e-8895-df55717900d5}, !- Handle
-=======
-  {289f326a-5576-41cf-bfff-9b8981381c49}, !- Handle
->>>>>>> 5553552e
+  {c7f7f41b-306b-4aeb-822d-ef641a26a70b}, !- Handle
   Space Type 1,                           !- Name
   ,                                       !- Default Construction Set Name
   ,                                       !- Default Schedule Set Name
@@ -457,15 +296,9 @@
   living;                                 !- Standards Space Type
 
 OS:Space,
-<<<<<<< HEAD
-  {beb1a493-2e57-4e68-b25e-52d20e590fe5}, !- Handle
+  {cd98f932-5262-4a72-a47a-9ecf574ea970}, !- Handle
   living space|story 2,                   !- Name
-  {7286335d-17ad-4c3e-8895-df55717900d5}, !- Space Type Name
-=======
-  {1c62634a-f728-4d09-b2c6-923c35b660f2}, !- Handle
-  living space|story 2,                   !- Name
-  {289f326a-5576-41cf-bfff-9b8981381c49}, !- Space Type Name
->>>>>>> 5553552e
+  {c7f7f41b-306b-4aeb-822d-ef641a26a70b}, !- Space Type Name
   ,                                       !- Default Construction Set Name
   ,                                       !- Default Schedule Set Name
   -0,                                     !- Direction of Relative North {deg}
@@ -473,35 +306,19 @@
   0,                                      !- Y Origin {m}
   2.4384,                                 !- Z Origin {m}
   ,                                       !- Building Story Name
-<<<<<<< HEAD
-  {ef1e827c-15e2-4f18-ac93-3c38fc956cdd}, !- Thermal Zone Name
+  {c9f53273-7fed-4ed6-89d9-4befff4a7c40}, !- Thermal Zone Name
   ,                                       !- Part of Total Floor Area
   ,                                       !- Design Specification Outdoor Air Object Name
-  {15f769a5-c1ff-4aaf-800c-dbd8e4bf2cd6}; !- Building Unit Name
-
-OS:Surface,
-  {12c98ac9-11a1-4315-bd9a-8f61d4938886}, !- Handle
+  {2f4dd150-4817-4b19-9c2e-51099793e13f}; !- Building Unit Name
+
+OS:Surface,
+  {2a7557d2-a40d-4680-9b88-c24b0fe0d590}, !- Handle
   Surface 7,                              !- Name
   Floor,                                  !- Surface Type
   ,                                       !- Construction Name
-  {beb1a493-2e57-4e68-b25e-52d20e590fe5}, !- Space Name
+  {cd98f932-5262-4a72-a47a-9ecf574ea970}, !- Space Name
   Surface,                                !- Outside Boundary Condition
-  {d4cafaa6-8a5c-4242-a69a-d588b88b6b94}, !- Outside Boundary Condition Object
-=======
-  {afe0322f-6de0-4523-8a58-355d16ccf654}, !- Thermal Zone Name
-  ,                                       !- Part of Total Floor Area
-  ,                                       !- Design Specification Outdoor Air Object Name
-  {7fd6d81a-e17c-45cc-b66f-eb0b9435ca59}; !- Building Unit Name
-
-OS:Surface,
-  {9fcdf94d-8433-40a5-bc60-516ff395eac8}, !- Handle
-  Surface 7,                              !- Name
-  Floor,                                  !- Surface Type
-  ,                                       !- Construction Name
-  {1c62634a-f728-4d09-b2c6-923c35b660f2}, !- Space Name
-  Surface,                                !- Outside Boundary Condition
-  {14975d0e-b094-47b5-8189-5e648cbda84c}, !- Outside Boundary Condition Object
->>>>>>> 5553552e
+  {6a98e95a-a5be-4d32-b5f1-552bf53dfcee}, !- Outside Boundary Condition Object
   NoSun,                                  !- Sun Exposure
   NoWind,                                 !- Wind Exposure
   ,                                       !- View Factor to Ground
@@ -512,19 +329,11 @@
   11.129722368505, 0, 0;                  !- X,Y,Z Vertex 4 {m}
 
 OS:Surface,
-<<<<<<< HEAD
-  {016c3dd5-9930-4f0c-80dd-e396423fc537}, !- Handle
+  {15ab1245-3e8d-4361-b6f7-d23d4738f4d5}, !- Handle
   Surface 8,                              !- Name
   Wall,                                   !- Surface Type
   ,                                       !- Construction Name
-  {beb1a493-2e57-4e68-b25e-52d20e590fe5}, !- Space Name
-=======
-  {e4b0e0f5-d7ca-463e-97f2-ba52d9955dfd}, !- Handle
-  Surface 8,                              !- Name
-  Wall,                                   !- Surface Type
-  ,                                       !- Construction Name
-  {1c62634a-f728-4d09-b2c6-923c35b660f2}, !- Space Name
->>>>>>> 5553552e
+  {cd98f932-5262-4a72-a47a-9ecf574ea970}, !- Space Name
   Outdoors,                               !- Outside Boundary Condition
   ,                                       !- Outside Boundary Condition Object
   SunExposed,                             !- Sun Exposure
@@ -537,19 +346,11 @@
   0, 0, 2.4384;                           !- X,Y,Z Vertex 4 {m}
 
 OS:Surface,
-<<<<<<< HEAD
-  {39ed457c-caed-4510-8b85-9c68d880cd01}, !- Handle
+  {da4ee6bb-cb48-4dcf-b38e-e1b5c59706fa}, !- Handle
   Surface 9,                              !- Name
   Wall,                                   !- Surface Type
   ,                                       !- Construction Name
-  {beb1a493-2e57-4e68-b25e-52d20e590fe5}, !- Space Name
-=======
-  {f6072c8e-9eae-4a0d-956e-b9b17af70d10}, !- Handle
-  Surface 9,                              !- Name
-  Wall,                                   !- Surface Type
-  ,                                       !- Construction Name
-  {1c62634a-f728-4d09-b2c6-923c35b660f2}, !- Space Name
->>>>>>> 5553552e
+  {cd98f932-5262-4a72-a47a-9ecf574ea970}, !- Space Name
   Outdoors,                               !- Outside Boundary Condition
   ,                                       !- Outside Boundary Condition Object
   SunExposed,                             !- Sun Exposure
@@ -562,19 +363,11 @@
   0, 5.56486118425249, 2.4384;            !- X,Y,Z Vertex 4 {m}
 
 OS:Surface,
-<<<<<<< HEAD
-  {c8a572ab-f4ee-485f-88b5-399d58112d21}, !- Handle
+  {8b0aad7e-01d1-456c-a528-357637242191}, !- Handle
   Surface 10,                             !- Name
   Wall,                                   !- Surface Type
   ,                                       !- Construction Name
-  {beb1a493-2e57-4e68-b25e-52d20e590fe5}, !- Space Name
-=======
-  {0b569c56-4b40-4265-b0b8-ce3aa9b05927}, !- Handle
-  Surface 10,                             !- Name
-  Wall,                                   !- Surface Type
-  ,                                       !- Construction Name
-  {1c62634a-f728-4d09-b2c6-923c35b660f2}, !- Space Name
->>>>>>> 5553552e
+  {cd98f932-5262-4a72-a47a-9ecf574ea970}, !- Space Name
   Outdoors,                               !- Outside Boundary Condition
   ,                                       !- Outside Boundary Condition Object
   SunExposed,                             !- Sun Exposure
@@ -587,19 +380,11 @@
   11.129722368505, 5.56486118425249, 2.4384; !- X,Y,Z Vertex 4 {m}
 
 OS:Surface,
-<<<<<<< HEAD
-  {d6225eae-5b13-4345-8c20-08e2244f83f8}, !- Handle
+  {eac4bd1e-6d5e-458e-bb42-36c8a522fd16}, !- Handle
   Surface 11,                             !- Name
   Wall,                                   !- Surface Type
   ,                                       !- Construction Name
-  {beb1a493-2e57-4e68-b25e-52d20e590fe5}, !- Space Name
-=======
-  {4edf9119-d07c-49d9-972d-286afd0fd428}, !- Handle
-  Surface 11,                             !- Name
-  Wall,                                   !- Surface Type
-  ,                                       !- Construction Name
-  {1c62634a-f728-4d09-b2c6-923c35b660f2}, !- Space Name
->>>>>>> 5553552e
+  {cd98f932-5262-4a72-a47a-9ecf574ea970}, !- Space Name
   Outdoors,                               !- Outside Boundary Condition
   ,                                       !- Outside Boundary Condition Object
   SunExposed,                             !- Sun Exposure
@@ -612,23 +397,13 @@
   11.129722368505, 0, 2.4384;             !- X,Y,Z Vertex 4 {m}
 
 OS:Surface,
-<<<<<<< HEAD
-  {48eaecdc-1969-4d85-9cfe-bac4aec20df4}, !- Handle
+  {0da5c577-b787-4aeb-9330-09eb3a03af16}, !- Handle
   Surface 12,                             !- Name
   RoofCeiling,                            !- Surface Type
   ,                                       !- Construction Name
-  {beb1a493-2e57-4e68-b25e-52d20e590fe5}, !- Space Name
+  {cd98f932-5262-4a72-a47a-9ecf574ea970}, !- Space Name
   Surface,                                !- Outside Boundary Condition
-  {7cd64294-2588-4bfc-952c-88d5eea94133}, !- Outside Boundary Condition Object
-=======
-  {96dc7984-720d-4def-94a1-df950a2f1347}, !- Handle
-  Surface 12,                             !- Name
-  RoofCeiling,                            !- Surface Type
-  ,                                       !- Construction Name
-  {1c62634a-f728-4d09-b2c6-923c35b660f2}, !- Space Name
-  Surface,                                !- Outside Boundary Condition
-  {2b3f4c38-041b-4acd-9988-5e6414126e92}, !- Outside Boundary Condition Object
->>>>>>> 5553552e
+  {6d54707a-4b0c-48b6-9130-4d9ee753347e}, !- Outside Boundary Condition Object
   NoSun,                                  !- Sun Exposure
   NoWind,                                 !- Wind Exposure
   ,                                       !- View Factor to Ground
@@ -639,23 +414,13 @@
   0, 0, 2.4384;                           !- X,Y,Z Vertex 4 {m}
 
 OS:Surface,
-<<<<<<< HEAD
-  {7cd64294-2588-4bfc-952c-88d5eea94133}, !- Handle
+  {6d54707a-4b0c-48b6-9130-4d9ee753347e}, !- Handle
   Surface 13,                             !- Name
   Floor,                                  !- Surface Type
   ,                                       !- Construction Name
-  {f67291bf-29ee-4fa6-972b-3b3ef81259a4}, !- Space Name
+  {c6fed04a-7968-4f6e-9676-779ceaad526e}, !- Space Name
   Surface,                                !- Outside Boundary Condition
-  {48eaecdc-1969-4d85-9cfe-bac4aec20df4}, !- Outside Boundary Condition Object
-=======
-  {2b3f4c38-041b-4acd-9988-5e6414126e92}, !- Handle
-  Surface 13,                             !- Name
-  Floor,                                  !- Surface Type
-  ,                                       !- Construction Name
-  {8c2d90e0-285a-4f8c-aa02-a7c3a5290fed}, !- Space Name
-  Surface,                                !- Outside Boundary Condition
-  {96dc7984-720d-4def-94a1-df950a2f1347}, !- Outside Boundary Condition Object
->>>>>>> 5553552e
+  {0da5c577-b787-4aeb-9330-09eb3a03af16}, !- Outside Boundary Condition Object
   NoSun,                                  !- Sun Exposure
   NoWind,                                 !- Wind Exposure
   ,                                       !- View Factor to Ground
@@ -666,19 +431,11 @@
   0, 0, 0;                                !- X,Y,Z Vertex 4 {m}
 
 OS:Surface,
-<<<<<<< HEAD
-  {5aaf5093-32f0-43ea-8552-98ba436acd1c}, !- Handle
+  {e9451a42-2d82-4ca9-a98a-ebfd37377218}, !- Handle
   Surface 14,                             !- Name
   RoofCeiling,                            !- Surface Type
   ,                                       !- Construction Name
-  {f67291bf-29ee-4fa6-972b-3b3ef81259a4}, !- Space Name
-=======
-  {02234c77-057f-438f-85e2-0de5bda91862}, !- Handle
-  Surface 14,                             !- Name
-  RoofCeiling,                            !- Surface Type
-  ,                                       !- Construction Name
-  {8c2d90e0-285a-4f8c-aa02-a7c3a5290fed}, !- Space Name
->>>>>>> 5553552e
+  {c6fed04a-7968-4f6e-9676-779ceaad526e}, !- Space Name
   Outdoors,                               !- Outside Boundary Condition
   ,                                       !- Outside Boundary Condition Object
   SunExposed,                             !- Sun Exposure
@@ -691,19 +448,11 @@
   11.129722368505, 0, 0.3048;             !- X,Y,Z Vertex 4 {m}
 
 OS:Surface,
-<<<<<<< HEAD
-  {b7d00a84-929d-4f84-824e-541c3b6c0725}, !- Handle
+  {99b94ffe-360f-4346-9a14-0bacce0ee1f2}, !- Handle
   Surface 15,                             !- Name
   RoofCeiling,                            !- Surface Type
   ,                                       !- Construction Name
-  {f67291bf-29ee-4fa6-972b-3b3ef81259a4}, !- Space Name
-=======
-  {fddae2fd-348e-4339-b4c8-605885a9e7a9}, !- Handle
-  Surface 15,                             !- Name
-  RoofCeiling,                            !- Surface Type
-  ,                                       !- Construction Name
-  {8c2d90e0-285a-4f8c-aa02-a7c3a5290fed}, !- Space Name
->>>>>>> 5553552e
+  {c6fed04a-7968-4f6e-9676-779ceaad526e}, !- Space Name
   Outdoors,                               !- Outside Boundary Condition
   ,                                       !- Outside Boundary Condition Object
   SunExposed,                             !- Sun Exposure
@@ -716,19 +465,11 @@
   0, 5.56486118425249, 0.304799999999999; !- X,Y,Z Vertex 4 {m}
 
 OS:Surface,
-<<<<<<< HEAD
-  {0d3ca674-516e-4517-a1e9-eb6391bf14f3}, !- Handle
+  {a164c913-5989-47b1-b3f8-ab620b50ece7}, !- Handle
   Surface 16,                             !- Name
   Wall,                                   !- Surface Type
   ,                                       !- Construction Name
-  {f67291bf-29ee-4fa6-972b-3b3ef81259a4}, !- Space Name
-=======
-  {705a2105-19db-4cb9-aa97-73f384b8f33e}, !- Handle
-  Surface 16,                             !- Name
-  Wall,                                   !- Surface Type
-  ,                                       !- Construction Name
-  {8c2d90e0-285a-4f8c-aa02-a7c3a5290fed}, !- Space Name
->>>>>>> 5553552e
+  {c6fed04a-7968-4f6e-9676-779ceaad526e}, !- Space Name
   Outdoors,                               !- Outside Boundary Condition
   ,                                       !- Outside Boundary Condition Object
   SunExposed,                             !- Sun Exposure
@@ -740,19 +481,11 @@
   0, 0, 0;                                !- X,Y,Z Vertex 3 {m}
 
 OS:Surface,
-<<<<<<< HEAD
-  {d4034663-cc50-4c96-9169-0eaac860f666}, !- Handle
+  {96159e2f-33d2-45ef-a6e8-50e2c4192b55}, !- Handle
   Surface 17,                             !- Name
   Wall,                                   !- Surface Type
   ,                                       !- Construction Name
-  {f67291bf-29ee-4fa6-972b-3b3ef81259a4}, !- Space Name
-=======
-  {da7e8dff-c8b1-4911-97da-b1eb70be43e5}, !- Handle
-  Surface 17,                             !- Name
-  Wall,                                   !- Surface Type
-  ,                                       !- Construction Name
-  {8c2d90e0-285a-4f8c-aa02-a7c3a5290fed}, !- Space Name
->>>>>>> 5553552e
+  {c6fed04a-7968-4f6e-9676-779ceaad526e}, !- Space Name
   Outdoors,                               !- Outside Boundary Condition
   ,                                       !- Outside Boundary Condition Object
   SunExposed,                             !- Sun Exposure
@@ -764,15 +497,9 @@
   11.129722368505, 5.56486118425249, 0;   !- X,Y,Z Vertex 3 {m}
 
 OS:Space,
-<<<<<<< HEAD
-  {f67291bf-29ee-4fa6-972b-3b3ef81259a4}, !- Handle
+  {c6fed04a-7968-4f6e-9676-779ceaad526e}, !- Handle
   finished attic space,                   !- Name
-  {7286335d-17ad-4c3e-8895-df55717900d5}, !- Space Type Name
-=======
-  {8c2d90e0-285a-4f8c-aa02-a7c3a5290fed}, !- Handle
-  finished attic space,                   !- Name
-  {289f326a-5576-41cf-bfff-9b8981381c49}, !- Space Type Name
->>>>>>> 5553552e
+  {c7f7f41b-306b-4aeb-822d-ef641a26a70b}, !- Space Type Name
   ,                                       !- Default Construction Set Name
   ,                                       !- Default Schedule Set Name
   -0,                                     !- Direction of Relative North {deg}
@@ -780,35 +507,20 @@
   0,                                      !- Y Origin {m}
   4.8768,                                 !- Z Origin {m}
   ,                                       !- Building Story Name
-<<<<<<< HEAD
-  {ef1e827c-15e2-4f18-ac93-3c38fc956cdd}, !- Thermal Zone Name
+  {c9f53273-7fed-4ed6-89d9-4befff4a7c40}, !- Thermal Zone Name
   ,                                       !- Part of Total Floor Area
   ,                                       !- Design Specification Outdoor Air Object Name
-  {15f769a5-c1ff-4aaf-800c-dbd8e4bf2cd6}; !- Building Unit Name
+  {2f4dd150-4817-4b19-9c2e-51099793e13f}; !- Building Unit Name
 
 OS:BuildingUnit,
-  {15f769a5-c1ff-4aaf-800c-dbd8e4bf2cd6}, !- Handle
-=======
-  {afe0322f-6de0-4523-8a58-355d16ccf654}, !- Thermal Zone Name
-  ,                                       !- Part of Total Floor Area
-  ,                                       !- Design Specification Outdoor Air Object Name
-  {7fd6d81a-e17c-45cc-b66f-eb0b9435ca59}; !- Building Unit Name
-
-OS:BuildingUnit,
-  {7fd6d81a-e17c-45cc-b66f-eb0b9435ca59}, !- Handle
->>>>>>> 5553552e
+  {2f4dd150-4817-4b19-9c2e-51099793e13f}, !- Handle
   unit 1,                                 !- Name
   ,                                       !- Rendering Color
   Residential;                            !- Building Unit Type
 
 OS:AdditionalProperties,
-<<<<<<< HEAD
-  {7444943b-7d6c-4170-9242-6968ddd18dc1}, !- Handle
-  {15f769a5-c1ff-4aaf-800c-dbd8e4bf2cd6}, !- Object Name
-=======
-  {6df00153-a5d1-432c-821a-a39817f9c860}, !- Handle
-  {7fd6d81a-e17c-45cc-b66f-eb0b9435ca59}, !- Object Name
->>>>>>> 5553552e
+  {c9fca0ff-e8bd-46eb-93b3-c4404f07c666}, !- Handle
+  {2f4dd150-4817-4b19-9c2e-51099793e13f}, !- Object Name
   NumberOfBedrooms,                       !- Feature Name 1
   Integer,                                !- Feature Data Type 1
   3,                                      !- Feature Value 1
@@ -820,20 +532,12 @@
   2.6400000000000001;                     !- Feature Value 3
 
 OS:External:File,
-<<<<<<< HEAD
-  {4c020ba5-1254-49ae-9bae-d3db12e267cb}, !- Handle
-=======
-  {8ff44a1e-458a-4f40-b63b-ce72dc336aab}, !- Handle
->>>>>>> 5553552e
+  {8ebf120b-97e8-48e0-b670-25d173f7027d}, !- Handle
   8760.csv,                               !- Name
   8760.csv;                               !- File Name
 
 OS:Schedule:Day,
-<<<<<<< HEAD
-  {f44e3c6a-8ef1-4f40-8206-db6ec0e4016c}, !- Handle
-=======
-  {251cd9ef-87ec-4848-a146-8e3a87c8dd36}, !- Handle
->>>>>>> 5553552e
+  {73a67209-41c1-4abe-a9cb-e3d2a73940d5}, !- Handle
   Schedule Day 1,                         !- Name
   ,                                       !- Schedule Type Limits Name
   ,                                       !- Interpolate to Timestep
@@ -842,11 +546,7 @@
   0;                                      !- Value Until Time 1
 
 OS:Schedule:Day,
-<<<<<<< HEAD
-  {015fc6e7-8270-4e77-920c-dd2681db1c5c}, !- Handle
-=======
-  {976a8eaa-47a0-4575-8b9d-d149f17483b2}, !- Handle
->>>>>>> 5553552e
+  {e8e8bd6a-c425-4c52-80ba-f3ef7904cb56}, !- Handle
   Schedule Day 2,                         !- Name
   ,                                       !- Schedule Type Limits Name
   ,                                       !- Interpolate to Timestep
@@ -855,17 +555,10 @@
   1;                                      !- Value Until Time 1
 
 OS:Schedule:File,
-<<<<<<< HEAD
-  {039ddf95-3eba-42a0-8bb6-6d2c53ecf951}, !- Handle
+  {edb1900c-415e-48aa-807c-24655c69fb71}, !- Handle
   occupants,                              !- Name
-  {80a16e7d-0971-4638-8689-2414cea86a55}, !- Schedule Type Limits Name
-  {4c020ba5-1254-49ae-9bae-d3db12e267cb}, !- External File Name
-=======
-  {e4de239c-c36d-4807-9966-ce67ca09b550}, !- Handle
-  occupants,                              !- Name
-  {3917d90e-23da-44ca-bdd0-75af09aad846}, !- Schedule Type Limits Name
-  {8ff44a1e-458a-4f40-b63b-ce72dc336aab}, !- External File Name
->>>>>>> 5553552e
+  {5bd634d6-9344-43c1-afb5-cb4bc3b86791}, !- Schedule Type Limits Name
+  {8ebf120b-97e8-48e0-b670-25d173f7027d}, !- External File Name
   1,                                      !- Column Number
   1,                                      !- Rows to Skip at Top
   8760,                                   !- Number of Hours of Data
@@ -874,40 +567,23 @@
   60;                                     !- Minutes per Item
 
 OS:Schedule:Ruleset,
-<<<<<<< HEAD
-  {cec7c1ad-bf89-4e30-8c0e-602b3eed5508}, !- Handle
+  {04d15aa6-4f39-4853-988f-f5820194ee75}, !- Handle
   Schedule Ruleset 1,                     !- Name
-  {1f05a96a-ff5f-4ce7-b452-a9071272b9d3}, !- Schedule Type Limits Name
-  {4328a209-ab68-4d47-85ad-f903f1058edb}; !- Default Day Schedule Name
+  {cdf04923-4772-4008-8997-8a25a4cb02ec}, !- Schedule Type Limits Name
+  {99fed91c-9e44-46a1-9b35-2f98551c9b55}; !- Default Day Schedule Name
 
 OS:Schedule:Day,
-  {4328a209-ab68-4d47-85ad-f903f1058edb}, !- Handle
+  {99fed91c-9e44-46a1-9b35-2f98551c9b55}, !- Handle
   Schedule Day 3,                         !- Name
-  {1f05a96a-ff5f-4ce7-b452-a9071272b9d3}, !- Schedule Type Limits Name
-=======
-  {5b281381-f778-4a66-b48c-1991a43858c1}, !- Handle
-  Schedule Ruleset 1,                     !- Name
-  {fa63a493-6dd8-4d7c-8435-d6f1846dd11e}, !- Schedule Type Limits Name
-  {13394fff-ba62-4453-a026-7ca7fc683afd}; !- Default Day Schedule Name
-
-OS:Schedule:Day,
-  {13394fff-ba62-4453-a026-7ca7fc683afd}, !- Handle
-  Schedule Day 3,                         !- Name
-  {fa63a493-6dd8-4d7c-8435-d6f1846dd11e}, !- Schedule Type Limits Name
->>>>>>> 5553552e
+  {cdf04923-4772-4008-8997-8a25a4cb02ec}, !- Schedule Type Limits Name
   ,                                       !- Interpolate to Timestep
   24,                                     !- Hour 1
   0,                                      !- Minute 1
   112.539290946133;                       !- Value Until Time 1
 
 OS:People:Definition,
-<<<<<<< HEAD
-  {0920f3b1-f4ad-40a3-b45b-3de07b25e12d}, !- Handle
-  res occupants|living space,             !- Name
-=======
-  {bb1351f3-e791-4fa5-a2a8-42e50c9103b6}, !- Handle
+  {1fdd2be5-ed8b-4d41-8f8c-ddda6b0de2e3}, !- Handle
   res occupants|living space|story 2,     !- Name
->>>>>>> 5553552e
   People,                                 !- Number of People Calculation Method
   0.88,                                   !- Number of People {people}
   ,                                       !- People per Space Floor Area {person/m2}
@@ -919,21 +595,12 @@
   ZoneAveraged;                           !- Mean Radiant Temperature Calculation Type
 
 OS:People,
-<<<<<<< HEAD
-  {be01da78-4b78-45d7-9132-ce33f5816101}, !- Handle
-  res occupants|living space,             !- Name
-  {0920f3b1-f4ad-40a3-b45b-3de07b25e12d}, !- People Definition Name
-  {8a2f9b9a-898b-495a-a71b-90b9fb39b828}, !- Space or SpaceType Name
-  {039ddf95-3eba-42a0-8bb6-6d2c53ecf951}, !- Number of People Schedule Name
-  {cec7c1ad-bf89-4e30-8c0e-602b3eed5508}, !- Activity Level Schedule Name
-=======
-  {848b154b-fcc4-4b04-a31d-df29dfa9ded1}, !- Handle
+  {66e0a678-f5ee-4e81-83ef-29dc5f50c6aa}, !- Handle
   res occupants|living space|story 2,     !- Name
-  {bb1351f3-e791-4fa5-a2a8-42e50c9103b6}, !- People Definition Name
-  {1c62634a-f728-4d09-b2c6-923c35b660f2}, !- Space or SpaceType Name
-  {e4de239c-c36d-4807-9966-ce67ca09b550}, !- Number of People Schedule Name
-  {5b281381-f778-4a66-b48c-1991a43858c1}, !- Activity Level Schedule Name
->>>>>>> 5553552e
+  {1fdd2be5-ed8b-4d41-8f8c-ddda6b0de2e3}, !- People Definition Name
+  {cd98f932-5262-4a72-a47a-9ecf574ea970}, !- Space or SpaceType Name
+  {edb1900c-415e-48aa-807c-24655c69fb71}, !- Number of People Schedule Name
+  {04d15aa6-4f39-4853-988f-f5820194ee75}, !- Activity Level Schedule Name
   ,                                       !- Surface Name/Angle Factor List Name
   ,                                       !- Work Efficiency Schedule Name
   ,                                       !- Clothing Insulation Schedule Name
@@ -941,11 +608,7 @@
   1;                                      !- Multiplier
 
 OS:ScheduleTypeLimits,
-<<<<<<< HEAD
-  {1f05a96a-ff5f-4ce7-b452-a9071272b9d3}, !- Handle
-=======
-  {fa63a493-6dd8-4d7c-8435-d6f1846dd11e}, !- Handle
->>>>>>> 5553552e
+  {cdf04923-4772-4008-8997-8a25a4cb02ec}, !- Handle
   ActivityLevel,                          !- Name
   0,                                      !- Lower Limit Value
   ,                                       !- Upper Limit Value
@@ -953,24 +616,15 @@
   ActivityLevel;                          !- Unit Type
 
 OS:ScheduleTypeLimits,
-<<<<<<< HEAD
-  {80a16e7d-0971-4638-8689-2414cea86a55}, !- Handle
-=======
-  {3917d90e-23da-44ca-bdd0-75af09aad846}, !- Handle
->>>>>>> 5553552e
+  {5bd634d6-9344-43c1-afb5-cb4bc3b86791}, !- Handle
   Fractional,                             !- Name
   0,                                      !- Lower Limit Value
   1,                                      !- Upper Limit Value
   Continuous;                             !- Numeric Type
 
 OS:People:Definition,
-<<<<<<< HEAD
-  {e56ba278-d944-441c-9ab9-3df276e367a2}, !- Handle
+  {6218c3da-cd78-41ab-9c4a-257f726dcaf9}, !- Handle
   res occupants|finished attic space,     !- Name
-=======
-  {7abad84e-8aa5-43c5-8256-6b0821a85317}, !- Handle
-  res occupants|living space,             !- Name
->>>>>>> 5553552e
   People,                                 !- Number of People Calculation Method
   0.88,                                   !- Number of People {people}
   ,                                       !- People per Space Floor Area {person/m2}
@@ -982,21 +636,12 @@
   ZoneAveraged;                           !- Mean Radiant Temperature Calculation Type
 
 OS:People,
-<<<<<<< HEAD
-  {42876c29-b621-4460-b9f6-a5d87a3b9595}, !- Handle
+  {d8683cc9-36c5-4eb4-8662-d2a7eb7f1f84}, !- Handle
   res occupants|finished attic space,     !- Name
-  {e56ba278-d944-441c-9ab9-3df276e367a2}, !- People Definition Name
-  {f67291bf-29ee-4fa6-972b-3b3ef81259a4}, !- Space or SpaceType Name
-  {039ddf95-3eba-42a0-8bb6-6d2c53ecf951}, !- Number of People Schedule Name
-  {cec7c1ad-bf89-4e30-8c0e-602b3eed5508}, !- Activity Level Schedule Name
-=======
-  {33280d53-c63c-4a8e-83b8-28fa248e6253}, !- Handle
-  res occupants|living space,             !- Name
-  {7abad84e-8aa5-43c5-8256-6b0821a85317}, !- People Definition Name
-  {3810d1a2-dcc6-4d9e-aa12-88479b84574f}, !- Space or SpaceType Name
-  {e4de239c-c36d-4807-9966-ce67ca09b550}, !- Number of People Schedule Name
-  {5b281381-f778-4a66-b48c-1991a43858c1}, !- Activity Level Schedule Name
->>>>>>> 5553552e
+  {6218c3da-cd78-41ab-9c4a-257f726dcaf9}, !- People Definition Name
+  {c6fed04a-7968-4f6e-9676-779ceaad526e}, !- Space or SpaceType Name
+  {edb1900c-415e-48aa-807c-24655c69fb71}, !- Number of People Schedule Name
+  {04d15aa6-4f39-4853-988f-f5820194ee75}, !- Activity Level Schedule Name
   ,                                       !- Surface Name/Angle Factor List Name
   ,                                       !- Work Efficiency Schedule Name
   ,                                       !- Clothing Insulation Schedule Name
@@ -1004,13 +649,8 @@
   1;                                      !- Multiplier
 
 OS:People:Definition,
-<<<<<<< HEAD
-  {6360b1e5-e6ee-4e28-bc46-86658cd832f4}, !- Handle
-  res occupants|living space|story 2,     !- Name
-=======
-  {6e984fef-9c19-46b6-b8b0-b7a61775dcb8}, !- Handle
-  res occupants|finished attic space,     !- Name
->>>>>>> 5553552e
+  {d43baad0-e54b-4a2b-8f48-93fa1c42c88f}, !- Handle
+  res occupants|living space,             !- Name
   People,                                 !- Number of People Calculation Method
   0.88,                                   !- Number of People {people}
   ,                                       !- People per Space Floor Area {person/m2}
@@ -1022,21 +662,12 @@
   ZoneAveraged;                           !- Mean Radiant Temperature Calculation Type
 
 OS:People,
-<<<<<<< HEAD
-  {cf6cb43b-8f37-4cc2-ae0f-7b436a9e5f6e}, !- Handle
-  res occupants|living space|story 2,     !- Name
-  {6360b1e5-e6ee-4e28-bc46-86658cd832f4}, !- People Definition Name
-  {beb1a493-2e57-4e68-b25e-52d20e590fe5}, !- Space or SpaceType Name
-  {039ddf95-3eba-42a0-8bb6-6d2c53ecf951}, !- Number of People Schedule Name
-  {cec7c1ad-bf89-4e30-8c0e-602b3eed5508}, !- Activity Level Schedule Name
-=======
-  {303545f9-97c6-45a1-855a-73a5411fc315}, !- Handle
-  res occupants|finished attic space,     !- Name
-  {6e984fef-9c19-46b6-b8b0-b7a61775dcb8}, !- People Definition Name
-  {8c2d90e0-285a-4f8c-aa02-a7c3a5290fed}, !- Space or SpaceType Name
-  {e4de239c-c36d-4807-9966-ce67ca09b550}, !- Number of People Schedule Name
-  {5b281381-f778-4a66-b48c-1991a43858c1}, !- Activity Level Schedule Name
->>>>>>> 5553552e
+  {cfbb9bf7-df41-4c22-b1b5-7b1e7c6cdeb4}, !- Handle
+  res occupants|living space,             !- Name
+  {d43baad0-e54b-4a2b-8f48-93fa1c42c88f}, !- People Definition Name
+  {974e9552-00ca-4818-8db6-a05de66a1d48}, !- Space or SpaceType Name
+  {edb1900c-415e-48aa-807c-24655c69fb71}, !- Number of People Schedule Name
+  {04d15aa6-4f39-4853-988f-f5820194ee75}, !- Activity Level Schedule Name
   ,                                       !- Surface Name/Angle Factor List Name
   ,                                       !- Work Efficiency Schedule Name
   ,                                       !- Clothing Insulation Schedule Name
@@ -1044,26 +675,15 @@
   1;                                      !- Multiplier
 
 OS:ShadingSurfaceGroup,
-<<<<<<< HEAD
-  {e7f78934-0530-4fdd-b27c-becc07e12039}, !- Handle
-=======
-  {011fd2aa-3e54-403b-88f9-4d56dafc7569}, !- Handle
->>>>>>> 5553552e
+  {0483fc43-7b0e-4753-acbd-2323e8f0cfc8}, !- Handle
   res eaves,                              !- Name
   Building;                               !- Shading Surface Type
 
 OS:ShadingSurface,
-<<<<<<< HEAD
-  {2b03c617-3b14-4ffd-a898-3f9b7a84faa4}, !- Handle
+  {eb5371d1-e102-4ff5-bdb3-f8842aa46f91}, !- Handle
   Surface 14 - res eaves,                 !- Name
   ,                                       !- Construction Name
-  {e7f78934-0530-4fdd-b27c-becc07e12039}, !- Shading Surface Group Name
-=======
-  {d9ae4365-875c-47e9-a11a-0d2711f3cdf4}, !- Handle
-  Surface 14 - res eaves,                 !- Name
-  ,                                       !- Construction Name
-  {011fd2aa-3e54-403b-88f9-4d56dafc7569}, !- Shading Surface Group Name
->>>>>>> 5553552e
+  {0483fc43-7b0e-4753-acbd-2323e8f0cfc8}, !- Shading Surface Group Name
   ,                                       !- Transmittance Schedule Name
   ,                                       !- Number of Vertices
   11.739322368505, 0, 5.1816,             !- X,Y,Z Vertex 1 {m}
@@ -1072,17 +692,10 @@
   11.129722368505, 0, 5.1816;             !- X,Y,Z Vertex 4 {m}
 
 OS:ShadingSurface,
-<<<<<<< HEAD
-  {b9d4d697-0dd2-415d-a869-8b18a0e214ac}, !- Handle
+  {9c11facc-0af0-4aa9-b394-5fdcbb0c9b7d}, !- Handle
   Surface 14 - res eaves 1,               !- Name
   ,                                       !- Construction Name
-  {e7f78934-0530-4fdd-b27c-becc07e12039}, !- Shading Surface Group Name
-=======
-  {4264de31-0726-4bed-98b2-a61b8a050462}, !- Handle
-  Surface 14 - res eaves 1,               !- Name
-  ,                                       !- Construction Name
-  {011fd2aa-3e54-403b-88f9-4d56dafc7569}, !- Shading Surface Group Name
->>>>>>> 5553552e
+  {0483fc43-7b0e-4753-acbd-2323e8f0cfc8}, !- Shading Surface Group Name
   ,                                       !- Transmittance Schedule Name
   ,                                       !- Number of Vertices
   -0.6096, 2.78243059212624, 6.57281529606312, !- X,Y,Z Vertex 1 {m}
@@ -1091,17 +704,10 @@
   0, 2.78243059212624, 6.57281529606312;  !- X,Y,Z Vertex 4 {m}
 
 OS:ShadingSurface,
-<<<<<<< HEAD
-  {80226dfd-16ab-47f6-89b3-80242ce20a64}, !- Handle
+  {a4c8c2d9-de37-4335-bdb2-59deacd08fdd}, !- Handle
   Surface 14 - res eaves 2,               !- Name
   ,                                       !- Construction Name
-  {e7f78934-0530-4fdd-b27c-becc07e12039}, !- Shading Surface Group Name
-=======
-  {792555fa-6e73-41b4-a573-8c16683b4641}, !- Handle
-  Surface 14 - res eaves 2,               !- Name
-  ,                                       !- Construction Name
-  {011fd2aa-3e54-403b-88f9-4d56dafc7569}, !- Shading Surface Group Name
->>>>>>> 5553552e
+  {0483fc43-7b0e-4753-acbd-2323e8f0cfc8}, !- Shading Surface Group Name
   ,                                       !- Transmittance Schedule Name
   ,                                       !- Number of Vertices
   0, -0.6096, 4.8768,                     !- X,Y,Z Vertex 1 {m}
@@ -1110,17 +716,10 @@
   0, 0, 5.1816;                           !- X,Y,Z Vertex 4 {m}
 
 OS:ShadingSurface,
-<<<<<<< HEAD
-  {1ee377ca-e4d6-467d-9583-6ed2370c7df8}, !- Handle
+  {4940fba0-54c6-4d00-a6fa-8c9a53c682ad}, !- Handle
   Surface 15 - res eaves,                 !- Name
   ,                                       !- Construction Name
-  {e7f78934-0530-4fdd-b27c-becc07e12039}, !- Shading Surface Group Name
-=======
-  {2de73847-72d1-464b-a56d-1772e9dd6857}, !- Handle
-  Surface 15 - res eaves,                 !- Name
-  ,                                       !- Construction Name
-  {011fd2aa-3e54-403b-88f9-4d56dafc7569}, !- Shading Surface Group Name
->>>>>>> 5553552e
+  {0483fc43-7b0e-4753-acbd-2323e8f0cfc8}, !- Shading Surface Group Name
   ,                                       !- Transmittance Schedule Name
   ,                                       !- Number of Vertices
   -0.6096, 5.56486118425249, 5.1816,      !- X,Y,Z Vertex 1 {m}
@@ -1129,17 +728,10 @@
   0, 5.56486118425249, 5.1816;            !- X,Y,Z Vertex 4 {m}
 
 OS:ShadingSurface,
-<<<<<<< HEAD
-  {6039c8fe-1c80-40f6-b9c2-2ae83719126b}, !- Handle
+  {c22ebda7-ed20-4b52-980d-4cb35cbc32ce}, !- Handle
   Surface 15 - res eaves 1,               !- Name
   ,                                       !- Construction Name
-  {e7f78934-0530-4fdd-b27c-becc07e12039}, !- Shading Surface Group Name
-=======
-  {e53b9071-10dc-47ad-be29-e0ff73c4b659}, !- Handle
-  Surface 15 - res eaves 1,               !- Name
-  ,                                       !- Construction Name
-  {011fd2aa-3e54-403b-88f9-4d56dafc7569}, !- Shading Surface Group Name
->>>>>>> 5553552e
+  {0483fc43-7b0e-4753-acbd-2323e8f0cfc8}, !- Shading Surface Group Name
   ,                                       !- Transmittance Schedule Name
   ,                                       !- Number of Vertices
   11.739322368505, 2.78243059212624, 6.57281529606312, !- X,Y,Z Vertex 1 {m}
@@ -1148,17 +740,10 @@
   11.129722368505, 2.78243059212624, 6.57281529606312; !- X,Y,Z Vertex 4 {m}
 
 OS:ShadingSurface,
-<<<<<<< HEAD
-  {26cf2f48-2fd7-4c58-adf4-97ce770b4bea}, !- Handle
+  {2d33001f-1ac2-4d87-ba66-6318b3a9d08e}, !- Handle
   Surface 15 - res eaves 2,               !- Name
   ,                                       !- Construction Name
-  {e7f78934-0530-4fdd-b27c-becc07e12039}, !- Shading Surface Group Name
-=======
-  {9cb17b77-ba00-47e3-bfe9-30f6b4e2463d}, !- Handle
-  Surface 15 - res eaves 2,               !- Name
-  ,                                       !- Construction Name
-  {011fd2aa-3e54-403b-88f9-4d56dafc7569}, !- Shading Surface Group Name
->>>>>>> 5553552e
+  {0483fc43-7b0e-4753-acbd-2323e8f0cfc8}, !- Shading Surface Group Name
   ,                                       !- Transmittance Schedule Name
   ,                                       !- Number of Vertices
   11.129722368505, 6.17446118425249, 4.8768, !- X,Y,Z Vertex 1 {m}
