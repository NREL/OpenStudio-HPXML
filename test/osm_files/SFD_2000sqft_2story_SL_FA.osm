!- NOTE: Auto-generated from /test/osw_files/SFD_2000sqft_2story_SL_FA.osw

OS:Version,
<<<<<<< HEAD
  {f1ae778c-dc7d-4654-80d7-3dde9389070c}, !- Handle
  2.8.0;                                  !- Version Identifier

OS:SimulationControl,
  {233715da-5336-4170-b071-d505ba2b16c1}, !- Handle
=======
  {3ac59838-feb1-4bc3-96ca-a86adcdb976e}, !- Handle
  2.8.1;                                  !- Version Identifier

OS:SimulationControl,
  {e36231f3-f643-4684-b1ee-b90970cf3607}, !- Handle
>>>>>>> 9fc7b4ca
  ,                                       !- Do Zone Sizing Calculation
  ,                                       !- Do System Sizing Calculation
  ,                                       !- Do Plant Sizing Calculation
  No;                                     !- Run Simulation for Sizing Periods

OS:Timestep,
<<<<<<< HEAD
  {9a2518fe-7fd1-434a-9749-72ad4b5a7587}, !- Handle
  6;                                      !- Number of Timesteps per Hour

OS:ShadowCalculation,
  {43db9060-e5d8-4fb1-81b1-008acae1c5b7}, !- Handle
=======
  {61a0d3eb-d03b-4a84-a796-af91174d2896}, !- Handle
  6;                                      !- Number of Timesteps per Hour

OS:ShadowCalculation,
  {1932196b-3a11-4603-95f6-72d26abba8cb}, !- Handle
>>>>>>> 9fc7b4ca
  20,                                     !- Calculation Frequency
  200;                                    !- Maximum Figures in Shadow Overlap Calculations

OS:SurfaceConvectionAlgorithm:Outside,
<<<<<<< HEAD
  {4313f14a-abde-43f6-a23b-97b1b33f0ac4}, !- Handle
  DOE-2;                                  !- Algorithm

OS:SurfaceConvectionAlgorithm:Inside,
  {e9ee59ae-cc20-422c-8afd-b7d24e989f4f}, !- Handle
  TARP;                                   !- Algorithm

OS:ZoneCapacitanceMultiplier:ResearchSpecial,
  {38f4d817-6f2a-4cda-b4df-5bffef786597}, !- Handle
=======
  {d36cd71c-3fd2-4177-a8c4-6095f2aa19c6}, !- Handle
  DOE-2;                                  !- Algorithm

OS:SurfaceConvectionAlgorithm:Inside,
  {31fde265-bb02-4409-b8d0-614d6524b8d3}, !- Handle
  TARP;                                   !- Algorithm

OS:ZoneCapacitanceMultiplier:ResearchSpecial,
  {4725f179-951c-4e16-896c-a4f91282045e}, !- Handle
>>>>>>> 9fc7b4ca
  ,                                       !- Temperature Capacity Multiplier
  15,                                     !- Humidity Capacity Multiplier
  ;                                       !- Carbon Dioxide Capacity Multiplier

OS:RunPeriod,
<<<<<<< HEAD
  {6473c620-880a-415b-a768-8d3289229d31}, !- Handle
=======
  {8b906e94-cf64-44f0-b513-dddb4dec301a}, !- Handle
>>>>>>> 9fc7b4ca
  Run Period 1,                           !- Name
  1,                                      !- Begin Month
  1,                                      !- Begin Day of Month
  12,                                     !- End Month
  31,                                     !- End Day of Month
  ,                                       !- Use Weather File Holidays and Special Days
  ,                                       !- Use Weather File Daylight Saving Period
  ,                                       !- Apply Weekend Holiday Rule
  ,                                       !- Use Weather File Rain Indicators
  ,                                       !- Use Weather File Snow Indicators
  ;                                       !- Number of Times Runperiod to be Repeated

OS:YearDescription,
  {c45a6bae-ff2c-46f6-a0c1-5bc9b1287c7a}, !- Handle
  2007,                                   !- Calendar Year
  ,                                       !- Day of Week for Start Day
  ;                                       !- Is Leap Year

OS:ThermalZone,
<<<<<<< HEAD
  {494ecdc1-d4f3-4cbf-b8d5-03264d9b4d1c}, !- Handle
=======
  {539e6145-dc98-4da2-ad6b-7176f8335ee0}, !- Handle
>>>>>>> 9fc7b4ca
  living zone,                            !- Name
  ,                                       !- Multiplier
  ,                                       !- Ceiling Height {m}
  ,                                       !- Volume {m3}
  ,                                       !- Floor Area {m2}
  ,                                       !- Zone Inside Convection Algorithm
  ,                                       !- Zone Outside Convection Algorithm
  ,                                       !- Zone Conditioning Equipment List Name
<<<<<<< HEAD
  {9943cdbd-d073-4961-836d-970bb91ab482}, !- Zone Air Inlet Port List
  {2f567987-8af5-483c-80da-1c9f89bc8c8b}, !- Zone Air Exhaust Port List
  {03fbd9eb-bd96-47c1-8d08-ddecab69fa82}, !- Zone Air Node Name
  {30634540-a1fb-4706-8c66-30ec99b800f1}, !- Zone Return Air Port List
=======
  {09d6df7d-3743-440a-93e5-59a8c07942ef}, !- Zone Air Inlet Port List
  {550569ab-82d9-44aa-9d1b-88611eca26d3}, !- Zone Air Exhaust Port List
  {911306d6-1d63-4cf9-9e8f-b5b9e41f7432}, !- Zone Air Node Name
  {e2bf5c4f-a7e0-4b10-9af0-3f6dbea20197}, !- Zone Return Air Port List
>>>>>>> 9fc7b4ca
  ,                                       !- Primary Daylighting Control Name
  ,                                       !- Fraction of Zone Controlled by Primary Daylighting Control
  ,                                       !- Secondary Daylighting Control Name
  ,                                       !- Fraction of Zone Controlled by Secondary Daylighting Control
  ,                                       !- Illuminance Map Name
  ,                                       !- Group Rendering Name
  ,                                       !- Thermostat Name
  No;                                     !- Use Ideal Air Loads

OS:Node,
<<<<<<< HEAD
  {97d34dfa-5a00-4ed5-bacd-4fd17486b57f}, !- Handle
  Node 1,                                 !- Name
  {03fbd9eb-bd96-47c1-8d08-ddecab69fa82}, !- Inlet Port
  ;                                       !- Outlet Port

OS:Connection,
  {03fbd9eb-bd96-47c1-8d08-ddecab69fa82}, !- Handle
  {79b3b37d-8440-481c-9f22-15145d66485a}, !- Name
  {494ecdc1-d4f3-4cbf-b8d5-03264d9b4d1c}, !- Source Object
  11,                                     !- Outlet Port
  {97d34dfa-5a00-4ed5-bacd-4fd17486b57f}, !- Target Object
  2;                                      !- Inlet Port

OS:PortList,
  {9943cdbd-d073-4961-836d-970bb91ab482}, !- Handle
  {f0e3edc7-1982-4ca3-aadf-aadf7b5cbfba}, !- Name
  {494ecdc1-d4f3-4cbf-b8d5-03264d9b4d1c}; !- HVAC Component

OS:PortList,
  {2f567987-8af5-483c-80da-1c9f89bc8c8b}, !- Handle
  {2aadf6b8-ed8f-4f68-a268-2da845bb04d1}, !- Name
  {494ecdc1-d4f3-4cbf-b8d5-03264d9b4d1c}; !- HVAC Component

OS:PortList,
  {30634540-a1fb-4706-8c66-30ec99b800f1}, !- Handle
  {0872cabc-e436-41b4-a000-051f6f8f8b4e}, !- Name
  {494ecdc1-d4f3-4cbf-b8d5-03264d9b4d1c}; !- HVAC Component

OS:Sizing:Zone,
  {b7aa5ae0-b18c-43c5-bf9a-ebb63bc1b38d}, !- Handle
  {494ecdc1-d4f3-4cbf-b8d5-03264d9b4d1c}, !- Zone or ZoneList Name
=======
  {beeba209-04f7-4bc8-92e6-453e8fbe5b1f}, !- Handle
  Node 1,                                 !- Name
  {911306d6-1d63-4cf9-9e8f-b5b9e41f7432}, !- Inlet Port
  ;                                       !- Outlet Port

OS:Connection,
  {911306d6-1d63-4cf9-9e8f-b5b9e41f7432}, !- Handle
  {e40eb898-ca1c-4772-8e7d-06d1c370beb9}, !- Name
  {539e6145-dc98-4da2-ad6b-7176f8335ee0}, !- Source Object
  11,                                     !- Outlet Port
  {beeba209-04f7-4bc8-92e6-453e8fbe5b1f}, !- Target Object
  2;                                      !- Inlet Port

OS:PortList,
  {09d6df7d-3743-440a-93e5-59a8c07942ef}, !- Handle
  {4768e770-be51-4f9e-b4a0-2394c4569ad6}, !- Name
  {539e6145-dc98-4da2-ad6b-7176f8335ee0}; !- HVAC Component

OS:PortList,
  {550569ab-82d9-44aa-9d1b-88611eca26d3}, !- Handle
  {b4bae560-b1d5-4c37-bdeb-cc601843a8cf}, !- Name
  {539e6145-dc98-4da2-ad6b-7176f8335ee0}; !- HVAC Component

OS:PortList,
  {e2bf5c4f-a7e0-4b10-9af0-3f6dbea20197}, !- Handle
  {47f964e8-f404-4f3f-a4b9-1cf96cb804c3}, !- Name
  {539e6145-dc98-4da2-ad6b-7176f8335ee0}; !- HVAC Component

OS:Sizing:Zone,
  {f630f64b-2c11-458a-902f-2b1091b39a24}, !- Handle
  {539e6145-dc98-4da2-ad6b-7176f8335ee0}, !- Zone or ZoneList Name
>>>>>>> 9fc7b4ca
  SupplyAirTemperature,                   !- Zone Cooling Design Supply Air Temperature Input Method
  14,                                     !- Zone Cooling Design Supply Air Temperature {C}
  11.11,                                  !- Zone Cooling Design Supply Air Temperature Difference {deltaC}
  SupplyAirTemperature,                   !- Zone Heating Design Supply Air Temperature Input Method
  40,                                     !- Zone Heating Design Supply Air Temperature {C}
  11.11,                                  !- Zone Heating Design Supply Air Temperature Difference {deltaC}
  0.0085,                                 !- Zone Cooling Design Supply Air Humidity Ratio {kg-H2O/kg-air}
  0.008,                                  !- Zone Heating Design Supply Air Humidity Ratio {kg-H2O/kg-air}
  ,                                       !- Zone Heating Sizing Factor
  ,                                       !- Zone Cooling Sizing Factor
  DesignDay,                              !- Cooling Design Air Flow Method
  ,                                       !- Cooling Design Air Flow Rate {m3/s}
  ,                                       !- Cooling Minimum Air Flow per Zone Floor Area {m3/s-m2}
  ,                                       !- Cooling Minimum Air Flow {m3/s}
  ,                                       !- Cooling Minimum Air Flow Fraction
  DesignDay,                              !- Heating Design Air Flow Method
  ,                                       !- Heating Design Air Flow Rate {m3/s}
  ,                                       !- Heating Maximum Air Flow per Zone Floor Area {m3/s-m2}
  ,                                       !- Heating Maximum Air Flow {m3/s}
  ,                                       !- Heating Maximum Air Flow Fraction
  ,                                       !- Design Zone Air Distribution Effectiveness in Cooling Mode
  ,                                       !- Design Zone Air Distribution Effectiveness in Heating Mode
  No,                                     !- Account for Dedicated Outdoor Air System
  NeutralSupplyAir,                       !- Dedicated Outdoor Air System Control Strategy
  autosize,                               !- Dedicated Outdoor Air Low Setpoint Temperature for Design {C}
  autosize;                               !- Dedicated Outdoor Air High Setpoint Temperature for Design {C}

OS:ZoneHVAC:EquipmentList,
<<<<<<< HEAD
  {e7d31c57-e2fd-49ad-bfea-16b754d69367}, !- Handle
  Zone HVAC Equipment List 1,             !- Name
  {494ecdc1-d4f3-4cbf-b8d5-03264d9b4d1c}; !- Thermal Zone

OS:Space,
  {2b7376a8-7b1a-4828-925f-5b350f73604c}, !- Handle
  living space,                           !- Name
  {8e6dc2a8-df00-4b15-b487-ef7a179f7dcf}, !- Space Type Name
=======
  {6486f8b6-6076-4337-bc63-ed6755e75985}, !- Handle
  Zone HVAC Equipment List 1,             !- Name
  {539e6145-dc98-4da2-ad6b-7176f8335ee0}; !- Thermal Zone

OS:Space,
  {2bf2ea0f-0cee-4109-a1b6-cb0f18930c22}, !- Handle
  living space,                           !- Name
  {be67858c-99dd-42b6-8d14-fee8e952fd59}, !- Space Type Name
>>>>>>> 9fc7b4ca
  ,                                       !- Default Construction Set Name
  ,                                       !- Default Schedule Set Name
  -0,                                     !- Direction of Relative North {deg}
  0,                                      !- X Origin {m}
  0,                                      !- Y Origin {m}
  0,                                      !- Z Origin {m}
  ,                                       !- Building Story Name
<<<<<<< HEAD
  {494ecdc1-d4f3-4cbf-b8d5-03264d9b4d1c}, !- Thermal Zone Name
  ,                                       !- Part of Total Floor Area
  ,                                       !- Design Specification Outdoor Air Object Name
  {0b869869-7ff0-4d85-b94f-87d6a2e1546d}; !- Building Unit Name

OS:Surface,
  {ac20a74c-6b47-4968-812b-93efcf4a8dfa}, !- Handle
  Surface 1,                              !- Name
  Floor,                                  !- Surface Type
  ,                                       !- Construction Name
  {2b7376a8-7b1a-4828-925f-5b350f73604c}, !- Space Name
=======
  {539e6145-dc98-4da2-ad6b-7176f8335ee0}, !- Thermal Zone Name
  ,                                       !- Part of Total Floor Area
  ,                                       !- Design Specification Outdoor Air Object Name
  {396570e8-daac-4fc1-be49-55f40cc34f7b}; !- Building Unit Name

OS:Surface,
  {8da3fafa-8e45-4f5d-8f5e-3655a4ecfd3e}, !- Handle
  Surface 1,                              !- Name
  Floor,                                  !- Surface Type
  ,                                       !- Construction Name
  {2bf2ea0f-0cee-4109-a1b6-cb0f18930c22}, !- Space Name
>>>>>>> 9fc7b4ca
  Foundation,                             !- Outside Boundary Condition
  ,                                       !- Outside Boundary Condition Object
  NoSun,                                  !- Sun Exposure
  NoWind,                                 !- Wind Exposure
  ,                                       !- View Factor to Ground
  ,                                       !- Number of Vertices
  0, 0, 0,                                !- X,Y,Z Vertex 1 {m}
  0, 5.56486118425249, 0,                 !- X,Y,Z Vertex 2 {m}
  11.129722368505, 5.56486118425249, 0,   !- X,Y,Z Vertex 3 {m}
  11.129722368505, 0, 0;                  !- X,Y,Z Vertex 4 {m}

OS:Surface,
<<<<<<< HEAD
  {55eb2104-ae12-4a7a-8b9e-2922b41aa846}, !- Handle
  Surface 2,                              !- Name
  Wall,                                   !- Surface Type
  ,                                       !- Construction Name
  {2b7376a8-7b1a-4828-925f-5b350f73604c}, !- Space Name
=======
  {54476b36-c7d3-415c-bf10-ca0dfff19ffd}, !- Handle
  Surface 2,                              !- Name
  Wall,                                   !- Surface Type
  ,                                       !- Construction Name
  {2bf2ea0f-0cee-4109-a1b6-cb0f18930c22}, !- Space Name
>>>>>>> 9fc7b4ca
  Outdoors,                               !- Outside Boundary Condition
  ,                                       !- Outside Boundary Condition Object
  SunExposed,                             !- Sun Exposure
  WindExposed,                            !- Wind Exposure
  ,                                       !- View Factor to Ground
  ,                                       !- Number of Vertices
  0, 5.56486118425249, 2.4384,            !- X,Y,Z Vertex 1 {m}
  0, 5.56486118425249, 0,                 !- X,Y,Z Vertex 2 {m}
  0, 0, 0,                                !- X,Y,Z Vertex 3 {m}
  0, 0, 2.4384;                           !- X,Y,Z Vertex 4 {m}

OS:Surface,
<<<<<<< HEAD
  {74ecce6c-98aa-43ce-b9af-11df7caf39d9}, !- Handle
  Surface 3,                              !- Name
  Wall,                                   !- Surface Type
  ,                                       !- Construction Name
  {2b7376a8-7b1a-4828-925f-5b350f73604c}, !- Space Name
=======
  {e4739c47-07d6-4229-ae70-07ab56b12f2d}, !- Handle
  Surface 3,                              !- Name
  Wall,                                   !- Surface Type
  ,                                       !- Construction Name
  {2bf2ea0f-0cee-4109-a1b6-cb0f18930c22}, !- Space Name
>>>>>>> 9fc7b4ca
  Outdoors,                               !- Outside Boundary Condition
  ,                                       !- Outside Boundary Condition Object
  SunExposed,                             !- Sun Exposure
  WindExposed,                            !- Wind Exposure
  ,                                       !- View Factor to Ground
  ,                                       !- Number of Vertices
  11.129722368505, 5.56486118425249, 2.4384, !- X,Y,Z Vertex 1 {m}
  11.129722368505, 5.56486118425249, 0,   !- X,Y,Z Vertex 2 {m}
  0, 5.56486118425249, 0,                 !- X,Y,Z Vertex 3 {m}
  0, 5.56486118425249, 2.4384;            !- X,Y,Z Vertex 4 {m}

OS:Surface,
<<<<<<< HEAD
  {4073192d-bced-4e34-a67e-07be391a58f1}, !- Handle
  Surface 4,                              !- Name
  Wall,                                   !- Surface Type
  ,                                       !- Construction Name
  {2b7376a8-7b1a-4828-925f-5b350f73604c}, !- Space Name
=======
  {faddae21-7921-462e-b383-482248d49dd2}, !- Handle
  Surface 4,                              !- Name
  Wall,                                   !- Surface Type
  ,                                       !- Construction Name
  {2bf2ea0f-0cee-4109-a1b6-cb0f18930c22}, !- Space Name
>>>>>>> 9fc7b4ca
  Outdoors,                               !- Outside Boundary Condition
  ,                                       !- Outside Boundary Condition Object
  SunExposed,                             !- Sun Exposure
  WindExposed,                            !- Wind Exposure
  ,                                       !- View Factor to Ground
  ,                                       !- Number of Vertices
  11.129722368505, 0, 2.4384,             !- X,Y,Z Vertex 1 {m}
  11.129722368505, 0, 0,                  !- X,Y,Z Vertex 2 {m}
  11.129722368505, 5.56486118425249, 0,   !- X,Y,Z Vertex 3 {m}
  11.129722368505, 5.56486118425249, 2.4384; !- X,Y,Z Vertex 4 {m}

OS:Surface,
<<<<<<< HEAD
  {58b779e6-3c19-466f-a8d9-a281e5d33139}, !- Handle
  Surface 5,                              !- Name
  Wall,                                   !- Surface Type
  ,                                       !- Construction Name
  {2b7376a8-7b1a-4828-925f-5b350f73604c}, !- Space Name
=======
  {1228fe78-7c66-4590-b691-3e44453e3472}, !- Handle
  Surface 5,                              !- Name
  Wall,                                   !- Surface Type
  ,                                       !- Construction Name
  {2bf2ea0f-0cee-4109-a1b6-cb0f18930c22}, !- Space Name
>>>>>>> 9fc7b4ca
  Outdoors,                               !- Outside Boundary Condition
  ,                                       !- Outside Boundary Condition Object
  SunExposed,                             !- Sun Exposure
  WindExposed,                            !- Wind Exposure
  ,                                       !- View Factor to Ground
  ,                                       !- Number of Vertices
  0, 0, 2.4384,                           !- X,Y,Z Vertex 1 {m}
  0, 0, 0,                                !- X,Y,Z Vertex 2 {m}
  11.129722368505, 0, 0,                  !- X,Y,Z Vertex 3 {m}
  11.129722368505, 0, 2.4384;             !- X,Y,Z Vertex 4 {m}

OS:Surface,
<<<<<<< HEAD
  {afbfe43f-5516-45ca-8486-d79dbc68b0bd}, !- Handle
  Surface 6,                              !- Name
  RoofCeiling,                            !- Surface Type
  ,                                       !- Construction Name
  {2b7376a8-7b1a-4828-925f-5b350f73604c}, !- Space Name
  Surface,                                !- Outside Boundary Condition
  {8b2073d7-aac9-4910-ae14-228ec28e3386}, !- Outside Boundary Condition Object
=======
  {ca022d60-dba7-4a15-8e54-4d40fc49cb74}, !- Handle
  Surface 6,                              !- Name
  RoofCeiling,                            !- Surface Type
  ,                                       !- Construction Name
  {2bf2ea0f-0cee-4109-a1b6-cb0f18930c22}, !- Space Name
  Surface,                                !- Outside Boundary Condition
  {deedd88b-391d-444c-a0a9-8a824d43f21c}, !- Outside Boundary Condition Object
>>>>>>> 9fc7b4ca
  NoSun,                                  !- Sun Exposure
  NoWind,                                 !- Wind Exposure
  ,                                       !- View Factor to Ground
  ,                                       !- Number of Vertices
  11.129722368505, 0, 2.4384,             !- X,Y,Z Vertex 1 {m}
  11.129722368505, 5.56486118425249, 2.4384, !- X,Y,Z Vertex 2 {m}
  0, 5.56486118425249, 2.4384,            !- X,Y,Z Vertex 3 {m}
  0, 0, 2.4384;                           !- X,Y,Z Vertex 4 {m}

OS:SpaceType,
<<<<<<< HEAD
  {8e6dc2a8-df00-4b15-b487-ef7a179f7dcf}, !- Handle
=======
  {be67858c-99dd-42b6-8d14-fee8e952fd59}, !- Handle
>>>>>>> 9fc7b4ca
  Space Type 1,                           !- Name
  ,                                       !- Default Construction Set Name
  ,                                       !- Default Schedule Set Name
  ,                                       !- Group Rendering Name
  ,                                       !- Design Specification Outdoor Air Object Name
  ,                                       !- Standards Template
  ,                                       !- Standards Building Type
  living;                                 !- Standards Space Type

OS:Space,
<<<<<<< HEAD
  {11446db9-573f-4319-a18c-5a8e0bf26718}, !- Handle
  living space|story 2,                   !- Name
  {8e6dc2a8-df00-4b15-b487-ef7a179f7dcf}, !- Space Type Name
=======
  {9104ea0b-04cd-4611-8c06-9e96aeb2a9de}, !- Handle
  living space|story 2,                   !- Name
  {be67858c-99dd-42b6-8d14-fee8e952fd59}, !- Space Type Name
>>>>>>> 9fc7b4ca
  ,                                       !- Default Construction Set Name
  ,                                       !- Default Schedule Set Name
  -0,                                     !- Direction of Relative North {deg}
  0,                                      !- X Origin {m}
  0,                                      !- Y Origin {m}
  2.4384,                                 !- Z Origin {m}
  ,                                       !- Building Story Name
<<<<<<< HEAD
  {494ecdc1-d4f3-4cbf-b8d5-03264d9b4d1c}, !- Thermal Zone Name
  ,                                       !- Part of Total Floor Area
  ,                                       !- Design Specification Outdoor Air Object Name
  {0b869869-7ff0-4d85-b94f-87d6a2e1546d}; !- Building Unit Name

OS:Surface,
  {8b2073d7-aac9-4910-ae14-228ec28e3386}, !- Handle
  Surface 7,                              !- Name
  Floor,                                  !- Surface Type
  ,                                       !- Construction Name
  {11446db9-573f-4319-a18c-5a8e0bf26718}, !- Space Name
  Surface,                                !- Outside Boundary Condition
  {afbfe43f-5516-45ca-8486-d79dbc68b0bd}, !- Outside Boundary Condition Object
=======
  {539e6145-dc98-4da2-ad6b-7176f8335ee0}, !- Thermal Zone Name
  ,                                       !- Part of Total Floor Area
  ,                                       !- Design Specification Outdoor Air Object Name
  {396570e8-daac-4fc1-be49-55f40cc34f7b}; !- Building Unit Name

OS:Surface,
  {deedd88b-391d-444c-a0a9-8a824d43f21c}, !- Handle
  Surface 7,                              !- Name
  Floor,                                  !- Surface Type
  ,                                       !- Construction Name
  {9104ea0b-04cd-4611-8c06-9e96aeb2a9de}, !- Space Name
  Surface,                                !- Outside Boundary Condition
  {ca022d60-dba7-4a15-8e54-4d40fc49cb74}, !- Outside Boundary Condition Object
>>>>>>> 9fc7b4ca
  NoSun,                                  !- Sun Exposure
  NoWind,                                 !- Wind Exposure
  ,                                       !- View Factor to Ground
  ,                                       !- Number of Vertices
  0, 0, 0,                                !- X,Y,Z Vertex 1 {m}
  0, 5.56486118425249, 0,                 !- X,Y,Z Vertex 2 {m}
  11.129722368505, 5.56486118425249, 0,   !- X,Y,Z Vertex 3 {m}
  11.129722368505, 0, 0;                  !- X,Y,Z Vertex 4 {m}

OS:Surface,
<<<<<<< HEAD
  {05bfeaff-404b-4292-ae9f-67734a7b19f5}, !- Handle
  Surface 8,                              !- Name
  Wall,                                   !- Surface Type
  ,                                       !- Construction Name
  {11446db9-573f-4319-a18c-5a8e0bf26718}, !- Space Name
=======
  {3f4237fe-3a46-43a2-a9a1-af0c77472aec}, !- Handle
  Surface 8,                              !- Name
  Wall,                                   !- Surface Type
  ,                                       !- Construction Name
  {9104ea0b-04cd-4611-8c06-9e96aeb2a9de}, !- Space Name
>>>>>>> 9fc7b4ca
  Outdoors,                               !- Outside Boundary Condition
  ,                                       !- Outside Boundary Condition Object
  SunExposed,                             !- Sun Exposure
  WindExposed,                            !- Wind Exposure
  ,                                       !- View Factor to Ground
  ,                                       !- Number of Vertices
  0, 5.56486118425249, 2.4384,            !- X,Y,Z Vertex 1 {m}
  0, 5.56486118425249, 0,                 !- X,Y,Z Vertex 2 {m}
  0, 0, 0,                                !- X,Y,Z Vertex 3 {m}
  0, 0, 2.4384;                           !- X,Y,Z Vertex 4 {m}

OS:Surface,
<<<<<<< HEAD
  {c831f4b5-77ac-431d-9fc7-7a8666075780}, !- Handle
  Surface 9,                              !- Name
  Wall,                                   !- Surface Type
  ,                                       !- Construction Name
  {11446db9-573f-4319-a18c-5a8e0bf26718}, !- Space Name
=======
  {6e7600f0-4c41-48ea-90ca-f3e1b00a874a}, !- Handle
  Surface 9,                              !- Name
  Wall,                                   !- Surface Type
  ,                                       !- Construction Name
  {9104ea0b-04cd-4611-8c06-9e96aeb2a9de}, !- Space Name
>>>>>>> 9fc7b4ca
  Outdoors,                               !- Outside Boundary Condition
  ,                                       !- Outside Boundary Condition Object
  SunExposed,                             !- Sun Exposure
  WindExposed,                            !- Wind Exposure
  ,                                       !- View Factor to Ground
  ,                                       !- Number of Vertices
  11.129722368505, 5.56486118425249, 2.4384, !- X,Y,Z Vertex 1 {m}
  11.129722368505, 5.56486118425249, 0,   !- X,Y,Z Vertex 2 {m}
  0, 5.56486118425249, 0,                 !- X,Y,Z Vertex 3 {m}
  0, 5.56486118425249, 2.4384;            !- X,Y,Z Vertex 4 {m}

OS:Surface,
<<<<<<< HEAD
  {11d9c270-ca92-4316-a79a-f766c49d5861}, !- Handle
  Surface 10,                             !- Name
  Wall,                                   !- Surface Type
  ,                                       !- Construction Name
  {11446db9-573f-4319-a18c-5a8e0bf26718}, !- Space Name
=======
  {6537a0b1-ca02-4d0e-afe4-0a8cf3b28f53}, !- Handle
  Surface 10,                             !- Name
  Wall,                                   !- Surface Type
  ,                                       !- Construction Name
  {9104ea0b-04cd-4611-8c06-9e96aeb2a9de}, !- Space Name
>>>>>>> 9fc7b4ca
  Outdoors,                               !- Outside Boundary Condition
  ,                                       !- Outside Boundary Condition Object
  SunExposed,                             !- Sun Exposure
  WindExposed,                            !- Wind Exposure
  ,                                       !- View Factor to Ground
  ,                                       !- Number of Vertices
  11.129722368505, 0, 2.4384,             !- X,Y,Z Vertex 1 {m}
  11.129722368505, 0, 0,                  !- X,Y,Z Vertex 2 {m}
  11.129722368505, 5.56486118425249, 0,   !- X,Y,Z Vertex 3 {m}
  11.129722368505, 5.56486118425249, 2.4384; !- X,Y,Z Vertex 4 {m}

OS:Surface,
<<<<<<< HEAD
  {802d9a3f-ec08-401c-885f-31e078e0cf1c}, !- Handle
  Surface 11,                             !- Name
  Wall,                                   !- Surface Type
  ,                                       !- Construction Name
  {11446db9-573f-4319-a18c-5a8e0bf26718}, !- Space Name
=======
  {9ab03a88-0677-4dc1-8f29-40e943c2ab2f}, !- Handle
  Surface 11,                             !- Name
  Wall,                                   !- Surface Type
  ,                                       !- Construction Name
  {9104ea0b-04cd-4611-8c06-9e96aeb2a9de}, !- Space Name
>>>>>>> 9fc7b4ca
  Outdoors,                               !- Outside Boundary Condition
  ,                                       !- Outside Boundary Condition Object
  SunExposed,                             !- Sun Exposure
  WindExposed,                            !- Wind Exposure
  ,                                       !- View Factor to Ground
  ,                                       !- Number of Vertices
  0, 0, 2.4384,                           !- X,Y,Z Vertex 1 {m}
  0, 0, 0,                                !- X,Y,Z Vertex 2 {m}
  11.129722368505, 0, 0,                  !- X,Y,Z Vertex 3 {m}
  11.129722368505, 0, 2.4384;             !- X,Y,Z Vertex 4 {m}

OS:Surface,
<<<<<<< HEAD
  {1802461e-6685-4209-a9a3-94821fee3a46}, !- Handle
  Surface 12,                             !- Name
  RoofCeiling,                            !- Surface Type
  ,                                       !- Construction Name
  {11446db9-573f-4319-a18c-5a8e0bf26718}, !- Space Name
  Surface,                                !- Outside Boundary Condition
  {0965a05b-42e5-47cc-87c0-d9a8deb36fac}, !- Outside Boundary Condition Object
=======
  {c86a4039-b341-4fe5-9a7a-d2dd45d379b5}, !- Handle
  Surface 12,                             !- Name
  RoofCeiling,                            !- Surface Type
  ,                                       !- Construction Name
  {9104ea0b-04cd-4611-8c06-9e96aeb2a9de}, !- Space Name
  Surface,                                !- Outside Boundary Condition
  {ab074cf0-eeb8-480a-813e-81b3a02b726a}, !- Outside Boundary Condition Object
>>>>>>> 9fc7b4ca
  NoSun,                                  !- Sun Exposure
  NoWind,                                 !- Wind Exposure
  ,                                       !- View Factor to Ground
  ,                                       !- Number of Vertices
  11.129722368505, 0, 2.4384,             !- X,Y,Z Vertex 1 {m}
  11.129722368505, 5.56486118425249, 2.4384, !- X,Y,Z Vertex 2 {m}
  0, 5.56486118425249, 2.4384,            !- X,Y,Z Vertex 3 {m}
  0, 0, 2.4384;                           !- X,Y,Z Vertex 4 {m}

OS:Surface,
<<<<<<< HEAD
  {0965a05b-42e5-47cc-87c0-d9a8deb36fac}, !- Handle
  Surface 13,                             !- Name
  Floor,                                  !- Surface Type
  ,                                       !- Construction Name
  {7566c15b-ee52-473b-860e-2ce7cfa05f2d}, !- Space Name
  Surface,                                !- Outside Boundary Condition
  {1802461e-6685-4209-a9a3-94821fee3a46}, !- Outside Boundary Condition Object
=======
  {ab074cf0-eeb8-480a-813e-81b3a02b726a}, !- Handle
  Surface 13,                             !- Name
  Floor,                                  !- Surface Type
  ,                                       !- Construction Name
  {4695e5d7-9f87-46a4-8408-6375f7b99458}, !- Space Name
  Surface,                                !- Outside Boundary Condition
  {c86a4039-b341-4fe5-9a7a-d2dd45d379b5}, !- Outside Boundary Condition Object
>>>>>>> 9fc7b4ca
  NoSun,                                  !- Sun Exposure
  NoWind,                                 !- Wind Exposure
  ,                                       !- View Factor to Ground
  ,                                       !- Number of Vertices
  0, 5.56486118425249, 0,                 !- X,Y,Z Vertex 1 {m}
  11.129722368505, 5.56486118425249, 0,   !- X,Y,Z Vertex 2 {m}
  11.129722368505, 0, 0,                  !- X,Y,Z Vertex 3 {m}
  0, 0, 0;                                !- X,Y,Z Vertex 4 {m}

OS:Surface,
<<<<<<< HEAD
  {b96b33e1-0cc6-4b3b-8750-e9f656c2bc45}, !- Handle
  Surface 14,                             !- Name
  RoofCeiling,                            !- Surface Type
  ,                                       !- Construction Name
  {7566c15b-ee52-473b-860e-2ce7cfa05f2d}, !- Space Name
=======
  {b5105f21-a35e-40f4-86cc-f9e8e60ccf1c}, !- Handle
  Surface 14,                             !- Name
  RoofCeiling,                            !- Surface Type
  ,                                       !- Construction Name
  {4695e5d7-9f87-46a4-8408-6375f7b99458}, !- Space Name
>>>>>>> 9fc7b4ca
  Outdoors,                               !- Outside Boundary Condition
  ,                                       !- Outside Boundary Condition Object
  SunExposed,                             !- Sun Exposure
  WindExposed,                            !- Wind Exposure
  ,                                       !- View Factor to Ground
  ,                                       !- Number of Vertices
  11.129722368505, 2.78243059212624, 1.69601529606312, !- X,Y,Z Vertex 1 {m}
  0, 2.78243059212624, 1.69601529606312,  !- X,Y,Z Vertex 2 {m}
  0, 0, 0.3048,                           !- X,Y,Z Vertex 3 {m}
  11.129722368505, 0, 0.3048;             !- X,Y,Z Vertex 4 {m}

OS:Surface,
<<<<<<< HEAD
  {eb85ffaf-4fb6-4108-82d8-44841da5e66d}, !- Handle
  Surface 15,                             !- Name
  RoofCeiling,                            !- Surface Type
  ,                                       !- Construction Name
  {7566c15b-ee52-473b-860e-2ce7cfa05f2d}, !- Space Name
=======
  {fcf82ff8-092f-4332-9fc9-c8eca76a8e62}, !- Handle
  Surface 15,                             !- Name
  RoofCeiling,                            !- Surface Type
  ,                                       !- Construction Name
  {4695e5d7-9f87-46a4-8408-6375f7b99458}, !- Space Name
>>>>>>> 9fc7b4ca
  Outdoors,                               !- Outside Boundary Condition
  ,                                       !- Outside Boundary Condition Object
  SunExposed,                             !- Sun Exposure
  WindExposed,                            !- Wind Exposure
  ,                                       !- View Factor to Ground
  ,                                       !- Number of Vertices
  0, 2.78243059212624, 1.69601529606312,  !- X,Y,Z Vertex 1 {m}
  11.129722368505, 2.78243059212624, 1.69601529606312, !- X,Y,Z Vertex 2 {m}
  11.129722368505, 5.56486118425249, 0.304799999999999, !- X,Y,Z Vertex 3 {m}
  0, 5.56486118425249, 0.304799999999999; !- X,Y,Z Vertex 4 {m}

OS:Surface,
<<<<<<< HEAD
  {087d97c1-a1aa-4b17-a84c-ba958e55fa22}, !- Handle
  Surface 16,                             !- Name
  Wall,                                   !- Surface Type
  ,                                       !- Construction Name
  {7566c15b-ee52-473b-860e-2ce7cfa05f2d}, !- Space Name
=======
  {281ee6c0-7ba5-481f-a54b-3175b809bc56}, !- Handle
  Surface 16,                             !- Name
  Wall,                                   !- Surface Type
  ,                                       !- Construction Name
  {4695e5d7-9f87-46a4-8408-6375f7b99458}, !- Space Name
>>>>>>> 9fc7b4ca
  Outdoors,                               !- Outside Boundary Condition
  ,                                       !- Outside Boundary Condition Object
  SunExposed,                             !- Sun Exposure
  WindExposed,                            !- Wind Exposure
  ,                                       !- View Factor to Ground
  ,                                       !- Number of Vertices
  0, 2.78243059212624, 1.39121529606312,  !- X,Y,Z Vertex 1 {m}
  0, 5.56486118425249, 0,                 !- X,Y,Z Vertex 2 {m}
  0, 0, 0;                                !- X,Y,Z Vertex 3 {m}

OS:Surface,
<<<<<<< HEAD
  {d9ef6689-0296-4bac-934d-bbbb48b7dd5f}, !- Handle
  Surface 17,                             !- Name
  Wall,                                   !- Surface Type
  ,                                       !- Construction Name
  {7566c15b-ee52-473b-860e-2ce7cfa05f2d}, !- Space Name
=======
  {b409693d-6615-40b7-9274-fd5cad60fcc4}, !- Handle
  Surface 17,                             !- Name
  Wall,                                   !- Surface Type
  ,                                       !- Construction Name
  {4695e5d7-9f87-46a4-8408-6375f7b99458}, !- Space Name
>>>>>>> 9fc7b4ca
  Outdoors,                               !- Outside Boundary Condition
  ,                                       !- Outside Boundary Condition Object
  SunExposed,                             !- Sun Exposure
  WindExposed,                            !- Wind Exposure
  ,                                       !- View Factor to Ground
  ,                                       !- Number of Vertices
  11.129722368505, 2.78243059212624, 1.39121529606312, !- X,Y,Z Vertex 1 {m}
  11.129722368505, 0, 0,                  !- X,Y,Z Vertex 2 {m}
  11.129722368505, 5.56486118425249, 0;   !- X,Y,Z Vertex 3 {m}

OS:Space,
<<<<<<< HEAD
  {7566c15b-ee52-473b-860e-2ce7cfa05f2d}, !- Handle
  finished attic space,                   !- Name
  {8e6dc2a8-df00-4b15-b487-ef7a179f7dcf}, !- Space Type Name
=======
  {4695e5d7-9f87-46a4-8408-6375f7b99458}, !- Handle
  finished attic space,                   !- Name
  {be67858c-99dd-42b6-8d14-fee8e952fd59}, !- Space Type Name
>>>>>>> 9fc7b4ca
  ,                                       !- Default Construction Set Name
  ,                                       !- Default Schedule Set Name
  -0,                                     !- Direction of Relative North {deg}
  0,                                      !- X Origin {m}
  0,                                      !- Y Origin {m}
  4.8768,                                 !- Z Origin {m}
  ,                                       !- Building Story Name
<<<<<<< HEAD
  {494ecdc1-d4f3-4cbf-b8d5-03264d9b4d1c}, !- Thermal Zone Name
  ,                                       !- Part of Total Floor Area
  ,                                       !- Design Specification Outdoor Air Object Name
  {0b869869-7ff0-4d85-b94f-87d6a2e1546d}; !- Building Unit Name

OS:BuildingUnit,
  {0b869869-7ff0-4d85-b94f-87d6a2e1546d}, !- Handle
=======
  {539e6145-dc98-4da2-ad6b-7176f8335ee0}, !- Thermal Zone Name
  ,                                       !- Part of Total Floor Area
  ,                                       !- Design Specification Outdoor Air Object Name
  {396570e8-daac-4fc1-be49-55f40cc34f7b}; !- Building Unit Name

OS:BuildingUnit,
  {396570e8-daac-4fc1-be49-55f40cc34f7b}, !- Handle
>>>>>>> 9fc7b4ca
  unit 1,                                 !- Name
  ,                                       !- Rendering Color
  Residential;                            !- Building Unit Type

OS:Building,
<<<<<<< HEAD
  {7d8776a1-26e6-4ffa-ae55-04d586b11945}, !- Handle
=======
  {12a6a23a-1b16-4da5-9d4d-3cc0c41b63d2}, !- Handle
>>>>>>> 9fc7b4ca
  Building 1,                             !- Name
  ,                                       !- Building Sector Type
  0,                                      !- North Axis {deg}
  ,                                       !- Nominal Floor to Floor Height {m}
  ,                                       !- Space Type Name
  ,                                       !- Default Construction Set Name
  ,                                       !- Default Schedule Set Name
  3,                                      !- Standards Number of Stories
  3,                                      !- Standards Number of Above Ground Stories
  ,                                       !- Standards Template
  singlefamilydetached,                   !- Standards Building Type
  1;                                      !- Standards Number of Living Units

OS:AdditionalProperties,
<<<<<<< HEAD
  {fe387bdf-8301-47fb-97d4-d7a492dfe6b0}, !- Handle
  {7d8776a1-26e6-4ffa-ae55-04d586b11945}, !- Object Name
=======
  {b804589e-c1e8-4cf5-aca6-922627d3a687}, !- Handle
  {12a6a23a-1b16-4da5-9d4d-3cc0c41b63d2}, !- Object Name
>>>>>>> 9fc7b4ca
  Total Units Represented,                !- Feature Name 1
  Integer,                                !- Feature Data Type 1
  1,                                      !- Feature Value 1
  Total Units Modeled,                    !- Feature Name 2
  Integer,                                !- Feature Data Type 2
  1;                                      !- Feature Value 2

OS:AdditionalProperties,
<<<<<<< HEAD
  {d2aff54f-33f6-4ea1-adbe-c69135b7caac}, !- Handle
  {0b869869-7ff0-4d85-b94f-87d6a2e1546d}, !- Object Name
=======
  {0514b28d-9227-4aec-95a6-aa72137efe11}, !- Handle
  {396570e8-daac-4fc1-be49-55f40cc34f7b}, !- Object Name
>>>>>>> 9fc7b4ca
  NumberOfBedrooms,                       !- Feature Name 1
  Integer,                                !- Feature Data Type 1
  3,                                      !- Feature Value 1
  NumberOfBathrooms,                      !- Feature Name 2
  Double,                                 !- Feature Data Type 2
  2;                                      !- Feature Value 2

OS:Schedule:Day,
<<<<<<< HEAD
  {3e4f6f96-f784-4ed1-878d-d7aaed36ccb0}, !- Handle
=======
  {869d1b60-23d1-4944-9063-ee01dffa862e}, !- Handle
>>>>>>> 9fc7b4ca
  Schedule Day 1,                         !- Name
  ,                                       !- Schedule Type Limits Name
  ,                                       !- Interpolate to Timestep
  24,                                     !- Hour 1
  0,                                      !- Minute 1
  0;                                      !- Value Until Time 1

OS:Schedule:Day,
<<<<<<< HEAD
  {cb636f0f-7385-4bd7-9b20-6541f15aa775}, !- Handle
=======
  {a0f0648e-2877-4ed8-ba98-29855daa43ae}, !- Handle
>>>>>>> 9fc7b4ca
  Schedule Day 2,                         !- Name
  ,                                       !- Schedule Type Limits Name
  ,                                       !- Interpolate to Timestep
  24,                                     !- Hour 1
  0,                                      !- Minute 1
  1;                                      !- Value Until Time 1

OS:ShadingSurfaceGroup,
<<<<<<< HEAD
  {a5a20ae7-8b9f-4551-bdd9-f293258907dd}, !- Handle
=======
  {99f04884-7ed5-47c4-bb2d-befa5b547288}, !- Handle
>>>>>>> 9fc7b4ca
  res eaves,                              !- Name
  Building;                               !- Shading Surface Type

OS:ShadingSurface,
<<<<<<< HEAD
  {187c587c-575b-4634-98f9-313739c0903b}, !- Handle
  Surface 14 - res eaves,                 !- Name
  ,                                       !- Construction Name
  {a5a20ae7-8b9f-4551-bdd9-f293258907dd}, !- Shading Surface Group Name
=======
  {0d532e11-38b1-4fad-afc8-e795bf40851a}, !- Handle
  Surface 14 - res eaves,                 !- Name
  ,                                       !- Construction Name
  {99f04884-7ed5-47c4-bb2d-befa5b547288}, !- Shading Surface Group Name
>>>>>>> 9fc7b4ca
  ,                                       !- Transmittance Schedule Name
  ,                                       !- Number of Vertices
  11.739322368505, 0, 5.1816,             !- X,Y,Z Vertex 1 {m}
  11.739322368505, 2.78243059212624, 6.57281529606312, !- X,Y,Z Vertex 2 {m}
  11.129722368505, 2.78243059212624, 6.57281529606312, !- X,Y,Z Vertex 3 {m}
  11.129722368505, 0, 5.1816;             !- X,Y,Z Vertex 4 {m}

OS:ShadingSurface,
<<<<<<< HEAD
  {cd9e8a77-a260-45c3-9325-a33205a66124}, !- Handle
  Surface 14 - res eaves 1,               !- Name
  ,                                       !- Construction Name
  {a5a20ae7-8b9f-4551-bdd9-f293258907dd}, !- Shading Surface Group Name
=======
  {ed101158-1e22-4785-b07f-149e84ef688a}, !- Handle
  Surface 14 - res eaves 1,               !- Name
  ,                                       !- Construction Name
  {99f04884-7ed5-47c4-bb2d-befa5b547288}, !- Shading Surface Group Name
>>>>>>> 9fc7b4ca
  ,                                       !- Transmittance Schedule Name
  ,                                       !- Number of Vertices
  -0.6096, 2.78243059212624, 6.57281529606312, !- X,Y,Z Vertex 1 {m}
  -0.6096, 0, 5.1816,                     !- X,Y,Z Vertex 2 {m}
  0, 0, 5.1816,                           !- X,Y,Z Vertex 3 {m}
  0, 2.78243059212624, 6.57281529606312;  !- X,Y,Z Vertex 4 {m}

OS:ShadingSurface,
<<<<<<< HEAD
  {daa6a94b-daa2-4d9d-b2b8-3006d8fad12c}, !- Handle
  Surface 14 - res eaves 2,               !- Name
  ,                                       !- Construction Name
  {a5a20ae7-8b9f-4551-bdd9-f293258907dd}, !- Shading Surface Group Name
=======
  {fad6c67d-99a2-4c22-a5b4-68229eab9795}, !- Handle
  Surface 14 - res eaves 2,               !- Name
  ,                                       !- Construction Name
  {99f04884-7ed5-47c4-bb2d-befa5b547288}, !- Shading Surface Group Name
>>>>>>> 9fc7b4ca
  ,                                       !- Transmittance Schedule Name
  ,                                       !- Number of Vertices
  0, -0.6096, 4.8768,                     !- X,Y,Z Vertex 1 {m}
  11.129722368505, -0.6096, 4.8768,       !- X,Y,Z Vertex 2 {m}
  11.129722368505, 0, 5.1816,             !- X,Y,Z Vertex 3 {m}
  0, 0, 5.1816;                           !- X,Y,Z Vertex 4 {m}

OS:ShadingSurface,
<<<<<<< HEAD
  {b0f8c0c6-5a50-4f50-93e0-f8c2a5144e79}, !- Handle
  Surface 15 - res eaves,                 !- Name
  ,                                       !- Construction Name
  {a5a20ae7-8b9f-4551-bdd9-f293258907dd}, !- Shading Surface Group Name
=======
  {36813739-9acc-41b9-a04c-f4121d74e257}, !- Handle
  Surface 15 - res eaves,                 !- Name
  ,                                       !- Construction Name
  {99f04884-7ed5-47c4-bb2d-befa5b547288}, !- Shading Surface Group Name
>>>>>>> 9fc7b4ca
  ,                                       !- Transmittance Schedule Name
  ,                                       !- Number of Vertices
  -0.6096, 5.56486118425249, 5.1816,      !- X,Y,Z Vertex 1 {m}
  -0.6096, 2.78243059212624, 6.57281529606312, !- X,Y,Z Vertex 2 {m}
  0, 2.78243059212624, 6.57281529606312,  !- X,Y,Z Vertex 3 {m}
  0, 5.56486118425249, 5.1816;            !- X,Y,Z Vertex 4 {m}

OS:ShadingSurface,
<<<<<<< HEAD
  {4fff3d07-55de-4a04-ade3-00cab0a7e51f}, !- Handle
  Surface 15 - res eaves 1,               !- Name
  ,                                       !- Construction Name
  {a5a20ae7-8b9f-4551-bdd9-f293258907dd}, !- Shading Surface Group Name
=======
  {fe3d09b6-b4ff-4ab5-9667-db0b8caa7c69}, !- Handle
  Surface 15 - res eaves 1,               !- Name
  ,                                       !- Construction Name
  {99f04884-7ed5-47c4-bb2d-befa5b547288}, !- Shading Surface Group Name
>>>>>>> 9fc7b4ca
  ,                                       !- Transmittance Schedule Name
  ,                                       !- Number of Vertices
  11.739322368505, 2.78243059212624, 6.57281529606312, !- X,Y,Z Vertex 1 {m}
  11.739322368505, 5.56486118425249, 5.1816, !- X,Y,Z Vertex 2 {m}
  11.129722368505, 5.56486118425249, 5.1816, !- X,Y,Z Vertex 3 {m}
  11.129722368505, 2.78243059212624, 6.57281529606312; !- X,Y,Z Vertex 4 {m}

OS:ShadingSurface,
<<<<<<< HEAD
  {2935f372-5d51-46f2-97d8-5a58607fe0f5}, !- Handle
  Surface 15 - res eaves 2,               !- Name
  ,                                       !- Construction Name
  {a5a20ae7-8b9f-4551-bdd9-f293258907dd}, !- Shading Surface Group Name
=======
  {9d7b3105-15b7-4d31-b816-f237c889e6bf}, !- Handle
  Surface 15 - res eaves 2,               !- Name
  ,                                       !- Construction Name
  {99f04884-7ed5-47c4-bb2d-befa5b547288}, !- Shading Surface Group Name
>>>>>>> 9fc7b4ca
  ,                                       !- Transmittance Schedule Name
  ,                                       !- Number of Vertices
  11.129722368505, 6.17446118425249, 4.8768, !- X,Y,Z Vertex 1 {m}
  0, 6.17446118425249, 4.8768,            !- X,Y,Z Vertex 2 {m}
  0, 5.56486118425249, 5.1816,            !- X,Y,Z Vertex 3 {m}
  11.129722368505, 5.56486118425249, 5.1816; !- X,Y,Z Vertex 4 {m}
<|MERGE_RESOLUTION|>--- conflicted
+++ resolved
@@ -1,53 +1,26 @@
 !- NOTE: Auto-generated from /test/osw_files/SFD_2000sqft_2story_SL_FA.osw
 
 OS:Version,
-<<<<<<< HEAD
-  {f1ae778c-dc7d-4654-80d7-3dde9389070c}, !- Handle
-  2.8.0;                                  !- Version Identifier
-
-OS:SimulationControl,
-  {233715da-5336-4170-b071-d505ba2b16c1}, !- Handle
-=======
   {3ac59838-feb1-4bc3-96ca-a86adcdb976e}, !- Handle
   2.8.1;                                  !- Version Identifier
 
 OS:SimulationControl,
   {e36231f3-f643-4684-b1ee-b90970cf3607}, !- Handle
->>>>>>> 9fc7b4ca
   ,                                       !- Do Zone Sizing Calculation
   ,                                       !- Do System Sizing Calculation
   ,                                       !- Do Plant Sizing Calculation
   No;                                     !- Run Simulation for Sizing Periods
 
 OS:Timestep,
-<<<<<<< HEAD
-  {9a2518fe-7fd1-434a-9749-72ad4b5a7587}, !- Handle
-  6;                                      !- Number of Timesteps per Hour
-
-OS:ShadowCalculation,
-  {43db9060-e5d8-4fb1-81b1-008acae1c5b7}, !- Handle
-=======
   {61a0d3eb-d03b-4a84-a796-af91174d2896}, !- Handle
   6;                                      !- Number of Timesteps per Hour
 
 OS:ShadowCalculation,
   {1932196b-3a11-4603-95f6-72d26abba8cb}, !- Handle
->>>>>>> 9fc7b4ca
   20,                                     !- Calculation Frequency
   200;                                    !- Maximum Figures in Shadow Overlap Calculations
 
 OS:SurfaceConvectionAlgorithm:Outside,
-<<<<<<< HEAD
-  {4313f14a-abde-43f6-a23b-97b1b33f0ac4}, !- Handle
-  DOE-2;                                  !- Algorithm
-
-OS:SurfaceConvectionAlgorithm:Inside,
-  {e9ee59ae-cc20-422c-8afd-b7d24e989f4f}, !- Handle
-  TARP;                                   !- Algorithm
-
-OS:ZoneCapacitanceMultiplier:ResearchSpecial,
-  {38f4d817-6f2a-4cda-b4df-5bffef786597}, !- Handle
-=======
   {d36cd71c-3fd2-4177-a8c4-6095f2aa19c6}, !- Handle
   DOE-2;                                  !- Algorithm
 
@@ -57,17 +30,12 @@
 
 OS:ZoneCapacitanceMultiplier:ResearchSpecial,
   {4725f179-951c-4e16-896c-a4f91282045e}, !- Handle
->>>>>>> 9fc7b4ca
   ,                                       !- Temperature Capacity Multiplier
   15,                                     !- Humidity Capacity Multiplier
   ;                                       !- Carbon Dioxide Capacity Multiplier
 
 OS:RunPeriod,
-<<<<<<< HEAD
-  {6473c620-880a-415b-a768-8d3289229d31}, !- Handle
-=======
   {8b906e94-cf64-44f0-b513-dddb4dec301a}, !- Handle
->>>>>>> 9fc7b4ca
   Run Period 1,                           !- Name
   1,                                      !- Begin Month
   1,                                      !- Begin Day of Month
@@ -87,11 +55,7 @@
   ;                                       !- Is Leap Year
 
 OS:ThermalZone,
-<<<<<<< HEAD
-  {494ecdc1-d4f3-4cbf-b8d5-03264d9b4d1c}, !- Handle
-=======
   {539e6145-dc98-4da2-ad6b-7176f8335ee0}, !- Handle
->>>>>>> 9fc7b4ca
   living zone,                            !- Name
   ,                                       !- Multiplier
   ,                                       !- Ceiling Height {m}
@@ -100,17 +64,10 @@
   ,                                       !- Zone Inside Convection Algorithm
   ,                                       !- Zone Outside Convection Algorithm
   ,                                       !- Zone Conditioning Equipment List Name
-<<<<<<< HEAD
-  {9943cdbd-d073-4961-836d-970bb91ab482}, !- Zone Air Inlet Port List
-  {2f567987-8af5-483c-80da-1c9f89bc8c8b}, !- Zone Air Exhaust Port List
-  {03fbd9eb-bd96-47c1-8d08-ddecab69fa82}, !- Zone Air Node Name
-  {30634540-a1fb-4706-8c66-30ec99b800f1}, !- Zone Return Air Port List
-=======
   {09d6df7d-3743-440a-93e5-59a8c07942ef}, !- Zone Air Inlet Port List
   {550569ab-82d9-44aa-9d1b-88611eca26d3}, !- Zone Air Exhaust Port List
   {911306d6-1d63-4cf9-9e8f-b5b9e41f7432}, !- Zone Air Node Name
   {e2bf5c4f-a7e0-4b10-9af0-3f6dbea20197}, !- Zone Return Air Port List
->>>>>>> 9fc7b4ca
   ,                                       !- Primary Daylighting Control Name
   ,                                       !- Fraction of Zone Controlled by Primary Daylighting Control
   ,                                       !- Secondary Daylighting Control Name
@@ -121,39 +78,6 @@
   No;                                     !- Use Ideal Air Loads
 
 OS:Node,
-<<<<<<< HEAD
-  {97d34dfa-5a00-4ed5-bacd-4fd17486b57f}, !- Handle
-  Node 1,                                 !- Name
-  {03fbd9eb-bd96-47c1-8d08-ddecab69fa82}, !- Inlet Port
-  ;                                       !- Outlet Port
-
-OS:Connection,
-  {03fbd9eb-bd96-47c1-8d08-ddecab69fa82}, !- Handle
-  {79b3b37d-8440-481c-9f22-15145d66485a}, !- Name
-  {494ecdc1-d4f3-4cbf-b8d5-03264d9b4d1c}, !- Source Object
-  11,                                     !- Outlet Port
-  {97d34dfa-5a00-4ed5-bacd-4fd17486b57f}, !- Target Object
-  2;                                      !- Inlet Port
-
-OS:PortList,
-  {9943cdbd-d073-4961-836d-970bb91ab482}, !- Handle
-  {f0e3edc7-1982-4ca3-aadf-aadf7b5cbfba}, !- Name
-  {494ecdc1-d4f3-4cbf-b8d5-03264d9b4d1c}; !- HVAC Component
-
-OS:PortList,
-  {2f567987-8af5-483c-80da-1c9f89bc8c8b}, !- Handle
-  {2aadf6b8-ed8f-4f68-a268-2da845bb04d1}, !- Name
-  {494ecdc1-d4f3-4cbf-b8d5-03264d9b4d1c}; !- HVAC Component
-
-OS:PortList,
-  {30634540-a1fb-4706-8c66-30ec99b800f1}, !- Handle
-  {0872cabc-e436-41b4-a000-051f6f8f8b4e}, !- Name
-  {494ecdc1-d4f3-4cbf-b8d5-03264d9b4d1c}; !- HVAC Component
-
-OS:Sizing:Zone,
-  {b7aa5ae0-b18c-43c5-bf9a-ebb63bc1b38d}, !- Handle
-  {494ecdc1-d4f3-4cbf-b8d5-03264d9b4d1c}, !- Zone or ZoneList Name
-=======
   {beeba209-04f7-4bc8-92e6-453e8fbe5b1f}, !- Handle
   Node 1,                                 !- Name
   {911306d6-1d63-4cf9-9e8f-b5b9e41f7432}, !- Inlet Port
@@ -185,7 +109,6 @@
 OS:Sizing:Zone,
   {f630f64b-2c11-458a-902f-2b1091b39a24}, !- Handle
   {539e6145-dc98-4da2-ad6b-7176f8335ee0}, !- Zone or ZoneList Name
->>>>>>> 9fc7b4ca
   SupplyAirTemperature,                   !- Zone Cooling Design Supply Air Temperature Input Method
   14,                                     !- Zone Cooling Design Supply Air Temperature {C}
   11.11,                                  !- Zone Cooling Design Supply Air Temperature Difference {deltaC}
@@ -214,16 +137,6 @@
   autosize;                               !- Dedicated Outdoor Air High Setpoint Temperature for Design {C}
 
 OS:ZoneHVAC:EquipmentList,
-<<<<<<< HEAD
-  {e7d31c57-e2fd-49ad-bfea-16b754d69367}, !- Handle
-  Zone HVAC Equipment List 1,             !- Name
-  {494ecdc1-d4f3-4cbf-b8d5-03264d9b4d1c}; !- Thermal Zone
-
-OS:Space,
-  {2b7376a8-7b1a-4828-925f-5b350f73604c}, !- Handle
-  living space,                           !- Name
-  {8e6dc2a8-df00-4b15-b487-ef7a179f7dcf}, !- Space Type Name
-=======
   {6486f8b6-6076-4337-bc63-ed6755e75985}, !- Handle
   Zone HVAC Equipment List 1,             !- Name
   {539e6145-dc98-4da2-ad6b-7176f8335ee0}; !- Thermal Zone
@@ -232,7 +145,6 @@
   {2bf2ea0f-0cee-4109-a1b6-cb0f18930c22}, !- Handle
   living space,                           !- Name
   {be67858c-99dd-42b6-8d14-fee8e952fd59}, !- Space Type Name
->>>>>>> 9fc7b4ca
   ,                                       !- Default Construction Set Name
   ,                                       !- Default Schedule Set Name
   -0,                                     !- Direction of Relative North {deg}
@@ -240,19 +152,6 @@
   0,                                      !- Y Origin {m}
   0,                                      !- Z Origin {m}
   ,                                       !- Building Story Name
-<<<<<<< HEAD
-  {494ecdc1-d4f3-4cbf-b8d5-03264d9b4d1c}, !- Thermal Zone Name
-  ,                                       !- Part of Total Floor Area
-  ,                                       !- Design Specification Outdoor Air Object Name
-  {0b869869-7ff0-4d85-b94f-87d6a2e1546d}; !- Building Unit Name
-
-OS:Surface,
-  {ac20a74c-6b47-4968-812b-93efcf4a8dfa}, !- Handle
-  Surface 1,                              !- Name
-  Floor,                                  !- Surface Type
-  ,                                       !- Construction Name
-  {2b7376a8-7b1a-4828-925f-5b350f73604c}, !- Space Name
-=======
   {539e6145-dc98-4da2-ad6b-7176f8335ee0}, !- Thermal Zone Name
   ,                                       !- Part of Total Floor Area
   ,                                       !- Design Specification Outdoor Air Object Name
@@ -264,7 +163,6 @@
   Floor,                                  !- Surface Type
   ,                                       !- Construction Name
   {2bf2ea0f-0cee-4109-a1b6-cb0f18930c22}, !- Space Name
->>>>>>> 9fc7b4ca
   Foundation,                             !- Outside Boundary Condition
   ,                                       !- Outside Boundary Condition Object
   NoSun,                                  !- Sun Exposure
@@ -277,19 +175,11 @@
   11.129722368505, 0, 0;                  !- X,Y,Z Vertex 4 {m}
 
 OS:Surface,
-<<<<<<< HEAD
-  {55eb2104-ae12-4a7a-8b9e-2922b41aa846}, !- Handle
-  Surface 2,                              !- Name
-  Wall,                                   !- Surface Type
-  ,                                       !- Construction Name
-  {2b7376a8-7b1a-4828-925f-5b350f73604c}, !- Space Name
-=======
   {54476b36-c7d3-415c-bf10-ca0dfff19ffd}, !- Handle
   Surface 2,                              !- Name
   Wall,                                   !- Surface Type
   ,                                       !- Construction Name
   {2bf2ea0f-0cee-4109-a1b6-cb0f18930c22}, !- Space Name
->>>>>>> 9fc7b4ca
   Outdoors,                               !- Outside Boundary Condition
   ,                                       !- Outside Boundary Condition Object
   SunExposed,                             !- Sun Exposure
@@ -302,19 +192,11 @@
   0, 0, 2.4384;                           !- X,Y,Z Vertex 4 {m}
 
 OS:Surface,
-<<<<<<< HEAD
-  {74ecce6c-98aa-43ce-b9af-11df7caf39d9}, !- Handle
-  Surface 3,                              !- Name
-  Wall,                                   !- Surface Type
-  ,                                       !- Construction Name
-  {2b7376a8-7b1a-4828-925f-5b350f73604c}, !- Space Name
-=======
   {e4739c47-07d6-4229-ae70-07ab56b12f2d}, !- Handle
   Surface 3,                              !- Name
   Wall,                                   !- Surface Type
   ,                                       !- Construction Name
   {2bf2ea0f-0cee-4109-a1b6-cb0f18930c22}, !- Space Name
->>>>>>> 9fc7b4ca
   Outdoors,                               !- Outside Boundary Condition
   ,                                       !- Outside Boundary Condition Object
   SunExposed,                             !- Sun Exposure
@@ -327,19 +209,11 @@
   0, 5.56486118425249, 2.4384;            !- X,Y,Z Vertex 4 {m}
 
 OS:Surface,
-<<<<<<< HEAD
-  {4073192d-bced-4e34-a67e-07be391a58f1}, !- Handle
-  Surface 4,                              !- Name
-  Wall,                                   !- Surface Type
-  ,                                       !- Construction Name
-  {2b7376a8-7b1a-4828-925f-5b350f73604c}, !- Space Name
-=======
   {faddae21-7921-462e-b383-482248d49dd2}, !- Handle
   Surface 4,                              !- Name
   Wall,                                   !- Surface Type
   ,                                       !- Construction Name
   {2bf2ea0f-0cee-4109-a1b6-cb0f18930c22}, !- Space Name
->>>>>>> 9fc7b4ca
   Outdoors,                               !- Outside Boundary Condition
   ,                                       !- Outside Boundary Condition Object
   SunExposed,                             !- Sun Exposure
@@ -352,19 +226,11 @@
   11.129722368505, 5.56486118425249, 2.4384; !- X,Y,Z Vertex 4 {m}
 
 OS:Surface,
-<<<<<<< HEAD
-  {58b779e6-3c19-466f-a8d9-a281e5d33139}, !- Handle
-  Surface 5,                              !- Name
-  Wall,                                   !- Surface Type
-  ,                                       !- Construction Name
-  {2b7376a8-7b1a-4828-925f-5b350f73604c}, !- Space Name
-=======
   {1228fe78-7c66-4590-b691-3e44453e3472}, !- Handle
   Surface 5,                              !- Name
   Wall,                                   !- Surface Type
   ,                                       !- Construction Name
   {2bf2ea0f-0cee-4109-a1b6-cb0f18930c22}, !- Space Name
->>>>>>> 9fc7b4ca
   Outdoors,                               !- Outside Boundary Condition
   ,                                       !- Outside Boundary Condition Object
   SunExposed,                             !- Sun Exposure
@@ -377,15 +243,6 @@
   11.129722368505, 0, 2.4384;             !- X,Y,Z Vertex 4 {m}
 
 OS:Surface,
-<<<<<<< HEAD
-  {afbfe43f-5516-45ca-8486-d79dbc68b0bd}, !- Handle
-  Surface 6,                              !- Name
-  RoofCeiling,                            !- Surface Type
-  ,                                       !- Construction Name
-  {2b7376a8-7b1a-4828-925f-5b350f73604c}, !- Space Name
-  Surface,                                !- Outside Boundary Condition
-  {8b2073d7-aac9-4910-ae14-228ec28e3386}, !- Outside Boundary Condition Object
-=======
   {ca022d60-dba7-4a15-8e54-4d40fc49cb74}, !- Handle
   Surface 6,                              !- Name
   RoofCeiling,                            !- Surface Type
@@ -393,7 +250,6 @@
   {2bf2ea0f-0cee-4109-a1b6-cb0f18930c22}, !- Space Name
   Surface,                                !- Outside Boundary Condition
   {deedd88b-391d-444c-a0a9-8a824d43f21c}, !- Outside Boundary Condition Object
->>>>>>> 9fc7b4ca
   NoSun,                                  !- Sun Exposure
   NoWind,                                 !- Wind Exposure
   ,                                       !- View Factor to Ground
@@ -404,11 +260,7 @@
   0, 0, 2.4384;                           !- X,Y,Z Vertex 4 {m}
 
 OS:SpaceType,
-<<<<<<< HEAD
-  {8e6dc2a8-df00-4b15-b487-ef7a179f7dcf}, !- Handle
-=======
   {be67858c-99dd-42b6-8d14-fee8e952fd59}, !- Handle
->>>>>>> 9fc7b4ca
   Space Type 1,                           !- Name
   ,                                       !- Default Construction Set Name
   ,                                       !- Default Schedule Set Name
@@ -419,15 +271,9 @@
   living;                                 !- Standards Space Type
 
 OS:Space,
-<<<<<<< HEAD
-  {11446db9-573f-4319-a18c-5a8e0bf26718}, !- Handle
-  living space|story 2,                   !- Name
-  {8e6dc2a8-df00-4b15-b487-ef7a179f7dcf}, !- Space Type Name
-=======
   {9104ea0b-04cd-4611-8c06-9e96aeb2a9de}, !- Handle
   living space|story 2,                   !- Name
   {be67858c-99dd-42b6-8d14-fee8e952fd59}, !- Space Type Name
->>>>>>> 9fc7b4ca
   ,                                       !- Default Construction Set Name
   ,                                       !- Default Schedule Set Name
   -0,                                     !- Direction of Relative North {deg}
@@ -435,21 +281,6 @@
   0,                                      !- Y Origin {m}
   2.4384,                                 !- Z Origin {m}
   ,                                       !- Building Story Name
-<<<<<<< HEAD
-  {494ecdc1-d4f3-4cbf-b8d5-03264d9b4d1c}, !- Thermal Zone Name
-  ,                                       !- Part of Total Floor Area
-  ,                                       !- Design Specification Outdoor Air Object Name
-  {0b869869-7ff0-4d85-b94f-87d6a2e1546d}; !- Building Unit Name
-
-OS:Surface,
-  {8b2073d7-aac9-4910-ae14-228ec28e3386}, !- Handle
-  Surface 7,                              !- Name
-  Floor,                                  !- Surface Type
-  ,                                       !- Construction Name
-  {11446db9-573f-4319-a18c-5a8e0bf26718}, !- Space Name
-  Surface,                                !- Outside Boundary Condition
-  {afbfe43f-5516-45ca-8486-d79dbc68b0bd}, !- Outside Boundary Condition Object
-=======
   {539e6145-dc98-4da2-ad6b-7176f8335ee0}, !- Thermal Zone Name
   ,                                       !- Part of Total Floor Area
   ,                                       !- Design Specification Outdoor Air Object Name
@@ -463,7 +294,6 @@
   {9104ea0b-04cd-4611-8c06-9e96aeb2a9de}, !- Space Name
   Surface,                                !- Outside Boundary Condition
   {ca022d60-dba7-4a15-8e54-4d40fc49cb74}, !- Outside Boundary Condition Object
->>>>>>> 9fc7b4ca
   NoSun,                                  !- Sun Exposure
   NoWind,                                 !- Wind Exposure
   ,                                       !- View Factor to Ground
@@ -474,19 +304,11 @@
   11.129722368505, 0, 0;                  !- X,Y,Z Vertex 4 {m}
 
 OS:Surface,
-<<<<<<< HEAD
-  {05bfeaff-404b-4292-ae9f-67734a7b19f5}, !- Handle
-  Surface 8,                              !- Name
-  Wall,                                   !- Surface Type
-  ,                                       !- Construction Name
-  {11446db9-573f-4319-a18c-5a8e0bf26718}, !- Space Name
-=======
   {3f4237fe-3a46-43a2-a9a1-af0c77472aec}, !- Handle
   Surface 8,                              !- Name
   Wall,                                   !- Surface Type
   ,                                       !- Construction Name
   {9104ea0b-04cd-4611-8c06-9e96aeb2a9de}, !- Space Name
->>>>>>> 9fc7b4ca
   Outdoors,                               !- Outside Boundary Condition
   ,                                       !- Outside Boundary Condition Object
   SunExposed,                             !- Sun Exposure
@@ -499,19 +321,11 @@
   0, 0, 2.4384;                           !- X,Y,Z Vertex 4 {m}
 
 OS:Surface,
-<<<<<<< HEAD
-  {c831f4b5-77ac-431d-9fc7-7a8666075780}, !- Handle
-  Surface 9,                              !- Name
-  Wall,                                   !- Surface Type
-  ,                                       !- Construction Name
-  {11446db9-573f-4319-a18c-5a8e0bf26718}, !- Space Name
-=======
   {6e7600f0-4c41-48ea-90ca-f3e1b00a874a}, !- Handle
   Surface 9,                              !- Name
   Wall,                                   !- Surface Type
   ,                                       !- Construction Name
   {9104ea0b-04cd-4611-8c06-9e96aeb2a9de}, !- Space Name
->>>>>>> 9fc7b4ca
   Outdoors,                               !- Outside Boundary Condition
   ,                                       !- Outside Boundary Condition Object
   SunExposed,                             !- Sun Exposure
@@ -524,19 +338,11 @@
   0, 5.56486118425249, 2.4384;            !- X,Y,Z Vertex 4 {m}
 
 OS:Surface,
-<<<<<<< HEAD
-  {11d9c270-ca92-4316-a79a-f766c49d5861}, !- Handle
-  Surface 10,                             !- Name
-  Wall,                                   !- Surface Type
-  ,                                       !- Construction Name
-  {11446db9-573f-4319-a18c-5a8e0bf26718}, !- Space Name
-=======
   {6537a0b1-ca02-4d0e-afe4-0a8cf3b28f53}, !- Handle
   Surface 10,                             !- Name
   Wall,                                   !- Surface Type
   ,                                       !- Construction Name
   {9104ea0b-04cd-4611-8c06-9e96aeb2a9de}, !- Space Name
->>>>>>> 9fc7b4ca
   Outdoors,                               !- Outside Boundary Condition
   ,                                       !- Outside Boundary Condition Object
   SunExposed,                             !- Sun Exposure
@@ -549,19 +355,11 @@
   11.129722368505, 5.56486118425249, 2.4384; !- X,Y,Z Vertex 4 {m}
 
 OS:Surface,
-<<<<<<< HEAD
-  {802d9a3f-ec08-401c-885f-31e078e0cf1c}, !- Handle
-  Surface 11,                             !- Name
-  Wall,                                   !- Surface Type
-  ,                                       !- Construction Name
-  {11446db9-573f-4319-a18c-5a8e0bf26718}, !- Space Name
-=======
   {9ab03a88-0677-4dc1-8f29-40e943c2ab2f}, !- Handle
   Surface 11,                             !- Name
   Wall,                                   !- Surface Type
   ,                                       !- Construction Name
   {9104ea0b-04cd-4611-8c06-9e96aeb2a9de}, !- Space Name
->>>>>>> 9fc7b4ca
   Outdoors,                               !- Outside Boundary Condition
   ,                                       !- Outside Boundary Condition Object
   SunExposed,                             !- Sun Exposure
@@ -574,15 +372,6 @@
   11.129722368505, 0, 2.4384;             !- X,Y,Z Vertex 4 {m}
 
 OS:Surface,
-<<<<<<< HEAD
-  {1802461e-6685-4209-a9a3-94821fee3a46}, !- Handle
-  Surface 12,                             !- Name
-  RoofCeiling,                            !- Surface Type
-  ,                                       !- Construction Name
-  {11446db9-573f-4319-a18c-5a8e0bf26718}, !- Space Name
-  Surface,                                !- Outside Boundary Condition
-  {0965a05b-42e5-47cc-87c0-d9a8deb36fac}, !- Outside Boundary Condition Object
-=======
   {c86a4039-b341-4fe5-9a7a-d2dd45d379b5}, !- Handle
   Surface 12,                             !- Name
   RoofCeiling,                            !- Surface Type
@@ -590,7 +379,6 @@
   {9104ea0b-04cd-4611-8c06-9e96aeb2a9de}, !- Space Name
   Surface,                                !- Outside Boundary Condition
   {ab074cf0-eeb8-480a-813e-81b3a02b726a}, !- Outside Boundary Condition Object
->>>>>>> 9fc7b4ca
   NoSun,                                  !- Sun Exposure
   NoWind,                                 !- Wind Exposure
   ,                                       !- View Factor to Ground
@@ -601,15 +389,6 @@
   0, 0, 2.4384;                           !- X,Y,Z Vertex 4 {m}
 
 OS:Surface,
-<<<<<<< HEAD
-  {0965a05b-42e5-47cc-87c0-d9a8deb36fac}, !- Handle
-  Surface 13,                             !- Name
-  Floor,                                  !- Surface Type
-  ,                                       !- Construction Name
-  {7566c15b-ee52-473b-860e-2ce7cfa05f2d}, !- Space Name
-  Surface,                                !- Outside Boundary Condition
-  {1802461e-6685-4209-a9a3-94821fee3a46}, !- Outside Boundary Condition Object
-=======
   {ab074cf0-eeb8-480a-813e-81b3a02b726a}, !- Handle
   Surface 13,                             !- Name
   Floor,                                  !- Surface Type
@@ -617,7 +396,6 @@
   {4695e5d7-9f87-46a4-8408-6375f7b99458}, !- Space Name
   Surface,                                !- Outside Boundary Condition
   {c86a4039-b341-4fe5-9a7a-d2dd45d379b5}, !- Outside Boundary Condition Object
->>>>>>> 9fc7b4ca
   NoSun,                                  !- Sun Exposure
   NoWind,                                 !- Wind Exposure
   ,                                       !- View Factor to Ground
@@ -628,19 +406,11 @@
   0, 0, 0;                                !- X,Y,Z Vertex 4 {m}
 
 OS:Surface,
-<<<<<<< HEAD
-  {b96b33e1-0cc6-4b3b-8750-e9f656c2bc45}, !- Handle
-  Surface 14,                             !- Name
-  RoofCeiling,                            !- Surface Type
-  ,                                       !- Construction Name
-  {7566c15b-ee52-473b-860e-2ce7cfa05f2d}, !- Space Name
-=======
   {b5105f21-a35e-40f4-86cc-f9e8e60ccf1c}, !- Handle
   Surface 14,                             !- Name
   RoofCeiling,                            !- Surface Type
   ,                                       !- Construction Name
   {4695e5d7-9f87-46a4-8408-6375f7b99458}, !- Space Name
->>>>>>> 9fc7b4ca
   Outdoors,                               !- Outside Boundary Condition
   ,                                       !- Outside Boundary Condition Object
   SunExposed,                             !- Sun Exposure
@@ -653,19 +423,11 @@
   11.129722368505, 0, 0.3048;             !- X,Y,Z Vertex 4 {m}
 
 OS:Surface,
-<<<<<<< HEAD
-  {eb85ffaf-4fb6-4108-82d8-44841da5e66d}, !- Handle
-  Surface 15,                             !- Name
-  RoofCeiling,                            !- Surface Type
-  ,                                       !- Construction Name
-  {7566c15b-ee52-473b-860e-2ce7cfa05f2d}, !- Space Name
-=======
   {fcf82ff8-092f-4332-9fc9-c8eca76a8e62}, !- Handle
   Surface 15,                             !- Name
   RoofCeiling,                            !- Surface Type
   ,                                       !- Construction Name
   {4695e5d7-9f87-46a4-8408-6375f7b99458}, !- Space Name
->>>>>>> 9fc7b4ca
   Outdoors,                               !- Outside Boundary Condition
   ,                                       !- Outside Boundary Condition Object
   SunExposed,                             !- Sun Exposure
@@ -678,19 +440,11 @@
   0, 5.56486118425249, 0.304799999999999; !- X,Y,Z Vertex 4 {m}
 
 OS:Surface,
-<<<<<<< HEAD
-  {087d97c1-a1aa-4b17-a84c-ba958e55fa22}, !- Handle
-  Surface 16,                             !- Name
-  Wall,                                   !- Surface Type
-  ,                                       !- Construction Name
-  {7566c15b-ee52-473b-860e-2ce7cfa05f2d}, !- Space Name
-=======
   {281ee6c0-7ba5-481f-a54b-3175b809bc56}, !- Handle
   Surface 16,                             !- Name
   Wall,                                   !- Surface Type
   ,                                       !- Construction Name
   {4695e5d7-9f87-46a4-8408-6375f7b99458}, !- Space Name
->>>>>>> 9fc7b4ca
   Outdoors,                               !- Outside Boundary Condition
   ,                                       !- Outside Boundary Condition Object
   SunExposed,                             !- Sun Exposure
@@ -702,19 +456,11 @@
   0, 0, 0;                                !- X,Y,Z Vertex 3 {m}
 
 OS:Surface,
-<<<<<<< HEAD
-  {d9ef6689-0296-4bac-934d-bbbb48b7dd5f}, !- Handle
-  Surface 17,                             !- Name
-  Wall,                                   !- Surface Type
-  ,                                       !- Construction Name
-  {7566c15b-ee52-473b-860e-2ce7cfa05f2d}, !- Space Name
-=======
   {b409693d-6615-40b7-9274-fd5cad60fcc4}, !- Handle
   Surface 17,                             !- Name
   Wall,                                   !- Surface Type
   ,                                       !- Construction Name
   {4695e5d7-9f87-46a4-8408-6375f7b99458}, !- Space Name
->>>>>>> 9fc7b4ca
   Outdoors,                               !- Outside Boundary Condition
   ,                                       !- Outside Boundary Condition Object
   SunExposed,                             !- Sun Exposure
@@ -726,15 +472,9 @@
   11.129722368505, 5.56486118425249, 0;   !- X,Y,Z Vertex 3 {m}
 
 OS:Space,
-<<<<<<< HEAD
-  {7566c15b-ee52-473b-860e-2ce7cfa05f2d}, !- Handle
-  finished attic space,                   !- Name
-  {8e6dc2a8-df00-4b15-b487-ef7a179f7dcf}, !- Space Type Name
-=======
   {4695e5d7-9f87-46a4-8408-6375f7b99458}, !- Handle
   finished attic space,                   !- Name
   {be67858c-99dd-42b6-8d14-fee8e952fd59}, !- Space Type Name
->>>>>>> 9fc7b4ca
   ,                                       !- Default Construction Set Name
   ,                                       !- Default Schedule Set Name
   -0,                                     !- Direction of Relative North {deg}
@@ -742,15 +482,6 @@
   0,                                      !- Y Origin {m}
   4.8768,                                 !- Z Origin {m}
   ,                                       !- Building Story Name
-<<<<<<< HEAD
-  {494ecdc1-d4f3-4cbf-b8d5-03264d9b4d1c}, !- Thermal Zone Name
-  ,                                       !- Part of Total Floor Area
-  ,                                       !- Design Specification Outdoor Air Object Name
-  {0b869869-7ff0-4d85-b94f-87d6a2e1546d}; !- Building Unit Name
-
-OS:BuildingUnit,
-  {0b869869-7ff0-4d85-b94f-87d6a2e1546d}, !- Handle
-=======
   {539e6145-dc98-4da2-ad6b-7176f8335ee0}, !- Thermal Zone Name
   ,                                       !- Part of Total Floor Area
   ,                                       !- Design Specification Outdoor Air Object Name
@@ -758,17 +489,12 @@
 
 OS:BuildingUnit,
   {396570e8-daac-4fc1-be49-55f40cc34f7b}, !- Handle
->>>>>>> 9fc7b4ca
   unit 1,                                 !- Name
   ,                                       !- Rendering Color
   Residential;                            !- Building Unit Type
 
 OS:Building,
-<<<<<<< HEAD
-  {7d8776a1-26e6-4ffa-ae55-04d586b11945}, !- Handle
-=======
   {12a6a23a-1b16-4da5-9d4d-3cc0c41b63d2}, !- Handle
->>>>>>> 9fc7b4ca
   Building 1,                             !- Name
   ,                                       !- Building Sector Type
   0,                                      !- North Axis {deg}
@@ -783,13 +509,8 @@
   1;                                      !- Standards Number of Living Units
 
 OS:AdditionalProperties,
-<<<<<<< HEAD
-  {fe387bdf-8301-47fb-97d4-d7a492dfe6b0}, !- Handle
-  {7d8776a1-26e6-4ffa-ae55-04d586b11945}, !- Object Name
-=======
   {b804589e-c1e8-4cf5-aca6-922627d3a687}, !- Handle
   {12a6a23a-1b16-4da5-9d4d-3cc0c41b63d2}, !- Object Name
->>>>>>> 9fc7b4ca
   Total Units Represented,                !- Feature Name 1
   Integer,                                !- Feature Data Type 1
   1,                                      !- Feature Value 1
@@ -798,13 +519,8 @@
   1;                                      !- Feature Value 2
 
 OS:AdditionalProperties,
-<<<<<<< HEAD
-  {d2aff54f-33f6-4ea1-adbe-c69135b7caac}, !- Handle
-  {0b869869-7ff0-4d85-b94f-87d6a2e1546d}, !- Object Name
-=======
   {0514b28d-9227-4aec-95a6-aa72137efe11}, !- Handle
   {396570e8-daac-4fc1-be49-55f40cc34f7b}, !- Object Name
->>>>>>> 9fc7b4ca
   NumberOfBedrooms,                       !- Feature Name 1
   Integer,                                !- Feature Data Type 1
   3,                                      !- Feature Value 1
@@ -813,11 +529,7 @@
   2;                                      !- Feature Value 2
 
 OS:Schedule:Day,
-<<<<<<< HEAD
-  {3e4f6f96-f784-4ed1-878d-d7aaed36ccb0}, !- Handle
-=======
   {869d1b60-23d1-4944-9063-ee01dffa862e}, !- Handle
->>>>>>> 9fc7b4ca
   Schedule Day 1,                         !- Name
   ,                                       !- Schedule Type Limits Name
   ,                                       !- Interpolate to Timestep
@@ -826,11 +538,7 @@
   0;                                      !- Value Until Time 1
 
 OS:Schedule:Day,
-<<<<<<< HEAD
-  {cb636f0f-7385-4bd7-9b20-6541f15aa775}, !- Handle
-=======
   {a0f0648e-2877-4ed8-ba98-29855daa43ae}, !- Handle
->>>>>>> 9fc7b4ca
   Schedule Day 2,                         !- Name
   ,                                       !- Schedule Type Limits Name
   ,                                       !- Interpolate to Timestep
@@ -839,26 +547,15 @@
   1;                                      !- Value Until Time 1
 
 OS:ShadingSurfaceGroup,
-<<<<<<< HEAD
-  {a5a20ae7-8b9f-4551-bdd9-f293258907dd}, !- Handle
-=======
   {99f04884-7ed5-47c4-bb2d-befa5b547288}, !- Handle
->>>>>>> 9fc7b4ca
   res eaves,                              !- Name
   Building;                               !- Shading Surface Type
 
 OS:ShadingSurface,
-<<<<<<< HEAD
-  {187c587c-575b-4634-98f9-313739c0903b}, !- Handle
-  Surface 14 - res eaves,                 !- Name
-  ,                                       !- Construction Name
-  {a5a20ae7-8b9f-4551-bdd9-f293258907dd}, !- Shading Surface Group Name
-=======
   {0d532e11-38b1-4fad-afc8-e795bf40851a}, !- Handle
   Surface 14 - res eaves,                 !- Name
   ,                                       !- Construction Name
   {99f04884-7ed5-47c4-bb2d-befa5b547288}, !- Shading Surface Group Name
->>>>>>> 9fc7b4ca
   ,                                       !- Transmittance Schedule Name
   ,                                       !- Number of Vertices
   11.739322368505, 0, 5.1816,             !- X,Y,Z Vertex 1 {m}
@@ -867,17 +564,10 @@
   11.129722368505, 0, 5.1816;             !- X,Y,Z Vertex 4 {m}
 
 OS:ShadingSurface,
-<<<<<<< HEAD
-  {cd9e8a77-a260-45c3-9325-a33205a66124}, !- Handle
-  Surface 14 - res eaves 1,               !- Name
-  ,                                       !- Construction Name
-  {a5a20ae7-8b9f-4551-bdd9-f293258907dd}, !- Shading Surface Group Name
-=======
   {ed101158-1e22-4785-b07f-149e84ef688a}, !- Handle
   Surface 14 - res eaves 1,               !- Name
   ,                                       !- Construction Name
   {99f04884-7ed5-47c4-bb2d-befa5b547288}, !- Shading Surface Group Name
->>>>>>> 9fc7b4ca
   ,                                       !- Transmittance Schedule Name
   ,                                       !- Number of Vertices
   -0.6096, 2.78243059212624, 6.57281529606312, !- X,Y,Z Vertex 1 {m}
@@ -886,17 +576,10 @@
   0, 2.78243059212624, 6.57281529606312;  !- X,Y,Z Vertex 4 {m}
 
 OS:ShadingSurface,
-<<<<<<< HEAD
-  {daa6a94b-daa2-4d9d-b2b8-3006d8fad12c}, !- Handle
-  Surface 14 - res eaves 2,               !- Name
-  ,                                       !- Construction Name
-  {a5a20ae7-8b9f-4551-bdd9-f293258907dd}, !- Shading Surface Group Name
-=======
   {fad6c67d-99a2-4c22-a5b4-68229eab9795}, !- Handle
   Surface 14 - res eaves 2,               !- Name
   ,                                       !- Construction Name
   {99f04884-7ed5-47c4-bb2d-befa5b547288}, !- Shading Surface Group Name
->>>>>>> 9fc7b4ca
   ,                                       !- Transmittance Schedule Name
   ,                                       !- Number of Vertices
   0, -0.6096, 4.8768,                     !- X,Y,Z Vertex 1 {m}
@@ -905,17 +588,10 @@
   0, 0, 5.1816;                           !- X,Y,Z Vertex 4 {m}
 
 OS:ShadingSurface,
-<<<<<<< HEAD
-  {b0f8c0c6-5a50-4f50-93e0-f8c2a5144e79}, !- Handle
-  Surface 15 - res eaves,                 !- Name
-  ,                                       !- Construction Name
-  {a5a20ae7-8b9f-4551-bdd9-f293258907dd}, !- Shading Surface Group Name
-=======
   {36813739-9acc-41b9-a04c-f4121d74e257}, !- Handle
   Surface 15 - res eaves,                 !- Name
   ,                                       !- Construction Name
   {99f04884-7ed5-47c4-bb2d-befa5b547288}, !- Shading Surface Group Name
->>>>>>> 9fc7b4ca
   ,                                       !- Transmittance Schedule Name
   ,                                       !- Number of Vertices
   -0.6096, 5.56486118425249, 5.1816,      !- X,Y,Z Vertex 1 {m}
@@ -924,17 +600,10 @@
   0, 5.56486118425249, 5.1816;            !- X,Y,Z Vertex 4 {m}
 
 OS:ShadingSurface,
-<<<<<<< HEAD
-  {4fff3d07-55de-4a04-ade3-00cab0a7e51f}, !- Handle
-  Surface 15 - res eaves 1,               !- Name
-  ,                                       !- Construction Name
-  {a5a20ae7-8b9f-4551-bdd9-f293258907dd}, !- Shading Surface Group Name
-=======
   {fe3d09b6-b4ff-4ab5-9667-db0b8caa7c69}, !- Handle
   Surface 15 - res eaves 1,               !- Name
   ,                                       !- Construction Name
   {99f04884-7ed5-47c4-bb2d-befa5b547288}, !- Shading Surface Group Name
->>>>>>> 9fc7b4ca
   ,                                       !- Transmittance Schedule Name
   ,                                       !- Number of Vertices
   11.739322368505, 2.78243059212624, 6.57281529606312, !- X,Y,Z Vertex 1 {m}
@@ -943,17 +612,10 @@
   11.129722368505, 2.78243059212624, 6.57281529606312; !- X,Y,Z Vertex 4 {m}
 
 OS:ShadingSurface,
-<<<<<<< HEAD
-  {2935f372-5d51-46f2-97d8-5a58607fe0f5}, !- Handle
-  Surface 15 - res eaves 2,               !- Name
-  ,                                       !- Construction Name
-  {a5a20ae7-8b9f-4551-bdd9-f293258907dd}, !- Shading Surface Group Name
-=======
   {9d7b3105-15b7-4d31-b816-f237c889e6bf}, !- Handle
   Surface 15 - res eaves 2,               !- Name
   ,                                       !- Construction Name
   {99f04884-7ed5-47c4-bb2d-befa5b547288}, !- Shading Surface Group Name
->>>>>>> 9fc7b4ca
   ,                                       !- Transmittance Schedule Name
   ,                                       !- Number of Vertices
   11.129722368505, 6.17446118425249, 4.8768, !- X,Y,Z Vertex 1 {m}
