--- conflicted
+++ resolved
@@ -1,73 +1,41 @@
 !- NOTE: Auto-generated from /test/osw_files/SFD_2000sqft_2story_SL_FA.osw
 
 OS:Version,
-<<<<<<< HEAD
-  {b12ec7f3-9ca9-4179-ba3f-6368e5934369}, !- Handle
+  {d3b1fa9d-9e91-4431-a871-3a256dd7c4c7}, !- Handle
   2.9.0;                                  !- Version Identifier
 
 OS:SimulationControl,
-  {d7054d8f-ef5f-45f2-a970-56164d6a212b}, !- Handle
-=======
-  {62a90107-7425-46a2-9efa-4b8e5032482d}, !- Handle
-  2.9.0;                                  !- Version Identifier
-
-OS:SimulationControl,
-  {edea5c87-4e21-4e6c-aaf0-f9fdd2af5454}, !- Handle
->>>>>>> 64865042
+  {dc771c2d-d1a3-4bbf-980a-d4f5224ddc33}, !- Handle
   ,                                       !- Do Zone Sizing Calculation
   ,                                       !- Do System Sizing Calculation
   ,                                       !- Do Plant Sizing Calculation
   No;                                     !- Run Simulation for Sizing Periods
 
 OS:Timestep,
-<<<<<<< HEAD
-  {d396e0f4-f07d-4e52-afd8-594ed6cef73c}, !- Handle
+  {de669637-bea8-44a5-bfde-8e4d6fc2c6fb}, !- Handle
   6;                                      !- Number of Timesteps per Hour
 
 OS:ShadowCalculation,
-  {899b2faf-2210-42e5-b91a-9ab953909bab}, !- Handle
-=======
-  {0fc83877-862c-4294-9ab6-46094a0c7c38}, !- Handle
-  6;                                      !- Number of Timesteps per Hour
-
-OS:ShadowCalculation,
-  {172a02b7-dd19-4609-af92-3e1a9389bb77}, !- Handle
->>>>>>> 64865042
+  {c95542cf-c9c9-431f-a31a-690a7aca4568}, !- Handle
   20,                                     !- Calculation Frequency
   200;                                    !- Maximum Figures in Shadow Overlap Calculations
 
 OS:SurfaceConvectionAlgorithm:Outside,
-<<<<<<< HEAD
-  {576a5360-b8ba-49e8-85c8-3bd36f90740d}, !- Handle
+  {a4d2ce4c-c064-4886-8a29-29fbf32a1e0e}, !- Handle
   DOE-2;                                  !- Algorithm
 
 OS:SurfaceConvectionAlgorithm:Inside,
-  {b0ff8403-e7dd-4567-9970-087e60193e40}, !- Handle
+  {f2aa2a89-bfc1-4868-b151-55b3b9f3ce89}, !- Handle
   TARP;                                   !- Algorithm
 
 OS:ZoneCapacitanceMultiplier:ResearchSpecial,
-  {73c041d0-03b8-40ab-8840-663323d251bf}, !- Handle
-=======
-  {67570a91-fb4f-4541-a409-cbf0056fc4bd}, !- Handle
-  DOE-2;                                  !- Algorithm
-
-OS:SurfaceConvectionAlgorithm:Inside,
-  {3dee355c-7bbb-48e7-8361-875b38d6ceed}, !- Handle
-  TARP;                                   !- Algorithm
-
-OS:ZoneCapacitanceMultiplier:ResearchSpecial,
-  {56b08600-6937-4d7c-9624-626986a7b1dc}, !- Handle
->>>>>>> 64865042
+  {8b1e2fee-ea58-4aea-b4ad-fddbaecd02a6}, !- Handle
   ,                                       !- Temperature Capacity Multiplier
   15,                                     !- Humidity Capacity Multiplier
   ;                                       !- Carbon Dioxide Capacity Multiplier
 
 OS:RunPeriod,
-<<<<<<< HEAD
-  {c6a9340c-cca0-4904-a39d-049e77dca474}, !- Handle
-=======
-  {457d9331-a66f-4187-8fc1-7661c41e6607}, !- Handle
->>>>>>> 64865042
+  {446b2639-9fa8-4672-be58-662f93993d85}, !- Handle
   Run Period 1,                           !- Name
   1,                                      !- Begin Month
   1,                                      !- Begin Day of Month
@@ -81,21 +49,13 @@
   ;                                       !- Number of Times Runperiod to be Repeated
 
 OS:YearDescription,
-<<<<<<< HEAD
-  {4cb143a8-eb07-458e-8baa-7929e6d16cf0}, !- Handle
-=======
-  {674c5611-5ac6-4c1e-88c1-4dcff5bf8605}, !- Handle
->>>>>>> 64865042
+  {bd657cd1-d3f9-4727-963d-f3909ad1462e}, !- Handle
   2007,                                   !- Calendar Year
   ,                                       !- Day of Week for Start Day
   ;                                       !- Is Leap Year
 
 OS:Building,
-<<<<<<< HEAD
-  {9672deb3-6569-47a0-88cf-7b6e92efe569}, !- Handle
-=======
-  {bcc4829d-1104-4323-8bc8-cdfb32f0c9da}, !- Handle
->>>>>>> 64865042
+  {57fe52e2-db13-44fe-81a4-6131c9c4288b}, !- Handle
   Building 1,                             !- Name
   ,                                       !- Building Sector Type
   0,                                      !- North Axis {deg}
@@ -110,23 +70,14 @@
   1;                                      !- Standards Number of Living Units
 
 OS:AdditionalProperties,
-<<<<<<< HEAD
-  {6f3e8e76-ee41-48a7-bf20-f0cf8487c620}, !- Handle
-  {9672deb3-6569-47a0-88cf-7b6e92efe569}, !- Object Name
-=======
-  {ab322028-2db9-459a-af05-3deb251635ab}, !- Handle
-  {bcc4829d-1104-4323-8bc8-cdfb32f0c9da}, !- Object Name
->>>>>>> 64865042
+  {22d0dc51-1d38-47bd-9393-8cf4a29988a2}, !- Handle
+  {57fe52e2-db13-44fe-81a4-6131c9c4288b}, !- Object Name
   Total Units Modeled,                    !- Feature Name 1
   Integer,                                !- Feature Data Type 1
   1;                                      !- Feature Value 1
 
 OS:ThermalZone,
-<<<<<<< HEAD
-  {70af666b-a4c1-4869-975e-0d06ba24e197}, !- Handle
-=======
-  {ce50f6f1-b941-4d44-bfc1-738b91cdbcfe}, !- Handle
->>>>>>> 64865042
+  {34ab0606-aa5c-42da-90b9-225a82ed2bec}, !- Handle
   living zone,                            !- Name
   ,                                       !- Multiplier
   ,                                       !- Ceiling Height {m}
@@ -135,17 +86,10 @@
   ,                                       !- Zone Inside Convection Algorithm
   ,                                       !- Zone Outside Convection Algorithm
   ,                                       !- Zone Conditioning Equipment List Name
-<<<<<<< HEAD
-  {62b64288-e631-42be-815d-59eb75d00e7d}, !- Zone Air Inlet Port List
-  {cee33d71-d932-4d25-bddf-ac60bd0f4590}, !- Zone Air Exhaust Port List
-  {e00ab72e-af12-4a6c-a60a-eedda10411ae}, !- Zone Air Node Name
-  {a41b75f8-260a-4d07-8f64-c3e3842e8b7c}, !- Zone Return Air Port List
-=======
-  {d6fc1c26-d1d1-43e2-a94c-58aac5d2d769}, !- Zone Air Inlet Port List
-  {9459bdc1-487d-4223-a93a-90b9f4baf2d0}, !- Zone Air Exhaust Port List
-  {6172c148-5eda-4e3c-a4c4-4ad9fe82cf51}, !- Zone Air Node Name
-  {9dc27676-b05c-4051-ba09-08aada124272}, !- Zone Return Air Port List
->>>>>>> 64865042
+  {2f112050-daa5-4a21-8f3e-665a31b09514}, !- Zone Air Inlet Port List
+  {d9d17a3f-c9b2-40b3-ac7d-6a4b7b6b1c41}, !- Zone Air Exhaust Port List
+  {37678adc-17e5-48e0-a154-41a0d5961265}, !- Zone Air Node Name
+  {72fa0d42-d725-4b74-8449-2ef6fb8259a7}, !- Zone Return Air Port List
   ,                                       !- Primary Daylighting Control Name
   ,                                       !- Fraction of Zone Controlled by Primary Daylighting Control
   ,                                       !- Secondary Daylighting Control Name
@@ -156,71 +100,37 @@
   No;                                     !- Use Ideal Air Loads
 
 OS:Node,
-<<<<<<< HEAD
-  {0612c095-8e22-4266-96b7-704abb39d07f}, !- Handle
+  {e82abc55-03fb-4713-9c76-af46081e2aa6}, !- Handle
   Node 1,                                 !- Name
-  {e00ab72e-af12-4a6c-a60a-eedda10411ae}, !- Inlet Port
+  {37678adc-17e5-48e0-a154-41a0d5961265}, !- Inlet Port
   ;                                       !- Outlet Port
 
 OS:Connection,
-  {e00ab72e-af12-4a6c-a60a-eedda10411ae}, !- Handle
-  {e15e8e11-22ac-4c89-935e-382fabba0f51}, !- Name
-  {70af666b-a4c1-4869-975e-0d06ba24e197}, !- Source Object
+  {37678adc-17e5-48e0-a154-41a0d5961265}, !- Handle
+  {668719b1-561f-41d9-808b-d54e512836dc}, !- Name
+  {34ab0606-aa5c-42da-90b9-225a82ed2bec}, !- Source Object
   11,                                     !- Outlet Port
-  {0612c095-8e22-4266-96b7-704abb39d07f}, !- Target Object
+  {e82abc55-03fb-4713-9c76-af46081e2aa6}, !- Target Object
   2;                                      !- Inlet Port
 
 OS:PortList,
-  {62b64288-e631-42be-815d-59eb75d00e7d}, !- Handle
-  {352395ca-cdb5-48db-bb48-7b1008604c3c}, !- Name
-  {70af666b-a4c1-4869-975e-0d06ba24e197}; !- HVAC Component
+  {2f112050-daa5-4a21-8f3e-665a31b09514}, !- Handle
+  {59031184-1959-4f0a-8333-a1701b6fcab0}, !- Name
+  {34ab0606-aa5c-42da-90b9-225a82ed2bec}; !- HVAC Component
 
 OS:PortList,
-  {cee33d71-d932-4d25-bddf-ac60bd0f4590}, !- Handle
-  {acc75912-9129-4d26-8694-f002f125bc56}, !- Name
-  {70af666b-a4c1-4869-975e-0d06ba24e197}; !- HVAC Component
+  {d9d17a3f-c9b2-40b3-ac7d-6a4b7b6b1c41}, !- Handle
+  {1f291e60-a895-4b09-b0cc-c73473b32d2a}, !- Name
+  {34ab0606-aa5c-42da-90b9-225a82ed2bec}; !- HVAC Component
 
 OS:PortList,
-  {a41b75f8-260a-4d07-8f64-c3e3842e8b7c}, !- Handle
-  {367a4b14-bc88-427e-a030-045ca30dd5a9}, !- Name
-  {70af666b-a4c1-4869-975e-0d06ba24e197}; !- HVAC Component
+  {72fa0d42-d725-4b74-8449-2ef6fb8259a7}, !- Handle
+  {7858f35e-5a84-437d-a8b0-9afbf2159a3d}, !- Name
+  {34ab0606-aa5c-42da-90b9-225a82ed2bec}; !- HVAC Component
 
 OS:Sizing:Zone,
-  {101a419d-a9e3-48fe-b2c4-4aaf73f23b2a}, !- Handle
-  {70af666b-a4c1-4869-975e-0d06ba24e197}, !- Zone or ZoneList Name
-=======
-  {20a79ee6-58b3-4f7c-8492-30b81627b59e}, !- Handle
-  Node 1,                                 !- Name
-  {6172c148-5eda-4e3c-a4c4-4ad9fe82cf51}, !- Inlet Port
-  ;                                       !- Outlet Port
-
-OS:Connection,
-  {6172c148-5eda-4e3c-a4c4-4ad9fe82cf51}, !- Handle
-  {2e605ecc-65fd-48af-b94c-df8470bf2288}, !- Name
-  {ce50f6f1-b941-4d44-bfc1-738b91cdbcfe}, !- Source Object
-  11,                                     !- Outlet Port
-  {20a79ee6-58b3-4f7c-8492-30b81627b59e}, !- Target Object
-  2;                                      !- Inlet Port
-
-OS:PortList,
-  {d6fc1c26-d1d1-43e2-a94c-58aac5d2d769}, !- Handle
-  {0bb0c438-d308-496c-b65d-03fa06b63a1a}, !- Name
-  {ce50f6f1-b941-4d44-bfc1-738b91cdbcfe}; !- HVAC Component
-
-OS:PortList,
-  {9459bdc1-487d-4223-a93a-90b9f4baf2d0}, !- Handle
-  {275aaae1-3d6e-45fc-917d-f32a3419a8e7}, !- Name
-  {ce50f6f1-b941-4d44-bfc1-738b91cdbcfe}; !- HVAC Component
-
-OS:PortList,
-  {9dc27676-b05c-4051-ba09-08aada124272}, !- Handle
-  {8b586d34-7ffd-4b8d-bd8f-d7867db159d2}, !- Name
-  {ce50f6f1-b941-4d44-bfc1-738b91cdbcfe}; !- HVAC Component
-
-OS:Sizing:Zone,
-  {aea4dc99-97af-4fe0-9dc4-5710aa6cbc39}, !- Handle
-  {ce50f6f1-b941-4d44-bfc1-738b91cdbcfe}, !- Zone or ZoneList Name
->>>>>>> 64865042
+  {50b5a305-95fd-4055-ad56-54efe8d99832}, !- Handle
+  {34ab0606-aa5c-42da-90b9-225a82ed2bec}, !- Zone or ZoneList Name
   SupplyAirTemperature,                   !- Zone Cooling Design Supply Air Temperature Input Method
   14,                                     !- Zone Cooling Design Supply Air Temperature {C}
   11.11,                                  !- Zone Cooling Design Supply Air Temperature Difference {deltaC}
@@ -249,25 +159,14 @@
   autosize;                               !- Dedicated Outdoor Air High Setpoint Temperature for Design {C}
 
 OS:ZoneHVAC:EquipmentList,
-<<<<<<< HEAD
-  {8951dd95-5f82-4cb0-8298-16fafabbe842}, !- Handle
+  {2d86c239-4249-474f-81b3-e0149061964f}, !- Handle
   Zone HVAC Equipment List 1,             !- Name
-  {70af666b-a4c1-4869-975e-0d06ba24e197}; !- Thermal Zone
+  {34ab0606-aa5c-42da-90b9-225a82ed2bec}; !- Thermal Zone
 
 OS:Space,
-  {bc5fa35f-1816-4b38-8209-42f37a0d3253}, !- Handle
+  {db459e48-6079-4bb4-8c95-102a502dd075}, !- Handle
   living space,                           !- Name
-  {96381982-6536-4f1d-b12b-728ec59bf4ef}, !- Space Type Name
-=======
-  {87e1ee5b-8472-4135-814d-54af76ba434d}, !- Handle
-  Zone HVAC Equipment List 1,             !- Name
-  {ce50f6f1-b941-4d44-bfc1-738b91cdbcfe}; !- Thermal Zone
-
-OS:Space,
-  {1da69258-1e99-4279-997c-6337266506cb}, !- Handle
-  living space,                           !- Name
-  {02676138-4637-481b-a18f-c0685a2004ea}, !- Space Type Name
->>>>>>> 64865042
+  {abf3076d-7450-42f0-a83d-cfae4975af37}, !- Space Type Name
   ,                                       !- Default Construction Set Name
   ,                                       !- Default Schedule Set Name
   -0,                                     !- Direction of Relative North {deg}
@@ -275,31 +174,17 @@
   0,                                      !- Y Origin {m}
   0,                                      !- Z Origin {m}
   ,                                       !- Building Story Name
-<<<<<<< HEAD
-  {70af666b-a4c1-4869-975e-0d06ba24e197}, !- Thermal Zone Name
+  {34ab0606-aa5c-42da-90b9-225a82ed2bec}, !- Thermal Zone Name
   ,                                       !- Part of Total Floor Area
   ,                                       !- Design Specification Outdoor Air Object Name
-  {e412f875-0d4f-41df-8761-87c7244c1c19}; !- Building Unit Name
-
-OS:Surface,
-  {45468776-ca74-4db9-a7fc-8296926223a6}, !- Handle
+  {8c12bac8-7e45-41ba-87ff-af3e49d5f0df}; !- Building Unit Name
+
+OS:Surface,
+  {6a755b93-5a9f-470a-9db2-282a61592d84}, !- Handle
   Surface 1,                              !- Name
   Floor,                                  !- Surface Type
   ,                                       !- Construction Name
-  {bc5fa35f-1816-4b38-8209-42f37a0d3253}, !- Space Name
-=======
-  {ce50f6f1-b941-4d44-bfc1-738b91cdbcfe}, !- Thermal Zone Name
-  ,                                       !- Part of Total Floor Area
-  ,                                       !- Design Specification Outdoor Air Object Name
-  {af20bd70-07ac-4560-8dab-ef0e0d9eab09}; !- Building Unit Name
-
-OS:Surface,
-  {86566dd2-dca1-4f17-a31e-f52ee498597e}, !- Handle
-  Surface 1,                              !- Name
-  Floor,                                  !- Surface Type
-  ,                                       !- Construction Name
-  {1da69258-1e99-4279-997c-6337266506cb}, !- Space Name
->>>>>>> 64865042
+  {db459e48-6079-4bb4-8c95-102a502dd075}, !- Space Name
   Foundation,                             !- Outside Boundary Condition
   ,                                       !- Outside Boundary Condition Object
   NoSun,                                  !- Sun Exposure
@@ -312,19 +197,11 @@
   11.129722368505, 0, 0;                  !- X,Y,Z Vertex 4 {m}
 
 OS:Surface,
-<<<<<<< HEAD
-  {edf3dade-91ba-48ac-8ed0-1e22e45d3b4f}, !- Handle
+  {91b30528-b327-4d12-8f66-cb46945ace7a}, !- Handle
   Surface 2,                              !- Name
   Wall,                                   !- Surface Type
   ,                                       !- Construction Name
-  {bc5fa35f-1816-4b38-8209-42f37a0d3253}, !- Space Name
-=======
-  {e5708046-e7fe-45c1-81e9-9fa0b662a4a0}, !- Handle
-  Surface 2,                              !- Name
-  Wall,                                   !- Surface Type
-  ,                                       !- Construction Name
-  {1da69258-1e99-4279-997c-6337266506cb}, !- Space Name
->>>>>>> 64865042
+  {db459e48-6079-4bb4-8c95-102a502dd075}, !- Space Name
   Outdoors,                               !- Outside Boundary Condition
   ,                                       !- Outside Boundary Condition Object
   SunExposed,                             !- Sun Exposure
@@ -337,19 +214,11 @@
   0, 0, 2.4384;                           !- X,Y,Z Vertex 4 {m}
 
 OS:Surface,
-<<<<<<< HEAD
-  {502d72cb-9dd5-4752-8e51-1d162985dd7f}, !- Handle
+  {4965bbe0-9dda-4700-a2fd-aa784c47e31d}, !- Handle
   Surface 3,                              !- Name
   Wall,                                   !- Surface Type
   ,                                       !- Construction Name
-  {bc5fa35f-1816-4b38-8209-42f37a0d3253}, !- Space Name
-=======
-  {e8994a87-4683-4254-b587-3e92caaec639}, !- Handle
-  Surface 3,                              !- Name
-  Wall,                                   !- Surface Type
-  ,                                       !- Construction Name
-  {1da69258-1e99-4279-997c-6337266506cb}, !- Space Name
->>>>>>> 64865042
+  {db459e48-6079-4bb4-8c95-102a502dd075}, !- Space Name
   Outdoors,                               !- Outside Boundary Condition
   ,                                       !- Outside Boundary Condition Object
   SunExposed,                             !- Sun Exposure
@@ -362,19 +231,11 @@
   0, 5.56486118425249, 2.4384;            !- X,Y,Z Vertex 4 {m}
 
 OS:Surface,
-<<<<<<< HEAD
-  {fe90d1c7-ca10-4fc5-98f0-497ae0475dfb}, !- Handle
+  {95c6af7b-01a8-4abe-a480-562f423d6fb9}, !- Handle
   Surface 4,                              !- Name
   Wall,                                   !- Surface Type
   ,                                       !- Construction Name
-  {bc5fa35f-1816-4b38-8209-42f37a0d3253}, !- Space Name
-=======
-  {6b2c5581-349f-417f-8f0b-8bed34aa047f}, !- Handle
-  Surface 4,                              !- Name
-  Wall,                                   !- Surface Type
-  ,                                       !- Construction Name
-  {1da69258-1e99-4279-997c-6337266506cb}, !- Space Name
->>>>>>> 64865042
+  {db459e48-6079-4bb4-8c95-102a502dd075}, !- Space Name
   Outdoors,                               !- Outside Boundary Condition
   ,                                       !- Outside Boundary Condition Object
   SunExposed,                             !- Sun Exposure
@@ -387,19 +248,11 @@
   11.129722368505, 5.56486118425249, 2.4384; !- X,Y,Z Vertex 4 {m}
 
 OS:Surface,
-<<<<<<< HEAD
-  {229c18fc-a947-47c9-a588-1942c46e0c58}, !- Handle
+  {1ee9f07a-4fa9-4af9-afae-6622e06ecc6e}, !- Handle
   Surface 5,                              !- Name
   Wall,                                   !- Surface Type
   ,                                       !- Construction Name
-  {bc5fa35f-1816-4b38-8209-42f37a0d3253}, !- Space Name
-=======
-  {fad14138-df2d-4f84-828e-c13437a5fbad}, !- Handle
-  Surface 5,                              !- Name
-  Wall,                                   !- Surface Type
-  ,                                       !- Construction Name
-  {1da69258-1e99-4279-997c-6337266506cb}, !- Space Name
->>>>>>> 64865042
+  {db459e48-6079-4bb4-8c95-102a502dd075}, !- Space Name
   Outdoors,                               !- Outside Boundary Condition
   ,                                       !- Outside Boundary Condition Object
   SunExposed,                             !- Sun Exposure
@@ -412,23 +265,13 @@
   11.129722368505, 0, 2.4384;             !- X,Y,Z Vertex 4 {m}
 
 OS:Surface,
-<<<<<<< HEAD
-  {f9f9eb8c-f6e2-4904-9a41-76eee5a5c3c4}, !- Handle
+  {d8b7262b-1929-4bed-8e57-9f34def568bc}, !- Handle
   Surface 6,                              !- Name
   RoofCeiling,                            !- Surface Type
   ,                                       !- Construction Name
-  {bc5fa35f-1816-4b38-8209-42f37a0d3253}, !- Space Name
+  {db459e48-6079-4bb4-8c95-102a502dd075}, !- Space Name
   Surface,                                !- Outside Boundary Condition
-  {b602f4a1-c01d-4a71-88e5-14c316e8db34}, !- Outside Boundary Condition Object
-=======
-  {d45e018c-c63d-47a0-bc06-2cb57654f328}, !- Handle
-  Surface 6,                              !- Name
-  RoofCeiling,                            !- Surface Type
-  ,                                       !- Construction Name
-  {1da69258-1e99-4279-997c-6337266506cb}, !- Space Name
-  Surface,                                !- Outside Boundary Condition
-  {b5b5da6d-3f9b-45fa-b78e-e44f0e73d182}, !- Outside Boundary Condition Object
->>>>>>> 64865042
+  {73bedfa7-d17b-4e29-874e-b17122dd7f97}, !- Outside Boundary Condition Object
   NoSun,                                  !- Sun Exposure
   NoWind,                                 !- Wind Exposure
   ,                                       !- View Factor to Ground
@@ -439,11 +282,7 @@
   0, 0, 2.4384;                           !- X,Y,Z Vertex 4 {m}
 
 OS:SpaceType,
-<<<<<<< HEAD
-  {96381982-6536-4f1d-b12b-728ec59bf4ef}, !- Handle
-=======
-  {02676138-4637-481b-a18f-c0685a2004ea}, !- Handle
->>>>>>> 64865042
+  {abf3076d-7450-42f0-a83d-cfae4975af37}, !- Handle
   Space Type 1,                           !- Name
   ,                                       !- Default Construction Set Name
   ,                                       !- Default Schedule Set Name
@@ -454,15 +293,9 @@
   living;                                 !- Standards Space Type
 
 OS:Space,
-<<<<<<< HEAD
-  {994075be-dd26-4d32-bdae-860510ca78f3}, !- Handle
+  {04afb77d-bd8e-4330-8706-8918622ba1c4}, !- Handle
   living space|story 2,                   !- Name
-  {96381982-6536-4f1d-b12b-728ec59bf4ef}, !- Space Type Name
-=======
-  {f82a6655-a16f-4f82-ae11-4ee413e3d58a}, !- Handle
-  living space|story 2,                   !- Name
-  {02676138-4637-481b-a18f-c0685a2004ea}, !- Space Type Name
->>>>>>> 64865042
+  {abf3076d-7450-42f0-a83d-cfae4975af37}, !- Space Type Name
   ,                                       !- Default Construction Set Name
   ,                                       !- Default Schedule Set Name
   -0,                                     !- Direction of Relative North {deg}
@@ -470,35 +303,19 @@
   0,                                      !- Y Origin {m}
   2.4384,                                 !- Z Origin {m}
   ,                                       !- Building Story Name
-<<<<<<< HEAD
-  {70af666b-a4c1-4869-975e-0d06ba24e197}, !- Thermal Zone Name
+  {34ab0606-aa5c-42da-90b9-225a82ed2bec}, !- Thermal Zone Name
   ,                                       !- Part of Total Floor Area
   ,                                       !- Design Specification Outdoor Air Object Name
-  {e412f875-0d4f-41df-8761-87c7244c1c19}; !- Building Unit Name
-
-OS:Surface,
-  {b602f4a1-c01d-4a71-88e5-14c316e8db34}, !- Handle
+  {8c12bac8-7e45-41ba-87ff-af3e49d5f0df}; !- Building Unit Name
+
+OS:Surface,
+  {73bedfa7-d17b-4e29-874e-b17122dd7f97}, !- Handle
   Surface 7,                              !- Name
   Floor,                                  !- Surface Type
   ,                                       !- Construction Name
-  {994075be-dd26-4d32-bdae-860510ca78f3}, !- Space Name
+  {04afb77d-bd8e-4330-8706-8918622ba1c4}, !- Space Name
   Surface,                                !- Outside Boundary Condition
-  {f9f9eb8c-f6e2-4904-9a41-76eee5a5c3c4}, !- Outside Boundary Condition Object
-=======
-  {ce50f6f1-b941-4d44-bfc1-738b91cdbcfe}, !- Thermal Zone Name
-  ,                                       !- Part of Total Floor Area
-  ,                                       !- Design Specification Outdoor Air Object Name
-  {af20bd70-07ac-4560-8dab-ef0e0d9eab09}; !- Building Unit Name
-
-OS:Surface,
-  {b5b5da6d-3f9b-45fa-b78e-e44f0e73d182}, !- Handle
-  Surface 7,                              !- Name
-  Floor,                                  !- Surface Type
-  ,                                       !- Construction Name
-  {f82a6655-a16f-4f82-ae11-4ee413e3d58a}, !- Space Name
-  Surface,                                !- Outside Boundary Condition
-  {d45e018c-c63d-47a0-bc06-2cb57654f328}, !- Outside Boundary Condition Object
->>>>>>> 64865042
+  {d8b7262b-1929-4bed-8e57-9f34def568bc}, !- Outside Boundary Condition Object
   NoSun,                                  !- Sun Exposure
   NoWind,                                 !- Wind Exposure
   ,                                       !- View Factor to Ground
@@ -509,19 +326,11 @@
   11.129722368505, 0, 0;                  !- X,Y,Z Vertex 4 {m}
 
 OS:Surface,
-<<<<<<< HEAD
-  {188f6d4d-7195-426c-b1b6-2e2f6089016b}, !- Handle
+  {63ce1300-8fcd-4ae7-87ee-0f373ef87335}, !- Handle
   Surface 8,                              !- Name
   Wall,                                   !- Surface Type
   ,                                       !- Construction Name
-  {994075be-dd26-4d32-bdae-860510ca78f3}, !- Space Name
-=======
-  {986218c2-1284-41c1-8178-041731f56bd8}, !- Handle
-  Surface 8,                              !- Name
-  Wall,                                   !- Surface Type
-  ,                                       !- Construction Name
-  {f82a6655-a16f-4f82-ae11-4ee413e3d58a}, !- Space Name
->>>>>>> 64865042
+  {04afb77d-bd8e-4330-8706-8918622ba1c4}, !- Space Name
   Outdoors,                               !- Outside Boundary Condition
   ,                                       !- Outside Boundary Condition Object
   SunExposed,                             !- Sun Exposure
@@ -534,19 +343,11 @@
   0, 0, 2.4384;                           !- X,Y,Z Vertex 4 {m}
 
 OS:Surface,
-<<<<<<< HEAD
-  {28e43a9b-b2f2-41e4-b31b-7ffe68b8d111}, !- Handle
+  {d4ce8646-77f7-4ca6-be38-57cf93bcdc0a}, !- Handle
   Surface 9,                              !- Name
   Wall,                                   !- Surface Type
   ,                                       !- Construction Name
-  {994075be-dd26-4d32-bdae-860510ca78f3}, !- Space Name
-=======
-  {9ad236e3-f614-47a7-95ba-0578810dabdb}, !- Handle
-  Surface 9,                              !- Name
-  Wall,                                   !- Surface Type
-  ,                                       !- Construction Name
-  {f82a6655-a16f-4f82-ae11-4ee413e3d58a}, !- Space Name
->>>>>>> 64865042
+  {04afb77d-bd8e-4330-8706-8918622ba1c4}, !- Space Name
   Outdoors,                               !- Outside Boundary Condition
   ,                                       !- Outside Boundary Condition Object
   SunExposed,                             !- Sun Exposure
@@ -559,19 +360,11 @@
   0, 5.56486118425249, 2.4384;            !- X,Y,Z Vertex 4 {m}
 
 OS:Surface,
-<<<<<<< HEAD
-  {24e5f3a8-6391-46a2-942e-595d137e6c5c}, !- Handle
+  {9faca4e9-16a1-44b2-8b36-5c88a1d300cc}, !- Handle
   Surface 10,                             !- Name
   Wall,                                   !- Surface Type
   ,                                       !- Construction Name
-  {994075be-dd26-4d32-bdae-860510ca78f3}, !- Space Name
-=======
-  {f00c462b-f7d3-4424-8faf-50ef9a486066}, !- Handle
-  Surface 10,                             !- Name
-  Wall,                                   !- Surface Type
-  ,                                       !- Construction Name
-  {f82a6655-a16f-4f82-ae11-4ee413e3d58a}, !- Space Name
->>>>>>> 64865042
+  {04afb77d-bd8e-4330-8706-8918622ba1c4}, !- Space Name
   Outdoors,                               !- Outside Boundary Condition
   ,                                       !- Outside Boundary Condition Object
   SunExposed,                             !- Sun Exposure
@@ -584,19 +377,11 @@
   11.129722368505, 5.56486118425249, 2.4384; !- X,Y,Z Vertex 4 {m}
 
 OS:Surface,
-<<<<<<< HEAD
-  {70f45d70-324f-4a3c-ab9c-3ef875c93d65}, !- Handle
+  {6100963b-1199-486b-bcb0-ddc22d34a68b}, !- Handle
   Surface 11,                             !- Name
   Wall,                                   !- Surface Type
   ,                                       !- Construction Name
-  {994075be-dd26-4d32-bdae-860510ca78f3}, !- Space Name
-=======
-  {58fec864-159f-4020-b12c-6c3d0b0dc0eb}, !- Handle
-  Surface 11,                             !- Name
-  Wall,                                   !- Surface Type
-  ,                                       !- Construction Name
-  {f82a6655-a16f-4f82-ae11-4ee413e3d58a}, !- Space Name
->>>>>>> 64865042
+  {04afb77d-bd8e-4330-8706-8918622ba1c4}, !- Space Name
   Outdoors,                               !- Outside Boundary Condition
   ,                                       !- Outside Boundary Condition Object
   SunExposed,                             !- Sun Exposure
@@ -609,23 +394,13 @@
   11.129722368505, 0, 2.4384;             !- X,Y,Z Vertex 4 {m}
 
 OS:Surface,
-<<<<<<< HEAD
-  {f5852abb-c700-43f9-954b-a2defabd2e15}, !- Handle
+  {0d9d223d-03ad-4464-9194-b9807b4b0ff6}, !- Handle
   Surface 12,                             !- Name
   RoofCeiling,                            !- Surface Type
   ,                                       !- Construction Name
-  {994075be-dd26-4d32-bdae-860510ca78f3}, !- Space Name
+  {04afb77d-bd8e-4330-8706-8918622ba1c4}, !- Space Name
   Surface,                                !- Outside Boundary Condition
-  {a9f8bad0-9bff-467a-b90f-9347c4b59974}, !- Outside Boundary Condition Object
-=======
-  {9bbfe92d-4e57-463f-b791-d749eedc891d}, !- Handle
-  Surface 12,                             !- Name
-  RoofCeiling,                            !- Surface Type
-  ,                                       !- Construction Name
-  {f82a6655-a16f-4f82-ae11-4ee413e3d58a}, !- Space Name
-  Surface,                                !- Outside Boundary Condition
-  {2e8e68dd-52e7-42d8-afc7-b40604211dc9}, !- Outside Boundary Condition Object
->>>>>>> 64865042
+  {ee51f799-b9e6-4972-a172-629fa1bfb5ee}, !- Outside Boundary Condition Object
   NoSun,                                  !- Sun Exposure
   NoWind,                                 !- Wind Exposure
   ,                                       !- View Factor to Ground
@@ -636,23 +411,13 @@
   0, 0, 2.4384;                           !- X,Y,Z Vertex 4 {m}
 
 OS:Surface,
-<<<<<<< HEAD
-  {a9f8bad0-9bff-467a-b90f-9347c4b59974}, !- Handle
+  {ee51f799-b9e6-4972-a172-629fa1bfb5ee}, !- Handle
   Surface 13,                             !- Name
   Floor,                                  !- Surface Type
   ,                                       !- Construction Name
-  {f0046923-da7c-4ab1-8091-3fe5030b9d11}, !- Space Name
+  {11ba8e43-80ef-49cc-83a2-4790668dccf5}, !- Space Name
   Surface,                                !- Outside Boundary Condition
-  {f5852abb-c700-43f9-954b-a2defabd2e15}, !- Outside Boundary Condition Object
-=======
-  {2e8e68dd-52e7-42d8-afc7-b40604211dc9}, !- Handle
-  Surface 13,                             !- Name
-  Floor,                                  !- Surface Type
-  ,                                       !- Construction Name
-  {717136fb-932f-4460-80e4-5e8ad8c71eef}, !- Space Name
-  Surface,                                !- Outside Boundary Condition
-  {9bbfe92d-4e57-463f-b791-d749eedc891d}, !- Outside Boundary Condition Object
->>>>>>> 64865042
+  {0d9d223d-03ad-4464-9194-b9807b4b0ff6}, !- Outside Boundary Condition Object
   NoSun,                                  !- Sun Exposure
   NoWind,                                 !- Wind Exposure
   ,                                       !- View Factor to Ground
@@ -663,19 +428,11 @@
   0, 0, 0;                                !- X,Y,Z Vertex 4 {m}
 
 OS:Surface,
-<<<<<<< HEAD
-  {63c06a42-acfd-4875-9cbd-60c1901a0800}, !- Handle
+  {129c602c-09ef-4349-8343-5a66e9280e3a}, !- Handle
   Surface 14,                             !- Name
   RoofCeiling,                            !- Surface Type
   ,                                       !- Construction Name
-  {f0046923-da7c-4ab1-8091-3fe5030b9d11}, !- Space Name
-=======
-  {8bffc42e-b06f-4e35-8c06-553074003ace}, !- Handle
-  Surface 14,                             !- Name
-  RoofCeiling,                            !- Surface Type
-  ,                                       !- Construction Name
-  {717136fb-932f-4460-80e4-5e8ad8c71eef}, !- Space Name
->>>>>>> 64865042
+  {11ba8e43-80ef-49cc-83a2-4790668dccf5}, !- Space Name
   Outdoors,                               !- Outside Boundary Condition
   ,                                       !- Outside Boundary Condition Object
   SunExposed,                             !- Sun Exposure
@@ -688,19 +445,11 @@
   11.129722368505, 0, 0.3048;             !- X,Y,Z Vertex 4 {m}
 
 OS:Surface,
-<<<<<<< HEAD
-  {6400d740-2a3a-4565-9a78-1faccbb56a5e}, !- Handle
+  {2aa61924-8607-48dc-a1f8-6dbcdc024745}, !- Handle
   Surface 15,                             !- Name
   RoofCeiling,                            !- Surface Type
   ,                                       !- Construction Name
-  {f0046923-da7c-4ab1-8091-3fe5030b9d11}, !- Space Name
-=======
-  {d098f7d8-f731-4427-8590-bb68212d56d8}, !- Handle
-  Surface 15,                             !- Name
-  RoofCeiling,                            !- Surface Type
-  ,                                       !- Construction Name
-  {717136fb-932f-4460-80e4-5e8ad8c71eef}, !- Space Name
->>>>>>> 64865042
+  {11ba8e43-80ef-49cc-83a2-4790668dccf5}, !- Space Name
   Outdoors,                               !- Outside Boundary Condition
   ,                                       !- Outside Boundary Condition Object
   SunExposed,                             !- Sun Exposure
@@ -713,19 +462,11 @@
   0, 5.56486118425249, 0.304799999999999; !- X,Y,Z Vertex 4 {m}
 
 OS:Surface,
-<<<<<<< HEAD
-  {c23fb62a-aa1a-4a15-9add-4a425277817b}, !- Handle
+  {33048884-23e6-40f7-97e7-b7d68a78bfe2}, !- Handle
   Surface 16,                             !- Name
   Wall,                                   !- Surface Type
   ,                                       !- Construction Name
-  {f0046923-da7c-4ab1-8091-3fe5030b9d11}, !- Space Name
-=======
-  {17b3a8ea-6c94-4fea-8c30-3b6db7e08666}, !- Handle
-  Surface 16,                             !- Name
-  Wall,                                   !- Surface Type
-  ,                                       !- Construction Name
-  {717136fb-932f-4460-80e4-5e8ad8c71eef}, !- Space Name
->>>>>>> 64865042
+  {11ba8e43-80ef-49cc-83a2-4790668dccf5}, !- Space Name
   Outdoors,                               !- Outside Boundary Condition
   ,                                       !- Outside Boundary Condition Object
   SunExposed,                             !- Sun Exposure
@@ -737,19 +478,11 @@
   0, 0, 0;                                !- X,Y,Z Vertex 3 {m}
 
 OS:Surface,
-<<<<<<< HEAD
-  {58928e94-a48c-454b-9167-0ff49ae87d76}, !- Handle
+  {300be0d6-81ca-46be-b3b0-8128d2297654}, !- Handle
   Surface 17,                             !- Name
   Wall,                                   !- Surface Type
   ,                                       !- Construction Name
-  {f0046923-da7c-4ab1-8091-3fe5030b9d11}, !- Space Name
-=======
-  {7bef5fbf-3dd3-4605-9ed7-bfae9f988785}, !- Handle
-  Surface 17,                             !- Name
-  Wall,                                   !- Surface Type
-  ,                                       !- Construction Name
-  {717136fb-932f-4460-80e4-5e8ad8c71eef}, !- Space Name
->>>>>>> 64865042
+  {11ba8e43-80ef-49cc-83a2-4790668dccf5}, !- Space Name
   Outdoors,                               !- Outside Boundary Condition
   ,                                       !- Outside Boundary Condition Object
   SunExposed,                             !- Sun Exposure
@@ -761,15 +494,9 @@
   11.129722368505, 5.56486118425249, 0;   !- X,Y,Z Vertex 3 {m}
 
 OS:Space,
-<<<<<<< HEAD
-  {f0046923-da7c-4ab1-8091-3fe5030b9d11}, !- Handle
+  {11ba8e43-80ef-49cc-83a2-4790668dccf5}, !- Handle
   finished attic space,                   !- Name
-  {96381982-6536-4f1d-b12b-728ec59bf4ef}, !- Space Type Name
-=======
-  {717136fb-932f-4460-80e4-5e8ad8c71eef}, !- Handle
-  finished attic space,                   !- Name
-  {02676138-4637-481b-a18f-c0685a2004ea}, !- Space Type Name
->>>>>>> 64865042
+  {abf3076d-7450-42f0-a83d-cfae4975af37}, !- Space Type Name
   ,                                       !- Default Construction Set Name
   ,                                       !- Default Schedule Set Name
   -0,                                     !- Direction of Relative North {deg}
@@ -777,35 +504,20 @@
   0,                                      !- Y Origin {m}
   4.8768,                                 !- Z Origin {m}
   ,                                       !- Building Story Name
-<<<<<<< HEAD
-  {70af666b-a4c1-4869-975e-0d06ba24e197}, !- Thermal Zone Name
+  {34ab0606-aa5c-42da-90b9-225a82ed2bec}, !- Thermal Zone Name
   ,                                       !- Part of Total Floor Area
   ,                                       !- Design Specification Outdoor Air Object Name
-  {e412f875-0d4f-41df-8761-87c7244c1c19}; !- Building Unit Name
+  {8c12bac8-7e45-41ba-87ff-af3e49d5f0df}; !- Building Unit Name
 
 OS:BuildingUnit,
-  {e412f875-0d4f-41df-8761-87c7244c1c19}, !- Handle
-=======
-  {ce50f6f1-b941-4d44-bfc1-738b91cdbcfe}, !- Thermal Zone Name
-  ,                                       !- Part of Total Floor Area
-  ,                                       !- Design Specification Outdoor Air Object Name
-  {af20bd70-07ac-4560-8dab-ef0e0d9eab09}; !- Building Unit Name
-
-OS:BuildingUnit,
-  {af20bd70-07ac-4560-8dab-ef0e0d9eab09}, !- Handle
->>>>>>> 64865042
+  {8c12bac8-7e45-41ba-87ff-af3e49d5f0df}, !- Handle
   unit 1,                                 !- Name
   ,                                       !- Rendering Color
   Residential;                            !- Building Unit Type
 
 OS:AdditionalProperties,
-<<<<<<< HEAD
-  {d0bfbce4-9a95-453e-8c8d-3142774641b0}, !- Handle
-  {e412f875-0d4f-41df-8761-87c7244c1c19}, !- Object Name
-=======
-  {e257982c-facc-4595-b7e5-14840159e1b3}, !- Handle
-  {af20bd70-07ac-4560-8dab-ef0e0d9eab09}, !- Object Name
->>>>>>> 64865042
+  {6518e657-195a-4e38-aa66-5ccca1922cfe}, !- Handle
+  {8c12bac8-7e45-41ba-87ff-af3e49d5f0df}, !- Object Name
   NumberOfBedrooms,                       !- Feature Name 1
   Integer,                                !- Feature Data Type 1
   3,                                      !- Feature Value 1
@@ -817,20 +529,12 @@
   2.6400000000000001;                     !- Feature Value 3
 
 OS:External:File,
-<<<<<<< HEAD
-  {dd90a21d-09db-4081-8842-9b435123b713}, !- Handle
-=======
-  {4cf94525-7120-4af1-8237-1f16501aa04b}, !- Handle
->>>>>>> 64865042
+  {556af839-3968-4c1b-bb87-97b81ed53b15}, !- Handle
   8760.csv,                               !- Name
   8760.csv;                               !- File Name
 
 OS:Schedule:Day,
-<<<<<<< HEAD
-  {7f175c2a-3ad2-4fc8-aff5-df7561160b87}, !- Handle
-=======
-  {0e43145d-001c-49b2-aca3-f2a0d25a8e2a}, !- Handle
->>>>>>> 64865042
+  {40956272-7f0f-41aa-a6f3-893efd5a7557}, !- Handle
   Schedule Day 1,                         !- Name
   ,                                       !- Schedule Type Limits Name
   ,                                       !- Interpolate to Timestep
@@ -839,11 +543,7 @@
   0;                                      !- Value Until Time 1
 
 OS:Schedule:Day,
-<<<<<<< HEAD
-  {148d9810-71d1-49b2-be2a-81084a954f49}, !- Handle
-=======
-  {22ea9b52-8218-4331-97d0-cec8f0db7af4}, !- Handle
->>>>>>> 64865042
+  {9d429ba2-f3c2-4fa4-8540-a390c655901a}, !- Handle
   Schedule Day 2,                         !- Name
   ,                                       !- Schedule Type Limits Name
   ,                                       !- Interpolate to Timestep
@@ -852,17 +552,10 @@
   1;                                      !- Value Until Time 1
 
 OS:Schedule:File,
-<<<<<<< HEAD
-  {b1722dcf-030d-4d5c-aa0b-84e72f8e3877}, !- Handle
+  {79ca9c2d-977b-42f5-9340-bd7abf1620f0}, !- Handle
   occupants,                              !- Name
-  {85838ac2-efc8-4e00-9f99-49685c2d1253}, !- Schedule Type Limits Name
-  {dd90a21d-09db-4081-8842-9b435123b713}, !- External File Name
-=======
-  {89a31bb4-ae95-444c-b56c-768692109ff4}, !- Handle
-  occupants,                              !- Name
-  {7325f71c-63ac-4512-81c9-f44d1084167a}, !- Schedule Type Limits Name
-  {4cf94525-7120-4af1-8237-1f16501aa04b}, !- External File Name
->>>>>>> 64865042
+  {1025aaeb-3787-4330-822e-6e10b06d7a4f}, !- Schedule Type Limits Name
+  {556af839-3968-4c1b-bb87-97b81ed53b15}, !- External File Name
   1,                                      !- Column Number
   1,                                      !- Rows to Skip at Top
   8760,                                   !- Number of Hours of Data
@@ -871,40 +564,23 @@
   60;                                     !- Minutes per Item
 
 OS:Schedule:Ruleset,
-<<<<<<< HEAD
-  {279eb9a7-a32d-411f-a14e-1fc2109f14bf}, !- Handle
+  {2194b8e1-83e4-425d-8b1d-857d1e85ef0d}, !- Handle
   Schedule Ruleset 1,                     !- Name
-  {7a32a95a-8e50-42a3-8b94-19f8ce948c4d}, !- Schedule Type Limits Name
-  {52a17e4e-5be6-4884-9b3f-2905b1fc5ad3}; !- Default Day Schedule Name
+  {aed14f47-0eac-4fb5-93f9-855ce749dafb}, !- Schedule Type Limits Name
+  {c9d8d4b2-52ad-41de-855d-bd1b81570056}; !- Default Day Schedule Name
 
 OS:Schedule:Day,
-  {52a17e4e-5be6-4884-9b3f-2905b1fc5ad3}, !- Handle
+  {c9d8d4b2-52ad-41de-855d-bd1b81570056}, !- Handle
   Schedule Day 3,                         !- Name
-  {7a32a95a-8e50-42a3-8b94-19f8ce948c4d}, !- Schedule Type Limits Name
-=======
-  {f6b7cdcb-5083-429f-b557-ef8f2ef02f85}, !- Handle
-  Schedule Ruleset 1,                     !- Name
-  {58781642-dd82-4bb6-8ea9-01d5539d64ee}, !- Schedule Type Limits Name
-  {ada6ef6a-afa5-4ae9-a772-3657b24f7079}; !- Default Day Schedule Name
-
-OS:Schedule:Day,
-  {ada6ef6a-afa5-4ae9-a772-3657b24f7079}, !- Handle
-  Schedule Day 3,                         !- Name
-  {58781642-dd82-4bb6-8ea9-01d5539d64ee}, !- Schedule Type Limits Name
->>>>>>> 64865042
+  {aed14f47-0eac-4fb5-93f9-855ce749dafb}, !- Schedule Type Limits Name
   ,                                       !- Interpolate to Timestep
   24,                                     !- Hour 1
   0,                                      !- Minute 1
   112.539290946133;                       !- Value Until Time 1
 
 OS:People:Definition,
-<<<<<<< HEAD
-  {545a43dd-5790-42c9-9845-ab7995bb2d2e}, !- Handle
+  {5dc286af-f2b2-41de-9222-cebf8e3e2fae}, !- Handle
   res occupants|living space|story 2,     !- Name
-=======
-  {dd08bae8-6cf3-4a59-9e4c-672834c001ee}, !- Handle
-  res occupants|living space,             !- Name
->>>>>>> 64865042
   People,                                 !- Number of People Calculation Method
   0.88,                                   !- Number of People {people}
   ,                                       !- People per Space Floor Area {person/m2}
@@ -916,21 +592,12 @@
   ZoneAveraged;                           !- Mean Radiant Temperature Calculation Type
 
 OS:People,
-<<<<<<< HEAD
-  {28cdf3d5-1978-403f-8712-dbb8da31049b}, !- Handle
+  {90e5162b-771c-48e0-be2a-50a7e519f527}, !- Handle
   res occupants|living space|story 2,     !- Name
-  {545a43dd-5790-42c9-9845-ab7995bb2d2e}, !- People Definition Name
-  {994075be-dd26-4d32-bdae-860510ca78f3}, !- Space or SpaceType Name
-  {b1722dcf-030d-4d5c-aa0b-84e72f8e3877}, !- Number of People Schedule Name
-  {279eb9a7-a32d-411f-a14e-1fc2109f14bf}, !- Activity Level Schedule Name
-=======
-  {aaa4b6ee-de3e-41f8-a39d-602137ceb138}, !- Handle
-  res occupants|living space,             !- Name
-  {dd08bae8-6cf3-4a59-9e4c-672834c001ee}, !- People Definition Name
-  {1da69258-1e99-4279-997c-6337266506cb}, !- Space or SpaceType Name
-  {89a31bb4-ae95-444c-b56c-768692109ff4}, !- Number of People Schedule Name
-  {f6b7cdcb-5083-429f-b557-ef8f2ef02f85}, !- Activity Level Schedule Name
->>>>>>> 64865042
+  {5dc286af-f2b2-41de-9222-cebf8e3e2fae}, !- People Definition Name
+  {04afb77d-bd8e-4330-8706-8918622ba1c4}, !- Space or SpaceType Name
+  {79ca9c2d-977b-42f5-9340-bd7abf1620f0}, !- Number of People Schedule Name
+  {2194b8e1-83e4-425d-8b1d-857d1e85ef0d}, !- Activity Level Schedule Name
   ,                                       !- Surface Name/Angle Factor List Name
   ,                                       !- Work Efficiency Schedule Name
   ,                                       !- Clothing Insulation Schedule Name
@@ -938,11 +605,7 @@
   1;                                      !- Multiplier
 
 OS:ScheduleTypeLimits,
-<<<<<<< HEAD
-  {7a32a95a-8e50-42a3-8b94-19f8ce948c4d}, !- Handle
-=======
-  {58781642-dd82-4bb6-8ea9-01d5539d64ee}, !- Handle
->>>>>>> 64865042
+  {aed14f47-0eac-4fb5-93f9-855ce749dafb}, !- Handle
   ActivityLevel,                          !- Name
   0,                                      !- Lower Limit Value
   ,                                       !- Upper Limit Value
@@ -950,62 +613,14 @@
   ActivityLevel;                          !- Unit Type
 
 OS:ScheduleTypeLimits,
-<<<<<<< HEAD
-  {85838ac2-efc8-4e00-9f99-49685c2d1253}, !- Handle
-=======
-  {7325f71c-63ac-4512-81c9-f44d1084167a}, !- Handle
->>>>>>> 64865042
+  {1025aaeb-3787-4330-822e-6e10b06d7a4f}, !- Handle
   Fractional,                             !- Name
   0,                                      !- Lower Limit Value
   1,                                      !- Upper Limit Value
   Continuous;                             !- Numeric Type
 
 OS:People:Definition,
-<<<<<<< HEAD
-  {9372cd16-9cb5-4b2a-a703-93ce05912f3f}, !- Handle
-  res occupants|living space,             !- Name
-=======
-  {2fa70e25-2f91-48cb-a817-a50fc1b771e8}, !- Handle
-  res occupants|living space|story 2,     !- Name
->>>>>>> 64865042
-  People,                                 !- Number of People Calculation Method
-  0.88,                                   !- Number of People {people}
-  ,                                       !- People per Space Floor Area {person/m2}
-  ,                                       !- Space Floor Area per Person {m2/person}
-  0.319734,                               !- Fraction Radiant
-  0.573,                                  !- Sensible Heat Fraction
-  0,                                      !- Carbon Dioxide Generation Rate {m3/s-W}
-  No,                                     !- Enable ASHRAE 55 Comfort Warnings
-  ZoneAveraged;                           !- Mean Radiant Temperature Calculation Type
-
-OS:People,
-<<<<<<< HEAD
-  {5a6ae88b-e897-48ab-bd2e-fabf41068b5c}, !- Handle
-  res occupants|living space,             !- Name
-  {9372cd16-9cb5-4b2a-a703-93ce05912f3f}, !- People Definition Name
-  {bc5fa35f-1816-4b38-8209-42f37a0d3253}, !- Space or SpaceType Name
-  {b1722dcf-030d-4d5c-aa0b-84e72f8e3877}, !- Number of People Schedule Name
-  {279eb9a7-a32d-411f-a14e-1fc2109f14bf}, !- Activity Level Schedule Name
-=======
-  {77785fcc-ab33-48a3-bfc9-66793f82304d}, !- Handle
-  res occupants|living space|story 2,     !- Name
-  {2fa70e25-2f91-48cb-a817-a50fc1b771e8}, !- People Definition Name
-  {f82a6655-a16f-4f82-ae11-4ee413e3d58a}, !- Space or SpaceType Name
-  {89a31bb4-ae95-444c-b56c-768692109ff4}, !- Number of People Schedule Name
-  {f6b7cdcb-5083-429f-b557-ef8f2ef02f85}, !- Activity Level Schedule Name
->>>>>>> 64865042
-  ,                                       !- Surface Name/Angle Factor List Name
-  ,                                       !- Work Efficiency Schedule Name
-  ,                                       !- Clothing Insulation Schedule Name
-  ,                                       !- Air Velocity Schedule Name
-  1;                                      !- Multiplier
-
-OS:People:Definition,
-<<<<<<< HEAD
-  {7b44dfcc-5eae-4b78-a1b5-33c1241fe0dd}, !- Handle
-=======
-  {ea62a50e-8efa-42ea-b1d3-18ed758a91a9}, !- Handle
->>>>>>> 64865042
+  {c8b18bac-b06a-43b1-a131-b06245e903d1}, !- Handle
   res occupants|finished attic space,     !- Name
   People,                                 !- Number of People Calculation Method
   0.88,                                   !- Number of People {people}
@@ -1018,47 +633,54 @@
   ZoneAveraged;                           !- Mean Radiant Temperature Calculation Type
 
 OS:People,
-<<<<<<< HEAD
-  {743d9977-d9fe-4a61-a70f-f9da8d7007fa}, !- Handle
+  {7fa9b594-dc1b-4201-a677-8838f96f9d55}, !- Handle
   res occupants|finished attic space,     !- Name
-  {7b44dfcc-5eae-4b78-a1b5-33c1241fe0dd}, !- People Definition Name
-  {f0046923-da7c-4ab1-8091-3fe5030b9d11}, !- Space or SpaceType Name
-  {b1722dcf-030d-4d5c-aa0b-84e72f8e3877}, !- Number of People Schedule Name
-  {279eb9a7-a32d-411f-a14e-1fc2109f14bf}, !- Activity Level Schedule Name
-=======
-  {f708cb46-288b-4b42-9d91-aaedca1d3107}, !- Handle
-  res occupants|finished attic space,     !- Name
-  {ea62a50e-8efa-42ea-b1d3-18ed758a91a9}, !- People Definition Name
-  {717136fb-932f-4460-80e4-5e8ad8c71eef}, !- Space or SpaceType Name
-  {89a31bb4-ae95-444c-b56c-768692109ff4}, !- Number of People Schedule Name
-  {f6b7cdcb-5083-429f-b557-ef8f2ef02f85}, !- Activity Level Schedule Name
->>>>>>> 64865042
+  {c8b18bac-b06a-43b1-a131-b06245e903d1}, !- People Definition Name
+  {11ba8e43-80ef-49cc-83a2-4790668dccf5}, !- Space or SpaceType Name
+  {79ca9c2d-977b-42f5-9340-bd7abf1620f0}, !- Number of People Schedule Name
+  {2194b8e1-83e4-425d-8b1d-857d1e85ef0d}, !- Activity Level Schedule Name
   ,                                       !- Surface Name/Angle Factor List Name
   ,                                       !- Work Efficiency Schedule Name
   ,                                       !- Clothing Insulation Schedule Name
   ,                                       !- Air Velocity Schedule Name
   1;                                      !- Multiplier
 
+OS:People:Definition,
+  {0b8f09e0-f2cc-4bbb-8208-25cde5d37e6f}, !- Handle
+  res occupants|living space,             !- Name
+  People,                                 !- Number of People Calculation Method
+  0.88,                                   !- Number of People {people}
+  ,                                       !- People per Space Floor Area {person/m2}
+  ,                                       !- Space Floor Area per Person {m2/person}
+  0.319734,                               !- Fraction Radiant
+  0.573,                                  !- Sensible Heat Fraction
+  0,                                      !- Carbon Dioxide Generation Rate {m3/s-W}
+  No,                                     !- Enable ASHRAE 55 Comfort Warnings
+  ZoneAveraged;                           !- Mean Radiant Temperature Calculation Type
+
+OS:People,
+  {1f459098-2726-457e-8c9f-eac43a86a302}, !- Handle
+  res occupants|living space,             !- Name
+  {0b8f09e0-f2cc-4bbb-8208-25cde5d37e6f}, !- People Definition Name
+  {db459e48-6079-4bb4-8c95-102a502dd075}, !- Space or SpaceType Name
+  {79ca9c2d-977b-42f5-9340-bd7abf1620f0}, !- Number of People Schedule Name
+  {2194b8e1-83e4-425d-8b1d-857d1e85ef0d}, !- Activity Level Schedule Name
+  ,                                       !- Surface Name/Angle Factor List Name
+  ,                                       !- Work Efficiency Schedule Name
+  ,                                       !- Clothing Insulation Schedule Name
+  ,                                       !- Air Velocity Schedule Name
+  1;                                      !- Multiplier
+
 OS:ShadingSurfaceGroup,
-<<<<<<< HEAD
-  {a70a9409-f23a-4ba0-9d39-dafb8a30127b}, !- Handle
-=======
-  {39083dd3-cf8f-470e-ba8f-a1e674ce551c}, !- Handle
->>>>>>> 64865042
+  {99dc94ae-b5c9-479b-bbd4-5143f607201a}, !- Handle
   res eaves,                              !- Name
   Building;                               !- Shading Surface Type
 
 OS:ShadingSurface,
-<<<<<<< HEAD
-  {20167fc6-3bcf-48ca-9b88-8056f9529b88}, !- Handle
-  Surface 15 - res eaves,                 !- Name
-  ,                                       !- Construction Name
-  {a70a9409-f23a-4ba0-9d39-dafb8a30127b}, !- Shading Surface Group Name
-=======
-  {685133eb-57ae-458d-8bf7-35cc5879877a}, !- Handle
+  {a36dd365-45e5-4a2c-b23c-646204d9b957}, !- Handle
   Surface 14 - res eaves,                 !- Name
   ,                                       !- Construction Name
-  {39083dd3-cf8f-470e-ba8f-a1e674ce551c}, !- Shading Surface Group Name
+  {99dc94ae-b5c9-479b-bbd4-5143f607201a}, !- Shading Surface Group Name
   ,                                       !- Transmittance Schedule Name
   ,                                       !- Number of Vertices
   11.739322368505, 0, 5.1816,             !- X,Y,Z Vertex 1 {m}
@@ -1067,10 +689,10 @@
   11.129722368505, 0, 5.1816;             !- X,Y,Z Vertex 4 {m}
 
 OS:ShadingSurface,
-  {acdbe2f3-7212-4ad9-9d2c-015e10fbd4ae}, !- Handle
+  {65417ef8-521f-4848-9129-eac77599a8c7}, !- Handle
   Surface 14 - res eaves 1,               !- Name
   ,                                       !- Construction Name
-  {39083dd3-cf8f-470e-ba8f-a1e674ce551c}, !- Shading Surface Group Name
+  {99dc94ae-b5c9-479b-bbd4-5143f607201a}, !- Shading Surface Group Name
   ,                                       !- Transmittance Schedule Name
   ,                                       !- Number of Vertices
   -0.6096, 2.78243059212624, 6.57281529606312, !- X,Y,Z Vertex 1 {m}
@@ -1079,10 +701,10 @@
   0, 2.78243059212624, 6.57281529606312;  !- X,Y,Z Vertex 4 {m}
 
 OS:ShadingSurface,
-  {cb7f1aef-f049-42b5-b3aa-73207aa242aa}, !- Handle
+  {d8935e70-1c2f-4de6-baf8-17f3b7b0c1b3}, !- Handle
   Surface 14 - res eaves 2,               !- Name
   ,                                       !- Construction Name
-  {39083dd3-cf8f-470e-ba8f-a1e674ce551c}, !- Shading Surface Group Name
+  {99dc94ae-b5c9-479b-bbd4-5143f607201a}, !- Shading Surface Group Name
   ,                                       !- Transmittance Schedule Name
   ,                                       !- Number of Vertices
   0, -0.6096, 4.8768,                     !- X,Y,Z Vertex 1 {m}
@@ -1091,11 +713,10 @@
   0, 0, 5.1816;                           !- X,Y,Z Vertex 4 {m}
 
 OS:ShadingSurface,
-  {a7948bc6-5f9d-4f6c-92f2-b63fdaf0a005}, !- Handle
+  {d82b573b-09e4-4bf3-854c-26c2601f34c0}, !- Handle
   Surface 15 - res eaves,                 !- Name
   ,                                       !- Construction Name
-  {39083dd3-cf8f-470e-ba8f-a1e674ce551c}, !- Shading Surface Group Name
->>>>>>> 64865042
+  {99dc94ae-b5c9-479b-bbd4-5143f607201a}, !- Shading Surface Group Name
   ,                                       !- Transmittance Schedule Name
   ,                                       !- Number of Vertices
   -0.6096, 5.56486118425249, 5.1816,      !- X,Y,Z Vertex 1 {m}
@@ -1104,17 +725,10 @@
   0, 5.56486118425249, 5.1816;            !- X,Y,Z Vertex 4 {m}
 
 OS:ShadingSurface,
-<<<<<<< HEAD
-  {38f97cd9-4d9e-45b9-ab9c-8e5a1c53b196}, !- Handle
+  {a019a3e3-4220-4d4c-a81e-00d8970c4b54}, !- Handle
   Surface 15 - res eaves 1,               !- Name
   ,                                       !- Construction Name
-  {a70a9409-f23a-4ba0-9d39-dafb8a30127b}, !- Shading Surface Group Name
-=======
-  {5f575194-175e-4b20-83c7-b16ad6f5639e}, !- Handle
-  Surface 15 - res eaves 1,               !- Name
-  ,                                       !- Construction Name
-  {39083dd3-cf8f-470e-ba8f-a1e674ce551c}, !- Shading Surface Group Name
->>>>>>> 64865042
+  {99dc94ae-b5c9-479b-bbd4-5143f607201a}, !- Shading Surface Group Name
   ,                                       !- Transmittance Schedule Name
   ,                                       !- Number of Vertices
   11.739322368505, 2.78243059212624, 6.57281529606312, !- X,Y,Z Vertex 1 {m}
@@ -1123,56 +737,13 @@
   11.129722368505, 2.78243059212624, 6.57281529606312; !- X,Y,Z Vertex 4 {m}
 
 OS:ShadingSurface,
-<<<<<<< HEAD
-  {6fe6bb5b-599f-4dfc-ada0-771752b8595a}, !- Handle
+  {a7b11bd6-e839-44c3-9e84-b7b43889bbcd}, !- Handle
   Surface 15 - res eaves 2,               !- Name
   ,                                       !- Construction Name
-  {a70a9409-f23a-4ba0-9d39-dafb8a30127b}, !- Shading Surface Group Name
-=======
-  {3d617150-cc35-44e6-a9ce-2967e6605c41}, !- Handle
-  Surface 15 - res eaves 2,               !- Name
-  ,                                       !- Construction Name
-  {39083dd3-cf8f-470e-ba8f-a1e674ce551c}, !- Shading Surface Group Name
->>>>>>> 64865042
+  {99dc94ae-b5c9-479b-bbd4-5143f607201a}, !- Shading Surface Group Name
   ,                                       !- Transmittance Schedule Name
   ,                                       !- Number of Vertices
   11.129722368505, 6.17446118425249, 4.8768, !- X,Y,Z Vertex 1 {m}
   0, 6.17446118425249, 4.8768,            !- X,Y,Z Vertex 2 {m}
   0, 5.56486118425249, 5.1816,            !- X,Y,Z Vertex 3 {m}
   11.129722368505, 5.56486118425249, 5.1816; !- X,Y,Z Vertex 4 {m}
-
-OS:ShadingSurface,
-  {a2cf0e10-f52c-479d-beab-a851c257f940}, !- Handle
-  Surface 14 - res eaves,                 !- Name
-  ,                                       !- Construction Name
-  {a70a9409-f23a-4ba0-9d39-dafb8a30127b}, !- Shading Surface Group Name
-  ,                                       !- Transmittance Schedule Name
-  ,                                       !- Number of Vertices
-  11.739322368505, 0, 5.1816,             !- X,Y,Z Vertex 1 {m}
-  11.739322368505, 2.78243059212624, 6.57281529606312, !- X,Y,Z Vertex 2 {m}
-  11.129722368505, 2.78243059212624, 6.57281529606312, !- X,Y,Z Vertex 3 {m}
-  11.129722368505, 0, 5.1816;             !- X,Y,Z Vertex 4 {m}
-
-OS:ShadingSurface,
-  {dd6c7377-ace4-475f-93ea-36ab331393fb}, !- Handle
-  Surface 14 - res eaves 1,               !- Name
-  ,                                       !- Construction Name
-  {a70a9409-f23a-4ba0-9d39-dafb8a30127b}, !- Shading Surface Group Name
-  ,                                       !- Transmittance Schedule Name
-  ,                                       !- Number of Vertices
-  -0.6096, 2.78243059212624, 6.57281529606312, !- X,Y,Z Vertex 1 {m}
-  -0.6096, 0, 5.1816,                     !- X,Y,Z Vertex 2 {m}
-  0, 0, 5.1816,                           !- X,Y,Z Vertex 3 {m}
-  0, 2.78243059212624, 6.57281529606312;  !- X,Y,Z Vertex 4 {m}
-
-OS:ShadingSurface,
-  {c5e3b6f5-6058-4689-a309-43c1429e8814}, !- Handle
-  Surface 14 - res eaves 2,               !- Name
-  ,                                       !- Construction Name
-  {a70a9409-f23a-4ba0-9d39-dafb8a30127b}, !- Shading Surface Group Name
-  ,                                       !- Transmittance Schedule Name
-  ,                                       !- Number of Vertices
-  0, -0.6096, 4.8768,                     !- X,Y,Z Vertex 1 {m}
-  11.129722368505, -0.6096, 4.8768,       !- X,Y,Z Vertex 2 {m}
-  11.129722368505, 0, 5.1816,             !- X,Y,Z Vertex 3 {m}
-  0, 0, 5.1816;                           !- X,Y,Z Vertex 4 {m}
