!- NOTE: Auto-generated from /test/osw_files/SFD_2000sqft_2story_SL_FA.osw

OS:Version,
<<<<<<< HEAD
  {af5ee6a5-0704-40eb-a2c6-9f045916c641}, !- Handle
  2.9.0;                                  !- Version Identifier

OS:SimulationControl,
  {952c7ef5-a1e2-4aaf-98b9-8b50f5094ab5}, !- Handle
=======
  {d9a3afe2-e060-441f-a844-95a1ee5da7ff}, !- Handle
  2.9.0;                                  !- Version Identifier

OS:SimulationControl,
  {1769889a-b7d8-4cd1-85c0-329d3e49f7ee}, !- Handle
>>>>>>> ed7d523f
  ,                                       !- Do Zone Sizing Calculation
  ,                                       !- Do System Sizing Calculation
  ,                                       !- Do Plant Sizing Calculation
  No;                                     !- Run Simulation for Sizing Periods

OS:Timestep,
<<<<<<< HEAD
  {d0c43ee3-f7e7-48ee-87de-b070a167a938}, !- Handle
  6;                                      !- Number of Timesteps per Hour

OS:ShadowCalculation,
  {f3c1cd1e-0123-41e3-97ba-480bb1e26483}, !- Handle
=======
  {2edff0d5-5c42-49b0-ae74-6342de5cebf8}, !- Handle
  6;                                      !- Number of Timesteps per Hour

OS:ShadowCalculation,
  {8465ba59-93c2-4ad2-a753-d649e75cd8db}, !- Handle
>>>>>>> ed7d523f
  20,                                     !- Calculation Frequency
  200;                                    !- Maximum Figures in Shadow Overlap Calculations

OS:SurfaceConvectionAlgorithm:Outside,
<<<<<<< HEAD
  {3d0e5150-7f60-4456-9c9c-132352380e5b}, !- Handle
  DOE-2;                                  !- Algorithm

OS:SurfaceConvectionAlgorithm:Inside,
  {02fd6976-de3f-46e0-b739-276e65d547c2}, !- Handle
  TARP;                                   !- Algorithm

OS:ZoneCapacitanceMultiplier:ResearchSpecial,
  {730dfd7c-35eb-40c6-b299-055f6a445aef}, !- Handle
=======
  {29d30cce-1bb2-41ce-a56b-2e004c5444e0}, !- Handle
  DOE-2;                                  !- Algorithm

OS:SurfaceConvectionAlgorithm:Inside,
  {6c5cbfe5-dbbc-4498-a85e-4c946fb624b3}, !- Handle
  TARP;                                   !- Algorithm

OS:ZoneCapacitanceMultiplier:ResearchSpecial,
  {aba8e365-0ffe-4a06-86f4-1eee1a52aaa0}, !- Handle
>>>>>>> ed7d523f
  ,                                       !- Temperature Capacity Multiplier
  15,                                     !- Humidity Capacity Multiplier
  ;                                       !- Carbon Dioxide Capacity Multiplier

OS:RunPeriod,
<<<<<<< HEAD
  {51509fce-93dd-40a6-b104-2a96d90b3aa6}, !- Handle
=======
  {c6182ea7-1e71-4a21-8015-2eaed0d30a64}, !- Handle
>>>>>>> ed7d523f
  Run Period 1,                           !- Name
  1,                                      !- Begin Month
  1,                                      !- Begin Day of Month
  12,                                     !- End Month
  31,                                     !- End Day of Month
  ,                                       !- Use Weather File Holidays and Special Days
  ,                                       !- Use Weather File Daylight Saving Period
  ,                                       !- Apply Weekend Holiday Rule
  ,                                       !- Use Weather File Rain Indicators
  ,                                       !- Use Weather File Snow Indicators
  ;                                       !- Number of Times Runperiod to be Repeated

OS:YearDescription,
<<<<<<< HEAD
  {b85b79ad-93ab-4e74-98c3-2875c0e1c819}, !- Handle
=======
  {8a0cf860-f8f3-4232-8ca6-f953871b61ff}, !- Handle
>>>>>>> ed7d523f
  2007,                                   !- Calendar Year
  ,                                       !- Day of Week for Start Day
  ;                                       !- Is Leap Year

OS:Building,
<<<<<<< HEAD
  {4997a70b-10d5-4805-ba37-3566613fca73}, !- Handle
=======
  {270a9637-58a0-4d4e-9bfc-0d88c369e4e9}, !- Handle
>>>>>>> ed7d523f
  Building 1,                             !- Name
  ,                                       !- Building Sector Type
  0,                                      !- North Axis {deg}
  ,                                       !- Nominal Floor to Floor Height {m}
  ,                                       !- Space Type Name
  ,                                       !- Default Construction Set Name
  ,                                       !- Default Schedule Set Name
  3,                                      !- Standards Number of Stories
  3,                                      !- Standards Number of Above Ground Stories
  ,                                       !- Standards Template
  singlefamilydetached,                   !- Standards Building Type
  1;                                      !- Standards Number of Living Units

OS:AdditionalProperties,
<<<<<<< HEAD
  {caba9e32-c003-4049-b429-51b522b454ae}, !- Handle
  {4997a70b-10d5-4805-ba37-3566613fca73}, !- Object Name
  Total Units Modeled,                    !- Feature Name 1
=======
  {3a20c31f-7cf8-4b9c-94ef-850f76be486c}, !- Handle
  {270a9637-58a0-4d4e-9bfc-0d88c369e4e9}, !- Object Name
  Total Units Represented,                !- Feature Name 1
>>>>>>> ed7d523f
  Integer,                                !- Feature Data Type 1
  1;                                      !- Feature Value 1

OS:ThermalZone,
<<<<<<< HEAD
  {935b2374-7aef-4788-a53d-3e8e29d559f4}, !- Handle
=======
  {2bb2adc3-fda7-4249-83d1-efe4932c4a9c}, !- Handle
>>>>>>> ed7d523f
  living zone,                            !- Name
  ,                                       !- Multiplier
  ,                                       !- Ceiling Height {m}
  ,                                       !- Volume {m3}
  ,                                       !- Floor Area {m2}
  ,                                       !- Zone Inside Convection Algorithm
  ,                                       !- Zone Outside Convection Algorithm
  ,                                       !- Zone Conditioning Equipment List Name
<<<<<<< HEAD
  {6d6fa611-f8cf-4a32-a133-0df520cde4c3}, !- Zone Air Inlet Port List
  {e536933a-650f-46ed-8088-04b11c33c61a}, !- Zone Air Exhaust Port List
  {7d26e4df-4631-47dc-9b79-25798a4abc7b}, !- Zone Air Node Name
  {355a7ec6-f677-41d3-a08c-00a393faef2d}, !- Zone Return Air Port List
=======
  {a7169d6e-c016-4c86-8dc9-82a4638f944e}, !- Zone Air Inlet Port List
  {73664fc4-db6d-4734-b19c-227b476eaeb2}, !- Zone Air Exhaust Port List
  {81fa57b6-22d7-4102-95a3-3d4b017ae253}, !- Zone Air Node Name
  {16b02d98-c908-423d-916b-a399757b1ff9}, !- Zone Return Air Port List
>>>>>>> ed7d523f
  ,                                       !- Primary Daylighting Control Name
  ,                                       !- Fraction of Zone Controlled by Primary Daylighting Control
  ,                                       !- Secondary Daylighting Control Name
  ,                                       !- Fraction of Zone Controlled by Secondary Daylighting Control
  ,                                       !- Illuminance Map Name
  ,                                       !- Group Rendering Name
  ,                                       !- Thermostat Name
  No;                                     !- Use Ideal Air Loads

OS:Node,
<<<<<<< HEAD
  {7641ed5e-fe0e-4b40-bd9e-76e05943b544}, !- Handle
  Node 1,                                 !- Name
  {7d26e4df-4631-47dc-9b79-25798a4abc7b}, !- Inlet Port
  ;                                       !- Outlet Port

OS:Connection,
  {7d26e4df-4631-47dc-9b79-25798a4abc7b}, !- Handle
  {fcbec3e6-9875-450c-b1d3-e908134caab0}, !- Name
  {935b2374-7aef-4788-a53d-3e8e29d559f4}, !- Source Object
  11,                                     !- Outlet Port
  {7641ed5e-fe0e-4b40-bd9e-76e05943b544}, !- Target Object
  2;                                      !- Inlet Port

OS:PortList,
  {6d6fa611-f8cf-4a32-a133-0df520cde4c3}, !- Handle
  {19171981-0108-43f0-8125-d54dd3b77531}, !- Name
  {935b2374-7aef-4788-a53d-3e8e29d559f4}; !- HVAC Component

OS:PortList,
  {e536933a-650f-46ed-8088-04b11c33c61a}, !- Handle
  {18c5f7bd-d25d-4eb1-9a9b-77a6df18181a}, !- Name
  {935b2374-7aef-4788-a53d-3e8e29d559f4}; !- HVAC Component

OS:PortList,
  {355a7ec6-f677-41d3-a08c-00a393faef2d}, !- Handle
  {39a5e85f-ea44-4812-bcbb-f2a52121b76b}, !- Name
  {935b2374-7aef-4788-a53d-3e8e29d559f4}; !- HVAC Component

OS:Sizing:Zone,
  {d0c767b1-551c-4995-acf4-d2f9e6e4282c}, !- Handle
  {935b2374-7aef-4788-a53d-3e8e29d559f4}, !- Zone or ZoneList Name
=======
  {e1253955-014c-4e1a-85dd-20d7f2f6b010}, !- Handle
  Node 1,                                 !- Name
  {81fa57b6-22d7-4102-95a3-3d4b017ae253}, !- Inlet Port
  ;                                       !- Outlet Port

OS:Connection,
  {81fa57b6-22d7-4102-95a3-3d4b017ae253}, !- Handle
  {03ea963f-beeb-400e-bca0-c56494cecf29}, !- Name
  {2bb2adc3-fda7-4249-83d1-efe4932c4a9c}, !- Source Object
  11,                                     !- Outlet Port
  {e1253955-014c-4e1a-85dd-20d7f2f6b010}, !- Target Object
  2;                                      !- Inlet Port

OS:PortList,
  {a7169d6e-c016-4c86-8dc9-82a4638f944e}, !- Handle
  {33fbede5-247f-43a4-8f0f-f31725f92c80}, !- Name
  {2bb2adc3-fda7-4249-83d1-efe4932c4a9c}; !- HVAC Component

OS:PortList,
  {73664fc4-db6d-4734-b19c-227b476eaeb2}, !- Handle
  {03ceee9a-8fb8-4be1-83b9-57aba346d61f}, !- Name
  {2bb2adc3-fda7-4249-83d1-efe4932c4a9c}; !- HVAC Component

OS:PortList,
  {16b02d98-c908-423d-916b-a399757b1ff9}, !- Handle
  {2f85ed8c-c57e-43b0-81ea-02831839dfb4}, !- Name
  {2bb2adc3-fda7-4249-83d1-efe4932c4a9c}; !- HVAC Component

OS:Sizing:Zone,
  {1755e04b-1db0-470f-af93-3b4394517faa}, !- Handle
  {2bb2adc3-fda7-4249-83d1-efe4932c4a9c}, !- Zone or ZoneList Name
>>>>>>> ed7d523f
  SupplyAirTemperature,                   !- Zone Cooling Design Supply Air Temperature Input Method
  14,                                     !- Zone Cooling Design Supply Air Temperature {C}
  11.11,                                  !- Zone Cooling Design Supply Air Temperature Difference {deltaC}
  SupplyAirTemperature,                   !- Zone Heating Design Supply Air Temperature Input Method
  40,                                     !- Zone Heating Design Supply Air Temperature {C}
  11.11,                                  !- Zone Heating Design Supply Air Temperature Difference {deltaC}
  0.0085,                                 !- Zone Cooling Design Supply Air Humidity Ratio {kg-H2O/kg-air}
  0.008,                                  !- Zone Heating Design Supply Air Humidity Ratio {kg-H2O/kg-air}
  ,                                       !- Zone Heating Sizing Factor
  ,                                       !- Zone Cooling Sizing Factor
  DesignDay,                              !- Cooling Design Air Flow Method
  ,                                       !- Cooling Design Air Flow Rate {m3/s}
  ,                                       !- Cooling Minimum Air Flow per Zone Floor Area {m3/s-m2}
  ,                                       !- Cooling Minimum Air Flow {m3/s}
  ,                                       !- Cooling Minimum Air Flow Fraction
  DesignDay,                              !- Heating Design Air Flow Method
  ,                                       !- Heating Design Air Flow Rate {m3/s}
  ,                                       !- Heating Maximum Air Flow per Zone Floor Area {m3/s-m2}
  ,                                       !- Heating Maximum Air Flow {m3/s}
  ,                                       !- Heating Maximum Air Flow Fraction
  ,                                       !- Design Zone Air Distribution Effectiveness in Cooling Mode
  ,                                       !- Design Zone Air Distribution Effectiveness in Heating Mode
  No,                                     !- Account for Dedicated Outdoor Air System
  NeutralSupplyAir,                       !- Dedicated Outdoor Air System Control Strategy
  autosize,                               !- Dedicated Outdoor Air Low Setpoint Temperature for Design {C}
  autosize;                               !- Dedicated Outdoor Air High Setpoint Temperature for Design {C}

OS:ZoneHVAC:EquipmentList,
<<<<<<< HEAD
  {aec481fb-82f9-4128-8668-3c2028e0a5d2}, !- Handle
  Zone HVAC Equipment List 1,             !- Name
  {935b2374-7aef-4788-a53d-3e8e29d559f4}; !- Thermal Zone

OS:Space,
  {584f5dcb-7c38-418f-96b2-26e18da29463}, !- Handle
  living space,                           !- Name
  {b6d5977a-2e94-4f4e-a1b3-6faf9e668c28}, !- Space Type Name
=======
  {c63379a0-b111-4cf6-a426-cbf28b31576a}, !- Handle
  Zone HVAC Equipment List 1,             !- Name
  {2bb2adc3-fda7-4249-83d1-efe4932c4a9c}; !- Thermal Zone

OS:Space,
  {9cf89ea6-db7b-459d-8325-5f1998f3962f}, !- Handle
  living space,                           !- Name
  {52fd241c-507a-451e-b036-749bc0d36e50}, !- Space Type Name
>>>>>>> ed7d523f
  ,                                       !- Default Construction Set Name
  ,                                       !- Default Schedule Set Name
  -0,                                     !- Direction of Relative North {deg}
  0,                                      !- X Origin {m}
  0,                                      !- Y Origin {m}
  0,                                      !- Z Origin {m}
  ,                                       !- Building Story Name
<<<<<<< HEAD
  {935b2374-7aef-4788-a53d-3e8e29d559f4}, !- Thermal Zone Name
  ,                                       !- Part of Total Floor Area
  ,                                       !- Design Specification Outdoor Air Object Name
  {fbc3fba3-eefb-4376-9178-3b33687b3848}; !- Building Unit Name

OS:Surface,
  {e0e3531e-1553-49ca-9d0c-a03c9de91d2b}, !- Handle
  Surface 1,                              !- Name
  Floor,                                  !- Surface Type
  ,                                       !- Construction Name
  {584f5dcb-7c38-418f-96b2-26e18da29463}, !- Space Name
=======
  {2bb2adc3-fda7-4249-83d1-efe4932c4a9c}, !- Thermal Zone Name
  ,                                       !- Part of Total Floor Area
  ,                                       !- Design Specification Outdoor Air Object Name
  {1c183955-866e-4ff4-a219-4a00b5dfed79}; !- Building Unit Name

OS:Surface,
  {2f03c3c5-0ea5-4d53-b2cf-f2296b02d7fc}, !- Handle
  Surface 1,                              !- Name
  Floor,                                  !- Surface Type
  ,                                       !- Construction Name
  {9cf89ea6-db7b-459d-8325-5f1998f3962f}, !- Space Name
>>>>>>> ed7d523f
  Foundation,                             !- Outside Boundary Condition
  ,                                       !- Outside Boundary Condition Object
  NoSun,                                  !- Sun Exposure
  NoWind,                                 !- Wind Exposure
  ,                                       !- View Factor to Ground
  ,                                       !- Number of Vertices
  0, 0, 0,                                !- X,Y,Z Vertex 1 {m}
  0, 5.56486118425249, 0,                 !- X,Y,Z Vertex 2 {m}
  11.129722368505, 5.56486118425249, 0,   !- X,Y,Z Vertex 3 {m}
  11.129722368505, 0, 0;                  !- X,Y,Z Vertex 4 {m}

OS:Surface,
<<<<<<< HEAD
  {aa1f4080-884b-4aea-a51f-699246f10668}, !- Handle
  Surface 2,                              !- Name
  Wall,                                   !- Surface Type
  ,                                       !- Construction Name
  {584f5dcb-7c38-418f-96b2-26e18da29463}, !- Space Name
=======
  {cabd0532-420a-4804-a6e6-dc593b91c8c1}, !- Handle
  Surface 2,                              !- Name
  Wall,                                   !- Surface Type
  ,                                       !- Construction Name
  {9cf89ea6-db7b-459d-8325-5f1998f3962f}, !- Space Name
>>>>>>> ed7d523f
  Outdoors,                               !- Outside Boundary Condition
  ,                                       !- Outside Boundary Condition Object
  SunExposed,                             !- Sun Exposure
  WindExposed,                            !- Wind Exposure
  ,                                       !- View Factor to Ground
  ,                                       !- Number of Vertices
  0, 5.56486118425249, 2.4384,            !- X,Y,Z Vertex 1 {m}
  0, 5.56486118425249, 0,                 !- X,Y,Z Vertex 2 {m}
  0, 0, 0,                                !- X,Y,Z Vertex 3 {m}
  0, 0, 2.4384;                           !- X,Y,Z Vertex 4 {m}

OS:Surface,
<<<<<<< HEAD
  {cbb4bedb-aeae-46fc-bade-d7018f1fecf1}, !- Handle
  Surface 3,                              !- Name
  Wall,                                   !- Surface Type
  ,                                       !- Construction Name
  {584f5dcb-7c38-418f-96b2-26e18da29463}, !- Space Name
=======
  {3d9119d6-366e-4f03-92c9-64785c1b6717}, !- Handle
  Surface 3,                              !- Name
  Wall,                                   !- Surface Type
  ,                                       !- Construction Name
  {9cf89ea6-db7b-459d-8325-5f1998f3962f}, !- Space Name
>>>>>>> ed7d523f
  Outdoors,                               !- Outside Boundary Condition
  ,                                       !- Outside Boundary Condition Object
  SunExposed,                             !- Sun Exposure
  WindExposed,                            !- Wind Exposure
  ,                                       !- View Factor to Ground
  ,                                       !- Number of Vertices
  11.129722368505, 5.56486118425249, 2.4384, !- X,Y,Z Vertex 1 {m}
  11.129722368505, 5.56486118425249, 0,   !- X,Y,Z Vertex 2 {m}
  0, 5.56486118425249, 0,                 !- X,Y,Z Vertex 3 {m}
  0, 5.56486118425249, 2.4384;            !- X,Y,Z Vertex 4 {m}

OS:Surface,
<<<<<<< HEAD
  {278623d5-c306-41b5-9b6b-806a85ec2d9b}, !- Handle
  Surface 4,                              !- Name
  Wall,                                   !- Surface Type
  ,                                       !- Construction Name
  {584f5dcb-7c38-418f-96b2-26e18da29463}, !- Space Name
=======
  {7f4296ab-b402-493f-bb59-fce3f35f653d}, !- Handle
  Surface 4,                              !- Name
  Wall,                                   !- Surface Type
  ,                                       !- Construction Name
  {9cf89ea6-db7b-459d-8325-5f1998f3962f}, !- Space Name
>>>>>>> ed7d523f
  Outdoors,                               !- Outside Boundary Condition
  ,                                       !- Outside Boundary Condition Object
  SunExposed,                             !- Sun Exposure
  WindExposed,                            !- Wind Exposure
  ,                                       !- View Factor to Ground
  ,                                       !- Number of Vertices
  11.129722368505, 0, 2.4384,             !- X,Y,Z Vertex 1 {m}
  11.129722368505, 0, 0,                  !- X,Y,Z Vertex 2 {m}
  11.129722368505, 5.56486118425249, 0,   !- X,Y,Z Vertex 3 {m}
  11.129722368505, 5.56486118425249, 2.4384; !- X,Y,Z Vertex 4 {m}

OS:Surface,
<<<<<<< HEAD
  {ae08dd28-cdf1-4897-9b6f-dc58a5c20610}, !- Handle
  Surface 5,                              !- Name
  Wall,                                   !- Surface Type
  ,                                       !- Construction Name
  {584f5dcb-7c38-418f-96b2-26e18da29463}, !- Space Name
=======
  {fd30fa40-895b-4caa-ac89-1d5b3d058cc0}, !- Handle
  Surface 5,                              !- Name
  Wall,                                   !- Surface Type
  ,                                       !- Construction Name
  {9cf89ea6-db7b-459d-8325-5f1998f3962f}, !- Space Name
>>>>>>> ed7d523f
  Outdoors,                               !- Outside Boundary Condition
  ,                                       !- Outside Boundary Condition Object
  SunExposed,                             !- Sun Exposure
  WindExposed,                            !- Wind Exposure
  ,                                       !- View Factor to Ground
  ,                                       !- Number of Vertices
  0, 0, 2.4384,                           !- X,Y,Z Vertex 1 {m}
  0, 0, 0,                                !- X,Y,Z Vertex 2 {m}
  11.129722368505, 0, 0,                  !- X,Y,Z Vertex 3 {m}
  11.129722368505, 0, 2.4384;             !- X,Y,Z Vertex 4 {m}

OS:Surface,
<<<<<<< HEAD
  {ec97b90d-df06-4498-b2f2-c9ff39bc4315}, !- Handle
  Surface 6,                              !- Name
  RoofCeiling,                            !- Surface Type
  ,                                       !- Construction Name
  {584f5dcb-7c38-418f-96b2-26e18da29463}, !- Space Name
  Surface,                                !- Outside Boundary Condition
  {5ac73d3a-74d8-46ff-a9aa-af586044dca8}, !- Outside Boundary Condition Object
=======
  {b6e653f1-02de-4e4e-bcef-55b421afb237}, !- Handle
  Surface 6,                              !- Name
  RoofCeiling,                            !- Surface Type
  ,                                       !- Construction Name
  {9cf89ea6-db7b-459d-8325-5f1998f3962f}, !- Space Name
  Surface,                                !- Outside Boundary Condition
  {2873534a-26f4-4a6b-9abd-9e1ed071b936}, !- Outside Boundary Condition Object
>>>>>>> ed7d523f
  NoSun,                                  !- Sun Exposure
  NoWind,                                 !- Wind Exposure
  ,                                       !- View Factor to Ground
  ,                                       !- Number of Vertices
  11.129722368505, 0, 2.4384,             !- X,Y,Z Vertex 1 {m}
  11.129722368505, 5.56486118425249, 2.4384, !- X,Y,Z Vertex 2 {m}
  0, 5.56486118425249, 2.4384,            !- X,Y,Z Vertex 3 {m}
  0, 0, 2.4384;                           !- X,Y,Z Vertex 4 {m}

OS:SpaceType,
<<<<<<< HEAD
  {b6d5977a-2e94-4f4e-a1b3-6faf9e668c28}, !- Handle
=======
  {52fd241c-507a-451e-b036-749bc0d36e50}, !- Handle
>>>>>>> ed7d523f
  Space Type 1,                           !- Name
  ,                                       !- Default Construction Set Name
  ,                                       !- Default Schedule Set Name
  ,                                       !- Group Rendering Name
  ,                                       !- Design Specification Outdoor Air Object Name
  ,                                       !- Standards Template
  ,                                       !- Standards Building Type
  living;                                 !- Standards Space Type

OS:Space,
<<<<<<< HEAD
  {6d75aade-1b74-4d19-ace0-c6d71971c7b2}, !- Handle
  living space|story 2,                   !- Name
  {b6d5977a-2e94-4f4e-a1b3-6faf9e668c28}, !- Space Type Name
=======
  {eade37d7-e748-4038-903e-a067c295b125}, !- Handle
  living space|story 2,                   !- Name
  {52fd241c-507a-451e-b036-749bc0d36e50}, !- Space Type Name
>>>>>>> ed7d523f
  ,                                       !- Default Construction Set Name
  ,                                       !- Default Schedule Set Name
  -0,                                     !- Direction of Relative North {deg}
  0,                                      !- X Origin {m}
  0,                                      !- Y Origin {m}
  2.4384,                                 !- Z Origin {m}
  ,                                       !- Building Story Name
<<<<<<< HEAD
  {935b2374-7aef-4788-a53d-3e8e29d559f4}, !- Thermal Zone Name
  ,                                       !- Part of Total Floor Area
  ,                                       !- Design Specification Outdoor Air Object Name
  {fbc3fba3-eefb-4376-9178-3b33687b3848}; !- Building Unit Name

OS:Surface,
  {5ac73d3a-74d8-46ff-a9aa-af586044dca8}, !- Handle
  Surface 7,                              !- Name
  Floor,                                  !- Surface Type
  ,                                       !- Construction Name
  {6d75aade-1b74-4d19-ace0-c6d71971c7b2}, !- Space Name
  Surface,                                !- Outside Boundary Condition
  {ec97b90d-df06-4498-b2f2-c9ff39bc4315}, !- Outside Boundary Condition Object
=======
  {2bb2adc3-fda7-4249-83d1-efe4932c4a9c}, !- Thermal Zone Name
  ,                                       !- Part of Total Floor Area
  ,                                       !- Design Specification Outdoor Air Object Name
  {1c183955-866e-4ff4-a219-4a00b5dfed79}; !- Building Unit Name

OS:Surface,
  {2873534a-26f4-4a6b-9abd-9e1ed071b936}, !- Handle
  Surface 7,                              !- Name
  Floor,                                  !- Surface Type
  ,                                       !- Construction Name
  {eade37d7-e748-4038-903e-a067c295b125}, !- Space Name
  Surface,                                !- Outside Boundary Condition
  {b6e653f1-02de-4e4e-bcef-55b421afb237}, !- Outside Boundary Condition Object
>>>>>>> ed7d523f
  NoSun,                                  !- Sun Exposure
  NoWind,                                 !- Wind Exposure
  ,                                       !- View Factor to Ground
  ,                                       !- Number of Vertices
  0, 0, 0,                                !- X,Y,Z Vertex 1 {m}
  0, 5.56486118425249, 0,                 !- X,Y,Z Vertex 2 {m}
  11.129722368505, 5.56486118425249, 0,   !- X,Y,Z Vertex 3 {m}
  11.129722368505, 0, 0;                  !- X,Y,Z Vertex 4 {m}

OS:Surface,
<<<<<<< HEAD
  {849a90f3-9e8c-47da-a2ea-58ba8b9aabea}, !- Handle
  Surface 8,                              !- Name
  Wall,                                   !- Surface Type
  ,                                       !- Construction Name
  {6d75aade-1b74-4d19-ace0-c6d71971c7b2}, !- Space Name
=======
  {3363f1db-3185-4669-8fab-91033700971e}, !- Handle
  Surface 8,                              !- Name
  Wall,                                   !- Surface Type
  ,                                       !- Construction Name
  {eade37d7-e748-4038-903e-a067c295b125}, !- Space Name
>>>>>>> ed7d523f
  Outdoors,                               !- Outside Boundary Condition
  ,                                       !- Outside Boundary Condition Object
  SunExposed,                             !- Sun Exposure
  WindExposed,                            !- Wind Exposure
  ,                                       !- View Factor to Ground
  ,                                       !- Number of Vertices
  0, 5.56486118425249, 2.4384,            !- X,Y,Z Vertex 1 {m}
  0, 5.56486118425249, 0,                 !- X,Y,Z Vertex 2 {m}
  0, 0, 0,                                !- X,Y,Z Vertex 3 {m}
  0, 0, 2.4384;                           !- X,Y,Z Vertex 4 {m}

OS:Surface,
<<<<<<< HEAD
  {08634ffe-fbd8-4471-a2c9-c59915dd32ac}, !- Handle
  Surface 9,                              !- Name
  Wall,                                   !- Surface Type
  ,                                       !- Construction Name
  {6d75aade-1b74-4d19-ace0-c6d71971c7b2}, !- Space Name
=======
  {a6c1735a-1043-4035-9e39-9ac1c5dda135}, !- Handle
  Surface 9,                              !- Name
  Wall,                                   !- Surface Type
  ,                                       !- Construction Name
  {eade37d7-e748-4038-903e-a067c295b125}, !- Space Name
>>>>>>> ed7d523f
  Outdoors,                               !- Outside Boundary Condition
  ,                                       !- Outside Boundary Condition Object
  SunExposed,                             !- Sun Exposure
  WindExposed,                            !- Wind Exposure
  ,                                       !- View Factor to Ground
  ,                                       !- Number of Vertices
  11.129722368505, 5.56486118425249, 2.4384, !- X,Y,Z Vertex 1 {m}
  11.129722368505, 5.56486118425249, 0,   !- X,Y,Z Vertex 2 {m}
  0, 5.56486118425249, 0,                 !- X,Y,Z Vertex 3 {m}
  0, 5.56486118425249, 2.4384;            !- X,Y,Z Vertex 4 {m}

OS:Surface,
<<<<<<< HEAD
  {9e628a2d-0e92-4b17-ae10-e402837a66b1}, !- Handle
  Surface 10,                             !- Name
  Wall,                                   !- Surface Type
  ,                                       !- Construction Name
  {6d75aade-1b74-4d19-ace0-c6d71971c7b2}, !- Space Name
=======
  {3f540325-792f-4721-a21d-af2e20df52d7}, !- Handle
  Surface 10,                             !- Name
  Wall,                                   !- Surface Type
  ,                                       !- Construction Name
  {eade37d7-e748-4038-903e-a067c295b125}, !- Space Name
>>>>>>> ed7d523f
  Outdoors,                               !- Outside Boundary Condition
  ,                                       !- Outside Boundary Condition Object
  SunExposed,                             !- Sun Exposure
  WindExposed,                            !- Wind Exposure
  ,                                       !- View Factor to Ground
  ,                                       !- Number of Vertices
  11.129722368505, 0, 2.4384,             !- X,Y,Z Vertex 1 {m}
  11.129722368505, 0, 0,                  !- X,Y,Z Vertex 2 {m}
  11.129722368505, 5.56486118425249, 0,   !- X,Y,Z Vertex 3 {m}
  11.129722368505, 5.56486118425249, 2.4384; !- X,Y,Z Vertex 4 {m}

OS:Surface,
<<<<<<< HEAD
  {45d04417-14ae-4a56-9de3-08ca3464be3e}, !- Handle
  Surface 11,                             !- Name
  Wall,                                   !- Surface Type
  ,                                       !- Construction Name
  {6d75aade-1b74-4d19-ace0-c6d71971c7b2}, !- Space Name
=======
  {d5251a6e-aec0-4473-bb32-4456b55c5e86}, !- Handle
  Surface 11,                             !- Name
  Wall,                                   !- Surface Type
  ,                                       !- Construction Name
  {eade37d7-e748-4038-903e-a067c295b125}, !- Space Name
>>>>>>> ed7d523f
  Outdoors,                               !- Outside Boundary Condition
  ,                                       !- Outside Boundary Condition Object
  SunExposed,                             !- Sun Exposure
  WindExposed,                            !- Wind Exposure
  ,                                       !- View Factor to Ground
  ,                                       !- Number of Vertices
  0, 0, 2.4384,                           !- X,Y,Z Vertex 1 {m}
  0, 0, 0,                                !- X,Y,Z Vertex 2 {m}
  11.129722368505, 0, 0,                  !- X,Y,Z Vertex 3 {m}
  11.129722368505, 0, 2.4384;             !- X,Y,Z Vertex 4 {m}

OS:Surface,
<<<<<<< HEAD
  {ad1490e0-9b18-43e2-912e-2f1e174fc3b1}, !- Handle
  Surface 12,                             !- Name
  RoofCeiling,                            !- Surface Type
  ,                                       !- Construction Name
  {6d75aade-1b74-4d19-ace0-c6d71971c7b2}, !- Space Name
  Surface,                                !- Outside Boundary Condition
  {039c1145-863d-4ba9-b7a3-8f4a5cd7e607}, !- Outside Boundary Condition Object
=======
  {c515d9aa-6b37-4701-ad99-1ebece59625c}, !- Handle
  Surface 12,                             !- Name
  RoofCeiling,                            !- Surface Type
  ,                                       !- Construction Name
  {eade37d7-e748-4038-903e-a067c295b125}, !- Space Name
  Surface,                                !- Outside Boundary Condition
  {7dda3a22-99ba-4808-8d2c-c1528536247a}, !- Outside Boundary Condition Object
>>>>>>> ed7d523f
  NoSun,                                  !- Sun Exposure
  NoWind,                                 !- Wind Exposure
  ,                                       !- View Factor to Ground
  ,                                       !- Number of Vertices
  11.129722368505, 0, 2.4384,             !- X,Y,Z Vertex 1 {m}
  11.129722368505, 5.56486118425249, 2.4384, !- X,Y,Z Vertex 2 {m}
  0, 5.56486118425249, 2.4384,            !- X,Y,Z Vertex 3 {m}
  0, 0, 2.4384;                           !- X,Y,Z Vertex 4 {m}

OS:Surface,
<<<<<<< HEAD
  {039c1145-863d-4ba9-b7a3-8f4a5cd7e607}, !- Handle
  Surface 13,                             !- Name
  Floor,                                  !- Surface Type
  ,                                       !- Construction Name
  {3820663c-24d6-4efa-bb66-611e7dd5dde7}, !- Space Name
  Surface,                                !- Outside Boundary Condition
  {ad1490e0-9b18-43e2-912e-2f1e174fc3b1}, !- Outside Boundary Condition Object
=======
  {7dda3a22-99ba-4808-8d2c-c1528536247a}, !- Handle
  Surface 13,                             !- Name
  Floor,                                  !- Surface Type
  ,                                       !- Construction Name
  {e21ecaf8-5bac-46a0-a3a1-cda0882f6e66}, !- Space Name
  Surface,                                !- Outside Boundary Condition
  {c515d9aa-6b37-4701-ad99-1ebece59625c}, !- Outside Boundary Condition Object
>>>>>>> ed7d523f
  NoSun,                                  !- Sun Exposure
  NoWind,                                 !- Wind Exposure
  ,                                       !- View Factor to Ground
  ,                                       !- Number of Vertices
  0, 5.56486118425249, 0,                 !- X,Y,Z Vertex 1 {m}
  11.129722368505, 5.56486118425249, 0,   !- X,Y,Z Vertex 2 {m}
  11.129722368505, 0, 0,                  !- X,Y,Z Vertex 3 {m}
  0, 0, 0;                                !- X,Y,Z Vertex 4 {m}

OS:Surface,
<<<<<<< HEAD
  {083f1a5b-fd0f-4f13-88a2-f48b63b90bfc}, !- Handle
  Surface 14,                             !- Name
  RoofCeiling,                            !- Surface Type
  ,                                       !- Construction Name
  {3820663c-24d6-4efa-bb66-611e7dd5dde7}, !- Space Name
=======
  {44dd70ec-ebce-4fd8-8c86-1b45c4944f89}, !- Handle
  Surface 14,                             !- Name
  RoofCeiling,                            !- Surface Type
  ,                                       !- Construction Name
  {e21ecaf8-5bac-46a0-a3a1-cda0882f6e66}, !- Space Name
>>>>>>> ed7d523f
  Outdoors,                               !- Outside Boundary Condition
  ,                                       !- Outside Boundary Condition Object
  SunExposed,                             !- Sun Exposure
  WindExposed,                            !- Wind Exposure
  ,                                       !- View Factor to Ground
  ,                                       !- Number of Vertices
  11.129722368505, 2.78243059212624, 1.69601529606312, !- X,Y,Z Vertex 1 {m}
  0, 2.78243059212624, 1.69601529606312,  !- X,Y,Z Vertex 2 {m}
  0, 0, 0.3048,                           !- X,Y,Z Vertex 3 {m}
  11.129722368505, 0, 0.3048;             !- X,Y,Z Vertex 4 {m}

OS:Surface,
<<<<<<< HEAD
  {32ef1c49-0d8e-479b-9cfd-4b0559e1dd12}, !- Handle
  Surface 15,                             !- Name
  RoofCeiling,                            !- Surface Type
  ,                                       !- Construction Name
  {3820663c-24d6-4efa-bb66-611e7dd5dde7}, !- Space Name
=======
  {ec2fb5f3-68f6-4ff0-98ad-01d95d6ab87c}, !- Handle
  Surface 15,                             !- Name
  RoofCeiling,                            !- Surface Type
  ,                                       !- Construction Name
  {e21ecaf8-5bac-46a0-a3a1-cda0882f6e66}, !- Space Name
>>>>>>> ed7d523f
  Outdoors,                               !- Outside Boundary Condition
  ,                                       !- Outside Boundary Condition Object
  SunExposed,                             !- Sun Exposure
  WindExposed,                            !- Wind Exposure
  ,                                       !- View Factor to Ground
  ,                                       !- Number of Vertices
  0, 2.78243059212624, 1.69601529606312,  !- X,Y,Z Vertex 1 {m}
  11.129722368505, 2.78243059212624, 1.69601529606312, !- X,Y,Z Vertex 2 {m}
  11.129722368505, 5.56486118425249, 0.304799999999999, !- X,Y,Z Vertex 3 {m}
  0, 5.56486118425249, 0.304799999999999; !- X,Y,Z Vertex 4 {m}

OS:Surface,
<<<<<<< HEAD
  {93d4c80c-ac1b-482e-820b-1adb07905f00}, !- Handle
  Surface 16,                             !- Name
  Wall,                                   !- Surface Type
  ,                                       !- Construction Name
  {3820663c-24d6-4efa-bb66-611e7dd5dde7}, !- Space Name
=======
  {fb09a4ac-1da0-4edd-8574-624ca705ba65}, !- Handle
  Surface 16,                             !- Name
  Wall,                                   !- Surface Type
  ,                                       !- Construction Name
  {e21ecaf8-5bac-46a0-a3a1-cda0882f6e66}, !- Space Name
>>>>>>> ed7d523f
  Outdoors,                               !- Outside Boundary Condition
  ,                                       !- Outside Boundary Condition Object
  SunExposed,                             !- Sun Exposure
  WindExposed,                            !- Wind Exposure
  ,                                       !- View Factor to Ground
  ,                                       !- Number of Vertices
  0, 2.78243059212624, 1.39121529606312,  !- X,Y,Z Vertex 1 {m}
  0, 5.56486118425249, 0,                 !- X,Y,Z Vertex 2 {m}
  0, 0, 0;                                !- X,Y,Z Vertex 3 {m}

OS:Surface,
<<<<<<< HEAD
  {1d729f95-29d1-4dcc-b9bc-64d821a3793b}, !- Handle
  Surface 17,                             !- Name
  Wall,                                   !- Surface Type
  ,                                       !- Construction Name
  {3820663c-24d6-4efa-bb66-611e7dd5dde7}, !- Space Name
=======
  {c6224aa6-39b0-4eba-836c-154dc6fa2b77}, !- Handle
  Surface 17,                             !- Name
  Wall,                                   !- Surface Type
  ,                                       !- Construction Name
  {e21ecaf8-5bac-46a0-a3a1-cda0882f6e66}, !- Space Name
>>>>>>> ed7d523f
  Outdoors,                               !- Outside Boundary Condition
  ,                                       !- Outside Boundary Condition Object
  SunExposed,                             !- Sun Exposure
  WindExposed,                            !- Wind Exposure
  ,                                       !- View Factor to Ground
  ,                                       !- Number of Vertices
  11.129722368505, 2.78243059212624, 1.39121529606312, !- X,Y,Z Vertex 1 {m}
  11.129722368505, 0, 0,                  !- X,Y,Z Vertex 2 {m}
  11.129722368505, 5.56486118425249, 0;   !- X,Y,Z Vertex 3 {m}

OS:Space,
<<<<<<< HEAD
  {3820663c-24d6-4efa-bb66-611e7dd5dde7}, !- Handle
  finished attic space,                   !- Name
  {b6d5977a-2e94-4f4e-a1b3-6faf9e668c28}, !- Space Type Name
=======
  {e21ecaf8-5bac-46a0-a3a1-cda0882f6e66}, !- Handle
  finished attic space,                   !- Name
  {52fd241c-507a-451e-b036-749bc0d36e50}, !- Space Type Name
>>>>>>> ed7d523f
  ,                                       !- Default Construction Set Name
  ,                                       !- Default Schedule Set Name
  -0,                                     !- Direction of Relative North {deg}
  0,                                      !- X Origin {m}
  0,                                      !- Y Origin {m}
  4.8768,                                 !- Z Origin {m}
  ,                                       !- Building Story Name
<<<<<<< HEAD
  {935b2374-7aef-4788-a53d-3e8e29d559f4}, !- Thermal Zone Name
  ,                                       !- Part of Total Floor Area
  ,                                       !- Design Specification Outdoor Air Object Name
  {fbc3fba3-eefb-4376-9178-3b33687b3848}; !- Building Unit Name

OS:BuildingUnit,
  {fbc3fba3-eefb-4376-9178-3b33687b3848}, !- Handle
=======
  {2bb2adc3-fda7-4249-83d1-efe4932c4a9c}, !- Thermal Zone Name
  ,                                       !- Part of Total Floor Area
  ,                                       !- Design Specification Outdoor Air Object Name
  {1c183955-866e-4ff4-a219-4a00b5dfed79}; !- Building Unit Name

OS:BuildingUnit,
  {1c183955-866e-4ff4-a219-4a00b5dfed79}, !- Handle
>>>>>>> ed7d523f
  unit 1,                                 !- Name
  ,                                       !- Rendering Color
  Residential;                            !- Building Unit Type

OS:AdditionalProperties,
<<<<<<< HEAD
  {38627418-6117-4c6d-9f25-eabe621519c2}, !- Handle
  {fbc3fba3-eefb-4376-9178-3b33687b3848}, !- Object Name
=======
  {c46c5062-74cb-41c7-8d45-3e3251e27c86}, !- Handle
  {1c183955-866e-4ff4-a219-4a00b5dfed79}, !- Object Name
>>>>>>> ed7d523f
  NumberOfBedrooms,                       !- Feature Name 1
  Integer,                                !- Feature Data Type 1
  3,                                      !- Feature Value 1
  NumberOfBathrooms,                      !- Feature Name 2
  Double,                                 !- Feature Data Type 2
  2,                                      !- Feature Value 2
  NumberOfOccupants,                      !- Feature Name 3
  Double,                                 !- Feature Data Type 3
  2.6400000000000001;                     !- Feature Value 3

OS:External:File,
<<<<<<< HEAD
  {be25b754-d4cb-4b36-b51d-438da6b3d204}, !- Handle
=======
  {ff349dba-a8f7-4bd9-a582-f43356b1d9fe}, !- Handle
>>>>>>> ed7d523f
  8760.csv,                               !- Name
  8760.csv;                               !- File Name

OS:Schedule:Day,
<<<<<<< HEAD
  {678f7429-033d-425f-88ea-dfd7fe3dc5ad}, !- Handle
=======
  {cfcfcb35-2b7a-4768-9963-df66072dabe6}, !- Handle
>>>>>>> ed7d523f
  Schedule Day 1,                         !- Name
  ,                                       !- Schedule Type Limits Name
  ,                                       !- Interpolate to Timestep
  24,                                     !- Hour 1
  0,                                      !- Minute 1
  0;                                      !- Value Until Time 1

OS:Schedule:Day,
<<<<<<< HEAD
  {bffb93ea-1bf6-4748-8bd8-fcacb96fd9dc}, !- Handle
=======
  {bb0b092a-9c24-4e99-abbf-fc270f232986}, !- Handle
>>>>>>> ed7d523f
  Schedule Day 2,                         !- Name
  ,                                       !- Schedule Type Limits Name
  ,                                       !- Interpolate to Timestep
  24,                                     !- Hour 1
  0,                                      !- Minute 1
  1;                                      !- Value Until Time 1

OS:Schedule:File,
<<<<<<< HEAD
  {79ce251b-ef2e-4053-ad81-01c8aa9885ef}, !- Handle
  occupants,                              !- Name
  {cd2885f9-c4f1-49b7-ace6-311bb8736205}, !- Schedule Type Limits Name
  {be25b754-d4cb-4b36-b51d-438da6b3d204}, !- External File Name
=======
  {d31eb7de-3c29-47c2-bf9a-4d1c9b90844b}, !- Handle
  occupants,                              !- Name
  {b736fd36-85fb-43cf-901c-16f29524fb5b}, !- Schedule Type Limits Name
  {ff349dba-a8f7-4bd9-a582-f43356b1d9fe}, !- External File Name
>>>>>>> ed7d523f
  1,                                      !- Column Number
  1,                                      !- Rows to Skip at Top
  8760,                                   !- Number of Hours of Data
  ,                                       !- Column Separator
  ,                                       !- Interpolate to Timestep
  60;                                     !- Minutes per Item

OS:Schedule:Ruleset,
<<<<<<< HEAD
  {f66983c7-d598-4c31-b729-5860fcc0d22e}, !- Handle
  Schedule Ruleset 1,                     !- Name
  {daf652d1-1870-4988-b431-06dc3cae75b5}, !- Schedule Type Limits Name
  {3889b8a1-f68b-47c1-8339-079f5a5a8d1e}; !- Default Day Schedule Name

OS:Schedule:Day,
  {3889b8a1-f68b-47c1-8339-079f5a5a8d1e}, !- Handle
  Schedule Day 3,                         !- Name
  {daf652d1-1870-4988-b431-06dc3cae75b5}, !- Schedule Type Limits Name
=======
  {92902c2c-faae-4936-a2a0-18ca65130b60}, !- Handle
  Schedule Ruleset 1,                     !- Name
  {c99476b8-b9cb-4186-83b3-7f48be7aef3d}, !- Schedule Type Limits Name
  {368d7d5c-97f6-43f9-ba28-bcb862b0452e}; !- Default Day Schedule Name

OS:Schedule:Day,
  {368d7d5c-97f6-43f9-ba28-bcb862b0452e}, !- Handle
  Schedule Day 3,                         !- Name
  {c99476b8-b9cb-4186-83b3-7f48be7aef3d}, !- Schedule Type Limits Name
>>>>>>> ed7d523f
  ,                                       !- Interpolate to Timestep
  24,                                     !- Hour 1
  0,                                      !- Minute 1
  112.539290946133;                       !- Value Until Time 1

OS:People:Definition,
<<<<<<< HEAD
  {897106ba-c740-471b-9146-92a6099fa561}, !- Handle
=======
  {f783df9d-1cb8-46ea-b7ae-3f078d856708}, !- Handle
>>>>>>> ed7d523f
  res occupants|living space|story 2,     !- Name
  People,                                 !- Number of People Calculation Method
  0.88,                                   !- Number of People {people}
  ,                                       !- People per Space Floor Area {person/m2}
  ,                                       !- Space Floor Area per Person {m2/person}
  0.319734,                               !- Fraction Radiant
  0.573,                                  !- Sensible Heat Fraction
  0,                                      !- Carbon Dioxide Generation Rate {m3/s-W}
  No,                                     !- Enable ASHRAE 55 Comfort Warnings
  ZoneAveraged;                           !- Mean Radiant Temperature Calculation Type

OS:People,
<<<<<<< HEAD
  {693d3f9b-c9b7-4a3e-8b86-a1fb4872208d}, !- Handle
  res occupants|living space|story 2,     !- Name
  {897106ba-c740-471b-9146-92a6099fa561}, !- People Definition Name
  {6d75aade-1b74-4d19-ace0-c6d71971c7b2}, !- Space or SpaceType Name
  {79ce251b-ef2e-4053-ad81-01c8aa9885ef}, !- Number of People Schedule Name
  {f66983c7-d598-4c31-b729-5860fcc0d22e}, !- Activity Level Schedule Name
=======
  {f8c16ca4-755e-4d2a-9de8-96cef84b7d52}, !- Handle
  res occupants|living space|story 2,     !- Name
  {f783df9d-1cb8-46ea-b7ae-3f078d856708}, !- People Definition Name
  {eade37d7-e748-4038-903e-a067c295b125}, !- Space or SpaceType Name
  {d31eb7de-3c29-47c2-bf9a-4d1c9b90844b}, !- Number of People Schedule Name
  {92902c2c-faae-4936-a2a0-18ca65130b60}, !- Activity Level Schedule Name
>>>>>>> ed7d523f
  ,                                       !- Surface Name/Angle Factor List Name
  ,                                       !- Work Efficiency Schedule Name
  ,                                       !- Clothing Insulation Schedule Name
  ,                                       !- Air Velocity Schedule Name
  1;                                      !- Multiplier

OS:ScheduleTypeLimits,
<<<<<<< HEAD
  {daf652d1-1870-4988-b431-06dc3cae75b5}, !- Handle
=======
  {c99476b8-b9cb-4186-83b3-7f48be7aef3d}, !- Handle
>>>>>>> ed7d523f
  ActivityLevel,                          !- Name
  0,                                      !- Lower Limit Value
  ,                                       !- Upper Limit Value
  Continuous,                             !- Numeric Type
  ActivityLevel;                          !- Unit Type

OS:ScheduleTypeLimits,
<<<<<<< HEAD
  {cd2885f9-c4f1-49b7-ace6-311bb8736205}, !- Handle
=======
  {b736fd36-85fb-43cf-901c-16f29524fb5b}, !- Handle
>>>>>>> ed7d523f
  Fractional,                             !- Name
  0,                                      !- Lower Limit Value
  1,                                      !- Upper Limit Value
  Continuous;                             !- Numeric Type

OS:People:Definition,
<<<<<<< HEAD
  {8cc4ad8d-bad9-43f4-9094-d3a1e218ce50}, !- Handle
=======
  {21bfed3f-1219-4013-bb1c-e852a41dcb7b}, !- Handle
>>>>>>> ed7d523f
  res occupants|living space,             !- Name
  People,                                 !- Number of People Calculation Method
  0.88,                                   !- Number of People {people}
  ,                                       !- People per Space Floor Area {person/m2}
  ,                                       !- Space Floor Area per Person {m2/person}
  0.319734,                               !- Fraction Radiant
  0.573,                                  !- Sensible Heat Fraction
  0,                                      !- Carbon Dioxide Generation Rate {m3/s-W}
  No,                                     !- Enable ASHRAE 55 Comfort Warnings
  ZoneAveraged;                           !- Mean Radiant Temperature Calculation Type

OS:People,
<<<<<<< HEAD
  {5649f608-cdf4-4aaf-8ad0-d58baf476d17}, !- Handle
  res occupants|living space,             !- Name
  {8cc4ad8d-bad9-43f4-9094-d3a1e218ce50}, !- People Definition Name
  {584f5dcb-7c38-418f-96b2-26e18da29463}, !- Space or SpaceType Name
  {79ce251b-ef2e-4053-ad81-01c8aa9885ef}, !- Number of People Schedule Name
  {f66983c7-d598-4c31-b729-5860fcc0d22e}, !- Activity Level Schedule Name
=======
  {606952af-e1da-4f0e-8127-7f519b1c3ec8}, !- Handle
  res occupants|living space,             !- Name
  {21bfed3f-1219-4013-bb1c-e852a41dcb7b}, !- People Definition Name
  {9cf89ea6-db7b-459d-8325-5f1998f3962f}, !- Space or SpaceType Name
  {d31eb7de-3c29-47c2-bf9a-4d1c9b90844b}, !- Number of People Schedule Name
  {92902c2c-faae-4936-a2a0-18ca65130b60}, !- Activity Level Schedule Name
>>>>>>> ed7d523f
  ,                                       !- Surface Name/Angle Factor List Name
  ,                                       !- Work Efficiency Schedule Name
  ,                                       !- Clothing Insulation Schedule Name
  ,                                       !- Air Velocity Schedule Name
  1;                                      !- Multiplier

OS:People:Definition,
<<<<<<< HEAD
  {3c8cfce4-49bb-4e5e-b78b-b688a2610998}, !- Handle
=======
  {015a8a56-0f74-43e5-90dc-3b6cd5327460}, !- Handle
>>>>>>> ed7d523f
  res occupants|finished attic space,     !- Name
  People,                                 !- Number of People Calculation Method
  0.88,                                   !- Number of People {people}
  ,                                       !- People per Space Floor Area {person/m2}
  ,                                       !- Space Floor Area per Person {m2/person}
  0.319734,                               !- Fraction Radiant
  0.573,                                  !- Sensible Heat Fraction
  0,                                      !- Carbon Dioxide Generation Rate {m3/s-W}
  No,                                     !- Enable ASHRAE 55 Comfort Warnings
  ZoneAveraged;                           !- Mean Radiant Temperature Calculation Type

OS:People,
<<<<<<< HEAD
  {a175ddb1-c216-4b60-8dc3-27f7c45fbc65}, !- Handle
  res occupants|finished attic space,     !- Name
  {3c8cfce4-49bb-4e5e-b78b-b688a2610998}, !- People Definition Name
  {3820663c-24d6-4efa-bb66-611e7dd5dde7}, !- Space or SpaceType Name
  {79ce251b-ef2e-4053-ad81-01c8aa9885ef}, !- Number of People Schedule Name
  {f66983c7-d598-4c31-b729-5860fcc0d22e}, !- Activity Level Schedule Name
=======
  {12e114a3-0248-40e6-a377-483ba451d8b8}, !- Handle
  res occupants|finished attic space,     !- Name
  {015a8a56-0f74-43e5-90dc-3b6cd5327460}, !- People Definition Name
  {e21ecaf8-5bac-46a0-a3a1-cda0882f6e66}, !- Space or SpaceType Name
  {d31eb7de-3c29-47c2-bf9a-4d1c9b90844b}, !- Number of People Schedule Name
  {92902c2c-faae-4936-a2a0-18ca65130b60}, !- Activity Level Schedule Name
>>>>>>> ed7d523f
  ,                                       !- Surface Name/Angle Factor List Name
  ,                                       !- Work Efficiency Schedule Name
  ,                                       !- Clothing Insulation Schedule Name
  ,                                       !- Air Velocity Schedule Name
  1;                                      !- Multiplier

OS:ShadingSurfaceGroup,
<<<<<<< HEAD
  {3a3d536d-cec4-4801-8e7a-b7573bd78e35}, !- Handle
=======
  {2300da75-3673-4ec8-8186-393a2e954d2e}, !- Handle
>>>>>>> ed7d523f
  res eaves,                              !- Name
  Building;                               !- Shading Surface Type

OS:ShadingSurface,
<<<<<<< HEAD
  {d49b5767-cba7-46ee-bed0-099ba37413a2}, !- Handle
  Surface 14 - res eaves,                 !- Name
  ,                                       !- Construction Name
  {3a3d536d-cec4-4801-8e7a-b7573bd78e35}, !- Shading Surface Group Name
=======
  {9724eed4-9293-49b4-9f53-c2801bfbbf8b}, !- Handle
  Surface 14 - res eaves,                 !- Name
  ,                                       !- Construction Name
  {2300da75-3673-4ec8-8186-393a2e954d2e}, !- Shading Surface Group Name
>>>>>>> ed7d523f
  ,                                       !- Transmittance Schedule Name
  ,                                       !- Number of Vertices
  11.739322368505, 0, 5.1816,             !- X,Y,Z Vertex 1 {m}
  11.739322368505, 2.78243059212624, 6.57281529606312, !- X,Y,Z Vertex 2 {m}
  11.129722368505, 2.78243059212624, 6.57281529606312, !- X,Y,Z Vertex 3 {m}
  11.129722368505, 0, 5.1816;             !- X,Y,Z Vertex 4 {m}

OS:ShadingSurface,
<<<<<<< HEAD
  {b41b104f-9648-4b89-af88-2934ce56ff80}, !- Handle
  Surface 14 - res eaves 1,               !- Name
  ,                                       !- Construction Name
  {3a3d536d-cec4-4801-8e7a-b7573bd78e35}, !- Shading Surface Group Name
=======
  {4a3e776e-b208-452c-8192-02001ca77a56}, !- Handle
  Surface 14 - res eaves 1,               !- Name
  ,                                       !- Construction Name
  {2300da75-3673-4ec8-8186-393a2e954d2e}, !- Shading Surface Group Name
>>>>>>> ed7d523f
  ,                                       !- Transmittance Schedule Name
  ,                                       !- Number of Vertices
  -0.6096, 2.78243059212624, 6.57281529606312, !- X,Y,Z Vertex 1 {m}
  -0.6096, 0, 5.1816,                     !- X,Y,Z Vertex 2 {m}
  0, 0, 5.1816,                           !- X,Y,Z Vertex 3 {m}
  0, 2.78243059212624, 6.57281529606312;  !- X,Y,Z Vertex 4 {m}

OS:ShadingSurface,
<<<<<<< HEAD
  {903e6a4f-da45-4407-aa12-9192a3c12078}, !- Handle
  Surface 14 - res eaves 2,               !- Name
  ,                                       !- Construction Name
  {3a3d536d-cec4-4801-8e7a-b7573bd78e35}, !- Shading Surface Group Name
=======
  {7b5c3ee0-37ee-4b88-bbd7-689608ffee4e}, !- Handle
  Surface 14 - res eaves 2,               !- Name
  ,                                       !- Construction Name
  {2300da75-3673-4ec8-8186-393a2e954d2e}, !- Shading Surface Group Name
>>>>>>> ed7d523f
  ,                                       !- Transmittance Schedule Name
  ,                                       !- Number of Vertices
  0, -0.6096, 4.8768,                     !- X,Y,Z Vertex 1 {m}
  11.129722368505, -0.6096, 4.8768,       !- X,Y,Z Vertex 2 {m}
  11.129722368505, 0, 5.1816,             !- X,Y,Z Vertex 3 {m}
  0, 0, 5.1816;                           !- X,Y,Z Vertex 4 {m}

OS:ShadingSurface,
<<<<<<< HEAD
  {de2d4347-c8f3-49da-9051-fee12d36260c}, !- Handle
  Surface 15 - res eaves,                 !- Name
  ,                                       !- Construction Name
  {3a3d536d-cec4-4801-8e7a-b7573bd78e35}, !- Shading Surface Group Name
=======
  {61edc08f-8c98-48ca-984a-63badcb0b573}, !- Handle
  Surface 15 - res eaves,                 !- Name
  ,                                       !- Construction Name
  {2300da75-3673-4ec8-8186-393a2e954d2e}, !- Shading Surface Group Name
>>>>>>> ed7d523f
  ,                                       !- Transmittance Schedule Name
  ,                                       !- Number of Vertices
  -0.6096, 5.56486118425249, 5.1816,      !- X,Y,Z Vertex 1 {m}
  -0.6096, 2.78243059212624, 6.57281529606312, !- X,Y,Z Vertex 2 {m}
  0, 2.78243059212624, 6.57281529606312,  !- X,Y,Z Vertex 3 {m}
  0, 5.56486118425249, 5.1816;            !- X,Y,Z Vertex 4 {m}

OS:ShadingSurface,
<<<<<<< HEAD
  {3d799984-adae-4ed3-92bd-4a2c0a89b7e0}, !- Handle
  Surface 15 - res eaves 1,               !- Name
  ,                                       !- Construction Name
  {3a3d536d-cec4-4801-8e7a-b7573bd78e35}, !- Shading Surface Group Name
=======
  {d53af61a-9a5e-4959-9f01-3fc69dd56ee4}, !- Handle
  Surface 15 - res eaves 1,               !- Name
  ,                                       !- Construction Name
  {2300da75-3673-4ec8-8186-393a2e954d2e}, !- Shading Surface Group Name
>>>>>>> ed7d523f
  ,                                       !- Transmittance Schedule Name
  ,                                       !- Number of Vertices
  11.739322368505, 2.78243059212624, 6.57281529606312, !- X,Y,Z Vertex 1 {m}
  11.739322368505, 5.56486118425249, 5.1816, !- X,Y,Z Vertex 2 {m}
  11.129722368505, 5.56486118425249, 5.1816, !- X,Y,Z Vertex 3 {m}
  11.129722368505, 2.78243059212624, 6.57281529606312; !- X,Y,Z Vertex 4 {m}

OS:ShadingSurface,
<<<<<<< HEAD
  {766c3c0c-5a72-44ac-a9b9-28dfbb00f981}, !- Handle
  Surface 15 - res eaves 2,               !- Name
  ,                                       !- Construction Name
  {3a3d536d-cec4-4801-8e7a-b7573bd78e35}, !- Shading Surface Group Name
=======
  {8c9599b6-024f-4dac-bc9f-c41915253670}, !- Handle
  Surface 15 - res eaves 2,               !- Name
  ,                                       !- Construction Name
  {2300da75-3673-4ec8-8186-393a2e954d2e}, !- Shading Surface Group Name
>>>>>>> ed7d523f
  ,                                       !- Transmittance Schedule Name
  ,                                       !- Number of Vertices
  11.129722368505, 6.17446118425249, 4.8768, !- X,Y,Z Vertex 1 {m}
  0, 6.17446118425249, 4.8768,            !- X,Y,Z Vertex 2 {m}
  0, 5.56486118425249, 5.1816,            !- X,Y,Z Vertex 3 {m}
  11.129722368505, 5.56486118425249, 5.1816; !- X,Y,Z Vertex 4 {m}
<|MERGE_RESOLUTION|>--- conflicted
+++ resolved
@@ -1,73 +1,41 @@
 !- NOTE: Auto-generated from /test/osw_files/SFD_2000sqft_2story_SL_FA.osw
 
 OS:Version,
-<<<<<<< HEAD
-  {af5ee6a5-0704-40eb-a2c6-9f045916c641}, !- Handle
+  {718faa03-571a-45fa-9389-40fa2214ec5f}, !- Handle
   2.9.0;                                  !- Version Identifier
 
 OS:SimulationControl,
-  {952c7ef5-a1e2-4aaf-98b9-8b50f5094ab5}, !- Handle
-=======
-  {d9a3afe2-e060-441f-a844-95a1ee5da7ff}, !- Handle
-  2.9.0;                                  !- Version Identifier
-
-OS:SimulationControl,
-  {1769889a-b7d8-4cd1-85c0-329d3e49f7ee}, !- Handle
->>>>>>> ed7d523f
+  {0caff4e5-0993-4290-9866-8484570d05f8}, !- Handle
   ,                                       !- Do Zone Sizing Calculation
   ,                                       !- Do System Sizing Calculation
   ,                                       !- Do Plant Sizing Calculation
   No;                                     !- Run Simulation for Sizing Periods
 
 OS:Timestep,
-<<<<<<< HEAD
-  {d0c43ee3-f7e7-48ee-87de-b070a167a938}, !- Handle
+  {198c94dc-c784-45ce-8136-33a917bdb9e9}, !- Handle
   6;                                      !- Number of Timesteps per Hour
 
 OS:ShadowCalculation,
-  {f3c1cd1e-0123-41e3-97ba-480bb1e26483}, !- Handle
-=======
-  {2edff0d5-5c42-49b0-ae74-6342de5cebf8}, !- Handle
-  6;                                      !- Number of Timesteps per Hour
-
-OS:ShadowCalculation,
-  {8465ba59-93c2-4ad2-a753-d649e75cd8db}, !- Handle
->>>>>>> ed7d523f
+  {28cde1e3-f999-4666-85f3-b53dbcd3c14e}, !- Handle
   20,                                     !- Calculation Frequency
   200;                                    !- Maximum Figures in Shadow Overlap Calculations
 
 OS:SurfaceConvectionAlgorithm:Outside,
-<<<<<<< HEAD
-  {3d0e5150-7f60-4456-9c9c-132352380e5b}, !- Handle
+  {89b09222-66d0-4104-85d3-1cf68cfca596}, !- Handle
   DOE-2;                                  !- Algorithm
 
 OS:SurfaceConvectionAlgorithm:Inside,
-  {02fd6976-de3f-46e0-b739-276e65d547c2}, !- Handle
+  {b9ac6bc9-d7e1-454e-8a79-6b65b77ef94f}, !- Handle
   TARP;                                   !- Algorithm
 
 OS:ZoneCapacitanceMultiplier:ResearchSpecial,
-  {730dfd7c-35eb-40c6-b299-055f6a445aef}, !- Handle
-=======
-  {29d30cce-1bb2-41ce-a56b-2e004c5444e0}, !- Handle
-  DOE-2;                                  !- Algorithm
-
-OS:SurfaceConvectionAlgorithm:Inside,
-  {6c5cbfe5-dbbc-4498-a85e-4c946fb624b3}, !- Handle
-  TARP;                                   !- Algorithm
-
-OS:ZoneCapacitanceMultiplier:ResearchSpecial,
-  {aba8e365-0ffe-4a06-86f4-1eee1a52aaa0}, !- Handle
->>>>>>> ed7d523f
+  {2bdb7288-7095-45a5-a084-7b67cb0773f4}, !- Handle
   ,                                       !- Temperature Capacity Multiplier
   15,                                     !- Humidity Capacity Multiplier
   ;                                       !- Carbon Dioxide Capacity Multiplier
 
 OS:RunPeriod,
-<<<<<<< HEAD
-  {51509fce-93dd-40a6-b104-2a96d90b3aa6}, !- Handle
-=======
-  {c6182ea7-1e71-4a21-8015-2eaed0d30a64}, !- Handle
->>>>>>> ed7d523f
+  {d3c5b562-c5f9-497e-bba5-75b490005c55}, !- Handle
   Run Period 1,                           !- Name
   1,                                      !- Begin Month
   1,                                      !- Begin Day of Month
@@ -81,21 +49,13 @@
   ;                                       !- Number of Times Runperiod to be Repeated
 
 OS:YearDescription,
-<<<<<<< HEAD
-  {b85b79ad-93ab-4e74-98c3-2875c0e1c819}, !- Handle
-=======
-  {8a0cf860-f8f3-4232-8ca6-f953871b61ff}, !- Handle
->>>>>>> ed7d523f
+  {f097b347-4250-428c-8423-818b493fd8f3}, !- Handle
   2007,                                   !- Calendar Year
   ,                                       !- Day of Week for Start Day
   ;                                       !- Is Leap Year
 
 OS:Building,
-<<<<<<< HEAD
-  {4997a70b-10d5-4805-ba37-3566613fca73}, !- Handle
-=======
-  {270a9637-58a0-4d4e-9bfc-0d88c369e4e9}, !- Handle
->>>>>>> ed7d523f
+  {f603f266-c400-424c-968b-f31269952d00}, !- Handle
   Building 1,                             !- Name
   ,                                       !- Building Sector Type
   0,                                      !- North Axis {deg}
@@ -110,24 +70,14 @@
   1;                                      !- Standards Number of Living Units
 
 OS:AdditionalProperties,
-<<<<<<< HEAD
-  {caba9e32-c003-4049-b429-51b522b454ae}, !- Handle
-  {4997a70b-10d5-4805-ba37-3566613fca73}, !- Object Name
+  {c63302f8-b400-4706-983b-18014bf8b749}, !- Handle
+  {f603f266-c400-424c-968b-f31269952d00}, !- Object Name
   Total Units Modeled,                    !- Feature Name 1
-=======
-  {3a20c31f-7cf8-4b9c-94ef-850f76be486c}, !- Handle
-  {270a9637-58a0-4d4e-9bfc-0d88c369e4e9}, !- Object Name
-  Total Units Represented,                !- Feature Name 1
->>>>>>> ed7d523f
   Integer,                                !- Feature Data Type 1
   1;                                      !- Feature Value 1
 
 OS:ThermalZone,
-<<<<<<< HEAD
-  {935b2374-7aef-4788-a53d-3e8e29d559f4}, !- Handle
-=======
-  {2bb2adc3-fda7-4249-83d1-efe4932c4a9c}, !- Handle
->>>>>>> ed7d523f
+  {b5e6a2de-b76b-4e91-a03e-38f8f9c60406}, !- Handle
   living zone,                            !- Name
   ,                                       !- Multiplier
   ,                                       !- Ceiling Height {m}
@@ -136,17 +86,10 @@
   ,                                       !- Zone Inside Convection Algorithm
   ,                                       !- Zone Outside Convection Algorithm
   ,                                       !- Zone Conditioning Equipment List Name
-<<<<<<< HEAD
-  {6d6fa611-f8cf-4a32-a133-0df520cde4c3}, !- Zone Air Inlet Port List
-  {e536933a-650f-46ed-8088-04b11c33c61a}, !- Zone Air Exhaust Port List
-  {7d26e4df-4631-47dc-9b79-25798a4abc7b}, !- Zone Air Node Name
-  {355a7ec6-f677-41d3-a08c-00a393faef2d}, !- Zone Return Air Port List
-=======
-  {a7169d6e-c016-4c86-8dc9-82a4638f944e}, !- Zone Air Inlet Port List
-  {73664fc4-db6d-4734-b19c-227b476eaeb2}, !- Zone Air Exhaust Port List
-  {81fa57b6-22d7-4102-95a3-3d4b017ae253}, !- Zone Air Node Name
-  {16b02d98-c908-423d-916b-a399757b1ff9}, !- Zone Return Air Port List
->>>>>>> ed7d523f
+  {e3c644ac-e9d6-4586-abf5-c14dfbe8eb23}, !- Zone Air Inlet Port List
+  {61366d9d-6ef1-4f53-81e1-6f0a9540767a}, !- Zone Air Exhaust Port List
+  {005a0e18-cfd8-404a-a9eb-09f3ead38aea}, !- Zone Air Node Name
+  {aeb400f7-6f48-47a0-a945-924764fbb48a}, !- Zone Return Air Port List
   ,                                       !- Primary Daylighting Control Name
   ,                                       !- Fraction of Zone Controlled by Primary Daylighting Control
   ,                                       !- Secondary Daylighting Control Name
@@ -157,71 +100,37 @@
   No;                                     !- Use Ideal Air Loads
 
 OS:Node,
-<<<<<<< HEAD
-  {7641ed5e-fe0e-4b40-bd9e-76e05943b544}, !- Handle
+  {5d1c5022-1a02-4f01-9eff-728871b50ab6}, !- Handle
   Node 1,                                 !- Name
-  {7d26e4df-4631-47dc-9b79-25798a4abc7b}, !- Inlet Port
+  {005a0e18-cfd8-404a-a9eb-09f3ead38aea}, !- Inlet Port
   ;                                       !- Outlet Port
 
 OS:Connection,
-  {7d26e4df-4631-47dc-9b79-25798a4abc7b}, !- Handle
-  {fcbec3e6-9875-450c-b1d3-e908134caab0}, !- Name
-  {935b2374-7aef-4788-a53d-3e8e29d559f4}, !- Source Object
+  {005a0e18-cfd8-404a-a9eb-09f3ead38aea}, !- Handle
+  {735f4c8e-a57d-42d0-8016-207a6b9efa62}, !- Name
+  {b5e6a2de-b76b-4e91-a03e-38f8f9c60406}, !- Source Object
   11,                                     !- Outlet Port
-  {7641ed5e-fe0e-4b40-bd9e-76e05943b544}, !- Target Object
+  {5d1c5022-1a02-4f01-9eff-728871b50ab6}, !- Target Object
   2;                                      !- Inlet Port
 
 OS:PortList,
-  {6d6fa611-f8cf-4a32-a133-0df520cde4c3}, !- Handle
-  {19171981-0108-43f0-8125-d54dd3b77531}, !- Name
-  {935b2374-7aef-4788-a53d-3e8e29d559f4}; !- HVAC Component
+  {e3c644ac-e9d6-4586-abf5-c14dfbe8eb23}, !- Handle
+  {d2da8b7b-47d9-4dd4-a7e5-2cfc744cb269}, !- Name
+  {b5e6a2de-b76b-4e91-a03e-38f8f9c60406}; !- HVAC Component
 
 OS:PortList,
-  {e536933a-650f-46ed-8088-04b11c33c61a}, !- Handle
-  {18c5f7bd-d25d-4eb1-9a9b-77a6df18181a}, !- Name
-  {935b2374-7aef-4788-a53d-3e8e29d559f4}; !- HVAC Component
+  {61366d9d-6ef1-4f53-81e1-6f0a9540767a}, !- Handle
+  {e4a6dbdf-2dd2-4fb3-962e-44557237e68d}, !- Name
+  {b5e6a2de-b76b-4e91-a03e-38f8f9c60406}; !- HVAC Component
 
 OS:PortList,
-  {355a7ec6-f677-41d3-a08c-00a393faef2d}, !- Handle
-  {39a5e85f-ea44-4812-bcbb-f2a52121b76b}, !- Name
-  {935b2374-7aef-4788-a53d-3e8e29d559f4}; !- HVAC Component
+  {aeb400f7-6f48-47a0-a945-924764fbb48a}, !- Handle
+  {2a9a3814-9801-4625-85fa-f51d7eeaa8f7}, !- Name
+  {b5e6a2de-b76b-4e91-a03e-38f8f9c60406}; !- HVAC Component
 
 OS:Sizing:Zone,
-  {d0c767b1-551c-4995-acf4-d2f9e6e4282c}, !- Handle
-  {935b2374-7aef-4788-a53d-3e8e29d559f4}, !- Zone or ZoneList Name
-=======
-  {e1253955-014c-4e1a-85dd-20d7f2f6b010}, !- Handle
-  Node 1,                                 !- Name
-  {81fa57b6-22d7-4102-95a3-3d4b017ae253}, !- Inlet Port
-  ;                                       !- Outlet Port
-
-OS:Connection,
-  {81fa57b6-22d7-4102-95a3-3d4b017ae253}, !- Handle
-  {03ea963f-beeb-400e-bca0-c56494cecf29}, !- Name
-  {2bb2adc3-fda7-4249-83d1-efe4932c4a9c}, !- Source Object
-  11,                                     !- Outlet Port
-  {e1253955-014c-4e1a-85dd-20d7f2f6b010}, !- Target Object
-  2;                                      !- Inlet Port
-
-OS:PortList,
-  {a7169d6e-c016-4c86-8dc9-82a4638f944e}, !- Handle
-  {33fbede5-247f-43a4-8f0f-f31725f92c80}, !- Name
-  {2bb2adc3-fda7-4249-83d1-efe4932c4a9c}; !- HVAC Component
-
-OS:PortList,
-  {73664fc4-db6d-4734-b19c-227b476eaeb2}, !- Handle
-  {03ceee9a-8fb8-4be1-83b9-57aba346d61f}, !- Name
-  {2bb2adc3-fda7-4249-83d1-efe4932c4a9c}; !- HVAC Component
-
-OS:PortList,
-  {16b02d98-c908-423d-916b-a399757b1ff9}, !- Handle
-  {2f85ed8c-c57e-43b0-81ea-02831839dfb4}, !- Name
-  {2bb2adc3-fda7-4249-83d1-efe4932c4a9c}; !- HVAC Component
-
-OS:Sizing:Zone,
-  {1755e04b-1db0-470f-af93-3b4394517faa}, !- Handle
-  {2bb2adc3-fda7-4249-83d1-efe4932c4a9c}, !- Zone or ZoneList Name
->>>>>>> ed7d523f
+  {7c0fda6b-5d89-4a0b-abc1-17d7d11bfe3f}, !- Handle
+  {b5e6a2de-b76b-4e91-a03e-38f8f9c60406}, !- Zone or ZoneList Name
   SupplyAirTemperature,                   !- Zone Cooling Design Supply Air Temperature Input Method
   14,                                     !- Zone Cooling Design Supply Air Temperature {C}
   11.11,                                  !- Zone Cooling Design Supply Air Temperature Difference {deltaC}
@@ -250,25 +159,14 @@
   autosize;                               !- Dedicated Outdoor Air High Setpoint Temperature for Design {C}
 
 OS:ZoneHVAC:EquipmentList,
-<<<<<<< HEAD
-  {aec481fb-82f9-4128-8668-3c2028e0a5d2}, !- Handle
+  {51eb3bc2-f0dd-48f7-8137-b448bad8651e}, !- Handle
   Zone HVAC Equipment List 1,             !- Name
-  {935b2374-7aef-4788-a53d-3e8e29d559f4}; !- Thermal Zone
+  {b5e6a2de-b76b-4e91-a03e-38f8f9c60406}; !- Thermal Zone
 
 OS:Space,
-  {584f5dcb-7c38-418f-96b2-26e18da29463}, !- Handle
+  {cfc25383-c8ec-4ed9-9a9c-8e4305d9d1e9}, !- Handle
   living space,                           !- Name
-  {b6d5977a-2e94-4f4e-a1b3-6faf9e668c28}, !- Space Type Name
-=======
-  {c63379a0-b111-4cf6-a426-cbf28b31576a}, !- Handle
-  Zone HVAC Equipment List 1,             !- Name
-  {2bb2adc3-fda7-4249-83d1-efe4932c4a9c}; !- Thermal Zone
-
-OS:Space,
-  {9cf89ea6-db7b-459d-8325-5f1998f3962f}, !- Handle
-  living space,                           !- Name
-  {52fd241c-507a-451e-b036-749bc0d36e50}, !- Space Type Name
->>>>>>> ed7d523f
+  {d4dac37d-31b0-44e7-a962-2d617fd46ced}, !- Space Type Name
   ,                                       !- Default Construction Set Name
   ,                                       !- Default Schedule Set Name
   -0,                                     !- Direction of Relative North {deg}
@@ -276,31 +174,17 @@
   0,                                      !- Y Origin {m}
   0,                                      !- Z Origin {m}
   ,                                       !- Building Story Name
-<<<<<<< HEAD
-  {935b2374-7aef-4788-a53d-3e8e29d559f4}, !- Thermal Zone Name
+  {b5e6a2de-b76b-4e91-a03e-38f8f9c60406}, !- Thermal Zone Name
   ,                                       !- Part of Total Floor Area
   ,                                       !- Design Specification Outdoor Air Object Name
-  {fbc3fba3-eefb-4376-9178-3b33687b3848}; !- Building Unit Name
-
-OS:Surface,
-  {e0e3531e-1553-49ca-9d0c-a03c9de91d2b}, !- Handle
+  {b9d3392a-fd39-4e22-b508-b3ed81290697}; !- Building Unit Name
+
+OS:Surface,
+  {539a6c51-17ae-4c56-a9b0-c3bc5249cc79}, !- Handle
   Surface 1,                              !- Name
   Floor,                                  !- Surface Type
   ,                                       !- Construction Name
-  {584f5dcb-7c38-418f-96b2-26e18da29463}, !- Space Name
-=======
-  {2bb2adc3-fda7-4249-83d1-efe4932c4a9c}, !- Thermal Zone Name
-  ,                                       !- Part of Total Floor Area
-  ,                                       !- Design Specification Outdoor Air Object Name
-  {1c183955-866e-4ff4-a219-4a00b5dfed79}; !- Building Unit Name
-
-OS:Surface,
-  {2f03c3c5-0ea5-4d53-b2cf-f2296b02d7fc}, !- Handle
-  Surface 1,                              !- Name
-  Floor,                                  !- Surface Type
-  ,                                       !- Construction Name
-  {9cf89ea6-db7b-459d-8325-5f1998f3962f}, !- Space Name
->>>>>>> ed7d523f
+  {cfc25383-c8ec-4ed9-9a9c-8e4305d9d1e9}, !- Space Name
   Foundation,                             !- Outside Boundary Condition
   ,                                       !- Outside Boundary Condition Object
   NoSun,                                  !- Sun Exposure
@@ -313,19 +197,11 @@
   11.129722368505, 0, 0;                  !- X,Y,Z Vertex 4 {m}
 
 OS:Surface,
-<<<<<<< HEAD
-  {aa1f4080-884b-4aea-a51f-699246f10668}, !- Handle
+  {92b4650c-2aa7-44e3-8ea5-2f6d2bea4e86}, !- Handle
   Surface 2,                              !- Name
   Wall,                                   !- Surface Type
   ,                                       !- Construction Name
-  {584f5dcb-7c38-418f-96b2-26e18da29463}, !- Space Name
-=======
-  {cabd0532-420a-4804-a6e6-dc593b91c8c1}, !- Handle
-  Surface 2,                              !- Name
-  Wall,                                   !- Surface Type
-  ,                                       !- Construction Name
-  {9cf89ea6-db7b-459d-8325-5f1998f3962f}, !- Space Name
->>>>>>> ed7d523f
+  {cfc25383-c8ec-4ed9-9a9c-8e4305d9d1e9}, !- Space Name
   Outdoors,                               !- Outside Boundary Condition
   ,                                       !- Outside Boundary Condition Object
   SunExposed,                             !- Sun Exposure
@@ -338,19 +214,11 @@
   0, 0, 2.4384;                           !- X,Y,Z Vertex 4 {m}
 
 OS:Surface,
-<<<<<<< HEAD
-  {cbb4bedb-aeae-46fc-bade-d7018f1fecf1}, !- Handle
+  {87f64a70-f6ed-4b06-bedd-046aac46ac36}, !- Handle
   Surface 3,                              !- Name
   Wall,                                   !- Surface Type
   ,                                       !- Construction Name
-  {584f5dcb-7c38-418f-96b2-26e18da29463}, !- Space Name
-=======
-  {3d9119d6-366e-4f03-92c9-64785c1b6717}, !- Handle
-  Surface 3,                              !- Name
-  Wall,                                   !- Surface Type
-  ,                                       !- Construction Name
-  {9cf89ea6-db7b-459d-8325-5f1998f3962f}, !- Space Name
->>>>>>> ed7d523f
+  {cfc25383-c8ec-4ed9-9a9c-8e4305d9d1e9}, !- Space Name
   Outdoors,                               !- Outside Boundary Condition
   ,                                       !- Outside Boundary Condition Object
   SunExposed,                             !- Sun Exposure
@@ -363,19 +231,11 @@
   0, 5.56486118425249, 2.4384;            !- X,Y,Z Vertex 4 {m}
 
 OS:Surface,
-<<<<<<< HEAD
-  {278623d5-c306-41b5-9b6b-806a85ec2d9b}, !- Handle
+  {15ef7b5d-1fa0-496e-b3d8-681c06021b78}, !- Handle
   Surface 4,                              !- Name
   Wall,                                   !- Surface Type
   ,                                       !- Construction Name
-  {584f5dcb-7c38-418f-96b2-26e18da29463}, !- Space Name
-=======
-  {7f4296ab-b402-493f-bb59-fce3f35f653d}, !- Handle
-  Surface 4,                              !- Name
-  Wall,                                   !- Surface Type
-  ,                                       !- Construction Name
-  {9cf89ea6-db7b-459d-8325-5f1998f3962f}, !- Space Name
->>>>>>> ed7d523f
+  {cfc25383-c8ec-4ed9-9a9c-8e4305d9d1e9}, !- Space Name
   Outdoors,                               !- Outside Boundary Condition
   ,                                       !- Outside Boundary Condition Object
   SunExposed,                             !- Sun Exposure
@@ -388,19 +248,11 @@
   11.129722368505, 5.56486118425249, 2.4384; !- X,Y,Z Vertex 4 {m}
 
 OS:Surface,
-<<<<<<< HEAD
-  {ae08dd28-cdf1-4897-9b6f-dc58a5c20610}, !- Handle
+  {ae25fd33-b288-4e02-961e-eddda039c90d}, !- Handle
   Surface 5,                              !- Name
   Wall,                                   !- Surface Type
   ,                                       !- Construction Name
-  {584f5dcb-7c38-418f-96b2-26e18da29463}, !- Space Name
-=======
-  {fd30fa40-895b-4caa-ac89-1d5b3d058cc0}, !- Handle
-  Surface 5,                              !- Name
-  Wall,                                   !- Surface Type
-  ,                                       !- Construction Name
-  {9cf89ea6-db7b-459d-8325-5f1998f3962f}, !- Space Name
->>>>>>> ed7d523f
+  {cfc25383-c8ec-4ed9-9a9c-8e4305d9d1e9}, !- Space Name
   Outdoors,                               !- Outside Boundary Condition
   ,                                       !- Outside Boundary Condition Object
   SunExposed,                             !- Sun Exposure
@@ -413,23 +265,13 @@
   11.129722368505, 0, 2.4384;             !- X,Y,Z Vertex 4 {m}
 
 OS:Surface,
-<<<<<<< HEAD
-  {ec97b90d-df06-4498-b2f2-c9ff39bc4315}, !- Handle
+  {0a4f6ce8-d221-4425-a366-b58c814bd0f7}, !- Handle
   Surface 6,                              !- Name
   RoofCeiling,                            !- Surface Type
   ,                                       !- Construction Name
-  {584f5dcb-7c38-418f-96b2-26e18da29463}, !- Space Name
+  {cfc25383-c8ec-4ed9-9a9c-8e4305d9d1e9}, !- Space Name
   Surface,                                !- Outside Boundary Condition
-  {5ac73d3a-74d8-46ff-a9aa-af586044dca8}, !- Outside Boundary Condition Object
-=======
-  {b6e653f1-02de-4e4e-bcef-55b421afb237}, !- Handle
-  Surface 6,                              !- Name
-  RoofCeiling,                            !- Surface Type
-  ,                                       !- Construction Name
-  {9cf89ea6-db7b-459d-8325-5f1998f3962f}, !- Space Name
-  Surface,                                !- Outside Boundary Condition
-  {2873534a-26f4-4a6b-9abd-9e1ed071b936}, !- Outside Boundary Condition Object
->>>>>>> ed7d523f
+  {cf697287-16b5-401a-9784-40cbf8dfadbb}, !- Outside Boundary Condition Object
   NoSun,                                  !- Sun Exposure
   NoWind,                                 !- Wind Exposure
   ,                                       !- View Factor to Ground
@@ -440,11 +282,7 @@
   0, 0, 2.4384;                           !- X,Y,Z Vertex 4 {m}
 
 OS:SpaceType,
-<<<<<<< HEAD
-  {b6d5977a-2e94-4f4e-a1b3-6faf9e668c28}, !- Handle
-=======
-  {52fd241c-507a-451e-b036-749bc0d36e50}, !- Handle
->>>>>>> ed7d523f
+  {d4dac37d-31b0-44e7-a962-2d617fd46ced}, !- Handle
   Space Type 1,                           !- Name
   ,                                       !- Default Construction Set Name
   ,                                       !- Default Schedule Set Name
@@ -455,15 +293,9 @@
   living;                                 !- Standards Space Type
 
 OS:Space,
-<<<<<<< HEAD
-  {6d75aade-1b74-4d19-ace0-c6d71971c7b2}, !- Handle
+  {34e58d12-c255-43eb-8ca8-9668b03f7af8}, !- Handle
   living space|story 2,                   !- Name
-  {b6d5977a-2e94-4f4e-a1b3-6faf9e668c28}, !- Space Type Name
-=======
-  {eade37d7-e748-4038-903e-a067c295b125}, !- Handle
-  living space|story 2,                   !- Name
-  {52fd241c-507a-451e-b036-749bc0d36e50}, !- Space Type Name
->>>>>>> ed7d523f
+  {d4dac37d-31b0-44e7-a962-2d617fd46ced}, !- Space Type Name
   ,                                       !- Default Construction Set Name
   ,                                       !- Default Schedule Set Name
   -0,                                     !- Direction of Relative North {deg}
@@ -471,35 +303,19 @@
   0,                                      !- Y Origin {m}
   2.4384,                                 !- Z Origin {m}
   ,                                       !- Building Story Name
-<<<<<<< HEAD
-  {935b2374-7aef-4788-a53d-3e8e29d559f4}, !- Thermal Zone Name
+  {b5e6a2de-b76b-4e91-a03e-38f8f9c60406}, !- Thermal Zone Name
   ,                                       !- Part of Total Floor Area
   ,                                       !- Design Specification Outdoor Air Object Name
-  {fbc3fba3-eefb-4376-9178-3b33687b3848}; !- Building Unit Name
-
-OS:Surface,
-  {5ac73d3a-74d8-46ff-a9aa-af586044dca8}, !- Handle
+  {b9d3392a-fd39-4e22-b508-b3ed81290697}; !- Building Unit Name
+
+OS:Surface,
+  {cf697287-16b5-401a-9784-40cbf8dfadbb}, !- Handle
   Surface 7,                              !- Name
   Floor,                                  !- Surface Type
   ,                                       !- Construction Name
-  {6d75aade-1b74-4d19-ace0-c6d71971c7b2}, !- Space Name
+  {34e58d12-c255-43eb-8ca8-9668b03f7af8}, !- Space Name
   Surface,                                !- Outside Boundary Condition
-  {ec97b90d-df06-4498-b2f2-c9ff39bc4315}, !- Outside Boundary Condition Object
-=======
-  {2bb2adc3-fda7-4249-83d1-efe4932c4a9c}, !- Thermal Zone Name
-  ,                                       !- Part of Total Floor Area
-  ,                                       !- Design Specification Outdoor Air Object Name
-  {1c183955-866e-4ff4-a219-4a00b5dfed79}; !- Building Unit Name
-
-OS:Surface,
-  {2873534a-26f4-4a6b-9abd-9e1ed071b936}, !- Handle
-  Surface 7,                              !- Name
-  Floor,                                  !- Surface Type
-  ,                                       !- Construction Name
-  {eade37d7-e748-4038-903e-a067c295b125}, !- Space Name
-  Surface,                                !- Outside Boundary Condition
-  {b6e653f1-02de-4e4e-bcef-55b421afb237}, !- Outside Boundary Condition Object
->>>>>>> ed7d523f
+  {0a4f6ce8-d221-4425-a366-b58c814bd0f7}, !- Outside Boundary Condition Object
   NoSun,                                  !- Sun Exposure
   NoWind,                                 !- Wind Exposure
   ,                                       !- View Factor to Ground
@@ -510,19 +326,11 @@
   11.129722368505, 0, 0;                  !- X,Y,Z Vertex 4 {m}
 
 OS:Surface,
-<<<<<<< HEAD
-  {849a90f3-9e8c-47da-a2ea-58ba8b9aabea}, !- Handle
+  {fb37a37d-fe79-4693-91b5-ac02c5848002}, !- Handle
   Surface 8,                              !- Name
   Wall,                                   !- Surface Type
   ,                                       !- Construction Name
-  {6d75aade-1b74-4d19-ace0-c6d71971c7b2}, !- Space Name
-=======
-  {3363f1db-3185-4669-8fab-91033700971e}, !- Handle
-  Surface 8,                              !- Name
-  Wall,                                   !- Surface Type
-  ,                                       !- Construction Name
-  {eade37d7-e748-4038-903e-a067c295b125}, !- Space Name
->>>>>>> ed7d523f
+  {34e58d12-c255-43eb-8ca8-9668b03f7af8}, !- Space Name
   Outdoors,                               !- Outside Boundary Condition
   ,                                       !- Outside Boundary Condition Object
   SunExposed,                             !- Sun Exposure
@@ -535,19 +343,11 @@
   0, 0, 2.4384;                           !- X,Y,Z Vertex 4 {m}
 
 OS:Surface,
-<<<<<<< HEAD
-  {08634ffe-fbd8-4471-a2c9-c59915dd32ac}, !- Handle
+  {6cf37db4-b9c2-4802-9587-fcc75d6f4b79}, !- Handle
   Surface 9,                              !- Name
   Wall,                                   !- Surface Type
   ,                                       !- Construction Name
-  {6d75aade-1b74-4d19-ace0-c6d71971c7b2}, !- Space Name
-=======
-  {a6c1735a-1043-4035-9e39-9ac1c5dda135}, !- Handle
-  Surface 9,                              !- Name
-  Wall,                                   !- Surface Type
-  ,                                       !- Construction Name
-  {eade37d7-e748-4038-903e-a067c295b125}, !- Space Name
->>>>>>> ed7d523f
+  {34e58d12-c255-43eb-8ca8-9668b03f7af8}, !- Space Name
   Outdoors,                               !- Outside Boundary Condition
   ,                                       !- Outside Boundary Condition Object
   SunExposed,                             !- Sun Exposure
@@ -560,19 +360,11 @@
   0, 5.56486118425249, 2.4384;            !- X,Y,Z Vertex 4 {m}
 
 OS:Surface,
-<<<<<<< HEAD
-  {9e628a2d-0e92-4b17-ae10-e402837a66b1}, !- Handle
+  {393c241b-97b1-4bfc-9443-c4e1ce0928b8}, !- Handle
   Surface 10,                             !- Name
   Wall,                                   !- Surface Type
   ,                                       !- Construction Name
-  {6d75aade-1b74-4d19-ace0-c6d71971c7b2}, !- Space Name
-=======
-  {3f540325-792f-4721-a21d-af2e20df52d7}, !- Handle
-  Surface 10,                             !- Name
-  Wall,                                   !- Surface Type
-  ,                                       !- Construction Name
-  {eade37d7-e748-4038-903e-a067c295b125}, !- Space Name
->>>>>>> ed7d523f
+  {34e58d12-c255-43eb-8ca8-9668b03f7af8}, !- Space Name
   Outdoors,                               !- Outside Boundary Condition
   ,                                       !- Outside Boundary Condition Object
   SunExposed,                             !- Sun Exposure
@@ -585,19 +377,11 @@
   11.129722368505, 5.56486118425249, 2.4384; !- X,Y,Z Vertex 4 {m}
 
 OS:Surface,
-<<<<<<< HEAD
-  {45d04417-14ae-4a56-9de3-08ca3464be3e}, !- Handle
+  {6d5516a0-b7ef-404b-8ca6-0c7532f8fa21}, !- Handle
   Surface 11,                             !- Name
   Wall,                                   !- Surface Type
   ,                                       !- Construction Name
-  {6d75aade-1b74-4d19-ace0-c6d71971c7b2}, !- Space Name
-=======
-  {d5251a6e-aec0-4473-bb32-4456b55c5e86}, !- Handle
-  Surface 11,                             !- Name
-  Wall,                                   !- Surface Type
-  ,                                       !- Construction Name
-  {eade37d7-e748-4038-903e-a067c295b125}, !- Space Name
->>>>>>> ed7d523f
+  {34e58d12-c255-43eb-8ca8-9668b03f7af8}, !- Space Name
   Outdoors,                               !- Outside Boundary Condition
   ,                                       !- Outside Boundary Condition Object
   SunExposed,                             !- Sun Exposure
@@ -610,23 +394,13 @@
   11.129722368505, 0, 2.4384;             !- X,Y,Z Vertex 4 {m}
 
 OS:Surface,
-<<<<<<< HEAD
-  {ad1490e0-9b18-43e2-912e-2f1e174fc3b1}, !- Handle
+  {3aafa18c-eca3-4065-8e14-da3e18b99200}, !- Handle
   Surface 12,                             !- Name
   RoofCeiling,                            !- Surface Type
   ,                                       !- Construction Name
-  {6d75aade-1b74-4d19-ace0-c6d71971c7b2}, !- Space Name
+  {34e58d12-c255-43eb-8ca8-9668b03f7af8}, !- Space Name
   Surface,                                !- Outside Boundary Condition
-  {039c1145-863d-4ba9-b7a3-8f4a5cd7e607}, !- Outside Boundary Condition Object
-=======
-  {c515d9aa-6b37-4701-ad99-1ebece59625c}, !- Handle
-  Surface 12,                             !- Name
-  RoofCeiling,                            !- Surface Type
-  ,                                       !- Construction Name
-  {eade37d7-e748-4038-903e-a067c295b125}, !- Space Name
-  Surface,                                !- Outside Boundary Condition
-  {7dda3a22-99ba-4808-8d2c-c1528536247a}, !- Outside Boundary Condition Object
->>>>>>> ed7d523f
+  {d1efef4f-a027-4d1c-bb73-0631cb2157e9}, !- Outside Boundary Condition Object
   NoSun,                                  !- Sun Exposure
   NoWind,                                 !- Wind Exposure
   ,                                       !- View Factor to Ground
@@ -637,23 +411,13 @@
   0, 0, 2.4384;                           !- X,Y,Z Vertex 4 {m}
 
 OS:Surface,
-<<<<<<< HEAD
-  {039c1145-863d-4ba9-b7a3-8f4a5cd7e607}, !- Handle
+  {d1efef4f-a027-4d1c-bb73-0631cb2157e9}, !- Handle
   Surface 13,                             !- Name
   Floor,                                  !- Surface Type
   ,                                       !- Construction Name
-  {3820663c-24d6-4efa-bb66-611e7dd5dde7}, !- Space Name
+  {84a28b8a-c0c6-4425-8611-d55e45c5080e}, !- Space Name
   Surface,                                !- Outside Boundary Condition
-  {ad1490e0-9b18-43e2-912e-2f1e174fc3b1}, !- Outside Boundary Condition Object
-=======
-  {7dda3a22-99ba-4808-8d2c-c1528536247a}, !- Handle
-  Surface 13,                             !- Name
-  Floor,                                  !- Surface Type
-  ,                                       !- Construction Name
-  {e21ecaf8-5bac-46a0-a3a1-cda0882f6e66}, !- Space Name
-  Surface,                                !- Outside Boundary Condition
-  {c515d9aa-6b37-4701-ad99-1ebece59625c}, !- Outside Boundary Condition Object
->>>>>>> ed7d523f
+  {3aafa18c-eca3-4065-8e14-da3e18b99200}, !- Outside Boundary Condition Object
   NoSun,                                  !- Sun Exposure
   NoWind,                                 !- Wind Exposure
   ,                                       !- View Factor to Ground
@@ -664,19 +428,11 @@
   0, 0, 0;                                !- X,Y,Z Vertex 4 {m}
 
 OS:Surface,
-<<<<<<< HEAD
-  {083f1a5b-fd0f-4f13-88a2-f48b63b90bfc}, !- Handle
+  {738c57e5-020e-4935-b574-9f409c09291c}, !- Handle
   Surface 14,                             !- Name
   RoofCeiling,                            !- Surface Type
   ,                                       !- Construction Name
-  {3820663c-24d6-4efa-bb66-611e7dd5dde7}, !- Space Name
-=======
-  {44dd70ec-ebce-4fd8-8c86-1b45c4944f89}, !- Handle
-  Surface 14,                             !- Name
-  RoofCeiling,                            !- Surface Type
-  ,                                       !- Construction Name
-  {e21ecaf8-5bac-46a0-a3a1-cda0882f6e66}, !- Space Name
->>>>>>> ed7d523f
+  {84a28b8a-c0c6-4425-8611-d55e45c5080e}, !- Space Name
   Outdoors,                               !- Outside Boundary Condition
   ,                                       !- Outside Boundary Condition Object
   SunExposed,                             !- Sun Exposure
@@ -689,19 +445,11 @@
   11.129722368505, 0, 0.3048;             !- X,Y,Z Vertex 4 {m}
 
 OS:Surface,
-<<<<<<< HEAD
-  {32ef1c49-0d8e-479b-9cfd-4b0559e1dd12}, !- Handle
+  {b85a2b71-c18a-4d58-b3e0-ce39a70fe44b}, !- Handle
   Surface 15,                             !- Name
   RoofCeiling,                            !- Surface Type
   ,                                       !- Construction Name
-  {3820663c-24d6-4efa-bb66-611e7dd5dde7}, !- Space Name
-=======
-  {ec2fb5f3-68f6-4ff0-98ad-01d95d6ab87c}, !- Handle
-  Surface 15,                             !- Name
-  RoofCeiling,                            !- Surface Type
-  ,                                       !- Construction Name
-  {e21ecaf8-5bac-46a0-a3a1-cda0882f6e66}, !- Space Name
->>>>>>> ed7d523f
+  {84a28b8a-c0c6-4425-8611-d55e45c5080e}, !- Space Name
   Outdoors,                               !- Outside Boundary Condition
   ,                                       !- Outside Boundary Condition Object
   SunExposed,                             !- Sun Exposure
@@ -714,19 +462,11 @@
   0, 5.56486118425249, 0.304799999999999; !- X,Y,Z Vertex 4 {m}
 
 OS:Surface,
-<<<<<<< HEAD
-  {93d4c80c-ac1b-482e-820b-1adb07905f00}, !- Handle
+  {3ec74326-6bd0-4387-af78-a3e0b52330ac}, !- Handle
   Surface 16,                             !- Name
   Wall,                                   !- Surface Type
   ,                                       !- Construction Name
-  {3820663c-24d6-4efa-bb66-611e7dd5dde7}, !- Space Name
-=======
-  {fb09a4ac-1da0-4edd-8574-624ca705ba65}, !- Handle
-  Surface 16,                             !- Name
-  Wall,                                   !- Surface Type
-  ,                                       !- Construction Name
-  {e21ecaf8-5bac-46a0-a3a1-cda0882f6e66}, !- Space Name
->>>>>>> ed7d523f
+  {84a28b8a-c0c6-4425-8611-d55e45c5080e}, !- Space Name
   Outdoors,                               !- Outside Boundary Condition
   ,                                       !- Outside Boundary Condition Object
   SunExposed,                             !- Sun Exposure
@@ -738,19 +478,11 @@
   0, 0, 0;                                !- X,Y,Z Vertex 3 {m}
 
 OS:Surface,
-<<<<<<< HEAD
-  {1d729f95-29d1-4dcc-b9bc-64d821a3793b}, !- Handle
+  {04c4f16d-1eca-4a5a-b390-ecea9eb97a54}, !- Handle
   Surface 17,                             !- Name
   Wall,                                   !- Surface Type
   ,                                       !- Construction Name
-  {3820663c-24d6-4efa-bb66-611e7dd5dde7}, !- Space Name
-=======
-  {c6224aa6-39b0-4eba-836c-154dc6fa2b77}, !- Handle
-  Surface 17,                             !- Name
-  Wall,                                   !- Surface Type
-  ,                                       !- Construction Name
-  {e21ecaf8-5bac-46a0-a3a1-cda0882f6e66}, !- Space Name
->>>>>>> ed7d523f
+  {84a28b8a-c0c6-4425-8611-d55e45c5080e}, !- Space Name
   Outdoors,                               !- Outside Boundary Condition
   ,                                       !- Outside Boundary Condition Object
   SunExposed,                             !- Sun Exposure
@@ -762,15 +494,9 @@
   11.129722368505, 5.56486118425249, 0;   !- X,Y,Z Vertex 3 {m}
 
 OS:Space,
-<<<<<<< HEAD
-  {3820663c-24d6-4efa-bb66-611e7dd5dde7}, !- Handle
+  {84a28b8a-c0c6-4425-8611-d55e45c5080e}, !- Handle
   finished attic space,                   !- Name
-  {b6d5977a-2e94-4f4e-a1b3-6faf9e668c28}, !- Space Type Name
-=======
-  {e21ecaf8-5bac-46a0-a3a1-cda0882f6e66}, !- Handle
-  finished attic space,                   !- Name
-  {52fd241c-507a-451e-b036-749bc0d36e50}, !- Space Type Name
->>>>>>> ed7d523f
+  {d4dac37d-31b0-44e7-a962-2d617fd46ced}, !- Space Type Name
   ,                                       !- Default Construction Set Name
   ,                                       !- Default Schedule Set Name
   -0,                                     !- Direction of Relative North {deg}
@@ -778,35 +504,20 @@
   0,                                      !- Y Origin {m}
   4.8768,                                 !- Z Origin {m}
   ,                                       !- Building Story Name
-<<<<<<< HEAD
-  {935b2374-7aef-4788-a53d-3e8e29d559f4}, !- Thermal Zone Name
+  {b5e6a2de-b76b-4e91-a03e-38f8f9c60406}, !- Thermal Zone Name
   ,                                       !- Part of Total Floor Area
   ,                                       !- Design Specification Outdoor Air Object Name
-  {fbc3fba3-eefb-4376-9178-3b33687b3848}; !- Building Unit Name
+  {b9d3392a-fd39-4e22-b508-b3ed81290697}; !- Building Unit Name
 
 OS:BuildingUnit,
-  {fbc3fba3-eefb-4376-9178-3b33687b3848}, !- Handle
-=======
-  {2bb2adc3-fda7-4249-83d1-efe4932c4a9c}, !- Thermal Zone Name
-  ,                                       !- Part of Total Floor Area
-  ,                                       !- Design Specification Outdoor Air Object Name
-  {1c183955-866e-4ff4-a219-4a00b5dfed79}; !- Building Unit Name
-
-OS:BuildingUnit,
-  {1c183955-866e-4ff4-a219-4a00b5dfed79}, !- Handle
->>>>>>> ed7d523f
+  {b9d3392a-fd39-4e22-b508-b3ed81290697}, !- Handle
   unit 1,                                 !- Name
   ,                                       !- Rendering Color
   Residential;                            !- Building Unit Type
 
 OS:AdditionalProperties,
-<<<<<<< HEAD
-  {38627418-6117-4c6d-9f25-eabe621519c2}, !- Handle
-  {fbc3fba3-eefb-4376-9178-3b33687b3848}, !- Object Name
-=======
-  {c46c5062-74cb-41c7-8d45-3e3251e27c86}, !- Handle
-  {1c183955-866e-4ff4-a219-4a00b5dfed79}, !- Object Name
->>>>>>> ed7d523f
+  {61a39251-f26e-4333-997d-77c26e294c59}, !- Handle
+  {b9d3392a-fd39-4e22-b508-b3ed81290697}, !- Object Name
   NumberOfBedrooms,                       !- Feature Name 1
   Integer,                                !- Feature Data Type 1
   3,                                      !- Feature Value 1
@@ -818,20 +529,12 @@
   2.6400000000000001;                     !- Feature Value 3
 
 OS:External:File,
-<<<<<<< HEAD
-  {be25b754-d4cb-4b36-b51d-438da6b3d204}, !- Handle
-=======
-  {ff349dba-a8f7-4bd9-a582-f43356b1d9fe}, !- Handle
->>>>>>> ed7d523f
+  {4453dfdf-16d3-498e-ac1b-ce3e576f3b69}, !- Handle
   8760.csv,                               !- Name
   8760.csv;                               !- File Name
 
 OS:Schedule:Day,
-<<<<<<< HEAD
-  {678f7429-033d-425f-88ea-dfd7fe3dc5ad}, !- Handle
-=======
-  {cfcfcb35-2b7a-4768-9963-df66072dabe6}, !- Handle
->>>>>>> ed7d523f
+  {0347f40f-747b-48a7-b01a-4924b616420b}, !- Handle
   Schedule Day 1,                         !- Name
   ,                                       !- Schedule Type Limits Name
   ,                                       !- Interpolate to Timestep
@@ -840,11 +543,7 @@
   0;                                      !- Value Until Time 1
 
 OS:Schedule:Day,
-<<<<<<< HEAD
-  {bffb93ea-1bf6-4748-8bd8-fcacb96fd9dc}, !- Handle
-=======
-  {bb0b092a-9c24-4e99-abbf-fc270f232986}, !- Handle
->>>>>>> ed7d523f
+  {01fe9922-8f3e-4dcf-bc43-c460d36fa433}, !- Handle
   Schedule Day 2,                         !- Name
   ,                                       !- Schedule Type Limits Name
   ,                                       !- Interpolate to Timestep
@@ -853,17 +552,10 @@
   1;                                      !- Value Until Time 1
 
 OS:Schedule:File,
-<<<<<<< HEAD
-  {79ce251b-ef2e-4053-ad81-01c8aa9885ef}, !- Handle
+  {94db368c-2cd9-4f4a-a958-189984d3b092}, !- Handle
   occupants,                              !- Name
-  {cd2885f9-c4f1-49b7-ace6-311bb8736205}, !- Schedule Type Limits Name
-  {be25b754-d4cb-4b36-b51d-438da6b3d204}, !- External File Name
-=======
-  {d31eb7de-3c29-47c2-bf9a-4d1c9b90844b}, !- Handle
-  occupants,                              !- Name
-  {b736fd36-85fb-43cf-901c-16f29524fb5b}, !- Schedule Type Limits Name
-  {ff349dba-a8f7-4bd9-a582-f43356b1d9fe}, !- External File Name
->>>>>>> ed7d523f
+  {b5d4f705-602a-4b05-89fd-31fd61cddd89}, !- Schedule Type Limits Name
+  {4453dfdf-16d3-498e-ac1b-ce3e576f3b69}, !- External File Name
   1,                                      !- Column Number
   1,                                      !- Rows to Skip at Top
   8760,                                   !- Number of Hours of Data
@@ -872,38 +564,22 @@
   60;                                     !- Minutes per Item
 
 OS:Schedule:Ruleset,
-<<<<<<< HEAD
-  {f66983c7-d598-4c31-b729-5860fcc0d22e}, !- Handle
+  {e825baa7-1bfc-4bb5-ab3d-d84b22c41a43}, !- Handle
   Schedule Ruleset 1,                     !- Name
-  {daf652d1-1870-4988-b431-06dc3cae75b5}, !- Schedule Type Limits Name
-  {3889b8a1-f68b-47c1-8339-079f5a5a8d1e}; !- Default Day Schedule Name
+  {5e812dcc-9c5a-4c8e-a83e-302147f38850}, !- Schedule Type Limits Name
+  {2c3298e6-7295-4de6-a41c-d532cced5a53}; !- Default Day Schedule Name
 
 OS:Schedule:Day,
-  {3889b8a1-f68b-47c1-8339-079f5a5a8d1e}, !- Handle
+  {2c3298e6-7295-4de6-a41c-d532cced5a53}, !- Handle
   Schedule Day 3,                         !- Name
-  {daf652d1-1870-4988-b431-06dc3cae75b5}, !- Schedule Type Limits Name
-=======
-  {92902c2c-faae-4936-a2a0-18ca65130b60}, !- Handle
-  Schedule Ruleset 1,                     !- Name
-  {c99476b8-b9cb-4186-83b3-7f48be7aef3d}, !- Schedule Type Limits Name
-  {368d7d5c-97f6-43f9-ba28-bcb862b0452e}; !- Default Day Schedule Name
-
-OS:Schedule:Day,
-  {368d7d5c-97f6-43f9-ba28-bcb862b0452e}, !- Handle
-  Schedule Day 3,                         !- Name
-  {c99476b8-b9cb-4186-83b3-7f48be7aef3d}, !- Schedule Type Limits Name
->>>>>>> ed7d523f
+  {5e812dcc-9c5a-4c8e-a83e-302147f38850}, !- Schedule Type Limits Name
   ,                                       !- Interpolate to Timestep
   24,                                     !- Hour 1
   0,                                      !- Minute 1
   112.539290946133;                       !- Value Until Time 1
 
 OS:People:Definition,
-<<<<<<< HEAD
-  {897106ba-c740-471b-9146-92a6099fa561}, !- Handle
-=======
-  {f783df9d-1cb8-46ea-b7ae-3f078d856708}, !- Handle
->>>>>>> ed7d523f
+  {f1d2d721-b9bc-4ff0-b3b5-c5214c554b3a}, !- Handle
   res occupants|living space|story 2,     !- Name
   People,                                 !- Number of People Calculation Method
   0.88,                                   !- Number of People {people}
@@ -916,21 +592,12 @@
   ZoneAveraged;                           !- Mean Radiant Temperature Calculation Type
 
 OS:People,
-<<<<<<< HEAD
-  {693d3f9b-c9b7-4a3e-8b86-a1fb4872208d}, !- Handle
+  {7114e8d6-c295-4a45-9c71-2e61ba64aa2d}, !- Handle
   res occupants|living space|story 2,     !- Name
-  {897106ba-c740-471b-9146-92a6099fa561}, !- People Definition Name
-  {6d75aade-1b74-4d19-ace0-c6d71971c7b2}, !- Space or SpaceType Name
-  {79ce251b-ef2e-4053-ad81-01c8aa9885ef}, !- Number of People Schedule Name
-  {f66983c7-d598-4c31-b729-5860fcc0d22e}, !- Activity Level Schedule Name
-=======
-  {f8c16ca4-755e-4d2a-9de8-96cef84b7d52}, !- Handle
-  res occupants|living space|story 2,     !- Name
-  {f783df9d-1cb8-46ea-b7ae-3f078d856708}, !- People Definition Name
-  {eade37d7-e748-4038-903e-a067c295b125}, !- Space or SpaceType Name
-  {d31eb7de-3c29-47c2-bf9a-4d1c9b90844b}, !- Number of People Schedule Name
-  {92902c2c-faae-4936-a2a0-18ca65130b60}, !- Activity Level Schedule Name
->>>>>>> ed7d523f
+  {f1d2d721-b9bc-4ff0-b3b5-c5214c554b3a}, !- People Definition Name
+  {34e58d12-c255-43eb-8ca8-9668b03f7af8}, !- Space or SpaceType Name
+  {94db368c-2cd9-4f4a-a958-189984d3b092}, !- Number of People Schedule Name
+  {e825baa7-1bfc-4bb5-ab3d-d84b22c41a43}, !- Activity Level Schedule Name
   ,                                       !- Surface Name/Angle Factor List Name
   ,                                       !- Work Efficiency Schedule Name
   ,                                       !- Clothing Insulation Schedule Name
@@ -938,11 +605,7 @@
   1;                                      !- Multiplier
 
 OS:ScheduleTypeLimits,
-<<<<<<< HEAD
-  {daf652d1-1870-4988-b431-06dc3cae75b5}, !- Handle
-=======
-  {c99476b8-b9cb-4186-83b3-7f48be7aef3d}, !- Handle
->>>>>>> ed7d523f
+  {5e812dcc-9c5a-4c8e-a83e-302147f38850}, !- Handle
   ActivityLevel,                          !- Name
   0,                                      !- Lower Limit Value
   ,                                       !- Upper Limit Value
@@ -950,22 +613,14 @@
   ActivityLevel;                          !- Unit Type
 
 OS:ScheduleTypeLimits,
-<<<<<<< HEAD
-  {cd2885f9-c4f1-49b7-ace6-311bb8736205}, !- Handle
-=======
-  {b736fd36-85fb-43cf-901c-16f29524fb5b}, !- Handle
->>>>>>> ed7d523f
+  {b5d4f705-602a-4b05-89fd-31fd61cddd89}, !- Handle
   Fractional,                             !- Name
   0,                                      !- Lower Limit Value
   1,                                      !- Upper Limit Value
   Continuous;                             !- Numeric Type
 
 OS:People:Definition,
-<<<<<<< HEAD
-  {8cc4ad8d-bad9-43f4-9094-d3a1e218ce50}, !- Handle
-=======
-  {21bfed3f-1219-4013-bb1c-e852a41dcb7b}, !- Handle
->>>>>>> ed7d523f
+  {513186a9-e581-4932-b71c-74eadcf87b32}, !- Handle
   res occupants|living space,             !- Name
   People,                                 !- Number of People Calculation Method
   0.88,                                   !- Number of People {people}
@@ -978,21 +633,12 @@
   ZoneAveraged;                           !- Mean Radiant Temperature Calculation Type
 
 OS:People,
-<<<<<<< HEAD
-  {5649f608-cdf4-4aaf-8ad0-d58baf476d17}, !- Handle
+  {5123f1be-2578-4184-8f70-ca29f4e27fb1}, !- Handle
   res occupants|living space,             !- Name
-  {8cc4ad8d-bad9-43f4-9094-d3a1e218ce50}, !- People Definition Name
-  {584f5dcb-7c38-418f-96b2-26e18da29463}, !- Space or SpaceType Name
-  {79ce251b-ef2e-4053-ad81-01c8aa9885ef}, !- Number of People Schedule Name
-  {f66983c7-d598-4c31-b729-5860fcc0d22e}, !- Activity Level Schedule Name
-=======
-  {606952af-e1da-4f0e-8127-7f519b1c3ec8}, !- Handle
-  res occupants|living space,             !- Name
-  {21bfed3f-1219-4013-bb1c-e852a41dcb7b}, !- People Definition Name
-  {9cf89ea6-db7b-459d-8325-5f1998f3962f}, !- Space or SpaceType Name
-  {d31eb7de-3c29-47c2-bf9a-4d1c9b90844b}, !- Number of People Schedule Name
-  {92902c2c-faae-4936-a2a0-18ca65130b60}, !- Activity Level Schedule Name
->>>>>>> ed7d523f
+  {513186a9-e581-4932-b71c-74eadcf87b32}, !- People Definition Name
+  {cfc25383-c8ec-4ed9-9a9c-8e4305d9d1e9}, !- Space or SpaceType Name
+  {94db368c-2cd9-4f4a-a958-189984d3b092}, !- Number of People Schedule Name
+  {e825baa7-1bfc-4bb5-ab3d-d84b22c41a43}, !- Activity Level Schedule Name
   ,                                       !- Surface Name/Angle Factor List Name
   ,                                       !- Work Efficiency Schedule Name
   ,                                       !- Clothing Insulation Schedule Name
@@ -1000,11 +646,7 @@
   1;                                      !- Multiplier
 
 OS:People:Definition,
-<<<<<<< HEAD
-  {3c8cfce4-49bb-4e5e-b78b-b688a2610998}, !- Handle
-=======
-  {015a8a56-0f74-43e5-90dc-3b6cd5327460}, !- Handle
->>>>>>> ed7d523f
+  {56128c14-fa27-4506-9792-4c2e78719cfe}, !- Handle
   res occupants|finished attic space,     !- Name
   People,                                 !- Number of People Calculation Method
   0.88,                                   !- Number of People {people}
@@ -1017,21 +659,12 @@
   ZoneAveraged;                           !- Mean Radiant Temperature Calculation Type
 
 OS:People,
-<<<<<<< HEAD
-  {a175ddb1-c216-4b60-8dc3-27f7c45fbc65}, !- Handle
+  {9d230919-55ab-481b-9702-69f15668ecf1}, !- Handle
   res occupants|finished attic space,     !- Name
-  {3c8cfce4-49bb-4e5e-b78b-b688a2610998}, !- People Definition Name
-  {3820663c-24d6-4efa-bb66-611e7dd5dde7}, !- Space or SpaceType Name
-  {79ce251b-ef2e-4053-ad81-01c8aa9885ef}, !- Number of People Schedule Name
-  {f66983c7-d598-4c31-b729-5860fcc0d22e}, !- Activity Level Schedule Name
-=======
-  {12e114a3-0248-40e6-a377-483ba451d8b8}, !- Handle
-  res occupants|finished attic space,     !- Name
-  {015a8a56-0f74-43e5-90dc-3b6cd5327460}, !- People Definition Name
-  {e21ecaf8-5bac-46a0-a3a1-cda0882f6e66}, !- Space or SpaceType Name
-  {d31eb7de-3c29-47c2-bf9a-4d1c9b90844b}, !- Number of People Schedule Name
-  {92902c2c-faae-4936-a2a0-18ca65130b60}, !- Activity Level Schedule Name
->>>>>>> ed7d523f
+  {56128c14-fa27-4506-9792-4c2e78719cfe}, !- People Definition Name
+  {84a28b8a-c0c6-4425-8611-d55e45c5080e}, !- Space or SpaceType Name
+  {94db368c-2cd9-4f4a-a958-189984d3b092}, !- Number of People Schedule Name
+  {e825baa7-1bfc-4bb5-ab3d-d84b22c41a43}, !- Activity Level Schedule Name
   ,                                       !- Surface Name/Angle Factor List Name
   ,                                       !- Work Efficiency Schedule Name
   ,                                       !- Clothing Insulation Schedule Name
@@ -1039,26 +672,15 @@
   1;                                      !- Multiplier
 
 OS:ShadingSurfaceGroup,
-<<<<<<< HEAD
-  {3a3d536d-cec4-4801-8e7a-b7573bd78e35}, !- Handle
-=======
-  {2300da75-3673-4ec8-8186-393a2e954d2e}, !- Handle
->>>>>>> ed7d523f
+  {e04473b8-22c7-4101-a6e5-b65545567269}, !- Handle
   res eaves,                              !- Name
   Building;                               !- Shading Surface Type
 
 OS:ShadingSurface,
-<<<<<<< HEAD
-  {d49b5767-cba7-46ee-bed0-099ba37413a2}, !- Handle
+  {2237f7ff-c6b5-4ef3-b063-49060464a73c}, !- Handle
   Surface 14 - res eaves,                 !- Name
   ,                                       !- Construction Name
-  {3a3d536d-cec4-4801-8e7a-b7573bd78e35}, !- Shading Surface Group Name
-=======
-  {9724eed4-9293-49b4-9f53-c2801bfbbf8b}, !- Handle
-  Surface 14 - res eaves,                 !- Name
-  ,                                       !- Construction Name
-  {2300da75-3673-4ec8-8186-393a2e954d2e}, !- Shading Surface Group Name
->>>>>>> ed7d523f
+  {e04473b8-22c7-4101-a6e5-b65545567269}, !- Shading Surface Group Name
   ,                                       !- Transmittance Schedule Name
   ,                                       !- Number of Vertices
   11.739322368505, 0, 5.1816,             !- X,Y,Z Vertex 1 {m}
@@ -1067,17 +689,10 @@
   11.129722368505, 0, 5.1816;             !- X,Y,Z Vertex 4 {m}
 
 OS:ShadingSurface,
-<<<<<<< HEAD
-  {b41b104f-9648-4b89-af88-2934ce56ff80}, !- Handle
+  {cafbfa41-35bd-41e0-9585-c255dbeddbae}, !- Handle
   Surface 14 - res eaves 1,               !- Name
   ,                                       !- Construction Name
-  {3a3d536d-cec4-4801-8e7a-b7573bd78e35}, !- Shading Surface Group Name
-=======
-  {4a3e776e-b208-452c-8192-02001ca77a56}, !- Handle
-  Surface 14 - res eaves 1,               !- Name
-  ,                                       !- Construction Name
-  {2300da75-3673-4ec8-8186-393a2e954d2e}, !- Shading Surface Group Name
->>>>>>> ed7d523f
+  {e04473b8-22c7-4101-a6e5-b65545567269}, !- Shading Surface Group Name
   ,                                       !- Transmittance Schedule Name
   ,                                       !- Number of Vertices
   -0.6096, 2.78243059212624, 6.57281529606312, !- X,Y,Z Vertex 1 {m}
@@ -1086,17 +701,10 @@
   0, 2.78243059212624, 6.57281529606312;  !- X,Y,Z Vertex 4 {m}
 
 OS:ShadingSurface,
-<<<<<<< HEAD
-  {903e6a4f-da45-4407-aa12-9192a3c12078}, !- Handle
+  {a32c447a-726a-4cb3-a36a-fbb064cab5f3}, !- Handle
   Surface 14 - res eaves 2,               !- Name
   ,                                       !- Construction Name
-  {3a3d536d-cec4-4801-8e7a-b7573bd78e35}, !- Shading Surface Group Name
-=======
-  {7b5c3ee0-37ee-4b88-bbd7-689608ffee4e}, !- Handle
-  Surface 14 - res eaves 2,               !- Name
-  ,                                       !- Construction Name
-  {2300da75-3673-4ec8-8186-393a2e954d2e}, !- Shading Surface Group Name
->>>>>>> ed7d523f
+  {e04473b8-22c7-4101-a6e5-b65545567269}, !- Shading Surface Group Name
   ,                                       !- Transmittance Schedule Name
   ,                                       !- Number of Vertices
   0, -0.6096, 4.8768,                     !- X,Y,Z Vertex 1 {m}
@@ -1105,17 +713,10 @@
   0, 0, 5.1816;                           !- X,Y,Z Vertex 4 {m}
 
 OS:ShadingSurface,
-<<<<<<< HEAD
-  {de2d4347-c8f3-49da-9051-fee12d36260c}, !- Handle
+  {4fbae8a6-7288-42cc-aed3-b2bfa7fa9f08}, !- Handle
   Surface 15 - res eaves,                 !- Name
   ,                                       !- Construction Name
-  {3a3d536d-cec4-4801-8e7a-b7573bd78e35}, !- Shading Surface Group Name
-=======
-  {61edc08f-8c98-48ca-984a-63badcb0b573}, !- Handle
-  Surface 15 - res eaves,                 !- Name
-  ,                                       !- Construction Name
-  {2300da75-3673-4ec8-8186-393a2e954d2e}, !- Shading Surface Group Name
->>>>>>> ed7d523f
+  {e04473b8-22c7-4101-a6e5-b65545567269}, !- Shading Surface Group Name
   ,                                       !- Transmittance Schedule Name
   ,                                       !- Number of Vertices
   -0.6096, 5.56486118425249, 5.1816,      !- X,Y,Z Vertex 1 {m}
@@ -1124,17 +725,10 @@
   0, 5.56486118425249, 5.1816;            !- X,Y,Z Vertex 4 {m}
 
 OS:ShadingSurface,
-<<<<<<< HEAD
-  {3d799984-adae-4ed3-92bd-4a2c0a89b7e0}, !- Handle
+  {3f8488d5-b44d-4872-a159-32d24b16fee8}, !- Handle
   Surface 15 - res eaves 1,               !- Name
   ,                                       !- Construction Name
-  {3a3d536d-cec4-4801-8e7a-b7573bd78e35}, !- Shading Surface Group Name
-=======
-  {d53af61a-9a5e-4959-9f01-3fc69dd56ee4}, !- Handle
-  Surface 15 - res eaves 1,               !- Name
-  ,                                       !- Construction Name
-  {2300da75-3673-4ec8-8186-393a2e954d2e}, !- Shading Surface Group Name
->>>>>>> ed7d523f
+  {e04473b8-22c7-4101-a6e5-b65545567269}, !- Shading Surface Group Name
   ,                                       !- Transmittance Schedule Name
   ,                                       !- Number of Vertices
   11.739322368505, 2.78243059212624, 6.57281529606312, !- X,Y,Z Vertex 1 {m}
@@ -1143,17 +737,10 @@
   11.129722368505, 2.78243059212624, 6.57281529606312; !- X,Y,Z Vertex 4 {m}
 
 OS:ShadingSurface,
-<<<<<<< HEAD
-  {766c3c0c-5a72-44ac-a9b9-28dfbb00f981}, !- Handle
+  {e722d07e-5a8c-4fee-814f-38d96409a789}, !- Handle
   Surface 15 - res eaves 2,               !- Name
   ,                                       !- Construction Name
-  {3a3d536d-cec4-4801-8e7a-b7573bd78e35}, !- Shading Surface Group Name
-=======
-  {8c9599b6-024f-4dac-bc9f-c41915253670}, !- Handle
-  Surface 15 - res eaves 2,               !- Name
-  ,                                       !- Construction Name
-  {2300da75-3673-4ec8-8186-393a2e954d2e}, !- Shading Surface Group Name
->>>>>>> ed7d523f
+  {e04473b8-22c7-4101-a6e5-b65545567269}, !- Shading Surface Group Name
   ,                                       !- Transmittance Schedule Name
   ,                                       !- Number of Vertices
   11.129722368505, 6.17446118425249, 4.8768, !- X,Y,Z Vertex 1 {m}
