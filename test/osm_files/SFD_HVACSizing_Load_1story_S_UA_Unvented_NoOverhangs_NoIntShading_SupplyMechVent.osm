--- conflicted
+++ resolved
@@ -1,54 +1,26 @@
 !- NOTE: Auto-generated from /test/osw_files/SFD_HVACSizing_Load_1story_S_UA_Unvented_NoOverhangs_NoIntShading_SupplyMechVent.osw
 
 OS:Version,
-<<<<<<< HEAD
-  {7c7f40e7-cb94-44d3-a8ef-064c5fb38654}, !- Handle
-  2.9.0;                                  !- Version Identifier
-
-OS:SimulationControl,
-  {aa151162-21d0-4641-a241-4c2184fa3a87}, !- Handle
-=======
   {b97e10fe-0d60-4a10-8bec-e8fc84d33783}, !- Handle
   2.9.0;                                  !- Version Identifier
 
 OS:SimulationControl,
   {278bf986-a662-4db4-bb9e-8b2e8709977e}, !- Handle
->>>>>>> 30cb9182
   ,                                       !- Do Zone Sizing Calculation
   ,                                       !- Do System Sizing Calculation
   ,                                       !- Do Plant Sizing Calculation
   No;                                     !- Run Simulation for Sizing Periods
 
 OS:Timestep,
-<<<<<<< HEAD
-  {49d12498-f9f8-4b21-bdf2-8a3c9f16ae6e}, !- Handle
-  6;                                      !- Number of Timesteps per Hour
-
-OS:ShadowCalculation,
-  {0513df48-fa0c-408e-acdb-216d8480b811}, !- Handle
-=======
   {38d1204b-6380-4cbf-b5a2-fbcac7a1f01e}, !- Handle
   6;                                      !- Number of Timesteps per Hour
 
 OS:ShadowCalculation,
   {6584fd11-1036-44c2-9b10-2a5f0b38600b}, !- Handle
->>>>>>> 30cb9182
   20,                                     !- Calculation Frequency
   200;                                    !- Maximum Figures in Shadow Overlap Calculations
 
 OS:SurfaceConvectionAlgorithm:Outside,
-<<<<<<< HEAD
-  {84f6ab12-1ba0-4511-ad45-a4785a610fd0}, !- Handle
-  DOE-2;                                  !- Algorithm
-
-OS:SurfaceConvectionAlgorithm:Inside,
-  {a4c89615-10bb-4ebc-a998-a1eab669b74d}, !- Handle
-  TARP;                                   !- Algorithm
-
-OS:ZoneCapacitanceMultiplier:ResearchSpecial,
-  {eb48bda0-a01c-46d8-988b-9644046dfd68}, !- Handle
-  ,                                       !- Temperature Capacity Multiplier
-=======
   {55ed0fa6-dcfa-45b7-9e35-d345140a9e4e}, !- Handle
   DOE-2;                                  !- Algorithm
 
@@ -59,16 +31,11 @@
 OS:ZoneCapacitanceMultiplier:ResearchSpecial,
   {4fd8c04b-c7fa-4af9-b86b-e01aa7d8c659}, !- Handle
   3.6,                                    !- Temperature Capacity Multiplier
->>>>>>> 30cb9182
   15,                                     !- Humidity Capacity Multiplier
   ;                                       !- Carbon Dioxide Capacity Multiplier
 
 OS:RunPeriod,
-<<<<<<< HEAD
-  {9edd6da3-54ed-4448-8483-389d5c0c0f1b}, !- Handle
-=======
   {ac9afa96-91a3-471d-96ea-91f63904d7a5}, !- Handle
->>>>>>> 30cb9182
   Run Period 1,                           !- Name
   1,                                      !- Begin Month
   1,                                      !- Begin Day of Month
@@ -82,21 +49,13 @@
   ;                                       !- Number of Times Runperiod to be Repeated
 
 OS:YearDescription,
-<<<<<<< HEAD
-  {2ce93c8e-efd4-476a-815a-04a7f58c7159}, !- Handle
-=======
   {f77f31bc-d78a-4401-b144-5310b1a66d3c}, !- Handle
->>>>>>> 30cb9182
   2007,                                   !- Calendar Year
   ,                                       !- Day of Week for Start Day
   ;                                       !- Is Leap Year
 
 OS:WeatherFile,
-<<<<<<< HEAD
-  {404e1f33-a7e2-44c4-a914-6e59ab3369c1}, !- Handle
-=======
   {071870a2-c351-4827-939d-c38dc215c6d6}, !- Handle
->>>>>>> 30cb9182
   Denver Intl Ap,                         !- City
   CO,                                     !- State Province Region
   USA,                                    !- Country
@@ -110,13 +69,8 @@
   E23378AA;                               !- Checksum
 
 OS:AdditionalProperties,
-<<<<<<< HEAD
-  {4c02a1db-2d59-444d-b6aa-b51d78181c2f}, !- Handle
-  {404e1f33-a7e2-44c4-a914-6e59ab3369c1}, !- Object Name
-=======
   {05c637e1-5f40-4e57-9ada-c43795b7c60e}, !- Handle
   {071870a2-c351-4827-939d-c38dc215c6d6}, !- Object Name
->>>>>>> 30cb9182
   EPWHeaderCity,                          !- Feature Name 1
   String,                                 !- Feature Data Type 1
   Denver Intl Ap,                         !- Feature Value 1
@@ -224,11 +178,7 @@
   84;                                     !- Feature Value 35
 
 OS:Site,
-<<<<<<< HEAD
-  {901e080c-bf4d-4728-bb0c-bff9dd73e496}, !- Handle
-=======
   {c5a4660c-7c1b-4386-9216-66b8c9f3caa4}, !- Handle
->>>>>>> 30cb9182
   Denver Intl Ap_CO_USA,                  !- Name
   39.83,                                  !- Latitude {deg}
   -104.65,                                !- Longitude {deg}
@@ -237,11 +187,7 @@
   ;                                       !- Terrain
 
 OS:ClimateZones,
-<<<<<<< HEAD
-  {0e8568b9-4868-42cb-85cd-fccc6087cdf8}, !- Handle
-=======
   {a12a8a33-e80b-447b-8aed-5c702de9a2b7}, !- Handle
->>>>>>> 30cb9182
   ,                                       !- Active Institution
   ,                                       !- Active Year
   ,                                       !- Climate Zone Institution Name 1
@@ -254,31 +200,19 @@
   Cold;                                   !- Climate Zone Value 2
 
 OS:Site:WaterMainsTemperature,
-<<<<<<< HEAD
-  {dbd79fb2-8370-413d-8914-a4bf119df46e}, !- Handle
-=======
   {72494eb6-9ea8-4843-a13a-3f47eff4d590}, !- Handle
->>>>>>> 30cb9182
   Correlation,                            !- Calculation Method
   ,                                       !- Temperature Schedule Name
   10.8753424657535,                       !- Annual Average Outdoor Air Temperature {C}
   23.1524007936508;                       !- Maximum Difference In Monthly Average Outdoor Air Temperatures {deltaC}
 
 OS:RunPeriodControl:DaylightSavingTime,
-<<<<<<< HEAD
-  {a055bd8c-dc31-4a1e-8de9-447be9a7c82a}, !- Handle
-=======
   {6660d993-4442-4ca7-947b-2791f92e6eed}, !- Handle
->>>>>>> 30cb9182
   4/7,                                    !- Start Date
   10/26;                                  !- End Date
 
 OS:Site:GroundTemperature:Deep,
-<<<<<<< HEAD
-  {4fa39e1e-cbf7-4f16-83a7-e58ed798b40d}, !- Handle
-=======
   {d24b92d8-a120-4421-a6de-57daeee8cf97}, !- Handle
->>>>>>> 30cb9182
   10.8753424657535,                       !- January Deep Ground Temperature {C}
   10.8753424657535,                       !- February Deep Ground Temperature {C}
   10.8753424657535,                       !- March Deep Ground Temperature {C}
@@ -293,11 +227,7 @@
   10.8753424657535;                       !- December Deep Ground Temperature {C}
 
 OS:Building,
-<<<<<<< HEAD
-  {4917e6b7-d241-4e90-b7e8-f9e4b76e71ef}, !- Handle
-=======
   {1aa12cc6-760d-45cd-8108-bc08040339ec}, !- Handle
->>>>>>> 30cb9182
   Building 1,                             !- Name
   ,                                       !- Building Sector Type
   ,                                       !- North Axis {deg}
@@ -312,13 +242,8 @@
   1;                                      !- Standards Number of Living Units
 
 OS:AdditionalProperties,
-<<<<<<< HEAD
-  {bc1859ca-9401-4c18-b4a4-cb282a39f4ad}, !- Handle
-  {4917e6b7-d241-4e90-b7e8-f9e4b76e71ef}, !- Object Name
-=======
   {b52a7710-ca19-4b51-b58a-08301e1a4843}, !- Handle
   {1aa12cc6-760d-45cd-8108-bc08040339ec}, !- Object Name
->>>>>>> 30cb9182
   Total Units Represented,                !- Feature Name 1
   Integer,                                !- Feature Data Type 1
   1,                                      !- Feature Value 1
@@ -327,11 +252,7 @@
   1;                                      !- Feature Value 2
 
 OS:ThermalZone,
-<<<<<<< HEAD
-  {80dc13e9-4e72-4d01-9a67-5544db407212}, !- Handle
-=======
   {7feaa25f-3a03-43d9-94f1-32c74e2cbb6b}, !- Handle
->>>>>>> 30cb9182
   living zone,                            !- Name
   ,                                       !- Multiplier
   ,                                       !- Ceiling Height {m}
@@ -340,17 +261,10 @@
   ,                                       !- Zone Inside Convection Algorithm
   ,                                       !- Zone Outside Convection Algorithm
   ,                                       !- Zone Conditioning Equipment List Name
-<<<<<<< HEAD
-  {4180e9a7-40ed-40c8-bbab-23665adc6344}, !- Zone Air Inlet Port List
-  {4ddf51c7-8a99-4337-92a1-83fbf6e81e87}, !- Zone Air Exhaust Port List
-  {43312ec6-9236-4767-a058-62f4ba6fc55a}, !- Zone Air Node Name
-  {e556f484-1302-4e03-b031-97162e70b754}, !- Zone Return Air Port List
-=======
   {99ff971b-548f-4513-913e-2ea2ab5c429f}, !- Zone Air Inlet Port List
   {d13adca5-edd3-48f5-9194-ca0ecb8f78dd}, !- Zone Air Exhaust Port List
   {fb24061a-06f6-4ab6-8d2a-dc343e8a9bb6}, !- Zone Air Node Name
   {0250999a-d34b-4844-94c9-f861bb100790}, !- Zone Return Air Port List
->>>>>>> 30cb9182
   ,                                       !- Primary Daylighting Control Name
   ,                                       !- Fraction of Zone Controlled by Primary Daylighting Control
   ,                                       !- Secondary Daylighting Control Name
@@ -361,39 +275,6 @@
   No;                                     !- Use Ideal Air Loads
 
 OS:Node,
-<<<<<<< HEAD
-  {3d212ae8-4f9c-4e44-9c8b-453e63c7effa}, !- Handle
-  Node 1,                                 !- Name
-  {43312ec6-9236-4767-a058-62f4ba6fc55a}, !- Inlet Port
-  ;                                       !- Outlet Port
-
-OS:Connection,
-  {43312ec6-9236-4767-a058-62f4ba6fc55a}, !- Handle
-  {302a029d-098b-4a45-bed2-ed9e5f7c6a91}, !- Name
-  {80dc13e9-4e72-4d01-9a67-5544db407212}, !- Source Object
-  11,                                     !- Outlet Port
-  {3d212ae8-4f9c-4e44-9c8b-453e63c7effa}, !- Target Object
-  2;                                      !- Inlet Port
-
-OS:PortList,
-  {4180e9a7-40ed-40c8-bbab-23665adc6344}, !- Handle
-  {53572d8c-3335-465a-a012-107366967f85}, !- Name
-  {80dc13e9-4e72-4d01-9a67-5544db407212}; !- HVAC Component
-
-OS:PortList,
-  {4ddf51c7-8a99-4337-92a1-83fbf6e81e87}, !- Handle
-  {196f4ac0-1316-4e87-807d-74752d11dc22}, !- Name
-  {80dc13e9-4e72-4d01-9a67-5544db407212}; !- HVAC Component
-
-OS:PortList,
-  {e556f484-1302-4e03-b031-97162e70b754}, !- Handle
-  {f334b38a-5002-49a1-b5ec-8e3ca85f8002}, !- Name
-  {80dc13e9-4e72-4d01-9a67-5544db407212}; !- HVAC Component
-
-OS:Sizing:Zone,
-  {cd427d07-0057-4531-82a9-aa6b76ae4a25}, !- Handle
-  {80dc13e9-4e72-4d01-9a67-5544db407212}, !- Zone or ZoneList Name
-=======
   {fb055fc4-03b2-4be4-b3a8-bd24b3e376b4}, !- Handle
   Node 1,                                 !- Name
   {fb24061a-06f6-4ab6-8d2a-dc343e8a9bb6}, !- Inlet Port
@@ -425,7 +306,6 @@
 OS:Sizing:Zone,
   {8f1b566f-3ef1-408f-bdd4-3361c10bc068}, !- Handle
   {7feaa25f-3a03-43d9-94f1-32c74e2cbb6b}, !- Zone or ZoneList Name
->>>>>>> 30cb9182
   SupplyAirTemperature,                   !- Zone Cooling Design Supply Air Temperature Input Method
   14,                                     !- Zone Cooling Design Supply Air Temperature {C}
   11.11,                                  !- Zone Cooling Design Supply Air Temperature Difference {deltaC}
@@ -454,16 +334,6 @@
   autosize;                               !- Dedicated Outdoor Air High Setpoint Temperature for Design {C}
 
 OS:ZoneHVAC:EquipmentList,
-<<<<<<< HEAD
-  {9eeafd09-83f1-49b7-832c-b37da105acea}, !- Handle
-  Zone HVAC Equipment List 1,             !- Name
-  {80dc13e9-4e72-4d01-9a67-5544db407212}; !- Thermal Zone
-
-OS:Space,
-  {3abbcbbb-a213-42b3-9ff5-63913fd546d6}, !- Handle
-  living space,                           !- Name
-  {f25a92aa-207a-48a4-bea6-b3a419fccf7e}, !- Space Type Name
-=======
   {4de184df-e39a-4e96-a2ad-813393c2072f}, !- Handle
   Zone HVAC Equipment List 1,             !- Name
   {7feaa25f-3a03-43d9-94f1-32c74e2cbb6b}; !- Thermal Zone
@@ -472,7 +342,6 @@
   {d60c941a-6160-44cb-aaf5-bc959e23e2dd}, !- Handle
   living space,                           !- Name
   {a21e5828-622e-46b5-8b89-84dfb014c869}, !- Space Type Name
->>>>>>> 30cb9182
   ,                                       !- Default Construction Set Name
   ,                                       !- Default Schedule Set Name
   -0,                                     !- Direction of Relative North {deg}
@@ -480,21 +349,6 @@
   0,                                      !- Y Origin {m}
   0,                                      !- Z Origin {m}
   ,                                       !- Building Story Name
-<<<<<<< HEAD
-  {80dc13e9-4e72-4d01-9a67-5544db407212}, !- Thermal Zone Name
-  ,                                       !- Part of Total Floor Area
-  ,                                       !- Design Specification Outdoor Air Object Name
-  {8326410a-a775-4f2d-8d97-215d4a6547f4}; !- Building Unit Name
-
-OS:Surface,
-  {1362c052-e13f-405b-a017-56eeb4c8b2ec}, !- Handle
-  Surface 1,                              !- Name
-  Floor,                                  !- Surface Type
-  {dcbf2400-2c68-49be-8dde-15588c80fd40}, !- Construction Name
-  {3abbcbbb-a213-42b3-9ff5-63913fd546d6}, !- Space Name
-  Foundation,                             !- Outside Boundary Condition
-  {ad178355-dd66-4158-bd70-4c02d353f83b}, !- Outside Boundary Condition Object
-=======
   {7feaa25f-3a03-43d9-94f1-32c74e2cbb6b}, !- Thermal Zone Name
   ,                                       !- Part of Total Floor Area
   ,                                       !- Design Specification Outdoor Air Object Name
@@ -508,7 +362,6 @@
   {d60c941a-6160-44cb-aaf5-bc959e23e2dd}, !- Space Name
   Foundation,                             !- Outside Boundary Condition
   ,                                       !- Outside Boundary Condition Object
->>>>>>> 30cb9182
   NoSun,                                  !- Sun Exposure
   NoWind,                                 !- Wind Exposure
   ,                                       !- View Factor to Ground
@@ -519,19 +372,11 @@
   17.2888817744574, 0, 0;                 !- X,Y,Z Vertex 4 {m}
 
 OS:Surface,
-<<<<<<< HEAD
-  {61fde773-cb28-45c6-adde-1bede6b6cf49}, !- Handle
-  Surface 2,                              !- Name
-  Wall,                                   !- Surface Type
-  {76a8c20a-e239-4f81-bd4b-375cbc746511}, !- Construction Name
-  {3abbcbbb-a213-42b3-9ff5-63913fd546d6}, !- Space Name
-=======
   {56e79d15-14da-404b-baef-215ff540899e}, !- Handle
   Surface 2,                              !- Name
   Wall,                                   !- Surface Type
   ,                                       !- Construction Name
   {d60c941a-6160-44cb-aaf5-bc959e23e2dd}, !- Space Name
->>>>>>> 30cb9182
   Outdoors,                               !- Outside Boundary Condition
   ,                                       !- Outside Boundary Condition Object
   SunExposed,                             !- Sun Exposure
@@ -544,19 +389,11 @@
   0, 0, 2.4384;                           !- X,Y,Z Vertex 4 {m}
 
 OS:Surface,
-<<<<<<< HEAD
-  {4a234efe-a4d8-4da2-9e13-b1bc11ab8c51}, !- Handle
-  Surface 3,                              !- Name
-  Wall,                                   !- Surface Type
-  {76a8c20a-e239-4f81-bd4b-375cbc746511}, !- Construction Name
-  {3abbcbbb-a213-42b3-9ff5-63913fd546d6}, !- Space Name
-=======
   {88f90436-5555-42cd-b34d-76f905ebbbbb}, !- Handle
   Surface 3,                              !- Name
   Wall,                                   !- Surface Type
   ,                                       !- Construction Name
   {d60c941a-6160-44cb-aaf5-bc959e23e2dd}, !- Space Name
->>>>>>> 30cb9182
   Outdoors,                               !- Outside Boundary Condition
   ,                                       !- Outside Boundary Condition Object
   SunExposed,                             !- Sun Exposure
@@ -569,19 +406,11 @@
   0, 10.7471427258245, 2.4384;            !- X,Y,Z Vertex 4 {m}
 
 OS:Surface,
-<<<<<<< HEAD
-  {49e0a70e-9d96-44b8-961f-2a6c76f3310a}, !- Handle
-  Surface 4,                              !- Name
-  Wall,                                   !- Surface Type
-  {76a8c20a-e239-4f81-bd4b-375cbc746511}, !- Construction Name
-  {3abbcbbb-a213-42b3-9ff5-63913fd546d6}, !- Space Name
-=======
   {f50c04ed-caba-4e3f-9ad2-92936f24c09e}, !- Handle
   Surface 4,                              !- Name
   Wall,                                   !- Surface Type
   ,                                       !- Construction Name
   {d60c941a-6160-44cb-aaf5-bc959e23e2dd}, !- Space Name
->>>>>>> 30cb9182
   Outdoors,                               !- Outside Boundary Condition
   ,                                       !- Outside Boundary Condition Object
   SunExposed,                             !- Sun Exposure
@@ -594,19 +423,11 @@
   17.2888817744574, 10.7471427258245, 2.4384; !- X,Y,Z Vertex 4 {m}
 
 OS:Surface,
-<<<<<<< HEAD
-  {b31fc818-f217-49b0-8e42-3dd1140ee398}, !- Handle
-  Surface 5,                              !- Name
-  Wall,                                   !- Surface Type
-  {76a8c20a-e239-4f81-bd4b-375cbc746511}, !- Construction Name
-  {3abbcbbb-a213-42b3-9ff5-63913fd546d6}, !- Space Name
-=======
   {51bce8f2-26d2-41d0-a453-0dd37d062151}, !- Handle
   Surface 5,                              !- Name
   Wall,                                   !- Surface Type
   ,                                       !- Construction Name
   {d60c941a-6160-44cb-aaf5-bc959e23e2dd}, !- Space Name
->>>>>>> 30cb9182
   Outdoors,                               !- Outside Boundary Condition
   ,                                       !- Outside Boundary Condition Object
   SunExposed,                             !- Sun Exposure
@@ -619,15 +440,6 @@
   17.2888817744574, 0, 2.4384;            !- X,Y,Z Vertex 4 {m}
 
 OS:Surface,
-<<<<<<< HEAD
-  {2fb53480-22fe-4fe3-ad38-de442f32c5f3}, !- Handle
-  Surface 6,                              !- Name
-  RoofCeiling,                            !- Surface Type
-  {40e6ca0c-9ad0-4fcf-802c-c27740ed50e5}, !- Construction Name
-  {3abbcbbb-a213-42b3-9ff5-63913fd546d6}, !- Space Name
-  Surface,                                !- Outside Boundary Condition
-  {fd2ca01d-4472-45cb-9889-f2d63a1b2006}, !- Outside Boundary Condition Object
-=======
   {f6874165-94ca-4a06-832a-2aaaeb88127d}, !- Handle
   Surface 6,                              !- Name
   RoofCeiling,                            !- Surface Type
@@ -635,7 +447,6 @@
   {d60c941a-6160-44cb-aaf5-bc959e23e2dd}, !- Space Name
   Surface,                                !- Outside Boundary Condition
   {763a05e2-7c2b-49db-a822-d31f5641c843}, !- Outside Boundary Condition Object
->>>>>>> 30cb9182
   NoSun,                                  !- Sun Exposure
   NoWind,                                 !- Wind Exposure
   ,                                       !- View Factor to Ground
@@ -646,11 +457,7 @@
   0, 0, 2.4384;                           !- X,Y,Z Vertex 4 {m}
 
 OS:SpaceType,
-<<<<<<< HEAD
-  {f25a92aa-207a-48a4-bea6-b3a419fccf7e}, !- Handle
-=======
   {a21e5828-622e-46b5-8b89-84dfb014c869}, !- Handle
->>>>>>> 30cb9182
   Space Type 1,                           !- Name
   ,                                       !- Default Construction Set Name
   ,                                       !- Default Schedule Set Name
@@ -661,15 +468,6 @@
   living;                                 !- Standards Space Type
 
 OS:Surface,
-<<<<<<< HEAD
-  {fd2ca01d-4472-45cb-9889-f2d63a1b2006}, !- Handle
-  Surface 7,                              !- Name
-  Floor,                                  !- Surface Type
-  {e62f15a7-0473-4331-9723-bfa6e6909de3}, !- Construction Name
-  {1cc3252f-c4a2-447d-90b3-98b870e264a4}, !- Space Name
-  Surface,                                !- Outside Boundary Condition
-  {2fb53480-22fe-4fe3-ad38-de442f32c5f3}, !- Outside Boundary Condition Object
-=======
   {763a05e2-7c2b-49db-a822-d31f5641c843}, !- Handle
   Surface 7,                              !- Name
   Floor,                                  !- Surface Type
@@ -677,7 +475,6 @@
   {8a5a4be4-11f4-405c-b33a-02d776cbbd79}, !- Space Name
   Surface,                                !- Outside Boundary Condition
   {f6874165-94ca-4a06-832a-2aaaeb88127d}, !- Outside Boundary Condition Object
->>>>>>> 30cb9182
   NoSun,                                  !- Sun Exposure
   NoWind,                                 !- Wind Exposure
   ,                                       !- View Factor to Ground
@@ -688,19 +485,11 @@
   0, 0, 0;                                !- X,Y,Z Vertex 4 {m}
 
 OS:Surface,
-<<<<<<< HEAD
-  {de8283cf-5f52-41ae-809b-a8e306bbeb23}, !- Handle
-  Surface 8,                              !- Name
-  RoofCeiling,                            !- Surface Type
-  {f4683dec-deec-4a0a-bafb-616ce19d46c3}, !- Construction Name
-  {1cc3252f-c4a2-447d-90b3-98b870e264a4}, !- Space Name
-=======
   {f45b1e43-4ccf-4bed-b29f-afccbd19ddd7}, !- Handle
   Surface 8,                              !- Name
   RoofCeiling,                            !- Surface Type
   ,                                       !- Construction Name
   {8a5a4be4-11f4-405c-b33a-02d776cbbd79}, !- Space Name
->>>>>>> 30cb9182
   Outdoors,                               !- Outside Boundary Condition
   ,                                       !- Outside Boundary Condition Object
   SunExposed,                             !- Sun Exposure
@@ -713,19 +502,11 @@
   17.2888817744574, 0, 0;                 !- X,Y,Z Vertex 4 {m}
 
 OS:Surface,
-<<<<<<< HEAD
-  {108fc2c4-4b8f-49f4-979e-b7842a63738e}, !- Handle
-  Surface 9,                              !- Name
-  RoofCeiling,                            !- Surface Type
-  {f4683dec-deec-4a0a-bafb-616ce19d46c3}, !- Construction Name
-  {1cc3252f-c4a2-447d-90b3-98b870e264a4}, !- Space Name
-=======
   {dea53b51-bca1-42b5-8698-e870beab95c3}, !- Handle
   Surface 9,                              !- Name
   RoofCeiling,                            !- Surface Type
   ,                                       !- Construction Name
   {8a5a4be4-11f4-405c-b33a-02d776cbbd79}, !- Space Name
->>>>>>> 30cb9182
   Outdoors,                               !- Outside Boundary Condition
   ,                                       !- Outside Boundary Condition Object
   SunExposed,                             !- Sun Exposure
@@ -738,19 +519,11 @@
   0, 10.7471427258245, 0;                 !- X,Y,Z Vertex 4 {m}
 
 OS:Surface,
-<<<<<<< HEAD
-  {bbb6a78a-c04c-40d8-9fe1-c25aea697fbc}, !- Handle
-  Surface 10,                             !- Name
-  Wall,                                   !- Surface Type
-  {f22040dc-1ae8-40bf-8863-a1fe5aec99ad}, !- Construction Name
-  {1cc3252f-c4a2-447d-90b3-98b870e264a4}, !- Space Name
-=======
   {ae6fe784-003f-4a85-8d5d-8a1398272ea3}, !- Handle
   Surface 10,                             !- Name
   Wall,                                   !- Surface Type
   ,                                       !- Construction Name
   {8a5a4be4-11f4-405c-b33a-02d776cbbd79}, !- Space Name
->>>>>>> 30cb9182
   Outdoors,                               !- Outside Boundary Condition
   ,                                       !- Outside Boundary Condition Object
   SunExposed,                             !- Sun Exposure
@@ -762,19 +535,11 @@
   0, 0, 0;                                !- X,Y,Z Vertex 3 {m}
 
 OS:Surface,
-<<<<<<< HEAD
-  {ebb28f19-da1a-4a2f-971d-ca69b872f3d1}, !- Handle
-  Surface 11,                             !- Name
-  Wall,                                   !- Surface Type
-  {f22040dc-1ae8-40bf-8863-a1fe5aec99ad}, !- Construction Name
-  {1cc3252f-c4a2-447d-90b3-98b870e264a4}, !- Space Name
-=======
   {d5819900-db6e-452b-aa73-599d262af6ea}, !- Handle
   Surface 11,                             !- Name
   Wall,                                   !- Surface Type
   ,                                       !- Construction Name
   {8a5a4be4-11f4-405c-b33a-02d776cbbd79}, !- Space Name
->>>>>>> 30cb9182
   Outdoors,                               !- Outside Boundary Condition
   ,                                       !- Outside Boundary Condition Object
   SunExposed,                             !- Sun Exposure
@@ -786,15 +551,9 @@
   17.2888817744574, 10.7471427258245, 0;  !- X,Y,Z Vertex 3 {m}
 
 OS:Space,
-<<<<<<< HEAD
-  {1cc3252f-c4a2-447d-90b3-98b870e264a4}, !- Handle
-  unfinished attic space,                 !- Name
-  {104ce0c4-c473-488b-a23b-9fd3a8c8dc2d}, !- Space Type Name
-=======
   {8a5a4be4-11f4-405c-b33a-02d776cbbd79}, !- Handle
   unfinished attic space,                 !- Name
   {312aeac1-2f7d-4ecf-837f-98b54cf41fb4}, !- Space Type Name
->>>>>>> 30cb9182
   ,                                       !- Default Construction Set Name
   ,                                       !- Default Schedule Set Name
   -0,                                     !- Direction of Relative North {deg}
@@ -802,17 +561,10 @@
   0,                                      !- Y Origin {m}
   2.4384,                                 !- Z Origin {m}
   ,                                       !- Building Story Name
-<<<<<<< HEAD
-  {b1f6b4db-79c6-4cdd-8414-0793d715eb81}; !- Thermal Zone Name
-
-OS:ThermalZone,
-  {b1f6b4db-79c6-4cdd-8414-0793d715eb81}, !- Handle
-=======
   {e1aee53a-dcd2-4a28-a13e-c86712841730}; !- Thermal Zone Name
 
 OS:ThermalZone,
   {e1aee53a-dcd2-4a28-a13e-c86712841730}, !- Handle
->>>>>>> 30cb9182
   unfinished attic zone,                  !- Name
   ,                                       !- Multiplier
   ,                                       !- Ceiling Height {m}
@@ -821,17 +573,10 @@
   ,                                       !- Zone Inside Convection Algorithm
   ,                                       !- Zone Outside Convection Algorithm
   ,                                       !- Zone Conditioning Equipment List Name
-<<<<<<< HEAD
-  {2e004671-5b49-4d51-8d6a-207e78338fd1}, !- Zone Air Inlet Port List
-  {b48e25b1-7ee4-415f-84d6-4eeabfeb505e}, !- Zone Air Exhaust Port List
-  {da8bf1a2-92f5-42ff-889e-d81054686590}, !- Zone Air Node Name
-  {1267c266-6c66-4374-bc8c-0aa8cb3f72a0}, !- Zone Return Air Port List
-=======
   {b8b31c13-1903-4c38-8475-e7b3655849b1}, !- Zone Air Inlet Port List
   {5c9a68c7-481b-47fe-bc88-7b8e7f6233b4}, !- Zone Air Exhaust Port List
   {51699e75-4e1c-4637-929d-07af015f9cb1}, !- Zone Air Node Name
   {9c2d22ed-7e92-4bb2-bd09-113528157d01}, !- Zone Return Air Port List
->>>>>>> 30cb9182
   ,                                       !- Primary Daylighting Control Name
   ,                                       !- Fraction of Zone Controlled by Primary Daylighting Control
   ,                                       !- Secondary Daylighting Control Name
@@ -842,39 +587,6 @@
   No;                                     !- Use Ideal Air Loads
 
 OS:Node,
-<<<<<<< HEAD
-  {162b2a7a-3cf0-47e9-b1c4-c4840b2a6df5}, !- Handle
-  Node 2,                                 !- Name
-  {da8bf1a2-92f5-42ff-889e-d81054686590}, !- Inlet Port
-  ;                                       !- Outlet Port
-
-OS:Connection,
-  {da8bf1a2-92f5-42ff-889e-d81054686590}, !- Handle
-  {fd8509c6-d59c-447d-b1b8-110c22a0441d}, !- Name
-  {b1f6b4db-79c6-4cdd-8414-0793d715eb81}, !- Source Object
-  11,                                     !- Outlet Port
-  {162b2a7a-3cf0-47e9-b1c4-c4840b2a6df5}, !- Target Object
-  2;                                      !- Inlet Port
-
-OS:PortList,
-  {2e004671-5b49-4d51-8d6a-207e78338fd1}, !- Handle
-  {e3d796d8-1ca0-4faf-94b4-cb3be381069a}, !- Name
-  {b1f6b4db-79c6-4cdd-8414-0793d715eb81}; !- HVAC Component
-
-OS:PortList,
-  {b48e25b1-7ee4-415f-84d6-4eeabfeb505e}, !- Handle
-  {6fb283e2-215c-4d90-89dd-f7258ff73bd4}, !- Name
-  {b1f6b4db-79c6-4cdd-8414-0793d715eb81}; !- HVAC Component
-
-OS:PortList,
-  {1267c266-6c66-4374-bc8c-0aa8cb3f72a0}, !- Handle
-  {d9dda901-31e6-44c3-99c9-4d583d1eb680}, !- Name
-  {b1f6b4db-79c6-4cdd-8414-0793d715eb81}; !- HVAC Component
-
-OS:Sizing:Zone,
-  {9afa1922-98b3-4bf8-b839-0b06933c9fff}, !- Handle
-  {b1f6b4db-79c6-4cdd-8414-0793d715eb81}, !- Zone or ZoneList Name
-=======
   {445ee56c-e977-42b5-8502-b0ac4d304230}, !- Handle
   Node 2,                                 !- Name
   {51699e75-4e1c-4637-929d-07af015f9cb1}, !- Inlet Port
@@ -906,7 +618,6 @@
 OS:Sizing:Zone,
   {598eb915-5561-4fd8-875b-e1c1bcc705a5}, !- Handle
   {e1aee53a-dcd2-4a28-a13e-c86712841730}, !- Zone or ZoneList Name
->>>>>>> 30cb9182
   SupplyAirTemperature,                   !- Zone Cooling Design Supply Air Temperature Input Method
   14,                                     !- Zone Cooling Design Supply Air Temperature {C}
   11.11,                                  !- Zone Cooling Design Supply Air Temperature Difference {deltaC}
@@ -935,21 +646,12 @@
   autosize;                               !- Dedicated Outdoor Air High Setpoint Temperature for Design {C}
 
 OS:ZoneHVAC:EquipmentList,
-<<<<<<< HEAD
-  {78806396-51ba-4110-8c73-f5834e30c24f}, !- Handle
-  Zone HVAC Equipment List 2,             !- Name
-  {b1f6b4db-79c6-4cdd-8414-0793d715eb81}; !- Thermal Zone
-
-OS:SpaceType,
-  {104ce0c4-c473-488b-a23b-9fd3a8c8dc2d}, !- Handle
-=======
   {1c599bbf-9556-4c50-ba04-8307c7fd17c5}, !- Handle
   Zone HVAC Equipment List 2,             !- Name
   {e1aee53a-dcd2-4a28-a13e-c86712841730}; !- Thermal Zone
 
 OS:SpaceType,
   {312aeac1-2f7d-4ecf-837f-98b54cf41fb4}, !- Handle
->>>>>>> 30cb9182
   Space Type 2,                           !- Name
   ,                                       !- Default Construction Set Name
   ,                                       !- Default Schedule Set Name
@@ -960,23 +662,14 @@
   unfinished attic;                       !- Standards Space Type
 
 OS:BuildingUnit,
-<<<<<<< HEAD
-  {8326410a-a775-4f2d-8d97-215d4a6547f4}, !- Handle
-=======
   {4e08e525-093a-426e-b371-439652a22624}, !- Handle
->>>>>>> 30cb9182
   unit 1,                                 !- Name
   ,                                       !- Rendering Color
   Residential;                            !- Building Unit Type
 
 OS:AdditionalProperties,
-<<<<<<< HEAD
-  {584a5e77-e4d3-420f-a6e5-d9a7411117f6}, !- Handle
-  {8326410a-a775-4f2d-8d97-215d4a6547f4}, !- Object Name
-=======
   {e61af86b-d392-4940-8db6-23ab0e38c6d7}, !- Handle
   {4e08e525-093a-426e-b371-439652a22624}, !- Object Name
->>>>>>> 30cb9182
   NumberOfBedrooms,                       !- Feature Name 1
   Integer,                                !- Feature Data Type 1
   3,                                      !- Feature Value 1
@@ -987,7300 +680,6 @@
   Double,                                 !- Feature Data Type 3
   2.6400000000000001;                     !- Feature Value 3
 
-<<<<<<< HEAD
-OS:External:File,
-  {4cf18bda-f35e-4ec5-948a-2d00050edbc5}, !- Handle
-  8760.csv,                               !- Name
-  8760.csv;                               !- File Name
-
-OS:Schedule:File,
-  {c4261860-f7fe-4281-8938-3c4e38f99ad3}, !- Handle
-  occupants,                              !- Name
-  {2fb1fb99-7228-43a0-904c-f4b85acca811}, !- Schedule Type Limits Name
-  {4cf18bda-f35e-4ec5-948a-2d00050edbc5}, !- External File Name
-  1,                                      !- Column Number
-  1,                                      !- Rows to Skip at Top
-  8760,                                   !- Number of Hours of Data
-  ,                                       !- Column Separator
-  ,                                       !- Interpolate to Timestep
-  60;                                     !- Minutes per Item
-
-OS:Schedule:Ruleset,
-  {ac17b20a-4794-40d3-bc28-2a388d2d1178}, !- Handle
-  Schedule Ruleset 1,                     !- Name
-  {2b1086e1-ba7b-4753-8f59-6123782bd8b2}, !- Schedule Type Limits Name
-  {4492e60c-82b3-42df-be2b-8a17b4e81ed2}; !- Default Day Schedule Name
-
-OS:Schedule:Day,
-  {4492e60c-82b3-42df-be2b-8a17b4e81ed2}, !- Handle
-  Schedule Day 3,                         !- Name
-  {2b1086e1-ba7b-4753-8f59-6123782bd8b2}, !- Schedule Type Limits Name
-  ,                                       !- Interpolate to Timestep
-  24,                                     !- Hour 1
-  0,                                      !- Minute 1
-  112.539290946133;                       !- Value Until Time 1
-
-OS:People:Definition,
-  {481ff21f-1336-4be8-bb6f-7bcffa28c29f}, !- Handle
-  res occupants|living space,             !- Name
-  People,                                 !- Number of People Calculation Method
-  2.64,                                   !- Number of People {people}
-  ,                                       !- People per Space Floor Area {person/m2}
-  ,                                       !- Space Floor Area per Person {m2/person}
-  0.319734,                               !- Fraction Radiant
-  0.573,                                  !- Sensible Heat Fraction
-  0,                                      !- Carbon Dioxide Generation Rate {m3/s-W}
-  No,                                     !- Enable ASHRAE 55 Comfort Warnings
-  ZoneAveraged;                           !- Mean Radiant Temperature Calculation Type
-
-OS:People,
-  {3dda3ac6-f3e0-493f-8e13-ed1fd7cbd1bd}, !- Handle
-  res occupants|living space,             !- Name
-  {481ff21f-1336-4be8-bb6f-7bcffa28c29f}, !- People Definition Name
-  {3abbcbbb-a213-42b3-9ff5-63913fd546d6}, !- Space or SpaceType Name
-  {c4261860-f7fe-4281-8938-3c4e38f99ad3}, !- Number of People Schedule Name
-  {ac17b20a-4794-40d3-bc28-2a388d2d1178}, !- Activity Level Schedule Name
-  ,                                       !- Surface Name/Angle Factor List Name
-  ,                                       !- Work Efficiency Schedule Name
-  ,                                       !- Clothing Insulation Schedule Name
-  ,                                       !- Air Velocity Schedule Name
-  1;                                      !- Multiplier
-
-OS:ScheduleTypeLimits,
-  {2b1086e1-ba7b-4753-8f59-6123782bd8b2}, !- Handle
-  ActivityLevel,                          !- Name
-  0,                                      !- Lower Limit Value
-  ,                                       !- Upper Limit Value
-  Continuous,                             !- Numeric Type
-  ActivityLevel;                          !- Unit Type
-
-OS:ScheduleTypeLimits,
-  {2fb1fb99-7228-43a0-904c-f4b85acca811}, !- Handle
-  Fractional,                             !- Name
-  0,                                      !- Lower Limit Value
-  1,                                      !- Upper Limit Value
-  Continuous;                             !- Numeric Type
-
-OS:ShadingSurfaceGroup,
-  {a655e46c-b291-486d-a0cb-c04cf13fad38}, !- Handle
-  res neighbors,                          !- Name
-  Building;                               !- Shading Surface Type
-
-OS:ShadingSurface,
-  {aaadc806-b0d3-488d-b19a-1d89ab974ef2}, !- Handle
-  res neighbors left,                     !- Name
-  ,                                       !- Construction Name
-  {a655e46c-b291-486d-a0cb-c04cf13fad38}, !- Shading Surface Group Name
-  ,                                       !- Transmittance Schedule Name
-  ,                                       !- Number of Vertices
-  -3.048, 0, 0,                           !- X,Y,Z Vertex 1 {m}
-  -3.048, 0, 5.12518568145614,            !- X,Y,Z Vertex 2 {m}
-  -3.048, 10.7471427258245, 5.12518568145614, !- X,Y,Z Vertex 3 {m}
-  -3.048, 10.7471427258245, 0;            !- X,Y,Z Vertex 4 {m}
-
-OS:ShadingSurface,
-  {7975e1f1-5ee6-4d6f-8432-46ef9fc3a527}, !- Handle
-  res neighbors right,                    !- Name
-  ,                                       !- Construction Name
-  {a655e46c-b291-486d-a0cb-c04cf13fad38}, !- Shading Surface Group Name
-  ,                                       !- Transmittance Schedule Name
-  ,                                       !- Number of Vertices
-  20.3368817744574, 10.7471427258245, 0,  !- X,Y,Z Vertex 1 {m}
-  20.3368817744574, 10.7471427258245, 5.12518568145614, !- X,Y,Z Vertex 2 {m}
-  20.3368817744574, 0, 5.12518568145614,  !- X,Y,Z Vertex 3 {m}
-  20.3368817744574, 0, 0;                 !- X,Y,Z Vertex 4 {m}
-
-OS:SubSurface,
-  {1d709af5-b867-4847-82fe-59c71230e6de}, !- Handle
-  unit 1 - Surface 5 - Door,              !- Name
-  Door,                                   !- Sub Surface Type
-  {f2fa05d7-bcc6-46c6-8a90-8379a2d402c5}, !- Construction Name
-  {e97737aa-4e80-40ca-b4de-56d1358fcd59}, !- Surface Name
-  ,                                       !- Outside Boundary Condition Object
-  ,                                       !- View Factor to Ground
-  ,                                       !- Shading Control Name
-  ,                                       !- Frame and Divider Name
-  ,                                       !- Multiplier
-  ,                                       !- Number of Vertices
-  0.1524, 0, 2.1336,                      !- X,Y,Z Vertex 1 {m}
-  0.1524, 0, 0,                           !- X,Y,Z Vertex 2 {m}
-  1.02325714285714, 0, 0,                 !- X,Y,Z Vertex 3 {m}
-  1.02325714285714, 0, 2.1336;            !- X,Y,Z Vertex 4 {m}
-
-OS:Surface,
-  {e97737aa-4e80-40ca-b4de-56d1358fcd59}, !- Handle
-  Surface 12,                             !- Name
-  Wall,                                   !- Surface Type
-  {76a8c20a-e239-4f81-bd4b-375cbc746511}, !- Construction Name
-  {3abbcbbb-a213-42b3-9ff5-63913fd546d6}, !- Space Name
-  Outdoors,                               !- Outside Boundary Condition
-  ,                                       !- Outside Boundary Condition Object
-  SunExposed,                             !- Sun Exposure
-  WindExposed,                            !- Wind Exposure
-  ,                                       !- View Factor to Ground
-  ,                                       !- Number of Vertices
-  1.04865714285714, 0, 2.4384,            !- X,Y,Z Vertex 1 {m}
-  0.127, 0, 2.4384,                       !- X,Y,Z Vertex 2 {m}
-  0.126999999999999, 0, 0,                !- X,Y,Z Vertex 3 {m}
-  1.04865714285714, 0, 0;                 !- X,Y,Z Vertex 4 {m}
-
-OS:Surface,
-  {7febbb8d-f774-4fd4-af1f-9b9bb04efe14}, !- Handle
-  Surface 13,                             !- Name
-  Wall,                                   !- Surface Type
-  {76a8c20a-e239-4f81-bd4b-375cbc746511}, !- Construction Name
-  {3abbcbbb-a213-42b3-9ff5-63913fd546d6}, !- Space Name
-  Outdoors,                               !- Outside Boundary Condition
-  ,                                       !- Outside Boundary Condition Object
-  SunExposed,                             !- Sun Exposure
-  WindExposed,                            !- Wind Exposure
-  ,                                       !- View Factor to Ground
-  ,                                       !- Number of Vertices
-  0.127, 0, 2.4384,                       !- X,Y,Z Vertex 1 {m}
-  0, 0, 2.4384,                           !- X,Y,Z Vertex 2 {m}
-  0, 0, 0,                                !- X,Y,Z Vertex 3 {m}
-  0.126999999999999, 0, 0;                !- X,Y,Z Vertex 4 {m}
-
-OS:SubSurface,
-  {19f05be7-a92a-4dc1-adbf-5ac8fc4c88af}, !- Handle
-  Surface 5 - Window 1,                   !- Name
-  FixedWindow,                            !- Sub Surface Type
-  {c796e9fb-69b1-486d-a48e-c92b114e35f6}, !- Construction Name
-  {b31fc818-f217-49b0-8e42-3dd1140ee398}, !- Surface Name
-  ,                                       !- Outside Boundary Condition Object
-  ,                                       !- View Factor to Ground
-  ,                                       !- Shading Control Name
-  ,                                       !- Frame and Divider Name
-  ,                                       !- Multiplier
-  ,                                       !- Number of Vertices
-  3.38879272590297, 0, 2.1336,            !- X,Y,Z Vertex 1 {m}
-  3.38879272590297, 0, 0.963986685415458, !- X,Y,Z Vertex 2 {m}
-  4.26622206917719, 0, 0.963986685415458, !- X,Y,Z Vertex 3 {m}
-  4.26622206917719, 0, 2.1336;            !- X,Y,Z Vertex 4 {m}
-
-OS:SubSurface,
-  {a6c2912b-f98c-45e2-9c2f-b264cc34db4d}, !- Handle
-  Surface 5 - Window 2,                   !- Name
-  FixedWindow,                            !- Sub Surface Type
-  {c796e9fb-69b1-486d-a48e-c92b114e35f6}, !- Construction Name
-  {b31fc818-f217-49b0-8e42-3dd1140ee398}, !- Surface Name
-  ,                                       !- Outside Boundary Condition Object
-  ,                                       !- View Factor to Ground
-  ,                                       !- Shading Control Name
-  ,                                       !- Frame and Divider Name
-  ,                                       !- Multiplier
-  ,                                       !- Number of Vertices
-  4.32718206917719, 0, 2.1336,            !- X,Y,Z Vertex 1 {m}
-  4.32718206917719, 0, 0.963986685415458, !- X,Y,Z Vertex 2 {m}
-  5.20461141245142, 0, 0.963986685415458, !- X,Y,Z Vertex 3 {m}
-  5.20461141245142, 0, 2.1336;            !- X,Y,Z Vertex 4 {m}
-
-OS:SubSurface,
-  {ebde20d5-f0e1-436f-a4cf-f12ad6f77b6f}, !- Handle
-  Surface 5 - Window 3,                   !- Name
-  FixedWindow,                            !- Sub Surface Type
-  {c796e9fb-69b1-486d-a48e-c92b114e35f6}, !- Construction Name
-  {b31fc818-f217-49b0-8e42-3dd1140ee398}, !- Surface Name
-  ,                                       !- Outside Boundary Condition Object
-  ,                                       !- View Factor to Ground
-  ,                                       !- Shading Control Name
-  ,                                       !- Frame and Divider Name
-  ,                                       !- Multiplier
-  ,                                       !- Number of Vertices
-  6.63683765222302, 0, 2.1336,            !- X,Y,Z Vertex 1 {m}
-  6.63683765222302, 0, 0.963986685415458, !- X,Y,Z Vertex 2 {m}
-  7.51426699549724, 0, 0.963986685415458, !- X,Y,Z Vertex 3 {m}
-  7.51426699549724, 0, 2.1336;            !- X,Y,Z Vertex 4 {m}
-
-OS:SubSurface,
-  {5b81764e-284e-41fc-b878-5534146a7b0c}, !- Handle
-  Surface 5 - Window 4,                   !- Name
-  FixedWindow,                            !- Sub Surface Type
-  {c796e9fb-69b1-486d-a48e-c92b114e35f6}, !- Construction Name
-  {b31fc818-f217-49b0-8e42-3dd1140ee398}, !- Surface Name
-  ,                                       !- Outside Boundary Condition Object
-  ,                                       !- View Factor to Ground
-  ,                                       !- Shading Control Name
-  ,                                       !- Frame and Divider Name
-  ,                                       !- Multiplier
-  ,                                       !- Number of Vertices
-  7.57522699549725, 0, 2.1336,            !- X,Y,Z Vertex 1 {m}
-  7.57522699549725, 0, 0.963986685415458, !- X,Y,Z Vertex 2 {m}
-  8.45265633877147, 0, 0.963986685415458, !- X,Y,Z Vertex 3 {m}
-  8.45265633877147, 0, 2.1336;            !- X,Y,Z Vertex 4 {m}
-
-OS:SubSurface,
-  {24e5b2a5-f6cd-4644-8abe-3ae8e91bfe41}, !- Handle
-  Surface 5 - Window 5,                   !- Name
-  FixedWindow,                            !- Sub Surface Type
-  {c796e9fb-69b1-486d-a48e-c92b114e35f6}, !- Construction Name
-  {b31fc818-f217-49b0-8e42-3dd1140ee398}, !- Surface Name
-  ,                                       !- Outside Boundary Condition Object
-  ,                                       !- View Factor to Ground
-  ,                                       !- Shading Control Name
-  ,                                       !- Frame and Divider Name
-  ,                                       !- Multiplier
-  ,                                       !- Number of Vertices
-  9.88488257854307, 0, 2.1336,            !- X,Y,Z Vertex 1 {m}
-  9.88488257854307, 0, 0.963986685415458, !- X,Y,Z Vertex 2 {m}
-  10.7623119218173, 0, 0.963986685415458, !- X,Y,Z Vertex 3 {m}
-  10.7623119218173, 0, 2.1336;            !- X,Y,Z Vertex 4 {m}
-
-OS:SubSurface,
-  {f7c9a097-3213-4b03-9d7f-f6c1735c5295}, !- Handle
-  Surface 5 - Window 6,                   !- Name
-  FixedWindow,                            !- Sub Surface Type
-  {c796e9fb-69b1-486d-a48e-c92b114e35f6}, !- Construction Name
-  {b31fc818-f217-49b0-8e42-3dd1140ee398}, !- Surface Name
-  ,                                       !- Outside Boundary Condition Object
-  ,                                       !- View Factor to Ground
-  ,                                       !- Shading Control Name
-  ,                                       !- Frame and Divider Name
-  ,                                       !- Multiplier
-  ,                                       !- Number of Vertices
-  10.8232719218173, 0, 2.1336,            !- X,Y,Z Vertex 1 {m}
-  10.8232719218173, 0, 0.963986685415458, !- X,Y,Z Vertex 2 {m}
-  11.7007012650915, 0, 0.963986685415458, !- X,Y,Z Vertex 3 {m}
-  11.7007012650915, 0, 2.1336;            !- X,Y,Z Vertex 4 {m}
-
-OS:SubSurface,
-  {1f927e98-893c-4884-98ab-d1ad896162fe}, !- Handle
-  Surface 5 - Window 7,                   !- Name
-  FixedWindow,                            !- Sub Surface Type
-  {c796e9fb-69b1-486d-a48e-c92b114e35f6}, !- Construction Name
-  {b31fc818-f217-49b0-8e42-3dd1140ee398}, !- Surface Name
-  ,                                       !- Outside Boundary Condition Object
-  ,                                       !- View Factor to Ground
-  ,                                       !- Shading Control Name
-  ,                                       !- Frame and Divider Name
-  ,                                       !- Multiplier
-  ,                                       !- Number of Vertices
-  13.6021221765002, 0, 2.1336,            !- X,Y,Z Vertex 1 {m}
-  13.6021221765002, 0, 0.963986685415458, !- X,Y,Z Vertex 2 {m}
-  14.4795515197745, 0, 0.963986685415458, !- X,Y,Z Vertex 3 {m}
-  14.4795515197745, 0, 2.1336;            !- X,Y,Z Vertex 4 {m}
-
-OS:SubSurface,
-  {82111a1d-c9db-4f53-a649-b023327e1390}, !- Handle
-  Surface 3 - Window 1,                   !- Name
-  FixedWindow,                            !- Sub Surface Type
-  {c796e9fb-69b1-486d-a48e-c92b114e35f6}, !- Construction Name
-  {4a234efe-a4d8-4da2-9e13-b1bc11ab8c51}, !- Surface Name
-  ,                                       !- Outside Boundary Condition Object
-  ,                                       !- View Factor to Ground
-  ,                                       !- Shading Control Name
-  ,                                       !- Frame and Divider Name
-  ,                                       !- Multiplier
-  ,                                       !- Number of Vertices
-  14.76338096336, 10.7471427258245, 2.1336, !- X,Y,Z Vertex 1 {m}
-  14.76338096336, 10.7471427258245, 0.931506540122505, !- X,Y,Z Vertex 2 {m}
-  13.8615854195659, 10.7471427258245, 0.931506540122505, !- X,Y,Z Vertex 3 {m}
-  13.8615854195659, 10.7471427258245, 2.1336; !- X,Y,Z Vertex 4 {m}
-
-OS:SubSurface,
-  {f98a7c02-b3b3-4014-a41a-172a216bf4c9}, !- Handle
-  Surface 3 - Window 2,                   !- Name
-  FixedWindow,                            !- Sub Surface Type
-  {c796e9fb-69b1-486d-a48e-c92b114e35f6}, !- Construction Name
-  {4a234efe-a4d8-4da2-9e13-b1bc11ab8c51}, !- Surface Name
-  ,                                       !- Outside Boundary Condition Object
-  ,                                       !- View Factor to Ground
-  ,                                       !- Shading Control Name
-  ,                                       !- Frame and Divider Name
-  ,                                       !- Multiplier
-  ,                                       !- Number of Vertices
-  13.8006254195659, 10.7471427258245, 2.1336, !- X,Y,Z Vertex 1 {m}
-  13.8006254195659, 10.7471427258245, 0.931506540122505, !- X,Y,Z Vertex 2 {m}
-  12.8988298757719, 10.7471427258245, 0.931506540122505, !- X,Y,Z Vertex 3 {m}
-  12.8988298757719, 10.7471427258245, 2.1336; !- X,Y,Z Vertex 4 {m}
-
-OS:SubSurface,
-  {766fcdfe-ba24-4ec1-87c9-4bfe85110dde}, !- Handle
-  Surface 3 - Window 3,                   !- Name
-  FixedWindow,                            !- Sub Surface Type
-  {c796e9fb-69b1-486d-a48e-c92b114e35f6}, !- Construction Name
-  {4a234efe-a4d8-4da2-9e13-b1bc11ab8c51}, !- Surface Name
-  ,                                       !- Outside Boundary Condition Object
-  ,                                       !- View Factor to Ground
-  ,                                       !- Shading Control Name
-  ,                                       !- Frame and Divider Name
-  ,                                       !- Multiplier
-  ,                                       !- Number of Vertices
-  11.3056046084685, 10.7471427258245, 2.1336, !- X,Y,Z Vertex 1 {m}
-  11.3056046084685, 10.7471427258245, 0.931506540122505, !- X,Y,Z Vertex 2 {m}
-  10.4038090646744, 10.7471427258245, 0.931506540122505, !- X,Y,Z Vertex 3 {m}
-  10.4038090646744, 10.7471427258245, 2.1336; !- X,Y,Z Vertex 4 {m}
-
-OS:SubSurface,
-  {90346d72-5816-422a-905c-d61655b16be0}, !- Handle
-  Surface 3 - Window 4,                   !- Name
-  FixedWindow,                            !- Sub Surface Type
-  {c796e9fb-69b1-486d-a48e-c92b114e35f6}, !- Construction Name
-  {4a234efe-a4d8-4da2-9e13-b1bc11ab8c51}, !- Surface Name
-  ,                                       !- Outside Boundary Condition Object
-  ,                                       !- View Factor to Ground
-  ,                                       !- Shading Control Name
-  ,                                       !- Frame and Divider Name
-  ,                                       !- Multiplier
-  ,                                       !- Number of Vertices
-  10.3428490646744, 10.7471427258245, 2.1336, !- X,Y,Z Vertex 1 {m}
-  10.3428490646744, 10.7471427258245, 0.931506540122505, !- X,Y,Z Vertex 2 {m}
-  9.44105352088037, 10.7471427258245, 0.931506540122505, !- X,Y,Z Vertex 3 {m}
-  9.44105352088037, 10.7471427258245, 2.1336; !- X,Y,Z Vertex 4 {m}
-
-OS:SubSurface,
-  {7a28117d-f638-4287-afa2-00daa3114b8e}, !- Handle
-  Surface 3 - Window 5,                   !- Name
-  FixedWindow,                            !- Sub Surface Type
-  {c796e9fb-69b1-486d-a48e-c92b114e35f6}, !- Construction Name
-  {4a234efe-a4d8-4da2-9e13-b1bc11ab8c51}, !- Surface Name
-  ,                                       !- Outside Boundary Condition Object
-  ,                                       !- View Factor to Ground
-  ,                                       !- Shading Control Name
-  ,                                       !- Frame and Divider Name
-  ,                                       !- Multiplier
-  ,                                       !- Number of Vertices
-  7.84782825357703, 10.7471427258245, 2.1336, !- X,Y,Z Vertex 1 {m}
-  7.84782825357703, 10.7471427258245, 0.931506540122505, !- X,Y,Z Vertex 2 {m}
-  6.94603270978296, 10.7471427258245, 0.931506540122505, !- X,Y,Z Vertex 3 {m}
-  6.94603270978296, 10.7471427258245, 2.1336; !- X,Y,Z Vertex 4 {m}
-
-OS:SubSurface,
-  {ad091d4c-1a0d-4b55-b658-d3876675a1d5}, !- Handle
-  Surface 3 - Window 6,                   !- Name
-  FixedWindow,                            !- Sub Surface Type
-  {c796e9fb-69b1-486d-a48e-c92b114e35f6}, !- Construction Name
-  {4a234efe-a4d8-4da2-9e13-b1bc11ab8c51}, !- Surface Name
-  ,                                       !- Outside Boundary Condition Object
-  ,                                       !- View Factor to Ground
-  ,                                       !- Shading Control Name
-  ,                                       !- Frame and Divider Name
-  ,                                       !- Multiplier
-  ,                                       !- Number of Vertices
-  6.88507270978296, 10.7471427258245, 2.1336, !- X,Y,Z Vertex 1 {m}
-  6.88507270978296, 10.7471427258245, 0.931506540122505, !- X,Y,Z Vertex 2 {m}
-  5.98327716598889, 10.7471427258245, 0.931506540122505, !- X,Y,Z Vertex 3 {m}
-  5.98327716598889, 10.7471427258245, 2.1336; !- X,Y,Z Vertex 4 {m}
-
-OS:SubSurface,
-  {ca9a4fe0-e0eb-4632-aab8-353e763d0f17}, !- Handle
-  Surface 3 - Window 7,                   !- Name
-  FixedWindow,                            !- Sub Surface Type
-  {c796e9fb-69b1-486d-a48e-c92b114e35f6}, !- Construction Name
-  {4a234efe-a4d8-4da2-9e13-b1bc11ab8c51}, !- Surface Name
-  ,                                       !- Outside Boundary Condition Object
-  ,                                       !- View Factor to Ground
-  ,                                       !- Shading Control Name
-  ,                                       !- Frame and Divider Name
-  ,                                       !- Multiplier
-  ,                                       !- Number of Vertices
-  3.90867412678852, 10.7471427258245, 2.1336, !- X,Y,Z Vertex 1 {m}
-  3.90867412678852, 10.7471427258245, 0.931506540122505, !- X,Y,Z Vertex 2 {m}
-  3.00687858299444, 10.7471427258245, 0.931506540122505, !- X,Y,Z Vertex 3 {m}
-  3.00687858299444, 10.7471427258245, 2.1336; !- X,Y,Z Vertex 4 {m}
-
-OS:SubSurface,
-  {43b60588-8e5e-4377-bad3-07007a0b5faa}, !- Handle
-  Surface 2 - Window 1,                   !- Name
-  FixedWindow,                            !- Sub Surface Type
-  {c796e9fb-69b1-486d-a48e-c92b114e35f6}, !- Construction Name
-  {61fde773-cb28-45c6-adde-1bede6b6cf49}, !- Surface Name
-  ,                                       !- Outside Boundary Condition Object
-  ,                                       !- View Factor to Ground
-  ,                                       !- Shading Control Name
-  ,                                       !- Frame and Divider Name
-  ,                                       !- Multiplier
-  ,                                       !- Number of Vertices
-  0, 8.93210657300739, 2.1336,            !- X,Y,Z Vertex 1 {m}
-  0, 8.93210657300739, 1.01218771832419,  !- X,Y,Z Vertex 2 {m}
-  0, 8.09083704436837, 1.01218771832419,  !- X,Y,Z Vertex 3 {m}
-  0, 8.09083704436837, 2.1336;            !- X,Y,Z Vertex 4 {m}
-
-OS:SubSurface,
-  {ba45c600-64a3-4ba9-bef0-8b90ee01ac54}, !- Handle
-  Surface 2 - Window 2,                   !- Name
-  FixedWindow,                            !- Sub Surface Type
-  {c796e9fb-69b1-486d-a48e-c92b114e35f6}, !- Construction Name
-  {61fde773-cb28-45c6-adde-1bede6b6cf49}, !- Surface Name
-  ,                                       !- Outside Boundary Condition Object
-  ,                                       !- View Factor to Ground
-  ,                                       !- Shading Control Name
-  ,                                       !- Frame and Divider Name
-  ,                                       !- Multiplier
-  ,                                       !- Number of Vertices
-  0, 8.02987704436837, 2.1336,            !- X,Y,Z Vertex 1 {m}
-  0, 8.02987704436837, 1.01218771832419,  !- X,Y,Z Vertex 2 {m}
-  0, 7.18860751572936, 1.01218771832419,  !- X,Y,Z Vertex 3 {m}
-  0, 7.18860751572936, 2.1336;            !- X,Y,Z Vertex 4 {m}
-
-OS:SubSurface,
-  {408c33c2-c038-4070-9c55-1e2c5d1f23c5}, !- Handle
-  Surface 2 - Window 3,                   !- Name
-  FixedWindow,                            !- Sub Surface Type
-  {c796e9fb-69b1-486d-a48e-c92b114e35f6}, !- Construction Name
-  {61fde773-cb28-45c6-adde-1bede6b6cf49}, !- Surface Name
-  ,                                       !- Outside Boundary Condition Object
-  ,                                       !- View Factor to Ground
-  ,                                       !- Shading Control Name
-  ,                                       !- Frame and Divider Name
-  ,                                       !- Multiplier
-  ,                                       !- Number of Vertices
-  0, 6.24532089155127, 2.1336,            !- X,Y,Z Vertex 1 {m}
-  0, 6.24532089155127, 1.01218771832419,  !- X,Y,Z Vertex 2 {m}
-  0, 5.40405136291225, 1.01218771832419,  !- X,Y,Z Vertex 3 {m}
-  0, 5.40405136291225, 2.1336;            !- X,Y,Z Vertex 4 {m}
-
-OS:SubSurface,
-  {96113c75-705a-489f-8c3e-18a0f3540af4}, !- Handle
-  Surface 2 - Window 4,                   !- Name
-  FixedWindow,                            !- Sub Surface Type
-  {c796e9fb-69b1-486d-a48e-c92b114e35f6}, !- Construction Name
-  {61fde773-cb28-45c6-adde-1bede6b6cf49}, !- Surface Name
-  ,                                       !- Outside Boundary Condition Object
-  ,                                       !- View Factor to Ground
-  ,                                       !- Shading Control Name
-  ,                                       !- Frame and Divider Name
-  ,                                       !- Multiplier
-  ,                                       !- Number of Vertices
-  0, 5.34309136291225, 2.1336,            !- X,Y,Z Vertex 1 {m}
-  0, 5.34309136291225, 1.01218771832419,  !- X,Y,Z Vertex 2 {m}
-  0, 4.50182183427323, 1.01218771832419,  !- X,Y,Z Vertex 3 {m}
-  0, 4.50182183427323, 2.1336;            !- X,Y,Z Vertex 4 {m}
-
-OS:SubSurface,
-  {83f61f3a-602f-4d75-a057-067e95ba594f}, !- Handle
-  Surface 2 - Window 5,                   !- Name
-  FixedWindow,                            !- Sub Surface Type
-  {c796e9fb-69b1-486d-a48e-c92b114e35f6}, !- Construction Name
-  {61fde773-cb28-45c6-adde-1bede6b6cf49}, !- Surface Name
-  ,                                       !- Outside Boundary Condition Object
-  ,                                       !- View Factor to Ground
-  ,                                       !- Shading Control Name
-  ,                                       !- Frame and Divider Name
-  ,                                       !- Multiplier
-  ,                                       !- Number of Vertices
-  0, 3.10742044577563, 2.1336,            !- X,Y,Z Vertex 1 {m}
-  0, 3.10742044577563, 1.01218771832419,  !- X,Y,Z Vertex 2 {m}
-  0, 2.26615091713662, 1.01218771832419,  !- X,Y,Z Vertex 3 {m}
-  0, 2.26615091713662, 2.1336;            !- X,Y,Z Vertex 4 {m}
-
-OS:SubSurface,
-  {a4890c52-cd51-403c-a720-8e5cb4854f59}, !- Handle
-  Surface 4 - Window 1,                   !- Name
-  FixedWindow,                            !- Sub Surface Type
-  {c796e9fb-69b1-486d-a48e-c92b114e35f6}, !- Construction Name
-  {49e0a70e-9d96-44b8-961f-2a6c76f3310a}, !- Surface Name
-  ,                                       !- Outside Boundary Condition Object
-  ,                                       !- View Factor to Ground
-  ,                                       !- Shading Control Name
-  ,                                       !- Frame and Divider Name
-  ,                                       !- Multiplier
-  ,                                       !- Number of Vertices
-  17.2888817744574, 1.81503615281711, 2.1336, !- X,Y,Z Vertex 1 {m}
-  17.2888817744574, 1.81503615281711, 1.01218771832419, !- X,Y,Z Vertex 2 {m}
-  17.2888817744574, 2.65630568145613, 1.01218771832419, !- X,Y,Z Vertex 3 {m}
-  17.2888817744574, 2.65630568145613, 2.1336; !- X,Y,Z Vertex 4 {m}
-
-OS:SubSurface,
-  {fa18ac23-cd57-4ad6-975c-d47ea2791e1c}, !- Handle
-  Surface 4 - Window 2,                   !- Name
-  FixedWindow,                            !- Sub Surface Type
-  {c796e9fb-69b1-486d-a48e-c92b114e35f6}, !- Construction Name
-  {49e0a70e-9d96-44b8-961f-2a6c76f3310a}, !- Surface Name
-  ,                                       !- Outside Boundary Condition Object
-  ,                                       !- View Factor to Ground
-  ,                                       !- Shading Control Name
-  ,                                       !- Frame and Divider Name
-  ,                                       !- Multiplier
-  ,                                       !- Number of Vertices
-  17.2888817744574, 2.71726568145613, 2.1336, !- X,Y,Z Vertex 1 {m}
-  17.2888817744574, 2.71726568145613, 1.01218771832419, !- X,Y,Z Vertex 2 {m}
-  17.2888817744574, 3.55853521009514, 1.01218771832419, !- X,Y,Z Vertex 3 {m}
-  17.2888817744574, 3.55853521009514, 2.1336; !- X,Y,Z Vertex 4 {m}
-
-OS:SubSurface,
-  {d3946422-0efa-458a-b440-d90460d8e013}, !- Handle
-  Surface 4 - Window 3,                   !- Name
-  FixedWindow,                            !- Sub Surface Type
-  {c796e9fb-69b1-486d-a48e-c92b114e35f6}, !- Construction Name
-  {49e0a70e-9d96-44b8-961f-2a6c76f3310a}, !- Surface Name
-  ,                                       !- Outside Boundary Condition Object
-  ,                                       !- View Factor to Ground
-  ,                                       !- Shading Control Name
-  ,                                       !- Frame and Divider Name
-  ,                                       !- Multiplier
-  ,                                       !- Number of Vertices
-  17.2888817744574, 4.50182183427323, 2.1336, !- X,Y,Z Vertex 1 {m}
-  17.2888817744574, 4.50182183427323, 1.01218771832419, !- X,Y,Z Vertex 2 {m}
-  17.2888817744574, 5.34309136291225, 1.01218771832419, !- X,Y,Z Vertex 3 {m}
-  17.2888817744574, 5.34309136291225, 2.1336; !- X,Y,Z Vertex 4 {m}
-
-OS:SubSurface,
-  {86b2c902-3f91-4cc6-9cfa-d9b9cf2eb22b}, !- Handle
-  Surface 4 - Window 4,                   !- Name
-  FixedWindow,                            !- Sub Surface Type
-  {c796e9fb-69b1-486d-a48e-c92b114e35f6}, !- Construction Name
-  {49e0a70e-9d96-44b8-961f-2a6c76f3310a}, !- Surface Name
-  ,                                       !- Outside Boundary Condition Object
-  ,                                       !- View Factor to Ground
-  ,                                       !- Shading Control Name
-  ,                                       !- Frame and Divider Name
-  ,                                       !- Multiplier
-  ,                                       !- Number of Vertices
-  17.2888817744574, 5.40405136291225, 2.1336, !- X,Y,Z Vertex 1 {m}
-  17.2888817744574, 5.40405136291225, 1.01218771832419, !- X,Y,Z Vertex 2 {m}
-  17.2888817744574, 6.24532089155127, 1.01218771832419, !- X,Y,Z Vertex 3 {m}
-  17.2888817744574, 6.24532089155127, 2.1336; !- X,Y,Z Vertex 4 {m}
-
-OS:SubSurface,
-  {4c9b2f32-ce29-478f-b664-12140f988815}, !- Handle
-  Surface 4 - Window 5,                   !- Name
-  FixedWindow,                            !- Sub Surface Type
-  {c796e9fb-69b1-486d-a48e-c92b114e35f6}, !- Construction Name
-  {49e0a70e-9d96-44b8-961f-2a6c76f3310a}, !- Surface Name
-  ,                                       !- Outside Boundary Condition Object
-  ,                                       !- View Factor to Ground
-  ,                                       !- Shading Control Name
-  ,                                       !- Frame and Divider Name
-  ,                                       !- Multiplier
-  ,                                       !- Number of Vertices
-  17.2888817744574, 7.63972228004887, 2.1336, !- X,Y,Z Vertex 1 {m}
-  17.2888817744574, 7.63972228004887, 1.01218771832419, !- X,Y,Z Vertex 2 {m}
-  17.2888817744574, 8.48099180868788, 1.01218771832419, !- X,Y,Z Vertex 3 {m}
-  17.2888817744574, 8.48099180868788, 2.1336; !- X,Y,Z Vertex 4 {m}
-
-OS:Material,
-  {c188b067-e3ef-4d1a-9663-4722229512e5}, !- Handle
-  FloorUAAdditionalCeilingIns,            !- Name
-  Rough,                                  !- Roughness
-  0.12827,                                !- Thickness {m}
-  0.04111125,                             !- Conductivity {W/m-K}
-  16.02,                                  !- Density {kg/m3}
-  1046.75;                                !- Specific Heat {J/kg-K}
-
-OS:Material,
-  {09405cfe-5b5c-4c1d-896e-7725b99154c4}, !- Handle
-  FloorUATrussandIns,                     !- Name
-  Rough,                                  !- Roughness
-  0.0889,                                 !- Thickness {m}
-  0.0436673814251492,                     !- Conductivity {W/m-K}
-  50.7834,                                !- Density {kg/m3}
-  1165.09548895899;                       !- Specific Heat {J/kg-K}
-
-OS:Material,
-  {f17afea2-c4bb-4cdd-86f5-3b5f1db001f4}, !- Handle
-  Drywall 0.5 in.,                        !- Name
-  Rough,                                  !- Roughness
-  0.0127,                                 !- Thickness {m}
-  0.1602906,                              !- Conductivity {W/m-K}
-  801,                                    !- Density {kg/m3}
-  837.4,                                  !- Specific Heat {J/kg-K}
-  0.9,                                    !- Thermal Absorptance
-  0.5,                                    !- Solar Absorptance
-  0.1;                                    !- Visible Absorptance
-
-OS:Construction,
-  {e62f15a7-0473-4331-9723-bfa6e6909de3}, !- Handle
-  FloorFinInsUnfinAttic,                  !- Name
-  ,                                       !- Surface Rendering Name
-  {c188b067-e3ef-4d1a-9663-4722229512e5}, !- Layer 1
-  {09405cfe-5b5c-4c1d-896e-7725b99154c4}, !- Layer 2
-  {f17afea2-c4bb-4cdd-86f5-3b5f1db001f4}; !- Layer 3
-
-OS:Construction,
-  {40e6ca0c-9ad0-4fcf-802c-c27740ed50e5}, !- Handle
-  FloorFinInsUnfinAttic Reversed,         !- Name
-  ,                                       !- Surface Rendering Name
-  {f17afea2-c4bb-4cdd-86f5-3b5f1db001f4}, !- Layer 1
-  {09405cfe-5b5c-4c1d-896e-7725b99154c4}, !- Layer 2
-  {c188b067-e3ef-4d1a-9663-4722229512e5}; !- Layer 3
-
-OS:Material,
-  {4cd8804f-a9c4-49c0-bdf9-bd861453e8c0}, !- Handle
-  Asphalt Shingles&#44 Medium,            !- Name
-  Rough,                                  !- Roughness
-  0.009525,                               !- Thickness {m}
-  0.162714,                               !- Conductivity {W/m-K}
-  1121.4,                                 !- Density {kg/m3}
-  1465.45,                                !- Specific Heat {J/kg-K}
-  0.91,                                   !- Thermal Absorptance
-  0.85,                                   !- Solar Absorptance
-  0.85;                                   !- Visible Absorptance
-
-OS:Material,
-  {0913f843-4752-44a3-895e-e557c0caca68}, !- Handle
-  RoofSheathing,                          !- Name
-  Rough,                                  !- Roughness
-  0.01905,                                !- Thickness {m}
-  0.1154577,                              !- Conductivity {W/m-K}
-  512.64,                                 !- Density {kg/m3}
-  1214.23;                                !- Specific Heat {J/kg-K}
-
-OS:Material,
-  {adddfcaa-9e72-4032-9282-3daf451c594b}, !- Handle
-  RoofUARoofIns,                          !- Name
-  Rough,                                  !- Roughness
-  0.18415,                                !- Thickness {m}
-  8.02397499707217,                       !- Conductivity {W/m-K}
-  37.004876748,                           !- Density {kg/m3}
-  1207.88064650997;                       !- Specific Heat {J/kg-K}
-
-OS:Construction,
-  {f4683dec-deec-4a0a-bafb-616ce19d46c3}, !- Handle
-  RoofUnfinInsExt,                        !- Name
-  ,                                       !- Surface Rendering Name
-  {4cd8804f-a9c4-49c0-bdf9-bd861453e8c0}, !- Layer 1
-  {0913f843-4752-44a3-895e-e557c0caca68}, !- Layer 2
-  {adddfcaa-9e72-4032-9282-3daf451c594b}; !- Layer 3
-
-OS:AdditionalProperties,
-  {c2ba4400-3d98-4d26-be8c-9b1018f2af97}, !- Handle
-  {108fc2c4-4b8f-49f4-979e-b7842a63738e}, !- Object Name
-  SizingInfoRoofColor,                    !- Feature Name 1
-  String,                                 !- Feature Data Type 1
-  medium,                                 !- Feature Value 1
-  SizingInfoRoofMaterial,                 !- Feature Name 2
-  String,                                 !- Feature Data Type 2
-  asphalt shingles,                       !- Feature Value 2
-  SizingInfoRoofRigidInsRvalue,           !- Feature Name 3
-  Double,                                 !- Feature Data Type 3
-  0,                                      !- Feature Value 3
-  SizingInfoRoofHasRadiantBarrier,        !- Feature Name 4
-  Boolean,                                !- Feature Data Type 4
-  false;                                  !- Feature Value 4
-
-OS:AdditionalProperties,
-  {c7bec6b7-fdab-46e7-ae0a-9c4ec1be8343}, !- Handle
-  {de8283cf-5f52-41ae-809b-a8e306bbeb23}, !- Object Name
-  SizingInfoRoofColor,                    !- Feature Name 1
-  String,                                 !- Feature Data Type 1
-  medium,                                 !- Feature Value 1
-  SizingInfoRoofMaterial,                 !- Feature Name 2
-  String,                                 !- Feature Data Type 2
-  asphalt shingles,                       !- Feature Value 2
-  SizingInfoRoofRigidInsRvalue,           !- Feature Name 3
-  Double,                                 !- Feature Data Type 3
-  0,                                      !- Feature Value 3
-  SizingInfoRoofHasRadiantBarrier,        !- Feature Name 4
-  Boolean,                                !- Feature Data Type 4
-  false;                                  !- Feature Value 4
-
-OS:Foundation:Kiva,
-  {ad178355-dd66-4158-bd70-4c02d353f83b}, !- Handle
-  Foundation Kiva 1,                      !- Name
-  ,                                       !- Initial Indoor Air Temperature {C}
-  ,                                       !- Interior Horizontal Insulation Material Name
-  ,                                       !- Interior Horizontal Insulation Depth {m}
-  ,                                       !- Interior Horizontal Insulation Width {m}
-  ,                                       !- Interior Vertical Insulation Material Name
-  ,                                       !- Interior Vertical Insulation Depth {m}
-  ,                                       !- Exterior Horizontal Insulation Material Name
-  ,                                       !- Exterior Horizontal Insulation Depth {m}
-  ,                                       !- Exterior Horizontal Insulation Width {m}
-  ,                                       !- Exterior Vertical Insulation Material Name
-  ,                                       !- Exterior Vertical Insulation Depth {m}
-  0.2032,                                 !- Wall Height Above Grade {m}
-  0.2032,                                 !- Wall Depth Below Slab {m}
-  {c86882cf-d100-484a-a9af-c7d27d3a0245}, !- Footing Wall Construction Name
-  ,                                       !- Footing Material Name
-  ;                                       !- Footing Depth {m}
-
-OS:Material,
-  {5ef22a06-c9f7-4d5c-ba9e-4a3de48e5408}, !- Handle
-  FootingMaterial,                        !- Name
-  Rough,                                  !- Roughness
-  0.2032,                                 !- Thickness {m}
-  1.803125,                               !- Conductivity {W/m-K}
-  2242.8,                                 !- Density {kg/m3}
-  837.4,                                  !- Specific Heat {J/kg-K}
-  0.9;                                    !- Thermal Absorptance
-
-OS:Construction,
-  {c86882cf-d100-484a-a9af-c7d27d3a0245}, !- Handle
-  FootingConstruction,                    !- Name
-  ,                                       !- Surface Rendering Name
-  {5ef22a06-c9f7-4d5c-ba9e-4a3de48e5408}; !- Layer 1
-
-OS:Foundation:Kiva:Settings,
-  {9f59415a-d61d-4ffc-af5a-985525d1f200}, !- Handle
-  1.731,                                  !- Soil Conductivity {W/m-K}
-  1842.3,                                 !- Soil Density {kg/m3}
-  418.7,                                  !- Soil Specific Heat {J/kg-K}
-  0.9,                                    !- Ground Solar Absorptivity {dimensionless}
-  0.9,                                    !- Ground Thermal Absorptivity {dimensionless}
-  0.03,                                   !- Ground Surface Roughness {m}
-  40,                                     !- Far-Field Width {m}
-  ZeroFlux,                               !- Deep-Ground Boundary Condition
-  40,                                     !- Deep-Ground Depth {m}
-  0.02,                                   !- Minimum Cell Dimension {m}
-  1.5,                                    !- Maximum Cell Growth Coefficient {dimensionless}
-  Hourly;                                 !- Simulation Timestep
-
-OS:Material,
-  {18422949-40b0-4315-a103-1fdf6f2aa524}, !- Handle
-  Concrete 4.0 in.,                       !- Name
-  Rough,                                  !- Roughness
-  0.1016,                                 !- Thickness {m}
-  1.803125,                               !- Conductivity {W/m-K}
-  2242.8,                                 !- Density {kg/m3}
-  837.4,                                  !- Specific Heat {J/kg-K}
-  0.9;                                    !- Thermal Absorptance
-
-OS:Material,
-  {298e02ad-7913-44a9-9e3e-e132b8072629}, !- Handle
-  Floor Covering,                         !- Name
-  Rough,                                  !- Roughness
-  0.0127,                                 !- Thickness {m}
-  0.0433443509615385,                     !- Conductivity {W/m-K}
-  54.468,                                 !- Density {kg/m3}
-  1339.84,                                !- Specific Heat {J/kg-K}
-  0.9,                                    !- Thermal Absorptance
-  0.9;                                    !- Solar Absorptance
-
-OS:Construction,
-  {dcbf2400-2c68-49be-8dde-15588c80fd40}, !- Handle
-  FloorFndGrndFinSlab,                    !- Name
-  ,                                       !- Surface Rendering Name
-  {18422949-40b0-4315-a103-1fdf6f2aa524}, !- Layer 1
-  {298e02ad-7913-44a9-9e3e-e132b8072629}; !- Layer 2
-
-OS:SurfaceProperty:ExposedFoundationPerimeter,
-  {a6679e64-3c12-40d9-ae03-8079e9e50a56}, !- Handle
-  {1362c052-e13f-405b-a017-56eeb4c8b2ec}, !- Surface Name
-  TotalExposedPerimeter,                  !- Exposed Perimeter Calculation Method
-  56.0720490005638;                       !- Total Exposed Perimeter {m}
-
-OS:AdditionalProperties,
-  {6fc4dd91-309e-4136-a29e-82a163951737}, !- Handle
-  {1362c052-e13f-405b-a017-56eeb4c8b2ec}, !- Object Name
-  SizingInfoSlabRvalue,                   !- Feature Name 1
-  Double,                                 !- Feature Data Type 1
-  13.002788583308423;                     !- Feature Value 1
-
-OS:Material,
-  {fa142939-e312-4d54-bd1a-db442da07510}, !- Handle
-  Vinyl&#44 Light,                        !- Name
-  Rough,                                  !- Roughness
-  0.009525,                               !- Thickness {m}
-  0.089435,                               !- Conductivity {W/m-K}
-  177.822,                                !- Density {kg/m3}
-  1046.75,                                !- Specific Heat {J/kg-K}
-  0.9,                                    !- Thermal Absorptance
-  0.3,                                    !- Solar Absorptance
-  0.3;                                    !- Visible Absorptance
-
-OS:Material,
-  {c13a1506-12c9-446e-81d2-cc67cfaf352e}, !- Handle
-  WallSheathing,                          !- Name
-  Rough,                                  !- Roughness
-  0.0127,                                 !- Thickness {m}
-  0.1154577,                              !- Conductivity {W/m-K}
-  512.64,                                 !- Density {kg/m3}
-  1214.23;                                !- Specific Heat {J/kg-K}
-
-OS:Material,
-  {8a2f3e4b-6fcb-422c-845b-47d43fbbabbb}, !- Handle
-  WallStudAndCavity,                      !- Name
-  Rough,                                  !- Roughness
-  0.0889,                                 !- Thickness {m}
-  0.0542450177597404,                     !- Conductivity {W/m-K}
-  162.40275,                              !- Density {kg/m3}
-  1178.91670776819;                       !- Specific Heat {J/kg-K}
-
-OS:Construction,
-  {76a8c20a-e239-4f81-bd4b-375cbc746511}, !- Handle
-  WallExtInsFin,                          !- Name
-  ,                                       !- Surface Rendering Name
-  {fa142939-e312-4d54-bd1a-db442da07510}, !- Layer 1
-  {c13a1506-12c9-446e-81d2-cc67cfaf352e}, !- Layer 2
-  {8a2f3e4b-6fcb-422c-845b-47d43fbbabbb}, !- Layer 3
-  {f17afea2-c4bb-4cdd-86f5-3b5f1db001f4}; !- Layer 4
-
-OS:AdditionalProperties,
-  {72c2851f-9953-459b-9400-ddae11429653}, !- Handle
-  {49e0a70e-9d96-44b8-961f-2a6c76f3310a}, !- Object Name
-  SizingInfoWallType,                     !- Feature Name 1
-  String,                                 !- Feature Data Type 1
-  WoodStud,                               !- Feature Value 1
-  SizingInfoStudWallCavityRvalue,         !- Feature Name 2
-  Double,                                 !- Feature Data Type 2
-  13;                                     !- Feature Value 2
-
-OS:AdditionalProperties,
-  {841b8cd0-f519-4b79-ad18-f094a75884ef}, !- Handle
-  {61fde773-cb28-45c6-adde-1bede6b6cf49}, !- Object Name
-  SizingInfoWallType,                     !- Feature Name 1
-  String,                                 !- Feature Data Type 1
-  WoodStud,                               !- Feature Value 1
-  SizingInfoStudWallCavityRvalue,         !- Feature Name 2
-  Double,                                 !- Feature Data Type 2
-  13;                                     !- Feature Value 2
-
-OS:AdditionalProperties,
-  {c7723b7a-b7d3-4def-ac33-15e31bb8736a}, !- Handle
-  {4a234efe-a4d8-4da2-9e13-b1bc11ab8c51}, !- Object Name
-  SizingInfoWallType,                     !- Feature Name 1
-  String,                                 !- Feature Data Type 1
-  WoodStud,                               !- Feature Value 1
-  SizingInfoStudWallCavityRvalue,         !- Feature Name 2
-  Double,                                 !- Feature Data Type 2
-  13;                                     !- Feature Value 2
-
-OS:AdditionalProperties,
-  {f1dd7ef6-f402-4860-bc18-ab8a640dd2cc}, !- Handle
-  {b31fc818-f217-49b0-8e42-3dd1140ee398}, !- Object Name
-  SizingInfoWallType,                     !- Feature Name 1
-  String,                                 !- Feature Data Type 1
-  WoodStud,                               !- Feature Value 1
-  SizingInfoStudWallCavityRvalue,         !- Feature Name 2
-  Double,                                 !- Feature Data Type 2
-  13;                                     !- Feature Value 2
-
-OS:AdditionalProperties,
-  {cc727057-0977-4347-8d62-253146263cf5}, !- Handle
-  {7febbb8d-f774-4fd4-af1f-9b9bb04efe14}, !- Object Name
-  SizingInfoWallType,                     !- Feature Name 1
-  String,                                 !- Feature Data Type 1
-  WoodStud,                               !- Feature Value 1
-  SizingInfoStudWallCavityRvalue,         !- Feature Name 2
-  Double,                                 !- Feature Data Type 2
-  13;                                     !- Feature Value 2
-
-OS:AdditionalProperties,
-  {fc3dd6c6-efb3-4102-bc63-5a1e09250790}, !- Handle
-  {e97737aa-4e80-40ca-b4de-56d1358fcd59}, !- Object Name
-  SizingInfoWallType,                     !- Feature Name 1
-  String,                                 !- Feature Data Type 1
-  WoodStud,                               !- Feature Value 1
-  SizingInfoStudWallCavityRvalue,         !- Feature Name 2
-  Double,                                 !- Feature Data Type 2
-  13;                                     !- Feature Value 2
-
-OS:Material,
-  {b87d60f0-a856-401f-a8e1-59a9e6270072}, !- Handle
-  WallStudAndCavity 1,                    !- Name
-  Rough,                                  !- Roughness
-  0.0889,                                 !- Thickness {m}
-  0.393743535157484,                      !- Conductivity {W/m-K}
-  83.034082224,                           !- Density {kg/m3}
-  1211.67419087611;                       !- Specific Heat {J/kg-K}
-
-OS:Construction,
-  {f22040dc-1ae8-40bf-8863-a1fe5aec99ad}, !- Handle
-  WallExtUninsUnfin,                      !- Name
-  ,                                       !- Surface Rendering Name
-  {fa142939-e312-4d54-bd1a-db442da07510}, !- Layer 1
-  {c13a1506-12c9-446e-81d2-cc67cfaf352e}, !- Layer 2
-  {b87d60f0-a856-401f-a8e1-59a9e6270072}; !- Layer 3
-
-OS:AdditionalProperties,
-  {a0bd3836-ee4b-4816-9d9c-bd45aa18a496}, !- Handle
-  {bbb6a78a-c04c-40d8-9fe1-c25aea697fbc}, !- Object Name
-  SizingInfoWallType,                     !- Feature Name 1
-  String,                                 !- Feature Data Type 1
-  WoodStud,                               !- Feature Value 1
-  SizingInfoStudWallCavityRvalue,         !- Feature Name 2
-  Integer,                                !- Feature Data Type 2
-  0;                                      !- Feature Value 2
-
-OS:AdditionalProperties,
-  {0b897864-a69e-40ef-b8de-7c5dd1a9dc7b}, !- Handle
-  {ebb28f19-da1a-4a2f-971d-ca69b872f3d1}, !- Object Name
-  SizingInfoWallType,                     !- Feature Name 1
-  String,                                 !- Feature Data Type 1
-  WoodStud,                               !- Feature Value 1
-  SizingInfoStudWallCavityRvalue,         !- Feature Name 2
-  Integer,                                !- Feature Data Type 2
-  0;                                      !- Feature Value 2
-
-OS:InternalMass:Definition,
-  {4983b691-2b2e-4687-bdc8-1e97c6cf8ab3}, !- Handle
-  living space Partition,                 !- Name
-  {ccf3dcbb-a5a5-4556-a3ab-68a5d2bc409b}, !- Construction Name
-  SurfaceArea,                            !- Design Level Calculation Method
-  185.80608,                              !- Surface Area {m2}
-  ,                                       !- Surface Area per Space Floor Area {dimensionless}
-  ;                                       !- Surface Area per Person {m2/person}
-
-OS:InternalMass,
-  {3fb667f7-319f-45b6-8e6c-4bca6306fea7}, !- Handle
-  living space Partition,                 !- Name
-  {4983b691-2b2e-4687-bdc8-1e97c6cf8ab3}, !- Internal Mass Definition Name
-  {3abbcbbb-a213-42b3-9ff5-63913fd546d6}, !- Space or SpaceType Name
-  1;                                      !- Multiplier
-
-OS:Material,
-  {d8e9de10-1a41-4472-a07e-be3684f97382}, !- Handle
-  WallStudAndCavity 2,                    !- Name
-  Rough,                                  !- Roughness
-  0.0889,                                 !- Thickness {m}
-  0.397941757589692,                      !- Conductivity {W/m-K}
-  83.034082224,                           !- Density {kg/m3}
-  1211.67419087611;                       !- Specific Heat {J/kg-K}
-
-OS:Construction,
-  {ccf3dcbb-a5a5-4556-a3ab-68a5d2bc409b}, !- Handle
-  WallIntFinUninsFin,                     !- Name
-  ,                                       !- Surface Rendering Name
-  {d8e9de10-1a41-4472-a07e-be3684f97382}, !- Layer 1
-  {f17afea2-c4bb-4cdd-86f5-3b5f1db001f4}; !- Layer 2
-
-OS:AdditionalProperties,
-  {fce87e5c-ae95-473e-bb5d-b0897d665649}, !- Handle
-  {4983b691-2b2e-4687-bdc8-1e97c6cf8ab3}, !- Object Name
-  SizingInfoWallType,                     !- Feature Name 1
-  String,                                 !- Feature Data Type 1
-  WoodStud,                               !- Feature Value 1
-  SizingInfoStudWallCavityRvalue,         !- Feature Name 2
-  Integer,                                !- Feature Data Type 2
-  0;                                      !- Feature Value 2
-
-OS:InternalMass:Definition,
-  {6fe0d1c3-28a8-46d3-9cab-01ecbe4ba32a}, !- Handle
-  res furniture mass living space,        !- Name
-  {4c73cd16-4327-4089-928d-411339874274}, !- Construction Name
-  SurfaceArea,                            !- Design Level Calculation Method
-  74.3224319999999,                       !- Surface Area {m2}
-  ,                                       !- Surface Area per Space Floor Area {dimensionless}
-  ;                                       !- Surface Area per Person {m2/person}
-
-OS:InternalMass,
-  {e1b0ec59-aa98-4c12-a12f-a9dccc9dd97f}, !- Handle
-  res furniture mass living space,        !- Name
-  {6fe0d1c3-28a8-46d3-9cab-01ecbe4ba32a}, !- Internal Mass Definition Name
-  {3abbcbbb-a213-42b3-9ff5-63913fd546d6}, !- Space or SpaceType Name
-  1;                                      !- Multiplier
-
-OS:Material,
-  {7e2c2390-0aa2-4d9a-930a-8328f1656a2c}, !- Handle
-  res furniture material living space,    !- Name
-  Rough,                                  !- Roughness
-  0.1524,                                 !- Thickness {m}
-  0.1154577,                              !- Conductivity {W/m-K}
-  640.8,                                  !- Density {kg/m3}
-  1214.23,                                !- Specific Heat {J/kg-K}
-  0.9,                                    !- Thermal Absorptance
-  0.6,                                    !- Solar Absorptance
-  0.1;                                    !- Visible Absorptance
-
-OS:Construction,
-  {4c73cd16-4327-4089-928d-411339874274}, !- Handle
-  res furniture construction living space, !- Name
-  ,                                       !- Surface Rendering Name
-  {7e2c2390-0aa2-4d9a-930a-8328f1656a2c}; !- Layer 1
-
-OS:WindowMaterial:SimpleGlazingSystem,
-  {16d1d06e-2c58-46b8-8e04-029a6b5aa1b7}, !- Handle
-  WindowMaterial,                         !- Name
-  2.10086,                                !- U-Factor {W/m2-K}
-  0.3;                                    !- Solar Heat Gain Coefficient
-
-OS:Construction,
-  {c796e9fb-69b1-486d-a48e-c92b114e35f6}, !- Handle
-  WindowConstruction,                     !- Name
-  ,                                       !- Surface Rendering Name
-  {16d1d06e-2c58-46b8-8e04-029a6b5aa1b7}; !- Layer 1
-
-OS:Material,
-  {39c56dfb-b877-4913-a697-36a48f28d7e6}, !- Handle
-  DoorMaterial,                           !- Name
-  Rough,                                  !- Roughness
-  0.04445,                                !- Thickness {m}
-  0.0612266553480475,                     !- Conductivity {W/m-K}
-  512.64,                                 !- Density {kg/m3}
-  1214.23;                                !- Specific Heat {J/kg-K}
-
-OS:Construction,
-  {f2fa05d7-bcc6-46c6-8a90-8379a2d402c5}, !- Handle
-  Door,                                   !- Name
-  ,                                       !- Surface Rendering Name
-  {39c56dfb-b877-4913-a697-36a48f28d7e6}; !- Layer 1
-
-OS:PlantLoop,
-  {fc93f36a-9fbc-42ac-bcdf-0b4782bcdd6a}, !- Handle
-  Domestic Hot Water Loop,                !- Name
-  ,                                       !- Fluid Type
-  0,                                      !- Glycol Concentration
-  ,                                       !- User Defined Fluid Type
-  ,                                       !- Plant Equipment Operation Heating Load
-  ,                                       !- Plant Equipment Operation Cooling Load
-  ,                                       !- Primary Plant Equipment Operation Scheme
-  {08917069-aab3-425f-a34a-97061e3eeeb5}, !- Loop Temperature Setpoint Node Name
-  ,                                       !- Maximum Loop Temperature {C}
-  ,                                       !- Minimum Loop Temperature {C}
-  0.01,                                   !- Maximum Loop Flow Rate {m3/s}
-  ,                                       !- Minimum Loop Flow Rate {m3/s}
-  0.003,                                  !- Plant Loop Volume {m3}
-  {67be8c8e-f053-4a05-a5be-4532cbe3a2c8}, !- Plant Side Inlet Node Name
-  {fe7960a0-7245-4a92-b300-54d9cef2f801}, !- Plant Side Outlet Node Name
-  ,                                       !- Plant Side Branch List Name
-  {5fb7b066-66d4-4b9e-a64f-254957e49ce4}, !- Demand Side Inlet Node Name
-  {1fd0263a-6c6b-438a-873a-b93ade7cf133}, !- Demand Side Outlet Node Name
-  ,                                       !- Demand Side Branch List Name
-  ,                                       !- Demand Side Connector List Name
-  Optimal,                                !- Load Distribution Scheme
-  {4fab15ff-3237-41ae-834a-7da92ea358fb}, !- Availability Manager List Name
-  ,                                       !- Plant Loop Demand Calculation Scheme
-  ,                                       !- Common Pipe Simulation
-  ,                                       !- Pressure Simulation Type
-  ,                                       !- Plant Equipment Operation Heating Load Schedule
-  ,                                       !- Plant Equipment Operation Cooling Load Schedule
-  ,                                       !- Primary Plant Equipment Operation Scheme Schedule
-  ,                                       !- Component Setpoint Operation Scheme Schedule
-  {20ac76ef-b56b-4e36-8cc8-332282e974bb}, !- Demand Mixer Name
-  {3f149645-200b-42b3-aa98-a71912b185f6}, !- Demand Splitter Name
-  {4abcef5b-8659-4639-bbf7-ab67dfdd2f24}, !- Supply Mixer Name
-  {2cfba1c6-e183-4a30-9357-7984c0333c26}; !- Supply Splitter Name
-
-OS:Node,
-  {470ade97-dd54-461e-82eb-d0066a535051}, !- Handle
-  Node 3,                                 !- Name
-  {67be8c8e-f053-4a05-a5be-4532cbe3a2c8}, !- Inlet Port
-  {9869e6f2-0774-4872-9552-eadd38a06eb3}; !- Outlet Port
-
-OS:Node,
-  {08917069-aab3-425f-a34a-97061e3eeeb5}, !- Handle
-  Node 4,                                 !- Name
-  {7c4bcff6-eefb-4b74-befd-b3f1e3cb4845}, !- Inlet Port
-  {fe7960a0-7245-4a92-b300-54d9cef2f801}; !- Outlet Port
-
-OS:Node,
-  {6721893d-a495-4294-89ed-7391bec466fb}, !- Handle
-  Node 5,                                 !- Name
-  {2a662ca0-7f18-4bcf-93a9-b2ad37f1fff6}, !- Inlet Port
-  {d24cbe22-d1fe-4af7-8326-6ebf1c9c727e}; !- Outlet Port
-
-OS:Connector:Mixer,
-  {4abcef5b-8659-4639-bbf7-ab67dfdd2f24}, !- Handle
-  Connector Mixer 1,                      !- Name
-  {3865e271-6751-428b-a1d2-2abd41891483}, !- Outlet Branch Name
-  {efc219ac-ec02-4f04-8f35-a5ae31e6d051}, !- Inlet Branch Name 1
-  {bf6823f3-0e3b-46d6-8bfd-385ab7058249}; !- Inlet Branch Name 2
-
-OS:Connector:Splitter,
-  {2cfba1c6-e183-4a30-9357-7984c0333c26}, !- Handle
-  Connector Splitter 1,                   !- Name
-  {74504321-4fa9-4eb6-9568-4c03ee4e2e28}, !- Inlet Branch Name
-  {2a662ca0-7f18-4bcf-93a9-b2ad37f1fff6}, !- Outlet Branch Name 1
-  {400e5056-c5f5-4f55-b0e4-163617d1baa4}; !- Outlet Branch Name 2
-
-OS:Connection,
-  {67be8c8e-f053-4a05-a5be-4532cbe3a2c8}, !- Handle
-  {49d82230-7207-4929-b911-aa3238ffa955}, !- Name
-  {fc93f36a-9fbc-42ac-bcdf-0b4782bcdd6a}, !- Source Object
-  14,                                     !- Outlet Port
-  {470ade97-dd54-461e-82eb-d0066a535051}, !- Target Object
-  2;                                      !- Inlet Port
-
-OS:Connection,
-  {2a662ca0-7f18-4bcf-93a9-b2ad37f1fff6}, !- Handle
-  {c3b28385-13cd-4657-99ad-c1145bf54684}, !- Name
-  {2cfba1c6-e183-4a30-9357-7984c0333c26}, !- Source Object
-  3,                                      !- Outlet Port
-  {6721893d-a495-4294-89ed-7391bec466fb}, !- Target Object
-  2;                                      !- Inlet Port
-
-OS:Connection,
-  {fe7960a0-7245-4a92-b300-54d9cef2f801}, !- Handle
-  {87dc649b-091f-4595-ae16-202ee4345e6f}, !- Name
-  {08917069-aab3-425f-a34a-97061e3eeeb5}, !- Source Object
-  3,                                      !- Outlet Port
-  {fc93f36a-9fbc-42ac-bcdf-0b4782bcdd6a}, !- Target Object
-  15;                                     !- Inlet Port
-
-OS:Node,
-  {efb68bca-5376-4e46-a3b3-101bdf009139}, !- Handle
-  Node 6,                                 !- Name
-  {5fb7b066-66d4-4b9e-a64f-254957e49ce4}, !- Inlet Port
-  {e94f6359-ce6e-4473-8a3e-3a1b93602cb3}; !- Outlet Port
-
-OS:Node,
-  {4b6399c1-020c-44de-b37c-84d1eeb7d837}, !- Handle
-  Node 7,                                 !- Name
-  {457d2e90-d314-4b81-9fd8-4e11cd28e765}, !- Inlet Port
-  {1fd0263a-6c6b-438a-873a-b93ade7cf133}; !- Outlet Port
-
-OS:Node,
-  {df6629b8-f82a-42e7-a19b-b4242fb9d50f}, !- Handle
-  Node 8,                                 !- Name
-  {08d26e1d-e39e-448e-9b65-2551f5378a99}, !- Inlet Port
-  {1dbb0d45-0d35-4c81-97a1-a1c043184ab0}; !- Outlet Port
-
-OS:Connector:Mixer,
-  {20ac76ef-b56b-4e36-8cc8-332282e974bb}, !- Handle
-  Connector Mixer 2,                      !- Name
-  {457d2e90-d314-4b81-9fd8-4e11cd28e765}, !- Outlet Branch Name
-  {4d739746-16cb-4ad6-a0c8-6cb9be54df13}; !- Inlet Branch Name 1
-
-OS:Connector:Splitter,
-  {3f149645-200b-42b3-aa98-a71912b185f6}, !- Handle
-  Connector Splitter 2,                   !- Name
-  {e94f6359-ce6e-4473-8a3e-3a1b93602cb3}, !- Inlet Branch Name
-  {08d26e1d-e39e-448e-9b65-2551f5378a99}; !- Outlet Branch Name 1
-
-OS:Connection,
-  {5fb7b066-66d4-4b9e-a64f-254957e49ce4}, !- Handle
-  {e18726dd-63f8-45ea-846f-f5259046fff7}, !- Name
-  {fc93f36a-9fbc-42ac-bcdf-0b4782bcdd6a}, !- Source Object
-  17,                                     !- Outlet Port
-  {efb68bca-5376-4e46-a3b3-101bdf009139}, !- Target Object
-  2;                                      !- Inlet Port
-
-OS:Connection,
-  {e94f6359-ce6e-4473-8a3e-3a1b93602cb3}, !- Handle
-  {757d4c0e-6d3c-408e-a9a0-2d7a04861f54}, !- Name
-  {efb68bca-5376-4e46-a3b3-101bdf009139}, !- Source Object
-  3,                                      !- Outlet Port
-  {3f149645-200b-42b3-aa98-a71912b185f6}, !- Target Object
-  2;                                      !- Inlet Port
-
-OS:Connection,
-  {08d26e1d-e39e-448e-9b65-2551f5378a99}, !- Handle
-  {170d18d4-1b79-43a0-937d-5563aadea409}, !- Name
-  {3f149645-200b-42b3-aa98-a71912b185f6}, !- Source Object
-  3,                                      !- Outlet Port
-  {df6629b8-f82a-42e7-a19b-b4242fb9d50f}, !- Target Object
-  2;                                      !- Inlet Port
-
-OS:Connection,
-  {457d2e90-d314-4b81-9fd8-4e11cd28e765}, !- Handle
-  {93a2be3e-b416-47a8-9817-3466b30b276f}, !- Name
-  {20ac76ef-b56b-4e36-8cc8-332282e974bb}, !- Source Object
-  2,                                      !- Outlet Port
-  {4b6399c1-020c-44de-b37c-84d1eeb7d837}, !- Target Object
-  2;                                      !- Inlet Port
-
-OS:Connection,
-  {1fd0263a-6c6b-438a-873a-b93ade7cf133}, !- Handle
-  {ec7dbfb7-06b2-4e21-b11b-c027d013dc9a}, !- Name
-  {4b6399c1-020c-44de-b37c-84d1eeb7d837}, !- Source Object
-  3,                                      !- Outlet Port
-  {fc93f36a-9fbc-42ac-bcdf-0b4782bcdd6a}, !- Target Object
-  18;                                     !- Inlet Port
-
-OS:Sizing:Plant,
-  {ace97047-111f-4dd8-98cf-dfa84362a21b}, !- Handle
-  {fc93f36a-9fbc-42ac-bcdf-0b4782bcdd6a}, !- Plant or Condenser Loop Name
-  Heating,                                !- Loop Type
-  52.6666666666667,                       !- Design Loop Exit Temperature {C}
-  5.55555555555556,                       !- Loop Design Temperature Difference {deltaC}
-  NonCoincident,                          !- Sizing Option
-  1,                                      !- Zone Timesteps in Averaging Window
-  None;                                   !- Coincident Sizing Factor Mode
-
-OS:AvailabilityManagerAssignmentList,
-  {4fab15ff-3237-41ae-834a-7da92ea358fb}, !- Handle
-  Plant Loop 1 AvailabilityManagerAssignmentList; !- Name
-
-OS:Pipe:Adiabatic,
-  {771d5545-d19e-4464-984a-32ac21358a08}, !- Handle
-  Pipe Adiabatic 1,                       !- Name
-  {d24cbe22-d1fe-4af7-8326-6ebf1c9c727e}, !- Inlet Node Name
-  {3e90e8a5-8d56-429a-b02e-8ffa93a006e3}; !- Outlet Node Name
-
-OS:Pipe:Adiabatic,
-  {d3a554a2-e0b2-42a9-a45c-863daf1b838f}, !- Handle
-  Pipe Adiabatic 2,                       !- Name
-  {d2a17727-7638-40b8-874d-94c4c6b72b1c}, !- Inlet Node Name
-  {7c4bcff6-eefb-4b74-befd-b3f1e3cb4845}; !- Outlet Node Name
-
-OS:Node,
-  {b2c94c63-8091-4103-b250-c754c16f1449}, !- Handle
-  Node 9,                                 !- Name
-  {3e90e8a5-8d56-429a-b02e-8ffa93a006e3}, !- Inlet Port
-  {efc219ac-ec02-4f04-8f35-a5ae31e6d051}; !- Outlet Port
-
-OS:Connection,
-  {d24cbe22-d1fe-4af7-8326-6ebf1c9c727e}, !- Handle
-  {5ed58a6c-c654-45f4-b6ec-514c90e6b8fa}, !- Name
-  {6721893d-a495-4294-89ed-7391bec466fb}, !- Source Object
-  3,                                      !- Outlet Port
-  {771d5545-d19e-4464-984a-32ac21358a08}, !- Target Object
-  2;                                      !- Inlet Port
-
-OS:Connection,
-  {3e90e8a5-8d56-429a-b02e-8ffa93a006e3}, !- Handle
-  {753d5960-f353-465f-9d8b-ab919f24dc2c}, !- Name
-  {771d5545-d19e-4464-984a-32ac21358a08}, !- Source Object
-  3,                                      !- Outlet Port
-  {b2c94c63-8091-4103-b250-c754c16f1449}, !- Target Object
-  2;                                      !- Inlet Port
-
-OS:Connection,
-  {efc219ac-ec02-4f04-8f35-a5ae31e6d051}, !- Handle
-  {f66d89df-e5f8-44e9-8a9e-a9f20a47e0ee}, !- Name
-  {b2c94c63-8091-4103-b250-c754c16f1449}, !- Source Object
-  3,                                      !- Outlet Port
-  {4abcef5b-8659-4639-bbf7-ab67dfdd2f24}, !- Target Object
-  3;                                      !- Inlet Port
-
-OS:Node,
-  {c32b955e-6097-44ad-a171-770bd72f435f}, !- Handle
-  Node 10,                                !- Name
-  {3865e271-6751-428b-a1d2-2abd41891483}, !- Inlet Port
-  {d2a17727-7638-40b8-874d-94c4c6b72b1c}; !- Outlet Port
-
-OS:Connection,
-  {3865e271-6751-428b-a1d2-2abd41891483}, !- Handle
-  {67af7084-7eed-47d0-8be7-277bee801529}, !- Name
-  {4abcef5b-8659-4639-bbf7-ab67dfdd2f24}, !- Source Object
-  2,                                      !- Outlet Port
-  {c32b955e-6097-44ad-a171-770bd72f435f}, !- Target Object
-  2;                                      !- Inlet Port
-
-OS:Connection,
-  {d2a17727-7638-40b8-874d-94c4c6b72b1c}, !- Handle
-  {5dd990dc-8760-475b-8007-dd4838889b8c}, !- Name
-  {c32b955e-6097-44ad-a171-770bd72f435f}, !- Source Object
-  3,                                      !- Outlet Port
-  {d3a554a2-e0b2-42a9-a45c-863daf1b838f}, !- Target Object
-  2;                                      !- Inlet Port
-
-OS:Connection,
-  {7c4bcff6-eefb-4b74-befd-b3f1e3cb4845}, !- Handle
-  {00ef1348-3cca-4098-8bfc-69cfed87c746}, !- Name
-  {d3a554a2-e0b2-42a9-a45c-863daf1b838f}, !- Source Object
-  3,                                      !- Outlet Port
-  {08917069-aab3-425f-a34a-97061e3eeeb5}, !- Target Object
-  2;                                      !- Inlet Port
-
-OS:Pump:VariableSpeed,
-  {a1c1fe9a-b57b-4679-b3e8-8368db770310}, !- Handle
-  Pump Variable Speed 1,                  !- Name
-  {9869e6f2-0774-4872-9552-eadd38a06eb3}, !- Inlet Node Name
-  {f2adf269-c5da-4040-be96-fb56b8480eb3}, !- Outlet Node Name
-  0.01,                                   !- Rated Flow Rate {m3/s}
-  1,                                      !- Rated Pump Head {Pa}
-  0,                                      !- Rated Power Consumption {W}
-  1,                                      !- Motor Efficiency
-  0,                                      !- Fraction of Motor Inefficiencies to Fluid Stream
-  0,                                      !- Coefficient 1 of the Part Load Performance Curve
-  1,                                      !- Coefficient 2 of the Part Load Performance Curve
-  0,                                      !- Coefficient 3 of the Part Load Performance Curve
-  0,                                      !- Coefficient 4 of the Part Load Performance Curve
-  ,                                       !- Minimum Flow Rate {m3/s}
-  Intermittent,                           !- Pump Control Type
-  ,                                       !- Pump Flow Rate Schedule Name
-  ,                                       !- Pump Curve Name
-  ,                                       !- Impeller Diameter {m}
-  ,                                       !- VFD Control Type
-  ,                                       !- Pump RPM Schedule Name
-  ,                                       !- Minimum Pressure Schedule {Pa}
-  ,                                       !- Maximum Pressure Schedule {Pa}
-  ,                                       !- Minimum RPM Schedule {rev/min}
-  ,                                       !- Maximum RPM Schedule {rev/min}
-  ,                                       !- Zone Name
-  0.5,                                    !- Skin Loss Radiative Fraction
-  PowerPerFlowPerPressure,                !- Design Power Sizing Method
-  348701.1,                               !- Design Electric Power per Unit Flow Rate {W/(m3/s)}
-  1.282051282,                            !- Design Shaft Power per Unit Flow Rate per Unit Head {W-s/m3-Pa}
-  0,                                      !- Design Minimum Flow Rate Fraction
-  General;                                !- End-Use Subcategory
-
-OS:Node,
-  {4a26d3e8-f9b7-4002-ba06-4c7ab11593fe}, !- Handle
-  Node 11,                                !- Name
-  {f2adf269-c5da-4040-be96-fb56b8480eb3}, !- Inlet Port
-  {74504321-4fa9-4eb6-9568-4c03ee4e2e28}; !- Outlet Port
-
-OS:Connection,
-  {9869e6f2-0774-4872-9552-eadd38a06eb3}, !- Handle
-  {51667cf8-4276-4509-a99e-4577018792ae}, !- Name
-  {470ade97-dd54-461e-82eb-d0066a535051}, !- Source Object
-  3,                                      !- Outlet Port
-  {a1c1fe9a-b57b-4679-b3e8-8368db770310}, !- Target Object
-  2;                                      !- Inlet Port
-
-OS:Connection,
-  {f2adf269-c5da-4040-be96-fb56b8480eb3}, !- Handle
-  {cf11760b-0dfe-4897-8799-336cf8deb28a}, !- Name
-  {a1c1fe9a-b57b-4679-b3e8-8368db770310}, !- Source Object
-  3,                                      !- Outlet Port
-  {4a26d3e8-f9b7-4002-ba06-4c7ab11593fe}, !- Target Object
-  2;                                      !- Inlet Port
-
-OS:Connection,
-  {74504321-4fa9-4eb6-9568-4c03ee4e2e28}, !- Handle
-  {9565e51f-64f5-46ec-8899-bd7282bfd6f5}, !- Name
-  {4a26d3e8-f9b7-4002-ba06-4c7ab11593fe}, !- Source Object
-  3,                                      !- Outlet Port
-  {2cfba1c6-e183-4a30-9357-7984c0333c26}, !- Target Object
-  2;                                      !- Inlet Port
-
-OS:Schedule:Constant,
-  {126e5018-39d0-45f9-baa4-c5771114059d}, !- Handle
-  dhw temp,                               !- Name
-  {a4cb7255-c4c8-4102-a9f1-76dac7b5a7eb}, !- Schedule Type Limits Name
-  52.6666666666667;                       !- Value
-
-OS:SetpointManager:Scheduled,
-  {d965423f-482d-43b0-af50-fddca4735fca}, !- Handle
-  Setpoint Manager Scheduled 1,           !- Name
-  Temperature,                            !- Control Variable
-  {126e5018-39d0-45f9-baa4-c5771114059d}, !- Schedule Name
-  {08917069-aab3-425f-a34a-97061e3eeeb5}; !- Setpoint Node or NodeList Name
-
-OS:ScheduleTypeLimits,
-  {a4cb7255-c4c8-4102-a9f1-76dac7b5a7eb}, !- Handle
-  Temperature,                            !- Name
-  ,                                       !- Lower Limit Value
-  ,                                       !- Upper Limit Value
-  Continuous,                             !- Numeric Type
-  Temperature;                            !- Unit Type
-
-OS:WaterHeater:Mixed,
-  {c932c751-1647-4e8c-83ac-c9bb53c3789c}, !- Handle
-  res wh,                                 !- Name
-  0.143845647790854,                      !- Tank Volume {m3}
-  {2d333422-757c-4de9-9782-58000bca0af2}, !- Setpoint Temperature Schedule Name
-  2,                                      !- Deadband Temperature Difference {deltaC}
-  99,                                     !- Maximum Temperature Limit {C}
-  Cycle,                                  !- Heater Control Type
-  11722.8428068889,                       !- Heater Maximum Capacity {W}
-  0,                                      !- Heater Minimum Capacity {W}
-  ,                                       !- Heater Ignition Minimum Flow Rate {m3/s}
-  ,                                       !- Heater Ignition Delay {s}
-  NaturalGas,                             !- Heater Fuel Type
-  0.773298241318794,                      !- Heater Thermal Efficiency
-  ,                                       !- Part Load Factor Curve Name
-  0,                                      !- Off Cycle Parasitic Fuel Consumption Rate {W}
-  Electricity,                            !- Off Cycle Parasitic Fuel Type
-  0,                                      !- Off Cycle Parasitic Heat Fraction to Tank
-  0,                                      !- On Cycle Parasitic Fuel Consumption Rate {W}
-  Electricity,                            !- On Cycle Parasitic Fuel Type
-  0,                                      !- On Cycle Parasitic Heat Fraction to Tank
-  ThermalZone,                            !- Ambient Temperature Indicator
-  ,                                       !- Ambient Temperature Schedule Name
-  {80dc13e9-4e72-4d01-9a67-5544db407212}, !- Ambient Temperature Thermal Zone Name
-  ,                                       !- Ambient Temperature Outdoor Air Node Name
-  4.15693173076374,                       !- Off Cycle Loss Coefficient to Ambient Temperature {W/K}
-  0.64,                                   !- Off Cycle Loss Fraction to Thermal Zone
-  4.15693173076374,                       !- On Cycle Loss Coefficient to Ambient Temperature {W/K}
-  1,                                      !- On Cycle Loss Fraction to Thermal Zone
-  ,                                       !- Peak Use Flow Rate {m3/s}
-  ,                                       !- Use Flow Rate Fraction Schedule Name
-  ,                                       !- Cold Water Supply Temperature Schedule Name
-  {0daee43e-001c-487d-86ee-94e08ff64918}, !- Use Side Inlet Node Name
-  {7cc0693a-a1f5-4ba7-895c-45068f20db7c}, !- Use Side Outlet Node Name
-  1,                                      !- Use Side Effectiveness
-  ,                                       !- Source Side Inlet Node Name
-  ,                                       !- Source Side Outlet Node Name
-  1,                                      !- Source Side Effectiveness
-  autosize,                               !- Use Side Design Flow Rate {m3/s}
-  autosize,                               !- Source Side Design Flow Rate {m3/s}
-  1.5,                                    !- Indirect Water Heating Recovery Time {hr}
-  IndirectHeatPrimarySetpoint,            !- Source Side Flow Control Mode
-  ,                                       !- Indirect Alternate Setpoint Temperature Schedule Name
-  res wh;                                 !- End-Use Subcategory
-
-OS:Schedule:Constant,
-  {2d333422-757c-4de9-9782-58000bca0af2}, !- Handle
-  WH Setpoint Temp,                       !- Name
-  {a4cb7255-c4c8-4102-a9f1-76dac7b5a7eb}, !- Schedule Type Limits Name
-  52.6666666666667;                       !- Value
-
-OS:Node,
-  {21d0b67d-7269-4cc1-8df7-827aae05b7be}, !- Handle
-  Node 12,                                !- Name
-  {400e5056-c5f5-4f55-b0e4-163617d1baa4}, !- Inlet Port
-  {0daee43e-001c-487d-86ee-94e08ff64918}; !- Outlet Port
-
-OS:Connection,
-  {400e5056-c5f5-4f55-b0e4-163617d1baa4}, !- Handle
-  {2e4708af-a8dc-42ac-9ec6-357e7e956598}, !- Name
-  {2cfba1c6-e183-4a30-9357-7984c0333c26}, !- Source Object
-  4,                                      !- Outlet Port
-  {21d0b67d-7269-4cc1-8df7-827aae05b7be}, !- Target Object
-  2;                                      !- Inlet Port
-
-OS:Node,
-  {dc74af61-7838-45fc-a12f-2da75cbb5aa8}, !- Handle
-  Node 13,                                !- Name
-  {7cc0693a-a1f5-4ba7-895c-45068f20db7c}, !- Inlet Port
-  {bf6823f3-0e3b-46d6-8bfd-385ab7058249}; !- Outlet Port
-
-OS:Connection,
-  {0daee43e-001c-487d-86ee-94e08ff64918}, !- Handle
-  {fcfbf7b4-3ed1-4a35-9680-f72844d6d585}, !- Name
-  {21d0b67d-7269-4cc1-8df7-827aae05b7be}, !- Source Object
-  3,                                      !- Outlet Port
-  {c932c751-1647-4e8c-83ac-c9bb53c3789c}, !- Target Object
-  31;                                     !- Inlet Port
-
-OS:Connection,
-  {7cc0693a-a1f5-4ba7-895c-45068f20db7c}, !- Handle
-  {25081822-f558-400a-a0f2-ea561585b249}, !- Name
-  {c932c751-1647-4e8c-83ac-c9bb53c3789c}, !- Source Object
-  32,                                     !- Outlet Port
-  {dc74af61-7838-45fc-a12f-2da75cbb5aa8}, !- Target Object
-  2;                                      !- Inlet Port
-
-OS:Connection,
-  {bf6823f3-0e3b-46d6-8bfd-385ab7058249}, !- Handle
-  {00406895-2763-45bd-a6bf-2df8f88d6d3f}, !- Name
-  {dc74af61-7838-45fc-a12f-2da75cbb5aa8}, !- Source Object
-  3,                                      !- Outlet Port
-  {4abcef5b-8659-4639-bbf7-ab67dfdd2f24}, !- Target Object
-  4;                                      !- Inlet Port
-
-OS:Schedule:Constant,
-  {31a039b5-e66a-4336-b6d7-7d992b2d6c25}, !- Handle
-  fixtures temperature schedule,          !- Name
-  {a4cb7255-c4c8-4102-a9f1-76dac7b5a7eb}, !- Schedule Type Limits Name
-  43.3333333333333;                       !- Value
-
-OS:WaterUse:Connections,
-  {234756b0-2b3e-4e76-bf95-2613b29be106}, !- Handle
-  Water Use Connections 1,                !- Name
-  {1dbb0d45-0d35-4c81-97a1-a1c043184ab0}, !- Inlet Node Name
-  {374e54cf-614a-4a22-a3d2-27150e60f9e4}, !- Outlet Node Name
-  ,                                       !- Supply Water Storage Tank Name
-  ,                                       !- Reclamation Water Storage Tank Name
-  ,                                       !- Hot Water Supply Temperature Schedule Name
-  ,                                       !- Cold Water Supply Temperature Schedule Name
-  ,                                       !- Drain Water Heat Exchanger Type
-  ,                                       !- Drain Water Heat Exchanger Destination
-  ,                                       !- Drain Water Heat Exchanger U-Factor Times Area {W/K}
-  {b4d30bea-705e-488f-9fcb-6b9ac42b8a0e}, !- Water Use Equipment Name 1
-  {74a30121-0fec-4401-8022-e809fafc640f}, !- Water Use Equipment Name 2
-  {6445fdd4-d7ee-4cfe-b7e5-772df8d9ef62}, !- Water Use Equipment Name 3
-  {b86a73cf-3ad1-46d4-9ed2-8a662468f1dc}, !- Water Use Equipment Name 4
-  {34586a45-81ad-4729-a4c2-116cabf1ec54}, !- Water Use Equipment Name 5
-  {25503a45-d201-44de-bf3d-508aa6cd52e2}, !- Water Use Equipment Name 6
-  {86bb70d9-9660-4926-8aa3-e4efc2856e6c}, !- Water Use Equipment Name 7
-  {ab73be02-87dc-44f0-81c6-f53fb267cac6}; !- Water Use Equipment Name 8
-
-OS:Node,
-  {32e881f3-dd99-4c8c-987b-289c4ca11612}, !- Handle
-  Node 14,                                !- Name
-  {374e54cf-614a-4a22-a3d2-27150e60f9e4}, !- Inlet Port
-  {4d739746-16cb-4ad6-a0c8-6cb9be54df13}; !- Outlet Port
-
-OS:Connection,
-  {1dbb0d45-0d35-4c81-97a1-a1c043184ab0}, !- Handle
-  {99e2d309-1ca0-4423-8d23-0be5ad252051}, !- Name
-  {df6629b8-f82a-42e7-a19b-b4242fb9d50f}, !- Source Object
-  3,                                      !- Outlet Port
-  {234756b0-2b3e-4e76-bf95-2613b29be106}, !- Target Object
-  2;                                      !- Inlet Port
-
-OS:Connection,
-  {374e54cf-614a-4a22-a3d2-27150e60f9e4}, !- Handle
-  {02ab207a-fadc-464f-9569-b4dfa4743656}, !- Name
-  {234756b0-2b3e-4e76-bf95-2613b29be106}, !- Source Object
-  3,                                      !- Outlet Port
-  {32e881f3-dd99-4c8c-987b-289c4ca11612}, !- Target Object
-  2;                                      !- Inlet Port
-
-OS:Connection,
-  {4d739746-16cb-4ad6-a0c8-6cb9be54df13}, !- Handle
-  {19e5f831-f145-4012-9385-3b784ee9f6f2}, !- Name
-  {32e881f3-dd99-4c8c-987b-289c4ca11612}, !- Source Object
-  3,                                      !- Outlet Port
-  {20ac76ef-b56b-4e36-8cc8-332282e974bb}, !- Target Object
-  3;                                      !- Inlet Port
-
-OS:Schedule:File,
-  {b1ed0eac-5099-4d13-ae92-d19e859226c1}, !- Handle
-  showers,                                !- Name
-  {2fb1fb99-7228-43a0-904c-f4b85acca811}, !- Schedule Type Limits Name
-  {4cf18bda-f35e-4ec5-948a-2d00050edbc5}, !- External File Name
-  12,                                     !- Column Number
-  1,                                      !- Rows to Skip at Top
-  8760,                                   !- Number of Hours of Data
-  ,                                       !- Column Separator
-  ,                                       !- Interpolate to Timestep
-  60;                                     !- Minutes per Item
-
-OS:WaterUse:Equipment:Definition,
-  {4b43c17b-9a47-43c7-9b0b-e801d69f50fc}, !- Handle
-  res shower,                             !- Name
-  res shower,                             !- End-Use Subcategory
-  0.0176331844796808,                     !- Peak Flow Rate {m3/s}
-  {31a039b5-e66a-4336-b6d7-7d992b2d6c25}; !- Target Temperature Schedule Name
-
-OS:WaterUse:Equipment,
-  {b4d30bea-705e-488f-9fcb-6b9ac42b8a0e}, !- Handle
-  res shower,                             !- Name
-  {4b43c17b-9a47-43c7-9b0b-e801d69f50fc}, !- Water Use Equipment Definition Name
-  {3abbcbbb-a213-42b3-9ff5-63913fd546d6}, !- Space Name
-  {b1ed0eac-5099-4d13-ae92-d19e859226c1}; !- Flow Rate Fraction Schedule Name
-
-OS:Schedule:Constant,
-  {e8c9b3b7-4834-4840-b167-f356a01a848a}, !- Handle
-  Always On Discrete,                     !- Name
-  {c8f0cc78-2696-4817-83d5-37551cceaaee}, !- Schedule Type Limits Name
-  1;                                      !- Value
-
-OS:ScheduleTypeLimits,
-  {c8f0cc78-2696-4817-83d5-37551cceaaee}, !- Handle
-  OnOff,                                  !- Name
-  0,                                      !- Lower Limit Value
-  1,                                      !- Upper Limit Value
-  Discrete,                               !- Numeric Type
-  Availability;                           !- Unit Type
-
-OS:OtherEquipment:Definition,
-  {034b5501-2261-49e8-a2ee-4dbd5d70ff30}, !- Handle
-  res shower,                             !- Name
-  EquipmentLevel,                         !- Design Level Calculation Method
-  507081.308470722,                       !- Design Level {W}
-  ,                                       !- Watts per Space Floor Area {W/m2}
-  ,                                       !- Watts per Person {W/Person}
-  0.487196734303754,                      !- Fraction Latent
-  0,                                      !- Fraction Radiant
-  0;                                      !- Fraction Lost
-
-OS:OtherEquipment,
-  {6a1ff9bd-9dff-47a6-817f-b81e6596318e}, !- Handle
-  res shower,                             !- Name
-  {034b5501-2261-49e8-a2ee-4dbd5d70ff30}, !- Other Equipment Definition Name
-  {3abbcbbb-a213-42b3-9ff5-63913fd546d6}, !- Space or SpaceType Name
-  {b1ed0eac-5099-4d13-ae92-d19e859226c1}, !- Schedule Name
-  ,                                       !- Multiplier
-  ,                                       !- Fuel Type
-  General;                                !- End-Use Subcategory
-
-OS:Schedule:File,
-  {0c2f42d2-41e8-49a8-8f49-d6e6717ad915}, !- Handle
-  sinks,                                  !- Name
-  {2fb1fb99-7228-43a0-904c-f4b85acca811}, !- Schedule Type Limits Name
-  {4cf18bda-f35e-4ec5-948a-2d00050edbc5}, !- External File Name
-  13,                                     !- Column Number
-  1,                                      !- Rows to Skip at Top
-  8760,                                   !- Number of Hours of Data
-  ,                                       !- Column Separator
-  ,                                       !- Interpolate to Timestep
-  60;                                     !- Minutes per Item
-
-OS:WaterUse:Equipment:Definition,
-  {84c519b7-5039-4b79-9050-a30ddd6b31d7}, !- Handle
-  res sink,                               !- Name
-  res sink,                               !- End-Use Subcategory
-  0.0157378147481275,                     !- Peak Flow Rate {m3/s}
-  {31a039b5-e66a-4336-b6d7-7d992b2d6c25}; !- Target Temperature Schedule Name
-
-OS:WaterUse:Equipment,
-  {74a30121-0fec-4401-8022-e809fafc640f}, !- Handle
-  res sink,                               !- Name
-  {84c519b7-5039-4b79-9050-a30ddd6b31d7}, !- Water Use Equipment Definition Name
-  {3abbcbbb-a213-42b3-9ff5-63913fd546d6}, !- Space Name
-  {0c2f42d2-41e8-49a8-8f49-d6e6717ad915}; !- Flow Rate Fraction Schedule Name
-
-OS:OtherEquipment:Definition,
-  {66f036ac-b713-4ab7-b5d5-c60894e527c9}, !- Handle
-  res sink,                               !- Name
-  EquipmentLevel,                         !- Design Level Calculation Method
-  158036.112491921,                       !- Design Level {W}
-  ,                                       !- Watts per Space Floor Area {W/m2}
-  ,                                       !- Watts per Person {W/Person}
-  0.312220664485836,                      !- Fraction Latent
-  0,                                      !- Fraction Radiant
-  0;                                      !- Fraction Lost
-
-OS:OtherEquipment,
-  {871cd704-38d4-4838-b193-924cf6e853e2}, !- Handle
-  res sink,                               !- Name
-  {66f036ac-b713-4ab7-b5d5-c60894e527c9}, !- Other Equipment Definition Name
-  {3abbcbbb-a213-42b3-9ff5-63913fd546d6}, !- Space or SpaceType Name
-  {0c2f42d2-41e8-49a8-8f49-d6e6717ad915}, !- Schedule Name
-  ,                                       !- Multiplier
-  ,                                       !- Fuel Type
-  General;                                !- End-Use Subcategory
-
-OS:Schedule:File,
-  {806af373-6c8e-47cf-824a-94429cd86d8e}, !- Handle
-  baths,                                  !- Name
-  {2fb1fb99-7228-43a0-904c-f4b85acca811}, !- Schedule Type Limits Name
-  {4cf18bda-f35e-4ec5-948a-2d00050edbc5}, !- External File Name
-  11,                                     !- Column Number
-  1,                                      !- Rows to Skip at Top
-  8760,                                   !- Number of Hours of Data
-  ,                                       !- Column Separator
-  ,                                       !- Interpolate to Timestep
-  60;                                     !- Minutes per Item
-
-OS:WaterUse:Equipment:Definition,
-  {939ce498-1dd6-40c2-9074-1bb25511b1f9}, !- Handle
-  res bath,                               !- Name
-  res bath,                               !- End-Use Subcategory
-  0.00441644262955807,                    !- Peak Flow Rate {m3/s}
-  {31a039b5-e66a-4336-b6d7-7d992b2d6c25}; !- Target Temperature Schedule Name
-
-OS:WaterUse:Equipment,
-  {6445fdd4-d7ee-4cfe-b7e5-772df8d9ef62}, !- Handle
-  res bath,                               !- Name
-  {939ce498-1dd6-40c2-9074-1bb25511b1f9}, !- Water Use Equipment Definition Name
-  {3abbcbbb-a213-42b3-9ff5-63913fd546d6}, !- Space Name
-  {806af373-6c8e-47cf-824a-94429cd86d8e}; !- Flow Rate Fraction Schedule Name
-
-OS:OtherEquipment:Definition,
-  {fa5f33f1-dc8d-4ed4-a6c1-0c237d573f28}, !- Handle
-  res bath,                               !- Name
-  EquipmentLevel,                         !- Design Level Calculation Method
-  65146.3417951306,                       !- Design Level {W}
-  ,                                       !- Watts per Space Floor Area {W/m2}
-  ,                                       !- Watts per Person {W/Person}
-  0,                                      !- Fraction Latent
-  0,                                      !- Fraction Radiant
-  0;                                      !- Fraction Lost
-
-OS:OtherEquipment,
-  {1a7f63d6-873c-4dfe-afe4-aa381fa0b0bb}, !- Handle
-  res bath,                               !- Name
-  {fa5f33f1-dc8d-4ed4-a6c1-0c237d573f28}, !- Other Equipment Definition Name
-  {3abbcbbb-a213-42b3-9ff5-63913fd546d6}, !- Space or SpaceType Name
-  {806af373-6c8e-47cf-824a-94429cd86d8e}, !- Schedule Name
-  ,                                       !- Multiplier
-  ,                                       !- Fuel Type
-  General;                                !- End-Use Subcategory
-
-OS:WaterUse:Equipment:Definition,
-  {c784fe4b-969a-4662-b293-6fd39bb3c0dd}, !- Handle
-  res shower dist,                        !- Name
-  ,                                       !- End-Use Subcategory
-  0,                                      !- Peak Flow Rate {m3/s}
-  {31a039b5-e66a-4336-b6d7-7d992b2d6c25}; !- Target Temperature Schedule Name
-
-OS:WaterUse:Equipment,
-  {b86a73cf-3ad1-46d4-9ed2-8a662468f1dc}, !- Handle
-  res shower dist,                        !- Name
-  {c784fe4b-969a-4662-b293-6fd39bb3c0dd}, !- Water Use Equipment Definition Name
-  {3abbcbbb-a213-42b3-9ff5-63913fd546d6}, !- Space Name
-  {b1ed0eac-5099-4d13-ae92-d19e859226c1}; !- Flow Rate Fraction Schedule Name
-
-OS:AdditionalProperties,
-  {cecabc37-602b-4874-92e8-2be5af091436}, !- Handle
-  {b86a73cf-3ad1-46d4-9ed2-8a662468f1dc}, !- Object Name
-  dist_hw,                                !- Feature Name 1
-  Double,                                 !- Feature Data Type 1
-  0;                                      !- Feature Value 1
-
-OS:WaterUse:Equipment:Definition,
-  {42d073f9-a954-4cdb-9a6f-5490d89c34c8}, !- Handle
-  res sink dist,                          !- Name
-  ,                                       !- End-Use Subcategory
-  0,                                      !- Peak Flow Rate {m3/s}
-  {31a039b5-e66a-4336-b6d7-7d992b2d6c25}; !- Target Temperature Schedule Name
-
-OS:WaterUse:Equipment,
-  {34586a45-81ad-4729-a4c2-116cabf1ec54}, !- Handle
-  res sink dist,                          !- Name
-  {42d073f9-a954-4cdb-9a6f-5490d89c34c8}, !- Water Use Equipment Definition Name
-  {3abbcbbb-a213-42b3-9ff5-63913fd546d6}, !- Space Name
-  {0c2f42d2-41e8-49a8-8f49-d6e6717ad915}; !- Flow Rate Fraction Schedule Name
-
-OS:AdditionalProperties,
-  {56ad3748-f6db-477a-880f-694efc130b56}, !- Handle
-  {34586a45-81ad-4729-a4c2-116cabf1ec54}, !- Object Name
-  dist_hw,                                !- Feature Name 1
-  Double,                                 !- Feature Data Type 1
-  0;                                      !- Feature Value 1
-
-OS:WaterUse:Equipment:Definition,
-  {c35e526a-40b3-4cfb-9509-d289f910abb8}, !- Handle
-  res bath dist,                          !- Name
-  ,                                       !- End-Use Subcategory
-  0,                                      !- Peak Flow Rate {m3/s}
-  {31a039b5-e66a-4336-b6d7-7d992b2d6c25}; !- Target Temperature Schedule Name
-
-OS:WaterUse:Equipment,
-  {25503a45-d201-44de-bf3d-508aa6cd52e2}, !- Handle
-  res bath dist,                          !- Name
-  {c35e526a-40b3-4cfb-9509-d289f910abb8}, !- Water Use Equipment Definition Name
-  {3abbcbbb-a213-42b3-9ff5-63913fd546d6}, !- Space Name
-  {806af373-6c8e-47cf-824a-94429cd86d8e}; !- Flow Rate Fraction Schedule Name
-
-OS:AdditionalProperties,
-  {d5f8a8bd-92a2-4aa4-8dd1-7dcaa5d85f82}, !- Handle
-  {25503a45-d201-44de-bf3d-508aa6cd52e2}, !- Object Name
-  dist_hw,                                !- Feature Name 1
-  Double,                                 !- Feature Data Type 1
-  0;                                      !- Feature Value 1
-
-OS:Schedule:Ruleset,
-  {7371790c-2177-46b4-92b6-30423414dd59}, !- Handle
-  res hot water distribution schedule,    !- Name
-  {0034a502-0e95-4dba-be36-e80d55bfda65}, !- Schedule Type Limits Name
-  {af8e3259-f0fb-4e86-a4bd-8f1bf9b985f1}; !- Default Day Schedule Name
-
-OS:Schedule:Day,
-  {af8e3259-f0fb-4e86-a4bd-8f1bf9b985f1}, !- Handle
-  Schedule Day 4,                         !- Name
-  {0034a502-0e95-4dba-be36-e80d55bfda65}, !- Schedule Type Limits Name
-  ,                                       !- Interpolate to Timestep
-  24,                                     !- Hour 1
-  0,                                      !- Minute 1
-  0;                                      !- Value Until Time 1
-
-OS:Schedule:Rule,
-  {c3c799a0-b2c6-424a-a9b5-d346a6b6217b}, !- Handle
-  res hot water distribution schedule allday rule1, !- Name
-  {7371790c-2177-46b4-92b6-30423414dd59}, !- Schedule Ruleset Name
-  11,                                     !- Rule Order
-  {36b8c960-7842-442c-9e7a-27556c991eae}, !- Day Schedule Name
-  Yes,                                    !- Apply Sunday
-  Yes,                                    !- Apply Monday
-  Yes,                                    !- Apply Tuesday
-  Yes,                                    !- Apply Wednesday
-  Yes,                                    !- Apply Thursday
-  Yes,                                    !- Apply Friday
-  Yes,                                    !- Apply Saturday
-  ,                                       !- Apply Holiday
-  DateRange,                              !- Date Specification Type
-  1,                                      !- Start Month
-  1,                                      !- Start Day
-  1,                                      !- End Month
-  31;                                     !- End Day
-
-OS:Schedule:Day,
-  {36b8c960-7842-442c-9e7a-27556c991eae}, !- Handle
-  res hot water distribution schedule allday1, !- Name
-  {0034a502-0e95-4dba-be36-e80d55bfda65}, !- Schedule Type Limits Name
-  ,                                       !- Interpolate to Timestep
-  1,                                      !- Hour 1
-  0,                                      !- Minute 1
-  0.078423967774421,                      !- Value Until Time 1
-  2,                                      !- Hour 2
-  0,                                      !- Minute 2
-  0.0392749244712991,                     !- Value Until Time 2
-  4,                                      !- Hour 3
-  0,                                      !- Minute 3
-  0.00981873111782477,                    !- Value Until Time 3
-  5,                                      !- Hour 4
-  0,                                      !- Minute 4
-  0.0392749244712991,                     !- Value Until Time 4
-  6,                                      !- Hour 5
-  0,                                      !- Minute 5
-  0.274546827794562,                      !- Value Until Time 5
-  7,                                      !- Hour 6
-  0,                                      !- Minute 6
-  0.941213494461229,                      !- Value Until Time 6
-  8,                                      !- Hour 7
-  0,                                      !- Minute 7
-  1,                                      !- Value Until Time 7
-  9,                                      !- Hour 8
-  0,                                      !- Minute 8
-  0.960725075528701,                      !- Value Until Time 8
-  10,                                     !- Hour 9
-  0,                                      !- Minute 9
-  0.843152064451158,                      !- Value Until Time 9
-  11,                                     !- Hour 10
-  0,                                      !- Minute 10
-  0.764728096676737,                      !- Value Until Time 10
-  12,                                     !- Hour 11
-  0,                                      !- Minute 11
-  0.607880161127895,                      !- Value Until Time 11
-  13,                                     !- Hour 12
-  0,                                      !- Minute 12
-  0.529456193353474,                      !- Value Until Time 12
-  15,                                     !- Hour 13
-  0,                                      !- Minute 13
-  0.470543806646526,                      !- Value Until Time 13
-  16,                                     !- Hour 14
-  0,                                      !- Minute 14
-  0.411757301107754,                      !- Value Until Time 14
-  17,                                     !- Hour 15
-  0,                                      !- Minute 15
-  0.548967774420947,                      !- Value Until Time 15
-  18,                                     !- Hour 16
-  0,                                      !- Minute 16
-  0.725453172205438,                      !- Value Until Time 16
-  19,                                     !- Hour 17
-  0,                                      !- Minute 17
-  0.862789526686808,                      !- Value Until Time 17
-  20,                                     !- Hour 18
-  0,                                      !- Minute 18
-  0.823514602215509,                      !- Value Until Time 18
-  21,                                     !- Hour 19
-  0,                                      !- Minute 19
-  0.745090634441088,                      !- Value Until Time 19
-  22,                                     !- Hour 20
-  0,                                      !- Minute 20
-  0.607880161127895,                      !- Value Until Time 20
-  23,                                     !- Hour 21
-  0,                                      !- Minute 21
-  0.529456193353474,                      !- Value Until Time 21
-  24,                                     !- Hour 22
-  0,                                      !- Minute 22
-  0.294058408862034;                      !- Value Until Time 22
-
-OS:Schedule:Rule,
-  {0a9a997a-c1e2-4367-84c2-ec5ef0c372d7}, !- Handle
-  res hot water distribution schedule allday rule2, !- Name
-  {7371790c-2177-46b4-92b6-30423414dd59}, !- Schedule Ruleset Name
-  10,                                     !- Rule Order
-  {9ddcdc1e-b37e-4be5-a956-eb611c87fa88}, !- Day Schedule Name
-  Yes,                                    !- Apply Sunday
-  Yes,                                    !- Apply Monday
-  Yes,                                    !- Apply Tuesday
-  Yes,                                    !- Apply Wednesday
-  Yes,                                    !- Apply Thursday
-  Yes,                                    !- Apply Friday
-  Yes,                                    !- Apply Saturday
-  ,                                       !- Apply Holiday
-  DateRange,                              !- Date Specification Type
-  2,                                      !- Start Month
-  1,                                      !- Start Day
-  2,                                      !- End Month
-  28;                                     !- End Day
-
-OS:Schedule:Day,
-  {9ddcdc1e-b37e-4be5-a956-eb611c87fa88}, !- Handle
-  res hot water distribution schedule allday2, !- Name
-  {0034a502-0e95-4dba-be36-e80d55bfda65}, !- Schedule Type Limits Name
-  ,                                       !- Interpolate to Timestep
-  1,                                      !- Hour 1
-  0,                                      !- Minute 1
-  0.078423967774421,                      !- Value Until Time 1
-  2,                                      !- Hour 2
-  0,                                      !- Minute 2
-  0.0392749244712991,                     !- Value Until Time 2
-  4,                                      !- Hour 3
-  0,                                      !- Minute 3
-  0.00981873111782477,                    !- Value Until Time 3
-  5,                                      !- Hour 4
-  0,                                      !- Minute 4
-  0.0392749244712991,                     !- Value Until Time 4
-  6,                                      !- Hour 5
-  0,                                      !- Minute 5
-  0.274546827794562,                      !- Value Until Time 5
-  7,                                      !- Hour 6
-  0,                                      !- Minute 6
-  0.941213494461229,                      !- Value Until Time 6
-  8,                                      !- Hour 7
-  0,                                      !- Minute 7
-  1,                                      !- Value Until Time 7
-  9,                                      !- Hour 8
-  0,                                      !- Minute 8
-  0.960725075528701,                      !- Value Until Time 8
-  10,                                     !- Hour 9
-  0,                                      !- Minute 9
-  0.843152064451158,                      !- Value Until Time 9
-  11,                                     !- Hour 10
-  0,                                      !- Minute 10
-  0.764728096676737,                      !- Value Until Time 10
-  12,                                     !- Hour 11
-  0,                                      !- Minute 11
-  0.607880161127895,                      !- Value Until Time 11
-  13,                                     !- Hour 12
-  0,                                      !- Minute 12
-  0.529456193353474,                      !- Value Until Time 12
-  15,                                     !- Hour 13
-  0,                                      !- Minute 13
-  0.470543806646526,                      !- Value Until Time 13
-  16,                                     !- Hour 14
-  0,                                      !- Minute 14
-  0.411757301107754,                      !- Value Until Time 14
-  17,                                     !- Hour 15
-  0,                                      !- Minute 15
-  0.548967774420947,                      !- Value Until Time 15
-  18,                                     !- Hour 16
-  0,                                      !- Minute 16
-  0.725453172205438,                      !- Value Until Time 16
-  19,                                     !- Hour 17
-  0,                                      !- Minute 17
-  0.862789526686808,                      !- Value Until Time 17
-  20,                                     !- Hour 18
-  0,                                      !- Minute 18
-  0.823514602215509,                      !- Value Until Time 18
-  21,                                     !- Hour 19
-  0,                                      !- Minute 19
-  0.745090634441088,                      !- Value Until Time 19
-  22,                                     !- Hour 20
-  0,                                      !- Minute 20
-  0.607880161127895,                      !- Value Until Time 20
-  23,                                     !- Hour 21
-  0,                                      !- Minute 21
-  0.529456193353474,                      !- Value Until Time 21
-  24,                                     !- Hour 22
-  0,                                      !- Minute 22
-  0.294058408862034;                      !- Value Until Time 22
-
-OS:Schedule:Rule,
-  {df5f129e-2ec9-4b1a-8d5c-2c2ffe3b3e7d}, !- Handle
-  res hot water distribution schedule allday rule3, !- Name
-  {7371790c-2177-46b4-92b6-30423414dd59}, !- Schedule Ruleset Name
-  9,                                      !- Rule Order
-  {99e7bb3a-d847-4f46-b0ef-404dd1f712e7}, !- Day Schedule Name
-  Yes,                                    !- Apply Sunday
-  Yes,                                    !- Apply Monday
-  Yes,                                    !- Apply Tuesday
-  Yes,                                    !- Apply Wednesday
-  Yes,                                    !- Apply Thursday
-  Yes,                                    !- Apply Friday
-  Yes,                                    !- Apply Saturday
-  ,                                       !- Apply Holiday
-  DateRange,                              !- Date Specification Type
-  3,                                      !- Start Month
-  1,                                      !- Start Day
-  3,                                      !- End Month
-  31;                                     !- End Day
-
-OS:Schedule:Day,
-  {99e7bb3a-d847-4f46-b0ef-404dd1f712e7}, !- Handle
-  res hot water distribution schedule allday3, !- Name
-  {0034a502-0e95-4dba-be36-e80d55bfda65}, !- Schedule Type Limits Name
-  ,                                       !- Interpolate to Timestep
-  1,                                      !- Hour 1
-  0,                                      !- Minute 1
-  0.078423967774421,                      !- Value Until Time 1
-  2,                                      !- Hour 2
-  0,                                      !- Minute 2
-  0.0392749244712991,                     !- Value Until Time 2
-  4,                                      !- Hour 3
-  0,                                      !- Minute 3
-  0.00981873111782477,                    !- Value Until Time 3
-  5,                                      !- Hour 4
-  0,                                      !- Minute 4
-  0.0392749244712991,                     !- Value Until Time 4
-  6,                                      !- Hour 5
-  0,                                      !- Minute 5
-  0.274546827794562,                      !- Value Until Time 5
-  7,                                      !- Hour 6
-  0,                                      !- Minute 6
-  0.941213494461229,                      !- Value Until Time 6
-  8,                                      !- Hour 7
-  0,                                      !- Minute 7
-  1,                                      !- Value Until Time 7
-  9,                                      !- Hour 8
-  0,                                      !- Minute 8
-  0.960725075528701,                      !- Value Until Time 8
-  10,                                     !- Hour 9
-  0,                                      !- Minute 9
-  0.843152064451158,                      !- Value Until Time 9
-  11,                                     !- Hour 10
-  0,                                      !- Minute 10
-  0.764728096676737,                      !- Value Until Time 10
-  12,                                     !- Hour 11
-  0,                                      !- Minute 11
-  0.607880161127895,                      !- Value Until Time 11
-  13,                                     !- Hour 12
-  0,                                      !- Minute 12
-  0.529456193353474,                      !- Value Until Time 12
-  15,                                     !- Hour 13
-  0,                                      !- Minute 13
-  0.470543806646526,                      !- Value Until Time 13
-  16,                                     !- Hour 14
-  0,                                      !- Minute 14
-  0.411757301107754,                      !- Value Until Time 14
-  17,                                     !- Hour 15
-  0,                                      !- Minute 15
-  0.548967774420947,                      !- Value Until Time 15
-  18,                                     !- Hour 16
-  0,                                      !- Minute 16
-  0.725453172205438,                      !- Value Until Time 16
-  19,                                     !- Hour 17
-  0,                                      !- Minute 17
-  0.862789526686808,                      !- Value Until Time 17
-  20,                                     !- Hour 18
-  0,                                      !- Minute 18
-  0.823514602215509,                      !- Value Until Time 18
-  21,                                     !- Hour 19
-  0,                                      !- Minute 19
-  0.745090634441088,                      !- Value Until Time 19
-  22,                                     !- Hour 20
-  0,                                      !- Minute 20
-  0.607880161127895,                      !- Value Until Time 20
-  23,                                     !- Hour 21
-  0,                                      !- Minute 21
-  0.529456193353474,                      !- Value Until Time 21
-  24,                                     !- Hour 22
-  0,                                      !- Minute 22
-  0.294058408862034;                      !- Value Until Time 22
-
-OS:Schedule:Rule,
-  {c9a4cfbd-c7f8-4354-81bc-533c6ea4456d}, !- Handle
-  res hot water distribution schedule allday rule4, !- Name
-  {7371790c-2177-46b4-92b6-30423414dd59}, !- Schedule Ruleset Name
-  8,                                      !- Rule Order
-  {114c9e84-9477-4beb-916e-7d944628bb05}, !- Day Schedule Name
-  Yes,                                    !- Apply Sunday
-  Yes,                                    !- Apply Monday
-  Yes,                                    !- Apply Tuesday
-  Yes,                                    !- Apply Wednesday
-  Yes,                                    !- Apply Thursday
-  Yes,                                    !- Apply Friday
-  Yes,                                    !- Apply Saturday
-  ,                                       !- Apply Holiday
-  DateRange,                              !- Date Specification Type
-  4,                                      !- Start Month
-  1,                                      !- Start Day
-  4,                                      !- End Month
-  30;                                     !- End Day
-
-OS:Schedule:Day,
-  {114c9e84-9477-4beb-916e-7d944628bb05}, !- Handle
-  res hot water distribution schedule allday4, !- Name
-  {0034a502-0e95-4dba-be36-e80d55bfda65}, !- Schedule Type Limits Name
-  ,                                       !- Interpolate to Timestep
-  1,                                      !- Hour 1
-  0,                                      !- Minute 1
-  0.078423967774421,                      !- Value Until Time 1
-  2,                                      !- Hour 2
-  0,                                      !- Minute 2
-  0.0392749244712991,                     !- Value Until Time 2
-  4,                                      !- Hour 3
-  0,                                      !- Minute 3
-  0.00981873111782477,                    !- Value Until Time 3
-  5,                                      !- Hour 4
-  0,                                      !- Minute 4
-  0.0392749244712991,                     !- Value Until Time 4
-  6,                                      !- Hour 5
-  0,                                      !- Minute 5
-  0.274546827794562,                      !- Value Until Time 5
-  7,                                      !- Hour 6
-  0,                                      !- Minute 6
-  0.941213494461229,                      !- Value Until Time 6
-  8,                                      !- Hour 7
-  0,                                      !- Minute 7
-  1,                                      !- Value Until Time 7
-  9,                                      !- Hour 8
-  0,                                      !- Minute 8
-  0.960725075528701,                      !- Value Until Time 8
-  10,                                     !- Hour 9
-  0,                                      !- Minute 9
-  0.843152064451158,                      !- Value Until Time 9
-  11,                                     !- Hour 10
-  0,                                      !- Minute 10
-  0.764728096676737,                      !- Value Until Time 10
-  12,                                     !- Hour 11
-  0,                                      !- Minute 11
-  0.607880161127895,                      !- Value Until Time 11
-  13,                                     !- Hour 12
-  0,                                      !- Minute 12
-  0.529456193353474,                      !- Value Until Time 12
-  15,                                     !- Hour 13
-  0,                                      !- Minute 13
-  0.470543806646526,                      !- Value Until Time 13
-  16,                                     !- Hour 14
-  0,                                      !- Minute 14
-  0.411757301107754,                      !- Value Until Time 14
-  17,                                     !- Hour 15
-  0,                                      !- Minute 15
-  0.548967774420947,                      !- Value Until Time 15
-  18,                                     !- Hour 16
-  0,                                      !- Minute 16
-  0.725453172205438,                      !- Value Until Time 16
-  19,                                     !- Hour 17
-  0,                                      !- Minute 17
-  0.862789526686808,                      !- Value Until Time 17
-  20,                                     !- Hour 18
-  0,                                      !- Minute 18
-  0.823514602215509,                      !- Value Until Time 18
-  21,                                     !- Hour 19
-  0,                                      !- Minute 19
-  0.745090634441088,                      !- Value Until Time 19
-  22,                                     !- Hour 20
-  0,                                      !- Minute 20
-  0.607880161127895,                      !- Value Until Time 20
-  23,                                     !- Hour 21
-  0,                                      !- Minute 21
-  0.529456193353474,                      !- Value Until Time 21
-  24,                                     !- Hour 22
-  0,                                      !- Minute 22
-  0.294058408862034;                      !- Value Until Time 22
-
-OS:Schedule:Rule,
-  {0d1b68b5-eba0-4cf8-97c9-66d5a1eb8af6}, !- Handle
-  res hot water distribution schedule allday rule5, !- Name
-  {7371790c-2177-46b4-92b6-30423414dd59}, !- Schedule Ruleset Name
-  7,                                      !- Rule Order
-  {935bc178-4f86-4c6c-b2ff-1e6e12ab1691}, !- Day Schedule Name
-  Yes,                                    !- Apply Sunday
-  Yes,                                    !- Apply Monday
-  Yes,                                    !- Apply Tuesday
-  Yes,                                    !- Apply Wednesday
-  Yes,                                    !- Apply Thursday
-  Yes,                                    !- Apply Friday
-  Yes,                                    !- Apply Saturday
-  ,                                       !- Apply Holiday
-  DateRange,                              !- Date Specification Type
-  5,                                      !- Start Month
-  1,                                      !- Start Day
-  5,                                      !- End Month
-  31;                                     !- End Day
-
-OS:Schedule:Day,
-  {935bc178-4f86-4c6c-b2ff-1e6e12ab1691}, !- Handle
-  res hot water distribution schedule allday5, !- Name
-  {0034a502-0e95-4dba-be36-e80d55bfda65}, !- Schedule Type Limits Name
-  ,                                       !- Interpolate to Timestep
-  1,                                      !- Hour 1
-  0,                                      !- Minute 1
-  0.078423967774421,                      !- Value Until Time 1
-  2,                                      !- Hour 2
-  0,                                      !- Minute 2
-  0.0392749244712991,                     !- Value Until Time 2
-  4,                                      !- Hour 3
-  0,                                      !- Minute 3
-  0.00981873111782477,                    !- Value Until Time 3
-  5,                                      !- Hour 4
-  0,                                      !- Minute 4
-  0.0392749244712991,                     !- Value Until Time 4
-  6,                                      !- Hour 5
-  0,                                      !- Minute 5
-  0.274546827794562,                      !- Value Until Time 5
-  7,                                      !- Hour 6
-  0,                                      !- Minute 6
-  0.941213494461229,                      !- Value Until Time 6
-  8,                                      !- Hour 7
-  0,                                      !- Minute 7
-  1,                                      !- Value Until Time 7
-  9,                                      !- Hour 8
-  0,                                      !- Minute 8
-  0.960725075528701,                      !- Value Until Time 8
-  10,                                     !- Hour 9
-  0,                                      !- Minute 9
-  0.843152064451158,                      !- Value Until Time 9
-  11,                                     !- Hour 10
-  0,                                      !- Minute 10
-  0.764728096676737,                      !- Value Until Time 10
-  12,                                     !- Hour 11
-  0,                                      !- Minute 11
-  0.607880161127895,                      !- Value Until Time 11
-  13,                                     !- Hour 12
-  0,                                      !- Minute 12
-  0.529456193353474,                      !- Value Until Time 12
-  15,                                     !- Hour 13
-  0,                                      !- Minute 13
-  0.470543806646526,                      !- Value Until Time 13
-  16,                                     !- Hour 14
-  0,                                      !- Minute 14
-  0.411757301107754,                      !- Value Until Time 14
-  17,                                     !- Hour 15
-  0,                                      !- Minute 15
-  0.548967774420947,                      !- Value Until Time 15
-  18,                                     !- Hour 16
-  0,                                      !- Minute 16
-  0.725453172205438,                      !- Value Until Time 16
-  19,                                     !- Hour 17
-  0,                                      !- Minute 17
-  0.862789526686808,                      !- Value Until Time 17
-  20,                                     !- Hour 18
-  0,                                      !- Minute 18
-  0.823514602215509,                      !- Value Until Time 18
-  21,                                     !- Hour 19
-  0,                                      !- Minute 19
-  0.745090634441088,                      !- Value Until Time 19
-  22,                                     !- Hour 20
-  0,                                      !- Minute 20
-  0.607880161127895,                      !- Value Until Time 20
-  23,                                     !- Hour 21
-  0,                                      !- Minute 21
-  0.529456193353474,                      !- Value Until Time 21
-  24,                                     !- Hour 22
-  0,                                      !- Minute 22
-  0.294058408862034;                      !- Value Until Time 22
-
-OS:Schedule:Rule,
-  {5ebe8857-afc6-4de6-88b0-ebb1988c7a6b}, !- Handle
-  res hot water distribution schedule allday rule6, !- Name
-  {7371790c-2177-46b4-92b6-30423414dd59}, !- Schedule Ruleset Name
-  6,                                      !- Rule Order
-  {f962880e-a05b-4058-9dc7-77f864f13c4f}, !- Day Schedule Name
-  Yes,                                    !- Apply Sunday
-  Yes,                                    !- Apply Monday
-  Yes,                                    !- Apply Tuesday
-  Yes,                                    !- Apply Wednesday
-  Yes,                                    !- Apply Thursday
-  Yes,                                    !- Apply Friday
-  Yes,                                    !- Apply Saturday
-  ,                                       !- Apply Holiday
-  DateRange,                              !- Date Specification Type
-  6,                                      !- Start Month
-  1,                                      !- Start Day
-  6,                                      !- End Month
-  30;                                     !- End Day
-
-OS:Schedule:Day,
-  {f962880e-a05b-4058-9dc7-77f864f13c4f}, !- Handle
-  res hot water distribution schedule allday6, !- Name
-  {0034a502-0e95-4dba-be36-e80d55bfda65}, !- Schedule Type Limits Name
-  ,                                       !- Interpolate to Timestep
-  1,                                      !- Hour 1
-  0,                                      !- Minute 1
-  0.078423967774421,                      !- Value Until Time 1
-  2,                                      !- Hour 2
-  0,                                      !- Minute 2
-  0.0392749244712991,                     !- Value Until Time 2
-  4,                                      !- Hour 3
-  0,                                      !- Minute 3
-  0.00981873111782477,                    !- Value Until Time 3
-  5,                                      !- Hour 4
-  0,                                      !- Minute 4
-  0.0392749244712991,                     !- Value Until Time 4
-  6,                                      !- Hour 5
-  0,                                      !- Minute 5
-  0.274546827794562,                      !- Value Until Time 5
-  7,                                      !- Hour 6
-  0,                                      !- Minute 6
-  0.941213494461229,                      !- Value Until Time 6
-  8,                                      !- Hour 7
-  0,                                      !- Minute 7
-  1,                                      !- Value Until Time 7
-  9,                                      !- Hour 8
-  0,                                      !- Minute 8
-  0.960725075528701,                      !- Value Until Time 8
-  10,                                     !- Hour 9
-  0,                                      !- Minute 9
-  0.843152064451158,                      !- Value Until Time 9
-  11,                                     !- Hour 10
-  0,                                      !- Minute 10
-  0.764728096676737,                      !- Value Until Time 10
-  12,                                     !- Hour 11
-  0,                                      !- Minute 11
-  0.607880161127895,                      !- Value Until Time 11
-  13,                                     !- Hour 12
-  0,                                      !- Minute 12
-  0.529456193353474,                      !- Value Until Time 12
-  15,                                     !- Hour 13
-  0,                                      !- Minute 13
-  0.470543806646526,                      !- Value Until Time 13
-  16,                                     !- Hour 14
-  0,                                      !- Minute 14
-  0.411757301107754,                      !- Value Until Time 14
-  17,                                     !- Hour 15
-  0,                                      !- Minute 15
-  0.548967774420947,                      !- Value Until Time 15
-  18,                                     !- Hour 16
-  0,                                      !- Minute 16
-  0.725453172205438,                      !- Value Until Time 16
-  19,                                     !- Hour 17
-  0,                                      !- Minute 17
-  0.862789526686808,                      !- Value Until Time 17
-  20,                                     !- Hour 18
-  0,                                      !- Minute 18
-  0.823514602215509,                      !- Value Until Time 18
-  21,                                     !- Hour 19
-  0,                                      !- Minute 19
-  0.745090634441088,                      !- Value Until Time 19
-  22,                                     !- Hour 20
-  0,                                      !- Minute 20
-  0.607880161127895,                      !- Value Until Time 20
-  23,                                     !- Hour 21
-  0,                                      !- Minute 21
-  0.529456193353474,                      !- Value Until Time 21
-  24,                                     !- Hour 22
-  0,                                      !- Minute 22
-  0.294058408862034;                      !- Value Until Time 22
-
-OS:Schedule:Rule,
-  {37492769-2e69-4760-97c4-fc145d1aef12}, !- Handle
-  res hot water distribution schedule allday rule7, !- Name
-  {7371790c-2177-46b4-92b6-30423414dd59}, !- Schedule Ruleset Name
-  5,                                      !- Rule Order
-  {8dd163fa-2706-414b-8140-0a1f8deed263}, !- Day Schedule Name
-  Yes,                                    !- Apply Sunday
-  Yes,                                    !- Apply Monday
-  Yes,                                    !- Apply Tuesday
-  Yes,                                    !- Apply Wednesday
-  Yes,                                    !- Apply Thursday
-  Yes,                                    !- Apply Friday
-  Yes,                                    !- Apply Saturday
-  ,                                       !- Apply Holiday
-  DateRange,                              !- Date Specification Type
-  7,                                      !- Start Month
-  1,                                      !- Start Day
-  7,                                      !- End Month
-  31;                                     !- End Day
-
-OS:Schedule:Day,
-  {8dd163fa-2706-414b-8140-0a1f8deed263}, !- Handle
-  res hot water distribution schedule allday7, !- Name
-  {0034a502-0e95-4dba-be36-e80d55bfda65}, !- Schedule Type Limits Name
-  ,                                       !- Interpolate to Timestep
-  1,                                      !- Hour 1
-  0,                                      !- Minute 1
-  0.078423967774421,                      !- Value Until Time 1
-  2,                                      !- Hour 2
-  0,                                      !- Minute 2
-  0.0392749244712991,                     !- Value Until Time 2
-  4,                                      !- Hour 3
-  0,                                      !- Minute 3
-  0.00981873111782477,                    !- Value Until Time 3
-  5,                                      !- Hour 4
-  0,                                      !- Minute 4
-  0.0392749244712991,                     !- Value Until Time 4
-  6,                                      !- Hour 5
-  0,                                      !- Minute 5
-  0.274546827794562,                      !- Value Until Time 5
-  7,                                      !- Hour 6
-  0,                                      !- Minute 6
-  0.941213494461229,                      !- Value Until Time 6
-  8,                                      !- Hour 7
-  0,                                      !- Minute 7
-  1,                                      !- Value Until Time 7
-  9,                                      !- Hour 8
-  0,                                      !- Minute 8
-  0.960725075528701,                      !- Value Until Time 8
-  10,                                     !- Hour 9
-  0,                                      !- Minute 9
-  0.843152064451158,                      !- Value Until Time 9
-  11,                                     !- Hour 10
-  0,                                      !- Minute 10
-  0.764728096676737,                      !- Value Until Time 10
-  12,                                     !- Hour 11
-  0,                                      !- Minute 11
-  0.607880161127895,                      !- Value Until Time 11
-  13,                                     !- Hour 12
-  0,                                      !- Minute 12
-  0.529456193353474,                      !- Value Until Time 12
-  15,                                     !- Hour 13
-  0,                                      !- Minute 13
-  0.470543806646526,                      !- Value Until Time 13
-  16,                                     !- Hour 14
-  0,                                      !- Minute 14
-  0.411757301107754,                      !- Value Until Time 14
-  17,                                     !- Hour 15
-  0,                                      !- Minute 15
-  0.548967774420947,                      !- Value Until Time 15
-  18,                                     !- Hour 16
-  0,                                      !- Minute 16
-  0.725453172205438,                      !- Value Until Time 16
-  19,                                     !- Hour 17
-  0,                                      !- Minute 17
-  0.862789526686808,                      !- Value Until Time 17
-  20,                                     !- Hour 18
-  0,                                      !- Minute 18
-  0.823514602215509,                      !- Value Until Time 18
-  21,                                     !- Hour 19
-  0,                                      !- Minute 19
-  0.745090634441088,                      !- Value Until Time 19
-  22,                                     !- Hour 20
-  0,                                      !- Minute 20
-  0.607880161127895,                      !- Value Until Time 20
-  23,                                     !- Hour 21
-  0,                                      !- Minute 21
-  0.529456193353474,                      !- Value Until Time 21
-  24,                                     !- Hour 22
-  0,                                      !- Minute 22
-  0.294058408862034;                      !- Value Until Time 22
-
-OS:Schedule:Rule,
-  {1d74b0d9-fd48-4b41-a857-83cb9a4ed688}, !- Handle
-  res hot water distribution schedule allday rule8, !- Name
-  {7371790c-2177-46b4-92b6-30423414dd59}, !- Schedule Ruleset Name
-  4,                                      !- Rule Order
-  {8916a150-d58b-40d3-a142-5a96498ae184}, !- Day Schedule Name
-  Yes,                                    !- Apply Sunday
-  Yes,                                    !- Apply Monday
-  Yes,                                    !- Apply Tuesday
-  Yes,                                    !- Apply Wednesday
-  Yes,                                    !- Apply Thursday
-  Yes,                                    !- Apply Friday
-  Yes,                                    !- Apply Saturday
-  ,                                       !- Apply Holiday
-  DateRange,                              !- Date Specification Type
-  8,                                      !- Start Month
-  1,                                      !- Start Day
-  8,                                      !- End Month
-  31;                                     !- End Day
-
-OS:Schedule:Day,
-  {8916a150-d58b-40d3-a142-5a96498ae184}, !- Handle
-  res hot water distribution schedule allday8, !- Name
-  {0034a502-0e95-4dba-be36-e80d55bfda65}, !- Schedule Type Limits Name
-  ,                                       !- Interpolate to Timestep
-  1,                                      !- Hour 1
-  0,                                      !- Minute 1
-  0.078423967774421,                      !- Value Until Time 1
-  2,                                      !- Hour 2
-  0,                                      !- Minute 2
-  0.0392749244712991,                     !- Value Until Time 2
-  4,                                      !- Hour 3
-  0,                                      !- Minute 3
-  0.00981873111782477,                    !- Value Until Time 3
-  5,                                      !- Hour 4
-  0,                                      !- Minute 4
-  0.0392749244712991,                     !- Value Until Time 4
-  6,                                      !- Hour 5
-  0,                                      !- Minute 5
-  0.274546827794562,                      !- Value Until Time 5
-  7,                                      !- Hour 6
-  0,                                      !- Minute 6
-  0.941213494461229,                      !- Value Until Time 6
-  8,                                      !- Hour 7
-  0,                                      !- Minute 7
-  1,                                      !- Value Until Time 7
-  9,                                      !- Hour 8
-  0,                                      !- Minute 8
-  0.960725075528701,                      !- Value Until Time 8
-  10,                                     !- Hour 9
-  0,                                      !- Minute 9
-  0.843152064451158,                      !- Value Until Time 9
-  11,                                     !- Hour 10
-  0,                                      !- Minute 10
-  0.764728096676737,                      !- Value Until Time 10
-  12,                                     !- Hour 11
-  0,                                      !- Minute 11
-  0.607880161127895,                      !- Value Until Time 11
-  13,                                     !- Hour 12
-  0,                                      !- Minute 12
-  0.529456193353474,                      !- Value Until Time 12
-  15,                                     !- Hour 13
-  0,                                      !- Minute 13
-  0.470543806646526,                      !- Value Until Time 13
-  16,                                     !- Hour 14
-  0,                                      !- Minute 14
-  0.411757301107754,                      !- Value Until Time 14
-  17,                                     !- Hour 15
-  0,                                      !- Minute 15
-  0.548967774420947,                      !- Value Until Time 15
-  18,                                     !- Hour 16
-  0,                                      !- Minute 16
-  0.725453172205438,                      !- Value Until Time 16
-  19,                                     !- Hour 17
-  0,                                      !- Minute 17
-  0.862789526686808,                      !- Value Until Time 17
-  20,                                     !- Hour 18
-  0,                                      !- Minute 18
-  0.823514602215509,                      !- Value Until Time 18
-  21,                                     !- Hour 19
-  0,                                      !- Minute 19
-  0.745090634441088,                      !- Value Until Time 19
-  22,                                     !- Hour 20
-  0,                                      !- Minute 20
-  0.607880161127895,                      !- Value Until Time 20
-  23,                                     !- Hour 21
-  0,                                      !- Minute 21
-  0.529456193353474,                      !- Value Until Time 21
-  24,                                     !- Hour 22
-  0,                                      !- Minute 22
-  0.294058408862034;                      !- Value Until Time 22
-
-OS:Schedule:Rule,
-  {2be794ed-96ec-4d1d-a645-b5bd068be818}, !- Handle
-  res hot water distribution schedule allday rule9, !- Name
-  {7371790c-2177-46b4-92b6-30423414dd59}, !- Schedule Ruleset Name
-  3,                                      !- Rule Order
-  {1c64d5da-a2cb-4f1a-b086-303946aa301b}, !- Day Schedule Name
-  Yes,                                    !- Apply Sunday
-  Yes,                                    !- Apply Monday
-  Yes,                                    !- Apply Tuesday
-  Yes,                                    !- Apply Wednesday
-  Yes,                                    !- Apply Thursday
-  Yes,                                    !- Apply Friday
-  Yes,                                    !- Apply Saturday
-  ,                                       !- Apply Holiday
-  DateRange,                              !- Date Specification Type
-  9,                                      !- Start Month
-  1,                                      !- Start Day
-  9,                                      !- End Month
-  30;                                     !- End Day
-
-OS:Schedule:Day,
-  {1c64d5da-a2cb-4f1a-b086-303946aa301b}, !- Handle
-  res hot water distribution schedule allday9, !- Name
-  {0034a502-0e95-4dba-be36-e80d55bfda65}, !- Schedule Type Limits Name
-  ,                                       !- Interpolate to Timestep
-  1,                                      !- Hour 1
-  0,                                      !- Minute 1
-  0.078423967774421,                      !- Value Until Time 1
-  2,                                      !- Hour 2
-  0,                                      !- Minute 2
-  0.0392749244712991,                     !- Value Until Time 2
-  4,                                      !- Hour 3
-  0,                                      !- Minute 3
-  0.00981873111782477,                    !- Value Until Time 3
-  5,                                      !- Hour 4
-  0,                                      !- Minute 4
-  0.0392749244712991,                     !- Value Until Time 4
-  6,                                      !- Hour 5
-  0,                                      !- Minute 5
-  0.274546827794562,                      !- Value Until Time 5
-  7,                                      !- Hour 6
-  0,                                      !- Minute 6
-  0.941213494461229,                      !- Value Until Time 6
-  8,                                      !- Hour 7
-  0,                                      !- Minute 7
-  1,                                      !- Value Until Time 7
-  9,                                      !- Hour 8
-  0,                                      !- Minute 8
-  0.960725075528701,                      !- Value Until Time 8
-  10,                                     !- Hour 9
-  0,                                      !- Minute 9
-  0.843152064451158,                      !- Value Until Time 9
-  11,                                     !- Hour 10
-  0,                                      !- Minute 10
-  0.764728096676737,                      !- Value Until Time 10
-  12,                                     !- Hour 11
-  0,                                      !- Minute 11
-  0.607880161127895,                      !- Value Until Time 11
-  13,                                     !- Hour 12
-  0,                                      !- Minute 12
-  0.529456193353474,                      !- Value Until Time 12
-  15,                                     !- Hour 13
-  0,                                      !- Minute 13
-  0.470543806646526,                      !- Value Until Time 13
-  16,                                     !- Hour 14
-  0,                                      !- Minute 14
-  0.411757301107754,                      !- Value Until Time 14
-  17,                                     !- Hour 15
-  0,                                      !- Minute 15
-  0.548967774420947,                      !- Value Until Time 15
-  18,                                     !- Hour 16
-  0,                                      !- Minute 16
-  0.725453172205438,                      !- Value Until Time 16
-  19,                                     !- Hour 17
-  0,                                      !- Minute 17
-  0.862789526686808,                      !- Value Until Time 17
-  20,                                     !- Hour 18
-  0,                                      !- Minute 18
-  0.823514602215509,                      !- Value Until Time 18
-  21,                                     !- Hour 19
-  0,                                      !- Minute 19
-  0.745090634441088,                      !- Value Until Time 19
-  22,                                     !- Hour 20
-  0,                                      !- Minute 20
-  0.607880161127895,                      !- Value Until Time 20
-  23,                                     !- Hour 21
-  0,                                      !- Minute 21
-  0.529456193353474,                      !- Value Until Time 21
-  24,                                     !- Hour 22
-  0,                                      !- Minute 22
-  0.294058408862034;                      !- Value Until Time 22
-
-OS:Schedule:Rule,
-  {0324fade-6cd1-4325-b150-ff4eae445d04}, !- Handle
-  res hot water distribution schedule allday rule10, !- Name
-  {7371790c-2177-46b4-92b6-30423414dd59}, !- Schedule Ruleset Name
-  2,                                      !- Rule Order
-  {de53d209-ff59-4cef-b8c0-32bf8f757f91}, !- Day Schedule Name
-  Yes,                                    !- Apply Sunday
-  Yes,                                    !- Apply Monday
-  Yes,                                    !- Apply Tuesday
-  Yes,                                    !- Apply Wednesday
-  Yes,                                    !- Apply Thursday
-  Yes,                                    !- Apply Friday
-  Yes,                                    !- Apply Saturday
-  ,                                       !- Apply Holiday
-  DateRange,                              !- Date Specification Type
-  10,                                     !- Start Month
-  1,                                      !- Start Day
-  10,                                     !- End Month
-  31;                                     !- End Day
-
-OS:Schedule:Day,
-  {de53d209-ff59-4cef-b8c0-32bf8f757f91}, !- Handle
-  res hot water distribution schedule allday10, !- Name
-  {0034a502-0e95-4dba-be36-e80d55bfda65}, !- Schedule Type Limits Name
-  ,                                       !- Interpolate to Timestep
-  1,                                      !- Hour 1
-  0,                                      !- Minute 1
-  0.078423967774421,                      !- Value Until Time 1
-  2,                                      !- Hour 2
-  0,                                      !- Minute 2
-  0.0392749244712991,                     !- Value Until Time 2
-  4,                                      !- Hour 3
-  0,                                      !- Minute 3
-  0.00981873111782477,                    !- Value Until Time 3
-  5,                                      !- Hour 4
-  0,                                      !- Minute 4
-  0.0392749244712991,                     !- Value Until Time 4
-  6,                                      !- Hour 5
-  0,                                      !- Minute 5
-  0.274546827794562,                      !- Value Until Time 5
-  7,                                      !- Hour 6
-  0,                                      !- Minute 6
-  0.941213494461229,                      !- Value Until Time 6
-  8,                                      !- Hour 7
-  0,                                      !- Minute 7
-  1,                                      !- Value Until Time 7
-  9,                                      !- Hour 8
-  0,                                      !- Minute 8
-  0.960725075528701,                      !- Value Until Time 8
-  10,                                     !- Hour 9
-  0,                                      !- Minute 9
-  0.843152064451158,                      !- Value Until Time 9
-  11,                                     !- Hour 10
-  0,                                      !- Minute 10
-  0.764728096676737,                      !- Value Until Time 10
-  12,                                     !- Hour 11
-  0,                                      !- Minute 11
-  0.607880161127895,                      !- Value Until Time 11
-  13,                                     !- Hour 12
-  0,                                      !- Minute 12
-  0.529456193353474,                      !- Value Until Time 12
-  15,                                     !- Hour 13
-  0,                                      !- Minute 13
-  0.470543806646526,                      !- Value Until Time 13
-  16,                                     !- Hour 14
-  0,                                      !- Minute 14
-  0.411757301107754,                      !- Value Until Time 14
-  17,                                     !- Hour 15
-  0,                                      !- Minute 15
-  0.548967774420947,                      !- Value Until Time 15
-  18,                                     !- Hour 16
-  0,                                      !- Minute 16
-  0.725453172205438,                      !- Value Until Time 16
-  19,                                     !- Hour 17
-  0,                                      !- Minute 17
-  0.862789526686808,                      !- Value Until Time 17
-  20,                                     !- Hour 18
-  0,                                      !- Minute 18
-  0.823514602215509,                      !- Value Until Time 18
-  21,                                     !- Hour 19
-  0,                                      !- Minute 19
-  0.745090634441088,                      !- Value Until Time 19
-  22,                                     !- Hour 20
-  0,                                      !- Minute 20
-  0.607880161127895,                      !- Value Until Time 20
-  23,                                     !- Hour 21
-  0,                                      !- Minute 21
-  0.529456193353474,                      !- Value Until Time 21
-  24,                                     !- Hour 22
-  0,                                      !- Minute 22
-  0.294058408862034;                      !- Value Until Time 22
-
-OS:Schedule:Rule,
-  {89eb5f0a-e73f-45e6-9bc4-7e9faba151c7}, !- Handle
-  res hot water distribution schedule allday rule11, !- Name
-  {7371790c-2177-46b4-92b6-30423414dd59}, !- Schedule Ruleset Name
-  1,                                      !- Rule Order
-  {f5f36209-2505-4f87-87e4-f0ae5096ce98}, !- Day Schedule Name
-  Yes,                                    !- Apply Sunday
-  Yes,                                    !- Apply Monday
-  Yes,                                    !- Apply Tuesday
-  Yes,                                    !- Apply Wednesday
-  Yes,                                    !- Apply Thursday
-  Yes,                                    !- Apply Friday
-  Yes,                                    !- Apply Saturday
-  ,                                       !- Apply Holiday
-  DateRange,                              !- Date Specification Type
-  11,                                     !- Start Month
-  1,                                      !- Start Day
-  11,                                     !- End Month
-  30;                                     !- End Day
-
-OS:Schedule:Day,
-  {f5f36209-2505-4f87-87e4-f0ae5096ce98}, !- Handle
-  res hot water distribution schedule allday11, !- Name
-  {0034a502-0e95-4dba-be36-e80d55bfda65}, !- Schedule Type Limits Name
-  ,                                       !- Interpolate to Timestep
-  1,                                      !- Hour 1
-  0,                                      !- Minute 1
-  0.078423967774421,                      !- Value Until Time 1
-  2,                                      !- Hour 2
-  0,                                      !- Minute 2
-  0.0392749244712991,                     !- Value Until Time 2
-  4,                                      !- Hour 3
-  0,                                      !- Minute 3
-  0.00981873111782477,                    !- Value Until Time 3
-  5,                                      !- Hour 4
-  0,                                      !- Minute 4
-  0.0392749244712991,                     !- Value Until Time 4
-  6,                                      !- Hour 5
-  0,                                      !- Minute 5
-  0.274546827794562,                      !- Value Until Time 5
-  7,                                      !- Hour 6
-  0,                                      !- Minute 6
-  0.941213494461229,                      !- Value Until Time 6
-  8,                                      !- Hour 7
-  0,                                      !- Minute 7
-  1,                                      !- Value Until Time 7
-  9,                                      !- Hour 8
-  0,                                      !- Minute 8
-  0.960725075528701,                      !- Value Until Time 8
-  10,                                     !- Hour 9
-  0,                                      !- Minute 9
-  0.843152064451158,                      !- Value Until Time 9
-  11,                                     !- Hour 10
-  0,                                      !- Minute 10
-  0.764728096676737,                      !- Value Until Time 10
-  12,                                     !- Hour 11
-  0,                                      !- Minute 11
-  0.607880161127895,                      !- Value Until Time 11
-  13,                                     !- Hour 12
-  0,                                      !- Minute 12
-  0.529456193353474,                      !- Value Until Time 12
-  15,                                     !- Hour 13
-  0,                                      !- Minute 13
-  0.470543806646526,                      !- Value Until Time 13
-  16,                                     !- Hour 14
-  0,                                      !- Minute 14
-  0.411757301107754,                      !- Value Until Time 14
-  17,                                     !- Hour 15
-  0,                                      !- Minute 15
-  0.548967774420947,                      !- Value Until Time 15
-  18,                                     !- Hour 16
-  0,                                      !- Minute 16
-  0.725453172205438,                      !- Value Until Time 16
-  19,                                     !- Hour 17
-  0,                                      !- Minute 17
-  0.862789526686808,                      !- Value Until Time 17
-  20,                                     !- Hour 18
-  0,                                      !- Minute 18
-  0.823514602215509,                      !- Value Until Time 18
-  21,                                     !- Hour 19
-  0,                                      !- Minute 19
-  0.745090634441088,                      !- Value Until Time 19
-  22,                                     !- Hour 20
-  0,                                      !- Minute 20
-  0.607880161127895,                      !- Value Until Time 20
-  23,                                     !- Hour 21
-  0,                                      !- Minute 21
-  0.529456193353474,                      !- Value Until Time 21
-  24,                                     !- Hour 22
-  0,                                      !- Minute 22
-  0.294058408862034;                      !- Value Until Time 22
-
-OS:Schedule:Rule,
-  {9c629442-94f2-41b6-8c47-496f596b7655}, !- Handle
-  res hot water distribution schedule allday rule12, !- Name
-  {7371790c-2177-46b4-92b6-30423414dd59}, !- Schedule Ruleset Name
-  0,                                      !- Rule Order
-  {afc7bdda-0c85-44d2-aa3b-0eb7eb604c2b}, !- Day Schedule Name
-  Yes,                                    !- Apply Sunday
-  Yes,                                    !- Apply Monday
-  Yes,                                    !- Apply Tuesday
-  Yes,                                    !- Apply Wednesday
-  Yes,                                    !- Apply Thursday
-  Yes,                                    !- Apply Friday
-  Yes,                                    !- Apply Saturday
-  ,                                       !- Apply Holiday
-  DateRange,                              !- Date Specification Type
-  12,                                     !- Start Month
-  1,                                      !- Start Day
-  12,                                     !- End Month
-  31;                                     !- End Day
-
-OS:Schedule:Day,
-  {afc7bdda-0c85-44d2-aa3b-0eb7eb604c2b}, !- Handle
-  res hot water distribution schedule allday12, !- Name
-  {0034a502-0e95-4dba-be36-e80d55bfda65}, !- Schedule Type Limits Name
-  ,                                       !- Interpolate to Timestep
-  1,                                      !- Hour 1
-  0,                                      !- Minute 1
-  0.078423967774421,                      !- Value Until Time 1
-  2,                                      !- Hour 2
-  0,                                      !- Minute 2
-  0.0392749244712991,                     !- Value Until Time 2
-  4,                                      !- Hour 3
-  0,                                      !- Minute 3
-  0.00981873111782477,                    !- Value Until Time 3
-  5,                                      !- Hour 4
-  0,                                      !- Minute 4
-  0.0392749244712991,                     !- Value Until Time 4
-  6,                                      !- Hour 5
-  0,                                      !- Minute 5
-  0.274546827794562,                      !- Value Until Time 5
-  7,                                      !- Hour 6
-  0,                                      !- Minute 6
-  0.941213494461229,                      !- Value Until Time 6
-  8,                                      !- Hour 7
-  0,                                      !- Minute 7
-  1,                                      !- Value Until Time 7
-  9,                                      !- Hour 8
-  0,                                      !- Minute 8
-  0.960725075528701,                      !- Value Until Time 8
-  10,                                     !- Hour 9
-  0,                                      !- Minute 9
-  0.843152064451158,                      !- Value Until Time 9
-  11,                                     !- Hour 10
-  0,                                      !- Minute 10
-  0.764728096676737,                      !- Value Until Time 10
-  12,                                     !- Hour 11
-  0,                                      !- Minute 11
-  0.607880161127895,                      !- Value Until Time 11
-  13,                                     !- Hour 12
-  0,                                      !- Minute 12
-  0.529456193353474,                      !- Value Until Time 12
-  15,                                     !- Hour 13
-  0,                                      !- Minute 13
-  0.470543806646526,                      !- Value Until Time 13
-  16,                                     !- Hour 14
-  0,                                      !- Minute 14
-  0.411757301107754,                      !- Value Until Time 14
-  17,                                     !- Hour 15
-  0,                                      !- Minute 15
-  0.548967774420947,                      !- Value Until Time 15
-  18,                                     !- Hour 16
-  0,                                      !- Minute 16
-  0.725453172205438,                      !- Value Until Time 16
-  19,                                     !- Hour 17
-  0,                                      !- Minute 17
-  0.862789526686808,                      !- Value Until Time 17
-  20,                                     !- Hour 18
-  0,                                      !- Minute 18
-  0.823514602215509,                      !- Value Until Time 18
-  21,                                     !- Hour 19
-  0,                                      !- Minute 19
-  0.745090634441088,                      !- Value Until Time 19
-  22,                                     !- Hour 20
-  0,                                      !- Minute 20
-  0.607880161127895,                      !- Value Until Time 20
-  23,                                     !- Hour 21
-  0,                                      !- Minute 21
-  0.529456193353474,                      !- Value Until Time 21
-  24,                                     !- Hour 22
-  0,                                      !- Minute 22
-  0.294058408862034;                      !- Value Until Time 22
-
-OS:OtherEquipment:Definition,
-  {27a64fd5-ae66-45b1-9d43-4d0c96fa33f9}, !- Handle
-  res hot water distribution,             !- Name
-  EquipmentLevel,                         !- Design Level Calculation Method
-  99.0621888283979,                       !- Design Level {W}
-  ,                                       !- Watts per Space Floor Area {W/m2}
-  ,                                       !- Watts per Person {W/Person}
-  0,                                      !- Fraction Latent
-  0,                                      !- Fraction Radiant
-  0;                                      !- Fraction Lost
-
-OS:OtherEquipment,
-  {34976acd-918f-42fe-8225-d0962df88eb2}, !- Handle
-  res hot water distribution,             !- Name
-  {27a64fd5-ae66-45b1-9d43-4d0c96fa33f9}, !- Other Equipment Definition Name
-  {3abbcbbb-a213-42b3-9ff5-63913fd546d6}, !- Space or SpaceType Name
-  {7371790c-2177-46b4-92b6-30423414dd59}, !- Schedule Name
-  ,                                       !- Multiplier
-  ,                                       !- Fuel Type
-  General;                                !- End-Use Subcategory
-
-OS:ScheduleTypeLimits,
-  {0034a502-0e95-4dba-be36-e80d55bfda65}, !- Handle
-  Dimensionless,                          !- Name
-  ,                                       !- Lower Limit Value
-  ,                                       !- Upper Limit Value
-  Continuous;                             !- Numeric Type
-
-OS:Schedule:Ruleset,
-  {52777522-8f3d-470d-b139-91681c8cea87}, !- Handle
-  res ceil fan schedule,                  !- Name
-  {2fb1fb99-7228-43a0-904c-f4b85acca811}, !- Schedule Type Limits Name
-  {bab60e56-b39c-4071-8c8b-316478037fbb}; !- Default Day Schedule Name
-
-OS:Schedule:Day,
-  {bab60e56-b39c-4071-8c8b-316478037fbb}, !- Handle
-  Schedule Day 5,                         !- Name
-  {2fb1fb99-7228-43a0-904c-f4b85acca811}, !- Schedule Type Limits Name
-  ,                                       !- Interpolate to Timestep
-  24,                                     !- Hour 1
-  0,                                      !- Minute 1
-  0;                                      !- Value Until Time 1
-
-OS:Schedule:Rule,
-  {574989fe-ddb5-48e5-be79-a0edbbef33e3}, !- Handle
-  res ceil fan schedule allday rule1,     !- Name
-  {52777522-8f3d-470d-b139-91681c8cea87}, !- Schedule Ruleset Name
-  11,                                     !- Rule Order
-  {ef00cc12-52de-4a58-8a6d-46a6fc8975ee}, !- Day Schedule Name
-  Yes,                                    !- Apply Sunday
-  Yes,                                    !- Apply Monday
-  Yes,                                    !- Apply Tuesday
-  Yes,                                    !- Apply Wednesday
-  Yes,                                    !- Apply Thursday
-  Yes,                                    !- Apply Friday
-  Yes,                                    !- Apply Saturday
-  ,                                       !- Apply Holiday
-  DateRange,                              !- Date Specification Type
-  1,                                      !- Start Month
-  1,                                      !- Start Day
-  1,                                      !- End Month
-  31;                                     !- End Day
-
-OS:Schedule:Day,
-  {ef00cc12-52de-4a58-8a6d-46a6fc8975ee}, !- Handle
-  res ceil fan schedule allday1,          !- Name
-  {2fb1fb99-7228-43a0-904c-f4b85acca811}, !- Schedule Type Limits Name
-  ,                                       !- Interpolate to Timestep
-  24,                                     !- Hour 1
-  0,                                      !- Minute 1
-  1;                                      !- Value Until Time 1
-
-OS:Schedule:Rule,
-  {6867debe-f3be-4429-a0b0-21a6fd0fa78a}, !- Handle
-  res ceil fan schedule allday rule2,     !- Name
-  {52777522-8f3d-470d-b139-91681c8cea87}, !- Schedule Ruleset Name
-  10,                                     !- Rule Order
-  {fc3bcb2a-8c22-4da1-affa-0f7d95976ae7}, !- Day Schedule Name
-  Yes,                                    !- Apply Sunday
-  Yes,                                    !- Apply Monday
-  Yes,                                    !- Apply Tuesday
-  Yes,                                    !- Apply Wednesday
-  Yes,                                    !- Apply Thursday
-  Yes,                                    !- Apply Friday
-  Yes,                                    !- Apply Saturday
-  ,                                       !- Apply Holiday
-  DateRange,                              !- Date Specification Type
-  2,                                      !- Start Month
-  1,                                      !- Start Day
-  2,                                      !- End Month
-  28;                                     !- End Day
-
-OS:Schedule:Day,
-  {fc3bcb2a-8c22-4da1-affa-0f7d95976ae7}, !- Handle
-  res ceil fan schedule allday2,          !- Name
-  {2fb1fb99-7228-43a0-904c-f4b85acca811}, !- Schedule Type Limits Name
-  ,                                       !- Interpolate to Timestep
-  24,                                     !- Hour 1
-  0,                                      !- Minute 1
-  1;                                      !- Value Until Time 1
-
-OS:Schedule:Rule,
-  {c31b3b2d-c2d0-45b6-8336-033899667a74}, !- Handle
-  res ceil fan schedule allday rule3,     !- Name
-  {52777522-8f3d-470d-b139-91681c8cea87}, !- Schedule Ruleset Name
-  9,                                      !- Rule Order
-  {0db297fe-6e55-4376-a299-505720a4c8f4}, !- Day Schedule Name
-  Yes,                                    !- Apply Sunday
-  Yes,                                    !- Apply Monday
-  Yes,                                    !- Apply Tuesday
-  Yes,                                    !- Apply Wednesday
-  Yes,                                    !- Apply Thursday
-  Yes,                                    !- Apply Friday
-  Yes,                                    !- Apply Saturday
-  ,                                       !- Apply Holiday
-  DateRange,                              !- Date Specification Type
-  3,                                      !- Start Month
-  1,                                      !- Start Day
-  3,                                      !- End Month
-  31;                                     !- End Day
-
-OS:Schedule:Day,
-  {0db297fe-6e55-4376-a299-505720a4c8f4}, !- Handle
-  res ceil fan schedule allday3,          !- Name
-  {2fb1fb99-7228-43a0-904c-f4b85acca811}, !- Schedule Type Limits Name
-  ,                                       !- Interpolate to Timestep
-  24,                                     !- Hour 1
-  0,                                      !- Minute 1
-  1;                                      !- Value Until Time 1
-
-OS:Schedule:Rule,
-  {0eb820de-50da-4210-ba5f-9572a8172b1f}, !- Handle
-  res ceil fan schedule allday rule4,     !- Name
-  {52777522-8f3d-470d-b139-91681c8cea87}, !- Schedule Ruleset Name
-  8,                                      !- Rule Order
-  {25db23e1-a70c-4fe1-98f2-66f676c8573f}, !- Day Schedule Name
-  Yes,                                    !- Apply Sunday
-  Yes,                                    !- Apply Monday
-  Yes,                                    !- Apply Tuesday
-  Yes,                                    !- Apply Wednesday
-  Yes,                                    !- Apply Thursday
-  Yes,                                    !- Apply Friday
-  Yes,                                    !- Apply Saturday
-  ,                                       !- Apply Holiday
-  DateRange,                              !- Date Specification Type
-  4,                                      !- Start Month
-  1,                                      !- Start Day
-  4,                                      !- End Month
-  30;                                     !- End Day
-
-OS:Schedule:Day,
-  {25db23e1-a70c-4fe1-98f2-66f676c8573f}, !- Handle
-  res ceil fan schedule allday4,          !- Name
-  {2fb1fb99-7228-43a0-904c-f4b85acca811}, !- Schedule Type Limits Name
-  ,                                       !- Interpolate to Timestep
-  24,                                     !- Hour 1
-  0,                                      !- Minute 1
-  1;                                      !- Value Until Time 1
-
-OS:Schedule:Rule,
-  {09ea5f75-a03d-4e51-8076-ea7b7a2902c7}, !- Handle
-  res ceil fan schedule allday rule5,     !- Name
-  {52777522-8f3d-470d-b139-91681c8cea87}, !- Schedule Ruleset Name
-  7,                                      !- Rule Order
-  {58c49d40-064a-465f-96e8-2c5e915e8228}, !- Day Schedule Name
-  Yes,                                    !- Apply Sunday
-  Yes,                                    !- Apply Monday
-  Yes,                                    !- Apply Tuesday
-  Yes,                                    !- Apply Wednesday
-  Yes,                                    !- Apply Thursday
-  Yes,                                    !- Apply Friday
-  Yes,                                    !- Apply Saturday
-  ,                                       !- Apply Holiday
-  DateRange,                              !- Date Specification Type
-  5,                                      !- Start Month
-  1,                                      !- Start Day
-  5,                                      !- End Month
-  31;                                     !- End Day
-
-OS:Schedule:Day,
-  {58c49d40-064a-465f-96e8-2c5e915e8228}, !- Handle
-  res ceil fan schedule allday5,          !- Name
-  {2fb1fb99-7228-43a0-904c-f4b85acca811}, !- Schedule Type Limits Name
-  ,                                       !- Interpolate to Timestep
-  24,                                     !- Hour 1
-  0,                                      !- Minute 1
-  1;                                      !- Value Until Time 1
-
-OS:Schedule:Rule,
-  {5bfff00d-2482-4e15-9268-bf941a852d19}, !- Handle
-  res ceil fan schedule allday rule6,     !- Name
-  {52777522-8f3d-470d-b139-91681c8cea87}, !- Schedule Ruleset Name
-  6,                                      !- Rule Order
-  {f45ca764-f7c6-4d20-8653-81509048f6fe}, !- Day Schedule Name
-  Yes,                                    !- Apply Sunday
-  Yes,                                    !- Apply Monday
-  Yes,                                    !- Apply Tuesday
-  Yes,                                    !- Apply Wednesday
-  Yes,                                    !- Apply Thursday
-  Yes,                                    !- Apply Friday
-  Yes,                                    !- Apply Saturday
-  ,                                       !- Apply Holiday
-  DateRange,                              !- Date Specification Type
-  6,                                      !- Start Month
-  1,                                      !- Start Day
-  6,                                      !- End Month
-  30;                                     !- End Day
-
-OS:Schedule:Day,
-  {f45ca764-f7c6-4d20-8653-81509048f6fe}, !- Handle
-  res ceil fan schedule allday6,          !- Name
-  {2fb1fb99-7228-43a0-904c-f4b85acca811}, !- Schedule Type Limits Name
-  ,                                       !- Interpolate to Timestep
-  24,                                     !- Hour 1
-  0,                                      !- Minute 1
-  1;                                      !- Value Until Time 1
-
-OS:Schedule:Rule,
-  {a8d56344-d372-46ac-b9a9-c393d32f4f63}, !- Handle
-  res ceil fan schedule allday rule7,     !- Name
-  {52777522-8f3d-470d-b139-91681c8cea87}, !- Schedule Ruleset Name
-  5,                                      !- Rule Order
-  {42949e65-4ed6-41ec-ac8e-538eb5de3fdf}, !- Day Schedule Name
-  Yes,                                    !- Apply Sunday
-  Yes,                                    !- Apply Monday
-  Yes,                                    !- Apply Tuesday
-  Yes,                                    !- Apply Wednesday
-  Yes,                                    !- Apply Thursday
-  Yes,                                    !- Apply Friday
-  Yes,                                    !- Apply Saturday
-  ,                                       !- Apply Holiday
-  DateRange,                              !- Date Specification Type
-  7,                                      !- Start Month
-  1,                                      !- Start Day
-  7,                                      !- End Month
-  31;                                     !- End Day
-
-OS:Schedule:Day,
-  {42949e65-4ed6-41ec-ac8e-538eb5de3fdf}, !- Handle
-  res ceil fan schedule allday7,          !- Name
-  {2fb1fb99-7228-43a0-904c-f4b85acca811}, !- Schedule Type Limits Name
-  ,                                       !- Interpolate to Timestep
-  24,                                     !- Hour 1
-  0,                                      !- Minute 1
-  1;                                      !- Value Until Time 1
-
-OS:Schedule:Rule,
-  {223094a4-9e58-43fb-b852-e2e5778b3a9e}, !- Handle
-  res ceil fan schedule allday rule8,     !- Name
-  {52777522-8f3d-470d-b139-91681c8cea87}, !- Schedule Ruleset Name
-  4,                                      !- Rule Order
-  {85b200e8-9570-4fa8-9628-ce5ee1e3e319}, !- Day Schedule Name
-  Yes,                                    !- Apply Sunday
-  Yes,                                    !- Apply Monday
-  Yes,                                    !- Apply Tuesday
-  Yes,                                    !- Apply Wednesday
-  Yes,                                    !- Apply Thursday
-  Yes,                                    !- Apply Friday
-  Yes,                                    !- Apply Saturday
-  ,                                       !- Apply Holiday
-  DateRange,                              !- Date Specification Type
-  8,                                      !- Start Month
-  1,                                      !- Start Day
-  8,                                      !- End Month
-  31;                                     !- End Day
-
-OS:Schedule:Day,
-  {85b200e8-9570-4fa8-9628-ce5ee1e3e319}, !- Handle
-  res ceil fan schedule allday8,          !- Name
-  {2fb1fb99-7228-43a0-904c-f4b85acca811}, !- Schedule Type Limits Name
-  ,                                       !- Interpolate to Timestep
-  24,                                     !- Hour 1
-  0,                                      !- Minute 1
-  1;                                      !- Value Until Time 1
-
-OS:Schedule:Rule,
-  {6d2ff1d6-2ae6-4ad1-90fa-30cbb62bf700}, !- Handle
-  res ceil fan schedule allday rule9,     !- Name
-  {52777522-8f3d-470d-b139-91681c8cea87}, !- Schedule Ruleset Name
-  3,                                      !- Rule Order
-  {444b7048-258e-493d-a069-d6aea34ec067}, !- Day Schedule Name
-  Yes,                                    !- Apply Sunday
-  Yes,                                    !- Apply Monday
-  Yes,                                    !- Apply Tuesday
-  Yes,                                    !- Apply Wednesday
-  Yes,                                    !- Apply Thursday
-  Yes,                                    !- Apply Friday
-  Yes,                                    !- Apply Saturday
-  ,                                       !- Apply Holiday
-  DateRange,                              !- Date Specification Type
-  9,                                      !- Start Month
-  1,                                      !- Start Day
-  9,                                      !- End Month
-  30;                                     !- End Day
-
-OS:Schedule:Day,
-  {444b7048-258e-493d-a069-d6aea34ec067}, !- Handle
-  res ceil fan schedule allday9,          !- Name
-  {2fb1fb99-7228-43a0-904c-f4b85acca811}, !- Schedule Type Limits Name
-  ,                                       !- Interpolate to Timestep
-  24,                                     !- Hour 1
-  0,                                      !- Minute 1
-  1;                                      !- Value Until Time 1
-
-OS:Schedule:Rule,
-  {3a3edb41-367b-403b-924b-9e1e208ec04e}, !- Handle
-  res ceil fan schedule allday rule10,    !- Name
-  {52777522-8f3d-470d-b139-91681c8cea87}, !- Schedule Ruleset Name
-  2,                                      !- Rule Order
-  {50525970-b9f6-4024-bef9-2eb45e6c5050}, !- Day Schedule Name
-  Yes,                                    !- Apply Sunday
-  Yes,                                    !- Apply Monday
-  Yes,                                    !- Apply Tuesday
-  Yes,                                    !- Apply Wednesday
-  Yes,                                    !- Apply Thursday
-  Yes,                                    !- Apply Friday
-  Yes,                                    !- Apply Saturday
-  ,                                       !- Apply Holiday
-  DateRange,                              !- Date Specification Type
-  10,                                     !- Start Month
-  1,                                      !- Start Day
-  10,                                     !- End Month
-  31;                                     !- End Day
-
-OS:Schedule:Day,
-  {50525970-b9f6-4024-bef9-2eb45e6c5050}, !- Handle
-  res ceil fan schedule allday10,         !- Name
-  {2fb1fb99-7228-43a0-904c-f4b85acca811}, !- Schedule Type Limits Name
-  ,                                       !- Interpolate to Timestep
-  24,                                     !- Hour 1
-  0,                                      !- Minute 1
-  1;                                      !- Value Until Time 1
-
-OS:Schedule:Rule,
-  {232e32e1-6925-45f2-aca6-e1a7952b47ba}, !- Handle
-  res ceil fan schedule allday rule11,    !- Name
-  {52777522-8f3d-470d-b139-91681c8cea87}, !- Schedule Ruleset Name
-  1,                                      !- Rule Order
-  {3623f93c-4492-4871-b502-f2f6f98bf6f9}, !- Day Schedule Name
-  Yes,                                    !- Apply Sunday
-  Yes,                                    !- Apply Monday
-  Yes,                                    !- Apply Tuesday
-  Yes,                                    !- Apply Wednesday
-  Yes,                                    !- Apply Thursday
-  Yes,                                    !- Apply Friday
-  Yes,                                    !- Apply Saturday
-  ,                                       !- Apply Holiday
-  DateRange,                              !- Date Specification Type
-  11,                                     !- Start Month
-  1,                                      !- Start Day
-  11,                                     !- End Month
-  30;                                     !- End Day
-
-OS:Schedule:Day,
-  {3623f93c-4492-4871-b502-f2f6f98bf6f9}, !- Handle
-  res ceil fan schedule allday11,         !- Name
-  {2fb1fb99-7228-43a0-904c-f4b85acca811}, !- Schedule Type Limits Name
-  ,                                       !- Interpolate to Timestep
-  24,                                     !- Hour 1
-  0,                                      !- Minute 1
-  1;                                      !- Value Until Time 1
-
-OS:Schedule:Rule,
-  {60014441-9752-4c56-9214-8475fc377e4e}, !- Handle
-  res ceil fan schedule allday rule12,    !- Name
-  {52777522-8f3d-470d-b139-91681c8cea87}, !- Schedule Ruleset Name
-  0,                                      !- Rule Order
-  {8f0aa8d8-295a-482e-ab4e-fcd840dcc2e6}, !- Day Schedule Name
-  Yes,                                    !- Apply Sunday
-  Yes,                                    !- Apply Monday
-  Yes,                                    !- Apply Tuesday
-  Yes,                                    !- Apply Wednesday
-  Yes,                                    !- Apply Thursday
-  Yes,                                    !- Apply Friday
-  Yes,                                    !- Apply Saturday
-  ,                                       !- Apply Holiday
-  DateRange,                              !- Date Specification Type
-  12,                                     !- Start Month
-  1,                                      !- Start Day
-  12,                                     !- End Month
-  31;                                     !- End Day
-
-OS:Schedule:Day,
-  {8f0aa8d8-295a-482e-ab4e-fcd840dcc2e6}, !- Handle
-  res ceil fan schedule allday12,         !- Name
-  {2fb1fb99-7228-43a0-904c-f4b85acca811}, !- Schedule Type Limits Name
-  ,                                       !- Interpolate to Timestep
-  24,                                     !- Hour 1
-  0,                                      !- Minute 1
-  1;                                      !- Value Until Time 1
-
-OS:ScheduleTypeLimits,
-  {765adcd4-a603-49f7-ba98-afab67e143ce}, !- Handle
-  OnOff 1,                                !- Name
-  0,                                      !- Lower Limit Value
-  1,                                      !- Upper Limit Value
-  Discrete;                               !- Numeric Type
-
-OS:Schedule:Constant,
-  {dfa383ef-9de8-45cb-900e-1424c352b059}, !- Handle
-  res ceil fan master,                    !- Name
-  {765adcd4-a603-49f7-ba98-afab67e143ce}, !- Schedule Type Limits Name
-  1;                                      !- Value
-
-OS:ElectricEquipment:Definition,
-  {e2875eba-9d64-45c9-8f5a-9c877ef89b83}, !- Handle
-  res ceil fan non benchmark equip,       !- Name
-  EquipmentLevel,                         !- Design Level Calculation Method
-  0,                                      !- Design Level {W}
-  ,                                       !- Watts per Space Floor Area {W/m2}
-  ,                                       !- Watts per Person {W/person}
-  0,                                      !- Fraction Latent
-  0.558,                                  !- Fraction Radiant
-  0.07;                                   !- Fraction Lost
-
-OS:ElectricEquipment,
-  {de45b4aa-c014-4b12-9b22-c5cae46d0949}, !- Handle
-  res ceil fan non benchmark equip,       !- Name
-  {e2875eba-9d64-45c9-8f5a-9c877ef89b83}, !- Electric Equipment Definition Name
-  {3abbcbbb-a213-42b3-9ff5-63913fd546d6}, !- Space or SpaceType Name
-  {dfa383ef-9de8-45cb-900e-1424c352b059}, !- Schedule Name
-  ,                                       !- Multiplier
-  res ceil fan;                           !- End-Use Subcategory
-
-OS:EnergyManagementSystem:Sensor,
-  {da4c5e64-7854-4d4c-9317-9ed97fcb74ab}, !- Handle
-  res_ceil_fan_sched_val_sensor,          !- Name
-  res ceil fan schedule,                  !- Output Variable or Output Meter Index Key Name
-  Schedule Value;                         !- Output Variable or Output Meter Name
-
-OS:EnergyManagementSystem:Sensor,
-  {3b00bedf-f75b-4d99-bfa7-576b910162c3}, !- Handle
-  res_ceil_fan_tin_sensor,                !- Name
-  living zone,                            !- Output Variable or Output Meter Index Key Name
-  Zone Mean Air Temperature;              !- Output Variable or Output Meter Name
-
-OS:EnergyManagementSystem:Actuator,
-  {436ef1ff-fb7e-4acd-87fb-e4dd355de0c9}, !- Handle
-  res_ceil_fan_sched_override,            !- Name
-  {dfa383ef-9de8-45cb-900e-1424c352b059}, !- Actuated Component Name
-  Schedule:Constant,                      !- Actuated Component Type
-  Schedule Value;                         !- Actuated Component Control Type
-
-OS:EnergyManagementSystem:Program,
-  {8560644f-c87d-4ef3-8ba9-39cfd9521c62}, !- Handle
-  res_ceil_fan_schedule_program,          !- Name
-  If res_ceil_fan_sched_val_sensor == 0,  !- Program Line 1
-  Set res_ceil_fan_sched_override = 0,    !- Program Line 2
-  ElseIf res_ceil_fan_tin_sensor < 24.389, !- Program Line 3
-  Set res_ceil_fan_sched_override = 0,    !- Program Line 4
-  Else,                                   !- Program Line 5
-  Set res_ceil_fan_sched_override = 1,    !- Program Line 6
-  EndIf;                                  !- Program Line 7
-
-OS:EnergyManagementSystem:ProgramCallingManager,
-  {cb569155-a773-4a67-bbdc-3a57e1d75cc9}, !- Handle
-  res ceil fan program calling manager,   !- Name
-  BeginTimestepBeforePredictor,           !- EnergyPlus Model Calling Point
-  {8560644f-c87d-4ef3-8ba9-39cfd9521c62}; !- Program Name 1
-
-OS:Schedule:File,
-  {f921e5cf-ac98-46d2-8f43-dd6258532c40}, !- Handle
-  ceiling_fan,                            !- Name
-  {2fb1fb99-7228-43a0-904c-f4b85acca811}, !- Schedule Type Limits Name
-  {4cf18bda-f35e-4ec5-948a-2d00050edbc5}, !- External File Name
-  14,                                     !- Column Number
-  1,                                      !- Rows to Skip at Top
-  8760,                                   !- Number of Hours of Data
-  ,                                       !- Column Separator
-  ,                                       !- Interpolate to Timestep
-  60;                                     !- Minutes per Item
-
-OS:ElectricEquipment:Definition,
-  {a6a4581f-d322-4df7-8daa-f5fd739ee94c}, !- Handle
-  res ceil fan benchmark|living space,    !- Name
-  EquipmentLevel,                         !- Design Level Calculation Method
-  38.6090605111787,                       !- Design Level {W}
-  ,                                       !- Watts per Space Floor Area {W/m2}
-  ,                                       !- Watts per Person {W/person}
-  0,                                      !- Fraction Latent
-  0.558,                                  !- Fraction Radiant
-  0.07;                                   !- Fraction Lost
-
-OS:ElectricEquipment,
-  {3ef3ac81-43b5-4d83-a86d-9a374a32360a}, !- Handle
-  res ceil fan benchmark|living space,    !- Name
-  {a6a4581f-d322-4df7-8daa-f5fd739ee94c}, !- Electric Equipment Definition Name
-  {3abbcbbb-a213-42b3-9ff5-63913fd546d6}, !- Space or SpaceType Name
-  {f921e5cf-ac98-46d2-8f43-dd6258532c40}, !- Schedule Name
-  ,                                       !- Multiplier
-  res ceil fan;                           !- End-Use Subcategory
-
-OS:Schedule:Ruleset,
-  {59989a13-c528-4f1d-a06e-ae949186d56f}, !- Handle
-  res refrig schedule,                    !- Name
-  {2fb1fb99-7228-43a0-904c-f4b85acca811}, !- Schedule Type Limits Name
-  {3a9c0ff0-7c01-4906-a315-c9ad94885c01}, !- Default Day Schedule Name
-  {2cbcf646-cc6c-40cb-ac6f-f1249d76d4dc}, !- Summer Design Day Schedule Name
-  {e4ef8613-2657-4d2c-8a76-a2bcbbaebba0}; !- Winter Design Day Schedule Name
-
-OS:Schedule:Day,
-  {3a9c0ff0-7c01-4906-a315-c9ad94885c01}, !- Handle
-  Schedule Day 8,                         !- Name
-  {2fb1fb99-7228-43a0-904c-f4b85acca811}, !- Schedule Type Limits Name
-  ,                                       !- Interpolate to Timestep
-  24,                                     !- Hour 1
-  0,                                      !- Minute 1
-  0;                                      !- Value Until Time 1
-
-OS:Schedule:Rule,
-  {55f32900-8b1a-4fa1-8351-315856022143}, !- Handle
-  res refrig schedule allday rule1,       !- Name
-  {59989a13-c528-4f1d-a06e-ae949186d56f}, !- Schedule Ruleset Name
-  11,                                     !- Rule Order
-  {ca2c7577-2f3e-41f8-905a-3e4659ba9b70}, !- Day Schedule Name
-  Yes,                                    !- Apply Sunday
-  Yes,                                    !- Apply Monday
-  Yes,                                    !- Apply Tuesday
-  Yes,                                    !- Apply Wednesday
-  Yes,                                    !- Apply Thursday
-  Yes,                                    !- Apply Friday
-  Yes,                                    !- Apply Saturday
-  ,                                       !- Apply Holiday
-  DateRange,                              !- Date Specification Type
-  1,                                      !- Start Month
-  1,                                      !- Start Day
-  1,                                      !- End Month
-  31;                                     !- End Day
-
-OS:Schedule:Day,
-  {ca2c7577-2f3e-41f8-905a-3e4659ba9b70}, !- Handle
-  res refrig schedule allday1,            !- Name
-  {2fb1fb99-7228-43a0-904c-f4b85acca811}, !- Schedule Type Limits Name
-  ,                                       !- Interpolate to Timestep
-  1,                                      !- Hour 1
-  0,                                      !- Minute 1
-  0.610948905109489,                      !- Value Until Time 1
-  2,                                      !- Hour 2
-  0,                                      !- Minute 2
-  0.595675182481752,                      !- Value Until Time 2
-  3,                                      !- Hour 3
-  0,                                      !- Minute 3
-  0.580401459854014,                      !- Value Until Time 3
-  4,                                      !- Hour 4
-  0,                                      !- Minute 4
-  0.565127737226277,                      !- Value Until Time 4
-  6,                                      !- Hour 5
-  0,                                      !- Minute 5
-  0.54985401459854,                       !- Value Until Time 5
-  7,                                      !- Hour 6
-  0,                                      !- Minute 6
-  0.580401459854014,                      !- Value Until Time 6
-  8,                                      !- Hour 7
-  0,                                      !- Minute 7
-  0.610948905109489,                      !- Value Until Time 7
-  10,                                     !- Hour 8
-  0,                                      !- Minute 8
-  0.626222627737226,                      !- Value Until Time 8
-  12,                                     !- Hour 9
-  0,                                      !- Minute 9
-  0.610948905109489,                      !- Value Until Time 9
-  15,                                     !- Hour 10
-  0,                                      !- Minute 10
-  0.641496350364963,                      !- Value Until Time 10
-  16,                                     !- Hour 11
-  0,                                      !- Minute 11
-  0.626222627737226,                      !- Value Until Time 11
-  17,                                     !- Hour 12
-  0,                                      !- Minute 12
-  0.672043795620438,                      !- Value Until Time 12
-  18,                                     !- Hour 13
-  0,                                      !- Minute 13
-  0.733138686131387,                      !- Value Until Time 13
-  19,                                     !- Hour 14
-  0,                                      !- Minute 14
-  0.763686131386861,                      !- Value Until Time 14
-  20,                                     !- Hour 15
-  0,                                      !- Minute 15
-  0.733138686131387,                      !- Value Until Time 15
-  21,                                     !- Hour 16
-  0,                                      !- Minute 16
-  0.717864963503649,                      !- Value Until Time 16
-  22,                                     !- Hour 17
-  0,                                      !- Minute 17
-  0.702591240875912,                      !- Value Until Time 17
-  23,                                     !- Hour 18
-  0,                                      !- Minute 18
-  0.672043795620438,                      !- Value Until Time 18
-  24,                                     !- Hour 19
-  0,                                      !- Minute 19
-  0.626222627737226;                      !- Value Until Time 19
-
-OS:Schedule:Rule,
-  {45b0d379-8b84-4058-9150-62d59a48a018}, !- Handle
-  res refrig schedule allday rule2,       !- Name
-  {59989a13-c528-4f1d-a06e-ae949186d56f}, !- Schedule Ruleset Name
-  10,                                     !- Rule Order
-  {7ee961e7-0f71-42f0-a91b-1ce79045c79e}, !- Day Schedule Name
-  Yes,                                    !- Apply Sunday
-  Yes,                                    !- Apply Monday
-  Yes,                                    !- Apply Tuesday
-  Yes,                                    !- Apply Wednesday
-  Yes,                                    !- Apply Thursday
-  Yes,                                    !- Apply Friday
-  Yes,                                    !- Apply Saturday
-  ,                                       !- Apply Holiday
-  DateRange,                              !- Date Specification Type
-  2,                                      !- Start Month
-  1,                                      !- Start Day
-  2,                                      !- End Month
-  28;                                     !- End Day
-
-OS:Schedule:Day,
-  {7ee961e7-0f71-42f0-a91b-1ce79045c79e}, !- Handle
-  res refrig schedule allday2,            !- Name
-  {2fb1fb99-7228-43a0-904c-f4b85acca811}, !- Schedule Type Limits Name
-  ,                                       !- Interpolate to Timestep
-  1,                                      !- Hour 1
-  0,                                      !- Minute 1
-  0.60948905109489,                       !- Value Until Time 1
-  2,                                      !- Hour 2
-  0,                                      !- Minute 2
-  0.594251824817518,                      !- Value Until Time 2
-  3,                                      !- Hour 3
-  0,                                      !- Minute 3
-  0.579014598540146,                      !- Value Until Time 3
-  4,                                      !- Hour 4
-  0,                                      !- Minute 4
-  0.563777372262774,                      !- Value Until Time 4
-  6,                                      !- Hour 5
-  0,                                      !- Minute 5
-  0.548540145985401,                      !- Value Until Time 5
-  7,                                      !- Hour 6
-  0,                                      !- Minute 6
-  0.579014598540146,                      !- Value Until Time 6
-  8,                                      !- Hour 7
-  0,                                      !- Minute 7
-  0.60948905109489,                       !- Value Until Time 7
-  10,                                     !- Hour 8
-  0,                                      !- Minute 8
-  0.624726277372263,                      !- Value Until Time 8
-  12,                                     !- Hour 9
-  0,                                      !- Minute 9
-  0.60948905109489,                       !- Value Until Time 9
-  15,                                     !- Hour 10
-  0,                                      !- Minute 10
-  0.639963503649635,                      !- Value Until Time 10
-  16,                                     !- Hour 11
-  0,                                      !- Minute 11
-  0.624726277372263,                      !- Value Until Time 11
-  17,                                     !- Hour 12
-  0,                                      !- Minute 12
-  0.670437956204379,                      !- Value Until Time 12
-  18,                                     !- Hour 13
-  0,                                      !- Minute 13
-  0.731386861313868,                      !- Value Until Time 13
-  19,                                     !- Hour 14
-  0,                                      !- Minute 14
-  0.761861313868613,                      !- Value Until Time 14
-  20,                                     !- Hour 15
-  0,                                      !- Minute 15
-  0.731386861313868,                      !- Value Until Time 15
-  21,                                     !- Hour 16
-  0,                                      !- Minute 16
-  0.716149635036496,                      !- Value Until Time 16
-  22,                                     !- Hour 17
-  0,                                      !- Minute 17
-  0.700912408759124,                      !- Value Until Time 17
-  23,                                     !- Hour 18
-  0,                                      !- Minute 18
-  0.670437956204379,                      !- Value Until Time 18
-  24,                                     !- Hour 19
-  0,                                      !- Minute 19
-  0.624726277372263;                      !- Value Until Time 19
-
-OS:Schedule:Rule,
-  {61098e5f-516e-4faf-a021-92acd73e435c}, !- Handle
-  res refrig schedule allday rule3,       !- Name
-  {59989a13-c528-4f1d-a06e-ae949186d56f}, !- Schedule Ruleset Name
-  9,                                      !- Rule Order
-  {2d9a9f2c-fe9f-46f4-af41-b10123e56cd2}, !- Day Schedule Name
-  Yes,                                    !- Apply Sunday
-  Yes,                                    !- Apply Monday
-  Yes,                                    !- Apply Tuesday
-  Yes,                                    !- Apply Wednesday
-  Yes,                                    !- Apply Thursday
-  Yes,                                    !- Apply Friday
-  Yes,                                    !- Apply Saturday
-  ,                                       !- Apply Holiday
-  DateRange,                              !- Date Specification Type
-  3,                                      !- Start Month
-  1,                                      !- Start Day
-  3,                                      !- End Month
-  31;                                     !- End Day
-
-OS:Schedule:Day,
-  {2d9a9f2c-fe9f-46f4-af41-b10123e56cd2}, !- Handle
-  res refrig schedule allday3,            !- Name
-  {2fb1fb99-7228-43a0-904c-f4b85acca811}, !- Schedule Type Limits Name
-  ,                                       !- Interpolate to Timestep
-  1,                                      !- Hour 1
-  0,                                      !- Minute 1
-  0.791240875912409,                      !- Value Until Time 1
-  2,                                      !- Hour 2
-  0,                                      !- Minute 2
-  0.771459854014598,                      !- Value Until Time 2
-  3,                                      !- Hour 3
-  0,                                      !- Minute 3
-  0.751678832116788,                      !- Value Until Time 3
-  4,                                      !- Hour 4
-  0,                                      !- Minute 4
-  0.731897810218978,                      !- Value Until Time 4
-  6,                                      !- Hour 5
-  0,                                      !- Minute 5
-  0.712116788321168,                      !- Value Until Time 5
-  7,                                      !- Hour 6
-  0,                                      !- Minute 6
-  0.751678832116788,                      !- Value Until Time 6
-  8,                                      !- Hour 7
-  0,                                      !- Minute 7
-  0.791240875912409,                      !- Value Until Time 7
-  10,                                     !- Hour 8
-  0,                                      !- Minute 8
-  0.811021897810219,                      !- Value Until Time 8
-  12,                                     !- Hour 9
-  0,                                      !- Minute 9
-  0.791240875912409,                      !- Value Until Time 9
-  15,                                     !- Hour 10
-  0,                                      !- Minute 10
-  0.830802919708029,                      !- Value Until Time 10
-  16,                                     !- Hour 11
-  0,                                      !- Minute 11
-  0.811021897810219,                      !- Value Until Time 11
-  17,                                     !- Hour 12
-  0,                                      !- Minute 12
-  0.87036496350365,                       !- Value Until Time 12
-  18,                                     !- Hour 13
-  0,                                      !- Minute 13
-  0.949489051094891,                      !- Value Until Time 13
-  19,                                     !- Hour 14
-  0,                                      !- Minute 14
-  0.989051094890511,                      !- Value Until Time 14
-  20,                                     !- Hour 15
-  0,                                      !- Minute 15
-  0.949489051094891,                      !- Value Until Time 15
-  21,                                     !- Hour 16
-  0,                                      !- Minute 16
-  0.92970802919708,                       !- Value Until Time 16
-  22,                                     !- Hour 17
-  0,                                      !- Minute 17
-  0.90992700729927,                       !- Value Until Time 17
-  23,                                     !- Hour 18
-  0,                                      !- Minute 18
-  0.87036496350365,                       !- Value Until Time 18
-  24,                                     !- Hour 19
-  0,                                      !- Minute 19
-  0.811021897810219;                      !- Value Until Time 19
-
-OS:Schedule:Rule,
-  {8b267893-43d8-43b4-9e73-5bfcefcf3c35}, !- Handle
-  res refrig schedule allday rule4,       !- Name
-  {59989a13-c528-4f1d-a06e-ae949186d56f}, !- Schedule Ruleset Name
-  8,                                      !- Rule Order
-  {81d7726f-bd5a-49a6-af49-989a1c7034e2}, !- Day Schedule Name
-  Yes,                                    !- Apply Sunday
-  Yes,                                    !- Apply Monday
-  Yes,                                    !- Apply Tuesday
-  Yes,                                    !- Apply Wednesday
-  Yes,                                    !- Apply Thursday
-  Yes,                                    !- Apply Friday
-  Yes,                                    !- Apply Saturday
-  ,                                       !- Apply Holiday
-  DateRange,                              !- Date Specification Type
-  4,                                      !- Start Month
-  1,                                      !- Start Day
-  4,                                      !- End Month
-  30;                                     !- End Day
-
-OS:Schedule:Day,
-  {81d7726f-bd5a-49a6-af49-989a1c7034e2}, !- Handle
-  res refrig schedule allday4,            !- Name
-  {2fb1fb99-7228-43a0-904c-f4b85acca811}, !- Schedule Type Limits Name
-  ,                                       !- Interpolate to Timestep
-  1,                                      !- Hour 1
-  0,                                      !- Minute 1
-  0.791240875912409,                      !- Value Until Time 1
-  2,                                      !- Hour 2
-  0,                                      !- Minute 2
-  0.771459854014598,                      !- Value Until Time 2
-  3,                                      !- Hour 3
-  0,                                      !- Minute 3
-  0.751678832116788,                      !- Value Until Time 3
-  4,                                      !- Hour 4
-  0,                                      !- Minute 4
-  0.731897810218978,                      !- Value Until Time 4
-  6,                                      !- Hour 5
-  0,                                      !- Minute 5
-  0.712116788321168,                      !- Value Until Time 5
-  7,                                      !- Hour 6
-  0,                                      !- Minute 6
-  0.751678832116788,                      !- Value Until Time 6
-  8,                                      !- Hour 7
-  0,                                      !- Minute 7
-  0.791240875912409,                      !- Value Until Time 7
-  10,                                     !- Hour 8
-  0,                                      !- Minute 8
-  0.811021897810219,                      !- Value Until Time 8
-  12,                                     !- Hour 9
-  0,                                      !- Minute 9
-  0.791240875912409,                      !- Value Until Time 9
-  15,                                     !- Hour 10
-  0,                                      !- Minute 10
-  0.830802919708029,                      !- Value Until Time 10
-  16,                                     !- Hour 11
-  0,                                      !- Minute 11
-  0.811021897810219,                      !- Value Until Time 11
-  17,                                     !- Hour 12
-  0,                                      !- Minute 12
-  0.87036496350365,                       !- Value Until Time 12
-  18,                                     !- Hour 13
-  0,                                      !- Minute 13
-  0.949489051094891,                      !- Value Until Time 13
-  19,                                     !- Hour 14
-  0,                                      !- Minute 14
-  0.989051094890511,                      !- Value Until Time 14
-  20,                                     !- Hour 15
-  0,                                      !- Minute 15
-  0.949489051094891,                      !- Value Until Time 15
-  21,                                     !- Hour 16
-  0,                                      !- Minute 16
-  0.92970802919708,                       !- Value Until Time 16
-  22,                                     !- Hour 17
-  0,                                      !- Minute 17
-  0.90992700729927,                       !- Value Until Time 17
-  23,                                     !- Hour 18
-  0,                                      !- Minute 18
-  0.87036496350365,                       !- Value Until Time 18
-  24,                                     !- Hour 19
-  0,                                      !- Minute 19
-  0.811021897810219;                      !- Value Until Time 19
-
-OS:Schedule:Rule,
-  {cea5cc97-210d-4a26-83c3-d0ab8030b60c}, !- Handle
-  res refrig schedule allday rule5,       !- Name
-  {59989a13-c528-4f1d-a06e-ae949186d56f}, !- Schedule Ruleset Name
-  7,                                      !- Rule Order
-  {4f44fa23-e7f0-4de7-9e90-1e4cd0c2602b}, !- Day Schedule Name
-  Yes,                                    !- Apply Sunday
-  Yes,                                    !- Apply Monday
-  Yes,                                    !- Apply Tuesday
-  Yes,                                    !- Apply Wednesday
-  Yes,                                    !- Apply Thursday
-  Yes,                                    !- Apply Friday
-  Yes,                                    !- Apply Saturday
-  ,                                       !- Apply Holiday
-  DateRange,                              !- Date Specification Type
-  5,                                      !- Start Month
-  1,                                      !- Start Day
-  5,                                      !- End Month
-  31;                                     !- End Day
-
-OS:Schedule:Day,
-  {4f44fa23-e7f0-4de7-9e90-1e4cd0c2602b}, !- Handle
-  res refrig schedule allday5,            !- Name
-  {2fb1fb99-7228-43a0-904c-f4b85acca811}, !- Schedule Type Limits Name
-  ,                                       !- Interpolate to Timestep
-  1,                                      !- Hour 1
-  0,                                      !- Minute 1
-  0.791240875912409,                      !- Value Until Time 1
-  2,                                      !- Hour 2
-  0,                                      !- Minute 2
-  0.771459854014598,                      !- Value Until Time 2
-  3,                                      !- Hour 3
-  0,                                      !- Minute 3
-  0.751678832116788,                      !- Value Until Time 3
-  4,                                      !- Hour 4
-  0,                                      !- Minute 4
-  0.731897810218978,                      !- Value Until Time 4
-  6,                                      !- Hour 5
-  0,                                      !- Minute 5
-  0.712116788321168,                      !- Value Until Time 5
-  7,                                      !- Hour 6
-  0,                                      !- Minute 6
-  0.751678832116788,                      !- Value Until Time 6
-  8,                                      !- Hour 7
-  0,                                      !- Minute 7
-  0.791240875912409,                      !- Value Until Time 7
-  10,                                     !- Hour 8
-  0,                                      !- Minute 8
-  0.811021897810219,                      !- Value Until Time 8
-  12,                                     !- Hour 9
-  0,                                      !- Minute 9
-  0.791240875912409,                      !- Value Until Time 9
-  15,                                     !- Hour 10
-  0,                                      !- Minute 10
-  0.830802919708029,                      !- Value Until Time 10
-  16,                                     !- Hour 11
-  0,                                      !- Minute 11
-  0.811021897810219,                      !- Value Until Time 11
-  17,                                     !- Hour 12
-  0,                                      !- Minute 12
-  0.87036496350365,                       !- Value Until Time 12
-  18,                                     !- Hour 13
-  0,                                      !- Minute 13
-  0.949489051094891,                      !- Value Until Time 13
-  19,                                     !- Hour 14
-  0,                                      !- Minute 14
-  0.989051094890511,                      !- Value Until Time 14
-  20,                                     !- Hour 15
-  0,                                      !- Minute 15
-  0.949489051094891,                      !- Value Until Time 15
-  21,                                     !- Hour 16
-  0,                                      !- Minute 16
-  0.92970802919708,                       !- Value Until Time 16
-  22,                                     !- Hour 17
-  0,                                      !- Minute 17
-  0.90992700729927,                       !- Value Until Time 17
-  23,                                     !- Hour 18
-  0,                                      !- Minute 18
-  0.87036496350365,                       !- Value Until Time 18
-  24,                                     !- Hour 19
-  0,                                      !- Minute 19
-  0.811021897810219;                      !- Value Until Time 19
-
-OS:Schedule:Rule,
-  {a3b47845-c0ea-4f5c-887f-bda97092af48}, !- Handle
-  res refrig schedule allday rule6,       !- Name
-  {59989a13-c528-4f1d-a06e-ae949186d56f}, !- Schedule Ruleset Name
-  6,                                      !- Rule Order
-  {60bf8d99-71b8-4dc7-85b1-d771b6ffbf1d}, !- Day Schedule Name
-  Yes,                                    !- Apply Sunday
-  Yes,                                    !- Apply Monday
-  Yes,                                    !- Apply Tuesday
-  Yes,                                    !- Apply Wednesday
-  Yes,                                    !- Apply Thursday
-  Yes,                                    !- Apply Friday
-  Yes,                                    !- Apply Saturday
-  ,                                       !- Apply Holiday
-  DateRange,                              !- Date Specification Type
-  6,                                      !- Start Month
-  1,                                      !- Start Day
-  6,                                      !- End Month
-  30;                                     !- End Day
-
-OS:Schedule:Day,
-  {60bf8d99-71b8-4dc7-85b1-d771b6ffbf1d}, !- Handle
-  res refrig schedule allday6,            !- Name
-  {2fb1fb99-7228-43a0-904c-f4b85acca811}, !- Schedule Type Limits Name
-  ,                                       !- Interpolate to Timestep
-  1,                                      !- Hour 1
-  0,                                      !- Minute 1
-  0.8,                                    !- Value Until Time 1
-  2,                                      !- Hour 2
-  0,                                      !- Minute 2
-  0.78,                                   !- Value Until Time 2
-  3,                                      !- Hour 3
-  0,                                      !- Minute 3
-  0.76,                                   !- Value Until Time 3
-  4,                                      !- Hour 4
-  0,                                      !- Minute 4
-  0.74,                                   !- Value Until Time 4
-  6,                                      !- Hour 5
-  0,                                      !- Minute 5
-  0.72,                                   !- Value Until Time 5
-  7,                                      !- Hour 6
-  0,                                      !- Minute 6
-  0.76,                                   !- Value Until Time 6
-  8,                                      !- Hour 7
-  0,                                      !- Minute 7
-  0.8,                                    !- Value Until Time 7
-  10,                                     !- Hour 8
-  0,                                      !- Minute 8
-  0.82,                                   !- Value Until Time 8
-  12,                                     !- Hour 9
-  0,                                      !- Minute 9
-  0.8,                                    !- Value Until Time 9
-  15,                                     !- Hour 10
-  0,                                      !- Minute 10
-  0.84,                                   !- Value Until Time 10
-  16,                                     !- Hour 11
-  0,                                      !- Minute 11
-  0.82,                                   !- Value Until Time 11
-  17,                                     !- Hour 12
-  0,                                      !- Minute 12
-  0.88,                                   !- Value Until Time 12
-  18,                                     !- Hour 13
-  0,                                      !- Minute 13
-  0.96,                                   !- Value Until Time 13
-  19,                                     !- Hour 14
-  0,                                      !- Minute 14
-  1,                                      !- Value Until Time 14
-  20,                                     !- Hour 15
-  0,                                      !- Minute 15
-  0.96,                                   !- Value Until Time 15
-  21,                                     !- Hour 16
-  0,                                      !- Minute 16
-  0.94,                                   !- Value Until Time 16
-  22,                                     !- Hour 17
-  0,                                      !- Minute 17
-  0.92,                                   !- Value Until Time 17
-  23,                                     !- Hour 18
-  0,                                      !- Minute 18
-  0.88,                                   !- Value Until Time 18
-  24,                                     !- Hour 19
-  0,                                      !- Minute 19
-  0.82;                                   !- Value Until Time 19
-
-OS:Schedule:Rule,
-  {6b540330-e586-4008-a455-14ef5458417f}, !- Handle
-  res refrig schedule allday rule7,       !- Name
-  {59989a13-c528-4f1d-a06e-ae949186d56f}, !- Schedule Ruleset Name
-  5,                                      !- Rule Order
-  {6bd16ce3-a683-47f5-83e5-e949e02e9fb8}, !- Day Schedule Name
-  Yes,                                    !- Apply Sunday
-  Yes,                                    !- Apply Monday
-  Yes,                                    !- Apply Tuesday
-  Yes,                                    !- Apply Wednesday
-  Yes,                                    !- Apply Thursday
-  Yes,                                    !- Apply Friday
-  Yes,                                    !- Apply Saturday
-  ,                                       !- Apply Holiday
-  DateRange,                              !- Date Specification Type
-  7,                                      !- Start Month
-  1,                                      !- Start Day
-  7,                                      !- End Month
-  31;                                     !- End Day
-
-OS:Schedule:Day,
-  {6bd16ce3-a683-47f5-83e5-e949e02e9fb8}, !- Handle
-  res refrig schedule allday7,            !- Name
-  {2fb1fb99-7228-43a0-904c-f4b85acca811}, !- Schedule Type Limits Name
-  ,                                       !- Interpolate to Timestep
-  1,                                      !- Hour 1
-  0,                                      !- Minute 1
-  0.8,                                    !- Value Until Time 1
-  2,                                      !- Hour 2
-  0,                                      !- Minute 2
-  0.78,                                   !- Value Until Time 2
-  3,                                      !- Hour 3
-  0,                                      !- Minute 3
-  0.76,                                   !- Value Until Time 3
-  4,                                      !- Hour 4
-  0,                                      !- Minute 4
-  0.74,                                   !- Value Until Time 4
-  6,                                      !- Hour 5
-  0,                                      !- Minute 5
-  0.72,                                   !- Value Until Time 5
-  7,                                      !- Hour 6
-  0,                                      !- Minute 6
-  0.76,                                   !- Value Until Time 6
-  8,                                      !- Hour 7
-  0,                                      !- Minute 7
-  0.8,                                    !- Value Until Time 7
-  10,                                     !- Hour 8
-  0,                                      !- Minute 8
-  0.82,                                   !- Value Until Time 8
-  12,                                     !- Hour 9
-  0,                                      !- Minute 9
-  0.8,                                    !- Value Until Time 9
-  15,                                     !- Hour 10
-  0,                                      !- Minute 10
-  0.84,                                   !- Value Until Time 10
-  16,                                     !- Hour 11
-  0,                                      !- Minute 11
-  0.82,                                   !- Value Until Time 11
-  17,                                     !- Hour 12
-  0,                                      !- Minute 12
-  0.88,                                   !- Value Until Time 12
-  18,                                     !- Hour 13
-  0,                                      !- Minute 13
-  0.96,                                   !- Value Until Time 13
-  19,                                     !- Hour 14
-  0,                                      !- Minute 14
-  1,                                      !- Value Until Time 14
-  20,                                     !- Hour 15
-  0,                                      !- Minute 15
-  0.96,                                   !- Value Until Time 15
-  21,                                     !- Hour 16
-  0,                                      !- Minute 16
-  0.94,                                   !- Value Until Time 16
-  22,                                     !- Hour 17
-  0,                                      !- Minute 17
-  0.92,                                   !- Value Until Time 17
-  23,                                     !- Hour 18
-  0,                                      !- Minute 18
-  0.88,                                   !- Value Until Time 18
-  24,                                     !- Hour 19
-  0,                                      !- Minute 19
-  0.82;                                   !- Value Until Time 19
-
-OS:Schedule:Rule,
-  {227e66a2-7e45-496c-92c5-f4638042b019}, !- Handle
-  res refrig schedule allday rule8,       !- Name
-  {59989a13-c528-4f1d-a06e-ae949186d56f}, !- Schedule Ruleset Name
-  4,                                      !- Rule Order
-  {c66c23ac-36c8-473a-b5b5-cd8be66de120}, !- Day Schedule Name
-  Yes,                                    !- Apply Sunday
-  Yes,                                    !- Apply Monday
-  Yes,                                    !- Apply Tuesday
-  Yes,                                    !- Apply Wednesday
-  Yes,                                    !- Apply Thursday
-  Yes,                                    !- Apply Friday
-  Yes,                                    !- Apply Saturday
-  ,                                       !- Apply Holiday
-  DateRange,                              !- Date Specification Type
-  8,                                      !- Start Month
-  1,                                      !- Start Day
-  8,                                      !- End Month
-  31;                                     !- End Day
-
-OS:Schedule:Day,
-  {c66c23ac-36c8-473a-b5b5-cd8be66de120}, !- Handle
-  res refrig schedule allday8,            !- Name
-  {2fb1fb99-7228-43a0-904c-f4b85acca811}, !- Schedule Type Limits Name
-  ,                                       !- Interpolate to Timestep
-  1,                                      !- Hour 1
-  0,                                      !- Minute 1
-  0.8,                                    !- Value Until Time 1
-  2,                                      !- Hour 2
-  0,                                      !- Minute 2
-  0.78,                                   !- Value Until Time 2
-  3,                                      !- Hour 3
-  0,                                      !- Minute 3
-  0.76,                                   !- Value Until Time 3
-  4,                                      !- Hour 4
-  0,                                      !- Minute 4
-  0.74,                                   !- Value Until Time 4
-  6,                                      !- Hour 5
-  0,                                      !- Minute 5
-  0.72,                                   !- Value Until Time 5
-  7,                                      !- Hour 6
-  0,                                      !- Minute 6
-  0.76,                                   !- Value Until Time 6
-  8,                                      !- Hour 7
-  0,                                      !- Minute 7
-  0.8,                                    !- Value Until Time 7
-  10,                                     !- Hour 8
-  0,                                      !- Minute 8
-  0.82,                                   !- Value Until Time 8
-  12,                                     !- Hour 9
-  0,                                      !- Minute 9
-  0.8,                                    !- Value Until Time 9
-  15,                                     !- Hour 10
-  0,                                      !- Minute 10
-  0.84,                                   !- Value Until Time 10
-  16,                                     !- Hour 11
-  0,                                      !- Minute 11
-  0.82,                                   !- Value Until Time 11
-  17,                                     !- Hour 12
-  0,                                      !- Minute 12
-  0.88,                                   !- Value Until Time 12
-  18,                                     !- Hour 13
-  0,                                      !- Minute 13
-  0.96,                                   !- Value Until Time 13
-  19,                                     !- Hour 14
-  0,                                      !- Minute 14
-  1,                                      !- Value Until Time 14
-  20,                                     !- Hour 15
-  0,                                      !- Minute 15
-  0.96,                                   !- Value Until Time 15
-  21,                                     !- Hour 16
-  0,                                      !- Minute 16
-  0.94,                                   !- Value Until Time 16
-  22,                                     !- Hour 17
-  0,                                      !- Minute 17
-  0.92,                                   !- Value Until Time 17
-  23,                                     !- Hour 18
-  0,                                      !- Minute 18
-  0.88,                                   !- Value Until Time 18
-  24,                                     !- Hour 19
-  0,                                      !- Minute 19
-  0.82;                                   !- Value Until Time 19
-
-OS:Schedule:Rule,
-  {847f6de7-94c1-48d4-acf2-274d2ad0431a}, !- Handle
-  res refrig schedule allday rule9,       !- Name
-  {59989a13-c528-4f1d-a06e-ae949186d56f}, !- Schedule Ruleset Name
-  3,                                      !- Rule Order
-  {528c79ab-cadb-4608-8501-708e984df10e}, !- Day Schedule Name
-  Yes,                                    !- Apply Sunday
-  Yes,                                    !- Apply Monday
-  Yes,                                    !- Apply Tuesday
-  Yes,                                    !- Apply Wednesday
-  Yes,                                    !- Apply Thursday
-  Yes,                                    !- Apply Friday
-  Yes,                                    !- Apply Saturday
-  ,                                       !- Apply Holiday
-  DateRange,                              !- Date Specification Type
-  9,                                      !- Start Month
-  1,                                      !- Start Day
-  9,                                      !- End Month
-  30;                                     !- End Day
-
-OS:Schedule:Day,
-  {528c79ab-cadb-4608-8501-708e984df10e}, !- Handle
-  res refrig schedule allday9,            !- Name
-  {2fb1fb99-7228-43a0-904c-f4b85acca811}, !- Schedule Type Limits Name
-  ,                                       !- Interpolate to Timestep
-  1,                                      !- Hour 1
-  0,                                      !- Minute 1
-  0.8,                                    !- Value Until Time 1
-  2,                                      !- Hour 2
-  0,                                      !- Minute 2
-  0.78,                                   !- Value Until Time 2
-  3,                                      !- Hour 3
-  0,                                      !- Minute 3
-  0.76,                                   !- Value Until Time 3
-  4,                                      !- Hour 4
-  0,                                      !- Minute 4
-  0.74,                                   !- Value Until Time 4
-  6,                                      !- Hour 5
-  0,                                      !- Minute 5
-  0.72,                                   !- Value Until Time 5
-  7,                                      !- Hour 6
-  0,                                      !- Minute 6
-  0.76,                                   !- Value Until Time 6
-  8,                                      !- Hour 7
-  0,                                      !- Minute 7
-  0.8,                                    !- Value Until Time 7
-  10,                                     !- Hour 8
-  0,                                      !- Minute 8
-  0.82,                                   !- Value Until Time 8
-  12,                                     !- Hour 9
-  0,                                      !- Minute 9
-  0.8,                                    !- Value Until Time 9
-  15,                                     !- Hour 10
-  0,                                      !- Minute 10
-  0.84,                                   !- Value Until Time 10
-  16,                                     !- Hour 11
-  0,                                      !- Minute 11
-  0.82,                                   !- Value Until Time 11
-  17,                                     !- Hour 12
-  0,                                      !- Minute 12
-  0.88,                                   !- Value Until Time 12
-  18,                                     !- Hour 13
-  0,                                      !- Minute 13
-  0.96,                                   !- Value Until Time 13
-  19,                                     !- Hour 14
-  0,                                      !- Minute 14
-  1,                                      !- Value Until Time 14
-  20,                                     !- Hour 15
-  0,                                      !- Minute 15
-  0.96,                                   !- Value Until Time 15
-  21,                                     !- Hour 16
-  0,                                      !- Minute 16
-  0.94,                                   !- Value Until Time 16
-  22,                                     !- Hour 17
-  0,                                      !- Minute 17
-  0.92,                                   !- Value Until Time 17
-  23,                                     !- Hour 18
-  0,                                      !- Minute 18
-  0.88,                                   !- Value Until Time 18
-  24,                                     !- Hour 19
-  0,                                      !- Minute 19
-  0.82;                                   !- Value Until Time 19
-
-OS:Schedule:Rule,
-  {da37c99e-095e-44d6-ad49-c2dfed7d4454}, !- Handle
-  res refrig schedule allday rule10,      !- Name
-  {59989a13-c528-4f1d-a06e-ae949186d56f}, !- Schedule Ruleset Name
-  2,                                      !- Rule Order
-  {dd4ac5d1-f34e-4df7-b954-3001fa16c5d8}, !- Day Schedule Name
-  Yes,                                    !- Apply Sunday
-  Yes,                                    !- Apply Monday
-  Yes,                                    !- Apply Tuesday
-  Yes,                                    !- Apply Wednesday
-  Yes,                                    !- Apply Thursday
-  Yes,                                    !- Apply Friday
-  Yes,                                    !- Apply Saturday
-  ,                                       !- Apply Holiday
-  DateRange,                              !- Date Specification Type
-  10,                                     !- Start Month
-  1,                                      !- Start Day
-  10,                                     !- End Month
-  31;                                     !- End Day
-
-OS:Schedule:Day,
-  {dd4ac5d1-f34e-4df7-b954-3001fa16c5d8}, !- Handle
-  res refrig schedule allday10,           !- Name
-  {2fb1fb99-7228-43a0-904c-f4b85acca811}, !- Schedule Type Limits Name
-  ,                                       !- Interpolate to Timestep
-  1,                                      !- Hour 1
-  0,                                      !- Minute 1
-  0.67956204379562,                       !- Value Until Time 1
-  2,                                      !- Hour 2
-  0,                                      !- Minute 2
-  0.66257299270073,                       !- Value Until Time 2
-  3,                                      !- Hour 3
-  0,                                      !- Minute 3
-  0.645583941605839,                      !- Value Until Time 3
-  4,                                      !- Hour 4
-  0,                                      !- Minute 4
-  0.628594890510949,                      !- Value Until Time 4
-  6,                                      !- Hour 5
-  0,                                      !- Minute 5
-  0.611605839416058,                      !- Value Until Time 5
-  7,                                      !- Hour 6
-  0,                                      !- Minute 6
-  0.645583941605839,                      !- Value Until Time 6
-  8,                                      !- Hour 7
-  0,                                      !- Minute 7
-  0.67956204379562,                       !- Value Until Time 7
-  10,                                     !- Hour 8
-  0,                                      !- Minute 8
-  0.696551094890511,                      !- Value Until Time 8
-  12,                                     !- Hour 9
-  0,                                      !- Minute 9
-  0.67956204379562,                       !- Value Until Time 9
-  15,                                     !- Hour 10
-  0,                                      !- Minute 10
-  0.713540145985402,                      !- Value Until Time 10
-  16,                                     !- Hour 11
-  0,                                      !- Minute 11
-  0.696551094890511,                      !- Value Until Time 11
-  17,                                     !- Hour 12
-  0,                                      !- Minute 12
-  0.747518248175182,                      !- Value Until Time 12
-  18,                                     !- Hour 13
-  0,                                      !- Minute 13
-  0.815474452554744,                      !- Value Until Time 13
-  19,                                     !- Hour 14
-  0,                                      !- Minute 14
-  0.849452554744526,                      !- Value Until Time 14
-  20,                                     !- Hour 15
-  0,                                      !- Minute 15
-  0.815474452554744,                      !- Value Until Time 15
-  21,                                     !- Hour 16
-  0,                                      !- Minute 16
-  0.798485401459854,                      !- Value Until Time 16
-  22,                                     !- Hour 17
-  0,                                      !- Minute 17
-  0.781496350364963,                      !- Value Until Time 17
-  23,                                     !- Hour 18
-  0,                                      !- Minute 18
-  0.747518248175182,                      !- Value Until Time 18
-  24,                                     !- Hour 19
-  0,                                      !- Minute 19
-  0.696551094890511;                      !- Value Until Time 19
-
-OS:Schedule:Rule,
-  {a37e3fda-7cc9-4fa8-941a-4ec1ba24957f}, !- Handle
-  res refrig schedule allday rule11,      !- Name
-  {59989a13-c528-4f1d-a06e-ae949186d56f}, !- Schedule Ruleset Name
-  1,                                      !- Rule Order
-  {058c11ef-2bbd-4169-a462-f4eb798d0db6}, !- Day Schedule Name
-  Yes,                                    !- Apply Sunday
-  Yes,                                    !- Apply Monday
-  Yes,                                    !- Apply Tuesday
-  Yes,                                    !- Apply Wednesday
-  Yes,                                    !- Apply Thursday
-  Yes,                                    !- Apply Friday
-  Yes,                                    !- Apply Saturday
-  ,                                       !- Apply Holiday
-  DateRange,                              !- Date Specification Type
-  11,                                     !- Start Month
-  1,                                      !- Start Day
-  11,                                     !- End Month
-  30;                                     !- End Day
-
-OS:Schedule:Day,
-  {058c11ef-2bbd-4169-a462-f4eb798d0db6}, !- Handle
-  res refrig schedule allday11,           !- Name
-  {2fb1fb99-7228-43a0-904c-f4b85acca811}, !- Schedule Type Limits Name
-  ,                                       !- Interpolate to Timestep
-  1,                                      !- Hour 1
-  0,                                      !- Minute 1
-  0.675182481751825,                      !- Value Until Time 1
-  2,                                      !- Hour 2
-  0,                                      !- Minute 2
-  0.658302919708029,                      !- Value Until Time 2
-  3,                                      !- Hour 3
-  0,                                      !- Minute 3
-  0.641423357664234,                      !- Value Until Time 3
-  4,                                      !- Hour 4
-  0,                                      !- Minute 4
-  0.624543795620438,                      !- Value Until Time 4
-  6,                                      !- Hour 5
-  0,                                      !- Minute 5
-  0.607664233576642,                      !- Value Until Time 5
-  7,                                      !- Hour 6
-  0,                                      !- Minute 6
-  0.641423357664234,                      !- Value Until Time 6
-  8,                                      !- Hour 7
-  0,                                      !- Minute 7
-  0.675182481751825,                      !- Value Until Time 7
-  10,                                     !- Hour 8
-  0,                                      !- Minute 8
-  0.69206204379562,                       !- Value Until Time 8
-  12,                                     !- Hour 9
-  0,                                      !- Minute 9
-  0.675182481751825,                      !- Value Until Time 9
-  15,                                     !- Hour 10
-  0,                                      !- Minute 10
-  0.708941605839416,                      !- Value Until Time 10
-  16,                                     !- Hour 11
-  0,                                      !- Minute 11
-  0.69206204379562,                       !- Value Until Time 11
-  17,                                     !- Hour 12
-  0,                                      !- Minute 12
-  0.742700729927007,                      !- Value Until Time 12
-  18,                                     !- Hour 13
-  0,                                      !- Minute 13
-  0.81021897810219,                       !- Value Until Time 13
-  19,                                     !- Hour 14
-  0,                                      !- Minute 14
-  0.843978102189781,                      !- Value Until Time 14
-  20,                                     !- Hour 15
-  0,                                      !- Minute 15
-  0.81021897810219,                       !- Value Until Time 15
-  21,                                     !- Hour 16
-  0,                                      !- Minute 16
-  0.793339416058394,                      !- Value Until Time 16
-  22,                                     !- Hour 17
-  0,                                      !- Minute 17
-  0.776459854014598,                      !- Value Until Time 17
-  23,                                     !- Hour 18
-  0,                                      !- Minute 18
-  0.742700729927007,                      !- Value Until Time 18
-  24,                                     !- Hour 19
-  0,                                      !- Minute 19
-  0.69206204379562;                       !- Value Until Time 19
-
-OS:Schedule:Rule,
-  {a08eeaf1-d44a-4ed8-ba88-333eebd62b25}, !- Handle
-  res refrig schedule allday rule12,      !- Name
-  {59989a13-c528-4f1d-a06e-ae949186d56f}, !- Schedule Ruleset Name
-  0,                                      !- Rule Order
-  {a65c5371-a849-444b-a7cb-29eaf61117e9}, !- Day Schedule Name
-  Yes,                                    !- Apply Sunday
-  Yes,                                    !- Apply Monday
-  Yes,                                    !- Apply Tuesday
-  Yes,                                    !- Apply Wednesday
-  Yes,                                    !- Apply Thursday
-  Yes,                                    !- Apply Friday
-  Yes,                                    !- Apply Saturday
-  ,                                       !- Apply Holiday
-  DateRange,                              !- Date Specification Type
-  12,                                     !- Start Month
-  1,                                      !- Start Day
-  12,                                     !- End Month
-  31;                                     !- End Day
-
-OS:Schedule:Day,
-  {a65c5371-a849-444b-a7cb-29eaf61117e9}, !- Handle
-  res refrig schedule allday12,           !- Name
-  {2fb1fb99-7228-43a0-904c-f4b85acca811}, !- Schedule Type Limits Name
-  ,                                       !- Interpolate to Timestep
-  1,                                      !- Hour 1
-  0,                                      !- Minute 1
-  0.610948905109489,                      !- Value Until Time 1
-  2,                                      !- Hour 2
-  0,                                      !- Minute 2
-  0.595675182481752,                      !- Value Until Time 2
-  3,                                      !- Hour 3
-  0,                                      !- Minute 3
-  0.580401459854014,                      !- Value Until Time 3
-  4,                                      !- Hour 4
-  0,                                      !- Minute 4
-  0.565127737226277,                      !- Value Until Time 4
-  6,                                      !- Hour 5
-  0,                                      !- Minute 5
-  0.54985401459854,                       !- Value Until Time 5
-  7,                                      !- Hour 6
-  0,                                      !- Minute 6
-  0.580401459854014,                      !- Value Until Time 6
-  8,                                      !- Hour 7
-  0,                                      !- Minute 7
-  0.610948905109489,                      !- Value Until Time 7
-  10,                                     !- Hour 8
-  0,                                      !- Minute 8
-  0.626222627737226,                      !- Value Until Time 8
-  12,                                     !- Hour 9
-  0,                                      !- Minute 9
-  0.610948905109489,                      !- Value Until Time 9
-  15,                                     !- Hour 10
-  0,                                      !- Minute 10
-  0.641496350364963,                      !- Value Until Time 10
-  16,                                     !- Hour 11
-  0,                                      !- Minute 11
-  0.626222627737226,                      !- Value Until Time 11
-  17,                                     !- Hour 12
-  0,                                      !- Minute 12
-  0.672043795620438,                      !- Value Until Time 12
-  18,                                     !- Hour 13
-  0,                                      !- Minute 13
-  0.733138686131387,                      !- Value Until Time 13
-  19,                                     !- Hour 14
-  0,                                      !- Minute 14
-  0.763686131386861,                      !- Value Until Time 14
-  20,                                     !- Hour 15
-  0,                                      !- Minute 15
-  0.733138686131387,                      !- Value Until Time 15
-  21,                                     !- Hour 16
-  0,                                      !- Minute 16
-  0.717864963503649,                      !- Value Until Time 16
-  22,                                     !- Hour 17
-  0,                                      !- Minute 17
-  0.702591240875912,                      !- Value Until Time 17
-  23,                                     !- Hour 18
-  0,                                      !- Minute 18
-  0.672043795620438,                      !- Value Until Time 18
-  24,                                     !- Hour 19
-  0,                                      !- Minute 19
-  0.626222627737226;                      !- Value Until Time 19
-
-OS:Schedule:Day,
-  {e4ef8613-2657-4d2c-8a76-a2bcbbaebba0}, !- Handle
-  res refrig schedule winter design,      !- Name
-  {2fb1fb99-7228-43a0-904c-f4b85acca811}, !- Schedule Type Limits Name
-  ,                                       !- Interpolate to Timestep
-  24,                                     !- Hour 1
-  0,                                      !- Minute 1
-  0;                                      !- Value Until Time 1
-
-OS:Schedule:Day,
-  {2cbcf646-cc6c-40cb-ac6f-f1249d76d4dc}, !- Handle
-  res refrig schedule summer design,      !- Name
-  {2fb1fb99-7228-43a0-904c-f4b85acca811}, !- Schedule Type Limits Name
-  ,                                       !- Interpolate to Timestep
-  24,                                     !- Hour 1
-  0,                                      !- Minute 1
-  1;                                      !- Value Until Time 1
-
-OS:ElectricEquipment:Definition,
-  {8ec821ac-2da5-4140-8cce-2b3e64ad1f11}, !- Handle
-  res refrig,                             !- Name
-  EquipmentLevel,                         !- Design Level Calculation Method
-  65.0889336192958,                       !- Design Level {W}
-  ,                                       !- Watts per Space Floor Area {W/m2}
-  ,                                       !- Watts per Person {W/person}
-  0,                                      !- Fraction Latent
-  0,                                      !- Fraction Radiant
-  0;                                      !- Fraction Lost
-
-OS:ElectricEquipment,
-  {5e4d0da5-567a-4136-9bee-c5fb5ed9a5b6}, !- Handle
-  res refrig,                             !- Name
-  {8ec821ac-2da5-4140-8cce-2b3e64ad1f11}, !- Electric Equipment Definition Name
-  {3abbcbbb-a213-42b3-9ff5-63913fd546d6}, !- Space or SpaceType Name
-  {59989a13-c528-4f1d-a06e-ae949186d56f}, !- Schedule Name
-  ,                                       !- Multiplier
-  res refrig;                             !- End-Use Subcategory
-
-OS:Schedule:File,
-  {257d2377-7fe6-4a60-a24a-84e941e73d49}, !- Handle
-  cooking_range,                          !- Name
-  {2fb1fb99-7228-43a0-904c-f4b85acca811}, !- Schedule Type Limits Name
-  {4cf18bda-f35e-4ec5-948a-2d00050edbc5}, !- External File Name
-  2,                                      !- Column Number
-  1,                                      !- Rows to Skip at Top
-  8760,                                   !- Number of Hours of Data
-  ,                                       !- Column Separator
-  ,                                       !- Interpolate to Timestep
-  60;                                     !- Minutes per Item
-
-OS:ElectricEquipment:Definition,
-  {f4f3055f-42a4-451e-be17-2150262dd0f9}, !- Handle
-  res range electric,                     !- Name
-  EquipmentLevel,                         !- Design Level Calculation Method
-  35.8746205512987,                       !- Design Level {W}
-  ,                                       !- Watts per Space Floor Area {W/m2}
-  ,                                       !- Watts per Person {W/person}
-  0.3,                                    !- Fraction Latent
-  0.24,                                   !- Fraction Radiant
-  0.3;                                    !- Fraction Lost
-
-OS:ElectricEquipment,
-  {056bfd8f-5307-4148-a735-9ca45792ad98}, !- Handle
-  res range electric,                     !- Name
-  {f4f3055f-42a4-451e-be17-2150262dd0f9}, !- Electric Equipment Definition Name
-  {3abbcbbb-a213-42b3-9ff5-63913fd546d6}, !- Space or SpaceType Name
-  {257d2377-7fe6-4a60-a24a-84e941e73d49}, !- Schedule Name
-  ,                                       !- Multiplier
-  res range electric;                     !- End-Use Subcategory
-
-OS:OtherEquipment:Definition,
-  {f290725f-9858-4b9b-a293-b350ce70a321}, !- Handle
-  res range gas,                          !- Name
-  EquipmentLevel,                         !- Design Level Calculation Method
-  373.944060316336,                       !- Design Level {W}
-  ,                                       !- Watts per Space Floor Area {W/m2}
-  ,                                       !- Watts per Person {W/Person}
-  0.2,                                    !- Fraction Latent
-  0.18,                                   !- Fraction Radiant
-  0.5;                                    !- Fraction Lost
-
-OS:OtherEquipment,
-  {ad4013ba-2591-4864-9698-6c9ace0d2eee}, !- Handle
-  res range gas,                          !- Name
-  {f290725f-9858-4b9b-a293-b350ce70a321}, !- Other Equipment Definition Name
-  {3abbcbbb-a213-42b3-9ff5-63913fd546d6}, !- Space or SpaceType Name
-  {257d2377-7fe6-4a60-a24a-84e941e73d49}, !- Schedule Name
-  ,                                       !- Multiplier
-  NaturalGas,                             !- Fuel Type
-  res range gas;                          !- End-Use Subcategory
-
-OS:Schedule:File,
-  {b3d1fce6-6df1-4b2f-b73d-bdf11957fb4f}, !- Handle
-  dishwasher,                             !- Name
-  {2fb1fb99-7228-43a0-904c-f4b85acca811}, !- Schedule Type Limits Name
-  {4cf18bda-f35e-4ec5-948a-2d00050edbc5}, !- External File Name
-  10,                                     !- Column Number
-  1,                                      !- Rows to Skip at Top
-  8760,                                   !- Number of Hours of Data
-  ,                                       !- Column Separator
-  ,                                       !- Interpolate to Timestep
-  60;                                     !- Minutes per Item
-
-OS:Schedule:File,
-  {aa1218f0-9ba7-4acf-9616-51b9b6058f5b}, !- Handle
-  dishwasher_power,                       !- Name
-  {2fb1fb99-7228-43a0-904c-f4b85acca811}, !- Schedule Type Limits Name
-  {4cf18bda-f35e-4ec5-948a-2d00050edbc5}, !- External File Name
-  17,                                     !- Column Number
-  1,                                      !- Rows to Skip at Top
-  8760,                                   !- Number of Hours of Data
-  ,                                       !- Column Separator
-  ,                                       !- Interpolate to Timestep
-  60;                                     !- Minutes per Item
-
-OS:Schedule:Constant,
-  {10ac1587-2de6-4990-bc04-32dcd2367c82}, !- Handle
-  res dw temperature schedule,            !- Name
-  {a4cb7255-c4c8-4102-a9f1-76dac7b5a7eb}, !- Schedule Type Limits Name
-  52.666;                                 !- Value
-
-OS:ElectricEquipment:Definition,
-  {7aed8d36-b465-45a1-9fe0-98dbe9307ffb}, !- Handle
-  res dw,                                 !- Name
-  EquipmentLevel,                         !- Design Level Calculation Method
-  136387.720713322,                       !- Design Level {W}
-  ,                                       !- Watts per Space Floor Area {W/m2}
-  ,                                       !- Watts per Person {W/person}
-  0.15,                                   !- Fraction Latent
-  0.36,                                   !- Fraction Radiant
-  0.25;                                   !- Fraction Lost
-
-OS:ElectricEquipment,
-  {4dcc8cf5-c2d4-4af2-9e62-8a4940d1f42b}, !- Handle
-  res dw,                                 !- Name
-  {7aed8d36-b465-45a1-9fe0-98dbe9307ffb}, !- Electric Equipment Definition Name
-  {3abbcbbb-a213-42b3-9ff5-63913fd546d6}, !- Space or SpaceType Name
-  {aa1218f0-9ba7-4acf-9616-51b9b6058f5b}, !- Schedule Name
-  ,                                       !- Multiplier
-  res dw;                                 !- End-Use Subcategory
-
-OS:WaterUse:Equipment:Definition,
-  {a5e7dd00-4fe6-4ccd-91c2-8f3d6c3453f5}, !- Handle
-  res dw,                                 !- Name
-  res dw,                                 !- End-Use Subcategory
-  0.00104011079523683,                    !- Peak Flow Rate {m3/s}
-  {10ac1587-2de6-4990-bc04-32dcd2367c82}; !- Target Temperature Schedule Name
-
-OS:WaterUse:Equipment,
-  {86bb70d9-9660-4926-8aa3-e4efc2856e6c}, !- Handle
-  res dw,                                 !- Name
-  {a5e7dd00-4fe6-4ccd-91c2-8f3d6c3453f5}, !- Water Use Equipment Definition Name
-  {3abbcbbb-a213-42b3-9ff5-63913fd546d6}, !- Space Name
-  {b3d1fce6-6df1-4b2f-b73d-bdf11957fb4f}; !- Flow Rate Fraction Schedule Name
-
-OS:Schedule:File,
-  {f31394fe-3ab9-4280-a89a-c9e99a2294b1}, !- Handle
-  clothes_washer,                         !- Name
-  {2fb1fb99-7228-43a0-904c-f4b85acca811}, !- Schedule Type Limits Name
-  {4cf18bda-f35e-4ec5-948a-2d00050edbc5}, !- External File Name
-  8,                                      !- Column Number
-  1,                                      !- Rows to Skip at Top
-  8760,                                   !- Number of Hours of Data
-  ,                                       !- Column Separator
-  ,                                       !- Interpolate to Timestep
-  60;                                     !- Minutes per Item
-
-OS:Schedule:File,
-  {47838fb1-bbd6-4449-ab10-1faeead05c09}, !- Handle
-  clothes_washer_power,                   !- Name
-  {2fb1fb99-7228-43a0-904c-f4b85acca811}, !- Schedule Type Limits Name
-  {4cf18bda-f35e-4ec5-948a-2d00050edbc5}, !- External File Name
-  16,                                     !- Column Number
-  1,                                      !- Rows to Skip at Top
-  8760,                                   !- Number of Hours of Data
-  ,                                       !- Column Separator
-  ,                                       !- Interpolate to Timestep
-  60;                                     !- Minutes per Item
-
-OS:Schedule:Constant,
-  {bcdf58f3-3659-4dcb-958c-572a032fd644}, !- Handle
-  res cw temperature schedule,            !- Name
-  {a4cb7255-c4c8-4102-a9f1-76dac7b5a7eb}, !- Schedule Type Limits Name
-  52.666;                                 !- Value
-
-OS:ElectricEquipment:Definition,
-  {dea2c409-8473-45e8-b881-e5afd040d368}, !- Handle
-  res cw,                                 !- Name
-  EquipmentLevel,                         !- Design Level Calculation Method
-  70491.5361082842,                       !- Design Level {W}
-  ,                                       !- Watts per Space Floor Area {W/m2}
-  ,                                       !- Watts per Person {W/person}
-  0,                                      !- Fraction Latent
-  0.48,                                   !- Fraction Radiant
-  0.2;                                    !- Fraction Lost
-
-OS:ElectricEquipment,
-  {451e9f7d-e6a4-4baf-95a7-79353956a5b5}, !- Handle
-  res cw,                                 !- Name
-  {dea2c409-8473-45e8-b881-e5afd040d368}, !- Electric Equipment Definition Name
-  {3abbcbbb-a213-42b3-9ff5-63913fd546d6}, !- Space or SpaceType Name
-  {47838fb1-bbd6-4449-ab10-1faeead05c09}, !- Schedule Name
-  ,                                       !- Multiplier
-  res cw;                                 !- End-Use Subcategory
-
-OS:WaterUse:Equipment:Definition,
-  {d4a109dc-7fd3-4c21-8308-2ac09b898c4a}, !- Handle
-  res cw,                                 !- Name
-  res cw,                                 !- End-Use Subcategory
-  0.00629939013401745,                    !- Peak Flow Rate {m3/s}
-  {bcdf58f3-3659-4dcb-958c-572a032fd644}; !- Target Temperature Schedule Name
-
-OS:WaterUse:Equipment,
-  {ab73be02-87dc-44f0-81c6-f53fb267cac6}, !- Handle
-  res cw,                                 !- Name
-  {d4a109dc-7fd3-4c21-8308-2ac09b898c4a}, !- Water Use Equipment Definition Name
-  {3abbcbbb-a213-42b3-9ff5-63913fd546d6}, !- Space Name
-  {f31394fe-3ab9-4280-a89a-c9e99a2294b1}; !- Flow Rate Fraction Schedule Name
-
-OS:AdditionalProperties,
-  {63477746-549c-432f-b057-6d4579c4c79f}, !- Handle
-  {451e9f7d-e6a4-4baf-95a7-79353956a5b5}, !- Object Name
-  ClothesWasherIMEF,                      !- Feature Name 1
-  Double,                                 !- Feature Data Type 1
-  0.94999999999999996,                    !- Feature Value 1
-  ClothesWasherRatedAnnualEnergy,         !- Feature Name 2
-  Double,                                 !- Feature Data Type 2
-  387,                                    !- Feature Value 2
-  ClothesWasherDrumVolume,                !- Feature Name 3
-  Double,                                 !- Feature Data Type 3
-  3.5;                                    !- Feature Value 3
-
-OS:Schedule:File,
-  {172ef155-ee9a-4927-994e-45154c4f1214}, !- Handle
-  clothes_dryer,                          !- Name
-  {2fb1fb99-7228-43a0-904c-f4b85acca811}, !- Schedule Type Limits Name
-  {4cf18bda-f35e-4ec5-948a-2d00050edbc5}, !- External File Name
-  9,                                      !- Column Number
-  1,                                      !- Rows to Skip at Top
-  8760,                                   !- Number of Hours of Data
-  ,                                       !- Column Separator
-  ,                                       !- Interpolate to Timestep
-  60;                                     !- Minutes per Item
-
-OS:ElectricEquipment:Definition,
-  {3da66e0f-aa2e-48a2-8722-6aefd31d9c94}, !- Handle
-  res cd electric,                        !- Name
-  EquipmentLevel,                         !- Design Level Calculation Method
-  14710.466591403,                        !- Design Level {W}
-  ,                                       !- Watts per Space Floor Area {W/m2}
-  ,                                       !- Watts per Person {W/person}
-  0,                                      !- Fraction Latent
-  0.6,                                    !- Fraction Radiant
-  0;                                      !- Fraction Lost
-
-OS:ElectricEquipment,
-  {945904af-19dc-4314-bc64-8cc621729e3c}, !- Handle
-  res cd electric,                        !- Name
-  {3da66e0f-aa2e-48a2-8722-6aefd31d9c94}, !- Electric Equipment Definition Name
-  {3abbcbbb-a213-42b3-9ff5-63913fd546d6}, !- Space or SpaceType Name
-  {172ef155-ee9a-4927-994e-45154c4f1214}, !- Schedule Name
-  ,                                       !- Multiplier
-  res cd electric;                        !- End-Use Subcategory
-
-OS:OtherEquipment:Definition,
-  {7df19c77-9ad3-4ebf-b2b4-d080be077cbb}, !- Handle
-  res cd gas,                             !- Name
-  EquipmentLevel,                         !- Design Level Calculation Method
-  195439.056142925,                       !- Design Level {W}
-  ,                                       !- Watts per Space Floor Area {W/m2}
-  ,                                       !- Watts per Person {W/Person}
-  0.05,                                   !- Fraction Latent
-  0.06,                                   !- Fraction Radiant
-  0.85;                                   !- Fraction Lost
-
-OS:OtherEquipment,
-  {b8b8ff6e-0a14-4600-8c0f-3bd44c1ae278}, !- Handle
-  res cd gas,                             !- Name
-  {7df19c77-9ad3-4ebf-b2b4-d080be077cbb}, !- Other Equipment Definition Name
-  {3abbcbbb-a213-42b3-9ff5-63913fd546d6}, !- Space or SpaceType Name
-  {172ef155-ee9a-4927-994e-45154c4f1214}, !- Schedule Name
-  ,                                       !- Multiplier
-  NaturalGas,                             !- Fuel Type
-  res cd gas;                             !- End-Use Subcategory
-
-OS:AdditionalProperties,
-  {968bb14b-cd41-4c52-a094-953b8ede6794}, !- Handle
-  {b8b8ff6e-0a14-4600-8c0f-3bd44c1ae278}, !- Object Name
-  ClothesDryerCEF,                        !- Feature Name 1
-  Double,                                 !- Feature Data Type 1
-  2.3999999999999999,                     !- Feature Value 1
-  ClothesDryerMult,                       !- Feature Name 2
-  Double,                                 !- Feature Data Type 2
-  1,                                      !- Feature Value 2
-  ClothesDryerFuelType,                   !- Feature Name 3
-  String,                                 !- Feature Data Type 3
-  gas,                                    !- Feature Value 3
-  ClothesDryerFuelSplit,                  !- Feature Name 4
-  Double,                                 !- Feature Data Type 4
-  0.070000000000000007;                   !- Feature Value 4
-
-OS:Schedule:File,
-  {be9d5e21-13e3-4075-99a6-b5cbfbcb90a2}, !- Handle
-  lighting_interior,                      !- Name
-  {2fb1fb99-7228-43a0-904c-f4b85acca811}, !- Schedule Type Limits Name
-  {4cf18bda-f35e-4ec5-948a-2d00050edbc5}, !- External File Name
-  4,                                      !- Column Number
-  1,                                      !- Rows to Skip at Top
-  8760,                                   !- Number of Hours of Data
-  ,                                       !- Column Separator
-  ,                                       !- Interpolate to Timestep
-  60;                                     !- Minutes per Item
-
-OS:Lights:Definition,
-  {b14e707b-d97f-46aa-92f6-027baf90ddf3}, !- Handle
-  res lighting interior living space,     !- Name
-  LightingLevel,                          !- Design Level Calculation Method
-  427.162778037194,                       !- Lighting Level {W}
-  ,                                       !- Watts per Space Floor Area {W/m2}
-  ,                                       !- Watts per Person {W/person}
-  0.6,                                    !- Fraction Radiant
-  0.2,                                    !- Fraction Visible
-  0;                                      !- Return Air Fraction
-
-OS:Lights,
-  {3561eca5-514b-43fe-b367-64882b0ea3a7}, !- Handle
-  res lighting interior living space,     !- Name
-  {b14e707b-d97f-46aa-92f6-027baf90ddf3}, !- Lights Definition Name
-  {3abbcbbb-a213-42b3-9ff5-63913fd546d6}, !- Space or SpaceType Name
-  {be9d5e21-13e3-4075-99a6-b5cbfbcb90a2}, !- Schedule Name
-  1,                                      !- Fraction Replaceable
-  ,                                       !- Multiplier
-  res lighting interior living space;     !- End-Use Subcategory
-
-OS:Schedule:File,
-  {1e6b1ec8-97a3-4e91-b3c3-0a3973ce3730}, !- Handle
-  lighting_exterior,                      !- Name
-  {2fb1fb99-7228-43a0-904c-f4b85acca811}, !- Schedule Type Limits Name
-  {4cf18bda-f35e-4ec5-948a-2d00050edbc5}, !- External File Name
-  5,                                      !- Column Number
-  1,                                      !- Rows to Skip at Top
-  8760,                                   !- Number of Hours of Data
-  ,                                       !- Column Separator
-  ,                                       !- Interpolate to Timestep
-  60;                                     !- Minutes per Item
-
-OS:Exterior:Lights:Definition,
-  {a46e09bb-8a5c-4da6-b988-20c2c13f653a}, !- Handle
-  res lighting exterior,                  !- Name
-  87.36051172834;                         !- Design Level {W}
-
-OS:Exterior:Lights,
-  {62a1196d-505b-4a92-94ed-d62cd2e419cc}, !- Handle
-  res lighting exterior,                  !- Name
-  {a46e09bb-8a5c-4da6-b988-20c2c13f653a}, !- Exterior Lights Definition Name
-  {1e6b1ec8-97a3-4e91-b3c3-0a3973ce3730}, !- Schedule Name
-  ,                                       !- Control Option
-  ,                                       !- Multiplier
-  res lighting exterior;                  !- End-Use Subcategory
-
-OS:Schedule:File,
-  {e71e0a8a-ae5a-47a6-ab0e-0f246fb23267}, !- Handle
-  plug_loads,                             !- Name
-  {2fb1fb99-7228-43a0-904c-f4b85acca811}, !- Schedule Type Limits Name
-  {4cf18bda-f35e-4ec5-948a-2d00050edbc5}, !- External File Name
-  3,                                      !- Column Number
-  1,                                      !- Rows to Skip at Top
-  8760,                                   !- Number of Hours of Data
-  ,                                       !- Column Separator
-  ,                                       !- Interpolate to Timestep
-  60;                                     !- Minutes per Item
-
-OS:ElectricEquipment:Definition,
-  {c4a2e6fb-5a14-4961-9135-85c75d4be0a8}, !- Handle
-  res misc plug loads|living space,       !- Name
-  EquipmentLevel,                         !- Design Level Calculation Method
-  442.993996544561,                       !- Design Level {W}
-  ,                                       !- Watts per Space Floor Area {W/m2}
-  ,                                       !- Watts per Person {W/person}
-  0.021,                                  !- Fraction Latent
-  0.558,                                  !- Fraction Radiant
-  0.0489999999999999;                     !- Fraction Lost
-
-OS:ElectricEquipment,
-  {db9f7cff-cd8b-468d-9bb3-99a95f48b699}, !- Handle
-  res misc plug loads|living space,       !- Name
-  {c4a2e6fb-5a14-4961-9135-85c75d4be0a8}, !- Electric Equipment Definition Name
-  {3abbcbbb-a213-42b3-9ff5-63913fd546d6}, !- Space or SpaceType Name
-  {e71e0a8a-ae5a-47a6-ab0e-0f246fb23267}, !- Schedule Name
-  ,                                       !- Multiplier
-  res misc plug loads;                    !- End-Use Subcategory
-
-OS:EnergyManagementSystem:Sensor,
-  {d7bc77d7-7d9c-4997-a5c2-db720cd4691a}, !- Handle
-  res_nv_pb_s,                            !- Name
-  ,                                       !- Output Variable or Output Meter Index Key Name
-  Site Outdoor Air Barometric Pressure;   !- Output Variable or Output Meter Name
-
-OS:EnergyManagementSystem:Sensor,
-  {07e78730-18a3-4c40-b8c3-062fe9bb30f3}, !- Handle
-  res_af_vw_s,                            !- Name
-  ,                                       !- Output Variable or Output Meter Index Key Name
-  Site Wind Speed;                        !- Output Variable or Output Meter Name
-
-OS:EnergyManagementSystem:Sensor,
-  {7776ae19-9a21-4e03-b129-df0815b294c0}, !- Handle
-  res_nv_wt_s,                            !- Name
-  ,                                       !- Output Variable or Output Meter Index Key Name
-  Site Outdoor Air Humidity Ratio;        !- Output Variable or Output Meter Name
-
-OS:Material:NoMass,
-  {4f7e63ad-d996-4a20-9051-79ef3d9f087e}, !- Handle
-  Adiabatic,                              !- Name
-  Rough,                                  !- Roughness
-  176.1;                                  !- Thermal Resistance {m2-K/W}
-
-OS:Construction,
-  {bacc2f67-f4ef-4a9b-ad68-2a6a5daad731}, !- Handle
-  AdiabaticConst,                         !- Name
-  ,                                       !- Surface Rendering Name
-  {4f7e63ad-d996-4a20-9051-79ef3d9f087e}; !- Layer 1
-
-OS:EnergyManagementSystem:Sensor,
-  {4c63b10a-c5ed-4d2d-ab6b-0a8ba7d96bdf}, !- Handle
-  res_af_1_tin_s,                         !- Name
-  living zone,                            !- Output Variable or Output Meter Index Key Name
-  Zone Mean Air Temperature;              !- Output Variable or Output Meter Name
-
-OS:EnergyManagementSystem:Sensor,
-  {fef7a1da-c296-43d6-81f4-af1defff4a8c}, !- Handle
-  res_af_1_tt_s,                          !- Name
-  living zone,                            !- Output Variable or Output Meter Index Key Name
-  Zone Outdoor Air Drybulb Temperature;   !- Output Variable or Output Meter Name
-
-OS:Schedule:Ruleset,
-  {a5b8bd4c-7e44-4af4-ac2a-32c5673e5adb}, !- Handle
-  res nv_1 temp schedule,                 !- Name
-  {a4cb7255-c4c8-4102-a9f1-76dac7b5a7eb}, !- Schedule Type Limits Name
-  {8e59efdf-3a71-42a6-ba36-f5c3e22d9754}; !- Default Day Schedule Name
-
-OS:Schedule:Day,
-  {8e59efdf-3a71-42a6-ba36-f5c3e22d9754}, !- Handle
-  Schedule Day 11,                        !- Name
-  {a4cb7255-c4c8-4102-a9f1-76dac7b5a7eb}, !- Schedule Type Limits Name
-  ,                                       !- Interpolate to Timestep
-  24,                                     !- Hour 1
-  0,                                      !- Minute 1
-  0;                                      !- Value Until Time 1
-
-OS:Schedule:Rule,
-  {2e8d9a8d-f420-424d-8229-360d80b3e8e2}, !- Handle
-  res nv_1 temp schedule allday rule1,    !- Name
-  {a5b8bd4c-7e44-4af4-ac2a-32c5673e5adb}, !- Schedule Ruleset Name
-  11,                                     !- Rule Order
-  {278616c4-1f80-4bbd-bef7-2845dcff2b82}, !- Day Schedule Name
-  Yes,                                    !- Apply Sunday
-  Yes,                                    !- Apply Monday
-  Yes,                                    !- Apply Tuesday
-  Yes,                                    !- Apply Wednesday
-  Yes,                                    !- Apply Thursday
-  Yes,                                    !- Apply Friday
-  Yes,                                    !- Apply Saturday
-  ,                                       !- Apply Holiday
-  DateRange,                              !- Date Specification Type
-  1,                                      !- Start Month
-  1,                                      !- Start Day
-  1,                                      !- End Month
-  31;                                     !- End Day
-
-OS:Schedule:Day,
-  {278616c4-1f80-4bbd-bef7-2845dcff2b82}, !- Handle
-  res nv_1 temp schedule allday1,         !- Name
-  {a4cb7255-c4c8-4102-a9f1-76dac7b5a7eb}, !- Schedule Type Limits Name
-  ,                                       !- Interpolate to Timestep
-  24,                                     !- Hour 1
-  0,                                      !- Minute 1
-  23.8888888888889;                       !- Value Until Time 1
-
-OS:Schedule:Rule,
-  {a059e9a6-74f8-4718-9b5f-857997e04e2d}, !- Handle
-  res nv_1 temp schedule allday rule2,    !- Name
-  {a5b8bd4c-7e44-4af4-ac2a-32c5673e5adb}, !- Schedule Ruleset Name
-  10,                                     !- Rule Order
-  {85b1aca8-b3ef-43e8-9764-ce89e07de637}, !- Day Schedule Name
-  Yes,                                    !- Apply Sunday
-  Yes,                                    !- Apply Monday
-  Yes,                                    !- Apply Tuesday
-  Yes,                                    !- Apply Wednesday
-  Yes,                                    !- Apply Thursday
-  Yes,                                    !- Apply Friday
-  Yes,                                    !- Apply Saturday
-  ,                                       !- Apply Holiday
-  DateRange,                              !- Date Specification Type
-  2,                                      !- Start Month
-  1,                                      !- Start Day
-  2,                                      !- End Month
-  28;                                     !- End Day
-
-OS:Schedule:Day,
-  {85b1aca8-b3ef-43e8-9764-ce89e07de637}, !- Handle
-  res nv_1 temp schedule allday2,         !- Name
-  {a4cb7255-c4c8-4102-a9f1-76dac7b5a7eb}, !- Schedule Type Limits Name
-  ,                                       !- Interpolate to Timestep
-  24,                                     !- Hour 1
-  0,                                      !- Minute 1
-  23.8888888888889;                       !- Value Until Time 1
-
-OS:Schedule:Rule,
-  {c50643f4-ce8a-4ecf-b812-6a6632d007e5}, !- Handle
-  res nv_1 temp schedule allday rule3,    !- Name
-  {a5b8bd4c-7e44-4af4-ac2a-32c5673e5adb}, !- Schedule Ruleset Name
-  9,                                      !- Rule Order
-  {c7a43ecb-e2a8-4a19-af5c-4ba822727fd3}, !- Day Schedule Name
-  Yes,                                    !- Apply Sunday
-  Yes,                                    !- Apply Monday
-  Yes,                                    !- Apply Tuesday
-  Yes,                                    !- Apply Wednesday
-  Yes,                                    !- Apply Thursday
-  Yes,                                    !- Apply Friday
-  Yes,                                    !- Apply Saturday
-  ,                                       !- Apply Holiday
-  DateRange,                              !- Date Specification Type
-  3,                                      !- Start Month
-  1,                                      !- Start Day
-  3,                                      !- End Month
-  31;                                     !- End Day
-
-OS:Schedule:Day,
-  {c7a43ecb-e2a8-4a19-af5c-4ba822727fd3}, !- Handle
-  res nv_1 temp schedule allday3,         !- Name
-  {a4cb7255-c4c8-4102-a9f1-76dac7b5a7eb}, !- Schedule Type Limits Name
-  ,                                       !- Interpolate to Timestep
-  24,                                     !- Hour 1
-  0,                                      !- Minute 1
-  23.8888888888889;                       !- Value Until Time 1
-
-OS:Schedule:Rule,
-  {57ffa372-4367-4dfd-969c-ccd1581d340f}, !- Handle
-  res nv_1 temp schedule allday rule4,    !- Name
-  {a5b8bd4c-7e44-4af4-ac2a-32c5673e5adb}, !- Schedule Ruleset Name
-  8,                                      !- Rule Order
-  {3ebff756-2e35-473b-aa88-17a63c409658}, !- Day Schedule Name
-  Yes,                                    !- Apply Sunday
-  Yes,                                    !- Apply Monday
-  Yes,                                    !- Apply Tuesday
-  Yes,                                    !- Apply Wednesday
-  Yes,                                    !- Apply Thursday
-  Yes,                                    !- Apply Friday
-  Yes,                                    !- Apply Saturday
-  ,                                       !- Apply Holiday
-  DateRange,                              !- Date Specification Type
-  4,                                      !- Start Month
-  1,                                      !- Start Day
-  4,                                      !- End Month
-  30;                                     !- End Day
-
-OS:Schedule:Day,
-  {3ebff756-2e35-473b-aa88-17a63c409658}, !- Handle
-  res nv_1 temp schedule allday4,         !- Name
-  {a4cb7255-c4c8-4102-a9f1-76dac7b5a7eb}, !- Schedule Type Limits Name
-  ,                                       !- Interpolate to Timestep
-  24,                                     !- Hour 1
-  0,                                      !- Minute 1
-  23.8888888888889;                       !- Value Until Time 1
-
-OS:Schedule:Rule,
-  {7c9017b8-cb5f-48fa-8c69-be53c9ee0773}, !- Handle
-  res nv_1 temp schedule allday rule5,    !- Name
-  {a5b8bd4c-7e44-4af4-ac2a-32c5673e5adb}, !- Schedule Ruleset Name
-  7,                                      !- Rule Order
-  {2d32fbc4-20ef-4226-bb07-3dfe6f556c2d}, !- Day Schedule Name
-  Yes,                                    !- Apply Sunday
-  Yes,                                    !- Apply Monday
-  Yes,                                    !- Apply Tuesday
-  Yes,                                    !- Apply Wednesday
-  Yes,                                    !- Apply Thursday
-  Yes,                                    !- Apply Friday
-  Yes,                                    !- Apply Saturday
-  ,                                       !- Apply Holiday
-  DateRange,                              !- Date Specification Type
-  5,                                      !- Start Month
-  1,                                      !- Start Day
-  5,                                      !- End Month
-  31;                                     !- End Day
-
-OS:Schedule:Day,
-  {2d32fbc4-20ef-4226-bb07-3dfe6f556c2d}, !- Handle
-  res nv_1 temp schedule allday5,         !- Name
-  {a4cb7255-c4c8-4102-a9f1-76dac7b5a7eb}, !- Schedule Type Limits Name
-  ,                                       !- Interpolate to Timestep
-  24,                                     !- Hour 1
-  0,                                      !- Minute 1
-  22.2222222222222;                       !- Value Until Time 1
-
-OS:Schedule:Rule,
-  {e513028a-f791-4c54-8e6a-0799767d74f0}, !- Handle
-  res nv_1 temp schedule allday rule6,    !- Name
-  {a5b8bd4c-7e44-4af4-ac2a-32c5673e5adb}, !- Schedule Ruleset Name
-  6,                                      !- Rule Order
-  {477a283a-adaf-4d0f-b4b6-c2737ad08ae0}, !- Day Schedule Name
-  Yes,                                    !- Apply Sunday
-  Yes,                                    !- Apply Monday
-  Yes,                                    !- Apply Tuesday
-  Yes,                                    !- Apply Wednesday
-  Yes,                                    !- Apply Thursday
-  Yes,                                    !- Apply Friday
-  Yes,                                    !- Apply Saturday
-  ,                                       !- Apply Holiday
-  DateRange,                              !- Date Specification Type
-  6,                                      !- Start Month
-  1,                                      !- Start Day
-  6,                                      !- End Month
-  30;                                     !- End Day
-
-OS:Schedule:Day,
-  {477a283a-adaf-4d0f-b4b6-c2737ad08ae0}, !- Handle
-  res nv_1 temp schedule allday6,         !- Name
-  {a4cb7255-c4c8-4102-a9f1-76dac7b5a7eb}, !- Schedule Type Limits Name
-  ,                                       !- Interpolate to Timestep
-  24,                                     !- Hour 1
-  0,                                      !- Minute 1
-  22.2222222222222;                       !- Value Until Time 1
-
-OS:Schedule:Rule,
-  {68eddaa3-b1e5-4d22-8274-65224ced495b}, !- Handle
-  res nv_1 temp schedule allday rule7,    !- Name
-  {a5b8bd4c-7e44-4af4-ac2a-32c5673e5adb}, !- Schedule Ruleset Name
-  5,                                      !- Rule Order
-  {85132f24-a08e-48a2-bf5f-a4bc7040749e}, !- Day Schedule Name
-  Yes,                                    !- Apply Sunday
-  Yes,                                    !- Apply Monday
-  Yes,                                    !- Apply Tuesday
-  Yes,                                    !- Apply Wednesday
-  Yes,                                    !- Apply Thursday
-  Yes,                                    !- Apply Friday
-  Yes,                                    !- Apply Saturday
-  ,                                       !- Apply Holiday
-  DateRange,                              !- Date Specification Type
-  7,                                      !- Start Month
-  1,                                      !- Start Day
-  7,                                      !- End Month
-  31;                                     !- End Day
-
-OS:Schedule:Day,
-  {85132f24-a08e-48a2-bf5f-a4bc7040749e}, !- Handle
-  res nv_1 temp schedule allday7,         !- Name
-  {a4cb7255-c4c8-4102-a9f1-76dac7b5a7eb}, !- Schedule Type Limits Name
-  ,                                       !- Interpolate to Timestep
-  24,                                     !- Hour 1
-  0,                                      !- Minute 1
-  22.2222222222222;                       !- Value Until Time 1
-
-OS:Schedule:Rule,
-  {e1458463-e5ac-4331-b29c-411c825f2491}, !- Handle
-  res nv_1 temp schedule allday rule8,    !- Name
-  {a5b8bd4c-7e44-4af4-ac2a-32c5673e5adb}, !- Schedule Ruleset Name
-  4,                                      !- Rule Order
-  {eddf745b-2a28-4e58-bc6a-6e5db2ce4dce}, !- Day Schedule Name
-  Yes,                                    !- Apply Sunday
-  Yes,                                    !- Apply Monday
-  Yes,                                    !- Apply Tuesday
-  Yes,                                    !- Apply Wednesday
-  Yes,                                    !- Apply Thursday
-  Yes,                                    !- Apply Friday
-  Yes,                                    !- Apply Saturday
-  ,                                       !- Apply Holiday
-  DateRange,                              !- Date Specification Type
-  8,                                      !- Start Month
-  1,                                      !- Start Day
-  8,                                      !- End Month
-  31;                                     !- End Day
-
-OS:Schedule:Day,
-  {eddf745b-2a28-4e58-bc6a-6e5db2ce4dce}, !- Handle
-  res nv_1 temp schedule allday8,         !- Name
-  {a4cb7255-c4c8-4102-a9f1-76dac7b5a7eb}, !- Schedule Type Limits Name
-  ,                                       !- Interpolate to Timestep
-  24,                                     !- Hour 1
-  0,                                      !- Minute 1
-  22.2222222222222;                       !- Value Until Time 1
-
-OS:Schedule:Rule,
-  {0e39d6cb-817f-4a1e-b73b-cb61ace136a2}, !- Handle
-  res nv_1 temp schedule allday rule9,    !- Name
-  {a5b8bd4c-7e44-4af4-ac2a-32c5673e5adb}, !- Schedule Ruleset Name
-  3,                                      !- Rule Order
-  {de5b2640-74db-4145-95be-61360b90b5b4}, !- Day Schedule Name
-  Yes,                                    !- Apply Sunday
-  Yes,                                    !- Apply Monday
-  Yes,                                    !- Apply Tuesday
-  Yes,                                    !- Apply Wednesday
-  Yes,                                    !- Apply Thursday
-  Yes,                                    !- Apply Friday
-  Yes,                                    !- Apply Saturday
-  ,                                       !- Apply Holiday
-  DateRange,                              !- Date Specification Type
-  9,                                      !- Start Month
-  1,                                      !- Start Day
-  9,                                      !- End Month
-  30;                                     !- End Day
-
-OS:Schedule:Day,
-  {de5b2640-74db-4145-95be-61360b90b5b4}, !- Handle
-  res nv_1 temp schedule allday9,         !- Name
-  {a4cb7255-c4c8-4102-a9f1-76dac7b5a7eb}, !- Schedule Type Limits Name
-  ,                                       !- Interpolate to Timestep
-  24,                                     !- Hour 1
-  0,                                      !- Minute 1
-  22.2222222222222;                       !- Value Until Time 1
-
-OS:Schedule:Rule,
-  {ce455959-f6fb-46d4-bc79-307312b4fc1c}, !- Handle
-  res nv_1 temp schedule allday rule10,   !- Name
-  {a5b8bd4c-7e44-4af4-ac2a-32c5673e5adb}, !- Schedule Ruleset Name
-  2,                                      !- Rule Order
-  {a65ac3b7-5d90-4ea6-9861-f5d6369005ad}, !- Day Schedule Name
-  Yes,                                    !- Apply Sunday
-  Yes,                                    !- Apply Monday
-  Yes,                                    !- Apply Tuesday
-  Yes,                                    !- Apply Wednesday
-  Yes,                                    !- Apply Thursday
-  Yes,                                    !- Apply Friday
-  Yes,                                    !- Apply Saturday
-  ,                                       !- Apply Holiday
-  DateRange,                              !- Date Specification Type
-  10,                                     !- Start Month
-  1,                                      !- Start Day
-  10,                                     !- End Month
-  31;                                     !- End Day
-
-OS:Schedule:Day,
-  {a65ac3b7-5d90-4ea6-9861-f5d6369005ad}, !- Handle
-  res nv_1 temp schedule allday10,        !- Name
-  {a4cb7255-c4c8-4102-a9f1-76dac7b5a7eb}, !- Schedule Type Limits Name
-  ,                                       !- Interpolate to Timestep
-  24,                                     !- Hour 1
-  0,                                      !- Minute 1
-  22.2222222222222;                       !- Value Until Time 1
-
-OS:Schedule:Rule,
-  {2739d918-8ac6-43a0-84d8-2f28806461ba}, !- Handle
-  res nv_1 temp schedule allday rule11,   !- Name
-  {a5b8bd4c-7e44-4af4-ac2a-32c5673e5adb}, !- Schedule Ruleset Name
-  1,                                      !- Rule Order
-  {135deecd-d2e3-4d19-851d-0696b08911b3}, !- Day Schedule Name
-  Yes,                                    !- Apply Sunday
-  Yes,                                    !- Apply Monday
-  Yes,                                    !- Apply Tuesday
-  Yes,                                    !- Apply Wednesday
-  Yes,                                    !- Apply Thursday
-  Yes,                                    !- Apply Friday
-  Yes,                                    !- Apply Saturday
-  ,                                       !- Apply Holiday
-  DateRange,                              !- Date Specification Type
-  11,                                     !- Start Month
-  1,                                      !- Start Day
-  11,                                     !- End Month
-  30;                                     !- End Day
-
-OS:Schedule:Day,
-  {135deecd-d2e3-4d19-851d-0696b08911b3}, !- Handle
-  res nv_1 temp schedule allday11,        !- Name
-  {a4cb7255-c4c8-4102-a9f1-76dac7b5a7eb}, !- Schedule Type Limits Name
-  ,                                       !- Interpolate to Timestep
-  24,                                     !- Hour 1
-  0,                                      !- Minute 1
-  23.8888888888889;                       !- Value Until Time 1
-
-OS:Schedule:Rule,
-  {c84d4d86-bce0-4391-8ed1-0915e6b0f404}, !- Handle
-  res nv_1 temp schedule allday rule12,   !- Name
-  {a5b8bd4c-7e44-4af4-ac2a-32c5673e5adb}, !- Schedule Ruleset Name
-  0,                                      !- Rule Order
-  {7ed86534-171e-43f9-93fe-0a8cac402fac}, !- Day Schedule Name
-  Yes,                                    !- Apply Sunday
-  Yes,                                    !- Apply Monday
-  Yes,                                    !- Apply Tuesday
-  Yes,                                    !- Apply Wednesday
-  Yes,                                    !- Apply Thursday
-  Yes,                                    !- Apply Friday
-  Yes,                                    !- Apply Saturday
-  ,                                       !- Apply Holiday
-  DateRange,                              !- Date Specification Type
-  12,                                     !- Start Month
-  1,                                      !- Start Day
-  12,                                     !- End Month
-  31;                                     !- End Day
-
-OS:Schedule:Day,
-  {7ed86534-171e-43f9-93fe-0a8cac402fac}, !- Handle
-  res nv_1 temp schedule allday12,        !- Name
-  {a4cb7255-c4c8-4102-a9f1-76dac7b5a7eb}, !- Schedule Type Limits Name
-  ,                                       !- Interpolate to Timestep
-  24,                                     !- Hour 1
-  0,                                      !- Minute 1
-  23.8888888888889;                       !- Value Until Time 1
-
-OS:Schedule:Ruleset,
-  {7c9a635b-8069-4483-a69f-865c77d355c9}, !- Handle
-  res nv_1 avail schedule,                !- Name
-  {c8f0cc78-2696-4817-83d5-37551cceaaee}, !- Schedule Type Limits Name
-  {94b37f7d-7d96-439e-919a-e8106db81fc6}; !- Default Day Schedule Name
-
-OS:Schedule:Day,
-  {94b37f7d-7d96-439e-919a-e8106db81fc6}, !- Handle
-  Schedule Day 12,                        !- Name
-  {c8f0cc78-2696-4817-83d5-37551cceaaee}, !- Schedule Type Limits Name
-  ,                                       !- Interpolate to Timestep
-  24,                                     !- Hour 1
-  0,                                      !- Minute 1
-  0;                                      !- Value Until Time 1
-
-OS:Schedule:Rule,
-  {3e3f2607-e95c-4170-b59c-31139fecea85}, !- Handle
-  res nv_1 availability schedule allday ruleset1 on, !- Name
-  {7c9a635b-8069-4483-a69f-865c77d355c9}, !- Schedule Ruleset Name
-  11,                                     !- Rule Order
-  {30603a8f-f968-47f1-9474-a3b1d575a0c8}, !- Day Schedule Name
-  ,                                       !- Apply Sunday
-  Yes,                                    !- Apply Monday
-  ,                                       !- Apply Tuesday
-  Yes,                                    !- Apply Wednesday
-  ,                                       !- Apply Thursday
-  Yes,                                    !- Apply Friday
-  ,                                       !- Apply Saturday
-  ,                                       !- Apply Holiday
-  DateRange,                              !- Date Specification Type
-  1,                                      !- Start Month
-  1,                                      !- Start Day
-  1,                                      !- End Month
-  31;                                     !- End Day
-
-OS:Schedule:Day,
-  {30603a8f-f968-47f1-9474-a3b1d575a0c8}, !- Handle
-  res nv_1 availability schedule allday1 on, !- Name
-  {c8f0cc78-2696-4817-83d5-37551cceaaee}, !- Schedule Type Limits Name
-  ,                                       !- Interpolate to Timestep
-  1,                                      !- Hour 1
-  0,                                      !- Minute 1
-  1,                                      !- Value Until Time 1
-  2,                                      !- Hour 2
-  0,                                      !- Minute 2
-  1,                                      !- Value Until Time 2
-  3,                                      !- Hour 3
-  0,                                      !- Minute 3
-  1,                                      !- Value Until Time 3
-  4,                                      !- Hour 4
-  0,                                      !- Minute 4
-  1,                                      !- Value Until Time 4
-  5,                                      !- Hour 5
-  0,                                      !- Minute 5
-  1,                                      !- Value Until Time 5
-  6,                                      !- Hour 6
-  0,                                      !- Minute 6
-  1,                                      !- Value Until Time 6
-  7,                                      !- Hour 7
-  0,                                      !- Minute 7
-  1,                                      !- Value Until Time 7
-  8,                                      !- Hour 8
-  0,                                      !- Minute 8
-  1,                                      !- Value Until Time 8
-  9,                                      !- Hour 9
-  0,                                      !- Minute 9
-  1,                                      !- Value Until Time 9
-  10,                                     !- Hour 10
-  0,                                      !- Minute 10
-  1,                                      !- Value Until Time 10
-  11,                                     !- Hour 11
-  0,                                      !- Minute 11
-  1,                                      !- Value Until Time 11
-  12,                                     !- Hour 12
-  0,                                      !- Minute 12
-  1,                                      !- Value Until Time 12
-  13,                                     !- Hour 13
-  0,                                      !- Minute 13
-  1,                                      !- Value Until Time 13
-  14,                                     !- Hour 14
-  0,                                      !- Minute 14
-  1,                                      !- Value Until Time 14
-  15,                                     !- Hour 15
-  0,                                      !- Minute 15
-  1,                                      !- Value Until Time 15
-  16,                                     !- Hour 16
-  0,                                      !- Minute 16
-  1,                                      !- Value Until Time 16
-  17,                                     !- Hour 17
-  0,                                      !- Minute 17
-  1,                                      !- Value Until Time 17
-  18,                                     !- Hour 18
-  0,                                      !- Minute 18
-  1,                                      !- Value Until Time 18
-  19,                                     !- Hour 19
-  0,                                      !- Minute 19
-  1,                                      !- Value Until Time 19
-  20,                                     !- Hour 20
-  0,                                      !- Minute 20
-  1,                                      !- Value Until Time 20
-  21,                                     !- Hour 21
-  0,                                      !- Minute 21
-  1,                                      !- Value Until Time 21
-  22,                                     !- Hour 22
-  0,                                      !- Minute 22
-  1,                                      !- Value Until Time 22
-  23,                                     !- Hour 23
-  0,                                      !- Minute 23
-  1,                                      !- Value Until Time 23
-  24,                                     !- Hour 24
-  0,                                      !- Minute 24
-  1;                                      !- Value Until Time 24
-
-OS:Schedule:Rule,
-  {efda603d-3372-41f0-a312-068fb1c9bc5d}, !- Handle
-  res nv_1 availability schedule allday ruleset2 on, !- Name
-  {7c9a635b-8069-4483-a69f-865c77d355c9}, !- Schedule Ruleset Name
-  10,                                     !- Rule Order
-  {f502081b-583d-4087-8bdb-ad27c9487c3f}, !- Day Schedule Name
-  ,                                       !- Apply Sunday
-  Yes,                                    !- Apply Monday
-  ,                                       !- Apply Tuesday
-  Yes,                                    !- Apply Wednesday
-  ,                                       !- Apply Thursday
-  Yes,                                    !- Apply Friday
-  ,                                       !- Apply Saturday
-  ,                                       !- Apply Holiday
-  DateRange,                              !- Date Specification Type
-  2,                                      !- Start Month
-  1,                                      !- Start Day
-  2,                                      !- End Month
-  28;                                     !- End Day
-
-OS:Schedule:Day,
-  {f502081b-583d-4087-8bdb-ad27c9487c3f}, !- Handle
-  res nv_1 availability schedule allday1 on 1, !- Name
-  {c8f0cc78-2696-4817-83d5-37551cceaaee}, !- Schedule Type Limits Name
-  ,                                       !- Interpolate to Timestep
-  1,                                      !- Hour 1
-  0,                                      !- Minute 1
-  1,                                      !- Value Until Time 1
-  2,                                      !- Hour 2
-  0,                                      !- Minute 2
-  1,                                      !- Value Until Time 2
-  3,                                      !- Hour 3
-  0,                                      !- Minute 3
-  1,                                      !- Value Until Time 3
-  4,                                      !- Hour 4
-  0,                                      !- Minute 4
-  1,                                      !- Value Until Time 4
-  5,                                      !- Hour 5
-  0,                                      !- Minute 5
-  1,                                      !- Value Until Time 5
-  6,                                      !- Hour 6
-  0,                                      !- Minute 6
-  1,                                      !- Value Until Time 6
-  7,                                      !- Hour 7
-  0,                                      !- Minute 7
-  1,                                      !- Value Until Time 7
-  8,                                      !- Hour 8
-  0,                                      !- Minute 8
-  1,                                      !- Value Until Time 8
-  9,                                      !- Hour 9
-  0,                                      !- Minute 9
-  1,                                      !- Value Until Time 9
-  10,                                     !- Hour 10
-  0,                                      !- Minute 10
-  1,                                      !- Value Until Time 10
-  11,                                     !- Hour 11
-  0,                                      !- Minute 11
-  1,                                      !- Value Until Time 11
-  12,                                     !- Hour 12
-  0,                                      !- Minute 12
-  1,                                      !- Value Until Time 12
-  13,                                     !- Hour 13
-  0,                                      !- Minute 13
-  1,                                      !- Value Until Time 13
-  14,                                     !- Hour 14
-  0,                                      !- Minute 14
-  1,                                      !- Value Until Time 14
-  15,                                     !- Hour 15
-  0,                                      !- Minute 15
-  1,                                      !- Value Until Time 15
-  16,                                     !- Hour 16
-  0,                                      !- Minute 16
-  1,                                      !- Value Until Time 16
-  17,                                     !- Hour 17
-  0,                                      !- Minute 17
-  1,                                      !- Value Until Time 17
-  18,                                     !- Hour 18
-  0,                                      !- Minute 18
-  1,                                      !- Value Until Time 18
-  19,                                     !- Hour 19
-  0,                                      !- Minute 19
-  1,                                      !- Value Until Time 19
-  20,                                     !- Hour 20
-  0,                                      !- Minute 20
-  1,                                      !- Value Until Time 20
-  21,                                     !- Hour 21
-  0,                                      !- Minute 21
-  1,                                      !- Value Until Time 21
-  22,                                     !- Hour 22
-  0,                                      !- Minute 22
-  1,                                      !- Value Until Time 22
-  23,                                     !- Hour 23
-  0,                                      !- Minute 23
-  1,                                      !- Value Until Time 23
-  24,                                     !- Hour 24
-  0,                                      !- Minute 24
-  1;                                      !- Value Until Time 24
-
-OS:Schedule:Rule,
-  {0e9ec752-0f8a-4885-bc28-b4dc4e69ed5e}, !- Handle
-  res nv_1 availability schedule allday ruleset3 on, !- Name
-  {7c9a635b-8069-4483-a69f-865c77d355c9}, !- Schedule Ruleset Name
-  9,                                      !- Rule Order
-  {59f60191-7e14-4346-9a38-30f4de6eb2bb}, !- Day Schedule Name
-  ,                                       !- Apply Sunday
-  Yes,                                    !- Apply Monday
-  ,                                       !- Apply Tuesday
-  Yes,                                    !- Apply Wednesday
-  ,                                       !- Apply Thursday
-  Yes,                                    !- Apply Friday
-  ,                                       !- Apply Saturday
-  ,                                       !- Apply Holiday
-  DateRange,                              !- Date Specification Type
-  3,                                      !- Start Month
-  1,                                      !- Start Day
-  3,                                      !- End Month
-  31;                                     !- End Day
-
-OS:Schedule:Day,
-  {59f60191-7e14-4346-9a38-30f4de6eb2bb}, !- Handle
-  res nv_1 availability schedule allday1 on 2, !- Name
-  {c8f0cc78-2696-4817-83d5-37551cceaaee}, !- Schedule Type Limits Name
-  ,                                       !- Interpolate to Timestep
-  1,                                      !- Hour 1
-  0,                                      !- Minute 1
-  1,                                      !- Value Until Time 1
-  2,                                      !- Hour 2
-  0,                                      !- Minute 2
-  1,                                      !- Value Until Time 2
-  3,                                      !- Hour 3
-  0,                                      !- Minute 3
-  1,                                      !- Value Until Time 3
-  4,                                      !- Hour 4
-  0,                                      !- Minute 4
-  1,                                      !- Value Until Time 4
-  5,                                      !- Hour 5
-  0,                                      !- Minute 5
-  1,                                      !- Value Until Time 5
-  6,                                      !- Hour 6
-  0,                                      !- Minute 6
-  1,                                      !- Value Until Time 6
-  7,                                      !- Hour 7
-  0,                                      !- Minute 7
-  1,                                      !- Value Until Time 7
-  8,                                      !- Hour 8
-  0,                                      !- Minute 8
-  1,                                      !- Value Until Time 8
-  9,                                      !- Hour 9
-  0,                                      !- Minute 9
-  1,                                      !- Value Until Time 9
-  10,                                     !- Hour 10
-  0,                                      !- Minute 10
-  1,                                      !- Value Until Time 10
-  11,                                     !- Hour 11
-  0,                                      !- Minute 11
-  1,                                      !- Value Until Time 11
-  12,                                     !- Hour 12
-  0,                                      !- Minute 12
-  1,                                      !- Value Until Time 12
-  13,                                     !- Hour 13
-  0,                                      !- Minute 13
-  1,                                      !- Value Until Time 13
-  14,                                     !- Hour 14
-  0,                                      !- Minute 14
-  1,                                      !- Value Until Time 14
-  15,                                     !- Hour 15
-  0,                                      !- Minute 15
-  1,                                      !- Value Until Time 15
-  16,                                     !- Hour 16
-  0,                                      !- Minute 16
-  1,                                      !- Value Until Time 16
-  17,                                     !- Hour 17
-  0,                                      !- Minute 17
-  1,                                      !- Value Until Time 17
-  18,                                     !- Hour 18
-  0,                                      !- Minute 18
-  1,                                      !- Value Until Time 18
-  19,                                     !- Hour 19
-  0,                                      !- Minute 19
-  1,                                      !- Value Until Time 19
-  20,                                     !- Hour 20
-  0,                                      !- Minute 20
-  1,                                      !- Value Until Time 20
-  21,                                     !- Hour 21
-  0,                                      !- Minute 21
-  1,                                      !- Value Until Time 21
-  22,                                     !- Hour 22
-  0,                                      !- Minute 22
-  1,                                      !- Value Until Time 22
-  23,                                     !- Hour 23
-  0,                                      !- Minute 23
-  1,                                      !- Value Until Time 23
-  24,                                     !- Hour 24
-  0,                                      !- Minute 24
-  1;                                      !- Value Until Time 24
-
-OS:Schedule:Rule,
-  {36c400d5-ef53-4a2a-a150-e25131fa7f0d}, !- Handle
-  res nv_1 availability schedule allday ruleset4 on, !- Name
-  {7c9a635b-8069-4483-a69f-865c77d355c9}, !- Schedule Ruleset Name
-  8,                                      !- Rule Order
-  {e5562f52-a6c4-4cd8-a06a-37b7b553171e}, !- Day Schedule Name
-  ,                                       !- Apply Sunday
-  Yes,                                    !- Apply Monday
-  ,                                       !- Apply Tuesday
-  Yes,                                    !- Apply Wednesday
-  ,                                       !- Apply Thursday
-  Yes,                                    !- Apply Friday
-  ,                                       !- Apply Saturday
-  ,                                       !- Apply Holiday
-  DateRange,                              !- Date Specification Type
-  4,                                      !- Start Month
-  1,                                      !- Start Day
-  4,                                      !- End Month
-  30;                                     !- End Day
-
-OS:Schedule:Day,
-  {e5562f52-a6c4-4cd8-a06a-37b7b553171e}, !- Handle
-  res nv_1 availability schedule allday1 on 3, !- Name
-  {c8f0cc78-2696-4817-83d5-37551cceaaee}, !- Schedule Type Limits Name
-  ,                                       !- Interpolate to Timestep
-  1,                                      !- Hour 1
-  0,                                      !- Minute 1
-  1,                                      !- Value Until Time 1
-  2,                                      !- Hour 2
-  0,                                      !- Minute 2
-  1,                                      !- Value Until Time 2
-  3,                                      !- Hour 3
-  0,                                      !- Minute 3
-  1,                                      !- Value Until Time 3
-  4,                                      !- Hour 4
-  0,                                      !- Minute 4
-  1,                                      !- Value Until Time 4
-  5,                                      !- Hour 5
-  0,                                      !- Minute 5
-  1,                                      !- Value Until Time 5
-  6,                                      !- Hour 6
-  0,                                      !- Minute 6
-  1,                                      !- Value Until Time 6
-  7,                                      !- Hour 7
-  0,                                      !- Minute 7
-  1,                                      !- Value Until Time 7
-  8,                                      !- Hour 8
-  0,                                      !- Minute 8
-  1,                                      !- Value Until Time 8
-  9,                                      !- Hour 9
-  0,                                      !- Minute 9
-  1,                                      !- Value Until Time 9
-  10,                                     !- Hour 10
-  0,                                      !- Minute 10
-  1,                                      !- Value Until Time 10
-  11,                                     !- Hour 11
-  0,                                      !- Minute 11
-  1,                                      !- Value Until Time 11
-  12,                                     !- Hour 12
-  0,                                      !- Minute 12
-  1,                                      !- Value Until Time 12
-  13,                                     !- Hour 13
-  0,                                      !- Minute 13
-  1,                                      !- Value Until Time 13
-  14,                                     !- Hour 14
-  0,                                      !- Minute 14
-  1,                                      !- Value Until Time 14
-  15,                                     !- Hour 15
-  0,                                      !- Minute 15
-  1,                                      !- Value Until Time 15
-  16,                                     !- Hour 16
-  0,                                      !- Minute 16
-  1,                                      !- Value Until Time 16
-  17,                                     !- Hour 17
-  0,                                      !- Minute 17
-  1,                                      !- Value Until Time 17
-  18,                                     !- Hour 18
-  0,                                      !- Minute 18
-  1,                                      !- Value Until Time 18
-  19,                                     !- Hour 19
-  0,                                      !- Minute 19
-  1,                                      !- Value Until Time 19
-  20,                                     !- Hour 20
-  0,                                      !- Minute 20
-  1,                                      !- Value Until Time 20
-  21,                                     !- Hour 21
-  0,                                      !- Minute 21
-  1,                                      !- Value Until Time 21
-  22,                                     !- Hour 22
-  0,                                      !- Minute 22
-  1,                                      !- Value Until Time 22
-  23,                                     !- Hour 23
-  0,                                      !- Minute 23
-  1,                                      !- Value Until Time 23
-  24,                                     !- Hour 24
-  0,                                      !- Minute 24
-  1;                                      !- Value Until Time 24
-
-OS:Schedule:Rule,
-  {fdb22e5a-3cc8-44a1-92fc-254c9f47248e}, !- Handle
-  res nv_1 availability schedule allday ruleset5 on, !- Name
-  {7c9a635b-8069-4483-a69f-865c77d355c9}, !- Schedule Ruleset Name
-  7,                                      !- Rule Order
-  {ca0f5d9d-5c6d-4d8b-983a-cedb15ac8734}, !- Day Schedule Name
-  ,                                       !- Apply Sunday
-  Yes,                                    !- Apply Monday
-  ,                                       !- Apply Tuesday
-  Yes,                                    !- Apply Wednesday
-  ,                                       !- Apply Thursday
-  Yes,                                    !- Apply Friday
-  ,                                       !- Apply Saturday
-  ,                                       !- Apply Holiday
-  DateRange,                              !- Date Specification Type
-  5,                                      !- Start Month
-  1,                                      !- Start Day
-  5,                                      !- End Month
-  31;                                     !- End Day
-
-OS:Schedule:Day,
-  {ca0f5d9d-5c6d-4d8b-983a-cedb15ac8734}, !- Handle
-  res nv_1 availability schedule allday1 on 4, !- Name
-  {c8f0cc78-2696-4817-83d5-37551cceaaee}, !- Schedule Type Limits Name
-  ,                                       !- Interpolate to Timestep
-  1,                                      !- Hour 1
-  0,                                      !- Minute 1
-  1,                                      !- Value Until Time 1
-  2,                                      !- Hour 2
-  0,                                      !- Minute 2
-  1,                                      !- Value Until Time 2
-  3,                                      !- Hour 3
-  0,                                      !- Minute 3
-  1,                                      !- Value Until Time 3
-  4,                                      !- Hour 4
-  0,                                      !- Minute 4
-  1,                                      !- Value Until Time 4
-  5,                                      !- Hour 5
-  0,                                      !- Minute 5
-  1,                                      !- Value Until Time 5
-  6,                                      !- Hour 6
-  0,                                      !- Minute 6
-  1,                                      !- Value Until Time 6
-  7,                                      !- Hour 7
-  0,                                      !- Minute 7
-  1,                                      !- Value Until Time 7
-  8,                                      !- Hour 8
-  0,                                      !- Minute 8
-  1,                                      !- Value Until Time 8
-  9,                                      !- Hour 9
-  0,                                      !- Minute 9
-  1,                                      !- Value Until Time 9
-  10,                                     !- Hour 10
-  0,                                      !- Minute 10
-  1,                                      !- Value Until Time 10
-  11,                                     !- Hour 11
-  0,                                      !- Minute 11
-  1,                                      !- Value Until Time 11
-  12,                                     !- Hour 12
-  0,                                      !- Minute 12
-  1,                                      !- Value Until Time 12
-  13,                                     !- Hour 13
-  0,                                      !- Minute 13
-  1,                                      !- Value Until Time 13
-  14,                                     !- Hour 14
-  0,                                      !- Minute 14
-  1,                                      !- Value Until Time 14
-  15,                                     !- Hour 15
-  0,                                      !- Minute 15
-  1,                                      !- Value Until Time 15
-  16,                                     !- Hour 16
-  0,                                      !- Minute 16
-  1,                                      !- Value Until Time 16
-  17,                                     !- Hour 17
-  0,                                      !- Minute 17
-  1,                                      !- Value Until Time 17
-  18,                                     !- Hour 18
-  0,                                      !- Minute 18
-  1,                                      !- Value Until Time 18
-  19,                                     !- Hour 19
-  0,                                      !- Minute 19
-  1,                                      !- Value Until Time 19
-  20,                                     !- Hour 20
-  0,                                      !- Minute 20
-  1,                                      !- Value Until Time 20
-  21,                                     !- Hour 21
-  0,                                      !- Minute 21
-  1,                                      !- Value Until Time 21
-  22,                                     !- Hour 22
-  0,                                      !- Minute 22
-  1,                                      !- Value Until Time 22
-  23,                                     !- Hour 23
-  0,                                      !- Minute 23
-  1,                                      !- Value Until Time 23
-  24,                                     !- Hour 24
-  0,                                      !- Minute 24
-  1;                                      !- Value Until Time 24
-
-OS:Schedule:Rule,
-  {80d8a7b2-bb07-444f-8b9a-415230c2b950}, !- Handle
-  res nv_1 availability schedule allday ruleset6 on, !- Name
-  {7c9a635b-8069-4483-a69f-865c77d355c9}, !- Schedule Ruleset Name
-  6,                                      !- Rule Order
-  {aad2bb4e-a119-4fc3-bae0-bef0a36f8c84}, !- Day Schedule Name
-  ,                                       !- Apply Sunday
-  Yes,                                    !- Apply Monday
-  ,                                       !- Apply Tuesday
-  Yes,                                    !- Apply Wednesday
-  ,                                       !- Apply Thursday
-  Yes,                                    !- Apply Friday
-  ,                                       !- Apply Saturday
-  ,                                       !- Apply Holiday
-  DateRange,                              !- Date Specification Type
-  6,                                      !- Start Month
-  1,                                      !- Start Day
-  6,                                      !- End Month
-  30;                                     !- End Day
-
-OS:Schedule:Day,
-  {aad2bb4e-a119-4fc3-bae0-bef0a36f8c84}, !- Handle
-  res nv_1 availability schedule allday1 on 5, !- Name
-  {c8f0cc78-2696-4817-83d5-37551cceaaee}, !- Schedule Type Limits Name
-  ,                                       !- Interpolate to Timestep
-  1,                                      !- Hour 1
-  0,                                      !- Minute 1
-  1,                                      !- Value Until Time 1
-  2,                                      !- Hour 2
-  0,                                      !- Minute 2
-  1,                                      !- Value Until Time 2
-  3,                                      !- Hour 3
-  0,                                      !- Minute 3
-  1,                                      !- Value Until Time 3
-  4,                                      !- Hour 4
-  0,                                      !- Minute 4
-  1,                                      !- Value Until Time 4
-  5,                                      !- Hour 5
-  0,                                      !- Minute 5
-  1,                                      !- Value Until Time 5
-  6,                                      !- Hour 6
-  0,                                      !- Minute 6
-  1,                                      !- Value Until Time 6
-  7,                                      !- Hour 7
-  0,                                      !- Minute 7
-  1,                                      !- Value Until Time 7
-  8,                                      !- Hour 8
-  0,                                      !- Minute 8
-  1,                                      !- Value Until Time 8
-  9,                                      !- Hour 9
-  0,                                      !- Minute 9
-  1,                                      !- Value Until Time 9
-  10,                                     !- Hour 10
-  0,                                      !- Minute 10
-  1,                                      !- Value Until Time 10
-  11,                                     !- Hour 11
-  0,                                      !- Minute 11
-  1,                                      !- Value Until Time 11
-  12,                                     !- Hour 12
-  0,                                      !- Minute 12
-  1,                                      !- Value Until Time 12
-  13,                                     !- Hour 13
-  0,                                      !- Minute 13
-  1,                                      !- Value Until Time 13
-  14,                                     !- Hour 14
-  0,                                      !- Minute 14
-  1,                                      !- Value Until Time 14
-  15,                                     !- Hour 15
-  0,                                      !- Minute 15
-  1,                                      !- Value Until Time 15
-  16,                                     !- Hour 16
-  0,                                      !- Minute 16
-  1,                                      !- Value Until Time 16
-  17,                                     !- Hour 17
-  0,                                      !- Minute 17
-  1,                                      !- Value Until Time 17
-  18,                                     !- Hour 18
-  0,                                      !- Minute 18
-  1,                                      !- Value Until Time 18
-  19,                                     !- Hour 19
-  0,                                      !- Minute 19
-  1,                                      !- Value Until Time 19
-  20,                                     !- Hour 20
-  0,                                      !- Minute 20
-  1,                                      !- Value Until Time 20
-  21,                                     !- Hour 21
-  0,                                      !- Minute 21
-  1,                                      !- Value Until Time 21
-  22,                                     !- Hour 22
-  0,                                      !- Minute 22
-  1,                                      !- Value Until Time 22
-  23,                                     !- Hour 23
-  0,                                      !- Minute 23
-  1,                                      !- Value Until Time 23
-  24,                                     !- Hour 24
-  0,                                      !- Minute 24
-  1;                                      !- Value Until Time 24
-
-OS:Schedule:Rule,
-  {913c1b7c-9c53-4c92-b924-0c426515e0a6}, !- Handle
-  res nv_1 availability schedule allday ruleset7 on, !- Name
-  {7c9a635b-8069-4483-a69f-865c77d355c9}, !- Schedule Ruleset Name
-  5,                                      !- Rule Order
-  {e0369ceb-f865-4f44-b2af-07e028ec0edc}, !- Day Schedule Name
-  ,                                       !- Apply Sunday
-  Yes,                                    !- Apply Monday
-  ,                                       !- Apply Tuesday
-  Yes,                                    !- Apply Wednesday
-  ,                                       !- Apply Thursday
-  Yes,                                    !- Apply Friday
-  ,                                       !- Apply Saturday
-  ,                                       !- Apply Holiday
-  DateRange,                              !- Date Specification Type
-  7,                                      !- Start Month
-  1,                                      !- Start Day
-  7,                                      !- End Month
-  31;                                     !- End Day
-
-OS:Schedule:Day,
-  {e0369ceb-f865-4f44-b2af-07e028ec0edc}, !- Handle
-  res nv_1 availability schedule allday1 on 6, !- Name
-  {c8f0cc78-2696-4817-83d5-37551cceaaee}, !- Schedule Type Limits Name
-  ,                                       !- Interpolate to Timestep
-  1,                                      !- Hour 1
-  0,                                      !- Minute 1
-  1,                                      !- Value Until Time 1
-  2,                                      !- Hour 2
-  0,                                      !- Minute 2
-  1,                                      !- Value Until Time 2
-  3,                                      !- Hour 3
-  0,                                      !- Minute 3
-  1,                                      !- Value Until Time 3
-  4,                                      !- Hour 4
-  0,                                      !- Minute 4
-  1,                                      !- Value Until Time 4
-  5,                                      !- Hour 5
-  0,                                      !- Minute 5
-  1,                                      !- Value Until Time 5
-  6,                                      !- Hour 6
-  0,                                      !- Minute 6
-  1,                                      !- Value Until Time 6
-  7,                                      !- Hour 7
-  0,                                      !- Minute 7
-  1,                                      !- Value Until Time 7
-  8,                                      !- Hour 8
-  0,                                      !- Minute 8
-  1,                                      !- Value Until Time 8
-  9,                                      !- Hour 9
-  0,                                      !- Minute 9
-  1,                                      !- Value Until Time 9
-  10,                                     !- Hour 10
-  0,                                      !- Minute 10
-  1,                                      !- Value Until Time 10
-  11,                                     !- Hour 11
-  0,                                      !- Minute 11
-  1,                                      !- Value Until Time 11
-  12,                                     !- Hour 12
-  0,                                      !- Minute 12
-  1,                                      !- Value Until Time 12
-  13,                                     !- Hour 13
-  0,                                      !- Minute 13
-  1,                                      !- Value Until Time 13
-  14,                                     !- Hour 14
-  0,                                      !- Minute 14
-  1,                                      !- Value Until Time 14
-  15,                                     !- Hour 15
-  0,                                      !- Minute 15
-  1,                                      !- Value Until Time 15
-  16,                                     !- Hour 16
-  0,                                      !- Minute 16
-  1,                                      !- Value Until Time 16
-  17,                                     !- Hour 17
-  0,                                      !- Minute 17
-  1,                                      !- Value Until Time 17
-  18,                                     !- Hour 18
-  0,                                      !- Minute 18
-  1,                                      !- Value Until Time 18
-  19,                                     !- Hour 19
-  0,                                      !- Minute 19
-  1,                                      !- Value Until Time 19
-  20,                                     !- Hour 20
-  0,                                      !- Minute 20
-  1,                                      !- Value Until Time 20
-  21,                                     !- Hour 21
-  0,                                      !- Minute 21
-  1,                                      !- Value Until Time 21
-  22,                                     !- Hour 22
-  0,                                      !- Minute 22
-  1,                                      !- Value Until Time 22
-  23,                                     !- Hour 23
-  0,                                      !- Minute 23
-  1,                                      !- Value Until Time 23
-  24,                                     !- Hour 24
-  0,                                      !- Minute 24
-  1;                                      !- Value Until Time 24
-
-OS:Schedule:Rule,
-  {ffc5e43f-b369-4d11-931b-d7ef6f7776b3}, !- Handle
-  res nv_1 availability schedule allday ruleset8 on, !- Name
-  {7c9a635b-8069-4483-a69f-865c77d355c9}, !- Schedule Ruleset Name
-  4,                                      !- Rule Order
-  {7991c0d2-3f84-4b02-a484-0cee1a90539d}, !- Day Schedule Name
-  ,                                       !- Apply Sunday
-  Yes,                                    !- Apply Monday
-  ,                                       !- Apply Tuesday
-  Yes,                                    !- Apply Wednesday
-  ,                                       !- Apply Thursday
-  Yes,                                    !- Apply Friday
-  ,                                       !- Apply Saturday
-  ,                                       !- Apply Holiday
-  DateRange,                              !- Date Specification Type
-  8,                                      !- Start Month
-  1,                                      !- Start Day
-  8,                                      !- End Month
-  31;                                     !- End Day
-
-OS:Schedule:Day,
-  {7991c0d2-3f84-4b02-a484-0cee1a90539d}, !- Handle
-  res nv_1 availability schedule allday1 on 7, !- Name
-  {c8f0cc78-2696-4817-83d5-37551cceaaee}, !- Schedule Type Limits Name
-  ,                                       !- Interpolate to Timestep
-  1,                                      !- Hour 1
-  0,                                      !- Minute 1
-  1,                                      !- Value Until Time 1
-  2,                                      !- Hour 2
-  0,                                      !- Minute 2
-  1,                                      !- Value Until Time 2
-  3,                                      !- Hour 3
-  0,                                      !- Minute 3
-  1,                                      !- Value Until Time 3
-  4,                                      !- Hour 4
-  0,                                      !- Minute 4
-  1,                                      !- Value Until Time 4
-  5,                                      !- Hour 5
-  0,                                      !- Minute 5
-  1,                                      !- Value Until Time 5
-  6,                                      !- Hour 6
-  0,                                      !- Minute 6
-  1,                                      !- Value Until Time 6
-  7,                                      !- Hour 7
-  0,                                      !- Minute 7
-  1,                                      !- Value Until Time 7
-  8,                                      !- Hour 8
-  0,                                      !- Minute 8
-  1,                                      !- Value Until Time 8
-  9,                                      !- Hour 9
-  0,                                      !- Minute 9
-  1,                                      !- Value Until Time 9
-  10,                                     !- Hour 10
-  0,                                      !- Minute 10
-  1,                                      !- Value Until Time 10
-  11,                                     !- Hour 11
-  0,                                      !- Minute 11
-  1,                                      !- Value Until Time 11
-  12,                                     !- Hour 12
-  0,                                      !- Minute 12
-  1,                                      !- Value Until Time 12
-  13,                                     !- Hour 13
-  0,                                      !- Minute 13
-  1,                                      !- Value Until Time 13
-  14,                                     !- Hour 14
-  0,                                      !- Minute 14
-  1,                                      !- Value Until Time 14
-  15,                                     !- Hour 15
-  0,                                      !- Minute 15
-  1,                                      !- Value Until Time 15
-  16,                                     !- Hour 16
-  0,                                      !- Minute 16
-  1,                                      !- Value Until Time 16
-  17,                                     !- Hour 17
-  0,                                      !- Minute 17
-  1,                                      !- Value Until Time 17
-  18,                                     !- Hour 18
-  0,                                      !- Minute 18
-  1,                                      !- Value Until Time 18
-  19,                                     !- Hour 19
-  0,                                      !- Minute 19
-  1,                                      !- Value Until Time 19
-  20,                                     !- Hour 20
-  0,                                      !- Minute 20
-  1,                                      !- Value Until Time 20
-  21,                                     !- Hour 21
-  0,                                      !- Minute 21
-  1,                                      !- Value Until Time 21
-  22,                                     !- Hour 22
-  0,                                      !- Minute 22
-  1,                                      !- Value Until Time 22
-  23,                                     !- Hour 23
-  0,                                      !- Minute 23
-  1,                                      !- Value Until Time 23
-  24,                                     !- Hour 24
-  0,                                      !- Minute 24
-  1;                                      !- Value Until Time 24
-
-OS:Schedule:Rule,
-  {e68e7885-6233-4a68-9a77-86c6811f534f}, !- Handle
-  res nv_1 availability schedule allday ruleset9 on, !- Name
-  {7c9a635b-8069-4483-a69f-865c77d355c9}, !- Schedule Ruleset Name
-  3,                                      !- Rule Order
-  {a1f43ee9-eea6-4b2a-8b76-afbf55894ac2}, !- Day Schedule Name
-  ,                                       !- Apply Sunday
-  Yes,                                    !- Apply Monday
-  ,                                       !- Apply Tuesday
-  Yes,                                    !- Apply Wednesday
-  ,                                       !- Apply Thursday
-  Yes,                                    !- Apply Friday
-  ,                                       !- Apply Saturday
-  ,                                       !- Apply Holiday
-  DateRange,                              !- Date Specification Type
-  9,                                      !- Start Month
-  1,                                      !- Start Day
-  9,                                      !- End Month
-  30;                                     !- End Day
-
-OS:Schedule:Day,
-  {a1f43ee9-eea6-4b2a-8b76-afbf55894ac2}, !- Handle
-  res nv_1 availability schedule allday1 on 8, !- Name
-  {c8f0cc78-2696-4817-83d5-37551cceaaee}, !- Schedule Type Limits Name
-  ,                                       !- Interpolate to Timestep
-  1,                                      !- Hour 1
-  0,                                      !- Minute 1
-  1,                                      !- Value Until Time 1
-  2,                                      !- Hour 2
-  0,                                      !- Minute 2
-  1,                                      !- Value Until Time 2
-  3,                                      !- Hour 3
-  0,                                      !- Minute 3
-  1,                                      !- Value Until Time 3
-  4,                                      !- Hour 4
-  0,                                      !- Minute 4
-  1,                                      !- Value Until Time 4
-  5,                                      !- Hour 5
-  0,                                      !- Minute 5
-  1,                                      !- Value Until Time 5
-  6,                                      !- Hour 6
-  0,                                      !- Minute 6
-  1,                                      !- Value Until Time 6
-  7,                                      !- Hour 7
-  0,                                      !- Minute 7
-  1,                                      !- Value Until Time 7
-  8,                                      !- Hour 8
-  0,                                      !- Minute 8
-  1,                                      !- Value Until Time 8
-  9,                                      !- Hour 9
-  0,                                      !- Minute 9
-  1,                                      !- Value Until Time 9
-  10,                                     !- Hour 10
-  0,                                      !- Minute 10
-  1,                                      !- Value Until Time 10
-  11,                                     !- Hour 11
-  0,                                      !- Minute 11
-  1,                                      !- Value Until Time 11
-  12,                                     !- Hour 12
-  0,                                      !- Minute 12
-  1,                                      !- Value Until Time 12
-  13,                                     !- Hour 13
-  0,                                      !- Minute 13
-  1,                                      !- Value Until Time 13
-  14,                                     !- Hour 14
-  0,                                      !- Minute 14
-  1,                                      !- Value Until Time 14
-  15,                                     !- Hour 15
-  0,                                      !- Minute 15
-  1,                                      !- Value Until Time 15
-  16,                                     !- Hour 16
-  0,                                      !- Minute 16
-  1,                                      !- Value Until Time 16
-  17,                                     !- Hour 17
-  0,                                      !- Minute 17
-  1,                                      !- Value Until Time 17
-  18,                                     !- Hour 18
-  0,                                      !- Minute 18
-  1,                                      !- Value Until Time 18
-  19,                                     !- Hour 19
-  0,                                      !- Minute 19
-  1,                                      !- Value Until Time 19
-  20,                                     !- Hour 20
-  0,                                      !- Minute 20
-  1,                                      !- Value Until Time 20
-  21,                                     !- Hour 21
-  0,                                      !- Minute 21
-  1,                                      !- Value Until Time 21
-  22,                                     !- Hour 22
-  0,                                      !- Minute 22
-  1,                                      !- Value Until Time 22
-  23,                                     !- Hour 23
-  0,                                      !- Minute 23
-  1,                                      !- Value Until Time 23
-  24,                                     !- Hour 24
-  0,                                      !- Minute 24
-  1;                                      !- Value Until Time 24
-
-OS:Schedule:Rule,
-  {803e7661-a3a0-4d27-ad14-4ff1e0a40895}, !- Handle
-  res nv_1 availability schedule allday ruleset10 on, !- Name
-  {7c9a635b-8069-4483-a69f-865c77d355c9}, !- Schedule Ruleset Name
-  2,                                      !- Rule Order
-  {921a744f-8cea-468d-975c-6ea4f1bb1f3b}, !- Day Schedule Name
-  ,                                       !- Apply Sunday
-  Yes,                                    !- Apply Monday
-  ,                                       !- Apply Tuesday
-  Yes,                                    !- Apply Wednesday
-  ,                                       !- Apply Thursday
-  Yes,                                    !- Apply Friday
-  ,                                       !- Apply Saturday
-  ,                                       !- Apply Holiday
-  DateRange,                              !- Date Specification Type
-  10,                                     !- Start Month
-  1,                                      !- Start Day
-  10,                                     !- End Month
-  31;                                     !- End Day
-
-OS:Schedule:Day,
-  {921a744f-8cea-468d-975c-6ea4f1bb1f3b}, !- Handle
-  res nv_1 availability schedule allday1 on 9, !- Name
-  {c8f0cc78-2696-4817-83d5-37551cceaaee}, !- Schedule Type Limits Name
-  ,                                       !- Interpolate to Timestep
-  1,                                      !- Hour 1
-  0,                                      !- Minute 1
-  1,                                      !- Value Until Time 1
-  2,                                      !- Hour 2
-  0,                                      !- Minute 2
-  1,                                      !- Value Until Time 2
-  3,                                      !- Hour 3
-  0,                                      !- Minute 3
-  1,                                      !- Value Until Time 3
-  4,                                      !- Hour 4
-  0,                                      !- Minute 4
-  1,                                      !- Value Until Time 4
-  5,                                      !- Hour 5
-  0,                                      !- Minute 5
-  1,                                      !- Value Until Time 5
-  6,                                      !- Hour 6
-  0,                                      !- Minute 6
-  1,                                      !- Value Until Time 6
-  7,                                      !- Hour 7
-  0,                                      !- Minute 7
-  1,                                      !- Value Until Time 7
-  8,                                      !- Hour 8
-  0,                                      !- Minute 8
-  1,                                      !- Value Until Time 8
-  9,                                      !- Hour 9
-  0,                                      !- Minute 9
-  1,                                      !- Value Until Time 9
-  10,                                     !- Hour 10
-  0,                                      !- Minute 10
-  1,                                      !- Value Until Time 10
-  11,                                     !- Hour 11
-  0,                                      !- Minute 11
-  1,                                      !- Value Until Time 11
-  12,                                     !- Hour 12
-  0,                                      !- Minute 12
-  1,                                      !- Value Until Time 12
-  13,                                     !- Hour 13
-  0,                                      !- Minute 13
-  1,                                      !- Value Until Time 13
-  14,                                     !- Hour 14
-  0,                                      !- Minute 14
-  1,                                      !- Value Until Time 14
-  15,                                     !- Hour 15
-  0,                                      !- Minute 15
-  1,                                      !- Value Until Time 15
-  16,                                     !- Hour 16
-  0,                                      !- Minute 16
-  1,                                      !- Value Until Time 16
-  17,                                     !- Hour 17
-  0,                                      !- Minute 17
-  1,                                      !- Value Until Time 17
-  18,                                     !- Hour 18
-  0,                                      !- Minute 18
-  1,                                      !- Value Until Time 18
-  19,                                     !- Hour 19
-  0,                                      !- Minute 19
-  1,                                      !- Value Until Time 19
-  20,                                     !- Hour 20
-  0,                                      !- Minute 20
-  1,                                      !- Value Until Time 20
-  21,                                     !- Hour 21
-  0,                                      !- Minute 21
-  1,                                      !- Value Until Time 21
-  22,                                     !- Hour 22
-  0,                                      !- Minute 22
-  1,                                      !- Value Until Time 22
-  23,                                     !- Hour 23
-  0,                                      !- Minute 23
-  1,                                      !- Value Until Time 23
-  24,                                     !- Hour 24
-  0,                                      !- Minute 24
-  1;                                      !- Value Until Time 24
-
-OS:Schedule:Rule,
-  {2c02e7d2-80cb-4cc2-b8b4-95fe69ebd720}, !- Handle
-  res nv_1 availability schedule allday ruleset11 on, !- Name
-  {7c9a635b-8069-4483-a69f-865c77d355c9}, !- Schedule Ruleset Name
-  1,                                      !- Rule Order
-  {fe8d4ef3-e7d6-47b6-b292-bd253d85c3b4}, !- Day Schedule Name
-  ,                                       !- Apply Sunday
-  Yes,                                    !- Apply Monday
-  ,                                       !- Apply Tuesday
-  Yes,                                    !- Apply Wednesday
-  ,                                       !- Apply Thursday
-  Yes,                                    !- Apply Friday
-  ,                                       !- Apply Saturday
-  ,                                       !- Apply Holiday
-  DateRange,                              !- Date Specification Type
-  11,                                     !- Start Month
-  1,                                      !- Start Day
-  11,                                     !- End Month
-  30;                                     !- End Day
-
-OS:Schedule:Day,
-  {fe8d4ef3-e7d6-47b6-b292-bd253d85c3b4}, !- Handle
-  res nv_1 availability schedule allday1 on 10, !- Name
-  {c8f0cc78-2696-4817-83d5-37551cceaaee}, !- Schedule Type Limits Name
-  ,                                       !- Interpolate to Timestep
-  1,                                      !- Hour 1
-  0,                                      !- Minute 1
-  1,                                      !- Value Until Time 1
-  2,                                      !- Hour 2
-  0,                                      !- Minute 2
-  1,                                      !- Value Until Time 2
-  3,                                      !- Hour 3
-  0,                                      !- Minute 3
-  1,                                      !- Value Until Time 3
-  4,                                      !- Hour 4
-  0,                                      !- Minute 4
-  1,                                      !- Value Until Time 4
-  5,                                      !- Hour 5
-  0,                                      !- Minute 5
-  1,                                      !- Value Until Time 5
-  6,                                      !- Hour 6
-  0,                                      !- Minute 6
-  1,                                      !- Value Until Time 6
-  7,                                      !- Hour 7
-  0,                                      !- Minute 7
-  1,                                      !- Value Until Time 7
-  8,                                      !- Hour 8
-  0,                                      !- Minute 8
-  1,                                      !- Value Until Time 8
-  9,                                      !- Hour 9
-  0,                                      !- Minute 9
-  1,                                      !- Value Until Time 9
-  10,                                     !- Hour 10
-  0,                                      !- Minute 10
-  1,                                      !- Value Until Time 10
-  11,                                     !- Hour 11
-  0,                                      !- Minute 11
-  1,                                      !- Value Until Time 11
-  12,                                     !- Hour 12
-  0,                                      !- Minute 12
-  1,                                      !- Value Until Time 12
-  13,                                     !- Hour 13
-  0,                                      !- Minute 13
-  1,                                      !- Value Until Time 13
-  14,                                     !- Hour 14
-  0,                                      !- Minute 14
-  1,                                      !- Value Until Time 14
-  15,                                     !- Hour 15
-  0,                                      !- Minute 15
-  1,                                      !- Value Until Time 15
-  16,                                     !- Hour 16
-  0,                                      !- Minute 16
-  1,                                      !- Value Until Time 16
-  17,                                     !- Hour 17
-  0,                                      !- Minute 17
-  1,                                      !- Value Until Time 17
-  18,                                     !- Hour 18
-  0,                                      !- Minute 18
-  1,                                      !- Value Until Time 18
-  19,                                     !- Hour 19
-  0,                                      !- Minute 19
-  1,                                      !- Value Until Time 19
-  20,                                     !- Hour 20
-  0,                                      !- Minute 20
-  1,                                      !- Value Until Time 20
-  21,                                     !- Hour 21
-  0,                                      !- Minute 21
-  1,                                      !- Value Until Time 21
-  22,                                     !- Hour 22
-  0,                                      !- Minute 22
-  1,                                      !- Value Until Time 22
-  23,                                     !- Hour 23
-  0,                                      !- Minute 23
-  1,                                      !- Value Until Time 23
-  24,                                     !- Hour 24
-  0,                                      !- Minute 24
-  1;                                      !- Value Until Time 24
-
-OS:Schedule:Rule,
-  {63f1fc8c-54d7-4f4e-aa2a-b1e7ba5fa818}, !- Handle
-  res nv_1 availability schedule allday ruleset12 on, !- Name
-  {7c9a635b-8069-4483-a69f-865c77d355c9}, !- Schedule Ruleset Name
-  0,                                      !- Rule Order
-  {6e86f22a-7200-4116-9067-95e82b0d14fc}, !- Day Schedule Name
-  ,                                       !- Apply Sunday
-  Yes,                                    !- Apply Monday
-  ,                                       !- Apply Tuesday
-  Yes,                                    !- Apply Wednesday
-  ,                                       !- Apply Thursday
-  Yes,                                    !- Apply Friday
-  ,                                       !- Apply Saturday
-  ,                                       !- Apply Holiday
-  DateRange,                              !- Date Specification Type
-  12,                                     !- Start Month
-  1,                                      !- Start Day
-  12,                                     !- End Month
-  31;                                     !- End Day
-
-OS:Schedule:Day,
-  {6e86f22a-7200-4116-9067-95e82b0d14fc}, !- Handle
-  res nv_1 availability schedule allday1 on 11, !- Name
-  {c8f0cc78-2696-4817-83d5-37551cceaaee}, !- Schedule Type Limits Name
-  ,                                       !- Interpolate to Timestep
-  1,                                      !- Hour 1
-  0,                                      !- Minute 1
-  1,                                      !- Value Until Time 1
-  2,                                      !- Hour 2
-  0,                                      !- Minute 2
-  1,                                      !- Value Until Time 2
-  3,                                      !- Hour 3
-  0,                                      !- Minute 3
-  1,                                      !- Value Until Time 3
-  4,                                      !- Hour 4
-  0,                                      !- Minute 4
-  1,                                      !- Value Until Time 4
-  5,                                      !- Hour 5
-  0,                                      !- Minute 5
-  1,                                      !- Value Until Time 5
-  6,                                      !- Hour 6
-  0,                                      !- Minute 6
-  1,                                      !- Value Until Time 6
-  7,                                      !- Hour 7
-  0,                                      !- Minute 7
-  1,                                      !- Value Until Time 7
-  8,                                      !- Hour 8
-  0,                                      !- Minute 8
-  1,                                      !- Value Until Time 8
-  9,                                      !- Hour 9
-  0,                                      !- Minute 9
-  1,                                      !- Value Until Time 9
-  10,                                     !- Hour 10
-  0,                                      !- Minute 10
-  1,                                      !- Value Until Time 10
-  11,                                     !- Hour 11
-  0,                                      !- Minute 11
-  1,                                      !- Value Until Time 11
-  12,                                     !- Hour 12
-  0,                                      !- Minute 12
-  1,                                      !- Value Until Time 12
-  13,                                     !- Hour 13
-  0,                                      !- Minute 13
-  1,                                      !- Value Until Time 13
-  14,                                     !- Hour 14
-  0,                                      !- Minute 14
-  1,                                      !- Value Until Time 14
-  15,                                     !- Hour 15
-  0,                                      !- Minute 15
-  1,                                      !- Value Until Time 15
-  16,                                     !- Hour 16
-  0,                                      !- Minute 16
-  1,                                      !- Value Until Time 16
-  17,                                     !- Hour 17
-  0,                                      !- Minute 17
-  1,                                      !- Value Until Time 17
-  18,                                     !- Hour 18
-  0,                                      !- Minute 18
-  1,                                      !- Value Until Time 18
-  19,                                     !- Hour 19
-  0,                                      !- Minute 19
-  1,                                      !- Value Until Time 19
-  20,                                     !- Hour 20
-  0,                                      !- Minute 20
-  1,                                      !- Value Until Time 20
-  21,                                     !- Hour 21
-  0,                                      !- Minute 21
-  1,                                      !- Value Until Time 21
-  22,                                     !- Hour 22
-  0,                                      !- Minute 22
-  1,                                      !- Value Until Time 22
-  23,                                     !- Hour 23
-  0,                                      !- Minute 23
-  1,                                      !- Value Until Time 23
-  24,                                     !- Hour 24
-  0,                                      !- Minute 24
-  1;                                      !- Value Until Time 24
-
-OS:EnergyManagementSystem:Sensor,
-  {123a3696-cb3f-4d00-b7c3-383b111e7aec}, !- Handle
-  res_nv_1_nva_s,                         !- Name
-  res nv_1 avail schedule,                !- Output Variable or Output Meter Index Key Name
-  Schedule Value;                         !- Output Variable or Output Meter Name
-
-OS:EnergyManagementSystem:Sensor,
-  {e76f3e0e-7958-4192-b881-c56c20f0bd59}, !- Handle
-  res_nv_1_sp_s,                          !- Name
-  res nv_1 temp schedule,                 !- Output Variable or Output Meter Index Key Name
-  Schedule Value;                         !- Output Variable or Output Meter Name
-
-OS:SpaceInfiltration:DesignFlowRate,
-  {9936b8fc-ce12-4d56-af82-d13b63738a35}, !- Handle
-  res nv_1 flow,                          !- Name
-  {3abbcbbb-a213-42b3-9ff5-63913fd546d6}, !- Space or SpaceType Name
-  {e8c9b3b7-4834-4840-b167-f356a01a848a}, !- Schedule Name
-  Flow/Space,                             !- Design Flow Rate Calculation Method
-  0,                                      !- Design Flow Rate {m3/s}
-  ,                                       !- Flow per Space Floor Area {m3/s-m2}
-  ,                                       !- Flow per Exterior Surface Area {m3/s-m2}
-  ,                                       !- Air Changes per Hour {1/hr}
-  ,                                       !- Constant Term Coefficient
-  ,                                       !- Temperature Term Coefficient
-  ,                                       !- Velocity Term Coefficient
-  ;                                       !- Velocity Squared Term Coefficient
-
-OS:EnergyManagementSystem:Actuator,
-  {7778df41-e235-4866-8630-ae6809c7e27e}, !- Handle
-  res_nv_1_flow_act,                      !- Name
-  {9936b8fc-ce12-4d56-af82-d13b63738a35}, !- Actuated Component Name
-  Zone Infiltration,                      !- Actuated Component Type
-  Air Exchange Flow Rate;                 !- Actuated Component Control Type
-
-OS:EnergyManagementSystem:Program,
-  {0a2267dd-e321-4d0b-bafc-ecd3424b8b57}, !- Handle
-  res_nv_1_program,                       !- Name
-  Set Tdiff = res_af_1_tin_s-res_af_1_tt_s, !- Program Line 1
-  Set dT = (@Abs Tdiff),                  !- Program Line 2
-  Set pt = (@RhFnTdbWPb res_af_1_tt_s res_nv_wt_s res_nv_pb_s), !- Program Line 3
-  Set NVA = 9585.642841255674,            !- Program Line 4
-  Set Cs = 8.963020389461627e-05,         !- Program Line 5
-  Set Cw = 6.158219665777789e-05,         !- Program Line 6
-  Set MNV = 2.517053030399995,            !- Program Line 7
-  Set MHR = 0.0115,                       !- Program Line 8
-  Set MRH = 0.7,                          !- Program Line 9
-  Set temp1 = (res_nv_1_nva_s*NVA),       !- Program Line 10
-  Set SGNV = temp1*((((Cs*dT)+(Cw*(res_af_vw_s^2)))^0.5)/1000), !- Program Line 11
-  If (res_nv_wt_s<MHR) && (pt<MRH) && (res_af_1_tin_s>res_nv_1_sp_s), !- Program Line 12
-  Set temp2 = (res_af_1_tin_s-res_nv_1_sp_s), !- Program Line 13
-  Set NVadj1 = temp2/(res_af_1_tin_s-res_af_1_tt_s), !- Program Line 14
-  Set NVadj2 = (@Min NVadj1 1),           !- Program Line 15
-  Set NVadj3 = (@Max NVadj2 0),           !- Program Line 16
-  Set NVadj = SGNV*NVadj3,                !- Program Line 17
-  Set res_nv_1_flow_act = (@Min NVadj MNV), !- Program Line 18
-  Else,                                   !- Program Line 19
-  Set res_nv_1_flow_act = 0,              !- Program Line 20
-  EndIf;                                  !- Program Line 21
-
-OS:Schedule:Ruleset,
-  {714b768a-22da-491b-9b2d-430e610b974d}, !- Handle
-  res mv_1 range exhaust schedule,        !- Name
-  {c8f0cc78-2696-4817-83d5-37551cceaaee}, !- Schedule Type Limits Name
-  {adff3ac3-2a06-4ec2-a73a-906c50bc9075}, !- Default Day Schedule Name
-  {5951a492-5dba-4a08-9ffb-59759790775a}, !- Summer Design Day Schedule Name
-  {483b3dce-8f13-4e90-a29e-90ccdee13fe9}; !- Winter Design Day Schedule Name
-
-OS:Schedule:Day,
-  {adff3ac3-2a06-4ec2-a73a-906c50bc9075}, !- Handle
-  Schedule Day 15,                        !- Name
-  {c8f0cc78-2696-4817-83d5-37551cceaaee}, !- Schedule Type Limits Name
-  ,                                       !- Interpolate to Timestep
-  24,                                     !- Hour 1
-  0,                                      !- Minute 1
-  0;                                      !- Value Until Time 1
-
-OS:Schedule:Rule,
-  {97730f8f-de2d-4452-bf3f-5355659c1f20}, !- Handle
-  res mv_1 range exhaust schedule allday rule1, !- Name
-  {714b768a-22da-491b-9b2d-430e610b974d}, !- Schedule Ruleset Name
-  11,                                     !- Rule Order
-  {06d0a980-f353-43cc-a6ee-acd68270de4d}, !- Day Schedule Name
-  Yes,                                    !- Apply Sunday
-  Yes,                                    !- Apply Monday
-  Yes,                                    !- Apply Tuesday
-  Yes,                                    !- Apply Wednesday
-  Yes,                                    !- Apply Thursday
-  Yes,                                    !- Apply Friday
-  Yes,                                    !- Apply Saturday
-  ,                                       !- Apply Holiday
-  DateRange,                              !- Date Specification Type
-  1,                                      !- Start Month
-  1,                                      !- Start Day
-  1,                                      !- End Month
-  31;                                     !- End Day
-
-OS:Schedule:Day,
-  {06d0a980-f353-43cc-a6ee-acd68270de4d}, !- Handle
-  res mv_1 range exhaust schedule allday1, !- Name
-  {c8f0cc78-2696-4817-83d5-37551cceaaee}, !- Schedule Type Limits Name
-  ,                                       !- Interpolate to Timestep
-  15,                                     !- Hour 1
-  0,                                      !- Minute 1
-  0,                                      !- Value Until Time 1
-  16,                                     !- Hour 2
-  0,                                      !- Minute 2
-  1,                                      !- Value Until Time 2
-  24,                                     !- Hour 3
-  0,                                      !- Minute 3
-  0;                                      !- Value Until Time 3
-
-OS:Schedule:Rule,
-  {112a2771-d120-415a-a8c5-66aee88e52f7}, !- Handle
-  res mv_1 range exhaust schedule allday rule2, !- Name
-  {714b768a-22da-491b-9b2d-430e610b974d}, !- Schedule Ruleset Name
-  10,                                     !- Rule Order
-  {e822abc3-e4cd-4860-b0b0-1b6652dadcab}, !- Day Schedule Name
-  Yes,                                    !- Apply Sunday
-  Yes,                                    !- Apply Monday
-  Yes,                                    !- Apply Tuesday
-  Yes,                                    !- Apply Wednesday
-  Yes,                                    !- Apply Thursday
-  Yes,                                    !- Apply Friday
-  Yes,                                    !- Apply Saturday
-  ,                                       !- Apply Holiday
-  DateRange,                              !- Date Specification Type
-  2,                                      !- Start Month
-  1,                                      !- Start Day
-  2,                                      !- End Month
-  28;                                     !- End Day
-
-OS:Schedule:Day,
-  {e822abc3-e4cd-4860-b0b0-1b6652dadcab}, !- Handle
-  res mv_1 range exhaust schedule allday2, !- Name
-  {c8f0cc78-2696-4817-83d5-37551cceaaee}, !- Schedule Type Limits Name
-  ,                                       !- Interpolate to Timestep
-  15,                                     !- Hour 1
-  0,                                      !- Minute 1
-  0,                                      !- Value Until Time 1
-  16,                                     !- Hour 2
-  0,                                      !- Minute 2
-  1,                                      !- Value Until Time 2
-  24,                                     !- Hour 3
-  0,                                      !- Minute 3
-  0;                                      !- Value Until Time 3
-
-OS:Schedule:Rule,
-  {f7ffb66e-134d-4304-b01f-e4c5ad04d318}, !- Handle
-  res mv_1 range exhaust schedule allday rule3, !- Name
-  {714b768a-22da-491b-9b2d-430e610b974d}, !- Schedule Ruleset Name
-  9,                                      !- Rule Order
-  {f8bd90bb-a236-457c-af66-43f0460f58c7}, !- Day Schedule Name
-  Yes,                                    !- Apply Sunday
-  Yes,                                    !- Apply Monday
-  Yes,                                    !- Apply Tuesday
-  Yes,                                    !- Apply Wednesday
-  Yes,                                    !- Apply Thursday
-  Yes,                                    !- Apply Friday
-  Yes,                                    !- Apply Saturday
-  ,                                       !- Apply Holiday
-  DateRange,                              !- Date Specification Type
-  3,                                      !- Start Month
-  1,                                      !- Start Day
-  3,                                      !- End Month
-  31;                                     !- End Day
-
-OS:Schedule:Day,
-  {f8bd90bb-a236-457c-af66-43f0460f58c7}, !- Handle
-  res mv_1 range exhaust schedule allday3, !- Name
-  {c8f0cc78-2696-4817-83d5-37551cceaaee}, !- Schedule Type Limits Name
-  ,                                       !- Interpolate to Timestep
-  15,                                     !- Hour 1
-  0,                                      !- Minute 1
-  0,                                      !- Value Until Time 1
-  16,                                     !- Hour 2
-  0,                                      !- Minute 2
-  1,                                      !- Value Until Time 2
-  24,                                     !- Hour 3
-  0,                                      !- Minute 3
-  0;                                      !- Value Until Time 3
-
-OS:Schedule:Rule,
-  {f74847af-98a1-40d9-90cd-633640b72ba1}, !- Handle
-  res mv_1 range exhaust schedule allday rule4, !- Name
-  {714b768a-22da-491b-9b2d-430e610b974d}, !- Schedule Ruleset Name
-  8,                                      !- Rule Order
-  {fbcfb1f7-290f-4236-a382-1c2098aaf5f0}, !- Day Schedule Name
-  Yes,                                    !- Apply Sunday
-  Yes,                                    !- Apply Monday
-  Yes,                                    !- Apply Tuesday
-  Yes,                                    !- Apply Wednesday
-  Yes,                                    !- Apply Thursday
-  Yes,                                    !- Apply Friday
-  Yes,                                    !- Apply Saturday
-  ,                                       !- Apply Holiday
-  DateRange,                              !- Date Specification Type
-  4,                                      !- Start Month
-  1,                                      !- Start Day
-  4,                                      !- End Month
-  30;                                     !- End Day
-
-OS:Schedule:Day,
-  {fbcfb1f7-290f-4236-a382-1c2098aaf5f0}, !- Handle
-  res mv_1 range exhaust schedule allday4, !- Name
-  {c8f0cc78-2696-4817-83d5-37551cceaaee}, !- Schedule Type Limits Name
-  ,                                       !- Interpolate to Timestep
-  15,                                     !- Hour 1
-  0,                                      !- Minute 1
-  0,                                      !- Value Until Time 1
-  16,                                     !- Hour 2
-  0,                                      !- Minute 2
-  1,                                      !- Value Until Time 2
-  24,                                     !- Hour 3
-  0,                                      !- Minute 3
-  0;                                      !- Value Until Time 3
-
-OS:Schedule:Rule,
-  {51e02846-b7c1-41cc-8f3e-5e02f8944038}, !- Handle
-  res mv_1 range exhaust schedule allday rule5, !- Name
-  {714b768a-22da-491b-9b2d-430e610b974d}, !- Schedule Ruleset Name
-  7,                                      !- Rule Order
-  {e8168b48-9efe-4b36-a8d7-678f560fa596}, !- Day Schedule Name
-  Yes,                                    !- Apply Sunday
-  Yes,                                    !- Apply Monday
-  Yes,                                    !- Apply Tuesday
-  Yes,                                    !- Apply Wednesday
-  Yes,                                    !- Apply Thursday
-  Yes,                                    !- Apply Friday
-  Yes,                                    !- Apply Saturday
-  ,                                       !- Apply Holiday
-  DateRange,                              !- Date Specification Type
-  5,                                      !- Start Month
-  1,                                      !- Start Day
-  5,                                      !- End Month
-  31;                                     !- End Day
-
-OS:Schedule:Day,
-  {e8168b48-9efe-4b36-a8d7-678f560fa596}, !- Handle
-  res mv_1 range exhaust schedule allday5, !- Name
-  {c8f0cc78-2696-4817-83d5-37551cceaaee}, !- Schedule Type Limits Name
-  ,                                       !- Interpolate to Timestep
-  15,                                     !- Hour 1
-  0,                                      !- Minute 1
-  0,                                      !- Value Until Time 1
-  16,                                     !- Hour 2
-  0,                                      !- Minute 2
-  1,                                      !- Value Until Time 2
-  24,                                     !- Hour 3
-  0,                                      !- Minute 3
-  0;                                      !- Value Until Time 3
-
-OS:Schedule:Rule,
-  {82cba60d-7583-4828-aeff-e9c5aa12bcfb}, !- Handle
-  res mv_1 range exhaust schedule allday rule6, !- Name
-  {714b768a-22da-491b-9b2d-430e610b974d}, !- Schedule Ruleset Name
-  6,                                      !- Rule Order
-  {3122727e-f4cd-4555-80b7-a2b4041e85cc}, !- Day Schedule Name
-  Yes,                                    !- Apply Sunday
-  Yes,                                    !- Apply Monday
-  Yes,                                    !- Apply Tuesday
-  Yes,                                    !- Apply Wednesday
-  Yes,                                    !- Apply Thursday
-  Yes,                                    !- Apply Friday
-  Yes,                                    !- Apply Saturday
-  ,                                       !- Apply Holiday
-  DateRange,                              !- Date Specification Type
-  6,                                      !- Start Month
-  1,                                      !- Start Day
-  6,                                      !- End Month
-  30;                                     !- End Day
-
-OS:Schedule:Day,
-  {3122727e-f4cd-4555-80b7-a2b4041e85cc}, !- Handle
-  res mv_1 range exhaust schedule allday6, !- Name
-  {c8f0cc78-2696-4817-83d5-37551cceaaee}, !- Schedule Type Limits Name
-  ,                                       !- Interpolate to Timestep
-  15,                                     !- Hour 1
-  0,                                      !- Minute 1
-  0,                                      !- Value Until Time 1
-  16,                                     !- Hour 2
-  0,                                      !- Minute 2
-  1,                                      !- Value Until Time 2
-  24,                                     !- Hour 3
-  0,                                      !- Minute 3
-  0;                                      !- Value Until Time 3
-
-OS:Schedule:Rule,
-  {388ca293-eb50-4d67-a2ad-af6885748317}, !- Handle
-  res mv_1 range exhaust schedule allday rule7, !- Name
-  {714b768a-22da-491b-9b2d-430e610b974d}, !- Schedule Ruleset Name
-  5,                                      !- Rule Order
-  {2b77ff75-437a-411d-af29-a0d74125e7bc}, !- Day Schedule Name
-  Yes,                                    !- Apply Sunday
-  Yes,                                    !- Apply Monday
-  Yes,                                    !- Apply Tuesday
-  Yes,                                    !- Apply Wednesday
-  Yes,                                    !- Apply Thursday
-  Yes,                                    !- Apply Friday
-  Yes,                                    !- Apply Saturday
-  ,                                       !- Apply Holiday
-  DateRange,                              !- Date Specification Type
-  7,                                      !- Start Month
-  1,                                      !- Start Day
-  7,                                      !- End Month
-  31;                                     !- End Day
-
-OS:Schedule:Day,
-  {2b77ff75-437a-411d-af29-a0d74125e7bc}, !- Handle
-  res mv_1 range exhaust schedule allday7, !- Name
-  {c8f0cc78-2696-4817-83d5-37551cceaaee}, !- Schedule Type Limits Name
-  ,                                       !- Interpolate to Timestep
-  15,                                     !- Hour 1
-  0,                                      !- Minute 1
-  0,                                      !- Value Until Time 1
-  16,                                     !- Hour 2
-  0,                                      !- Minute 2
-  1,                                      !- Value Until Time 2
-  24,                                     !- Hour 3
-  0,                                      !- Minute 3
-  0;                                      !- Value Until Time 3
-
-OS:Schedule:Rule,
-  {50c0f3a6-38a0-4a51-b7a2-63f7672ba86e}, !- Handle
-  res mv_1 range exhaust schedule allday rule8, !- Name
-  {714b768a-22da-491b-9b2d-430e610b974d}, !- Schedule Ruleset Name
-  4,                                      !- Rule Order
-  {17918b67-2e99-42ac-b994-eaa7fc5a07db}, !- Day Schedule Name
-  Yes,                                    !- Apply Sunday
-  Yes,                                    !- Apply Monday
-  Yes,                                    !- Apply Tuesday
-  Yes,                                    !- Apply Wednesday
-  Yes,                                    !- Apply Thursday
-  Yes,                                    !- Apply Friday
-  Yes,                                    !- Apply Saturday
-  ,                                       !- Apply Holiday
-  DateRange,                              !- Date Specification Type
-  8,                                      !- Start Month
-  1,                                      !- Start Day
-  8,                                      !- End Month
-  31;                                     !- End Day
-
-OS:Schedule:Day,
-  {17918b67-2e99-42ac-b994-eaa7fc5a07db}, !- Handle
-  res mv_1 range exhaust schedule allday8, !- Name
-  {c8f0cc78-2696-4817-83d5-37551cceaaee}, !- Schedule Type Limits Name
-  ,                                       !- Interpolate to Timestep
-  15,                                     !- Hour 1
-  0,                                      !- Minute 1
-  0,                                      !- Value Until Time 1
-  16,                                     !- Hour 2
-  0,                                      !- Minute 2
-  1,                                      !- Value Until Time 2
-  24,                                     !- Hour 3
-  0,                                      !- Minute 3
-  0;                                      !- Value Until Time 3
-
-OS:Schedule:Rule,
-  {8798c26d-0964-47a4-bf26-c7dd909d2381}, !- Handle
-  res mv_1 range exhaust schedule allday rule9, !- Name
-  {714b768a-22da-491b-9b2d-430e610b974d}, !- Schedule Ruleset Name
-  3,                                      !- Rule Order
-  {59bfe8e2-7326-4285-933d-0d88e9d6c078}, !- Day Schedule Name
-  Yes,                                    !- Apply Sunday
-  Yes,                                    !- Apply Monday
-  Yes,                                    !- Apply Tuesday
-  Yes,                                    !- Apply Wednesday
-  Yes,                                    !- Apply Thursday
-  Yes,                                    !- Apply Friday
-  Yes,                                    !- Apply Saturday
-  ,                                       !- Apply Holiday
-  DateRange,                              !- Date Specification Type
-  9,                                      !- Start Month
-  1,                                      !- Start Day
-  9,                                      !- End Month
-  30;                                     !- End Day
-
-OS:Schedule:Day,
-  {59bfe8e2-7326-4285-933d-0d88e9d6c078}, !- Handle
-  res mv_1 range exhaust schedule allday9, !- Name
-  {c8f0cc78-2696-4817-83d5-37551cceaaee}, !- Schedule Type Limits Name
-  ,                                       !- Interpolate to Timestep
-  15,                                     !- Hour 1
-  0,                                      !- Minute 1
-  0,                                      !- Value Until Time 1
-  16,                                     !- Hour 2
-  0,                                      !- Minute 2
-  1,                                      !- Value Until Time 2
-  24,                                     !- Hour 3
-  0,                                      !- Minute 3
-  0;                                      !- Value Until Time 3
-
-OS:Schedule:Rule,
-  {5c4db121-6c87-43ec-b91d-63e55c3a6591}, !- Handle
-  res mv_1 range exhaust schedule allday rule10, !- Name
-  {714b768a-22da-491b-9b2d-430e610b974d}, !- Schedule Ruleset Name
-  2,                                      !- Rule Order
-  {929fa73e-7975-41b1-92c8-c34f59e60bf0}, !- Day Schedule Name
-  Yes,                                    !- Apply Sunday
-  Yes,                                    !- Apply Monday
-  Yes,                                    !- Apply Tuesday
-  Yes,                                    !- Apply Wednesday
-  Yes,                                    !- Apply Thursday
-  Yes,                                    !- Apply Friday
-  Yes,                                    !- Apply Saturday
-  ,                                       !- Apply Holiday
-  DateRange,                              !- Date Specification Type
-  10,                                     !- Start Month
-  1,                                      !- Start Day
-  10,                                     !- End Month
-  31;                                     !- End Day
-
-OS:Schedule:Day,
-  {929fa73e-7975-41b1-92c8-c34f59e60bf0}, !- Handle
-  res mv_1 range exhaust schedule allday10, !- Name
-  {c8f0cc78-2696-4817-83d5-37551cceaaee}, !- Schedule Type Limits Name
-  ,                                       !- Interpolate to Timestep
-  15,                                     !- Hour 1
-  0,                                      !- Minute 1
-  0,                                      !- Value Until Time 1
-  16,                                     !- Hour 2
-  0,                                      !- Minute 2
-  1,                                      !- Value Until Time 2
-  24,                                     !- Hour 3
-  0,                                      !- Minute 3
-  0;                                      !- Value Until Time 3
-
-OS:Schedule:Rule,
-  {6712a949-bba3-450a-8afd-927b16c54c36}, !- Handle
-  res mv_1 range exhaust schedule allday rule11, !- Name
-  {714b768a-22da-491b-9b2d-430e610b974d}, !- Schedule Ruleset Name
-  1,                                      !- Rule Order
-  {294ae5c7-3778-4bdc-bf67-e5bb57418763}, !- Day Schedule Name
-  Yes,                                    !- Apply Sunday
-  Yes,                                    !- Apply Monday
-  Yes,                                    !- Apply Tuesday
-  Yes,                                    !- Apply Wednesday
-  Yes,                                    !- Apply Thursday
-  Yes,                                    !- Apply Friday
-  Yes,                                    !- Apply Saturday
-  ,                                       !- Apply Holiday
-  DateRange,                              !- Date Specification Type
-  11,                                     !- Start Month
-  1,                                      !- Start Day
-  11,                                     !- End Month
-  30;                                     !- End Day
-
-OS:Schedule:Day,
-  {294ae5c7-3778-4bdc-bf67-e5bb57418763}, !- Handle
-  res mv_1 range exhaust schedule allday11, !- Name
-  {c8f0cc78-2696-4817-83d5-37551cceaaee}, !- Schedule Type Limits Name
-  ,                                       !- Interpolate to Timestep
-  15,                                     !- Hour 1
-  0,                                      !- Minute 1
-  0,                                      !- Value Until Time 1
-  16,                                     !- Hour 2
-  0,                                      !- Minute 2
-  1,                                      !- Value Until Time 2
-  24,                                     !- Hour 3
-  0,                                      !- Minute 3
-  0;                                      !- Value Until Time 3
-
-OS:Schedule:Rule,
-  {91d282bc-6ecd-460e-a1e4-6551aab7983c}, !- Handle
-  res mv_1 range exhaust schedule allday rule12, !- Name
-  {714b768a-22da-491b-9b2d-430e610b974d}, !- Schedule Ruleset Name
-  0,                                      !- Rule Order
-  {a30bd02f-8381-42db-bc1d-677fa3021541}, !- Day Schedule Name
-  Yes,                                    !- Apply Sunday
-  Yes,                                    !- Apply Monday
-  Yes,                                    !- Apply Tuesday
-  Yes,                                    !- Apply Wednesday
-  Yes,                                    !- Apply Thursday
-  Yes,                                    !- Apply Friday
-  Yes,                                    !- Apply Saturday
-  ,                                       !- Apply Holiday
-  DateRange,                              !- Date Specification Type
-  12,                                     !- Start Month
-  1,                                      !- Start Day
-  12,                                     !- End Month
-  31;                                     !- End Day
-
-OS:Schedule:Day,
-  {a30bd02f-8381-42db-bc1d-677fa3021541}, !- Handle
-  res mv_1 range exhaust schedule allday12, !- Name
-  {c8f0cc78-2696-4817-83d5-37551cceaaee}, !- Schedule Type Limits Name
-  ,                                       !- Interpolate to Timestep
-  15,                                     !- Hour 1
-  0,                                      !- Minute 1
-  0,                                      !- Value Until Time 1
-  16,                                     !- Hour 2
-  0,                                      !- Minute 2
-  1,                                      !- Value Until Time 2
-  24,                                     !- Hour 3
-  0,                                      !- Minute 3
-  0;                                      !- Value Until Time 3
-
-OS:Schedule:Day,
-  {483b3dce-8f13-4e90-a29e-90ccdee13fe9}, !- Handle
-  res mv_1 range exhaust schedule winter design, !- Name
-  {c8f0cc78-2696-4817-83d5-37551cceaaee}, !- Schedule Type Limits Name
-  ,                                       !- Interpolate to Timestep
-  24,                                     !- Hour 1
-  0,                                      !- Minute 1
-  0;                                      !- Value Until Time 1
-
-OS:Schedule:Day,
-  {5951a492-5dba-4a08-9ffb-59759790775a}, !- Handle
-  res mv_1 range exhaust schedule summer design, !- Name
-  {c8f0cc78-2696-4817-83d5-37551cceaaee}, !- Schedule Type Limits Name
-  ,                                       !- Interpolate to Timestep
-  24,                                     !- Hour 1
-  0,                                      !- Minute 1
-  1;                                      !- Value Until Time 1
-
-OS:EnergyManagementSystem:Sensor,
-  {158b65a7-3525-492c-9c76-eb5ee95e172a}, !- Handle
-  res_infil_1_range_sch_s,                !- Name
-  res mv_1 range exhaust schedule,        !- Output Variable or Output Meter Index Key Name
-  Schedule Value;                         !- Output Variable or Output Meter Name
-
-OS:Schedule:Ruleset,
-  {ab2b24f2-5a9d-4fc9-a8f2-7b7b431542c7}, !- Handle
-  res mv_1 bath exhaust schedule,         !- Name
-  {c8f0cc78-2696-4817-83d5-37551cceaaee}, !- Schedule Type Limits Name
-  {ecf07578-c570-4496-a845-28a74e7cb1ac}, !- Default Day Schedule Name
-  {d25f3f4b-aa20-4d5c-9f5f-e425e203f2cb}, !- Summer Design Day Schedule Name
-  {cc1dfc48-e552-4b07-aa4d-ce57b4dcab2c}; !- Winter Design Day Schedule Name
-
-OS:Schedule:Day,
-  {ecf07578-c570-4496-a845-28a74e7cb1ac}, !- Handle
-  Schedule Day 16,                        !- Name
-  {c8f0cc78-2696-4817-83d5-37551cceaaee}, !- Schedule Type Limits Name
-  ,                                       !- Interpolate to Timestep
-  24,                                     !- Hour 1
-  0,                                      !- Minute 1
-  0;                                      !- Value Until Time 1
-
-OS:Schedule:Rule,
-  {a8794cd5-89fa-438b-9884-d30f99fe011c}, !- Handle
-  res mv_1 bath exhaust schedule allday rule1, !- Name
-  {ab2b24f2-5a9d-4fc9-a8f2-7b7b431542c7}, !- Schedule Ruleset Name
-  11,                                     !- Rule Order
-  {79bcda8d-18e1-437b-8038-2e73aac6751f}, !- Day Schedule Name
-  Yes,                                    !- Apply Sunday
-  Yes,                                    !- Apply Monday
-  Yes,                                    !- Apply Tuesday
-  Yes,                                    !- Apply Wednesday
-  Yes,                                    !- Apply Thursday
-  Yes,                                    !- Apply Friday
-  Yes,                                    !- Apply Saturday
-  ,                                       !- Apply Holiday
-  DateRange,                              !- Date Specification Type
-  1,                                      !- Start Month
-  1,                                      !- Start Day
-  1,                                      !- End Month
-  31;                                     !- End Day
-
-OS:Schedule:Day,
-  {79bcda8d-18e1-437b-8038-2e73aac6751f}, !- Handle
-  res mv_1 bath exhaust schedule allday1, !- Name
-  {c8f0cc78-2696-4817-83d5-37551cceaaee}, !- Schedule Type Limits Name
-  ,                                       !- Interpolate to Timestep
-  4,                                      !- Hour 1
-  0,                                      !- Minute 1
-  0,                                      !- Value Until Time 1
-  5,                                      !- Hour 2
-  0,                                      !- Minute 2
-  1,                                      !- Value Until Time 2
-  24,                                     !- Hour 3
-  0,                                      !- Minute 3
-  0;                                      !- Value Until Time 3
-
-OS:Schedule:Rule,
-  {4e58bc5b-5d76-4085-b76d-702141a9f119}, !- Handle
-  res mv_1 bath exhaust schedule allday rule2, !- Name
-  {ab2b24f2-5a9d-4fc9-a8f2-7b7b431542c7}, !- Schedule Ruleset Name
-  10,                                     !- Rule Order
-  {8fa4d307-24c4-49be-817e-772f12ce96f7}, !- Day Schedule Name
-  Yes,                                    !- Apply Sunday
-  Yes,                                    !- Apply Monday
-  Yes,                                    !- Apply Tuesday
-  Yes,                                    !- Apply Wednesday
-  Yes,                                    !- Apply Thursday
-  Yes,                                    !- Apply Friday
-  Yes,                                    !- Apply Saturday
-  ,                                       !- Apply Holiday
-  DateRange,                              !- Date Specification Type
-  2,                                      !- Start Month
-  1,                                      !- Start Day
-  2,                                      !- End Month
-  28;                                     !- End Day
-
-OS:Schedule:Day,
-  {8fa4d307-24c4-49be-817e-772f12ce96f7}, !- Handle
-  res mv_1 bath exhaust schedule allday2, !- Name
-  {c8f0cc78-2696-4817-83d5-37551cceaaee}, !- Schedule Type Limits Name
-  ,                                       !- Interpolate to Timestep
-  4,                                      !- Hour 1
-  0,                                      !- Minute 1
-  0,                                      !- Value Until Time 1
-  5,                                      !- Hour 2
-  0,                                      !- Minute 2
-  1,                                      !- Value Until Time 2
-  24,                                     !- Hour 3
-  0,                                      !- Minute 3
-  0;                                      !- Value Until Time 3
-
-OS:Schedule:Rule,
-  {8bfd7348-1d72-4ae9-b698-2db7756dab05}, !- Handle
-  res mv_1 bath exhaust schedule allday rule3, !- Name
-  {ab2b24f2-5a9d-4fc9-a8f2-7b7b431542c7}, !- Schedule Ruleset Name
-  9,                                      !- Rule Order
-  {6dd252a9-b7a4-4c02-9954-005d813d570a}, !- Day Schedule Name
-  Yes,                                    !- Apply Sunday
-  Yes,                                    !- Apply Monday
-  Yes,                                    !- Apply Tuesday
-  Yes,                                    !- Apply Wednesday
-  Yes,                                    !- Apply Thursday
-  Yes,                                    !- Apply Friday
-  Yes,                                    !- Apply Saturday
-  ,                                       !- Apply Holiday
-  DateRange,                              !- Date Specification Type
-  3,                                      !- Start Month
-  1,                                      !- Start Day
-  3,                                      !- End Month
-  31;                                     !- End Day
-
-OS:Schedule:Day,
-  {6dd252a9-b7a4-4c02-9954-005d813d570a}, !- Handle
-  res mv_1 bath exhaust schedule allday3, !- Name
-  {c8f0cc78-2696-4817-83d5-37551cceaaee}, !- Schedule Type Limits Name
-  ,                                       !- Interpolate to Timestep
-  4,                                      !- Hour 1
-  0,                                      !- Minute 1
-  0,                                      !- Value Until Time 1
-  5,                                      !- Hour 2
-  0,                                      !- Minute 2
-  1,                                      !- Value Until Time 2
-  24,                                     !- Hour 3
-  0,                                      !- Minute 3
-  0;                                      !- Value Until Time 3
-
-OS:Schedule:Rule,
-  {0a386036-4bd7-4b89-a35e-7faf7467847a}, !- Handle
-  res mv_1 bath exhaust schedule allday rule4, !- Name
-  {ab2b24f2-5a9d-4fc9-a8f2-7b7b431542c7}, !- Schedule Ruleset Name
-  8,                                      !- Rule Order
-  {4e35d13d-72f0-49c3-85b7-b34cbbdf809e}, !- Day Schedule Name
-  Yes,                                    !- Apply Sunday
-  Yes,                                    !- Apply Monday
-  Yes,                                    !- Apply Tuesday
-  Yes,                                    !- Apply Wednesday
-  Yes,                                    !- Apply Thursday
-  Yes,                                    !- Apply Friday
-  Yes,                                    !- Apply Saturday
-  ,                                       !- Apply Holiday
-  DateRange,                              !- Date Specification Type
-  4,                                      !- Start Month
-  1,                                      !- Start Day
-  4,                                      !- End Month
-  30;                                     !- End Day
-
-OS:Schedule:Day,
-  {4e35d13d-72f0-49c3-85b7-b34cbbdf809e}, !- Handle
-  res mv_1 bath exhaust schedule allday4, !- Name
-  {c8f0cc78-2696-4817-83d5-37551cceaaee}, !- Schedule Type Limits Name
-  ,                                       !- Interpolate to Timestep
-  4,                                      !- Hour 1
-  0,                                      !- Minute 1
-  0,                                      !- Value Until Time 1
-  5,                                      !- Hour 2
-  0,                                      !- Minute 2
-  1,                                      !- Value Until Time 2
-  24,                                     !- Hour 3
-  0,                                      !- Minute 3
-  0;                                      !- Value Until Time 3
-
-OS:Schedule:Rule,
-  {d5f18c52-d741-4f68-8835-de44066f031c}, !- Handle
-  res mv_1 bath exhaust schedule allday rule5, !- Name
-  {ab2b24f2-5a9d-4fc9-a8f2-7b7b431542c7}, !- Schedule Ruleset Name
-  7,                                      !- Rule Order
-  {1e3bad78-c06d-4fe0-bfe4-f9536c3414b9}, !- Day Schedule Name
-  Yes,                                    !- Apply Sunday
-  Yes,                                    !- Apply Monday
-  Yes,                                    !- Apply Tuesday
-  Yes,                                    !- Apply Wednesday
-  Yes,                                    !- Apply Thursday
-  Yes,                                    !- Apply Friday
-  Yes,                                    !- Apply Saturday
-  ,                                       !- Apply Holiday
-  DateRange,                              !- Date Specification Type
-  5,                                      !- Start Month
-  1,                                      !- Start Day
-  5,                                      !- End Month
-  31;                                     !- End Day
-
-OS:Schedule:Day,
-  {1e3bad78-c06d-4fe0-bfe4-f9536c3414b9}, !- Handle
-  res mv_1 bath exhaust schedule allday5, !- Name
-  {c8f0cc78-2696-4817-83d5-37551cceaaee}, !- Schedule Type Limits Name
-  ,                                       !- Interpolate to Timestep
-  4,                                      !- Hour 1
-  0,                                      !- Minute 1
-  0,                                      !- Value Until Time 1
-  5,                                      !- Hour 2
-  0,                                      !- Minute 2
-  1,                                      !- Value Until Time 2
-  24,                                     !- Hour 3
-  0,                                      !- Minute 3
-  0;                                      !- Value Until Time 3
-
-OS:Schedule:Rule,
-  {adb3383a-c76c-415c-b717-01934aaf8faf}, !- Handle
-  res mv_1 bath exhaust schedule allday rule6, !- Name
-  {ab2b24f2-5a9d-4fc9-a8f2-7b7b431542c7}, !- Schedule Ruleset Name
-  6,                                      !- Rule Order
-  {3d01c3f2-a698-4f73-a0cc-f2bf5006aad6}, !- Day Schedule Name
-  Yes,                                    !- Apply Sunday
-  Yes,                                    !- Apply Monday
-  Yes,                                    !- Apply Tuesday
-  Yes,                                    !- Apply Wednesday
-  Yes,                                    !- Apply Thursday
-  Yes,                                    !- Apply Friday
-  Yes,                                    !- Apply Saturday
-  ,                                       !- Apply Holiday
-  DateRange,                              !- Date Specification Type
-  6,                                      !- Start Month
-  1,                                      !- Start Day
-  6,                                      !- End Month
-  30;                                     !- End Day
-
-OS:Schedule:Day,
-  {3d01c3f2-a698-4f73-a0cc-f2bf5006aad6}, !- Handle
-  res mv_1 bath exhaust schedule allday6, !- Name
-  {c8f0cc78-2696-4817-83d5-37551cceaaee}, !- Schedule Type Limits Name
-  ,                                       !- Interpolate to Timestep
-  4,                                      !- Hour 1
-  0,                                      !- Minute 1
-  0,                                      !- Value Until Time 1
-  5,                                      !- Hour 2
-  0,                                      !- Minute 2
-  1,                                      !- Value Until Time 2
-  24,                                     !- Hour 3
-  0,                                      !- Minute 3
-  0;                                      !- Value Until Time 3
-
-OS:Schedule:Rule,
-  {ca33924b-bccd-4513-940e-3d59b7551033}, !- Handle
-  res mv_1 bath exhaust schedule allday rule7, !- Name
-  {ab2b24f2-5a9d-4fc9-a8f2-7b7b431542c7}, !- Schedule Ruleset Name
-  5,                                      !- Rule Order
-  {44a73f09-6e61-4fad-b6ad-e5ce756d7df6}, !- Day Schedule Name
-  Yes,                                    !- Apply Sunday
-  Yes,                                    !- Apply Monday
-  Yes,                                    !- Apply Tuesday
-  Yes,                                    !- Apply Wednesday
-  Yes,                                    !- Apply Thursday
-  Yes,                                    !- Apply Friday
-  Yes,                                    !- Apply Saturday
-  ,                                       !- Apply Holiday
-  DateRange,                              !- Date Specification Type
-  7,                                      !- Start Month
-  1,                                      !- Start Day
-  7,                                      !- End Month
-  31;                                     !- End Day
-
-OS:Schedule:Day,
-  {44a73f09-6e61-4fad-b6ad-e5ce756d7df6}, !- Handle
-  res mv_1 bath exhaust schedule allday7, !- Name
-  {c8f0cc78-2696-4817-83d5-37551cceaaee}, !- Schedule Type Limits Name
-  ,                                       !- Interpolate to Timestep
-  4,                                      !- Hour 1
-  0,                                      !- Minute 1
-  0,                                      !- Value Until Time 1
-  5,                                      !- Hour 2
-  0,                                      !- Minute 2
-  1,                                      !- Value Until Time 2
-  24,                                     !- Hour 3
-  0,                                      !- Minute 3
-  0;                                      !- Value Until Time 3
-
-OS:Schedule:Rule,
-  {ad491c51-2dbf-4247-9d99-c7bf6b8aa53c}, !- Handle
-  res mv_1 bath exhaust schedule allday rule8, !- Name
-  {ab2b24f2-5a9d-4fc9-a8f2-7b7b431542c7}, !- Schedule Ruleset Name
-  4,                                      !- Rule Order
-  {7a7f7a5d-3466-41a4-b438-6dd034b31f52}, !- Day Schedule Name
-  Yes,                                    !- Apply Sunday
-  Yes,                                    !- Apply Monday
-  Yes,                                    !- Apply Tuesday
-  Yes,                                    !- Apply Wednesday
-  Yes,                                    !- Apply Thursday
-  Yes,                                    !- Apply Friday
-  Yes,                                    !- Apply Saturday
-  ,                                       !- Apply Holiday
-  DateRange,                              !- Date Specification Type
-  8,                                      !- Start Month
-  1,                                      !- Start Day
-  8,                                      !- End Month
-  31;                                     !- End Day
-
-OS:Schedule:Day,
-  {7a7f7a5d-3466-41a4-b438-6dd034b31f52}, !- Handle
-  res mv_1 bath exhaust schedule allday8, !- Name
-  {c8f0cc78-2696-4817-83d5-37551cceaaee}, !- Schedule Type Limits Name
-  ,                                       !- Interpolate to Timestep
-  4,                                      !- Hour 1
-  0,                                      !- Minute 1
-  0,                                      !- Value Until Time 1
-  5,                                      !- Hour 2
-  0,                                      !- Minute 2
-  1,                                      !- Value Until Time 2
-  24,                                     !- Hour 3
-  0,                                      !- Minute 3
-  0;                                      !- Value Until Time 3
-
-OS:Schedule:Rule,
-  {9df55fdd-efdd-4354-bec6-23ffa79e299a}, !- Handle
-  res mv_1 bath exhaust schedule allday rule9, !- Name
-  {ab2b24f2-5a9d-4fc9-a8f2-7b7b431542c7}, !- Schedule Ruleset Name
-  3,                                      !- Rule Order
-  {31549c7c-343a-4110-a631-117f63d32349}, !- Day Schedule Name
-  Yes,                                    !- Apply Sunday
-  Yes,                                    !- Apply Monday
-  Yes,                                    !- Apply Tuesday
-  Yes,                                    !- Apply Wednesday
-  Yes,                                    !- Apply Thursday
-  Yes,                                    !- Apply Friday
-  Yes,                                    !- Apply Saturday
-  ,                                       !- Apply Holiday
-  DateRange,                              !- Date Specification Type
-  9,                                      !- Start Month
-  1,                                      !- Start Day
-  9,                                      !- End Month
-  30;                                     !- End Day
-
-OS:Schedule:Day,
-  {31549c7c-343a-4110-a631-117f63d32349}, !- Handle
-  res mv_1 bath exhaust schedule allday9, !- Name
-  {c8f0cc78-2696-4817-83d5-37551cceaaee}, !- Schedule Type Limits Name
-  ,                                       !- Interpolate to Timestep
-  4,                                      !- Hour 1
-  0,                                      !- Minute 1
-  0,                                      !- Value Until Time 1
-  5,                                      !- Hour 2
-  0,                                      !- Minute 2
-  1,                                      !- Value Until Time 2
-  24,                                     !- Hour 3
-  0,                                      !- Minute 3
-  0;                                      !- Value Until Time 3
-
-OS:Schedule:Rule,
-  {22f66f7b-9a9d-46ed-81a9-7183c17d9606}, !- Handle
-  res mv_1 bath exhaust schedule allday rule10, !- Name
-  {ab2b24f2-5a9d-4fc9-a8f2-7b7b431542c7}, !- Schedule Ruleset Name
-  2,                                      !- Rule Order
-  {cce0170d-6951-48ef-83c6-bbd00f758925}, !- Day Schedule Name
-  Yes,                                    !- Apply Sunday
-  Yes,                                    !- Apply Monday
-  Yes,                                    !- Apply Tuesday
-  Yes,                                    !- Apply Wednesday
-  Yes,                                    !- Apply Thursday
-  Yes,                                    !- Apply Friday
-  Yes,                                    !- Apply Saturday
-  ,                                       !- Apply Holiday
-  DateRange,                              !- Date Specification Type
-  10,                                     !- Start Month
-  1,                                      !- Start Day
-  10,                                     !- End Month
-  31;                                     !- End Day
-
-OS:Schedule:Day,
-  {cce0170d-6951-48ef-83c6-bbd00f758925}, !- Handle
-  res mv_1 bath exhaust schedule allday10, !- Name
-  {c8f0cc78-2696-4817-83d5-37551cceaaee}, !- Schedule Type Limits Name
-  ,                                       !- Interpolate to Timestep
-  4,                                      !- Hour 1
-  0,                                      !- Minute 1
-  0,                                      !- Value Until Time 1
-  5,                                      !- Hour 2
-  0,                                      !- Minute 2
-  1,                                      !- Value Until Time 2
-  24,                                     !- Hour 3
-  0,                                      !- Minute 3
-  0;                                      !- Value Until Time 3
-
-OS:Schedule:Rule,
-  {1e94bbc0-0602-4ca3-931c-8876b7dca2fc}, !- Handle
-  res mv_1 bath exhaust schedule allday rule11, !- Name
-  {ab2b24f2-5a9d-4fc9-a8f2-7b7b431542c7}, !- Schedule Ruleset Name
-  1,                                      !- Rule Order
-  {402216f9-77bd-42a9-a28b-fa1ffca390ea}, !- Day Schedule Name
-  Yes,                                    !- Apply Sunday
-  Yes,                                    !- Apply Monday
-  Yes,                                    !- Apply Tuesday
-  Yes,                                    !- Apply Wednesday
-  Yes,                                    !- Apply Thursday
-  Yes,                                    !- Apply Friday
-  Yes,                                    !- Apply Saturday
-  ,                                       !- Apply Holiday
-  DateRange,                              !- Date Specification Type
-  11,                                     !- Start Month
-  1,                                      !- Start Day
-  11,                                     !- End Month
-  30;                                     !- End Day
-
-OS:Schedule:Day,
-  {402216f9-77bd-42a9-a28b-fa1ffca390ea}, !- Handle
-  res mv_1 bath exhaust schedule allday11, !- Name
-  {c8f0cc78-2696-4817-83d5-37551cceaaee}, !- Schedule Type Limits Name
-  ,                                       !- Interpolate to Timestep
-  4,                                      !- Hour 1
-  0,                                      !- Minute 1
-  0,                                      !- Value Until Time 1
-  5,                                      !- Hour 2
-  0,                                      !- Minute 2
-  1,                                      !- Value Until Time 2
-  24,                                     !- Hour 3
-  0,                                      !- Minute 3
-  0;                                      !- Value Until Time 3
-
-OS:Schedule:Rule,
-  {fd656fce-458f-4d00-8775-bf91aec2c01b}, !- Handle
-  res mv_1 bath exhaust schedule allday rule12, !- Name
-  {ab2b24f2-5a9d-4fc9-a8f2-7b7b431542c7}, !- Schedule Ruleset Name
-  0,                                      !- Rule Order
-  {34943eee-12e5-43bb-86f1-7075ae417737}, !- Day Schedule Name
-  Yes,                                    !- Apply Sunday
-  Yes,                                    !- Apply Monday
-  Yes,                                    !- Apply Tuesday
-  Yes,                                    !- Apply Wednesday
-  Yes,                                    !- Apply Thursday
-  Yes,                                    !- Apply Friday
-  Yes,                                    !- Apply Saturday
-  ,                                       !- Apply Holiday
-  DateRange,                              !- Date Specification Type
-  12,                                     !- Start Month
-  1,                                      !- Start Day
-  12,                                     !- End Month
-  31;                                     !- End Day
-
-OS:Schedule:Day,
-  {34943eee-12e5-43bb-86f1-7075ae417737}, !- Handle
-  res mv_1 bath exhaust schedule allday12, !- Name
-  {c8f0cc78-2696-4817-83d5-37551cceaaee}, !- Schedule Type Limits Name
-  ,                                       !- Interpolate to Timestep
-  4,                                      !- Hour 1
-  0,                                      !- Minute 1
-  0,                                      !- Value Until Time 1
-  5,                                      !- Hour 2
-  0,                                      !- Minute 2
-  1,                                      !- Value Until Time 2
-  24,                                     !- Hour 3
-  0,                                      !- Minute 3
-  0;                                      !- Value Until Time 3
-
-OS:Schedule:Day,
-  {cc1dfc48-e552-4b07-aa4d-ce57b4dcab2c}, !- Handle
-  res mv_1 bath exhaust schedule winter design, !- Name
-  {c8f0cc78-2696-4817-83d5-37551cceaaee}, !- Schedule Type Limits Name
-  ,                                       !- Interpolate to Timestep
-  24,                                     !- Hour 1
-  0,                                      !- Minute 1
-  0;                                      !- Value Until Time 1
-
-OS:Schedule:Day,
-  {d25f3f4b-aa20-4d5c-9f5f-e425e203f2cb}, !- Handle
-  res mv_1 bath exhaust schedule summer design, !- Name
-  {c8f0cc78-2696-4817-83d5-37551cceaaee}, !- Schedule Type Limits Name
-=======
 OS:Schedule:Day,
   {19a64e7e-2f3a-41ec-b74f-457914557a40}, !- Handle
   Schedule Day 1,                         !- Name
@@ -8294,210 +693,7 @@
   {0407948f-3bca-4ee7-ad7d-99390e8cea5a}, !- Handle
   Schedule Day 2,                         !- Name
   ,                                       !- Schedule Type Limits Name
->>>>>>> 30cb9182
   ,                                       !- Interpolate to Timestep
   24,                                     !- Hour 1
   0,                                      !- Minute 1
   1;                                      !- Value Until Time 1
-<<<<<<< HEAD
-
-OS:EnergyManagementSystem:Sensor,
-  {6da6c6eb-5fd5-4950-bd3a-ab32cbb59244}, !- Handle
-  res_infil_1_bath_sch_s,                 !- Name
-  res mv_1 bath exhaust schedule,         !- Output Variable or Output Meter Index Key Name
-  Schedule Value;                         !- Output Variable or Output Meter Name
-
-OS:Schedule:File,
-  {ec2489f2-c940-4cfc-b476-f66fd2c56160}, !- Handle
-  clothes_dryer_exhaust,                  !- Name
-  ,                                       !- Schedule Type Limits Name
-  {4cf18bda-f35e-4ec5-948a-2d00050edbc5}, !- External File Name
-  15,                                     !- Column Number
-  1,                                      !- Rows to Skip at Top
-  8760,                                   !- Number of Hours of Data
-  ,                                       !- Column Separator
-  ,                                       !- Interpolate to Timestep
-  60;                                     !- Minutes per Item
-
-OS:EnergyManagementSystem:Sensor,
-  {2f2894b2-df4a-4dc1-b28a-bc6cd349d44e}, !- Handle
-  res_infil_1_dryer_sch_s,                !- Name
-  clothes_dryer_exhaust,                  !- Output Variable or Output Meter Index Key Name
-  Schedule Value;                         !- Output Variable or Output Meter Name
-
-OS:EnergyManagementSystem:Sensor,
-  {86c27283-132a-4eb3-a56c-51042372a7d4}, !- Handle
-  res_infil_1_wh_sch_s,                   !- Name
-  Always On Discrete,                     !- Output Variable or Output Meter Index Key Name
-  Schedule Value;                         !- Output Variable or Output Meter Name
-
-OS:ElectricEquipment:Definition,
-  {7ee12e94-00e7-4474-b97c-2f772ca6588c}, !- Handle
-  res infil_1 house fan,                  !- Name
-  EquipmentLevel,                         !- Design Level Calculation Method
-  0,                                      !- Design Level {W}
-  ,                                       !- Watts per Space Floor Area {W/m2}
-  ,                                       !- Watts per Person {W/person}
-  0,                                      !- Fraction Latent
-  0,                                      !- Fraction Radiant
-  0;                                      !- Fraction Lost
-
-OS:ElectricEquipment,
-  {7b93b85b-89cb-47bc-8deb-bfe4628d9787}, !- Handle
-  res infil_1 house fan,                  !- Name
-  {7ee12e94-00e7-4474-b97c-2f772ca6588c}, !- Electric Equipment Definition Name
-  {3abbcbbb-a213-42b3-9ff5-63913fd546d6}, !- Space or SpaceType Name
-  {e8c9b3b7-4834-4840-b167-f356a01a848a}, !- Schedule Name
-  ,                                       !- Multiplier
-  res mv_1 house fan;                     !- End-Use Subcategory
-
-OS:EnergyManagementSystem:Actuator,
-  {feb8144c-e3e0-4e24-9268-afcfa339acc7}, !- Handle
-  res_infil_1_house_fan_act,              !- Name
-  {7b93b85b-89cb-47bc-8deb-bfe4628d9787}, !- Actuated Component Name
-  ElectricEquipment,                      !- Actuated Component Type
-  Electric Power Level;                   !- Actuated Component Control Type
-
-OS:ElectricEquipment:Definition,
-  {dcc29038-7004-4882-89c3-d5210a1f1b84}, !- Handle
-  res infil_1 range fan,                  !- Name
-  EquipmentLevel,                         !- Design Level Calculation Method
-  0,                                      !- Design Level {W}
-  ,                                       !- Watts per Space Floor Area {W/m2}
-  ,                                       !- Watts per Person {W/person}
-  0,                                      !- Fraction Latent
-  0,                                      !- Fraction Radiant
-  1;                                      !- Fraction Lost
-
-OS:ElectricEquipment,
-  {98f458cd-bf2f-4efc-aa49-e853666bb31c}, !- Handle
-  res infil_1 range fan,                  !- Name
-  {dcc29038-7004-4882-89c3-d5210a1f1b84}, !- Electric Equipment Definition Name
-  {3abbcbbb-a213-42b3-9ff5-63913fd546d6}, !- Space or SpaceType Name
-  {e8c9b3b7-4834-4840-b167-f356a01a848a}, !- Schedule Name
-  ,                                       !- Multiplier
-  res mv_1 range fan;                     !- End-Use Subcategory
-
-OS:EnergyManagementSystem:Actuator,
-  {6e06a575-42d1-47b6-a329-c0a633dd8069}, !- Handle
-  res_infil_1_range_fan_act,              !- Name
-  {98f458cd-bf2f-4efc-aa49-e853666bb31c}, !- Actuated Component Name
-  ElectricEquipment,                      !- Actuated Component Type
-  Electric Power Level;                   !- Actuated Component Control Type
-
-OS:ElectricEquipment:Definition,
-  {c4ab71e6-092e-44be-82ad-c66b6f36b8da}, !- Handle
-  res infil_1 bath fan,                   !- Name
-  EquipmentLevel,                         !- Design Level Calculation Method
-  0,                                      !- Design Level {W}
-  ,                                       !- Watts per Space Floor Area {W/m2}
-  ,                                       !- Watts per Person {W/person}
-  0,                                      !- Fraction Latent
-  0,                                      !- Fraction Radiant
-  1;                                      !- Fraction Lost
-
-OS:ElectricEquipment,
-  {105dfebd-b21e-47b8-95ac-eae6d2c004da}, !- Handle
-  res infil_1 bath fan,                   !- Name
-  {c4ab71e6-092e-44be-82ad-c66b6f36b8da}, !- Electric Equipment Definition Name
-  {3abbcbbb-a213-42b3-9ff5-63913fd546d6}, !- Space or SpaceType Name
-  {e8c9b3b7-4834-4840-b167-f356a01a848a}, !- Schedule Name
-  ,                                       !- Multiplier
-  res mv_1 bath fan;                      !- End-Use Subcategory
-
-OS:EnergyManagementSystem:Actuator,
-  {faf00600-a665-454e-9099-9fd8d59fd849}, !- Handle
-  res_infil_1_bath_fan_act,               !- Name
-  {105dfebd-b21e-47b8-95ac-eae6d2c004da}, !- Actuated Component Name
-  ElectricEquipment,                      !- Actuated Component Type
-  Electric Power Level;                   !- Actuated Component Control Type
-
-OS:SpaceInfiltration:DesignFlowRate,
-  {190242c4-1665-4400-a9a2-e559503ef9c9}, !- Handle
-  res infil_1 flow,                       !- Name
-  {3abbcbbb-a213-42b3-9ff5-63913fd546d6}, !- Space or SpaceType Name
-  {e8c9b3b7-4834-4840-b167-f356a01a848a}, !- Schedule Name
-  Flow/Space,                             !- Design Flow Rate Calculation Method
-  0,                                      !- Design Flow Rate {m3/s}
-  ,                                       !- Flow per Space Floor Area {m3/s-m2}
-  ,                                       !- Flow per Exterior Surface Area {m3/s-m2}
-  ,                                       !- Air Changes per Hour {1/hr}
-  ,                                       !- Constant Term Coefficient
-  ,                                       !- Temperature Term Coefficient
-  ,                                       !- Velocity Term Coefficient
-  ;                                       !- Velocity Squared Term Coefficient
-
-OS:EnergyManagementSystem:Actuator,
-  {a4ece9cd-8e4a-4e49-ab3d-5a721d298301}, !- Handle
-  res_infil_1_flow_act,                   !- Name
-  {190242c4-1665-4400-a9a2-e559503ef9c9}, !- Actuated Component Name
-  Zone Infiltration,                      !- Actuated Component Type
-  Air Exchange Flow Rate;                 !- Actuated Component Control Type
-
-OS:EnergyManagementSystem:Program,
-  {ed613371-0c3d-4597-905c-90e5ac759823}, !- Handle
-  res_infil_1_program,                    !- Name
-  Set p_m = 0.14,                         !- Program Line 1
-  Set p_s = 0.22,                         !- Program Line 2
-  Set s_m = 270,                          !- Program Line 3
-  Set s_s = 370,                          !- Program Line 4
-  Set z_m = 9.99744,                      !- Program Line 5
-  Set z_s = 2.4384,                       !- Program Line 6
-  Set f_t = (((s_m/z_m)^p_m)*((z_s/s_s)^p_s)), !- Program Line 7
-  Set Tdiff = res_af_1_tin_s-res_af_1_tt_s, !- Program Line 8
-  Set dT = @Abs Tdiff,                    !- Program Line 9
-  Set c = 0.0697,                         !- Program Line 10
-  Set Cs = 0.0644,                        !- Program Line 11
-  Set Cw = 0.1284,                        !- Program Line 12
-  Set n = 0.67,                           !- Program Line 13
-  Set sft = (f_t*0.7000000000000001),     !- Program Line 14
-  Set temp1 = ((c*Cw)*((sft*res_af_vw_s)^(2*n)))^2, !- Program Line 15
-  Set Qn = (((c*Cs*(dT^n))^2)+temp1)^0.5, !- Program Line 16
-  Set Tdiff = res_af_1_tin_s-res_af_1_tt_s, !- Program Line 17
-  Set dT = @Abs Tdiff,                    !- Program Line 18
-  Set QWHV = res_infil_1_wh_sch_s*0.0236, !- Program Line 19
-  Set Qrange = res_infil_1_range_sch_s*0.0472, !- Program Line 20
-  Set Qdryer = res_infil_1_dryer_sch_s*0.0472, !- Program Line 21
-  Set Qbath = res_infil_1_bath_sch_s*0.0472, !- Program Line 22
-  Set QhpwhOut = 0,                       !- Program Line 23
-  Set QhpwhIn = 0,                        !- Program Line 24
-  Set QductsOut = 0,                      !- Program Line 25
-  Set QductsIn = 0,                       !- Program Line 26
-  Set Qout = Qrange+Qbath+Qdryer+QhpwhOut+QductsOut, !- Program Line 27
-  Set Qin = QWHV+QhpwhIn+QductsIn,        !- Program Line 28
-  Set Qu = @Abs (Qout- Qin),              !- Program Line 29
-  Set Qb = (@Min Qout Qin),               !- Program Line 30
-  Set faneff_wh = 0.9438948864000002,     !- Program Line 31
-  Set res_infil_1_house_fan_act = (QWHV*300)/faneff_wh*1, !- Program Line 32
-  Set faneff_sp = 0.4719474432000001,     !- Program Line 33
-  Set res_infil_1_range_fan_act = (Qrange*300)/faneff_sp, !- Program Line 34
-  Set res_infil_1_bath_fan_act = (Qbath*300)/faneff_sp, !- Program Line 35
-  Set Q_acctd_for_elsewhere = QhpwhOut+QhpwhIn+QductsOut+QductsIn, !- Program Line 36
-  Set res_infil_1_flow_act = (((Qu^2)+(Qn^2))^0.5)-Q_acctd_for_elsewhere, !- Program Line 37
-  Set res_infil_1_flow_act = (@Max res_infil_1_flow_act 0); !- Program Line 38
-
-OS:EnergyManagementSystem:ProgramCallingManager,
-  {46ac3fdf-a864-40c8-8155-a98b84b6eab7}, !- Handle
-  res af_1 program calling manager,       !- Name
-  BeginTimestepBeforePredictor,           !- EnergyPlus Model Calling Point
-  {ed613371-0c3d-4597-905c-90e5ac759823}, !- Program Name 1
-  {0a2267dd-e321-4d0b-bafc-ecd3424b8b57}; !- Program Name 2
-
-OS:AdditionalProperties,
-  {ae55f745-1f71-4f53-8209-99eeeae0f894}, !- Handle
-  {80dc13e9-4e72-4d01-9a67-5544db407212}, !- Object Name
-  SizingInfoZoneInfiltrationELA,          !- Feature Name 1
-  Double,                                 !- Feature Data Type 1
-  0.67659320941517043,                    !- Feature Value 1
-  SizingInfoZoneInfiltrationCFM,          !- Feature Name 2
-  Double,                                 !- Feature Data Type 2
-  75.150744392038533;                     !- Feature Value 2
-
-OS:AdditionalProperties,
-  {1a7ba71c-bfd6-4f31-a014-faf4a304f7eb}, !- Handle
-  {b1f6b4db-79c6-4cdd-8414-0793d715eb81}, !- Object Name
-  SizingInfoZoneInfiltrationCFM,          !- Feature Name 1
-  Double,                                 !- Feature Data Type 1
-  0;                                      !- Feature Value 1
-=======
->>>>>>> 30cb9182
