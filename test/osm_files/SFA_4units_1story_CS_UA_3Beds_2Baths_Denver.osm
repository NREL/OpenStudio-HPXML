!- NOTE: Auto-generated from /test/osw_files/SFA_4units_1story_CS_UA_3Beds_2Baths_Denver.osw

OS:Version,
<<<<<<< HEAD
  {f8504113-18b6-4645-8c61-362128ff7437}, !- Handle
  2.9.0;                                  !- Version Identifier

OS:SimulationControl,
  {21d03bf7-2205-4fa5-b087-c8eefe225af1}, !- Handle
=======
  {c13e366d-adaa-4e6e-95cc-7b864ca2f830}, !- Handle
  2.9.0;                                  !- Version Identifier

OS:SimulationControl,
  {757aeffc-e518-4772-8415-83856e9574e8}, !- Handle
>>>>>>> d385fff4
  ,                                       !- Do Zone Sizing Calculation
  ,                                       !- Do System Sizing Calculation
  ,                                       !- Do Plant Sizing Calculation
  No;                                     !- Run Simulation for Sizing Periods

OS:Timestep,
<<<<<<< HEAD
  {a94d0dc0-3df7-44b9-8b90-060cfa2155f9}, !- Handle
  6;                                      !- Number of Timesteps per Hour

OS:ShadowCalculation,
  {d88899ab-d518-499e-8ac0-fc3a0c73b145}, !- Handle
=======
  {c8bbe7e2-e202-4ad3-a222-6c03ef92543b}, !- Handle
  6;                                      !- Number of Timesteps per Hour

OS:ShadowCalculation,
  {5d0005ca-e97a-4502-9e30-ded5cb8d5083}, !- Handle
>>>>>>> d385fff4
  20,                                     !- Calculation Frequency
  200;                                    !- Maximum Figures in Shadow Overlap Calculations

OS:SurfaceConvectionAlgorithm:Outside,
<<<<<<< HEAD
  {1293f5d6-2090-466e-8618-5f4406b333d5}, !- Handle
  DOE-2;                                  !- Algorithm

OS:SurfaceConvectionAlgorithm:Inside,
  {ee530a9c-7428-4579-95b2-f5e6dbf8ac6b}, !- Handle
  TARP;                                   !- Algorithm

OS:ZoneCapacitanceMultiplier:ResearchSpecial,
  {20324e76-e06b-4932-b583-94341f5f1d14}, !- Handle
=======
  {cccb1c1c-d894-4e5c-bf2c-974935fa650a}, !- Handle
  DOE-2;                                  !- Algorithm

OS:SurfaceConvectionAlgorithm:Inside,
  {83a2455c-d19e-421b-92d3-6df9fbaf2530}, !- Handle
  TARP;                                   !- Algorithm

OS:ZoneCapacitanceMultiplier:ResearchSpecial,
  {4cb4e93c-9c40-47d5-aad2-1e452c5f8e99}, !- Handle
>>>>>>> d385fff4
  ,                                       !- Temperature Capacity Multiplier
  15,                                     !- Humidity Capacity Multiplier
  ;                                       !- Carbon Dioxide Capacity Multiplier

OS:RunPeriod,
<<<<<<< HEAD
  {bb8ab6d0-e217-4a3b-ae04-8f17666c9997}, !- Handle
=======
  {ad51feca-6860-4ad5-9ef9-7adf272f71cd}, !- Handle
>>>>>>> d385fff4
  Run Period 1,                           !- Name
  1,                                      !- Begin Month
  1,                                      !- Begin Day of Month
  12,                                     !- End Month
  31,                                     !- End Day of Month
  ,                                       !- Use Weather File Holidays and Special Days
  ,                                       !- Use Weather File Daylight Saving Period
  ,                                       !- Apply Weekend Holiday Rule
  ,                                       !- Use Weather File Rain Indicators
  ,                                       !- Use Weather File Snow Indicators
  ;                                       !- Number of Times Runperiod to be Repeated

OS:YearDescription,
<<<<<<< HEAD
  {fba2dbe7-94f1-4259-bc6d-62be9c903167}, !- Handle
=======
  {28287d3c-1259-4a54-89e1-7bb16200088f}, !- Handle
>>>>>>> d385fff4
  2007,                                   !- Calendar Year
  ,                                       !- Day of Week for Start Day
  ;                                       !- Is Leap Year

OS:WeatherFile,
<<<<<<< HEAD
  {98bb4c9f-6050-46ed-9551-5b484d560b6b}, !- Handle
=======
  {e429e937-2b81-42e9-85d9-ab740229f225}, !- Handle
>>>>>>> d385fff4
  Denver Intl Ap,                         !- City
  CO,                                     !- State Province Region
  USA,                                    !- Country
  TMY3,                                   !- Data Source
  725650,                                 !- WMO Number
  39.83,                                  !- Latitude {deg}
  -104.65,                                !- Longitude {deg}
  -7,                                     !- Time Zone {hr}
  1650,                                   !- Elevation {m}
  file:../weather/USA_CO_Denver.Intl.AP.725650_TMY3.epw, !- Url
  E23378AA;                               !- Checksum

OS:AdditionalProperties,
<<<<<<< HEAD
  {b67e6496-ac79-4ab7-bacb-4685f2976ba6}, !- Handle
  {98bb4c9f-6050-46ed-9551-5b484d560b6b}, !- Object Name
=======
  {e21d172d-67f8-4fd0-9836-2b724a2ef160}, !- Handle
  {e429e937-2b81-42e9-85d9-ab740229f225}, !- Object Name
>>>>>>> d385fff4
  EPWHeaderCity,                          !- Feature Name 1
  String,                                 !- Feature Data Type 1
  Denver Intl Ap,                         !- Feature Value 1
  EPWHeaderState,                         !- Feature Name 2
  String,                                 !- Feature Data Type 2
  CO,                                     !- Feature Value 2
  EPWHeaderCountry,                       !- Feature Name 3
  String,                                 !- Feature Data Type 3
  USA,                                    !- Feature Value 3
  EPWHeaderDataSource,                    !- Feature Name 4
  String,                                 !- Feature Data Type 4
  TMY3,                                   !- Feature Value 4
  EPWHeaderStation,                       !- Feature Name 5
  String,                                 !- Feature Data Type 5
  725650,                                 !- Feature Value 5
  EPWHeaderLatitude,                      !- Feature Name 6
  Double,                                 !- Feature Data Type 6
  39.829999999999998,                     !- Feature Value 6
  EPWHeaderLongitude,                     !- Feature Name 7
  Double,                                 !- Feature Data Type 7
  -104.65000000000001,                    !- Feature Value 7
  EPWHeaderTimezone,                      !- Feature Name 8
  Double,                                 !- Feature Data Type 8
  -7,                                     !- Feature Value 8
  EPWHeaderAltitude,                      !- Feature Name 9
  Double,                                 !- Feature Data Type 9
  5413.3858267716532,                     !- Feature Value 9
  EPWHeaderLocalPressure,                 !- Feature Name 10
  Double,                                 !- Feature Data Type 10
  0.81937567683596546,                    !- Feature Value 10
  EPWHeaderRecordsPerHour,                !- Feature Name 11
  Double,                                 !- Feature Data Type 11
  0,                                      !- Feature Value 11
  EPWDataAnnualAvgDrybulb,                !- Feature Name 12
  Double,                                 !- Feature Data Type 12
  51.575616438356228,                     !- Feature Value 12
  EPWDataAnnualMinDrybulb,                !- Feature Name 13
  Double,                                 !- Feature Data Type 13
  -2.9200000000000017,                    !- Feature Value 13
  EPWDataAnnualMaxDrybulb,                !- Feature Name 14
  Double,                                 !- Feature Data Type 14
  104,                                    !- Feature Value 14
  EPWDataCDD50F,                          !- Feature Name 15
  Double,                                 !- Feature Data Type 15
  3072.2925000000005,                     !- Feature Value 15
  EPWDataCDD65F,                          !- Feature Name 16
  Double,                                 !- Feature Data Type 16
  883.62000000000035,                     !- Feature Value 16
  EPWDataHDD50F,                          !- Feature Name 17
  Double,                                 !- Feature Data Type 17
  2497.1925000000001,                     !- Feature Value 17
  EPWDataHDD65F,                          !- Feature Name 18
  Double,                                 !- Feature Data Type 18
  5783.5200000000013,                     !- Feature Value 18
  EPWDataAnnualAvgWindspeed,              !- Feature Name 19
  Double,                                 !- Feature Data Type 19
  3.9165296803649667,                     !- Feature Value 19
  EPWDataMonthlyAvgDrybulbs,              !- Feature Name 20
  String,                                 !- Feature Data Type 20
  33.4191935483871&#4431.90142857142857&#4443.02620967741937&#4442.48624999999999&#4459.877741935483854&#4473.57574999999997&#4472.07975806451608&#4472.70008064516134&#4466.49200000000006&#4450.079112903225806&#4437.218250000000005&#4434.582177419354835, !- Feature Value 20
  EPWDataGroundMonthlyTemps,              !- Feature Name 21
  String,                                 !- Feature Data Type 21
  44.08306285945173&#4440.89570904991865&#4440.64045432632048&#4442.153016571250646&#4448.225111118704206&#4454.268919273837525&#4459.508577937551024&#4462.82777283423508&#4463.10975667174995&#4460.41014950381947&#4455.304105212311526&#4449.445696474514364, !- Feature Value 21
  EPWDataWSF,                             !- Feature Name 22
  Double,                                 !- Feature Data Type 22
  0.58999999999999997,                    !- Feature Value 22
  EPWDataMonthlyAvgDailyHighDrybulbs,     !- Feature Name 23
  String,                                 !- Feature Data Type 23
  47.41032258064516&#4446.58642857142857&#4455.15032258064517&#4453.708&#4472.80193548387098&#4488.67600000000002&#4486.1858064516129&#4485.87225806451613&#4482.082&#4463.18064516129033&#4448.73400000000001&#4448.87935483870968, !- Feature Value 23
  EPWDataMonthlyAvgDailyLowDrybulbs,      !- Feature Name 24
  String,                                 !- Feature Data Type 24
  19.347741935483874&#4419.856428571428573&#4430.316129032258065&#4431.112&#4447.41612903225806&#4457.901999999999994&#4459.063870967741934&#4460.956774193548384&#4452.352000000000004&#4438.41612903225806&#4427.002000000000002&#4423.02903225806451, !- Feature Value 24
  EPWDesignHeatingDrybulb,                !- Feature Name 25
  Double,                                 !- Feature Data Type 25
  12.02,                                  !- Feature Value 25
  EPWDesignHeatingWindspeed,              !- Feature Name 26
  Double,                                 !- Feature Data Type 26
  2.8062500000000004,                     !- Feature Value 26
  EPWDesignCoolingDrybulb,                !- Feature Name 27
  Double,                                 !- Feature Data Type 27
  91.939999999999998,                     !- Feature Value 27
  EPWDesignCoolingWetbulb,                !- Feature Name 28
  Double,                                 !- Feature Data Type 28
  59.95131430195849,                      !- Feature Value 28
  EPWDesignCoolingHumidityRatio,          !- Feature Name 29
  Double,                                 !- Feature Data Type 29
  0.0059161086834698092,                  !- Feature Value 29
  EPWDesignCoolingWindspeed,              !- Feature Name 30
  Double,                                 !- Feature Data Type 30
  3.7999999999999989,                     !- Feature Value 30
  EPWDesignDailyTemperatureRange,         !- Feature Name 31
  Double,                                 !- Feature Data Type 31
  24.915483870967748,                     !- Feature Value 31
  EPWDesignDehumidDrybulb,                !- Feature Name 32
  Double,                                 !- Feature Data Type 32
  67.996785714285721,                     !- Feature Value 32
  EPWDesignDehumidHumidityRatio,          !- Feature Name 33
  Double,                                 !- Feature Data Type 33
  0.012133744170488724,                   !- Feature Value 33
  EPWDesignCoolingDirectNormal,           !- Feature Name 34
  Double,                                 !- Feature Data Type 34
  985,                                    !- Feature Value 34
  EPWDesignCoolingDiffuseHorizontal,      !- Feature Name 35
  Double,                                 !- Feature Data Type 35
  84;                                     !- Feature Value 35

OS:Site,
<<<<<<< HEAD
  {ee07ddd9-cc24-4f28-8529-488ad0269977}, !- Handle
=======
  {ce3e5743-731a-4cab-af91-3b104e285aea}, !- Handle
>>>>>>> d385fff4
  Denver Intl Ap_CO_USA,                  !- Name
  39.83,                                  !- Latitude {deg}
  -104.65,                                !- Longitude {deg}
  -7,                                     !- Time Zone {hr}
  1650,                                   !- Elevation {m}
  ;                                       !- Terrain

OS:ClimateZones,
<<<<<<< HEAD
  {f1d3510e-740b-4e4a-960a-cc0168206fdf}, !- Handle
=======
  {e28ba11d-a4ed-4a6e-aebe-b6c9323a769b}, !- Handle
>>>>>>> d385fff4
  ,                                       !- Active Institution
  ,                                       !- Active Year
  ,                                       !- Climate Zone Institution Name 1
  ,                                       !- Climate Zone Document Name 1
  ,                                       !- Climate Zone Document Year 1
  ,                                       !- Climate Zone Value 1
  Building America,                       !- Climate Zone Institution Name 2
  ,                                       !- Climate Zone Document Name 2
  0,                                      !- Climate Zone Document Year 2
  Cold;                                   !- Climate Zone Value 2

OS:Site:WaterMainsTemperature,
<<<<<<< HEAD
  {44cd25c2-0476-451b-a1ea-e27681612ca1}, !- Handle
=======
  {02202071-d3b8-45d3-9926-d828606f32df}, !- Handle
>>>>>>> d385fff4
  Correlation,                            !- Calculation Method
  ,                                       !- Temperature Schedule Name
  10.8753424657535,                       !- Annual Average Outdoor Air Temperature {C}
  23.1524007936508;                       !- Maximum Difference In Monthly Average Outdoor Air Temperatures {deltaC}

OS:RunPeriodControl:DaylightSavingTime,
<<<<<<< HEAD
  {1ff1a848-69ef-458a-a345-27b4f14eb8e8}, !- Handle
=======
  {a053b605-1a97-4c66-81fa-6e8e9bd97b00}, !- Handle
>>>>>>> d385fff4
  4/7,                                    !- Start Date
  10/26;                                  !- End Date

OS:Site:GroundTemperature:Deep,
<<<<<<< HEAD
  {1ee73e6a-52d5-4f61-8965-e5cbfd274a97}, !- Handle
=======
  {a5860ca2-3dc7-4331-9769-9a5d7cab6b59}, !- Handle
>>>>>>> d385fff4
  10.8753424657535,                       !- January Deep Ground Temperature {C}
  10.8753424657535,                       !- February Deep Ground Temperature {C}
  10.8753424657535,                       !- March Deep Ground Temperature {C}
  10.8753424657535,                       !- April Deep Ground Temperature {C}
  10.8753424657535,                       !- May Deep Ground Temperature {C}
  10.8753424657535,                       !- June Deep Ground Temperature {C}
  10.8753424657535,                       !- July Deep Ground Temperature {C}
  10.8753424657535,                       !- August Deep Ground Temperature {C}
  10.8753424657535,                       !- September Deep Ground Temperature {C}
  10.8753424657535,                       !- October Deep Ground Temperature {C}
  10.8753424657535,                       !- November Deep Ground Temperature {C}
  10.8753424657535;                       !- December Deep Ground Temperature {C}

OS:Building,
<<<<<<< HEAD
  {21eeef1b-8c74-442b-874c-d5089dacbe47}, !- Handle
=======
  {3dfb80c3-f1be-421a-9ae3-ad944e4d73ba}, !- Handle
>>>>>>> d385fff4
  Building 1,                             !- Name
  ,                                       !- Building Sector Type
  0,                                      !- North Axis {deg}
  ,                                       !- Nominal Floor to Floor Height {m}
  ,                                       !- Space Type Name
  ,                                       !- Default Construction Set Name
  ,                                       !- Default Schedule Set Name
  1,                                      !- Standards Number of Stories
  1,                                      !- Standards Number of Above Ground Stories
  ,                                       !- Standards Template
  singlefamilyattached,                   !- Standards Building Type
  4;                                      !- Standards Number of Living Units

OS:AdditionalProperties,
<<<<<<< HEAD
  {cc7faf81-2606-4705-945b-b1e9c2f7b78e}, !- Handle
  {21eeef1b-8c74-442b-874c-d5089dacbe47}, !- Object Name
  num_units,                              !- Feature Name 1
=======
  {309d749c-bbfa-4599-a919-f6785df8b967}, !- Handle
  {3dfb80c3-f1be-421a-9ae3-ad944e4d73ba}, !- Object Name
  Total Units Represented,                !- Feature Name 1
>>>>>>> d385fff4
  Integer,                                !- Feature Data Type 1
  4,                                      !- Feature Value 1
  has_rear_units,                         !- Feature Name 2
  Boolean,                                !- Feature Data Type 2
  false,                                  !- Feature Value 2
  horz_location,                          !- Feature Name 3
  String,                                 !- Feature Data Type 3
  Left,                                   !- Feature Value 3
  num_floors,                             !- Feature Name 4
  Integer,                                !- Feature Data Type 4
  1;                                      !- Feature Value 4

OS:ThermalZone,
<<<<<<< HEAD
  {0430a9fb-485b-4a8a-b56b-f6f59151226d}, !- Handle
=======
  {6f3e695d-07a2-4057-9e88-764217090377}, !- Handle
>>>>>>> d385fff4
  living zone,                            !- Name
  ,                                       !- Multiplier
  ,                                       !- Ceiling Height {m}
  ,                                       !- Volume {m3}
  ,                                       !- Floor Area {m2}
  ,                                       !- Zone Inside Convection Algorithm
  ,                                       !- Zone Outside Convection Algorithm
  ,                                       !- Zone Conditioning Equipment List Name
<<<<<<< HEAD
  {55bcb966-ef1f-4d6d-b4de-4668e97e0aab}, !- Zone Air Inlet Port List
  {d7bef7bd-7dab-4db7-bd43-7a73303bd41b}, !- Zone Air Exhaust Port List
  {c3b6aec3-e3a5-443f-9fc6-34d67ec8f27b}, !- Zone Air Node Name
  {9a04a8d9-e21c-422f-a349-5452a57485a6}, !- Zone Return Air Port List
=======
  {338c9799-51ef-4620-842d-963c41cf0c75}, !- Zone Air Inlet Port List
  {cfba9739-3472-4560-a935-ea2ab6d9d692}, !- Zone Air Exhaust Port List
  {3255926b-5e31-4d7c-af1b-b8efc320f0c2}, !- Zone Air Node Name
  {97e2b4eb-4eb8-45b6-923f-f54e2a7178d6}, !- Zone Return Air Port List
>>>>>>> d385fff4
  ,                                       !- Primary Daylighting Control Name
  ,                                       !- Fraction of Zone Controlled by Primary Daylighting Control
  ,                                       !- Secondary Daylighting Control Name
  ,                                       !- Fraction of Zone Controlled by Secondary Daylighting Control
  ,                                       !- Illuminance Map Name
  ,                                       !- Group Rendering Name
  ,                                       !- Thermostat Name
  No;                                     !- Use Ideal Air Loads

OS:Node,
<<<<<<< HEAD
  {e4cef219-329b-427a-9c74-99e630e9f199}, !- Handle
  Node 1,                                 !- Name
  {c3b6aec3-e3a5-443f-9fc6-34d67ec8f27b}, !- Inlet Port
  ;                                       !- Outlet Port

OS:Connection,
  {c3b6aec3-e3a5-443f-9fc6-34d67ec8f27b}, !- Handle
  {724127bd-b231-4dd6-880e-abe24dcd87da}, !- Name
  {0430a9fb-485b-4a8a-b56b-f6f59151226d}, !- Source Object
  11,                                     !- Outlet Port
  {e4cef219-329b-427a-9c74-99e630e9f199}, !- Target Object
  2;                                      !- Inlet Port

OS:PortList,
  {55bcb966-ef1f-4d6d-b4de-4668e97e0aab}, !- Handle
  {51520412-317f-4bd1-a011-ca8b895a2d74}, !- Name
  {0430a9fb-485b-4a8a-b56b-f6f59151226d}; !- HVAC Component

OS:PortList,
  {d7bef7bd-7dab-4db7-bd43-7a73303bd41b}, !- Handle
  {4a3b46b1-3ceb-4e7a-80e1-68ef7afce7c2}, !- Name
  {0430a9fb-485b-4a8a-b56b-f6f59151226d}; !- HVAC Component

OS:PortList,
  {9a04a8d9-e21c-422f-a349-5452a57485a6}, !- Handle
  {9f82b891-460c-4a9c-acea-7d418634cdf8}, !- Name
  {0430a9fb-485b-4a8a-b56b-f6f59151226d}; !- HVAC Component

OS:Sizing:Zone,
  {f050122a-aa83-4787-bd09-00516e172a4c}, !- Handle
  {0430a9fb-485b-4a8a-b56b-f6f59151226d}, !- Zone or ZoneList Name
=======
  {523bb045-d45b-47ad-80bc-efcc64deadff}, !- Handle
  Node 1,                                 !- Name
  {3255926b-5e31-4d7c-af1b-b8efc320f0c2}, !- Inlet Port
  ;                                       !- Outlet Port

OS:Connection,
  {3255926b-5e31-4d7c-af1b-b8efc320f0c2}, !- Handle
  {d45fbf75-07da-49d1-a2d1-6f995f7d7286}, !- Name
  {6f3e695d-07a2-4057-9e88-764217090377}, !- Source Object
  11,                                     !- Outlet Port
  {523bb045-d45b-47ad-80bc-efcc64deadff}, !- Target Object
  2;                                      !- Inlet Port

OS:PortList,
  {338c9799-51ef-4620-842d-963c41cf0c75}, !- Handle
  {96dd15bf-cac3-429b-b874-f962b6d92a2c}, !- Name
  {6f3e695d-07a2-4057-9e88-764217090377}; !- HVAC Component

OS:PortList,
  {cfba9739-3472-4560-a935-ea2ab6d9d692}, !- Handle
  {f091b454-d3e2-4fea-803e-bf4897d99a75}, !- Name
  {6f3e695d-07a2-4057-9e88-764217090377}; !- HVAC Component

OS:PortList,
  {97e2b4eb-4eb8-45b6-923f-f54e2a7178d6}, !- Handle
  {e565d332-2cca-457f-bc1f-8432ccc26569}, !- Name
  {6f3e695d-07a2-4057-9e88-764217090377}; !- HVAC Component

OS:Sizing:Zone,
  {69c81290-7e9d-40a5-81ac-3ce0d500a873}, !- Handle
  {6f3e695d-07a2-4057-9e88-764217090377}, !- Zone or ZoneList Name
>>>>>>> d385fff4
  SupplyAirTemperature,                   !- Zone Cooling Design Supply Air Temperature Input Method
  14,                                     !- Zone Cooling Design Supply Air Temperature {C}
  11.11,                                  !- Zone Cooling Design Supply Air Temperature Difference {deltaC}
  SupplyAirTemperature,                   !- Zone Heating Design Supply Air Temperature Input Method
  40,                                     !- Zone Heating Design Supply Air Temperature {C}
  11.11,                                  !- Zone Heating Design Supply Air Temperature Difference {deltaC}
  0.0085,                                 !- Zone Cooling Design Supply Air Humidity Ratio {kg-H2O/kg-air}
  0.008,                                  !- Zone Heating Design Supply Air Humidity Ratio {kg-H2O/kg-air}
  ,                                       !- Zone Heating Sizing Factor
  ,                                       !- Zone Cooling Sizing Factor
  DesignDay,                              !- Cooling Design Air Flow Method
  ,                                       !- Cooling Design Air Flow Rate {m3/s}
  ,                                       !- Cooling Minimum Air Flow per Zone Floor Area {m3/s-m2}
  ,                                       !- Cooling Minimum Air Flow {m3/s}
  ,                                       !- Cooling Minimum Air Flow Fraction
  DesignDay,                              !- Heating Design Air Flow Method
  ,                                       !- Heating Design Air Flow Rate {m3/s}
  ,                                       !- Heating Maximum Air Flow per Zone Floor Area {m3/s-m2}
  ,                                       !- Heating Maximum Air Flow {m3/s}
  ,                                       !- Heating Maximum Air Flow Fraction
  ,                                       !- Design Zone Air Distribution Effectiveness in Cooling Mode
  ,                                       !- Design Zone Air Distribution Effectiveness in Heating Mode
  No,                                     !- Account for Dedicated Outdoor Air System
  NeutralSupplyAir,                       !- Dedicated Outdoor Air System Control Strategy
  autosize,                               !- Dedicated Outdoor Air Low Setpoint Temperature for Design {C}
  autosize;                               !- Dedicated Outdoor Air High Setpoint Temperature for Design {C}

OS:ZoneHVAC:EquipmentList,
<<<<<<< HEAD
  {7c82ac95-c1f6-4ec9-a20c-32102fc02775}, !- Handle
  Zone HVAC Equipment List 1,             !- Name
  {0430a9fb-485b-4a8a-b56b-f6f59151226d}; !- Thermal Zone

OS:Space,
  {b711439e-20b1-4254-9d95-e2d991abd3eb}, !- Handle
  living space,                           !- Name
  {a0bd51a0-2c51-4ead-8229-baa73b306b9b}, !- Space Type Name
=======
  {c9bba414-64ba-4190-b285-ce0250f183cd}, !- Handle
  Zone HVAC Equipment List 1,             !- Name
  {6f3e695d-07a2-4057-9e88-764217090377}; !- Thermal Zone

OS:Space,
  {be6fb64d-0951-4648-9960-d4ad0e4a6bcc}, !- Handle
  living space,                           !- Name
  {d83e255f-95f2-4397-bc2b-d248aa75722c}, !- Space Type Name
>>>>>>> d385fff4
  ,                                       !- Default Construction Set Name
  ,                                       !- Default Schedule Set Name
  ,                                       !- Direction of Relative North {deg}
  ,                                       !- X Origin {m}
  ,                                       !- Y Origin {m}
  ,                                       !- Z Origin {m}
  ,                                       !- Building Story Name
<<<<<<< HEAD
  {0430a9fb-485b-4a8a-b56b-f6f59151226d}, !- Thermal Zone Name
  ,                                       !- Part of Total Floor Area
  ,                                       !- Design Specification Outdoor Air Object Name
  {d9f9358a-986c-4604-a1fd-a15724c3b62e}; !- Building Unit Name

OS:Surface,
  {17619316-0205-4bec-aa57-2f4838ee4cc1}, !- Handle
  Surface 1,                              !- Name
  Floor,                                  !- Surface Type
  ,                                       !- Construction Name
  {b711439e-20b1-4254-9d95-e2d991abd3eb}, !- Space Name
  Surface,                                !- Outside Boundary Condition
  {6bc3f7b0-608f-4b31-a54e-f9339a66962d}, !- Outside Boundary Condition Object
=======
  {6f3e695d-07a2-4057-9e88-764217090377}, !- Thermal Zone Name
  ,                                       !- Part of Total Floor Area
  ,                                       !- Design Specification Outdoor Air Object Name
  {b13cde57-f8b5-4e5b-b1c8-2737cacdc062}; !- Building Unit Name

OS:Surface,
  {38448878-e3be-4b41-877a-59786f26effa}, !- Handle
  Surface 1,                              !- Name
  Floor,                                  !- Surface Type
  ,                                       !- Construction Name
  {be6fb64d-0951-4648-9960-d4ad0e4a6bcc}, !- Space Name
  Surface,                                !- Outside Boundary Condition
  {b4cf26fc-e7d3-4f0a-b982-9ff35ce4abd7}, !- Outside Boundary Condition Object
>>>>>>> d385fff4
  NoSun,                                  !- Sun Exposure
  NoWind,                                 !- Wind Exposure
  ,                                       !- View Factor to Ground
  ,                                       !- Number of Vertices
  0, -12.9315688143396, 0,                !- X,Y,Z Vertex 1 {m}
  0, 0, 0,                                !- X,Y,Z Vertex 2 {m}
  6.46578440716979, 0, 0,                 !- X,Y,Z Vertex 3 {m}
  6.46578440716979, -12.9315688143396, 0; !- X,Y,Z Vertex 4 {m}

OS:Surface,
<<<<<<< HEAD
  {df46e3e0-5727-447d-b218-539ee8c7675e}, !- Handle
  Surface 2,                              !- Name
  Wall,                                   !- Surface Type
  ,                                       !- Construction Name
  {b711439e-20b1-4254-9d95-e2d991abd3eb}, !- Space Name
=======
  {6e43f2bf-e68b-48bd-bdc2-f08d9f93aa2f}, !- Handle
  Surface 2,                              !- Name
  Wall,                                   !- Surface Type
  ,                                       !- Construction Name
  {be6fb64d-0951-4648-9960-d4ad0e4a6bcc}, !- Space Name
>>>>>>> d385fff4
  Outdoors,                               !- Outside Boundary Condition
  ,                                       !- Outside Boundary Condition Object
  SunExposed,                             !- Sun Exposure
  WindExposed,                            !- Wind Exposure
  ,                                       !- View Factor to Ground
  ,                                       !- Number of Vertices
  0, 0, 2.4384,                           !- X,Y,Z Vertex 1 {m}
  0, 0, 0,                                !- X,Y,Z Vertex 2 {m}
  0, -12.9315688143396, 0,                !- X,Y,Z Vertex 3 {m}
  0, -12.9315688143396, 2.4384;           !- X,Y,Z Vertex 4 {m}

OS:Surface,
<<<<<<< HEAD
  {97ba48fe-37f9-49bb-9ed4-fa5ebfa97d36}, !- Handle
  Surface 3,                              !- Name
  Wall,                                   !- Surface Type
  ,                                       !- Construction Name
  {b711439e-20b1-4254-9d95-e2d991abd3eb}, !- Space Name
=======
  {ed1c3b4a-d688-4e24-b483-137bd4f9585a}, !- Handle
  Surface 3,                              !- Name
  Wall,                                   !- Surface Type
  ,                                       !- Construction Name
  {be6fb64d-0951-4648-9960-d4ad0e4a6bcc}, !- Space Name
>>>>>>> d385fff4
  Outdoors,                               !- Outside Boundary Condition
  ,                                       !- Outside Boundary Condition Object
  SunExposed,                             !- Sun Exposure
  WindExposed,                            !- Wind Exposure
  ,                                       !- View Factor to Ground
  ,                                       !- Number of Vertices
  6.46578440716979, 0, 2.4384,            !- X,Y,Z Vertex 1 {m}
  6.46578440716979, 0, 0,                 !- X,Y,Z Vertex 2 {m}
  0, 0, 0,                                !- X,Y,Z Vertex 3 {m}
  0, 0, 2.4384;                           !- X,Y,Z Vertex 4 {m}

OS:Surface,
<<<<<<< HEAD
  {982a9f5c-b7b1-4553-b2cf-077fb57659b0}, !- Handle
  Surface 4,                              !- Name
  Wall,                                   !- Surface Type
  ,                                       !- Construction Name
  {b711439e-20b1-4254-9d95-e2d991abd3eb}, !- Space Name
  Adiabatic,                              !- Outside Boundary Condition
  ,                                       !- Outside Boundary Condition Object
=======
  {01728c91-f6de-4b70-b261-8812b998e3c7}, !- Handle
  Surface 4,                              !- Name
  Wall,                                   !- Surface Type
  ,                                       !- Construction Name
  {be6fb64d-0951-4648-9960-d4ad0e4a6bcc}, !- Space Name
  Surface,                                !- Outside Boundary Condition
  {1330cc73-b947-4478-acdf-79859db63183}, !- Outside Boundary Condition Object
>>>>>>> d385fff4
  NoSun,                                  !- Sun Exposure
  NoWind,                                 !- Wind Exposure
  ,                                       !- View Factor to Ground
  ,                                       !- Number of Vertices
  6.46578440716979, -12.9315688143396, 2.4384, !- X,Y,Z Vertex 1 {m}
  6.46578440716979, -12.9315688143396, 0, !- X,Y,Z Vertex 2 {m}
  6.46578440716979, 0, 0,                 !- X,Y,Z Vertex 3 {m}
  6.46578440716979, 0, 2.4384;            !- X,Y,Z Vertex 4 {m}

OS:Surface,
<<<<<<< HEAD
  {6f018a06-0098-429b-83f9-8c15bb987729}, !- Handle
  Surface 5,                              !- Name
  Wall,                                   !- Surface Type
  ,                                       !- Construction Name
  {b711439e-20b1-4254-9d95-e2d991abd3eb}, !- Space Name
=======
  {d7b053bf-34fd-4646-ab38-d51ba4c6c01e}, !- Handle
  Surface 5,                              !- Name
  Wall,                                   !- Surface Type
  ,                                       !- Construction Name
  {be6fb64d-0951-4648-9960-d4ad0e4a6bcc}, !- Space Name
>>>>>>> d385fff4
  Outdoors,                               !- Outside Boundary Condition
  ,                                       !- Outside Boundary Condition Object
  SunExposed,                             !- Sun Exposure
  WindExposed,                            !- Wind Exposure
  ,                                       !- View Factor to Ground
  ,                                       !- Number of Vertices
  0, -12.9315688143396, 2.4384,           !- X,Y,Z Vertex 1 {m}
  0, -12.9315688143396, 0,                !- X,Y,Z Vertex 2 {m}
  6.46578440716979, -12.9315688143396, 0, !- X,Y,Z Vertex 3 {m}
  6.46578440716979, -12.9315688143396, 2.4384; !- X,Y,Z Vertex 4 {m}

OS:Surface,
<<<<<<< HEAD
  {e183b46d-3af1-4895-922c-b559aab7cf05}, !- Handle
  Surface 6,                              !- Name
  RoofCeiling,                            !- Surface Type
  ,                                       !- Construction Name
  {b711439e-20b1-4254-9d95-e2d991abd3eb}, !- Space Name
  Surface,                                !- Outside Boundary Condition
  {3dd99b2b-eaad-4781-882b-1703207c51b2}, !- Outside Boundary Condition Object
=======
  {9b9a896f-7162-4b14-86ff-cc920e8210b3}, !- Handle
  Surface 6,                              !- Name
  RoofCeiling,                            !- Surface Type
  ,                                       !- Construction Name
  {be6fb64d-0951-4648-9960-d4ad0e4a6bcc}, !- Space Name
  Surface,                                !- Outside Boundary Condition
  {ccc0b76a-d84d-4b29-bd0e-8c93d005ff54}, !- Outside Boundary Condition Object
>>>>>>> d385fff4
  NoSun,                                  !- Sun Exposure
  NoWind,                                 !- Wind Exposure
  ,                                       !- View Factor to Ground
  ,                                       !- Number of Vertices
  6.46578440716979, -12.9315688143396, 2.4384, !- X,Y,Z Vertex 1 {m}
  6.46578440716979, 0, 2.4384,            !- X,Y,Z Vertex 2 {m}
  0, 0, 2.4384,                           !- X,Y,Z Vertex 3 {m}
  0, -12.9315688143396, 2.4384;           !- X,Y,Z Vertex 4 {m}

OS:SpaceType,
<<<<<<< HEAD
  {a0bd51a0-2c51-4ead-8229-baa73b306b9b}, !- Handle
=======
  {d83e255f-95f2-4397-bc2b-d248aa75722c}, !- Handle
>>>>>>> d385fff4
  Space Type 1,                           !- Name
  ,                                       !- Default Construction Set Name
  ,                                       !- Default Schedule Set Name
  ,                                       !- Group Rendering Name
  ,                                       !- Design Specification Outdoor Air Object Name
  ,                                       !- Standards Template
  ,                                       !- Standards Building Type
  living;                                 !- Standards Space Type

<<<<<<< HEAD
OS:Surface,
  {68452953-81dc-4e11-b63d-c37a6e34ca17}, !- Handle
  Surface 12,                             !- Name
  Floor,                                  !- Surface Type
  ,                                       !- Construction Name
  {451827e7-2db8-48cb-a10e-a02757d69e61}, !- Space Name
  Foundation,                             !- Outside Boundary Condition
  ,                                       !- Outside Boundary Condition Object
  NoSun,                                  !- Sun Exposure
  NoWind,                                 !- Wind Exposure
  ,                                       !- View Factor to Ground
  ,                                       !- Number of Vertices
  0, -12.9315688143396, -0.9144,          !- X,Y,Z Vertex 1 {m}
  0, 0, -0.9144,                          !- X,Y,Z Vertex 2 {m}
  6.46578440716979, 0, -0.9144,           !- X,Y,Z Vertex 3 {m}
  6.46578440716979, -12.9315688143396, -0.9144; !- X,Y,Z Vertex 4 {m}

OS:Surface,
  {ab6bbff0-7007-4df4-ba98-4f133147ae81}, !- Handle
  Surface 13,                             !- Name
  Wall,                                   !- Surface Type
  ,                                       !- Construction Name
  {451827e7-2db8-48cb-a10e-a02757d69e61}, !- Space Name
  Foundation,                             !- Outside Boundary Condition
  ,                                       !- Outside Boundary Condition Object
=======
OS:ThermalZone,
  {feb15481-30bb-46d8-a30c-d234aad2fc68}, !- Handle
  living zone|unit 2,                     !- Name
  ,                                       !- Multiplier
  ,                                       !- Ceiling Height {m}
  ,                                       !- Volume {m3}
  ,                                       !- Floor Area {m2}
  ,                                       !- Zone Inside Convection Algorithm
  ,                                       !- Zone Outside Convection Algorithm
  ,                                       !- Zone Conditioning Equipment List Name
  {b80729fd-d35b-42ea-94ce-b7d3c9c12da0}, !- Zone Air Inlet Port List
  {a801470e-6fed-418c-b802-c1c85524db5b}, !- Zone Air Exhaust Port List
  {8ad9db51-1207-4009-8e22-389fa649bb9a}, !- Zone Air Node Name
  {3d7d74d4-80b1-43bd-aae0-461b68786031}, !- Zone Return Air Port List
  ,                                       !- Primary Daylighting Control Name
  ,                                       !- Fraction of Zone Controlled by Primary Daylighting Control
  ,                                       !- Secondary Daylighting Control Name
  ,                                       !- Fraction of Zone Controlled by Secondary Daylighting Control
  ,                                       !- Illuminance Map Name
  ,                                       !- Group Rendering Name
  ,                                       !- Thermostat Name
  No;                                     !- Use Ideal Air Loads

OS:Node,
  {9a980a1e-b2e2-43e4-8506-27b5964be815}, !- Handle
  Node 2,                                 !- Name
  {8ad9db51-1207-4009-8e22-389fa649bb9a}, !- Inlet Port
  ;                                       !- Outlet Port

OS:Connection,
  {8ad9db51-1207-4009-8e22-389fa649bb9a}, !- Handle
  {29817b07-6f17-484b-8c0a-2cfa72514c0c}, !- Name
  {feb15481-30bb-46d8-a30c-d234aad2fc68}, !- Source Object
  11,                                     !- Outlet Port
  {9a980a1e-b2e2-43e4-8506-27b5964be815}, !- Target Object
  2;                                      !- Inlet Port

OS:PortList,
  {b80729fd-d35b-42ea-94ce-b7d3c9c12da0}, !- Handle
  {528a582a-9c6b-402d-99aa-9062be958dba}, !- Name
  {feb15481-30bb-46d8-a30c-d234aad2fc68}; !- HVAC Component

OS:PortList,
  {a801470e-6fed-418c-b802-c1c85524db5b}, !- Handle
  {2d9c6d09-c5ea-4a8b-8cbb-bb1eddc3e3d0}, !- Name
  {feb15481-30bb-46d8-a30c-d234aad2fc68}; !- HVAC Component

OS:PortList,
  {3d7d74d4-80b1-43bd-aae0-461b68786031}, !- Handle
  {a0ea1797-c66b-4828-8597-9bdf72d6d277}, !- Name
  {feb15481-30bb-46d8-a30c-d234aad2fc68}; !- HVAC Component

OS:Sizing:Zone,
  {c52e388c-2931-4872-b324-6594494b771c}, !- Handle
  {feb15481-30bb-46d8-a30c-d234aad2fc68}, !- Zone or ZoneList Name
  SupplyAirTemperature,                   !- Zone Cooling Design Supply Air Temperature Input Method
  14,                                     !- Zone Cooling Design Supply Air Temperature {C}
  11.11,                                  !- Zone Cooling Design Supply Air Temperature Difference {deltaC}
  SupplyAirTemperature,                   !- Zone Heating Design Supply Air Temperature Input Method
  40,                                     !- Zone Heating Design Supply Air Temperature {C}
  11.11,                                  !- Zone Heating Design Supply Air Temperature Difference {deltaC}
  0.0085,                                 !- Zone Cooling Design Supply Air Humidity Ratio {kg-H2O/kg-air}
  0.008,                                  !- Zone Heating Design Supply Air Humidity Ratio {kg-H2O/kg-air}
  ,                                       !- Zone Heating Sizing Factor
  ,                                       !- Zone Cooling Sizing Factor
  DesignDay,                              !- Cooling Design Air Flow Method
  ,                                       !- Cooling Design Air Flow Rate {m3/s}
  ,                                       !- Cooling Minimum Air Flow per Zone Floor Area {m3/s-m2}
  ,                                       !- Cooling Minimum Air Flow {m3/s}
  ,                                       !- Cooling Minimum Air Flow Fraction
  DesignDay,                              !- Heating Design Air Flow Method
  ,                                       !- Heating Design Air Flow Rate {m3/s}
  ,                                       !- Heating Maximum Air Flow per Zone Floor Area {m3/s-m2}
  ,                                       !- Heating Maximum Air Flow {m3/s}
  ,                                       !- Heating Maximum Air Flow Fraction
  ,                                       !- Design Zone Air Distribution Effectiveness in Cooling Mode
  ,                                       !- Design Zone Air Distribution Effectiveness in Heating Mode
  No,                                     !- Account for Dedicated Outdoor Air System
  NeutralSupplyAir,                       !- Dedicated Outdoor Air System Control Strategy
  autosize,                               !- Dedicated Outdoor Air Low Setpoint Temperature for Design {C}
  autosize;                               !- Dedicated Outdoor Air High Setpoint Temperature for Design {C}

OS:ZoneHVAC:EquipmentList,
  {b4924f6f-de70-4e2b-b042-2924db145cdf}, !- Handle
  Zone HVAC Equipment List 2,             !- Name
  {feb15481-30bb-46d8-a30c-d234aad2fc68}; !- Thermal Zone

OS:Space,
  {881b5d7f-47a0-44e8-b1a8-a968cf23e43a}, !- Handle
  living space|unit 2|story 1,            !- Name
  {d83e255f-95f2-4397-bc2b-d248aa75722c}, !- Space Type Name
  ,                                       !- Default Construction Set Name
  ,                                       !- Default Schedule Set Name
  -0,                                     !- Direction of Relative North {deg}
  0,                                      !- X Origin {m}
  0,                                      !- Y Origin {m}
  0,                                      !- Z Origin {m}
  ,                                       !- Building Story Name
  {feb15481-30bb-46d8-a30c-d234aad2fc68}, !- Thermal Zone Name
  ,                                       !- Part of Total Floor Area
  ,                                       !- Design Specification Outdoor Air Object Name
  {704c89f3-30f5-419f-9482-015d851a6f92}; !- Building Unit Name

OS:Surface,
  {ffc04445-8c51-422f-8aba-4f35db384383}, !- Handle
  Surface 12,                             !- Name
  Floor,                                  !- Surface Type
  ,                                       !- Construction Name
  {881b5d7f-47a0-44e8-b1a8-a968cf23e43a}, !- Space Name
  Surface,                                !- Outside Boundary Condition
  {d613d3cd-43d5-41c2-a996-161d65f97188}, !- Outside Boundary Condition Object
>>>>>>> d385fff4
  NoSun,                                  !- Sun Exposure
  NoWind,                                 !- Wind Exposure
  ,                                       !- View Factor to Ground
  ,                                       !- Number of Vertices
<<<<<<< HEAD
  0, 0, -1.11022302462516e-016,           !- X,Y,Z Vertex 1 {m}
  0, 0, -0.9144,                          !- X,Y,Z Vertex 2 {m}
  0, -12.9315688143396, -0.9144,          !- X,Y,Z Vertex 3 {m}
  0, -12.9315688143396, -1.11022302462516e-016; !- X,Y,Z Vertex 4 {m}

OS:Surface,
  {e37c55e9-761c-4bff-a931-583360e293b8}, !- Handle
  Surface 14,                             !- Name
  Wall,                                   !- Surface Type
  ,                                       !- Construction Name
  {451827e7-2db8-48cb-a10e-a02757d69e61}, !- Space Name
  Foundation,                             !- Outside Boundary Condition
  ,                                       !- Outside Boundary Condition Object
  NoSun,                                  !- Sun Exposure
  NoWind,                                 !- Wind Exposure
  ,                                       !- View Factor to Ground
  ,                                       !- Number of Vertices
  6.46578440716979, 0, -1.11022302462516e-016, !- X,Y,Z Vertex 1 {m}
  6.46578440716979, 0, -0.9144,           !- X,Y,Z Vertex 2 {m}
  0, 0, -0.9144,                          !- X,Y,Z Vertex 3 {m}
  0, 0, -1.11022302462516e-016;           !- X,Y,Z Vertex 4 {m}

OS:Surface,
  {3a6b0e8a-6fa9-4932-88c9-4040975be29d}, !- Handle
  Surface 15,                             !- Name
  Wall,                                   !- Surface Type
  ,                                       !- Construction Name
  {451827e7-2db8-48cb-a10e-a02757d69e61}, !- Space Name
  Adiabatic,                              !- Outside Boundary Condition
=======
  6.46578440716979, -12.9315688143396, 0, !- X,Y,Z Vertex 1 {m}
  6.46578440716979, 0, 0,                 !- X,Y,Z Vertex 2 {m}
  12.9315688143396, 0, 0,                 !- X,Y,Z Vertex 3 {m}
  12.9315688143396, -12.9315688143396, 0; !- X,Y,Z Vertex 4 {m}

OS:Surface,
  {0dec308b-6ef5-4c9e-b388-8092021998a9}, !- Handle
  Surface 13,                             !- Name
  Wall,                                   !- Surface Type
  ,                                       !- Construction Name
  {881b5d7f-47a0-44e8-b1a8-a968cf23e43a}, !- Space Name
  Outdoors,                               !- Outside Boundary Condition
>>>>>>> d385fff4
  ,                                       !- Outside Boundary Condition Object
  NoSun,                                  !- Sun Exposure
  NoWind,                                 !- Wind Exposure
  ,                                       !- View Factor to Ground
  ,                                       !- Number of Vertices
  6.46578440716979, -12.9315688143396, -1.11022302462516e-016, !- X,Y,Z Vertex 1 {m}
  6.46578440716979, -12.9315688143396, -0.9144, !- X,Y,Z Vertex 2 {m}
  6.46578440716979, 0, -0.9144,           !- X,Y,Z Vertex 3 {m}
  6.46578440716979, 0, -1.11022302462516e-016; !- X,Y,Z Vertex 4 {m}

OS:Surface,
<<<<<<< HEAD
  {e8255a25-88a0-426e-9e72-858fb130df5b}, !- Handle
  Surface 16,                             !- Name
  Wall,                                   !- Surface Type
  ,                                       !- Construction Name
  {451827e7-2db8-48cb-a10e-a02757d69e61}, !- Space Name
  Foundation,                             !- Outside Boundary Condition
=======
  {15516c47-2280-47aa-92e8-43e9d3970444}, !- Handle
  Surface 14,                             !- Name
  Wall,                                   !- Surface Type
  ,                                       !- Construction Name
  {881b5d7f-47a0-44e8-b1a8-a968cf23e43a}, !- Space Name
  Outdoors,                               !- Outside Boundary Condition
>>>>>>> d385fff4
  ,                                       !- Outside Boundary Condition Object
  NoSun,                                  !- Sun Exposure
  NoWind,                                 !- Wind Exposure
  ,                                       !- View Factor to Ground
  ,                                       !- Number of Vertices
  0, -12.9315688143396, -1.11022302462516e-016, !- X,Y,Z Vertex 1 {m}
  0, -12.9315688143396, -0.9144,          !- X,Y,Z Vertex 2 {m}
  6.46578440716979, -12.9315688143396, -0.9144, !- X,Y,Z Vertex 3 {m}
  6.46578440716979, -12.9315688143396, -1.11022302462516e-016; !- X,Y,Z Vertex 4 {m}

OS:Surface,
<<<<<<< HEAD
  {6bc3f7b0-608f-4b31-a54e-f9339a66962d}, !- Handle
  Surface 17,                             !- Name
  RoofCeiling,                            !- Surface Type
  ,                                       !- Construction Name
  {451827e7-2db8-48cb-a10e-a02757d69e61}, !- Space Name
  Surface,                                !- Outside Boundary Condition
  {17619316-0205-4bec-aa57-2f4838ee4cc1}, !- Outside Boundary Condition Object
=======
  {1330cc73-b947-4478-acdf-79859db63183}, !- Handle
  Surface 15,                             !- Name
  Wall,                                   !- Surface Type
  ,                                       !- Construction Name
  {881b5d7f-47a0-44e8-b1a8-a968cf23e43a}, !- Space Name
  Surface,                                !- Outside Boundary Condition
  {01728c91-f6de-4b70-b261-8812b998e3c7}, !- Outside Boundary Condition Object
>>>>>>> d385fff4
  NoSun,                                  !- Sun Exposure
  NoWind,                                 !- Wind Exposure
  ,                                       !- View Factor to Ground
  ,                                       !- Number of Vertices
<<<<<<< HEAD
  6.46578440716979, -12.9315688143396, -1.11022302462516e-016, !- X,Y,Z Vertex 1 {m}
  6.46578440716979, 0, -1.11022302462516e-016, !- X,Y,Z Vertex 2 {m}
  0, 0, -1.11022302462516e-016,           !- X,Y,Z Vertex 3 {m}
  0, -12.9315688143396, -1.11022302462516e-016; !- X,Y,Z Vertex 4 {m}

OS:Space,
  {451827e7-2db8-48cb-a10e-a02757d69e61}, !- Handle
  crawl space,                            !- Name
  {524450c6-7b50-4f7d-92a7-78d5cdb278a9}, !- Space Type Name
  ,                                       !- Default Construction Set Name
  ,                                       !- Default Schedule Set Name
  ,                                       !- Direction of Relative North {deg}
  ,                                       !- X Origin {m}
  ,                                       !- Y Origin {m}
  ,                                       !- Z Origin {m}
  ,                                       !- Building Story Name
  {a859b21e-397c-4d7b-ae52-02d542d38a07}; !- Thermal Zone Name

OS:ThermalZone,
  {a859b21e-397c-4d7b-ae52-02d542d38a07}, !- Handle
  crawl zone,                             !- Name
=======
  6.46578440716979, 0, 2.4384,            !- X,Y,Z Vertex 1 {m}
  6.46578440716979, 0, 0,                 !- X,Y,Z Vertex 2 {m}
  6.46578440716979, -12.9315688143396, 0, !- X,Y,Z Vertex 3 {m}
  6.46578440716979, -12.9315688143396, 2.4384; !- X,Y,Z Vertex 4 {m}

OS:Surface,
  {620d2d56-ac1f-4384-9f6e-18a1254349af}, !- Handle
  Surface 16,                             !- Name
  Wall,                                   !- Surface Type
  ,                                       !- Construction Name
  {881b5d7f-47a0-44e8-b1a8-a968cf23e43a}, !- Space Name
  Surface,                                !- Outside Boundary Condition
  {1fb064ed-9838-47a1-bc28-b379e8f14685}, !- Outside Boundary Condition Object
  NoSun,                                  !- Sun Exposure
  NoWind,                                 !- Wind Exposure
  ,                                       !- View Factor to Ground
  ,                                       !- Number of Vertices
  12.9315688143396, -12.9315688143396, 2.4384, !- X,Y,Z Vertex 1 {m}
  12.9315688143396, -12.9315688143396, 0, !- X,Y,Z Vertex 2 {m}
  12.9315688143396, 0, 0,                 !- X,Y,Z Vertex 3 {m}
  12.9315688143396, 0, 2.4384;            !- X,Y,Z Vertex 4 {m}

OS:Surface,
  {4897365f-4698-48ef-91a8-0e0663e1df39}, !- Handle
  Surface 17,                             !- Name
  RoofCeiling,                            !- Surface Type
  ,                                       !- Construction Name
  {881b5d7f-47a0-44e8-b1a8-a968cf23e43a}, !- Space Name
  Surface,                                !- Outside Boundary Condition
  {65f95104-d12e-4bc1-ba08-855cd6da3c48}, !- Outside Boundary Condition Object
  NoSun,                                  !- Sun Exposure
  NoWind,                                 !- Wind Exposure
  ,                                       !- View Factor to Ground
  ,                                       !- Number of Vertices
  12.9315688143396, -12.9315688143396, 2.4384, !- X,Y,Z Vertex 1 {m}
  12.9315688143396, 0, 2.4384,            !- X,Y,Z Vertex 2 {m}
  6.46578440716979, 0, 2.4384,            !- X,Y,Z Vertex 3 {m}
  6.46578440716979, -12.9315688143396, 2.4384; !- X,Y,Z Vertex 4 {m}

OS:ThermalZone,
  {edb71e62-f59a-4201-be4c-33b010891cfa}, !- Handle
  living zone|unit 3,                     !- Name
>>>>>>> d385fff4
  ,                                       !- Multiplier
  ,                                       !- Ceiling Height {m}
  ,                                       !- Volume {m3}
  ,                                       !- Floor Area {m2}
  ,                                       !- Zone Inside Convection Algorithm
  ,                                       !- Zone Outside Convection Algorithm
  ,                                       !- Zone Conditioning Equipment List Name
<<<<<<< HEAD
  {8e88d716-879f-409d-89cc-55ea597b6cbc}, !- Zone Air Inlet Port List
  {ce69a567-d2dd-4ba8-95be-55eacca638fc}, !- Zone Air Exhaust Port List
  {0bd53962-9263-4407-9843-76f790c8bc5c}, !- Zone Air Node Name
  {2fc1fe6f-0ef6-461a-8239-6ea973753c5c}, !- Zone Return Air Port List
=======
  {88d770ae-8c80-4531-b088-a3ea5cd960d0}, !- Zone Air Inlet Port List
  {241b5cd0-943e-425b-b104-0d710b93679a}, !- Zone Air Exhaust Port List
  {01558dae-c32e-4822-9055-365b677680f9}, !- Zone Air Node Name
  {f5f4e762-93e1-4326-a30c-d4c8b3cf27e8}, !- Zone Return Air Port List
>>>>>>> d385fff4
  ,                                       !- Primary Daylighting Control Name
  ,                                       !- Fraction of Zone Controlled by Primary Daylighting Control
  ,                                       !- Secondary Daylighting Control Name
  ,                                       !- Fraction of Zone Controlled by Secondary Daylighting Control
  ,                                       !- Illuminance Map Name
  ,                                       !- Group Rendering Name
  ,                                       !- Thermostat Name
  No;                                     !- Use Ideal Air Loads

OS:Node,
<<<<<<< HEAD
  {fbc7d1ac-b580-4803-b8d5-f4962396893a}, !- Handle
  Node 2,                                 !- Name
  {0bd53962-9263-4407-9843-76f790c8bc5c}, !- Inlet Port
  ;                                       !- Outlet Port

OS:Connection,
  {0bd53962-9263-4407-9843-76f790c8bc5c}, !- Handle
  {30c7a45d-114e-417e-9a99-f3f0caefa1bd}, !- Name
  {a859b21e-397c-4d7b-ae52-02d542d38a07}, !- Source Object
  11,                                     !- Outlet Port
  {fbc7d1ac-b580-4803-b8d5-f4962396893a}, !- Target Object
  2;                                      !- Inlet Port

OS:PortList,
  {8e88d716-879f-409d-89cc-55ea597b6cbc}, !- Handle
  {dda15af6-527b-43a4-9d17-12fd04d8b94d}, !- Name
  {a859b21e-397c-4d7b-ae52-02d542d38a07}; !- HVAC Component

OS:PortList,
  {ce69a567-d2dd-4ba8-95be-55eacca638fc}, !- Handle
  {0296d778-1395-493b-bc05-78daeb07f077}, !- Name
  {a859b21e-397c-4d7b-ae52-02d542d38a07}; !- HVAC Component

OS:PortList,
  {2fc1fe6f-0ef6-461a-8239-6ea973753c5c}, !- Handle
  {944b2512-8075-48b3-b1d4-b04746804d11}, !- Name
  {a859b21e-397c-4d7b-ae52-02d542d38a07}; !- HVAC Component

OS:Sizing:Zone,
  {163fb81c-3683-4773-8af5-c5b5110c0f09}, !- Handle
  {a859b21e-397c-4d7b-ae52-02d542d38a07}, !- Zone or ZoneList Name
=======
  {74fd9968-fd99-4d60-8b61-50e11ed1e686}, !- Handle
  Node 3,                                 !- Name
  {01558dae-c32e-4822-9055-365b677680f9}, !- Inlet Port
  ;                                       !- Outlet Port

OS:Connection,
  {01558dae-c32e-4822-9055-365b677680f9}, !- Handle
  {4b73a9a3-3e68-4033-adb2-630bae9e59ba}, !- Name
  {edb71e62-f59a-4201-be4c-33b010891cfa}, !- Source Object
  11,                                     !- Outlet Port
  {74fd9968-fd99-4d60-8b61-50e11ed1e686}, !- Target Object
  2;                                      !- Inlet Port

OS:PortList,
  {88d770ae-8c80-4531-b088-a3ea5cd960d0}, !- Handle
  {d1ba7608-1160-4683-8021-7a9897b31618}, !- Name
  {edb71e62-f59a-4201-be4c-33b010891cfa}; !- HVAC Component

OS:PortList,
  {241b5cd0-943e-425b-b104-0d710b93679a}, !- Handle
  {80c8e612-4fa4-40ad-8d92-9eb440b8a258}, !- Name
  {edb71e62-f59a-4201-be4c-33b010891cfa}; !- HVAC Component

OS:PortList,
  {f5f4e762-93e1-4326-a30c-d4c8b3cf27e8}, !- Handle
  {7343268d-bb25-4fc5-87c1-2bbf38373e2a}, !- Name
  {edb71e62-f59a-4201-be4c-33b010891cfa}; !- HVAC Component

OS:Sizing:Zone,
  {573dab62-186c-422f-9626-4eb51abc03fb}, !- Handle
  {edb71e62-f59a-4201-be4c-33b010891cfa}, !- Zone or ZoneList Name
>>>>>>> d385fff4
  SupplyAirTemperature,                   !- Zone Cooling Design Supply Air Temperature Input Method
  14,                                     !- Zone Cooling Design Supply Air Temperature {C}
  11.11,                                  !- Zone Cooling Design Supply Air Temperature Difference {deltaC}
  SupplyAirTemperature,                   !- Zone Heating Design Supply Air Temperature Input Method
  40,                                     !- Zone Heating Design Supply Air Temperature {C}
  11.11,                                  !- Zone Heating Design Supply Air Temperature Difference {deltaC}
  0.0085,                                 !- Zone Cooling Design Supply Air Humidity Ratio {kg-H2O/kg-air}
  0.008,                                  !- Zone Heating Design Supply Air Humidity Ratio {kg-H2O/kg-air}
  ,                                       !- Zone Heating Sizing Factor
  ,                                       !- Zone Cooling Sizing Factor
  DesignDay,                              !- Cooling Design Air Flow Method
  ,                                       !- Cooling Design Air Flow Rate {m3/s}
  ,                                       !- Cooling Minimum Air Flow per Zone Floor Area {m3/s-m2}
  ,                                       !- Cooling Minimum Air Flow {m3/s}
  ,                                       !- Cooling Minimum Air Flow Fraction
  DesignDay,                              !- Heating Design Air Flow Method
  ,                                       !- Heating Design Air Flow Rate {m3/s}
  ,                                       !- Heating Maximum Air Flow per Zone Floor Area {m3/s-m2}
  ,                                       !- Heating Maximum Air Flow {m3/s}
  ,                                       !- Heating Maximum Air Flow Fraction
  ,                                       !- Design Zone Air Distribution Effectiveness in Cooling Mode
  ,                                       !- Design Zone Air Distribution Effectiveness in Heating Mode
  No,                                     !- Account for Dedicated Outdoor Air System
  NeutralSupplyAir,                       !- Dedicated Outdoor Air System Control Strategy
  autosize,                               !- Dedicated Outdoor Air Low Setpoint Temperature for Design {C}
  autosize;                               !- Dedicated Outdoor Air High Setpoint Temperature for Design {C}

OS:ZoneHVAC:EquipmentList,
<<<<<<< HEAD
  {a19c4524-220e-4488-9320-873d47767f76}, !- Handle
  Zone HVAC Equipment List 2,             !- Name
  {a859b21e-397c-4d7b-ae52-02d542d38a07}; !- Thermal Zone

OS:SpaceType,
  {524450c6-7b50-4f7d-92a7-78d5cdb278a9}, !- Handle
  Space Type 2,                           !- Name
  ,                                       !- Default Construction Set Name
  ,                                       !- Default Schedule Set Name
  ,                                       !- Group Rendering Name
  ,                                       !- Design Specification Outdoor Air Object Name
  ,                                       !- Standards Template
  ,                                       !- Standards Building Type
  crawlspace;                             !- Standards Space Type

OS:Surface,
  {3dd99b2b-eaad-4781-882b-1703207c51b2}, !- Handle
  Surface 7,                              !- Name
  Floor,                                  !- Surface Type
  ,                                       !- Construction Name
  {c5ee0401-9d0b-412b-8fc5-2adc32a1add7}, !- Space Name
  Surface,                                !- Outside Boundary Condition
  {e183b46d-3af1-4895-922c-b559aab7cf05}, !- Outside Boundary Condition Object
=======
  {67706106-3c11-46b2-b908-da212e2aa23b}, !- Handle
  Zone HVAC Equipment List 3,             !- Name
  {edb71e62-f59a-4201-be4c-33b010891cfa}; !- Thermal Zone

OS:Space,
  {9daffffe-be10-45ad-b7dd-db2735de0d79}, !- Handle
  living space|unit 3|story 1,            !- Name
  {d83e255f-95f2-4397-bc2b-d248aa75722c}, !- Space Type Name
  ,                                       !- Default Construction Set Name
  ,                                       !- Default Schedule Set Name
  -0,                                     !- Direction of Relative North {deg}
  0,                                      !- X Origin {m}
  0,                                      !- Y Origin {m}
  0,                                      !- Z Origin {m}
  ,                                       !- Building Story Name
  {edb71e62-f59a-4201-be4c-33b010891cfa}, !- Thermal Zone Name
  ,                                       !- Part of Total Floor Area
  ,                                       !- Design Specification Outdoor Air Object Name
  {0f46a49f-c0a6-4c2e-a4bf-a0be3549436e}; !- Building Unit Name

OS:Surface,
  {efadfce5-4e56-4858-949c-8cfcad36b495}, !- Handle
  Surface 23,                             !- Name
  Floor,                                  !- Surface Type
  ,                                       !- Construction Name
  {9daffffe-be10-45ad-b7dd-db2735de0d79}, !- Space Name
  Surface,                                !- Outside Boundary Condition
  {f14c2d25-93f1-4ecf-9640-4a825022ab12}, !- Outside Boundary Condition Object
>>>>>>> d385fff4
  NoSun,                                  !- Sun Exposure
  NoWind,                                 !- Wind Exposure
  ,                                       !- View Factor to Ground
  ,                                       !- Number of Vertices
<<<<<<< HEAD
  0, -12.9315688143396, 2.4384,           !- X,Y,Z Vertex 1 {m}
  0, 0, 2.4384,                           !- X,Y,Z Vertex 2 {m}
  6.46578440716979, 0, 2.4384,            !- X,Y,Z Vertex 3 {m}
  6.46578440716979, -12.9315688143396, 2.4384; !- X,Y,Z Vertex 4 {m}

OS:Surface,
  {f91332af-94eb-4170-842f-847bac10fb90}, !- Handle
  Surface 8,                              !- Name
  RoofCeiling,                            !- Surface Type
  ,                                       !- Construction Name
  {c5ee0401-9d0b-412b-8fc5-2adc32a1add7}, !- Space Name
  Outdoors,                               !- Outside Boundary Condition
  ,                                       !- Outside Boundary Condition Object
  SunExposed,                             !- Sun Exposure
  WindExposed,                            !- Wind Exposure
  ,                                       !- View Factor to Ground
  ,                                       !- Number of Vertices
  0, -6.46578440716979, 5.9760922035849,  !- X,Y,Z Vertex 1 {m}
  6.46578440716979, -6.46578440716979, 5.9760922035849, !- X,Y,Z Vertex 2 {m}
  6.46578440716979, 0, 2.7432,            !- X,Y,Z Vertex 3 {m}
  0, 0, 2.7432;                           !- X,Y,Z Vertex 4 {m}

OS:Surface,
  {1c196a44-ca5a-4942-b3b0-44b13f845279}, !- Handle
  Surface 9,                              !- Name
  RoofCeiling,                            !- Surface Type
  ,                                       !- Construction Name
  {c5ee0401-9d0b-412b-8fc5-2adc32a1add7}, !- Space Name
=======
  12.9315688143396, -12.9315688143396, 0, !- X,Y,Z Vertex 1 {m}
  12.9315688143396, 0, 0,                 !- X,Y,Z Vertex 2 {m}
  19.3973532215094, 0, 0,                 !- X,Y,Z Vertex 3 {m}
  19.3973532215094, -12.9315688143396, 0; !- X,Y,Z Vertex 4 {m}

OS:Surface,
  {c3f201e9-7035-45b7-a1b3-1bd46fc90860}, !- Handle
  Surface 24,                             !- Name
  Wall,                                   !- Surface Type
  ,                                       !- Construction Name
  {9daffffe-be10-45ad-b7dd-db2735de0d79}, !- Space Name
>>>>>>> d385fff4
  Outdoors,                               !- Outside Boundary Condition
  ,                                       !- Outside Boundary Condition Object
  SunExposed,                             !- Sun Exposure
  WindExposed,                            !- Wind Exposure
  ,                                       !- View Factor to Ground
  ,                                       !- Number of Vertices
  6.46578440716979, -6.46578440716979, 5.9760922035849, !- X,Y,Z Vertex 1 {m}
  0, -6.46578440716979, 5.9760922035849,  !- X,Y,Z Vertex 2 {m}
  0, -12.9315688143396, 2.7432,           !- X,Y,Z Vertex 3 {m}
  6.46578440716979, -12.9315688143396, 2.7432; !- X,Y,Z Vertex 4 {m}

OS:Surface,
<<<<<<< HEAD
  {babf2919-02ea-44b3-8f8c-4a95141d4e48}, !- Handle
  Surface 10,                             !- Name
  Wall,                                   !- Surface Type
  ,                                       !- Construction Name
  {c5ee0401-9d0b-412b-8fc5-2adc32a1add7}, !- Space Name
=======
  {e9f3ed47-31d4-4b9e-91a6-4ed759b519a3}, !- Handle
  Surface 25,                             !- Name
  Wall,                                   !- Surface Type
  ,                                       !- Construction Name
  {9daffffe-be10-45ad-b7dd-db2735de0d79}, !- Space Name
>>>>>>> d385fff4
  Outdoors,                               !- Outside Boundary Condition
  ,                                       !- Outside Boundary Condition Object
  SunExposed,                             !- Sun Exposure
  WindExposed,                            !- Wind Exposure
  ,                                       !- View Factor to Ground
  ,                                       !- Number of Vertices
  0, -6.46578440716979, 5.6712922035849,  !- X,Y,Z Vertex 1 {m}
  0, 0, 2.4384,                           !- X,Y,Z Vertex 2 {m}
  0, -12.9315688143396, 2.4384;           !- X,Y,Z Vertex 3 {m}

OS:Surface,
<<<<<<< HEAD
  {6e86fa53-7090-4b0b-943b-09fa8ffe3557}, !- Handle
  Surface 11,                             !- Name
  Wall,                                   !- Surface Type
  ,                                       !- Construction Name
  {c5ee0401-9d0b-412b-8fc5-2adc32a1add7}, !- Space Name
  Adiabatic,                              !- Outside Boundary Condition
  ,                                       !- Outside Boundary Condition Object
=======
  {1fb064ed-9838-47a1-bc28-b379e8f14685}, !- Handle
  Surface 26,                             !- Name
  Wall,                                   !- Surface Type
  ,                                       !- Construction Name
  {9daffffe-be10-45ad-b7dd-db2735de0d79}, !- Space Name
  Surface,                                !- Outside Boundary Condition
  {620d2d56-ac1f-4384-9f6e-18a1254349af}, !- Outside Boundary Condition Object
>>>>>>> d385fff4
  NoSun,                                  !- Sun Exposure
  NoWind,                                 !- Wind Exposure
  ,                                       !- View Factor to Ground
  ,                                       !- Number of Vertices
<<<<<<< HEAD
  6.46578440716979, -6.46578440716979, 5.6712922035849, !- X,Y,Z Vertex 1 {m}
  6.46578440716979, -12.9315688143396, 2.4384, !- X,Y,Z Vertex 2 {m}
  6.46578440716979, 0, 2.4384;            !- X,Y,Z Vertex 3 {m}

OS:Space,
  {c5ee0401-9d0b-412b-8fc5-2adc32a1add7}, !- Handle
  unfinished attic space,                 !- Name
  {734df8bc-512a-45b2-9349-cd3e6c169c5f}, !- Space Type Name
  ,                                       !- Default Construction Set Name
  ,                                       !- Default Schedule Set Name
  ,                                       !- Direction of Relative North {deg}
  ,                                       !- X Origin {m}
  ,                                       !- Y Origin {m}
  ,                                       !- Z Origin {m}
  ,                                       !- Building Story Name
  {c58cc711-483c-4b87-9dd3-4d11b2f9b6be}; !- Thermal Zone Name

OS:ThermalZone,
  {c58cc711-483c-4b87-9dd3-4d11b2f9b6be}, !- Handle
  unfinished attic zone,                  !- Name
=======
  12.9315688143396, 0, 2.4384,            !- X,Y,Z Vertex 1 {m}
  12.9315688143396, 0, 0,                 !- X,Y,Z Vertex 2 {m}
  12.9315688143396, -12.9315688143396, 0, !- X,Y,Z Vertex 3 {m}
  12.9315688143396, -12.9315688143396, 2.4384; !- X,Y,Z Vertex 4 {m}

OS:Surface,
  {faea88cc-438a-46c6-afc0-7e62d74bd4cc}, !- Handle
  Surface 27,                             !- Name
  Wall,                                   !- Surface Type
  ,                                       !- Construction Name
  {9daffffe-be10-45ad-b7dd-db2735de0d79}, !- Space Name
  Surface,                                !- Outside Boundary Condition
  {c826c182-191f-424f-acbc-6c680ad61ea8}, !- Outside Boundary Condition Object
  NoSun,                                  !- Sun Exposure
  NoWind,                                 !- Wind Exposure
  ,                                       !- View Factor to Ground
  ,                                       !- Number of Vertices
  19.3973532215094, -12.9315688143396, 2.4384, !- X,Y,Z Vertex 1 {m}
  19.3973532215094, -12.9315688143396, 0, !- X,Y,Z Vertex 2 {m}
  19.3973532215094, 0, 0,                 !- X,Y,Z Vertex 3 {m}
  19.3973532215094, 0, 2.4384;            !- X,Y,Z Vertex 4 {m}

OS:Surface,
  {2daf3322-2a4f-4aa5-b3d3-6cdc3828d483}, !- Handle
  Surface 28,                             !- Name
  RoofCeiling,                            !- Surface Type
  ,                                       !- Construction Name
  {9daffffe-be10-45ad-b7dd-db2735de0d79}, !- Space Name
  Surface,                                !- Outside Boundary Condition
  {027ccd45-a52c-4851-901b-631ebd104197}, !- Outside Boundary Condition Object
  NoSun,                                  !- Sun Exposure
  NoWind,                                 !- Wind Exposure
  ,                                       !- View Factor to Ground
  ,                                       !- Number of Vertices
  19.3973532215094, -12.9315688143396, 2.4384, !- X,Y,Z Vertex 1 {m}
  19.3973532215094, 0, 2.4384,            !- X,Y,Z Vertex 2 {m}
  12.9315688143396, 0, 2.4384,            !- X,Y,Z Vertex 3 {m}
  12.9315688143396, -12.9315688143396, 2.4384; !- X,Y,Z Vertex 4 {m}

OS:ThermalZone,
  {db853210-84b6-48db-97ac-6fb9f647d927}, !- Handle
  living zone|unit 4,                     !- Name
>>>>>>> d385fff4
  ,                                       !- Multiplier
  ,                                       !- Ceiling Height {m}
  ,                                       !- Volume {m3}
  ,                                       !- Floor Area {m2}
  ,                                       !- Zone Inside Convection Algorithm
  ,                                       !- Zone Outside Convection Algorithm
  ,                                       !- Zone Conditioning Equipment List Name
<<<<<<< HEAD
  {f4794bf7-e641-4fac-be0a-e16808eb8b58}, !- Zone Air Inlet Port List
  {d0a43af1-ee64-4467-9ce2-3ec287c4e954}, !- Zone Air Exhaust Port List
  {c7f78e41-18f0-4714-bd7a-45d695de4de1}, !- Zone Air Node Name
  {c19c57a9-9a5e-483d-83d3-574ea8a6fe88}, !- Zone Return Air Port List
=======
  {365ad04b-7b47-4c8c-ab79-cdd71cdb8c96}, !- Zone Air Inlet Port List
  {38a7bd4b-8d20-4038-a28e-f37ed2879a89}, !- Zone Air Exhaust Port List
  {b0ef259b-1188-419e-9d78-18e0678c8c61}, !- Zone Air Node Name
  {edd85a4f-f6a8-4524-bf1d-d0c75f4ce5c4}, !- Zone Return Air Port List
>>>>>>> d385fff4
  ,                                       !- Primary Daylighting Control Name
  ,                                       !- Fraction of Zone Controlled by Primary Daylighting Control
  ,                                       !- Secondary Daylighting Control Name
  ,                                       !- Fraction of Zone Controlled by Secondary Daylighting Control
  ,                                       !- Illuminance Map Name
  ,                                       !- Group Rendering Name
  ,                                       !- Thermostat Name
  No;                                     !- Use Ideal Air Loads

OS:Node,
<<<<<<< HEAD
  {8600f306-3d80-46db-b7ee-9ac5ba1db2ad}, !- Handle
  Node 3,                                 !- Name
  {c7f78e41-18f0-4714-bd7a-45d695de4de1}, !- Inlet Port
  ;                                       !- Outlet Port

OS:Connection,
  {c7f78e41-18f0-4714-bd7a-45d695de4de1}, !- Handle
  {ed8ffadc-6cef-4ae5-9103-777b922838e1}, !- Name
  {c58cc711-483c-4b87-9dd3-4d11b2f9b6be}, !- Source Object
  11,                                     !- Outlet Port
  {8600f306-3d80-46db-b7ee-9ac5ba1db2ad}, !- Target Object
  2;                                      !- Inlet Port

OS:PortList,
  {f4794bf7-e641-4fac-be0a-e16808eb8b58}, !- Handle
  {994a8d59-c1ad-4589-a150-15d0138e6cf2}, !- Name
  {c58cc711-483c-4b87-9dd3-4d11b2f9b6be}; !- HVAC Component

OS:PortList,
  {d0a43af1-ee64-4467-9ce2-3ec287c4e954}, !- Handle
  {a0ed3226-4358-4881-8d48-d15bb5167165}, !- Name
  {c58cc711-483c-4b87-9dd3-4d11b2f9b6be}; !- HVAC Component

OS:PortList,
  {c19c57a9-9a5e-483d-83d3-574ea8a6fe88}, !- Handle
  {33c73e38-678e-44c7-adc6-2993d560920d}, !- Name
  {c58cc711-483c-4b87-9dd3-4d11b2f9b6be}; !- HVAC Component

OS:Sizing:Zone,
  {619f3d2d-bd98-453d-b90c-348f9932cec4}, !- Handle
  {c58cc711-483c-4b87-9dd3-4d11b2f9b6be}, !- Zone or ZoneList Name
=======
  {7685e3c0-a12f-4819-bb56-9944fb5fb3a8}, !- Handle
  Node 4,                                 !- Name
  {b0ef259b-1188-419e-9d78-18e0678c8c61}, !- Inlet Port
  ;                                       !- Outlet Port

OS:Connection,
  {b0ef259b-1188-419e-9d78-18e0678c8c61}, !- Handle
  {5ae3e9b1-f874-45a0-a8bf-95a58b25b0f6}, !- Name
  {db853210-84b6-48db-97ac-6fb9f647d927}, !- Source Object
  11,                                     !- Outlet Port
  {7685e3c0-a12f-4819-bb56-9944fb5fb3a8}, !- Target Object
  2;                                      !- Inlet Port

OS:PortList,
  {365ad04b-7b47-4c8c-ab79-cdd71cdb8c96}, !- Handle
  {8c442295-f1ba-4c9f-a366-b736e8d2ee08}, !- Name
  {db853210-84b6-48db-97ac-6fb9f647d927}; !- HVAC Component

OS:PortList,
  {38a7bd4b-8d20-4038-a28e-f37ed2879a89}, !- Handle
  {061e4f02-c5b7-44a9-8c48-61677b0c8005}, !- Name
  {db853210-84b6-48db-97ac-6fb9f647d927}; !- HVAC Component

OS:PortList,
  {edd85a4f-f6a8-4524-bf1d-d0c75f4ce5c4}, !- Handle
  {6e8290e1-1ad1-4240-b378-d614bd960d8d}, !- Name
  {db853210-84b6-48db-97ac-6fb9f647d927}; !- HVAC Component

OS:Sizing:Zone,
  {89b7089d-8735-4d84-bf2b-b877f826aef0}, !- Handle
  {db853210-84b6-48db-97ac-6fb9f647d927}, !- Zone or ZoneList Name
>>>>>>> d385fff4
  SupplyAirTemperature,                   !- Zone Cooling Design Supply Air Temperature Input Method
  14,                                     !- Zone Cooling Design Supply Air Temperature {C}
  11.11,                                  !- Zone Cooling Design Supply Air Temperature Difference {deltaC}
  SupplyAirTemperature,                   !- Zone Heating Design Supply Air Temperature Input Method
  40,                                     !- Zone Heating Design Supply Air Temperature {C}
  11.11,                                  !- Zone Heating Design Supply Air Temperature Difference {deltaC}
  0.0085,                                 !- Zone Cooling Design Supply Air Humidity Ratio {kg-H2O/kg-air}
  0.008,                                  !- Zone Heating Design Supply Air Humidity Ratio {kg-H2O/kg-air}
  ,                                       !- Zone Heating Sizing Factor
  ,                                       !- Zone Cooling Sizing Factor
  DesignDay,                              !- Cooling Design Air Flow Method
  ,                                       !- Cooling Design Air Flow Rate {m3/s}
  ,                                       !- Cooling Minimum Air Flow per Zone Floor Area {m3/s-m2}
  ,                                       !- Cooling Minimum Air Flow {m3/s}
  ,                                       !- Cooling Minimum Air Flow Fraction
  DesignDay,                              !- Heating Design Air Flow Method
  ,                                       !- Heating Design Air Flow Rate {m3/s}
  ,                                       !- Heating Maximum Air Flow per Zone Floor Area {m3/s-m2}
  ,                                       !- Heating Maximum Air Flow {m3/s}
  ,                                       !- Heating Maximum Air Flow Fraction
  ,                                       !- Design Zone Air Distribution Effectiveness in Cooling Mode
  ,                                       !- Design Zone Air Distribution Effectiveness in Heating Mode
  No,                                     !- Account for Dedicated Outdoor Air System
  NeutralSupplyAir,                       !- Dedicated Outdoor Air System Control Strategy
  autosize,                               !- Dedicated Outdoor Air Low Setpoint Temperature for Design {C}
  autosize;                               !- Dedicated Outdoor Air High Setpoint Temperature for Design {C}

OS:ZoneHVAC:EquipmentList,
<<<<<<< HEAD
  {dadce7ed-d01d-4fe8-bb87-58b9cc8cbab6}, !- Handle
  Zone HVAC Equipment List 3,             !- Name
  {c58cc711-483c-4b87-9dd3-4d11b2f9b6be}; !- Thermal Zone

OS:SpaceType,
  {734df8bc-512a-45b2-9349-cd3e6c169c5f}, !- Handle
  Space Type 3,                           !- Name
  ,                                       !- Default Construction Set Name
  ,                                       !- Default Schedule Set Name
  ,                                       !- Group Rendering Name
  ,                                       !- Design Specification Outdoor Air Object Name
  ,                                       !- Standards Template
  ,                                       !- Standards Building Type
  unfinished attic;                       !- Standards Space Type

OS:BuildingUnit,
  {d9f9358a-986c-4604-a1fd-a15724c3b62e}, !- Handle
  unit 1,                                 !- Name
  ,                                       !- Rendering Color
  Residential;                            !- Building Unit Type

OS:AdditionalProperties,
  {adbce409-7390-41c2-ba17-3d817ffe8ee6}, !- Handle
  {d9f9358a-986c-4604-a1fd-a15724c3b62e}, !- Object Name
  NumberOfBedrooms,                       !- Feature Name 1
  Integer,                                !- Feature Data Type 1
  3,                                      !- Feature Value 1
  NumberOfBathrooms,                      !- Feature Name 2
  Double,                                 !- Feature Data Type 2
  2,                                      !- Feature Value 2
  NumberOfOccupants,                      !- Feature Name 3
  Double,                                 !- Feature Data Type 3
  3.3900000000000001;                     !- Feature Value 3

OS:External:File,
  {7e53b53d-236b-4132-b133-1dbc13c126b5}, !- Handle
  8760.csv,                               !- Name
  8760.csv;                               !- File Name

OS:Schedule:Day,
  {44e85494-262c-4bda-b1f0-2a15e4d3b8a0}, !- Handle
  Schedule Day 1,                         !- Name
  ,                                       !- Schedule Type Limits Name
  ,                                       !- Interpolate to Timestep
  24,                                     !- Hour 1
  0,                                      !- Minute 1
  0;                                      !- Value Until Time 1

OS:Schedule:Day,
  {652d6a8b-9982-464a-baa5-c402de9efa3d}, !- Handle
  Schedule Day 2,                         !- Name
  ,                                       !- Schedule Type Limits Name
  ,                                       !- Interpolate to Timestep
  24,                                     !- Hour 1
  0,                                      !- Minute 1
  1;                                      !- Value Until Time 1

OS:Schedule:File,
  {a5e20eb6-5359-49ec-8cb2-d32035dcc57c}, !- Handle
  occupants,                              !- Name
  {e4e47c72-72cd-4e60-94c1-41a5f39b511f}, !- Schedule Type Limits Name
  {7e53b53d-236b-4132-b133-1dbc13c126b5}, !- External File Name
  1,                                      !- Column Number
  1,                                      !- Rows to Skip at Top
  8760,                                   !- Number of Hours of Data
  ,                                       !- Column Separator
  ,                                       !- Interpolate to Timestep
  60;                                     !- Minutes per Item

OS:Schedule:Ruleset,
  {43cc37ba-07ec-4851-8738-62435019199c}, !- Handle
  Schedule Ruleset 1,                     !- Name
  {267e2766-5e4e-4263-b595-c9250ead3e9d}, !- Schedule Type Limits Name
  {eb5d852f-25c7-474c-bf36-09f4bd8cef42}; !- Default Day Schedule Name

OS:Schedule:Day,
  {eb5d852f-25c7-474c-bf36-09f4bd8cef42}, !- Handle
  Schedule Day 3,                         !- Name
  {267e2766-5e4e-4263-b595-c9250ead3e9d}, !- Schedule Type Limits Name
  ,                                       !- Interpolate to Timestep
  24,                                     !- Hour 1
  0,                                      !- Minute 1
  112.539290946133;                       !- Value Until Time 1

OS:People:Definition,
  {44d47a16-8ac6-4aff-a006-a24ac30bb570}, !- Handle
  res occupants|living space,             !- Name
  People,                                 !- Number of People Calculation Method
  3.39,                                   !- Number of People {people}
  ,                                       !- People per Space Floor Area {person/m2}
  ,                                       !- Space Floor Area per Person {m2/person}
  0.319734,                               !- Fraction Radiant
  0.573,                                  !- Sensible Heat Fraction
  0,                                      !- Carbon Dioxide Generation Rate {m3/s-W}
  No,                                     !- Enable ASHRAE 55 Comfort Warnings
  ZoneAveraged;                           !- Mean Radiant Temperature Calculation Type

OS:People,
  {841e2b26-8f34-42fd-acff-c7422cd92eea}, !- Handle
  res occupants|living space,             !- Name
  {44d47a16-8ac6-4aff-a006-a24ac30bb570}, !- People Definition Name
  {b711439e-20b1-4254-9d95-e2d991abd3eb}, !- Space or SpaceType Name
  {a5e20eb6-5359-49ec-8cb2-d32035dcc57c}, !- Number of People Schedule Name
  {43cc37ba-07ec-4851-8738-62435019199c}, !- Activity Level Schedule Name
  ,                                       !- Surface Name/Angle Factor List Name
  ,                                       !- Work Efficiency Schedule Name
  ,                                       !- Clothing Insulation Schedule Name
  ,                                       !- Air Velocity Schedule Name
  1;                                      !- Multiplier

OS:ScheduleTypeLimits,
  {267e2766-5e4e-4263-b595-c9250ead3e9d}, !- Handle
  ActivityLevel,                          !- Name
  0,                                      !- Lower Limit Value
  ,                                       !- Upper Limit Value
  Continuous,                             !- Numeric Type
  ActivityLevel;                          !- Unit Type

OS:ScheduleTypeLimits,
  {e4e47c72-72cd-4e60-94c1-41a5f39b511f}, !- Handle
  Fractional,                             !- Name
  0,                                      !- Lower Limit Value
  1,                                      !- Upper Limit Value
  Continuous;                             !- Numeric Type

OS:ShadingSurfaceGroup,
  {8ea14aa2-5369-4a8f-8421-286d3ddafc8c}, !- Handle
  res eaves,                              !- Name
  Building;                               !- Shading Surface Type

OS:ShadingSurface,
  {4e224423-8dba-4405-9fbd-9750e1928708}, !- Handle
  Surface 9 - res eaves,                  !- Name
  ,                                       !- Construction Name
  {8ea14aa2-5369-4a8f-8421-286d3ddafc8c}, !- Shading Surface Group Name
  ,                                       !- Transmittance Schedule Name
  ,                                       !- Number of Vertices
  7.07538440716979, -12.9315688143396, 2.7432, !- X,Y,Z Vertex 1 {m}
  7.07538440716979, -6.46578440716979, 5.9760922035849, !- X,Y,Z Vertex 2 {m}
  6.46578440716979, -6.46578440716979, 5.9760922035849, !- X,Y,Z Vertex 3 {m}
  6.46578440716979, -12.9315688143396, 2.7432; !- X,Y,Z Vertex 4 {m}

OS:ShadingSurface,
  {cb67d853-3776-4ebd-86ac-a3ef8a609bc7}, !- Handle
  Surface 9 - res eaves 1,                !- Name
  ,                                       !- Construction Name
  {8ea14aa2-5369-4a8f-8421-286d3ddafc8c}, !- Shading Surface Group Name
  ,                                       !- Transmittance Schedule Name
  ,                                       !- Number of Vertices
  -0.6096, -6.46578440716979, 5.9760922035849, !- X,Y,Z Vertex 1 {m}
  -0.6096, -12.9315688143396, 2.7432,     !- X,Y,Z Vertex 2 {m}
  0, -12.9315688143396, 2.7432,           !- X,Y,Z Vertex 3 {m}
  0, -6.46578440716979, 5.9760922035849;  !- X,Y,Z Vertex 4 {m}

OS:ShadingSurface,
  {8f04c497-1970-43de-81a6-3c8cd8e47f9b}, !- Handle
  Surface 9 - res eaves 2,                !- Name
  ,                                       !- Construction Name
  {8ea14aa2-5369-4a8f-8421-286d3ddafc8c}, !- Shading Surface Group Name
  ,                                       !- Transmittance Schedule Name
  ,                                       !- Number of Vertices
  0, -13.5411688143396, 2.4384,           !- X,Y,Z Vertex 1 {m}
  6.46578440716979, -13.5411688143396, 2.4384, !- X,Y,Z Vertex 2 {m}
  6.46578440716979, -12.9315688143396, 2.7432, !- X,Y,Z Vertex 3 {m}
  0, -12.9315688143396, 2.7432;           !- X,Y,Z Vertex 4 {m}

OS:ShadingSurface,
  {13629cf6-55e7-4839-ac15-c8f3a06aa6ff}, !- Handle
  Surface 8 - res eaves,                  !- Name
  ,                                       !- Construction Name
  {8ea14aa2-5369-4a8f-8421-286d3ddafc8c}, !- Shading Surface Group Name
  ,                                       !- Transmittance Schedule Name
  ,                                       !- Number of Vertices
  -0.6096, 0, 2.7432,                     !- X,Y,Z Vertex 1 {m}
  -0.6096, -6.46578440716979, 5.9760922035849, !- X,Y,Z Vertex 2 {m}
  0, -6.46578440716979, 5.9760922035849,  !- X,Y,Z Vertex 3 {m}
  0, 0, 2.7432;                           !- X,Y,Z Vertex 4 {m}

OS:ShadingSurface,
  {d87630af-7665-4242-b832-249f3a8c17be}, !- Handle
  Surface 8 - res eaves 1,                !- Name
  ,                                       !- Construction Name
  {8ea14aa2-5369-4a8f-8421-286d3ddafc8c}, !- Shading Surface Group Name
  ,                                       !- Transmittance Schedule Name
  ,                                       !- Number of Vertices
  7.07538440716979, -6.46578440716979, 5.9760922035849, !- X,Y,Z Vertex 1 {m}
  7.07538440716979, 0, 2.7432,            !- X,Y,Z Vertex 2 {m}
  6.46578440716979, 0, 2.7432,            !- X,Y,Z Vertex 3 {m}
  6.46578440716979, -6.46578440716979, 5.9760922035849; !- X,Y,Z Vertex 4 {m}

OS:ShadingSurface,
  {02e4d5b9-01c9-4b08-b3f4-5b2e6e6cff40}, !- Handle
  Surface 8 - res eaves 2,                !- Name
  ,                                       !- Construction Name
  {8ea14aa2-5369-4a8f-8421-286d3ddafc8c}, !- Shading Surface Group Name
  ,                                       !- Transmittance Schedule Name
  ,                                       !- Number of Vertices
  6.46578440716979, 0.6096, 2.4384,       !- X,Y,Z Vertex 1 {m}
  0, 0.6096, 2.4384,                      !- X,Y,Z Vertex 2 {m}
  0, 0, 2.7432,                           !- X,Y,Z Vertex 3 {m}
  6.46578440716979, 0, 2.7432;            !- X,Y,Z Vertex 4 {m}
=======
  {edc296b7-b646-4cfc-b229-0e5fecf20d87}, !- Handle
  Zone HVAC Equipment List 4,             !- Name
  {db853210-84b6-48db-97ac-6fb9f647d927}; !- Thermal Zone

OS:Space,
  {813ecbd5-0a28-4088-affc-f5a205c7dd9a}, !- Handle
  living space|unit 4|story 1,            !- Name
  {d83e255f-95f2-4397-bc2b-d248aa75722c}, !- Space Type Name
  ,                                       !- Default Construction Set Name
  ,                                       !- Default Schedule Set Name
  -0,                                     !- Direction of Relative North {deg}
  0,                                      !- X Origin {m}
  0,                                      !- Y Origin {m}
  0,                                      !- Z Origin {m}
  ,                                       !- Building Story Name
  {db853210-84b6-48db-97ac-6fb9f647d927}, !- Thermal Zone Name
  ,                                       !- Part of Total Floor Area
  ,                                       !- Design Specification Outdoor Air Object Name
  {af3567e3-5888-4758-b514-7b8125ef81c2}; !- Building Unit Name

OS:Surface,
  {3a9ba869-8a7f-4aa8-820a-7b8dd3db9521}, !- Handle
  Surface 34,                             !- Name
  Floor,                                  !- Surface Type
  ,                                       !- Construction Name
  {813ecbd5-0a28-4088-affc-f5a205c7dd9a}, !- Space Name
  Surface,                                !- Outside Boundary Condition
  {bfa13787-284a-4fed-8f43-91c2475094fb}, !- Outside Boundary Condition Object
  NoSun,                                  !- Sun Exposure
  NoWind,                                 !- Wind Exposure
  ,                                       !- View Factor to Ground
  ,                                       !- Number of Vertices
  19.3973532215094, -12.9315688143396, 0, !- X,Y,Z Vertex 1 {m}
  19.3973532215094, 0, 0,                 !- X,Y,Z Vertex 2 {m}
  25.8631376286792, 0, 0,                 !- X,Y,Z Vertex 3 {m}
  25.8631376286792, -12.9315688143396, 0; !- X,Y,Z Vertex 4 {m}

OS:Surface,
  {aa020785-50b6-4c23-b80e-1a5dad4269b9}, !- Handle
  Surface 35,                             !- Name
  Wall,                                   !- Surface Type
  ,                                       !- Construction Name
  {813ecbd5-0a28-4088-affc-f5a205c7dd9a}, !- Space Name
  Outdoors,                               !- Outside Boundary Condition
  ,                                       !- Outside Boundary Condition Object
  SunExposed,                             !- Sun Exposure
  WindExposed,                            !- Wind Exposure
  ,                                       !- View Factor to Ground
  ,                                       !- Number of Vertices
  25.8631376286792, 0, 2.4384,            !- X,Y,Z Vertex 1 {m}
  25.8631376286792, 0, 0,                 !- X,Y,Z Vertex 2 {m}
  19.3973532215094, 0, 0,                 !- X,Y,Z Vertex 3 {m}
  19.3973532215094, 0, 2.4384;            !- X,Y,Z Vertex 4 {m}

OS:Surface,
  {3d7692ca-2b5f-4fb8-bc38-a7f41b468eb1}, !- Handle
  Surface 36,                             !- Name
  Wall,                                   !- Surface Type
  ,                                       !- Construction Name
  {813ecbd5-0a28-4088-affc-f5a205c7dd9a}, !- Space Name
  Outdoors,                               !- Outside Boundary Condition
  ,                                       !- Outside Boundary Condition Object
  SunExposed,                             !- Sun Exposure
  WindExposed,                            !- Wind Exposure
  ,                                       !- View Factor to Ground
  ,                                       !- Number of Vertices
  19.3973532215094, -12.9315688143396, 2.4384, !- X,Y,Z Vertex 1 {m}
  19.3973532215094, -12.9315688143396, 0, !- X,Y,Z Vertex 2 {m}
  25.8631376286792, -12.9315688143396, 0, !- X,Y,Z Vertex 3 {m}
  25.8631376286792, -12.9315688143396, 2.4384; !- X,Y,Z Vertex 4 {m}

OS:Surface,
  {c826c182-191f-424f-acbc-6c680ad61ea8}, !- Handle
  Surface 37,                             !- Name
  Wall,                                   !- Surface Type
  ,                                       !- Construction Name
  {813ecbd5-0a28-4088-affc-f5a205c7dd9a}, !- Space Name
  Surface,                                !- Outside Boundary Condition
  {faea88cc-438a-46c6-afc0-7e62d74bd4cc}, !- Outside Boundary Condition Object
  NoSun,                                  !- Sun Exposure
  NoWind,                                 !- Wind Exposure
  ,                                       !- View Factor to Ground
  ,                                       !- Number of Vertices
  19.3973532215094, 0, 2.4384,            !- X,Y,Z Vertex 1 {m}
  19.3973532215094, 0, 0,                 !- X,Y,Z Vertex 2 {m}
  19.3973532215094, -12.9315688143396, 0, !- X,Y,Z Vertex 3 {m}
  19.3973532215094, -12.9315688143396, 2.4384; !- X,Y,Z Vertex 4 {m}

OS:Surface,
  {874a78ac-f17f-4f81-80ef-8c1569e28e44}, !- Handle
  Surface 38,                             !- Name
  Wall,                                   !- Surface Type
  ,                                       !- Construction Name
  {813ecbd5-0a28-4088-affc-f5a205c7dd9a}, !- Space Name
  Outdoors,                               !- Outside Boundary Condition
  ,                                       !- Outside Boundary Condition Object
  SunExposed,                             !- Sun Exposure
  WindExposed,                            !- Wind Exposure
  ,                                       !- View Factor to Ground
  ,                                       !- Number of Vertices
  25.8631376286792, -12.9315688143396, 2.4384, !- X,Y,Z Vertex 1 {m}
  25.8631376286792, -12.9315688143396, 0, !- X,Y,Z Vertex 2 {m}
  25.8631376286792, 0, 0,                 !- X,Y,Z Vertex 3 {m}
  25.8631376286792, 0, 2.4384;            !- X,Y,Z Vertex 4 {m}

OS:Surface,
  {f155dff2-c72b-42b3-a774-72ead5343544}, !- Handle
  Surface 39,                             !- Name
  RoofCeiling,                            !- Surface Type
  ,                                       !- Construction Name
  {813ecbd5-0a28-4088-affc-f5a205c7dd9a}, !- Space Name
  Surface,                                !- Outside Boundary Condition
  {9d259fbd-d043-4693-9a7d-09be18c2df9c}, !- Outside Boundary Condition Object
  NoSun,                                  !- Sun Exposure
  NoWind,                                 !- Wind Exposure
  ,                                       !- View Factor to Ground
  ,                                       !- Number of Vertices
  25.8631376286792, -12.9315688143396, 2.4384, !- X,Y,Z Vertex 1 {m}
  25.8631376286792, 0, 2.4384,            !- X,Y,Z Vertex 2 {m}
  19.3973532215094, 0, 2.4384,            !- X,Y,Z Vertex 3 {m}
  19.3973532215094, -12.9315688143396, 2.4384; !- X,Y,Z Vertex 4 {m}

OS:Surface,
  {27a71090-7ccf-4415-b543-33870a19365b}, !- Handle
  Surface 45,                             !- Name
  Floor,                                  !- Surface Type
  ,                                       !- Construction Name
  {77df28b3-9a56-4c19-b686-55e0b4c3b699}, !- Space Name
  Foundation,                             !- Outside Boundary Condition
  ,                                       !- Outside Boundary Condition Object
  NoSun,                                  !- Sun Exposure
  NoWind,                                 !- Wind Exposure
  ,                                       !- View Factor to Ground
  ,                                       !- Number of Vertices
  0, -12.9315688143396, -0.9144,          !- X,Y,Z Vertex 1 {m}
  0, 0, -0.9144,                          !- X,Y,Z Vertex 2 {m}
  6.46578440716979, 0, -0.9144,           !- X,Y,Z Vertex 3 {m}
  6.46578440716979, -12.9315688143396, -0.9144; !- X,Y,Z Vertex 4 {m}

OS:Surface,
  {ef30c832-e504-4974-a9af-23febcc2c309}, !- Handle
  Surface 46,                             !- Name
  Wall,                                   !- Surface Type
  ,                                       !- Construction Name
  {77df28b3-9a56-4c19-b686-55e0b4c3b699}, !- Space Name
  Foundation,                             !- Outside Boundary Condition
  ,                                       !- Outside Boundary Condition Object
  NoSun,                                  !- Sun Exposure
  NoWind,                                 !- Wind Exposure
  ,                                       !- View Factor to Ground
  ,                                       !- Number of Vertices
  0, 0, -1.11022302462516e-016,           !- X,Y,Z Vertex 1 {m}
  0, 0, -0.9144,                          !- X,Y,Z Vertex 2 {m}
  0, -12.9315688143396, -0.9144,          !- X,Y,Z Vertex 3 {m}
  0, -12.9315688143396, -1.11022302462516e-016; !- X,Y,Z Vertex 4 {m}

OS:Surface,
  {8ee77007-351a-4233-bc71-c6dc9610907f}, !- Handle
  Surface 47,                             !- Name
  Wall,                                   !- Surface Type
  ,                                       !- Construction Name
  {77df28b3-9a56-4c19-b686-55e0b4c3b699}, !- Space Name
  Foundation,                             !- Outside Boundary Condition
  ,                                       !- Outside Boundary Condition Object
  NoSun,                                  !- Sun Exposure
  NoWind,                                 !- Wind Exposure
  ,                                       !- View Factor to Ground
  ,                                       !- Number of Vertices
  6.46578440716979, 0, -1.11022302462516e-016, !- X,Y,Z Vertex 1 {m}
  6.46578440716979, 0, -0.9144,           !- X,Y,Z Vertex 2 {m}
  0, 0, -0.9144,                          !- X,Y,Z Vertex 3 {m}
  0, 0, -1.11022302462516e-016;           !- X,Y,Z Vertex 4 {m}

OS:Surface,
  {224c5c76-9875-4b79-9291-363a3ff8605c}, !- Handle
  Surface 49,                             !- Name
  Wall,                                   !- Surface Type
  ,                                       !- Construction Name
  {77df28b3-9a56-4c19-b686-55e0b4c3b699}, !- Space Name
  Foundation,                             !- Outside Boundary Condition
  ,                                       !- Outside Boundary Condition Object
  NoSun,                                  !- Sun Exposure
  NoWind,                                 !- Wind Exposure
  ,                                       !- View Factor to Ground
  ,                                       !- Number of Vertices
  0, -12.9315688143396, -1.11022302462516e-016, !- X,Y,Z Vertex 1 {m}
  0, -12.9315688143396, -0.9144,          !- X,Y,Z Vertex 2 {m}
  6.46578440716979, -12.9315688143396, -0.9144, !- X,Y,Z Vertex 3 {m}
  6.46578440716979, -12.9315688143396, -1.11022302462516e-016; !- X,Y,Z Vertex 4 {m}

OS:Surface,
  {b4cf26fc-e7d3-4f0a-b982-9ff35ce4abd7}, !- Handle
  Surface 50,                             !- Name
  RoofCeiling,                            !- Surface Type
  ,                                       !- Construction Name
  {77df28b3-9a56-4c19-b686-55e0b4c3b699}, !- Space Name
  Surface,                                !- Outside Boundary Condition
  {38448878-e3be-4b41-877a-59786f26effa}, !- Outside Boundary Condition Object
  NoSun,                                  !- Sun Exposure
  NoWind,                                 !- Wind Exposure
  ,                                       !- View Factor to Ground
  ,                                       !- Number of Vertices
  6.46578440716979, -12.9315688143396, -1.11022302462516e-016, !- X,Y,Z Vertex 1 {m}
  6.46578440716979, 0, -1.11022302462516e-016, !- X,Y,Z Vertex 2 {m}
  0, 0, -1.11022302462516e-016,           !- X,Y,Z Vertex 3 {m}
  0, -12.9315688143396, -1.11022302462516e-016; !- X,Y,Z Vertex 4 {m}

OS:Surface,
  {4ccdd7b3-7ea3-4ae3-b8c4-52c1c1a72dc6}, !- Handle
  Surface 53,                             !- Name
  Wall,                                   !- Surface Type
  ,                                       !- Construction Name
  {77df28b3-9a56-4c19-b686-55e0b4c3b699}, !- Space Name
  Foundation,                             !- Outside Boundary Condition
  ,                                       !- Outside Boundary Condition Object
  NoSun,                                  !- Sun Exposure
  NoWind,                                 !- Wind Exposure
  ,                                       !- View Factor to Ground
  ,                                       !- Number of Vertices
  12.9315688143396, 0, -1.11022302462516e-016, !- X,Y,Z Vertex 1 {m}
  12.9315688143396, 0, -0.9144,           !- X,Y,Z Vertex 2 {m}
  6.46578440716979, 0, -0.9144,           !- X,Y,Z Vertex 3 {m}
  6.46578440716979, 0, -1.11022302462516e-016; !- X,Y,Z Vertex 4 {m}

OS:Surface,
  {d613d3cd-43d5-41c2-a996-161d65f97188}, !- Handle
  Surface 54,                             !- Name
  RoofCeiling,                            !- Surface Type
  ,                                       !- Construction Name
  {77df28b3-9a56-4c19-b686-55e0b4c3b699}, !- Space Name
  Surface,                                !- Outside Boundary Condition
  {ffc04445-8c51-422f-8aba-4f35db384383}, !- Outside Boundary Condition Object
  NoSun,                                  !- Sun Exposure
  NoWind,                                 !- Wind Exposure
  ,                                       !- View Factor to Ground
  ,                                       !- Number of Vertices
  12.9315688143396, -12.9315688143396, -1.11022302462516e-016, !- X,Y,Z Vertex 1 {m}
  12.9315688143396, 0, -1.11022302462516e-016, !- X,Y,Z Vertex 2 {m}
  6.46578440716979, 0, -1.11022302462516e-016, !- X,Y,Z Vertex 3 {m}
  6.46578440716979, -12.9315688143396, -1.11022302462516e-016; !- X,Y,Z Vertex 4 {m}

OS:Surface,
  {eec92a43-e5b2-4c8a-b315-040174ac4294}, !- Handle
  Surface 55,                             !- Name
  Wall,                                   !- Surface Type
  ,                                       !- Construction Name
  {77df28b3-9a56-4c19-b686-55e0b4c3b699}, !- Space Name
  Foundation,                             !- Outside Boundary Condition
  ,                                       !- Outside Boundary Condition Object
  NoSun,                                  !- Sun Exposure
  NoWind,                                 !- Wind Exposure
  ,                                       !- View Factor to Ground
  ,                                       !- Number of Vertices
  6.46578440716979, -12.9315688143396, -1.11022302462516e-016, !- X,Y,Z Vertex 1 {m}
  6.46578440716979, -12.9315688143396, -0.9144, !- X,Y,Z Vertex 2 {m}
  12.9315688143396, -12.9315688143396, -0.9144, !- X,Y,Z Vertex 3 {m}
  12.9315688143396, -12.9315688143396, -1.11022302462516e-016; !- X,Y,Z Vertex 4 {m}

OS:Surface,
  {4f6cc48e-4d6e-4138-8515-c9e1ee205b8c}, !- Handle
  Surface 56,                             !- Name
  Floor,                                  !- Surface Type
  ,                                       !- Construction Name
  {77df28b3-9a56-4c19-b686-55e0b4c3b699}, !- Space Name
  Foundation,                             !- Outside Boundary Condition
  ,                                       !- Outside Boundary Condition Object
  NoSun,                                  !- Sun Exposure
  NoWind,                                 !- Wind Exposure
  ,                                       !- View Factor to Ground
  ,                                       !- Number of Vertices
  6.46578440716979, -12.9315688143396, -0.9144, !- X,Y,Z Vertex 1 {m}
  6.46578440716979, 0, -0.9144,           !- X,Y,Z Vertex 2 {m}
  12.9315688143396, 0, -0.9144,           !- X,Y,Z Vertex 3 {m}
  12.9315688143396, -12.9315688143396, -0.9144; !- X,Y,Z Vertex 4 {m}

OS:Surface,
  {aa41ad4c-04b8-42f4-9a10-7dd1aa219326}, !- Handle
  Surface 59,                             !- Name
  Wall,                                   !- Surface Type
  ,                                       !- Construction Name
  {77df28b3-9a56-4c19-b686-55e0b4c3b699}, !- Space Name
  Foundation,                             !- Outside Boundary Condition
  ,                                       !- Outside Boundary Condition Object
  NoSun,                                  !- Sun Exposure
  NoWind,                                 !- Wind Exposure
  ,                                       !- View Factor to Ground
  ,                                       !- Number of Vertices
  19.3973532215094, 0, -1.11022302462516e-016, !- X,Y,Z Vertex 1 {m}
  19.3973532215094, 0, -0.9144,           !- X,Y,Z Vertex 2 {m}
  12.9315688143396, 0, -0.9144,           !- X,Y,Z Vertex 3 {m}
  12.9315688143396, 0, -1.11022302462516e-016; !- X,Y,Z Vertex 4 {m}

OS:Surface,
  {f14c2d25-93f1-4ecf-9640-4a825022ab12}, !- Handle
  Surface 60,                             !- Name
  RoofCeiling,                            !- Surface Type
  ,                                       !- Construction Name
  {77df28b3-9a56-4c19-b686-55e0b4c3b699}, !- Space Name
  Surface,                                !- Outside Boundary Condition
  {efadfce5-4e56-4858-949c-8cfcad36b495}, !- Outside Boundary Condition Object
  NoSun,                                  !- Sun Exposure
  NoWind,                                 !- Wind Exposure
  ,                                       !- View Factor to Ground
  ,                                       !- Number of Vertices
  19.3973532215094, -12.9315688143396, -1.11022302462516e-016, !- X,Y,Z Vertex 1 {m}
  19.3973532215094, 0, -1.11022302462516e-016, !- X,Y,Z Vertex 2 {m}
  12.9315688143396, 0, -1.11022302462516e-016, !- X,Y,Z Vertex 3 {m}
  12.9315688143396, -12.9315688143396, -1.11022302462516e-016; !- X,Y,Z Vertex 4 {m}

OS:Surface,
  {c1fcee0c-06a5-439b-a330-46a76cd41b6b}, !- Handle
  Surface 61,                             !- Name
  Wall,                                   !- Surface Type
  ,                                       !- Construction Name
  {77df28b3-9a56-4c19-b686-55e0b4c3b699}, !- Space Name
  Foundation,                             !- Outside Boundary Condition
  ,                                       !- Outside Boundary Condition Object
  NoSun,                                  !- Sun Exposure
  NoWind,                                 !- Wind Exposure
  ,                                       !- View Factor to Ground
  ,                                       !- Number of Vertices
  12.9315688143396, -12.9315688143396, -1.11022302462516e-016, !- X,Y,Z Vertex 1 {m}
  12.9315688143396, -12.9315688143396, -0.9144, !- X,Y,Z Vertex 2 {m}
  19.3973532215094, -12.9315688143396, -0.9144, !- X,Y,Z Vertex 3 {m}
  19.3973532215094, -12.9315688143396, -1.11022302462516e-016; !- X,Y,Z Vertex 4 {m}

OS:Surface,
  {7dca67cd-44d5-4e2b-b88a-1e74a349dbc4}, !- Handle
  Surface 62,                             !- Name
  Floor,                                  !- Surface Type
  ,                                       !- Construction Name
  {77df28b3-9a56-4c19-b686-55e0b4c3b699}, !- Space Name
  Foundation,                             !- Outside Boundary Condition
  ,                                       !- Outside Boundary Condition Object
  NoSun,                                  !- Sun Exposure
  NoWind,                                 !- Wind Exposure
  ,                                       !- View Factor to Ground
  ,                                       !- Number of Vertices
  12.9315688143396, -12.9315688143396, -0.9144, !- X,Y,Z Vertex 1 {m}
  12.9315688143396, 0, -0.9144,           !- X,Y,Z Vertex 2 {m}
  19.3973532215094, 0, -0.9144,           !- X,Y,Z Vertex 3 {m}
  19.3973532215094, -12.9315688143396, -0.9144; !- X,Y,Z Vertex 4 {m}

OS:Surface,
  {e17c4a24-4794-4745-a9f2-4447fc525db8}, !- Handle
  Surface 64,                             !- Name
  Wall,                                   !- Surface Type
  ,                                       !- Construction Name
  {77df28b3-9a56-4c19-b686-55e0b4c3b699}, !- Space Name
  Foundation,                             !- Outside Boundary Condition
  ,                                       !- Outside Boundary Condition Object
  NoSun,                                  !- Sun Exposure
  NoWind,                                 !- Wind Exposure
  ,                                       !- View Factor to Ground
  ,                                       !- Number of Vertices
  25.8631376286792, -12.9315688143396, -1.11022302462516e-016, !- X,Y,Z Vertex 1 {m}
  25.8631376286792, -12.9315688143396, -0.9144, !- X,Y,Z Vertex 2 {m}
  25.8631376286792, 0, -0.9144,           !- X,Y,Z Vertex 3 {m}
  25.8631376286792, 0, -1.11022302462516e-016; !- X,Y,Z Vertex 4 {m}

OS:Surface,
  {99f48406-5b4b-43c5-a161-3e9ce7684966}, !- Handle
  Surface 65,                             !- Name
  Wall,                                   !- Surface Type
  ,                                       !- Construction Name
  {77df28b3-9a56-4c19-b686-55e0b4c3b699}, !- Space Name
  Foundation,                             !- Outside Boundary Condition
  ,                                       !- Outside Boundary Condition Object
  NoSun,                                  !- Sun Exposure
  NoWind,                                 !- Wind Exposure
  ,                                       !- View Factor to Ground
  ,                                       !- Number of Vertices
  25.8631376286792, 0, -1.11022302462516e-016, !- X,Y,Z Vertex 1 {m}
  25.8631376286792, 0, -0.9144,           !- X,Y,Z Vertex 2 {m}
  19.3973532215094, 0, -0.9144,           !- X,Y,Z Vertex 3 {m}
  19.3973532215094, 0, -1.11022302462516e-016; !- X,Y,Z Vertex 4 {m}

OS:Surface,
  {bfa13787-284a-4fed-8f43-91c2475094fb}, !- Handle
  Surface 66,                             !- Name
  RoofCeiling,                            !- Surface Type
  ,                                       !- Construction Name
  {77df28b3-9a56-4c19-b686-55e0b4c3b699}, !- Space Name
  Surface,                                !- Outside Boundary Condition
  {3a9ba869-8a7f-4aa8-820a-7b8dd3db9521}, !- Outside Boundary Condition Object
  NoSun,                                  !- Sun Exposure
  NoWind,                                 !- Wind Exposure
  ,                                       !- View Factor to Ground
  ,                                       !- Number of Vertices
  25.8631376286792, -12.9315688143396, -1.11022302462516e-016, !- X,Y,Z Vertex 1 {m}
  25.8631376286792, 0, -1.11022302462516e-016, !- X,Y,Z Vertex 2 {m}
  19.3973532215094, 0, -1.11022302462516e-016, !- X,Y,Z Vertex 3 {m}
  19.3973532215094, -12.9315688143396, -1.11022302462516e-016; !- X,Y,Z Vertex 4 {m}

OS:Surface,
  {07402396-2215-40e6-bdb0-7d2819af0a4d}, !- Handle
  Surface 67,                             !- Name
  Wall,                                   !- Surface Type
  ,                                       !- Construction Name
  {77df28b3-9a56-4c19-b686-55e0b4c3b699}, !- Space Name
  Foundation,                             !- Outside Boundary Condition
  ,                                       !- Outside Boundary Condition Object
  NoSun,                                  !- Sun Exposure
  NoWind,                                 !- Wind Exposure
  ,                                       !- View Factor to Ground
  ,                                       !- Number of Vertices
  19.3973532215094, -12.9315688143396, -1.11022302462516e-016, !- X,Y,Z Vertex 1 {m}
  19.3973532215094, -12.9315688143396, -0.9144, !- X,Y,Z Vertex 2 {m}
  25.8631376286792, -12.9315688143396, -0.9144, !- X,Y,Z Vertex 3 {m}
  25.8631376286792, -12.9315688143396, -1.11022302462516e-016; !- X,Y,Z Vertex 4 {m}

OS:Surface,
  {be1326e4-9f4e-4685-921b-8039a6649481}, !- Handle
  Surface 68,                             !- Name
  Floor,                                  !- Surface Type
  ,                                       !- Construction Name
  {77df28b3-9a56-4c19-b686-55e0b4c3b699}, !- Space Name
  Foundation,                             !- Outside Boundary Condition
  ,                                       !- Outside Boundary Condition Object
  NoSun,                                  !- Sun Exposure
  NoWind,                                 !- Wind Exposure
  ,                                       !- View Factor to Ground
  ,                                       !- Number of Vertices
  19.3973532215094, -12.9315688143396, -0.9144, !- X,Y,Z Vertex 1 {m}
  19.3973532215094, 0, -0.9144,           !- X,Y,Z Vertex 2 {m}
  25.8631376286792, 0, -0.9144,           !- X,Y,Z Vertex 3 {m}
  25.8631376286792, -12.9315688143396, -0.9144; !- X,Y,Z Vertex 4 {m}

OS:Space,
  {77df28b3-9a56-4c19-b686-55e0b4c3b699}, !- Handle
  crawl space,                            !- Name
  {a101ddfc-e10a-41a5-ad5b-fab8a1b3bbb3}, !- Space Type Name
  ,                                       !- Default Construction Set Name
  ,                                       !- Default Schedule Set Name
  ,                                       !- Direction of Relative North {deg}
  ,                                       !- X Origin {m}
  ,                                       !- Y Origin {m}
  ,                                       !- Z Origin {m}
  ,                                       !- Building Story Name
  {060f7cfd-774f-40ca-9776-a226bd83bb9e}; !- Thermal Zone Name

OS:ThermalZone,
  {060f7cfd-774f-40ca-9776-a226bd83bb9e}, !- Handle
  crawl zone,                             !- Name
  ,                                       !- Multiplier
  ,                                       !- Ceiling Height {m}
  ,                                       !- Volume {m3}
  ,                                       !- Floor Area {m2}
  ,                                       !- Zone Inside Convection Algorithm
  ,                                       !- Zone Outside Convection Algorithm
  ,                                       !- Zone Conditioning Equipment List Name
  {d755308f-6386-40c2-8d66-c89a10019edd}, !- Zone Air Inlet Port List
  {2de80c22-89ca-4344-b80b-e16fb97b1f43}, !- Zone Air Exhaust Port List
  {e4ec55d4-7378-44e0-b915-7b785c9b5953}, !- Zone Air Node Name
  {b8b109d7-6985-46d6-b462-b2f28707958f}, !- Zone Return Air Port List
  ,                                       !- Primary Daylighting Control Name
  ,                                       !- Fraction of Zone Controlled by Primary Daylighting Control
  ,                                       !- Secondary Daylighting Control Name
  ,                                       !- Fraction of Zone Controlled by Secondary Daylighting Control
  ,                                       !- Illuminance Map Name
  ,                                       !- Group Rendering Name
  ,                                       !- Thermostat Name
  No;                                     !- Use Ideal Air Loads

OS:Node,
  {7fe149ef-95bc-4e5b-84c2-a607fc87db52}, !- Handle
  Node 5,                                 !- Name
  {e4ec55d4-7378-44e0-b915-7b785c9b5953}, !- Inlet Port
  ;                                       !- Outlet Port

OS:Connection,
  {e4ec55d4-7378-44e0-b915-7b785c9b5953}, !- Handle
  {8259a9df-28bf-4be8-bce6-cde4a1b17354}, !- Name
  {060f7cfd-774f-40ca-9776-a226bd83bb9e}, !- Source Object
  11,                                     !- Outlet Port
  {7fe149ef-95bc-4e5b-84c2-a607fc87db52}, !- Target Object
  2;                                      !- Inlet Port

OS:PortList,
  {d755308f-6386-40c2-8d66-c89a10019edd}, !- Handle
  {3c8d3d37-1c84-4310-a7d1-13e74ac475c0}, !- Name
  {060f7cfd-774f-40ca-9776-a226bd83bb9e}; !- HVAC Component

OS:PortList,
  {2de80c22-89ca-4344-b80b-e16fb97b1f43}, !- Handle
  {f8050788-e62d-4ad4-b543-27ec0a017edd}, !- Name
  {060f7cfd-774f-40ca-9776-a226bd83bb9e}; !- HVAC Component

OS:PortList,
  {b8b109d7-6985-46d6-b462-b2f28707958f}, !- Handle
  {c993af1b-f50b-4540-9364-7a2874e10b5f}, !- Name
  {060f7cfd-774f-40ca-9776-a226bd83bb9e}; !- HVAC Component

OS:Sizing:Zone,
  {29bf573b-574d-400b-87bf-55ec15bc26bd}, !- Handle
  {060f7cfd-774f-40ca-9776-a226bd83bb9e}, !- Zone or ZoneList Name
  SupplyAirTemperature,                   !- Zone Cooling Design Supply Air Temperature Input Method
  14,                                     !- Zone Cooling Design Supply Air Temperature {C}
  11.11,                                  !- Zone Cooling Design Supply Air Temperature Difference {deltaC}
  SupplyAirTemperature,                   !- Zone Heating Design Supply Air Temperature Input Method
  40,                                     !- Zone Heating Design Supply Air Temperature {C}
  11.11,                                  !- Zone Heating Design Supply Air Temperature Difference {deltaC}
  0.0085,                                 !- Zone Cooling Design Supply Air Humidity Ratio {kg-H2O/kg-air}
  0.008,                                  !- Zone Heating Design Supply Air Humidity Ratio {kg-H2O/kg-air}
  ,                                       !- Zone Heating Sizing Factor
  ,                                       !- Zone Cooling Sizing Factor
  DesignDay,                              !- Cooling Design Air Flow Method
  ,                                       !- Cooling Design Air Flow Rate {m3/s}
  ,                                       !- Cooling Minimum Air Flow per Zone Floor Area {m3/s-m2}
  ,                                       !- Cooling Minimum Air Flow {m3/s}
  ,                                       !- Cooling Minimum Air Flow Fraction
  DesignDay,                              !- Heating Design Air Flow Method
  ,                                       !- Heating Design Air Flow Rate {m3/s}
  ,                                       !- Heating Maximum Air Flow per Zone Floor Area {m3/s-m2}
  ,                                       !- Heating Maximum Air Flow {m3/s}
  ,                                       !- Heating Maximum Air Flow Fraction
  ,                                       !- Design Zone Air Distribution Effectiveness in Cooling Mode
  ,                                       !- Design Zone Air Distribution Effectiveness in Heating Mode
  No,                                     !- Account for Dedicated Outdoor Air System
  NeutralSupplyAir,                       !- Dedicated Outdoor Air System Control Strategy
  autosize,                               !- Dedicated Outdoor Air Low Setpoint Temperature for Design {C}
  autosize;                               !- Dedicated Outdoor Air High Setpoint Temperature for Design {C}

OS:ZoneHVAC:EquipmentList,
  {4a3b067c-6a93-4e7b-95e9-628ac2f1819f}, !- Handle
  Zone HVAC Equipment List 5,             !- Name
  {060f7cfd-774f-40ca-9776-a226bd83bb9e}; !- Thermal Zone

OS:SpaceType,
  {a101ddfc-e10a-41a5-ad5b-fab8a1b3bbb3}, !- Handle
  Space Type 2,                           !- Name
  ,                                       !- Default Construction Set Name
  ,                                       !- Default Schedule Set Name
  ,                                       !- Group Rendering Name
  ,                                       !- Design Specification Outdoor Air Object Name
  ,                                       !- Standards Template
  ,                                       !- Standards Building Type
  crawlspace;                             !- Standards Space Type

OS:Surface,
  {ccc0b76a-d84d-4b29-bd0e-8c93d005ff54}, !- Handle
  Surface 7,                              !- Name
  Floor,                                  !- Surface Type
  ,                                       !- Construction Name
  {d1508c09-a07f-40b7-8dda-3f3818a9f413}, !- Space Name
  Surface,                                !- Outside Boundary Condition
  {9b9a896f-7162-4b14-86ff-cc920e8210b3}, !- Outside Boundary Condition Object
  NoSun,                                  !- Sun Exposure
  NoWind,                                 !- Wind Exposure
  ,                                       !- View Factor to Ground
  ,                                       !- Number of Vertices
  6.46578440716979, 0, 2.4384,            !- X,Y,Z Vertex 1 {m}
  6.46578440716979, -12.9315688143396, 2.4384, !- X,Y,Z Vertex 2 {m}
  0, -12.9315688143396, 2.4384,           !- X,Y,Z Vertex 3 {m}
  0, 0, 2.4384;                           !- X,Y,Z Vertex 4 {m}

OS:Surface,
  {66f9d6d3-fb7b-4f81-8ca1-e53f688e750f}, !- Handle
  Surface 8,                              !- Name
  RoofCeiling,                            !- Surface Type
  ,                                       !- Construction Name
  {d1508c09-a07f-40b7-8dda-3f3818a9f413}, !- Space Name
  Outdoors,                               !- Outside Boundary Condition
  ,                                       !- Outside Boundary Condition Object
  SunExposed,                             !- Sun Exposure
  WindExposed,                            !- Wind Exposure
  ,                                       !- View Factor to Ground
  ,                                       !- Number of Vertices
  0, -6.46578440716979, 5.9760922035849,  !- X,Y,Z Vertex 1 {m}
  25.8631376286792, -6.46578440716979, 5.9760922035849, !- X,Y,Z Vertex 2 {m}
  25.8631376286792, 0, 2.7432,            !- X,Y,Z Vertex 3 {m}
  0, 0, 2.7432;                           !- X,Y,Z Vertex 4 {m}

OS:Surface,
  {b5561999-7bb3-458d-aee5-adc27d439a51}, !- Handle
  Surface 9,                              !- Name
  RoofCeiling,                            !- Surface Type
  ,                                       !- Construction Name
  {d1508c09-a07f-40b7-8dda-3f3818a9f413}, !- Space Name
  Outdoors,                               !- Outside Boundary Condition
  ,                                       !- Outside Boundary Condition Object
  SunExposed,                             !- Sun Exposure
  WindExposed,                            !- Wind Exposure
  ,                                       !- View Factor to Ground
  ,                                       !- Number of Vertices
  25.8631376286792, -6.46578440716979, 5.9760922035849, !- X,Y,Z Vertex 1 {m}
  0, -6.46578440716979, 5.9760922035849,  !- X,Y,Z Vertex 2 {m}
  0, -12.9315688143396, 2.7432,           !- X,Y,Z Vertex 3 {m}
  25.8631376286792, -12.9315688143396, 2.7432; !- X,Y,Z Vertex 4 {m}

OS:Surface,
  {53883749-02d8-4b6f-9ba4-386980c8cc87}, !- Handle
  Surface 10,                             !- Name
  Wall,                                   !- Surface Type
  ,                                       !- Construction Name
  {d1508c09-a07f-40b7-8dda-3f3818a9f413}, !- Space Name
  Outdoors,                               !- Outside Boundary Condition
  ,                                       !- Outside Boundary Condition Object
  SunExposed,                             !- Sun Exposure
  WindExposed,                            !- Wind Exposure
  ,                                       !- View Factor to Ground
  ,                                       !- Number of Vertices
  0, -6.46578440716979, 5.6712922035849,  !- X,Y,Z Vertex 1 {m}
  0, 0, 2.4384,                           !- X,Y,Z Vertex 2 {m}
  0, -12.9315688143396, 2.4384;           !- X,Y,Z Vertex 3 {m}

OS:Surface,
  {c6d1b230-e804-4c2d-9da1-18ea17690864}, !- Handle
  Surface 11,                             !- Name
  Wall,                                   !- Surface Type
  ,                                       !- Construction Name
  {d1508c09-a07f-40b7-8dda-3f3818a9f413}, !- Space Name
  Outdoors,                               !- Outside Boundary Condition
  ,                                       !- Outside Boundary Condition Object
  SunExposed,                             !- Sun Exposure
  WindExposed,                            !- Wind Exposure
  ,                                       !- View Factor to Ground
  ,                                       !- Number of Vertices
  25.8631376286792, -6.46578440716979, 5.6712922035849, !- X,Y,Z Vertex 1 {m}
  25.8631376286792, -12.9315688143396, 2.4384, !- X,Y,Z Vertex 2 {m}
  25.8631376286792, 0, 2.4384;            !- X,Y,Z Vertex 3 {m}

OS:Space,
  {d1508c09-a07f-40b7-8dda-3f3818a9f413}, !- Handle
  unfinished attic space,                 !- Name
  {ab893289-0d90-4668-aba8-f09dad7430e5}, !- Space Type Name
  ,                                       !- Default Construction Set Name
  ,                                       !- Default Schedule Set Name
  ,                                       !- Direction of Relative North {deg}
  ,                                       !- X Origin {m}
  ,                                       !- Y Origin {m}
  ,                                       !- Z Origin {m}
  ,                                       !- Building Story Name
  {9478e559-60e5-416a-9815-0d3f31057df6}; !- Thermal Zone Name

OS:ThermalZone,
  {9478e559-60e5-416a-9815-0d3f31057df6}, !- Handle
  unfinished attic zone,                  !- Name
  ,                                       !- Multiplier
  ,                                       !- Ceiling Height {m}
  ,                                       !- Volume {m3}
  ,                                       !- Floor Area {m2}
  ,                                       !- Zone Inside Convection Algorithm
  ,                                       !- Zone Outside Convection Algorithm
  ,                                       !- Zone Conditioning Equipment List Name
  {683150db-6c4a-49a4-84d9-db8a2b48126b}, !- Zone Air Inlet Port List
  {99e4b0e3-efd6-461b-b621-c01a64428408}, !- Zone Air Exhaust Port List
  {248e0e2f-8c4f-4720-9b4e-1d78939fa399}, !- Zone Air Node Name
  {7bd7bf6e-3f94-47e7-9bdb-5e5accc624c4}, !- Zone Return Air Port List
  ,                                       !- Primary Daylighting Control Name
  ,                                       !- Fraction of Zone Controlled by Primary Daylighting Control
  ,                                       !- Secondary Daylighting Control Name
  ,                                       !- Fraction of Zone Controlled by Secondary Daylighting Control
  ,                                       !- Illuminance Map Name
  ,                                       !- Group Rendering Name
  ,                                       !- Thermostat Name
  No;                                     !- Use Ideal Air Loads

OS:Node,
  {a37358f4-f900-4cb4-9e75-9c3f1e9ea066}, !- Handle
  Node 6,                                 !- Name
  {248e0e2f-8c4f-4720-9b4e-1d78939fa399}, !- Inlet Port
  ;                                       !- Outlet Port

OS:Connection,
  {248e0e2f-8c4f-4720-9b4e-1d78939fa399}, !- Handle
  {c4594afd-d415-4a9b-9592-95ce503a3d6f}, !- Name
  {9478e559-60e5-416a-9815-0d3f31057df6}, !- Source Object
  11,                                     !- Outlet Port
  {a37358f4-f900-4cb4-9e75-9c3f1e9ea066}, !- Target Object
  2;                                      !- Inlet Port

OS:PortList,
  {683150db-6c4a-49a4-84d9-db8a2b48126b}, !- Handle
  {cf96f0d9-73f6-4084-9719-d8b87ee1dba3}, !- Name
  {9478e559-60e5-416a-9815-0d3f31057df6}; !- HVAC Component

OS:PortList,
  {99e4b0e3-efd6-461b-b621-c01a64428408}, !- Handle
  {63d514ef-8ec1-4888-8606-3dee583c09ae}, !- Name
  {9478e559-60e5-416a-9815-0d3f31057df6}; !- HVAC Component

OS:PortList,
  {7bd7bf6e-3f94-47e7-9bdb-5e5accc624c4}, !- Handle
  {1741fa88-e771-47d3-b803-f5fc0661792d}, !- Name
  {9478e559-60e5-416a-9815-0d3f31057df6}; !- HVAC Component

OS:Sizing:Zone,
  {958d15bb-50a1-48be-bf31-828a4ae3fed2}, !- Handle
  {9478e559-60e5-416a-9815-0d3f31057df6}, !- Zone or ZoneList Name
  SupplyAirTemperature,                   !- Zone Cooling Design Supply Air Temperature Input Method
  14,                                     !- Zone Cooling Design Supply Air Temperature {C}
  11.11,                                  !- Zone Cooling Design Supply Air Temperature Difference {deltaC}
  SupplyAirTemperature,                   !- Zone Heating Design Supply Air Temperature Input Method
  40,                                     !- Zone Heating Design Supply Air Temperature {C}
  11.11,                                  !- Zone Heating Design Supply Air Temperature Difference {deltaC}
  0.0085,                                 !- Zone Cooling Design Supply Air Humidity Ratio {kg-H2O/kg-air}
  0.008,                                  !- Zone Heating Design Supply Air Humidity Ratio {kg-H2O/kg-air}
  ,                                       !- Zone Heating Sizing Factor
  ,                                       !- Zone Cooling Sizing Factor
  DesignDay,                              !- Cooling Design Air Flow Method
  ,                                       !- Cooling Design Air Flow Rate {m3/s}
  ,                                       !- Cooling Minimum Air Flow per Zone Floor Area {m3/s-m2}
  ,                                       !- Cooling Minimum Air Flow {m3/s}
  ,                                       !- Cooling Minimum Air Flow Fraction
  DesignDay,                              !- Heating Design Air Flow Method
  ,                                       !- Heating Design Air Flow Rate {m3/s}
  ,                                       !- Heating Maximum Air Flow per Zone Floor Area {m3/s-m2}
  ,                                       !- Heating Maximum Air Flow {m3/s}
  ,                                       !- Heating Maximum Air Flow Fraction
  ,                                       !- Design Zone Air Distribution Effectiveness in Cooling Mode
  ,                                       !- Design Zone Air Distribution Effectiveness in Heating Mode
  No,                                     !- Account for Dedicated Outdoor Air System
  NeutralSupplyAir,                       !- Dedicated Outdoor Air System Control Strategy
  autosize,                               !- Dedicated Outdoor Air Low Setpoint Temperature for Design {C}
  autosize;                               !- Dedicated Outdoor Air High Setpoint Temperature for Design {C}

OS:ZoneHVAC:EquipmentList,
  {fc485f6f-3ff5-495c-874c-2e17508e94c1}, !- Handle
  Zone HVAC Equipment List 6,             !- Name
  {9478e559-60e5-416a-9815-0d3f31057df6}; !- Thermal Zone

OS:SpaceType,
  {ab893289-0d90-4668-aba8-f09dad7430e5}, !- Handle
  Space Type 3,                           !- Name
  ,                                       !- Default Construction Set Name
  ,                                       !- Default Schedule Set Name
  ,                                       !- Group Rendering Name
  ,                                       !- Design Specification Outdoor Air Object Name
  ,                                       !- Standards Template
  ,                                       !- Standards Building Type
  unfinished attic;                       !- Standards Space Type

OS:BuildingUnit,
  {b13cde57-f8b5-4e5b-b1c8-2737cacdc062}, !- Handle
  unit 1,                                 !- Name
  ,                                       !- Rendering Color
  Residential;                            !- Building Unit Type

OS:AdditionalProperties,
  {2285fce9-2c62-4332-9a9f-79dc70ee4350}, !- Handle
  {b13cde57-f8b5-4e5b-b1c8-2737cacdc062}, !- Object Name
  Units Represented,                      !- Feature Name 1
  Integer,                                !- Feature Data Type 1
  1,                                      !- Feature Value 1
  NumberOfBedrooms,                       !- Feature Name 2
  Integer,                                !- Feature Data Type 2
  3,                                      !- Feature Value 2
  NumberOfBathrooms,                      !- Feature Name 3
  Double,                                 !- Feature Data Type 3
  2,                                      !- Feature Value 3
  NumberOfOccupants,                      !- Feature Name 4
  Double,                                 !- Feature Data Type 4
  3.3900000000000001;                     !- Feature Value 4

OS:BuildingUnit,
  {704c89f3-30f5-419f-9482-015d851a6f92}, !- Handle
  unit 2,                                 !- Name
  ,                                       !- Rendering Color
  Residential;                            !- Building Unit Type

OS:AdditionalProperties,
  {9bec5bf8-e087-414e-9506-cde283c82813}, !- Handle
  {704c89f3-30f5-419f-9482-015d851a6f92}, !- Object Name
  Units Represented,                      !- Feature Name 1
  Integer,                                !- Feature Data Type 1
  1,                                      !- Feature Value 1
  NumberOfBedrooms,                       !- Feature Name 2
  Integer,                                !- Feature Data Type 2
  3,                                      !- Feature Value 2
  NumberOfBathrooms,                      !- Feature Name 3
  Double,                                 !- Feature Data Type 3
  2,                                      !- Feature Value 3
  NumberOfOccupants,                      !- Feature Name 4
  Double,                                 !- Feature Data Type 4
  3.3900000000000001;                     !- Feature Value 4

OS:BuildingUnit,
  {0f46a49f-c0a6-4c2e-a4bf-a0be3549436e}, !- Handle
  unit 3,                                 !- Name
  ,                                       !- Rendering Color
  Residential;                            !- Building Unit Type

OS:AdditionalProperties,
  {326fc8d3-02d9-43c3-929a-ec8e53c004dd}, !- Handle
  {0f46a49f-c0a6-4c2e-a4bf-a0be3549436e}, !- Object Name
  Units Represented,                      !- Feature Name 1
  Integer,                                !- Feature Data Type 1
  1,                                      !- Feature Value 1
  NumberOfBedrooms,                       !- Feature Name 2
  Integer,                                !- Feature Data Type 2
  3,                                      !- Feature Value 2
  NumberOfBathrooms,                      !- Feature Name 3
  Double,                                 !- Feature Data Type 3
  2,                                      !- Feature Value 3
  NumberOfOccupants,                      !- Feature Name 4
  Double,                                 !- Feature Data Type 4
  3.3900000000000001;                     !- Feature Value 4

OS:BuildingUnit,
  {af3567e3-5888-4758-b514-7b8125ef81c2}, !- Handle
  unit 4,                                 !- Name
  ,                                       !- Rendering Color
  Residential;                            !- Building Unit Type

OS:AdditionalProperties,
  {2c4eda97-2913-44fe-bb41-3f8d6fec48b0}, !- Handle
  {af3567e3-5888-4758-b514-7b8125ef81c2}, !- Object Name
  Units Represented,                      !- Feature Name 1
  Integer,                                !- Feature Data Type 1
  1,                                      !- Feature Value 1
  NumberOfBedrooms,                       !- Feature Name 2
  Integer,                                !- Feature Data Type 2
  3,                                      !- Feature Value 2
  NumberOfBathrooms,                      !- Feature Name 3
  Double,                                 !- Feature Data Type 3
  2,                                      !- Feature Value 3
  NumberOfOccupants,                      !- Feature Name 4
  Double,                                 !- Feature Data Type 4
  3.3900000000000001;                     !- Feature Value 4

OS:Surface,
  {027ccd45-a52c-4851-901b-631ebd104197}, !- Handle
  Surface 18,                             !- Name
  Floor,                                  !- Surface Type
  ,                                       !- Construction Name
  {d1508c09-a07f-40b7-8dda-3f3818a9f413}, !- Space Name
  Surface,                                !- Outside Boundary Condition
  {2daf3322-2a4f-4aa5-b3d3-6cdc3828d483}, !- Outside Boundary Condition Object
  NoSun,                                  !- Sun Exposure
  NoWind,                                 !- Wind Exposure
  ,                                       !- View Factor to Ground
  ,                                       !- Number of Vertices
  19.3973532215094, 0, 2.4384,            !- X,Y,Z Vertex 1 {m}
  19.3973532215094, -12.9315688143396, 2.4384, !- X,Y,Z Vertex 2 {m}
  12.9315688143396, -12.9315688143396, 2.4384, !- X,Y,Z Vertex 3 {m}
  12.9315688143396, 0, 2.4384;            !- X,Y,Z Vertex 4 {m}

OS:Surface,
  {9d259fbd-d043-4693-9a7d-09be18c2df9c}, !- Handle
  Surface 19,                             !- Name
  Floor,                                  !- Surface Type
  ,                                       !- Construction Name
  {d1508c09-a07f-40b7-8dda-3f3818a9f413}, !- Space Name
  Surface,                                !- Outside Boundary Condition
  {f155dff2-c72b-42b3-a774-72ead5343544}, !- Outside Boundary Condition Object
  NoSun,                                  !- Sun Exposure
  NoWind,                                 !- Wind Exposure
  ,                                       !- View Factor to Ground
  ,                                       !- Number of Vertices
  25.8631376286792, 0, 2.4384,            !- X,Y,Z Vertex 1 {m}
  25.8631376286792, -12.9315688143396, 2.4384, !- X,Y,Z Vertex 2 {m}
  19.3973532215094, -12.9315688143396, 2.4384, !- X,Y,Z Vertex 3 {m}
  19.3973532215094, 0, 2.4384;            !- X,Y,Z Vertex 4 {m}

OS:Surface,
  {65f95104-d12e-4bc1-ba08-855cd6da3c48}, !- Handle
  Surface 20,                             !- Name
  Floor,                                  !- Surface Type
  ,                                       !- Construction Name
  {d1508c09-a07f-40b7-8dda-3f3818a9f413}, !- Space Name
  Surface,                                !- Outside Boundary Condition
  {4897365f-4698-48ef-91a8-0e0663e1df39}, !- Outside Boundary Condition Object
  NoSun,                                  !- Sun Exposure
  NoWind,                                 !- Wind Exposure
  ,                                       !- View Factor to Ground
  ,                                       !- Number of Vertices
  12.9315688143396, 0, 2.4384,            !- X,Y,Z Vertex 1 {m}
  12.9315688143396, -12.9315688143396, 2.4384, !- X,Y,Z Vertex 2 {m}
  6.46578440716979, -12.9315688143396, 2.4384, !- X,Y,Z Vertex 3 {m}
  6.46578440716979, 0, 2.4384;            !- X,Y,Z Vertex 4 {m}

OS:External:File,
  {3811fbfa-b963-4318-9bc2-7946ef0858ba}, !- Handle
  8760.csv,                               !- Name
  8760.csv;                               !- File Name

OS:Schedule:Day,
  {65e24830-e736-4d36-b206-8cb03a0a3ae6}, !- Handle
  Schedule Day 1,                         !- Name
  ,                                       !- Schedule Type Limits Name
  ,                                       !- Interpolate to Timestep
  24,                                     !- Hour 1
  0,                                      !- Minute 1
  0;                                      !- Value Until Time 1

OS:Schedule:Day,
  {c68013c9-4e29-4a4a-9f2b-8ed681db4a66}, !- Handle
  Schedule Day 2,                         !- Name
  ,                                       !- Schedule Type Limits Name
  ,                                       !- Interpolate to Timestep
  24,                                     !- Hour 1
  0,                                      !- Minute 1
  1;                                      !- Value Until Time 1

OS:Schedule:File,
  {77eddd11-b663-4084-a6fa-0a9053c78c10}, !- Handle
  occupants,                              !- Name
  {b4c856c5-ec10-4883-8008-573988cbc1f7}, !- Schedule Type Limits Name
  {3811fbfa-b963-4318-9bc2-7946ef0858ba}, !- External File Name
  1,                                      !- Column Number
  1,                                      !- Rows to Skip at Top
  8760,                                   !- Number of Hours of Data
  ,                                       !- Column Separator
  ,                                       !- Interpolate to Timestep
  60;                                     !- Minutes per Item

OS:Schedule:Ruleset,
  {e3ec3e82-2d33-413e-a551-edaf345c36c4}, !- Handle
  Schedule Ruleset 1,                     !- Name
  {4423cfae-f91f-4b03-be8f-c337ff13f3b1}, !- Schedule Type Limits Name
  {f08bd27c-3c75-4868-83ab-c318ec390279}; !- Default Day Schedule Name

OS:Schedule:Day,
  {f08bd27c-3c75-4868-83ab-c318ec390279}, !- Handle
  Schedule Day 3,                         !- Name
  {4423cfae-f91f-4b03-be8f-c337ff13f3b1}, !- Schedule Type Limits Name
  ,                                       !- Interpolate to Timestep
  24,                                     !- Hour 1
  0,                                      !- Minute 1
  112.539290946133;                       !- Value Until Time 1

OS:People:Definition,
  {fa76016c-c664-4ca3-9839-49c14c92b258}, !- Handle
  res occupants|living space,             !- Name
  People,                                 !- Number of People Calculation Method
  3.39,                                   !- Number of People {people}
  ,                                       !- People per Space Floor Area {person/m2}
  ,                                       !- Space Floor Area per Person {m2/person}
  0.319734,                               !- Fraction Radiant
  0.573,                                  !- Sensible Heat Fraction
  0,                                      !- Carbon Dioxide Generation Rate {m3/s-W}
  No,                                     !- Enable ASHRAE 55 Comfort Warnings
  ZoneAveraged;                           !- Mean Radiant Temperature Calculation Type

OS:People,
  {da584f71-6400-4fbc-917e-345d6ec52604}, !- Handle
  res occupants|living space,             !- Name
  {fa76016c-c664-4ca3-9839-49c14c92b258}, !- People Definition Name
  {be6fb64d-0951-4648-9960-d4ad0e4a6bcc}, !- Space or SpaceType Name
  {77eddd11-b663-4084-a6fa-0a9053c78c10}, !- Number of People Schedule Name
  {e3ec3e82-2d33-413e-a551-edaf345c36c4}, !- Activity Level Schedule Name
  ,                                       !- Surface Name/Angle Factor List Name
  ,                                       !- Work Efficiency Schedule Name
  ,                                       !- Clothing Insulation Schedule Name
  ,                                       !- Air Velocity Schedule Name
  1;                                      !- Multiplier

OS:ScheduleTypeLimits,
  {4423cfae-f91f-4b03-be8f-c337ff13f3b1}, !- Handle
  ActivityLevel,                          !- Name
  0,                                      !- Lower Limit Value
  ,                                       !- Upper Limit Value
  Continuous,                             !- Numeric Type
  ActivityLevel;                          !- Unit Type

OS:ScheduleTypeLimits,
  {b4c856c5-ec10-4883-8008-573988cbc1f7}, !- Handle
  Fractional,                             !- Name
  0,                                      !- Lower Limit Value
  1,                                      !- Upper Limit Value
  Continuous;                             !- Numeric Type

OS:Schedule:Day,
  {9b0c101e-3e3b-44a3-ba7a-980b7e35bd8e}, !- Handle
  Schedule Day 4,                         !- Name
  ,                                       !- Schedule Type Limits Name
  ,                                       !- Interpolate to Timestep
  24,                                     !- Hour 1
  0,                                      !- Minute 1
  0;                                      !- Value Until Time 1

OS:Schedule:Day,
  {50ac46f8-4e81-4f14-a949-a2dd4c8bfc30}, !- Handle
  Schedule Day 5,                         !- Name
  ,                                       !- Schedule Type Limits Name
  ,                                       !- Interpolate to Timestep
  24,                                     !- Hour 1
  0,                                      !- Minute 1
  1;                                      !- Value Until Time 1

OS:People:Definition,
  {7aecc3c2-3ce9-48f3-8ba9-8727efabd33b}, !- Handle
  res occupants|unit 2|living space|unit 2|story 1, !- Name
  People,                                 !- Number of People Calculation Method
  3.39,                                   !- Number of People {people}
  ,                                       !- People per Space Floor Area {person/m2}
  ,                                       !- Space Floor Area per Person {m2/person}
  0.319734,                               !- Fraction Radiant
  0.573,                                  !- Sensible Heat Fraction
  0,                                      !- Carbon Dioxide Generation Rate {m3/s-W}
  No,                                     !- Enable ASHRAE 55 Comfort Warnings
  ZoneAveraged;                           !- Mean Radiant Temperature Calculation Type

OS:People,
  {7d205c78-46c7-403c-9110-f0f95efbccb0}, !- Handle
  res occupants|unit 2|living space|unit 2|story 1, !- Name
  {7aecc3c2-3ce9-48f3-8ba9-8727efabd33b}, !- People Definition Name
  {881b5d7f-47a0-44e8-b1a8-a968cf23e43a}, !- Space or SpaceType Name
  {77eddd11-b663-4084-a6fa-0a9053c78c10}, !- Number of People Schedule Name
  {e3ec3e82-2d33-413e-a551-edaf345c36c4}, !- Activity Level Schedule Name
  ,                                       !- Surface Name/Angle Factor List Name
  ,                                       !- Work Efficiency Schedule Name
  ,                                       !- Clothing Insulation Schedule Name
  ,                                       !- Air Velocity Schedule Name
  1;                                      !- Multiplier

OS:Schedule:Day,
  {5cb2d94b-8c58-4253-83b2-76e56066acd7}, !- Handle
  Schedule Day 6,                         !- Name
  ,                                       !- Schedule Type Limits Name
  ,                                       !- Interpolate to Timestep
  24,                                     !- Hour 1
  0,                                      !- Minute 1
  0;                                      !- Value Until Time 1

OS:Schedule:Day,
  {a6bc43ee-231d-4e6c-95eb-8400c33554d3}, !- Handle
  Schedule Day 7,                         !- Name
  ,                                       !- Schedule Type Limits Name
  ,                                       !- Interpolate to Timestep
  24,                                     !- Hour 1
  0,                                      !- Minute 1
  1;                                      !- Value Until Time 1

OS:People:Definition,
  {ee735812-a875-4566-b5da-d82f5f9f6e21}, !- Handle
  res occupants|unit 3|living space|unit 3|story 1, !- Name
  People,                                 !- Number of People Calculation Method
  3.39,                                   !- Number of People {people}
  ,                                       !- People per Space Floor Area {person/m2}
  ,                                       !- Space Floor Area per Person {m2/person}
  0.319734,                               !- Fraction Radiant
  0.573,                                  !- Sensible Heat Fraction
  0,                                      !- Carbon Dioxide Generation Rate {m3/s-W}
  No,                                     !- Enable ASHRAE 55 Comfort Warnings
  ZoneAveraged;                           !- Mean Radiant Temperature Calculation Type

OS:People,
  {f4f3f103-89b1-4a2e-8b39-7cb52c99df00}, !- Handle
  res occupants|unit 3|living space|unit 3|story 1, !- Name
  {ee735812-a875-4566-b5da-d82f5f9f6e21}, !- People Definition Name
  {9daffffe-be10-45ad-b7dd-db2735de0d79}, !- Space or SpaceType Name
  {77eddd11-b663-4084-a6fa-0a9053c78c10}, !- Number of People Schedule Name
  {e3ec3e82-2d33-413e-a551-edaf345c36c4}, !- Activity Level Schedule Name
  ,                                       !- Surface Name/Angle Factor List Name
  ,                                       !- Work Efficiency Schedule Name
  ,                                       !- Clothing Insulation Schedule Name
  ,                                       !- Air Velocity Schedule Name
  1;                                      !- Multiplier

OS:Schedule:Day,
  {f26a735b-24ef-4b1c-85be-4ab2649a9ed6}, !- Handle
  Schedule Day 8,                         !- Name
  ,                                       !- Schedule Type Limits Name
  ,                                       !- Interpolate to Timestep
  24,                                     !- Hour 1
  0,                                      !- Minute 1
  0;                                      !- Value Until Time 1

OS:Schedule:Day,
  {710531b7-965b-455a-8e0f-f60c65ffb6c7}, !- Handle
  Schedule Day 9,                         !- Name
  ,                                       !- Schedule Type Limits Name
  ,                                       !- Interpolate to Timestep
  24,                                     !- Hour 1
  0,                                      !- Minute 1
  1;                                      !- Value Until Time 1

OS:People:Definition,
  {cc5e4020-0b69-4e7e-907f-8f333ad213b5}, !- Handle
  res occupants|unit 4|living space|unit 4|story 1, !- Name
  People,                                 !- Number of People Calculation Method
  3.39,                                   !- Number of People {people}
  ,                                       !- People per Space Floor Area {person/m2}
  ,                                       !- Space Floor Area per Person {m2/person}
  0.319734,                               !- Fraction Radiant
  0.573,                                  !- Sensible Heat Fraction
  0,                                      !- Carbon Dioxide Generation Rate {m3/s-W}
  No,                                     !- Enable ASHRAE 55 Comfort Warnings
  ZoneAveraged;                           !- Mean Radiant Temperature Calculation Type

OS:People,
  {34580a69-b7b6-44f7-a09e-7fd9d3cacdaf}, !- Handle
  res occupants|unit 4|living space|unit 4|story 1, !- Name
  {cc5e4020-0b69-4e7e-907f-8f333ad213b5}, !- People Definition Name
  {813ecbd5-0a28-4088-affc-f5a205c7dd9a}, !- Space or SpaceType Name
  {77eddd11-b663-4084-a6fa-0a9053c78c10}, !- Number of People Schedule Name
  {e3ec3e82-2d33-413e-a551-edaf345c36c4}, !- Activity Level Schedule Name
  ,                                       !- Surface Name/Angle Factor List Name
  ,                                       !- Work Efficiency Schedule Name
  ,                                       !- Clothing Insulation Schedule Name
  ,                                       !- Air Velocity Schedule Name
  1;                                      !- Multiplier

OS:ShadingSurfaceGroup,
  {b294f3b7-da7c-4652-9b08-62ebe1d45f74}, !- Handle
  res eaves,                              !- Name
  Building;                               !- Shading Surface Type

OS:ShadingSurface,
  {39e8c007-701c-4040-825f-77d8222c02e9}, !- Handle
  Surface 8 - res eaves,                  !- Name
  ,                                       !- Construction Name
  {b294f3b7-da7c-4652-9b08-62ebe1d45f74}, !- Shading Surface Group Name
  ,                                       !- Transmittance Schedule Name
  ,                                       !- Number of Vertices
  -0.6096, 0, 2.7432,                     !- X,Y,Z Vertex 1 {m}
  -0.6096, -6.46578440716979, 5.9760922035849, !- X,Y,Z Vertex 2 {m}
  0, -6.46578440716979, 5.9760922035849,  !- X,Y,Z Vertex 3 {m}
  0, 0, 2.7432;                           !- X,Y,Z Vertex 4 {m}

OS:ShadingSurface,
  {a10f7de4-f855-4f87-b257-29b5242bae72}, !- Handle
  Surface 8 - res eaves 1,                !- Name
  ,                                       !- Construction Name
  {b294f3b7-da7c-4652-9b08-62ebe1d45f74}, !- Shading Surface Group Name
  ,                                       !- Transmittance Schedule Name
  ,                                       !- Number of Vertices
  26.4727376286792, -6.46578440716979, 5.9760922035849, !- X,Y,Z Vertex 1 {m}
  26.4727376286792, 0, 2.7432,            !- X,Y,Z Vertex 2 {m}
  25.8631376286792, 0, 2.7432,            !- X,Y,Z Vertex 3 {m}
  25.8631376286792, -6.46578440716979, 5.9760922035849; !- X,Y,Z Vertex 4 {m}

OS:ShadingSurface,
  {7a5b293f-1468-4cd3-ad49-c81f13023857}, !- Handle
  Surface 8 - res eaves 2,                !- Name
  ,                                       !- Construction Name
  {b294f3b7-da7c-4652-9b08-62ebe1d45f74}, !- Shading Surface Group Name
  ,                                       !- Transmittance Schedule Name
  ,                                       !- Number of Vertices
  25.8631376286792, 0.6096, 2.4384,       !- X,Y,Z Vertex 1 {m}
  0, 0.6096, 2.4384,                      !- X,Y,Z Vertex 2 {m}
  0, 0, 2.7432,                           !- X,Y,Z Vertex 3 {m}
  25.8631376286792, 0, 2.7432;            !- X,Y,Z Vertex 4 {m}

OS:ShadingSurface,
  {236276d5-4a45-4157-a22c-20718f839ff3}, !- Handle
  Surface 9 - res eaves,                  !- Name
  ,                                       !- Construction Name
  {b294f3b7-da7c-4652-9b08-62ebe1d45f74}, !- Shading Surface Group Name
  ,                                       !- Transmittance Schedule Name
  ,                                       !- Number of Vertices
  26.4727376286792, -12.9315688143396, 2.7432, !- X,Y,Z Vertex 1 {m}
  26.4727376286792, -6.46578440716979, 5.9760922035849, !- X,Y,Z Vertex 2 {m}
  25.8631376286792, -6.46578440716979, 5.9760922035849, !- X,Y,Z Vertex 3 {m}
  25.8631376286792, -12.9315688143396, 2.7432; !- X,Y,Z Vertex 4 {m}

OS:ShadingSurface,
  {36d569a9-f782-4d18-a4bc-c9263134061c}, !- Handle
  Surface 9 - res eaves 1,                !- Name
  ,                                       !- Construction Name
  {b294f3b7-da7c-4652-9b08-62ebe1d45f74}, !- Shading Surface Group Name
  ,                                       !- Transmittance Schedule Name
  ,                                       !- Number of Vertices
  -0.6096, -6.46578440716979, 5.9760922035849, !- X,Y,Z Vertex 1 {m}
  -0.6096, -12.9315688143396, 2.7432,     !- X,Y,Z Vertex 2 {m}
  0, -12.9315688143396, 2.7432,           !- X,Y,Z Vertex 3 {m}
  0, -6.46578440716979, 5.9760922035849;  !- X,Y,Z Vertex 4 {m}

OS:ShadingSurface,
  {c9dad863-0f3b-4402-96ab-e97ca1fba456}, !- Handle
  Surface 9 - res eaves 2,                !- Name
  ,                                       !- Construction Name
  {b294f3b7-da7c-4652-9b08-62ebe1d45f74}, !- Shading Surface Group Name
  ,                                       !- Transmittance Schedule Name
  ,                                       !- Number of Vertices
  0, -13.5411688143396, 2.4384,           !- X,Y,Z Vertex 1 {m}
  25.8631376286792, -13.5411688143396, 2.4384, !- X,Y,Z Vertex 2 {m}
  25.8631376286792, -12.9315688143396, 2.7432, !- X,Y,Z Vertex 3 {m}
  0, -12.9315688143396, 2.7432;           !- X,Y,Z Vertex 4 {m}
>>>>>>> d385fff4
<|MERGE_RESOLUTION|>--- conflicted
+++ resolved
@@ -1,53 +1,26 @@
 !- NOTE: Auto-generated from /test/osw_files/SFA_4units_1story_CS_UA_3Beds_2Baths_Denver.osw
 
 OS:Version,
-<<<<<<< HEAD
-  {f8504113-18b6-4645-8c61-362128ff7437}, !- Handle
-  2.9.0;                                  !- Version Identifier
-
-OS:SimulationControl,
-  {21d03bf7-2205-4fa5-b087-c8eefe225af1}, !- Handle
-=======
   {c13e366d-adaa-4e6e-95cc-7b864ca2f830}, !- Handle
   2.9.0;                                  !- Version Identifier
 
 OS:SimulationControl,
   {757aeffc-e518-4772-8415-83856e9574e8}, !- Handle
->>>>>>> d385fff4
   ,                                       !- Do Zone Sizing Calculation
   ,                                       !- Do System Sizing Calculation
   ,                                       !- Do Plant Sizing Calculation
   No;                                     !- Run Simulation for Sizing Periods
 
 OS:Timestep,
-<<<<<<< HEAD
-  {a94d0dc0-3df7-44b9-8b90-060cfa2155f9}, !- Handle
-  6;                                      !- Number of Timesteps per Hour
-
-OS:ShadowCalculation,
-  {d88899ab-d518-499e-8ac0-fc3a0c73b145}, !- Handle
-=======
   {c8bbe7e2-e202-4ad3-a222-6c03ef92543b}, !- Handle
   6;                                      !- Number of Timesteps per Hour
 
 OS:ShadowCalculation,
   {5d0005ca-e97a-4502-9e30-ded5cb8d5083}, !- Handle
->>>>>>> d385fff4
   20,                                     !- Calculation Frequency
   200;                                    !- Maximum Figures in Shadow Overlap Calculations
 
 OS:SurfaceConvectionAlgorithm:Outside,
-<<<<<<< HEAD
-  {1293f5d6-2090-466e-8618-5f4406b333d5}, !- Handle
-  DOE-2;                                  !- Algorithm
-
-OS:SurfaceConvectionAlgorithm:Inside,
-  {ee530a9c-7428-4579-95b2-f5e6dbf8ac6b}, !- Handle
-  TARP;                                   !- Algorithm
-
-OS:ZoneCapacitanceMultiplier:ResearchSpecial,
-  {20324e76-e06b-4932-b583-94341f5f1d14}, !- Handle
-=======
   {cccb1c1c-d894-4e5c-bf2c-974935fa650a}, !- Handle
   DOE-2;                                  !- Algorithm
 
@@ -57,17 +30,12 @@
 
 OS:ZoneCapacitanceMultiplier:ResearchSpecial,
   {4cb4e93c-9c40-47d5-aad2-1e452c5f8e99}, !- Handle
->>>>>>> d385fff4
   ,                                       !- Temperature Capacity Multiplier
   15,                                     !- Humidity Capacity Multiplier
   ;                                       !- Carbon Dioxide Capacity Multiplier
 
 OS:RunPeriod,
-<<<<<<< HEAD
-  {bb8ab6d0-e217-4a3b-ae04-8f17666c9997}, !- Handle
-=======
   {ad51feca-6860-4ad5-9ef9-7adf272f71cd}, !- Handle
->>>>>>> d385fff4
   Run Period 1,                           !- Name
   1,                                      !- Begin Month
   1,                                      !- Begin Day of Month
@@ -81,21 +49,13 @@
   ;                                       !- Number of Times Runperiod to be Repeated
 
 OS:YearDescription,
-<<<<<<< HEAD
-  {fba2dbe7-94f1-4259-bc6d-62be9c903167}, !- Handle
-=======
   {28287d3c-1259-4a54-89e1-7bb16200088f}, !- Handle
->>>>>>> d385fff4
   2007,                                   !- Calendar Year
   ,                                       !- Day of Week for Start Day
   ;                                       !- Is Leap Year
 
 OS:WeatherFile,
-<<<<<<< HEAD
-  {98bb4c9f-6050-46ed-9551-5b484d560b6b}, !- Handle
-=======
   {e429e937-2b81-42e9-85d9-ab740229f225}, !- Handle
->>>>>>> d385fff4
   Denver Intl Ap,                         !- City
   CO,                                     !- State Province Region
   USA,                                    !- Country
@@ -109,13 +69,8 @@
   E23378AA;                               !- Checksum
 
 OS:AdditionalProperties,
-<<<<<<< HEAD
-  {b67e6496-ac79-4ab7-bacb-4685f2976ba6}, !- Handle
-  {98bb4c9f-6050-46ed-9551-5b484d560b6b}, !- Object Name
-=======
   {e21d172d-67f8-4fd0-9836-2b724a2ef160}, !- Handle
   {e429e937-2b81-42e9-85d9-ab740229f225}, !- Object Name
->>>>>>> d385fff4
   EPWHeaderCity,                          !- Feature Name 1
   String,                                 !- Feature Data Type 1
   Denver Intl Ap,                         !- Feature Value 1
@@ -223,11 +178,7 @@
   84;                                     !- Feature Value 35
 
 OS:Site,
-<<<<<<< HEAD
-  {ee07ddd9-cc24-4f28-8529-488ad0269977}, !- Handle
-=======
   {ce3e5743-731a-4cab-af91-3b104e285aea}, !- Handle
->>>>>>> d385fff4
   Denver Intl Ap_CO_USA,                  !- Name
   39.83,                                  !- Latitude {deg}
   -104.65,                                !- Longitude {deg}
@@ -236,11 +187,7 @@
   ;                                       !- Terrain
 
 OS:ClimateZones,
-<<<<<<< HEAD
-  {f1d3510e-740b-4e4a-960a-cc0168206fdf}, !- Handle
-=======
   {e28ba11d-a4ed-4a6e-aebe-b6c9323a769b}, !- Handle
->>>>>>> d385fff4
   ,                                       !- Active Institution
   ,                                       !- Active Year
   ,                                       !- Climate Zone Institution Name 1
@@ -253,31 +200,19 @@
   Cold;                                   !- Climate Zone Value 2
 
 OS:Site:WaterMainsTemperature,
-<<<<<<< HEAD
-  {44cd25c2-0476-451b-a1ea-e27681612ca1}, !- Handle
-=======
   {02202071-d3b8-45d3-9926-d828606f32df}, !- Handle
->>>>>>> d385fff4
   Correlation,                            !- Calculation Method
   ,                                       !- Temperature Schedule Name
   10.8753424657535,                       !- Annual Average Outdoor Air Temperature {C}
   23.1524007936508;                       !- Maximum Difference In Monthly Average Outdoor Air Temperatures {deltaC}
 
 OS:RunPeriodControl:DaylightSavingTime,
-<<<<<<< HEAD
-  {1ff1a848-69ef-458a-a345-27b4f14eb8e8}, !- Handle
-=======
   {a053b605-1a97-4c66-81fa-6e8e9bd97b00}, !- Handle
->>>>>>> d385fff4
   4/7,                                    !- Start Date
   10/26;                                  !- End Date
 
 OS:Site:GroundTemperature:Deep,
-<<<<<<< HEAD
-  {1ee73e6a-52d5-4f61-8965-e5cbfd274a97}, !- Handle
-=======
   {a5860ca2-3dc7-4331-9769-9a5d7cab6b59}, !- Handle
->>>>>>> d385fff4
   10.8753424657535,                       !- January Deep Ground Temperature {C}
   10.8753424657535,                       !- February Deep Ground Temperature {C}
   10.8753424657535,                       !- March Deep Ground Temperature {C}
@@ -292,11 +227,7 @@
   10.8753424657535;                       !- December Deep Ground Temperature {C}
 
 OS:Building,
-<<<<<<< HEAD
-  {21eeef1b-8c74-442b-874c-d5089dacbe47}, !- Handle
-=======
   {3dfb80c3-f1be-421a-9ae3-ad944e4d73ba}, !- Handle
->>>>>>> d385fff4
   Building 1,                             !- Name
   ,                                       !- Building Sector Type
   0,                                      !- North Axis {deg}
@@ -311,33 +242,17 @@
   4;                                      !- Standards Number of Living Units
 
 OS:AdditionalProperties,
-<<<<<<< HEAD
-  {cc7faf81-2606-4705-945b-b1e9c2f7b78e}, !- Handle
-  {21eeef1b-8c74-442b-874c-d5089dacbe47}, !- Object Name
-  num_units,                              !- Feature Name 1
-=======
   {309d749c-bbfa-4599-a919-f6785df8b967}, !- Handle
   {3dfb80c3-f1be-421a-9ae3-ad944e4d73ba}, !- Object Name
   Total Units Represented,                !- Feature Name 1
->>>>>>> d385fff4
   Integer,                                !- Feature Data Type 1
   4,                                      !- Feature Value 1
-  has_rear_units,                         !- Feature Name 2
-  Boolean,                                !- Feature Data Type 2
-  false,                                  !- Feature Value 2
-  horz_location,                          !- Feature Name 3
-  String,                                 !- Feature Data Type 3
-  Left,                                   !- Feature Value 3
-  num_floors,                             !- Feature Name 4
-  Integer,                                !- Feature Data Type 4
-  1;                                      !- Feature Value 4
+  Total Units Modeled,                    !- Feature Name 2
+  Integer,                                !- Feature Data Type 2
+  4;                                      !- Feature Value 2
 
 OS:ThermalZone,
-<<<<<<< HEAD
-  {0430a9fb-485b-4a8a-b56b-f6f59151226d}, !- Handle
-=======
   {6f3e695d-07a2-4057-9e88-764217090377}, !- Handle
->>>>>>> d385fff4
   living zone,                            !- Name
   ,                                       !- Multiplier
   ,                                       !- Ceiling Height {m}
@@ -346,17 +261,10 @@
   ,                                       !- Zone Inside Convection Algorithm
   ,                                       !- Zone Outside Convection Algorithm
   ,                                       !- Zone Conditioning Equipment List Name
-<<<<<<< HEAD
-  {55bcb966-ef1f-4d6d-b4de-4668e97e0aab}, !- Zone Air Inlet Port List
-  {d7bef7bd-7dab-4db7-bd43-7a73303bd41b}, !- Zone Air Exhaust Port List
-  {c3b6aec3-e3a5-443f-9fc6-34d67ec8f27b}, !- Zone Air Node Name
-  {9a04a8d9-e21c-422f-a349-5452a57485a6}, !- Zone Return Air Port List
-=======
   {338c9799-51ef-4620-842d-963c41cf0c75}, !- Zone Air Inlet Port List
   {cfba9739-3472-4560-a935-ea2ab6d9d692}, !- Zone Air Exhaust Port List
   {3255926b-5e31-4d7c-af1b-b8efc320f0c2}, !- Zone Air Node Name
   {97e2b4eb-4eb8-45b6-923f-f54e2a7178d6}, !- Zone Return Air Port List
->>>>>>> d385fff4
   ,                                       !- Primary Daylighting Control Name
   ,                                       !- Fraction of Zone Controlled by Primary Daylighting Control
   ,                                       !- Secondary Daylighting Control Name
@@ -367,39 +275,6 @@
   No;                                     !- Use Ideal Air Loads
 
 OS:Node,
-<<<<<<< HEAD
-  {e4cef219-329b-427a-9c74-99e630e9f199}, !- Handle
-  Node 1,                                 !- Name
-  {c3b6aec3-e3a5-443f-9fc6-34d67ec8f27b}, !- Inlet Port
-  ;                                       !- Outlet Port
-
-OS:Connection,
-  {c3b6aec3-e3a5-443f-9fc6-34d67ec8f27b}, !- Handle
-  {724127bd-b231-4dd6-880e-abe24dcd87da}, !- Name
-  {0430a9fb-485b-4a8a-b56b-f6f59151226d}, !- Source Object
-  11,                                     !- Outlet Port
-  {e4cef219-329b-427a-9c74-99e630e9f199}, !- Target Object
-  2;                                      !- Inlet Port
-
-OS:PortList,
-  {55bcb966-ef1f-4d6d-b4de-4668e97e0aab}, !- Handle
-  {51520412-317f-4bd1-a011-ca8b895a2d74}, !- Name
-  {0430a9fb-485b-4a8a-b56b-f6f59151226d}; !- HVAC Component
-
-OS:PortList,
-  {d7bef7bd-7dab-4db7-bd43-7a73303bd41b}, !- Handle
-  {4a3b46b1-3ceb-4e7a-80e1-68ef7afce7c2}, !- Name
-  {0430a9fb-485b-4a8a-b56b-f6f59151226d}; !- HVAC Component
-
-OS:PortList,
-  {9a04a8d9-e21c-422f-a349-5452a57485a6}, !- Handle
-  {9f82b891-460c-4a9c-acea-7d418634cdf8}, !- Name
-  {0430a9fb-485b-4a8a-b56b-f6f59151226d}; !- HVAC Component
-
-OS:Sizing:Zone,
-  {f050122a-aa83-4787-bd09-00516e172a4c}, !- Handle
-  {0430a9fb-485b-4a8a-b56b-f6f59151226d}, !- Zone or ZoneList Name
-=======
   {523bb045-d45b-47ad-80bc-efcc64deadff}, !- Handle
   Node 1,                                 !- Name
   {3255926b-5e31-4d7c-af1b-b8efc320f0c2}, !- Inlet Port
@@ -431,7 +306,6 @@
 OS:Sizing:Zone,
   {69c81290-7e9d-40a5-81ac-3ce0d500a873}, !- Handle
   {6f3e695d-07a2-4057-9e88-764217090377}, !- Zone or ZoneList Name
->>>>>>> d385fff4
   SupplyAirTemperature,                   !- Zone Cooling Design Supply Air Temperature Input Method
   14,                                     !- Zone Cooling Design Supply Air Temperature {C}
   11.11,                                  !- Zone Cooling Design Supply Air Temperature Difference {deltaC}
@@ -460,16 +334,6 @@
   autosize;                               !- Dedicated Outdoor Air High Setpoint Temperature for Design {C}
 
 OS:ZoneHVAC:EquipmentList,
-<<<<<<< HEAD
-  {7c82ac95-c1f6-4ec9-a20c-32102fc02775}, !- Handle
-  Zone HVAC Equipment List 1,             !- Name
-  {0430a9fb-485b-4a8a-b56b-f6f59151226d}; !- Thermal Zone
-
-OS:Space,
-  {b711439e-20b1-4254-9d95-e2d991abd3eb}, !- Handle
-  living space,                           !- Name
-  {a0bd51a0-2c51-4ead-8229-baa73b306b9b}, !- Space Type Name
-=======
   {c9bba414-64ba-4190-b285-ce0250f183cd}, !- Handle
   Zone HVAC Equipment List 1,             !- Name
   {6f3e695d-07a2-4057-9e88-764217090377}; !- Thermal Zone
@@ -478,7 +342,6 @@
   {be6fb64d-0951-4648-9960-d4ad0e4a6bcc}, !- Handle
   living space,                           !- Name
   {d83e255f-95f2-4397-bc2b-d248aa75722c}, !- Space Type Name
->>>>>>> d385fff4
   ,                                       !- Default Construction Set Name
   ,                                       !- Default Schedule Set Name
   ,                                       !- Direction of Relative North {deg}
@@ -486,21 +349,6 @@
   ,                                       !- Y Origin {m}
   ,                                       !- Z Origin {m}
   ,                                       !- Building Story Name
-<<<<<<< HEAD
-  {0430a9fb-485b-4a8a-b56b-f6f59151226d}, !- Thermal Zone Name
-  ,                                       !- Part of Total Floor Area
-  ,                                       !- Design Specification Outdoor Air Object Name
-  {d9f9358a-986c-4604-a1fd-a15724c3b62e}; !- Building Unit Name
-
-OS:Surface,
-  {17619316-0205-4bec-aa57-2f4838ee4cc1}, !- Handle
-  Surface 1,                              !- Name
-  Floor,                                  !- Surface Type
-  ,                                       !- Construction Name
-  {b711439e-20b1-4254-9d95-e2d991abd3eb}, !- Space Name
-  Surface,                                !- Outside Boundary Condition
-  {6bc3f7b0-608f-4b31-a54e-f9339a66962d}, !- Outside Boundary Condition Object
-=======
   {6f3e695d-07a2-4057-9e88-764217090377}, !- Thermal Zone Name
   ,                                       !- Part of Total Floor Area
   ,                                       !- Design Specification Outdoor Air Object Name
@@ -514,7 +362,6 @@
   {be6fb64d-0951-4648-9960-d4ad0e4a6bcc}, !- Space Name
   Surface,                                !- Outside Boundary Condition
   {b4cf26fc-e7d3-4f0a-b982-9ff35ce4abd7}, !- Outside Boundary Condition Object
->>>>>>> d385fff4
   NoSun,                                  !- Sun Exposure
   NoWind,                                 !- Wind Exposure
   ,                                       !- View Factor to Ground
@@ -525,19 +372,11 @@
   6.46578440716979, -12.9315688143396, 0; !- X,Y,Z Vertex 4 {m}
 
 OS:Surface,
-<<<<<<< HEAD
-  {df46e3e0-5727-447d-b218-539ee8c7675e}, !- Handle
-  Surface 2,                              !- Name
-  Wall,                                   !- Surface Type
-  ,                                       !- Construction Name
-  {b711439e-20b1-4254-9d95-e2d991abd3eb}, !- Space Name
-=======
   {6e43f2bf-e68b-48bd-bdc2-f08d9f93aa2f}, !- Handle
   Surface 2,                              !- Name
   Wall,                                   !- Surface Type
   ,                                       !- Construction Name
   {be6fb64d-0951-4648-9960-d4ad0e4a6bcc}, !- Space Name
->>>>>>> d385fff4
   Outdoors,                               !- Outside Boundary Condition
   ,                                       !- Outside Boundary Condition Object
   SunExposed,                             !- Sun Exposure
@@ -550,19 +389,11 @@
   0, -12.9315688143396, 2.4384;           !- X,Y,Z Vertex 4 {m}
 
 OS:Surface,
-<<<<<<< HEAD
-  {97ba48fe-37f9-49bb-9ed4-fa5ebfa97d36}, !- Handle
-  Surface 3,                              !- Name
-  Wall,                                   !- Surface Type
-  ,                                       !- Construction Name
-  {b711439e-20b1-4254-9d95-e2d991abd3eb}, !- Space Name
-=======
   {ed1c3b4a-d688-4e24-b483-137bd4f9585a}, !- Handle
   Surface 3,                              !- Name
   Wall,                                   !- Surface Type
   ,                                       !- Construction Name
   {be6fb64d-0951-4648-9960-d4ad0e4a6bcc}, !- Space Name
->>>>>>> d385fff4
   Outdoors,                               !- Outside Boundary Condition
   ,                                       !- Outside Boundary Condition Object
   SunExposed,                             !- Sun Exposure
@@ -575,15 +406,6 @@
   0, 0, 2.4384;                           !- X,Y,Z Vertex 4 {m}
 
 OS:Surface,
-<<<<<<< HEAD
-  {982a9f5c-b7b1-4553-b2cf-077fb57659b0}, !- Handle
-  Surface 4,                              !- Name
-  Wall,                                   !- Surface Type
-  ,                                       !- Construction Name
-  {b711439e-20b1-4254-9d95-e2d991abd3eb}, !- Space Name
-  Adiabatic,                              !- Outside Boundary Condition
-  ,                                       !- Outside Boundary Condition Object
-=======
   {01728c91-f6de-4b70-b261-8812b998e3c7}, !- Handle
   Surface 4,                              !- Name
   Wall,                                   !- Surface Type
@@ -591,7 +413,6 @@
   {be6fb64d-0951-4648-9960-d4ad0e4a6bcc}, !- Space Name
   Surface,                                !- Outside Boundary Condition
   {1330cc73-b947-4478-acdf-79859db63183}, !- Outside Boundary Condition Object
->>>>>>> d385fff4
   NoSun,                                  !- Sun Exposure
   NoWind,                                 !- Wind Exposure
   ,                                       !- View Factor to Ground
@@ -602,19 +423,11 @@
   6.46578440716979, 0, 2.4384;            !- X,Y,Z Vertex 4 {m}
 
 OS:Surface,
-<<<<<<< HEAD
-  {6f018a06-0098-429b-83f9-8c15bb987729}, !- Handle
-  Surface 5,                              !- Name
-  Wall,                                   !- Surface Type
-  ,                                       !- Construction Name
-  {b711439e-20b1-4254-9d95-e2d991abd3eb}, !- Space Name
-=======
   {d7b053bf-34fd-4646-ab38-d51ba4c6c01e}, !- Handle
   Surface 5,                              !- Name
   Wall,                                   !- Surface Type
   ,                                       !- Construction Name
   {be6fb64d-0951-4648-9960-d4ad0e4a6bcc}, !- Space Name
->>>>>>> d385fff4
   Outdoors,                               !- Outside Boundary Condition
   ,                                       !- Outside Boundary Condition Object
   SunExposed,                             !- Sun Exposure
@@ -627,15 +440,6 @@
   6.46578440716979, -12.9315688143396, 2.4384; !- X,Y,Z Vertex 4 {m}
 
 OS:Surface,
-<<<<<<< HEAD
-  {e183b46d-3af1-4895-922c-b559aab7cf05}, !- Handle
-  Surface 6,                              !- Name
-  RoofCeiling,                            !- Surface Type
-  ,                                       !- Construction Name
-  {b711439e-20b1-4254-9d95-e2d991abd3eb}, !- Space Name
-  Surface,                                !- Outside Boundary Condition
-  {3dd99b2b-eaad-4781-882b-1703207c51b2}, !- Outside Boundary Condition Object
-=======
   {9b9a896f-7162-4b14-86ff-cc920e8210b3}, !- Handle
   Surface 6,                              !- Name
   RoofCeiling,                            !- Surface Type
@@ -643,7 +447,6 @@
   {be6fb64d-0951-4648-9960-d4ad0e4a6bcc}, !- Space Name
   Surface,                                !- Outside Boundary Condition
   {ccc0b76a-d84d-4b29-bd0e-8c93d005ff54}, !- Outside Boundary Condition Object
->>>>>>> d385fff4
   NoSun,                                  !- Sun Exposure
   NoWind,                                 !- Wind Exposure
   ,                                       !- View Factor to Ground
@@ -654,11 +457,7 @@
   0, -12.9315688143396, 2.4384;           !- X,Y,Z Vertex 4 {m}
 
 OS:SpaceType,
-<<<<<<< HEAD
-  {a0bd51a0-2c51-4ead-8229-baa73b306b9b}, !- Handle
-=======
   {d83e255f-95f2-4397-bc2b-d248aa75722c}, !- Handle
->>>>>>> d385fff4
   Space Type 1,                           !- Name
   ,                                       !- Default Construction Set Name
   ,                                       !- Default Schedule Set Name
@@ -668,33 +467,6 @@
   ,                                       !- Standards Building Type
   living;                                 !- Standards Space Type
 
-<<<<<<< HEAD
-OS:Surface,
-  {68452953-81dc-4e11-b63d-c37a6e34ca17}, !- Handle
-  Surface 12,                             !- Name
-  Floor,                                  !- Surface Type
-  ,                                       !- Construction Name
-  {451827e7-2db8-48cb-a10e-a02757d69e61}, !- Space Name
-  Foundation,                             !- Outside Boundary Condition
-  ,                                       !- Outside Boundary Condition Object
-  NoSun,                                  !- Sun Exposure
-  NoWind,                                 !- Wind Exposure
-  ,                                       !- View Factor to Ground
-  ,                                       !- Number of Vertices
-  0, -12.9315688143396, -0.9144,          !- X,Y,Z Vertex 1 {m}
-  0, 0, -0.9144,                          !- X,Y,Z Vertex 2 {m}
-  6.46578440716979, 0, -0.9144,           !- X,Y,Z Vertex 3 {m}
-  6.46578440716979, -12.9315688143396, -0.9144; !- X,Y,Z Vertex 4 {m}
-
-OS:Surface,
-  {ab6bbff0-7007-4df4-ba98-4f133147ae81}, !- Handle
-  Surface 13,                             !- Name
-  Wall,                                   !- Surface Type
-  ,                                       !- Construction Name
-  {451827e7-2db8-48cb-a10e-a02757d69e61}, !- Space Name
-  Foundation,                             !- Outside Boundary Condition
-  ,                                       !- Outside Boundary Condition Object
-=======
 OS:ThermalZone,
   {feb15481-30bb-46d8-a30c-d234aad2fc68}, !- Handle
   living zone|unit 2,                     !- Name
@@ -806,42 +578,10 @@
   {881b5d7f-47a0-44e8-b1a8-a968cf23e43a}, !- Space Name
   Surface,                                !- Outside Boundary Condition
   {d613d3cd-43d5-41c2-a996-161d65f97188}, !- Outside Boundary Condition Object
->>>>>>> d385fff4
-  NoSun,                                  !- Sun Exposure
-  NoWind,                                 !- Wind Exposure
-  ,                                       !- View Factor to Ground
-  ,                                       !- Number of Vertices
-<<<<<<< HEAD
-  0, 0, -1.11022302462516e-016,           !- X,Y,Z Vertex 1 {m}
-  0, 0, -0.9144,                          !- X,Y,Z Vertex 2 {m}
-  0, -12.9315688143396, -0.9144,          !- X,Y,Z Vertex 3 {m}
-  0, -12.9315688143396, -1.11022302462516e-016; !- X,Y,Z Vertex 4 {m}
-
-OS:Surface,
-  {e37c55e9-761c-4bff-a931-583360e293b8}, !- Handle
-  Surface 14,                             !- Name
-  Wall,                                   !- Surface Type
-  ,                                       !- Construction Name
-  {451827e7-2db8-48cb-a10e-a02757d69e61}, !- Space Name
-  Foundation,                             !- Outside Boundary Condition
-  ,                                       !- Outside Boundary Condition Object
-  NoSun,                                  !- Sun Exposure
-  NoWind,                                 !- Wind Exposure
-  ,                                       !- View Factor to Ground
-  ,                                       !- Number of Vertices
-  6.46578440716979, 0, -1.11022302462516e-016, !- X,Y,Z Vertex 1 {m}
-  6.46578440716979, 0, -0.9144,           !- X,Y,Z Vertex 2 {m}
-  0, 0, -0.9144,                          !- X,Y,Z Vertex 3 {m}
-  0, 0, -1.11022302462516e-016;           !- X,Y,Z Vertex 4 {m}
-
-OS:Surface,
-  {3a6b0e8a-6fa9-4932-88c9-4040975be29d}, !- Handle
-  Surface 15,                             !- Name
-  Wall,                                   !- Surface Type
-  ,                                       !- Construction Name
-  {451827e7-2db8-48cb-a10e-a02757d69e61}, !- Space Name
-  Adiabatic,                              !- Outside Boundary Condition
-=======
+  NoSun,                                  !- Sun Exposure
+  NoWind,                                 !- Wind Exposure
+  ,                                       !- View Factor to Ground
+  ,                                       !- Number of Vertices
   6.46578440716979, -12.9315688143396, 0, !- X,Y,Z Vertex 1 {m}
   6.46578440716979, 0, 0,                 !- X,Y,Z Vertex 2 {m}
   12.9315688143396, 0, 0,                 !- X,Y,Z Vertex 3 {m}
@@ -854,53 +594,34 @@
   ,                                       !- Construction Name
   {881b5d7f-47a0-44e8-b1a8-a968cf23e43a}, !- Space Name
   Outdoors,                               !- Outside Boundary Condition
->>>>>>> d385fff4
-  ,                                       !- Outside Boundary Condition Object
-  NoSun,                                  !- Sun Exposure
-  NoWind,                                 !- Wind Exposure
-  ,                                       !- View Factor to Ground
-  ,                                       !- Number of Vertices
-  6.46578440716979, -12.9315688143396, -1.11022302462516e-016, !- X,Y,Z Vertex 1 {m}
-  6.46578440716979, -12.9315688143396, -0.9144, !- X,Y,Z Vertex 2 {m}
-  6.46578440716979, 0, -0.9144,           !- X,Y,Z Vertex 3 {m}
-  6.46578440716979, 0, -1.11022302462516e-016; !- X,Y,Z Vertex 4 {m}
-
-OS:Surface,
-<<<<<<< HEAD
-  {e8255a25-88a0-426e-9e72-858fb130df5b}, !- Handle
-  Surface 16,                             !- Name
-  Wall,                                   !- Surface Type
-  ,                                       !- Construction Name
-  {451827e7-2db8-48cb-a10e-a02757d69e61}, !- Space Name
-  Foundation,                             !- Outside Boundary Condition
-=======
+  ,                                       !- Outside Boundary Condition Object
+  SunExposed,                             !- Sun Exposure
+  WindExposed,                            !- Wind Exposure
+  ,                                       !- View Factor to Ground
+  ,                                       !- Number of Vertices
+  12.9315688143396, 0, 2.4384,            !- X,Y,Z Vertex 1 {m}
+  12.9315688143396, 0, 0,                 !- X,Y,Z Vertex 2 {m}
+  6.46578440716979, 0, 0,                 !- X,Y,Z Vertex 3 {m}
+  6.46578440716979, 0, 2.4384;            !- X,Y,Z Vertex 4 {m}
+
+OS:Surface,
   {15516c47-2280-47aa-92e8-43e9d3970444}, !- Handle
   Surface 14,                             !- Name
   Wall,                                   !- Surface Type
   ,                                       !- Construction Name
   {881b5d7f-47a0-44e8-b1a8-a968cf23e43a}, !- Space Name
   Outdoors,                               !- Outside Boundary Condition
->>>>>>> d385fff4
-  ,                                       !- Outside Boundary Condition Object
-  NoSun,                                  !- Sun Exposure
-  NoWind,                                 !- Wind Exposure
-  ,                                       !- View Factor to Ground
-  ,                                       !- Number of Vertices
-  0, -12.9315688143396, -1.11022302462516e-016, !- X,Y,Z Vertex 1 {m}
-  0, -12.9315688143396, -0.9144,          !- X,Y,Z Vertex 2 {m}
-  6.46578440716979, -12.9315688143396, -0.9144, !- X,Y,Z Vertex 3 {m}
-  6.46578440716979, -12.9315688143396, -1.11022302462516e-016; !- X,Y,Z Vertex 4 {m}
-
-OS:Surface,
-<<<<<<< HEAD
-  {6bc3f7b0-608f-4b31-a54e-f9339a66962d}, !- Handle
-  Surface 17,                             !- Name
-  RoofCeiling,                            !- Surface Type
-  ,                                       !- Construction Name
-  {451827e7-2db8-48cb-a10e-a02757d69e61}, !- Space Name
-  Surface,                                !- Outside Boundary Condition
-  {17619316-0205-4bec-aa57-2f4838ee4cc1}, !- Outside Boundary Condition Object
-=======
+  ,                                       !- Outside Boundary Condition Object
+  SunExposed,                             !- Sun Exposure
+  WindExposed,                            !- Wind Exposure
+  ,                                       !- View Factor to Ground
+  ,                                       !- Number of Vertices
+  6.46578440716979, -12.9315688143396, 2.4384, !- X,Y,Z Vertex 1 {m}
+  6.46578440716979, -12.9315688143396, 0, !- X,Y,Z Vertex 2 {m}
+  12.9315688143396, -12.9315688143396, 0, !- X,Y,Z Vertex 3 {m}
+  12.9315688143396, -12.9315688143396, 2.4384; !- X,Y,Z Vertex 4 {m}
+
+OS:Surface,
   {1330cc73-b947-4478-acdf-79859db63183}, !- Handle
   Surface 15,                             !- Name
   Wall,                                   !- Surface Type
@@ -908,34 +629,10 @@
   {881b5d7f-47a0-44e8-b1a8-a968cf23e43a}, !- Space Name
   Surface,                                !- Outside Boundary Condition
   {01728c91-f6de-4b70-b261-8812b998e3c7}, !- Outside Boundary Condition Object
->>>>>>> d385fff4
-  NoSun,                                  !- Sun Exposure
-  NoWind,                                 !- Wind Exposure
-  ,                                       !- View Factor to Ground
-  ,                                       !- Number of Vertices
-<<<<<<< HEAD
-  6.46578440716979, -12.9315688143396, -1.11022302462516e-016, !- X,Y,Z Vertex 1 {m}
-  6.46578440716979, 0, -1.11022302462516e-016, !- X,Y,Z Vertex 2 {m}
-  0, 0, -1.11022302462516e-016,           !- X,Y,Z Vertex 3 {m}
-  0, -12.9315688143396, -1.11022302462516e-016; !- X,Y,Z Vertex 4 {m}
-
-OS:Space,
-  {451827e7-2db8-48cb-a10e-a02757d69e61}, !- Handle
-  crawl space,                            !- Name
-  {524450c6-7b50-4f7d-92a7-78d5cdb278a9}, !- Space Type Name
-  ,                                       !- Default Construction Set Name
-  ,                                       !- Default Schedule Set Name
-  ,                                       !- Direction of Relative North {deg}
-  ,                                       !- X Origin {m}
-  ,                                       !- Y Origin {m}
-  ,                                       !- Z Origin {m}
-  ,                                       !- Building Story Name
-  {a859b21e-397c-4d7b-ae52-02d542d38a07}; !- Thermal Zone Name
-
-OS:ThermalZone,
-  {a859b21e-397c-4d7b-ae52-02d542d38a07}, !- Handle
-  crawl zone,                             !- Name
-=======
+  NoSun,                                  !- Sun Exposure
+  NoWind,                                 !- Wind Exposure
+  ,                                       !- View Factor to Ground
+  ,                                       !- Number of Vertices
   6.46578440716979, 0, 2.4384,            !- X,Y,Z Vertex 1 {m}
   6.46578440716979, 0, 0,                 !- X,Y,Z Vertex 2 {m}
   6.46578440716979, -12.9315688143396, 0, !- X,Y,Z Vertex 3 {m}
@@ -978,7 +675,6 @@
 OS:ThermalZone,
   {edb71e62-f59a-4201-be4c-33b010891cfa}, !- Handle
   living zone|unit 3,                     !- Name
->>>>>>> d385fff4
   ,                                       !- Multiplier
   ,                                       !- Ceiling Height {m}
   ,                                       !- Volume {m3}
@@ -986,17 +682,10 @@
   ,                                       !- Zone Inside Convection Algorithm
   ,                                       !- Zone Outside Convection Algorithm
   ,                                       !- Zone Conditioning Equipment List Name
-<<<<<<< HEAD
-  {8e88d716-879f-409d-89cc-55ea597b6cbc}, !- Zone Air Inlet Port List
-  {ce69a567-d2dd-4ba8-95be-55eacca638fc}, !- Zone Air Exhaust Port List
-  {0bd53962-9263-4407-9843-76f790c8bc5c}, !- Zone Air Node Name
-  {2fc1fe6f-0ef6-461a-8239-6ea973753c5c}, !- Zone Return Air Port List
-=======
   {88d770ae-8c80-4531-b088-a3ea5cd960d0}, !- Zone Air Inlet Port List
   {241b5cd0-943e-425b-b104-0d710b93679a}, !- Zone Air Exhaust Port List
   {01558dae-c32e-4822-9055-365b677680f9}, !- Zone Air Node Name
   {f5f4e762-93e1-4326-a30c-d4c8b3cf27e8}, !- Zone Return Air Port List
->>>>>>> d385fff4
   ,                                       !- Primary Daylighting Control Name
   ,                                       !- Fraction of Zone Controlled by Primary Daylighting Control
   ,                                       !- Secondary Daylighting Control Name
@@ -1007,39 +696,6 @@
   No;                                     !- Use Ideal Air Loads
 
 OS:Node,
-<<<<<<< HEAD
-  {fbc7d1ac-b580-4803-b8d5-f4962396893a}, !- Handle
-  Node 2,                                 !- Name
-  {0bd53962-9263-4407-9843-76f790c8bc5c}, !- Inlet Port
-  ;                                       !- Outlet Port
-
-OS:Connection,
-  {0bd53962-9263-4407-9843-76f790c8bc5c}, !- Handle
-  {30c7a45d-114e-417e-9a99-f3f0caefa1bd}, !- Name
-  {a859b21e-397c-4d7b-ae52-02d542d38a07}, !- Source Object
-  11,                                     !- Outlet Port
-  {fbc7d1ac-b580-4803-b8d5-f4962396893a}, !- Target Object
-  2;                                      !- Inlet Port
-
-OS:PortList,
-  {8e88d716-879f-409d-89cc-55ea597b6cbc}, !- Handle
-  {dda15af6-527b-43a4-9d17-12fd04d8b94d}, !- Name
-  {a859b21e-397c-4d7b-ae52-02d542d38a07}; !- HVAC Component
-
-OS:PortList,
-  {ce69a567-d2dd-4ba8-95be-55eacca638fc}, !- Handle
-  {0296d778-1395-493b-bc05-78daeb07f077}, !- Name
-  {a859b21e-397c-4d7b-ae52-02d542d38a07}; !- HVAC Component
-
-OS:PortList,
-  {2fc1fe6f-0ef6-461a-8239-6ea973753c5c}, !- Handle
-  {944b2512-8075-48b3-b1d4-b04746804d11}, !- Name
-  {a859b21e-397c-4d7b-ae52-02d542d38a07}; !- HVAC Component
-
-OS:Sizing:Zone,
-  {163fb81c-3683-4773-8af5-c5b5110c0f09}, !- Handle
-  {a859b21e-397c-4d7b-ae52-02d542d38a07}, !- Zone or ZoneList Name
-=======
   {74fd9968-fd99-4d60-8b61-50e11ed1e686}, !- Handle
   Node 3,                                 !- Name
   {01558dae-c32e-4822-9055-365b677680f9}, !- Inlet Port
@@ -1071,7 +727,6 @@
 OS:Sizing:Zone,
   {573dab62-186c-422f-9626-4eb51abc03fb}, !- Handle
   {edb71e62-f59a-4201-be4c-33b010891cfa}, !- Zone or ZoneList Name
->>>>>>> d385fff4
   SupplyAirTemperature,                   !- Zone Cooling Design Supply Air Temperature Input Method
   14,                                     !- Zone Cooling Design Supply Air Temperature {C}
   11.11,                                  !- Zone Cooling Design Supply Air Temperature Difference {deltaC}
@@ -1100,31 +755,6 @@
   autosize;                               !- Dedicated Outdoor Air High Setpoint Temperature for Design {C}
 
 OS:ZoneHVAC:EquipmentList,
-<<<<<<< HEAD
-  {a19c4524-220e-4488-9320-873d47767f76}, !- Handle
-  Zone HVAC Equipment List 2,             !- Name
-  {a859b21e-397c-4d7b-ae52-02d542d38a07}; !- Thermal Zone
-
-OS:SpaceType,
-  {524450c6-7b50-4f7d-92a7-78d5cdb278a9}, !- Handle
-  Space Type 2,                           !- Name
-  ,                                       !- Default Construction Set Name
-  ,                                       !- Default Schedule Set Name
-  ,                                       !- Group Rendering Name
-  ,                                       !- Design Specification Outdoor Air Object Name
-  ,                                       !- Standards Template
-  ,                                       !- Standards Building Type
-  crawlspace;                             !- Standards Space Type
-
-OS:Surface,
-  {3dd99b2b-eaad-4781-882b-1703207c51b2}, !- Handle
-  Surface 7,                              !- Name
-  Floor,                                  !- Surface Type
-  ,                                       !- Construction Name
-  {c5ee0401-9d0b-412b-8fc5-2adc32a1add7}, !- Space Name
-  Surface,                                !- Outside Boundary Condition
-  {e183b46d-3af1-4895-922c-b559aab7cf05}, !- Outside Boundary Condition Object
-=======
   {67706106-3c11-46b2-b908-da212e2aa23b}, !- Handle
   Zone HVAC Equipment List 3,             !- Name
   {edb71e62-f59a-4201-be4c-33b010891cfa}; !- Thermal Zone
@@ -1153,41 +783,10 @@
   {9daffffe-be10-45ad-b7dd-db2735de0d79}, !- Space Name
   Surface,                                !- Outside Boundary Condition
   {f14c2d25-93f1-4ecf-9640-4a825022ab12}, !- Outside Boundary Condition Object
->>>>>>> d385fff4
-  NoSun,                                  !- Sun Exposure
-  NoWind,                                 !- Wind Exposure
-  ,                                       !- View Factor to Ground
-  ,                                       !- Number of Vertices
-<<<<<<< HEAD
-  0, -12.9315688143396, 2.4384,           !- X,Y,Z Vertex 1 {m}
-  0, 0, 2.4384,                           !- X,Y,Z Vertex 2 {m}
-  6.46578440716979, 0, 2.4384,            !- X,Y,Z Vertex 3 {m}
-  6.46578440716979, -12.9315688143396, 2.4384; !- X,Y,Z Vertex 4 {m}
-
-OS:Surface,
-  {f91332af-94eb-4170-842f-847bac10fb90}, !- Handle
-  Surface 8,                              !- Name
-  RoofCeiling,                            !- Surface Type
-  ,                                       !- Construction Name
-  {c5ee0401-9d0b-412b-8fc5-2adc32a1add7}, !- Space Name
-  Outdoors,                               !- Outside Boundary Condition
-  ,                                       !- Outside Boundary Condition Object
-  SunExposed,                             !- Sun Exposure
-  WindExposed,                            !- Wind Exposure
-  ,                                       !- View Factor to Ground
-  ,                                       !- Number of Vertices
-  0, -6.46578440716979, 5.9760922035849,  !- X,Y,Z Vertex 1 {m}
-  6.46578440716979, -6.46578440716979, 5.9760922035849, !- X,Y,Z Vertex 2 {m}
-  6.46578440716979, 0, 2.7432,            !- X,Y,Z Vertex 3 {m}
-  0, 0, 2.7432;                           !- X,Y,Z Vertex 4 {m}
-
-OS:Surface,
-  {1c196a44-ca5a-4942-b3b0-44b13f845279}, !- Handle
-  Surface 9,                              !- Name
-  RoofCeiling,                            !- Surface Type
-  ,                                       !- Construction Name
-  {c5ee0401-9d0b-412b-8fc5-2adc32a1add7}, !- Space Name
-=======
+  NoSun,                                  !- Sun Exposure
+  NoWind,                                 !- Wind Exposure
+  ,                                       !- View Factor to Ground
+  ,                                       !- Number of Vertices
   12.9315688143396, -12.9315688143396, 0, !- X,Y,Z Vertex 1 {m}
   12.9315688143396, 0, 0,                 !- X,Y,Z Vertex 2 {m}
   19.3973532215094, 0, 0,                 !- X,Y,Z Vertex 3 {m}
@@ -1199,52 +798,35 @@
   Wall,                                   !- Surface Type
   ,                                       !- Construction Name
   {9daffffe-be10-45ad-b7dd-db2735de0d79}, !- Space Name
->>>>>>> d385fff4
   Outdoors,                               !- Outside Boundary Condition
   ,                                       !- Outside Boundary Condition Object
   SunExposed,                             !- Sun Exposure
   WindExposed,                            !- Wind Exposure
   ,                                       !- View Factor to Ground
   ,                                       !- Number of Vertices
-  6.46578440716979, -6.46578440716979, 5.9760922035849, !- X,Y,Z Vertex 1 {m}
-  0, -6.46578440716979, 5.9760922035849,  !- X,Y,Z Vertex 2 {m}
-  0, -12.9315688143396, 2.7432,           !- X,Y,Z Vertex 3 {m}
-  6.46578440716979, -12.9315688143396, 2.7432; !- X,Y,Z Vertex 4 {m}
-
-OS:Surface,
-<<<<<<< HEAD
-  {babf2919-02ea-44b3-8f8c-4a95141d4e48}, !- Handle
-  Surface 10,                             !- Name
-  Wall,                                   !- Surface Type
-  ,                                       !- Construction Name
-  {c5ee0401-9d0b-412b-8fc5-2adc32a1add7}, !- Space Name
-=======
+  19.3973532215094, 0, 2.4384,            !- X,Y,Z Vertex 1 {m}
+  19.3973532215094, 0, 0,                 !- X,Y,Z Vertex 2 {m}
+  12.9315688143396, 0, 0,                 !- X,Y,Z Vertex 3 {m}
+  12.9315688143396, 0, 2.4384;            !- X,Y,Z Vertex 4 {m}
+
+OS:Surface,
   {e9f3ed47-31d4-4b9e-91a6-4ed759b519a3}, !- Handle
   Surface 25,                             !- Name
   Wall,                                   !- Surface Type
   ,                                       !- Construction Name
   {9daffffe-be10-45ad-b7dd-db2735de0d79}, !- Space Name
->>>>>>> d385fff4
   Outdoors,                               !- Outside Boundary Condition
   ,                                       !- Outside Boundary Condition Object
   SunExposed,                             !- Sun Exposure
   WindExposed,                            !- Wind Exposure
   ,                                       !- View Factor to Ground
   ,                                       !- Number of Vertices
-  0, -6.46578440716979, 5.6712922035849,  !- X,Y,Z Vertex 1 {m}
-  0, 0, 2.4384,                           !- X,Y,Z Vertex 2 {m}
-  0, -12.9315688143396, 2.4384;           !- X,Y,Z Vertex 3 {m}
-
-OS:Surface,
-<<<<<<< HEAD
-  {6e86fa53-7090-4b0b-943b-09fa8ffe3557}, !- Handle
-  Surface 11,                             !- Name
-  Wall,                                   !- Surface Type
-  ,                                       !- Construction Name
-  {c5ee0401-9d0b-412b-8fc5-2adc32a1add7}, !- Space Name
-  Adiabatic,                              !- Outside Boundary Condition
-  ,                                       !- Outside Boundary Condition Object
-=======
+  12.9315688143396, -12.9315688143396, 2.4384, !- X,Y,Z Vertex 1 {m}
+  12.9315688143396, -12.9315688143396, 0, !- X,Y,Z Vertex 2 {m}
+  19.3973532215094, -12.9315688143396, 0, !- X,Y,Z Vertex 3 {m}
+  19.3973532215094, -12.9315688143396, 2.4384; !- X,Y,Z Vertex 4 {m}
+
+OS:Surface,
   {1fb064ed-9838-47a1-bc28-b379e8f14685}, !- Handle
   Surface 26,                             !- Name
   Wall,                                   !- Surface Type
@@ -1252,33 +834,10 @@
   {9daffffe-be10-45ad-b7dd-db2735de0d79}, !- Space Name
   Surface,                                !- Outside Boundary Condition
   {620d2d56-ac1f-4384-9f6e-18a1254349af}, !- Outside Boundary Condition Object
->>>>>>> d385fff4
-  NoSun,                                  !- Sun Exposure
-  NoWind,                                 !- Wind Exposure
-  ,                                       !- View Factor to Ground
-  ,                                       !- Number of Vertices
-<<<<<<< HEAD
-  6.46578440716979, -6.46578440716979, 5.6712922035849, !- X,Y,Z Vertex 1 {m}
-  6.46578440716979, -12.9315688143396, 2.4384, !- X,Y,Z Vertex 2 {m}
-  6.46578440716979, 0, 2.4384;            !- X,Y,Z Vertex 3 {m}
-
-OS:Space,
-  {c5ee0401-9d0b-412b-8fc5-2adc32a1add7}, !- Handle
-  unfinished attic space,                 !- Name
-  {734df8bc-512a-45b2-9349-cd3e6c169c5f}, !- Space Type Name
-  ,                                       !- Default Construction Set Name
-  ,                                       !- Default Schedule Set Name
-  ,                                       !- Direction of Relative North {deg}
-  ,                                       !- X Origin {m}
-  ,                                       !- Y Origin {m}
-  ,                                       !- Z Origin {m}
-  ,                                       !- Building Story Name
-  {c58cc711-483c-4b87-9dd3-4d11b2f9b6be}; !- Thermal Zone Name
-
-OS:ThermalZone,
-  {c58cc711-483c-4b87-9dd3-4d11b2f9b6be}, !- Handle
-  unfinished attic zone,                  !- Name
-=======
+  NoSun,                                  !- Sun Exposure
+  NoWind,                                 !- Wind Exposure
+  ,                                       !- View Factor to Ground
+  ,                                       !- Number of Vertices
   12.9315688143396, 0, 2.4384,            !- X,Y,Z Vertex 1 {m}
   12.9315688143396, 0, 0,                 !- X,Y,Z Vertex 2 {m}
   12.9315688143396, -12.9315688143396, 0, !- X,Y,Z Vertex 3 {m}
@@ -1321,7 +880,6 @@
 OS:ThermalZone,
   {db853210-84b6-48db-97ac-6fb9f647d927}, !- Handle
   living zone|unit 4,                     !- Name
->>>>>>> d385fff4
   ,                                       !- Multiplier
   ,                                       !- Ceiling Height {m}
   ,                                       !- Volume {m3}
@@ -1329,17 +887,10 @@
   ,                                       !- Zone Inside Convection Algorithm
   ,                                       !- Zone Outside Convection Algorithm
   ,                                       !- Zone Conditioning Equipment List Name
-<<<<<<< HEAD
-  {f4794bf7-e641-4fac-be0a-e16808eb8b58}, !- Zone Air Inlet Port List
-  {d0a43af1-ee64-4467-9ce2-3ec287c4e954}, !- Zone Air Exhaust Port List
-  {c7f78e41-18f0-4714-bd7a-45d695de4de1}, !- Zone Air Node Name
-  {c19c57a9-9a5e-483d-83d3-574ea8a6fe88}, !- Zone Return Air Port List
-=======
   {365ad04b-7b47-4c8c-ab79-cdd71cdb8c96}, !- Zone Air Inlet Port List
   {38a7bd4b-8d20-4038-a28e-f37ed2879a89}, !- Zone Air Exhaust Port List
   {b0ef259b-1188-419e-9d78-18e0678c8c61}, !- Zone Air Node Name
   {edd85a4f-f6a8-4524-bf1d-d0c75f4ce5c4}, !- Zone Return Air Port List
->>>>>>> d385fff4
   ,                                       !- Primary Daylighting Control Name
   ,                                       !- Fraction of Zone Controlled by Primary Daylighting Control
   ,                                       !- Secondary Daylighting Control Name
@@ -1350,39 +901,6 @@
   No;                                     !- Use Ideal Air Loads
 
 OS:Node,
-<<<<<<< HEAD
-  {8600f306-3d80-46db-b7ee-9ac5ba1db2ad}, !- Handle
-  Node 3,                                 !- Name
-  {c7f78e41-18f0-4714-bd7a-45d695de4de1}, !- Inlet Port
-  ;                                       !- Outlet Port
-
-OS:Connection,
-  {c7f78e41-18f0-4714-bd7a-45d695de4de1}, !- Handle
-  {ed8ffadc-6cef-4ae5-9103-777b922838e1}, !- Name
-  {c58cc711-483c-4b87-9dd3-4d11b2f9b6be}, !- Source Object
-  11,                                     !- Outlet Port
-  {8600f306-3d80-46db-b7ee-9ac5ba1db2ad}, !- Target Object
-  2;                                      !- Inlet Port
-
-OS:PortList,
-  {f4794bf7-e641-4fac-be0a-e16808eb8b58}, !- Handle
-  {994a8d59-c1ad-4589-a150-15d0138e6cf2}, !- Name
-  {c58cc711-483c-4b87-9dd3-4d11b2f9b6be}; !- HVAC Component
-
-OS:PortList,
-  {d0a43af1-ee64-4467-9ce2-3ec287c4e954}, !- Handle
-  {a0ed3226-4358-4881-8d48-d15bb5167165}, !- Name
-  {c58cc711-483c-4b87-9dd3-4d11b2f9b6be}; !- HVAC Component
-
-OS:PortList,
-  {c19c57a9-9a5e-483d-83d3-574ea8a6fe88}, !- Handle
-  {33c73e38-678e-44c7-adc6-2993d560920d}, !- Name
-  {c58cc711-483c-4b87-9dd3-4d11b2f9b6be}; !- HVAC Component
-
-OS:Sizing:Zone,
-  {619f3d2d-bd98-453d-b90c-348f9932cec4}, !- Handle
-  {c58cc711-483c-4b87-9dd3-4d11b2f9b6be}, !- Zone or ZoneList Name
-=======
   {7685e3c0-a12f-4819-bb56-9944fb5fb3a8}, !- Handle
   Node 4,                                 !- Name
   {b0ef259b-1188-419e-9d78-18e0678c8c61}, !- Inlet Port
@@ -1414,7 +932,6 @@
 OS:Sizing:Zone,
   {89b7089d-8735-4d84-bf2b-b877f826aef0}, !- Handle
   {db853210-84b6-48db-97ac-6fb9f647d927}, !- Zone or ZoneList Name
->>>>>>> d385fff4
   SupplyAirTemperature,                   !- Zone Cooling Design Supply Air Temperature Input Method
   14,                                     !- Zone Cooling Design Supply Air Temperature {C}
   11.11,                                  !- Zone Cooling Design Supply Air Temperature Difference {deltaC}
@@ -1443,209 +960,6 @@
   autosize;                               !- Dedicated Outdoor Air High Setpoint Temperature for Design {C}
 
 OS:ZoneHVAC:EquipmentList,
-<<<<<<< HEAD
-  {dadce7ed-d01d-4fe8-bb87-58b9cc8cbab6}, !- Handle
-  Zone HVAC Equipment List 3,             !- Name
-  {c58cc711-483c-4b87-9dd3-4d11b2f9b6be}; !- Thermal Zone
-
-OS:SpaceType,
-  {734df8bc-512a-45b2-9349-cd3e6c169c5f}, !- Handle
-  Space Type 3,                           !- Name
-  ,                                       !- Default Construction Set Name
-  ,                                       !- Default Schedule Set Name
-  ,                                       !- Group Rendering Name
-  ,                                       !- Design Specification Outdoor Air Object Name
-  ,                                       !- Standards Template
-  ,                                       !- Standards Building Type
-  unfinished attic;                       !- Standards Space Type
-
-OS:BuildingUnit,
-  {d9f9358a-986c-4604-a1fd-a15724c3b62e}, !- Handle
-  unit 1,                                 !- Name
-  ,                                       !- Rendering Color
-  Residential;                            !- Building Unit Type
-
-OS:AdditionalProperties,
-  {adbce409-7390-41c2-ba17-3d817ffe8ee6}, !- Handle
-  {d9f9358a-986c-4604-a1fd-a15724c3b62e}, !- Object Name
-  NumberOfBedrooms,                       !- Feature Name 1
-  Integer,                                !- Feature Data Type 1
-  3,                                      !- Feature Value 1
-  NumberOfBathrooms,                      !- Feature Name 2
-  Double,                                 !- Feature Data Type 2
-  2,                                      !- Feature Value 2
-  NumberOfOccupants,                      !- Feature Name 3
-  Double,                                 !- Feature Data Type 3
-  3.3900000000000001;                     !- Feature Value 3
-
-OS:External:File,
-  {7e53b53d-236b-4132-b133-1dbc13c126b5}, !- Handle
-  8760.csv,                               !- Name
-  8760.csv;                               !- File Name
-
-OS:Schedule:Day,
-  {44e85494-262c-4bda-b1f0-2a15e4d3b8a0}, !- Handle
-  Schedule Day 1,                         !- Name
-  ,                                       !- Schedule Type Limits Name
-  ,                                       !- Interpolate to Timestep
-  24,                                     !- Hour 1
-  0,                                      !- Minute 1
-  0;                                      !- Value Until Time 1
-
-OS:Schedule:Day,
-  {652d6a8b-9982-464a-baa5-c402de9efa3d}, !- Handle
-  Schedule Day 2,                         !- Name
-  ,                                       !- Schedule Type Limits Name
-  ,                                       !- Interpolate to Timestep
-  24,                                     !- Hour 1
-  0,                                      !- Minute 1
-  1;                                      !- Value Until Time 1
-
-OS:Schedule:File,
-  {a5e20eb6-5359-49ec-8cb2-d32035dcc57c}, !- Handle
-  occupants,                              !- Name
-  {e4e47c72-72cd-4e60-94c1-41a5f39b511f}, !- Schedule Type Limits Name
-  {7e53b53d-236b-4132-b133-1dbc13c126b5}, !- External File Name
-  1,                                      !- Column Number
-  1,                                      !- Rows to Skip at Top
-  8760,                                   !- Number of Hours of Data
-  ,                                       !- Column Separator
-  ,                                       !- Interpolate to Timestep
-  60;                                     !- Minutes per Item
-
-OS:Schedule:Ruleset,
-  {43cc37ba-07ec-4851-8738-62435019199c}, !- Handle
-  Schedule Ruleset 1,                     !- Name
-  {267e2766-5e4e-4263-b595-c9250ead3e9d}, !- Schedule Type Limits Name
-  {eb5d852f-25c7-474c-bf36-09f4bd8cef42}; !- Default Day Schedule Name
-
-OS:Schedule:Day,
-  {eb5d852f-25c7-474c-bf36-09f4bd8cef42}, !- Handle
-  Schedule Day 3,                         !- Name
-  {267e2766-5e4e-4263-b595-c9250ead3e9d}, !- Schedule Type Limits Name
-  ,                                       !- Interpolate to Timestep
-  24,                                     !- Hour 1
-  0,                                      !- Minute 1
-  112.539290946133;                       !- Value Until Time 1
-
-OS:People:Definition,
-  {44d47a16-8ac6-4aff-a006-a24ac30bb570}, !- Handle
-  res occupants|living space,             !- Name
-  People,                                 !- Number of People Calculation Method
-  3.39,                                   !- Number of People {people}
-  ,                                       !- People per Space Floor Area {person/m2}
-  ,                                       !- Space Floor Area per Person {m2/person}
-  0.319734,                               !- Fraction Radiant
-  0.573,                                  !- Sensible Heat Fraction
-  0,                                      !- Carbon Dioxide Generation Rate {m3/s-W}
-  No,                                     !- Enable ASHRAE 55 Comfort Warnings
-  ZoneAveraged;                           !- Mean Radiant Temperature Calculation Type
-
-OS:People,
-  {841e2b26-8f34-42fd-acff-c7422cd92eea}, !- Handle
-  res occupants|living space,             !- Name
-  {44d47a16-8ac6-4aff-a006-a24ac30bb570}, !- People Definition Name
-  {b711439e-20b1-4254-9d95-e2d991abd3eb}, !- Space or SpaceType Name
-  {a5e20eb6-5359-49ec-8cb2-d32035dcc57c}, !- Number of People Schedule Name
-  {43cc37ba-07ec-4851-8738-62435019199c}, !- Activity Level Schedule Name
-  ,                                       !- Surface Name/Angle Factor List Name
-  ,                                       !- Work Efficiency Schedule Name
-  ,                                       !- Clothing Insulation Schedule Name
-  ,                                       !- Air Velocity Schedule Name
-  1;                                      !- Multiplier
-
-OS:ScheduleTypeLimits,
-  {267e2766-5e4e-4263-b595-c9250ead3e9d}, !- Handle
-  ActivityLevel,                          !- Name
-  0,                                      !- Lower Limit Value
-  ,                                       !- Upper Limit Value
-  Continuous,                             !- Numeric Type
-  ActivityLevel;                          !- Unit Type
-
-OS:ScheduleTypeLimits,
-  {e4e47c72-72cd-4e60-94c1-41a5f39b511f}, !- Handle
-  Fractional,                             !- Name
-  0,                                      !- Lower Limit Value
-  1,                                      !- Upper Limit Value
-  Continuous;                             !- Numeric Type
-
-OS:ShadingSurfaceGroup,
-  {8ea14aa2-5369-4a8f-8421-286d3ddafc8c}, !- Handle
-  res eaves,                              !- Name
-  Building;                               !- Shading Surface Type
-
-OS:ShadingSurface,
-  {4e224423-8dba-4405-9fbd-9750e1928708}, !- Handle
-  Surface 9 - res eaves,                  !- Name
-  ,                                       !- Construction Name
-  {8ea14aa2-5369-4a8f-8421-286d3ddafc8c}, !- Shading Surface Group Name
-  ,                                       !- Transmittance Schedule Name
-  ,                                       !- Number of Vertices
-  7.07538440716979, -12.9315688143396, 2.7432, !- X,Y,Z Vertex 1 {m}
-  7.07538440716979, -6.46578440716979, 5.9760922035849, !- X,Y,Z Vertex 2 {m}
-  6.46578440716979, -6.46578440716979, 5.9760922035849, !- X,Y,Z Vertex 3 {m}
-  6.46578440716979, -12.9315688143396, 2.7432; !- X,Y,Z Vertex 4 {m}
-
-OS:ShadingSurface,
-  {cb67d853-3776-4ebd-86ac-a3ef8a609bc7}, !- Handle
-  Surface 9 - res eaves 1,                !- Name
-  ,                                       !- Construction Name
-  {8ea14aa2-5369-4a8f-8421-286d3ddafc8c}, !- Shading Surface Group Name
-  ,                                       !- Transmittance Schedule Name
-  ,                                       !- Number of Vertices
-  -0.6096, -6.46578440716979, 5.9760922035849, !- X,Y,Z Vertex 1 {m}
-  -0.6096, -12.9315688143396, 2.7432,     !- X,Y,Z Vertex 2 {m}
-  0, -12.9315688143396, 2.7432,           !- X,Y,Z Vertex 3 {m}
-  0, -6.46578440716979, 5.9760922035849;  !- X,Y,Z Vertex 4 {m}
-
-OS:ShadingSurface,
-  {8f04c497-1970-43de-81a6-3c8cd8e47f9b}, !- Handle
-  Surface 9 - res eaves 2,                !- Name
-  ,                                       !- Construction Name
-  {8ea14aa2-5369-4a8f-8421-286d3ddafc8c}, !- Shading Surface Group Name
-  ,                                       !- Transmittance Schedule Name
-  ,                                       !- Number of Vertices
-  0, -13.5411688143396, 2.4384,           !- X,Y,Z Vertex 1 {m}
-  6.46578440716979, -13.5411688143396, 2.4384, !- X,Y,Z Vertex 2 {m}
-  6.46578440716979, -12.9315688143396, 2.7432, !- X,Y,Z Vertex 3 {m}
-  0, -12.9315688143396, 2.7432;           !- X,Y,Z Vertex 4 {m}
-
-OS:ShadingSurface,
-  {13629cf6-55e7-4839-ac15-c8f3a06aa6ff}, !- Handle
-  Surface 8 - res eaves,                  !- Name
-  ,                                       !- Construction Name
-  {8ea14aa2-5369-4a8f-8421-286d3ddafc8c}, !- Shading Surface Group Name
-  ,                                       !- Transmittance Schedule Name
-  ,                                       !- Number of Vertices
-  -0.6096, 0, 2.7432,                     !- X,Y,Z Vertex 1 {m}
-  -0.6096, -6.46578440716979, 5.9760922035849, !- X,Y,Z Vertex 2 {m}
-  0, -6.46578440716979, 5.9760922035849,  !- X,Y,Z Vertex 3 {m}
-  0, 0, 2.7432;                           !- X,Y,Z Vertex 4 {m}
-
-OS:ShadingSurface,
-  {d87630af-7665-4242-b832-249f3a8c17be}, !- Handle
-  Surface 8 - res eaves 1,                !- Name
-  ,                                       !- Construction Name
-  {8ea14aa2-5369-4a8f-8421-286d3ddafc8c}, !- Shading Surface Group Name
-  ,                                       !- Transmittance Schedule Name
-  ,                                       !- Number of Vertices
-  7.07538440716979, -6.46578440716979, 5.9760922035849, !- X,Y,Z Vertex 1 {m}
-  7.07538440716979, 0, 2.7432,            !- X,Y,Z Vertex 2 {m}
-  6.46578440716979, 0, 2.7432,            !- X,Y,Z Vertex 3 {m}
-  6.46578440716979, -6.46578440716979, 5.9760922035849; !- X,Y,Z Vertex 4 {m}
-
-OS:ShadingSurface,
-  {02e4d5b9-01c9-4b08-b3f4-5b2e6e6cff40}, !- Handle
-  Surface 8 - res eaves 2,                !- Name
-  ,                                       !- Construction Name
-  {8ea14aa2-5369-4a8f-8421-286d3ddafc8c}, !- Shading Surface Group Name
-  ,                                       !- Transmittance Schedule Name
-  ,                                       !- Number of Vertices
-  6.46578440716979, 0.6096, 2.4384,       !- X,Y,Z Vertex 1 {m}
-  0, 0.6096, 2.4384,                      !- X,Y,Z Vertex 2 {m}
-  0, 0, 2.7432,                           !- X,Y,Z Vertex 3 {m}
-  6.46578440716979, 0, 2.7432;            !- X,Y,Z Vertex 4 {m}
-=======
   {edc296b7-b646-4cfc-b229-0e5fecf20d87}, !- Handle
   Zone HVAC Equipment List 4,             !- Name
   {db853210-84b6-48db-97ac-6fb9f647d927}; !- Thermal Zone
@@ -2817,4 +2131,3 @@
   25.8631376286792, -13.5411688143396, 2.4384, !- X,Y,Z Vertex 2 {m}
   25.8631376286792, -12.9315688143396, 2.7432, !- X,Y,Z Vertex 3 {m}
   0, -12.9315688143396, 2.7432;           !- X,Y,Z Vertex 4 {m}
->>>>>>> d385fff4
