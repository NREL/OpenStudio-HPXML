!- NOTE: Auto-generated from /test/osw_files/SFA_4units_1story_SL_FA.osw

OS:Version,
<<<<<<< HEAD
  {6e0161af-163b-4861-956f-ecd1dd89cfd7}, !- Handle
  2.9.0;                                  !- Version Identifier

OS:SimulationControl,
  {bb8d82bd-96bb-4f94-9129-2f7031a5ee2b}, !- Handle
=======
  {b17a4014-6a25-4727-9cfc-e7329f61a381}, !- Handle
  2.9.0;                                  !- Version Identifier

OS:SimulationControl,
  {e47462b8-c17a-4c59-9289-39860337c4e9}, !- Handle
>>>>>>> f65e674e
  ,                                       !- Do Zone Sizing Calculation
  ,                                       !- Do System Sizing Calculation
  ,                                       !- Do Plant Sizing Calculation
  No;                                     !- Run Simulation for Sizing Periods

OS:Timestep,
<<<<<<< HEAD
  {181a9393-2d37-4ded-b374-c2d6caaf36b4}, !- Handle
  6;                                      !- Number of Timesteps per Hour

OS:ShadowCalculation,
  {97b7166d-fbe6-41cd-8639-f1059c821555}, !- Handle
=======
  {8d155aa9-7269-430a-8a3f-eefb87690172}, !- Handle
  6;                                      !- Number of Timesteps per Hour

OS:ShadowCalculation,
  {f2434cbb-e77a-4cfb-ac62-0a68f747c4a0}, !- Handle
>>>>>>> f65e674e
  20,                                     !- Calculation Frequency
  200;                                    !- Maximum Figures in Shadow Overlap Calculations

OS:SurfaceConvectionAlgorithm:Outside,
<<<<<<< HEAD
  {65030eed-123c-4f0c-bd32-04a0c8d0febb}, !- Handle
  DOE-2;                                  !- Algorithm

OS:SurfaceConvectionAlgorithm:Inside,
  {6e8ddaa4-cd14-45d7-9386-27f45b3df642}, !- Handle
  TARP;                                   !- Algorithm

OS:ZoneCapacitanceMultiplier:ResearchSpecial,
  {17caed83-391c-4126-99b9-375462422d26}, !- Handle
=======
  {561764e6-dffa-41a3-b22b-8adfd4bd83b9}, !- Handle
  DOE-2;                                  !- Algorithm

OS:SurfaceConvectionAlgorithm:Inside,
  {6fedc395-ffbf-488b-a5b0-fbde71b93f4c}, !- Handle
  TARP;                                   !- Algorithm

OS:ZoneCapacitanceMultiplier:ResearchSpecial,
  {3729d99f-e789-416b-b701-f74983fbb2be}, !- Handle
>>>>>>> f65e674e
  ,                                       !- Temperature Capacity Multiplier
  15,                                     !- Humidity Capacity Multiplier
  ;                                       !- Carbon Dioxide Capacity Multiplier

OS:RunPeriod,
<<<<<<< HEAD
  {594fd029-8934-4da2-a361-821e2d6e4aed}, !- Handle
=======
  {b90cf7b9-d72e-4fec-b1e5-bbcef96cc261}, !- Handle
>>>>>>> f65e674e
  Run Period 1,                           !- Name
  1,                                      !- Begin Month
  1,                                      !- Begin Day of Month
  12,                                     !- End Month
  31,                                     !- End Day of Month
  ,                                       !- Use Weather File Holidays and Special Days
  ,                                       !- Use Weather File Daylight Saving Period
  ,                                       !- Apply Weekend Holiday Rule
  ,                                       !- Use Weather File Rain Indicators
  ,                                       !- Use Weather File Snow Indicators
  ;                                       !- Number of Times Runperiod to be Repeated

OS:YearDescription,
<<<<<<< HEAD
  {f4a397e6-d85a-4c32-ad17-54f1aca089d0}, !- Handle
=======
  {37067ab4-9dcc-4e4f-a83f-817edcba85e4}, !- Handle
>>>>>>> f65e674e
  2007,                                   !- Calendar Year
  ,                                       !- Day of Week for Start Day
  ;                                       !- Is Leap Year

OS:Building,
<<<<<<< HEAD
  {04ce3e0a-9965-4064-85c2-10f4e417b01f}, !- Handle
=======
  {5f8137a2-8a5a-4200-b32e-61a8a0ac56d6}, !- Handle
>>>>>>> f65e674e
  Building 1,                             !- Name
  ,                                       !- Building Sector Type
  0,                                      !- North Axis {deg}
  ,                                       !- Nominal Floor to Floor Height {m}
  ,                                       !- Space Type Name
  ,                                       !- Default Construction Set Name
  ,                                       !- Default Schedule Set Name
  2,                                      !- Standards Number of Stories
  2,                                      !- Standards Number of Above Ground Stories
  ,                                       !- Standards Template
  singlefamilyattached,                   !- Standards Building Type
  4;                                      !- Standards Number of Living Units

OS:AdditionalProperties,
<<<<<<< HEAD
  {4749b785-3e48-45e5-a279-02e4a12a0246}, !- Handle
  {04ce3e0a-9965-4064-85c2-10f4e417b01f}, !- Object Name
=======
  {e950cfec-5a82-4565-84f8-d59b4769fe01}, !- Handle
  {5f8137a2-8a5a-4200-b32e-61a8a0ac56d6}, !- Object Name
>>>>>>> f65e674e
  num_units,                              !- Feature Name 1
  Integer,                                !- Feature Data Type 1
  4,                                      !- Feature Value 1
  has_rear_units,                         !- Feature Name 2
  Boolean,                                !- Feature Data Type 2
  false,                                  !- Feature Value 2
  horz_location,                          !- Feature Name 3
  String,                                 !- Feature Data Type 3
  Left,                                   !- Feature Value 3
  num_floors,                             !- Feature Name 4
  Integer,                                !- Feature Data Type 4
  1;                                      !- Feature Value 4

OS:ThermalZone,
<<<<<<< HEAD
  {0b017687-a76b-46ed-a80f-81e5e4888dcb}, !- Handle
=======
  {84d6a3c0-f2a2-4642-b2e0-f39043ad8fc6}, !- Handle
>>>>>>> f65e674e
  living zone,                            !- Name
  ,                                       !- Multiplier
  ,                                       !- Ceiling Height {m}
  ,                                       !- Volume {m3}
  ,                                       !- Floor Area {m2}
  ,                                       !- Zone Inside Convection Algorithm
  ,                                       !- Zone Outside Convection Algorithm
  ,                                       !- Zone Conditioning Equipment List Name
<<<<<<< HEAD
  {956f4bdd-d566-41a2-915e-68dd67bda574}, !- Zone Air Inlet Port List
  {53c00690-704a-4a77-9ab7-78fb515e7871}, !- Zone Air Exhaust Port List
  {ca0cee5a-131e-451f-a892-3350067e11fe}, !- Zone Air Node Name
  {14546559-aa01-4c51-a576-ff4c31d20fc2}, !- Zone Return Air Port List
=======
  {16620d48-6750-451b-8a48-d536fb33cacf}, !- Zone Air Inlet Port List
  {9ca41fd4-4cd8-44ff-910c-6dd3f351c7bd}, !- Zone Air Exhaust Port List
  {93b97767-bfb2-408f-b08d-871497e3a78e}, !- Zone Air Node Name
  {7fb8aa13-878c-45e2-a968-a5516aa41bf5}, !- Zone Return Air Port List
>>>>>>> f65e674e
  ,                                       !- Primary Daylighting Control Name
  ,                                       !- Fraction of Zone Controlled by Primary Daylighting Control
  ,                                       !- Secondary Daylighting Control Name
  ,                                       !- Fraction of Zone Controlled by Secondary Daylighting Control
  ,                                       !- Illuminance Map Name
  ,                                       !- Group Rendering Name
  ,                                       !- Thermostat Name
  No;                                     !- Use Ideal Air Loads

OS:Node,
<<<<<<< HEAD
  {963bc8be-4c7d-4cbb-95d6-fd2d7eb6d5c5}, !- Handle
  Node 1,                                 !- Name
  {ca0cee5a-131e-451f-a892-3350067e11fe}, !- Inlet Port
  ;                                       !- Outlet Port

OS:Connection,
  {ca0cee5a-131e-451f-a892-3350067e11fe}, !- Handle
  {c201b355-aa2b-4c29-a26f-26814d57646b}, !- Name
  {0b017687-a76b-46ed-a80f-81e5e4888dcb}, !- Source Object
  11,                                     !- Outlet Port
  {963bc8be-4c7d-4cbb-95d6-fd2d7eb6d5c5}, !- Target Object
  2;                                      !- Inlet Port

OS:PortList,
  {956f4bdd-d566-41a2-915e-68dd67bda574}, !- Handle
  {aaf2f7c6-9b1d-4fa7-9488-5d3efc917b8b}, !- Name
  {0b017687-a76b-46ed-a80f-81e5e4888dcb}; !- HVAC Component

OS:PortList,
  {53c00690-704a-4a77-9ab7-78fb515e7871}, !- Handle
  {6a0c28b0-d687-4803-9aa7-3ed8628cbdb8}, !- Name
  {0b017687-a76b-46ed-a80f-81e5e4888dcb}; !- HVAC Component

OS:PortList,
  {14546559-aa01-4c51-a576-ff4c31d20fc2}, !- Handle
  {8863994e-34f1-4f7e-a17b-825d5981df9a}, !- Name
  {0b017687-a76b-46ed-a80f-81e5e4888dcb}; !- HVAC Component

OS:Sizing:Zone,
  {d0fceec0-c0e9-43b5-b1a1-8616b8f3cbe4}, !- Handle
  {0b017687-a76b-46ed-a80f-81e5e4888dcb}, !- Zone or ZoneList Name
=======
  {17cca4b0-5538-4a6b-8b0e-f629f3d58094}, !- Handle
  Node 1,                                 !- Name
  {93b97767-bfb2-408f-b08d-871497e3a78e}, !- Inlet Port
  ;                                       !- Outlet Port

OS:Connection,
  {93b97767-bfb2-408f-b08d-871497e3a78e}, !- Handle
  {86c1ea3c-df69-476c-a621-504c59a6f334}, !- Name
  {84d6a3c0-f2a2-4642-b2e0-f39043ad8fc6}, !- Source Object
  11,                                     !- Outlet Port
  {17cca4b0-5538-4a6b-8b0e-f629f3d58094}, !- Target Object
  2;                                      !- Inlet Port

OS:PortList,
  {16620d48-6750-451b-8a48-d536fb33cacf}, !- Handle
  {315f62f6-5287-49b8-ae5a-9f4adc0c2e72}, !- Name
  {84d6a3c0-f2a2-4642-b2e0-f39043ad8fc6}; !- HVAC Component

OS:PortList,
  {9ca41fd4-4cd8-44ff-910c-6dd3f351c7bd}, !- Handle
  {951ada16-9ea7-47f2-b4bd-ef7a10d091c3}, !- Name
  {84d6a3c0-f2a2-4642-b2e0-f39043ad8fc6}; !- HVAC Component

OS:PortList,
  {7fb8aa13-878c-45e2-a968-a5516aa41bf5}, !- Handle
  {955212fd-8eaf-4110-978b-412d6fffc17a}, !- Name
  {84d6a3c0-f2a2-4642-b2e0-f39043ad8fc6}; !- HVAC Component

OS:Sizing:Zone,
  {2bb126b3-c857-481a-a988-e602f77a039c}, !- Handle
  {84d6a3c0-f2a2-4642-b2e0-f39043ad8fc6}, !- Zone or ZoneList Name
>>>>>>> f65e674e
  SupplyAirTemperature,                   !- Zone Cooling Design Supply Air Temperature Input Method
  14,                                     !- Zone Cooling Design Supply Air Temperature {C}
  11.11,                                  !- Zone Cooling Design Supply Air Temperature Difference {deltaC}
  SupplyAirTemperature,                   !- Zone Heating Design Supply Air Temperature Input Method
  40,                                     !- Zone Heating Design Supply Air Temperature {C}
  11.11,                                  !- Zone Heating Design Supply Air Temperature Difference {deltaC}
  0.0085,                                 !- Zone Cooling Design Supply Air Humidity Ratio {kg-H2O/kg-air}
  0.008,                                  !- Zone Heating Design Supply Air Humidity Ratio {kg-H2O/kg-air}
  ,                                       !- Zone Heating Sizing Factor
  ,                                       !- Zone Cooling Sizing Factor
  DesignDay,                              !- Cooling Design Air Flow Method
  ,                                       !- Cooling Design Air Flow Rate {m3/s}
  ,                                       !- Cooling Minimum Air Flow per Zone Floor Area {m3/s-m2}
  ,                                       !- Cooling Minimum Air Flow {m3/s}
  ,                                       !- Cooling Minimum Air Flow Fraction
  DesignDay,                              !- Heating Design Air Flow Method
  ,                                       !- Heating Design Air Flow Rate {m3/s}
  ,                                       !- Heating Maximum Air Flow per Zone Floor Area {m3/s-m2}
  ,                                       !- Heating Maximum Air Flow {m3/s}
  ,                                       !- Heating Maximum Air Flow Fraction
  ,                                       !- Design Zone Air Distribution Effectiveness in Cooling Mode
  ,                                       !- Design Zone Air Distribution Effectiveness in Heating Mode
  No,                                     !- Account for Dedicated Outdoor Air System
  NeutralSupplyAir,                       !- Dedicated Outdoor Air System Control Strategy
  autosize,                               !- Dedicated Outdoor Air Low Setpoint Temperature for Design {C}
  autosize;                               !- Dedicated Outdoor Air High Setpoint Temperature for Design {C}

OS:ZoneHVAC:EquipmentList,
<<<<<<< HEAD
  {362d3d4f-4795-48b1-b473-3cfa3ac31ff4}, !- Handle
  Zone HVAC Equipment List 1,             !- Name
  {0b017687-a76b-46ed-a80f-81e5e4888dcb}; !- Thermal Zone

OS:Space,
  {39802699-fef1-4a57-b9c1-4efeab5ef967}, !- Handle
  living space,                           !- Name
  {72bf3bc5-6225-4f7e-b6a5-431bcc51520f}, !- Space Type Name
=======
  {fd86471a-5a6b-4358-ba9d-34f870a77b9a}, !- Handle
  Zone HVAC Equipment List 1,             !- Name
  {84d6a3c0-f2a2-4642-b2e0-f39043ad8fc6}; !- Thermal Zone

OS:Space,
  {7aca2df0-ecd9-4e2a-b60f-e8cd8da96a47}, !- Handle
  living space,                           !- Name
  {0e4173c9-616b-4f96-9871-f0594e61b01c}, !- Space Type Name
>>>>>>> f65e674e
  ,                                       !- Default Construction Set Name
  ,                                       !- Default Schedule Set Name
  ,                                       !- Direction of Relative North {deg}
  ,                                       !- X Origin {m}
  ,                                       !- Y Origin {m}
  ,                                       !- Z Origin {m}
  ,                                       !- Building Story Name
<<<<<<< HEAD
  {0b017687-a76b-46ed-a80f-81e5e4888dcb}, !- Thermal Zone Name
  ,                                       !- Part of Total Floor Area
  ,                                       !- Design Specification Outdoor Air Object Name
  {66e88aed-b499-4815-ad05-7ce377700496}; !- Building Unit Name

OS:Surface,
  {47940bb5-3a3a-4e5c-b3a1-e537a1c0d712}, !- Handle
  Surface 1,                              !- Name
  Floor,                                  !- Surface Type
  ,                                       !- Construction Name
  {39802699-fef1-4a57-b9c1-4efeab5ef967}, !- Space Name
=======
  {84d6a3c0-f2a2-4642-b2e0-f39043ad8fc6}, !- Thermal Zone Name
  ,                                       !- Part of Total Floor Area
  ,                                       !- Design Specification Outdoor Air Object Name
  {3f3710ca-e207-425b-a494-643b63ed713c}; !- Building Unit Name

OS:Surface,
  {9197e284-44e8-4bd4-940d-eb0e0c456ad7}, !- Handle
  Surface 1,                              !- Name
  Floor,                                  !- Surface Type
  ,                                       !- Construction Name
  {7aca2df0-ecd9-4e2a-b60f-e8cd8da96a47}, !- Space Name
>>>>>>> f65e674e
  Foundation,                             !- Outside Boundary Condition
  ,                                       !- Outside Boundary Condition Object
  NoSun,                                  !- Sun Exposure
  NoWind,                                 !- Wind Exposure
  ,                                       !- View Factor to Ground
  ,                                       !- Number of Vertices
  0, -9.144, 0,                           !- X,Y,Z Vertex 1 {m}
  0, 0, 0,                                !- X,Y,Z Vertex 2 {m}
  4.572, 0, 0,                            !- X,Y,Z Vertex 3 {m}
  4.572, -9.144, 0;                       !- X,Y,Z Vertex 4 {m}

OS:Surface,
<<<<<<< HEAD
  {0a1a13ea-80fb-449d-84d4-e67021db6c20}, !- Handle
  Surface 2,                              !- Name
  Wall,                                   !- Surface Type
  ,                                       !- Construction Name
  {39802699-fef1-4a57-b9c1-4efeab5ef967}, !- Space Name
=======
  {0b003880-50ce-4c09-806c-ef64a9bed69b}, !- Handle
  Surface 2,                              !- Name
  Wall,                                   !- Surface Type
  ,                                       !- Construction Name
  {7aca2df0-ecd9-4e2a-b60f-e8cd8da96a47}, !- Space Name
>>>>>>> f65e674e
  Outdoors,                               !- Outside Boundary Condition
  ,                                       !- Outside Boundary Condition Object
  SunExposed,                             !- Sun Exposure
  WindExposed,                            !- Wind Exposure
  ,                                       !- View Factor to Ground
  ,                                       !- Number of Vertices
  0, 0, 2.4384,                           !- X,Y,Z Vertex 1 {m}
  0, 0, 0,                                !- X,Y,Z Vertex 2 {m}
  0, -9.144, 0,                           !- X,Y,Z Vertex 3 {m}
  0, -9.144, 2.4384;                      !- X,Y,Z Vertex 4 {m}

OS:Surface,
<<<<<<< HEAD
  {fd7fdf93-16b9-4c3e-acab-9470590cd48a}, !- Handle
  Surface 3,                              !- Name
  Wall,                                   !- Surface Type
  ,                                       !- Construction Name
  {39802699-fef1-4a57-b9c1-4efeab5ef967}, !- Space Name
=======
  {8c786df4-5e1f-48c3-ae3e-ef49971b04ac}, !- Handle
  Surface 3,                              !- Name
  Wall,                                   !- Surface Type
  ,                                       !- Construction Name
  {7aca2df0-ecd9-4e2a-b60f-e8cd8da96a47}, !- Space Name
>>>>>>> f65e674e
  Outdoors,                               !- Outside Boundary Condition
  ,                                       !- Outside Boundary Condition Object
  SunExposed,                             !- Sun Exposure
  WindExposed,                            !- Wind Exposure
  ,                                       !- View Factor to Ground
  ,                                       !- Number of Vertices
  4.572, 0, 2.4384,                       !- X,Y,Z Vertex 1 {m}
  4.572, 0, 0,                            !- X,Y,Z Vertex 2 {m}
  0, 0, 0,                                !- X,Y,Z Vertex 3 {m}
  0, 0, 2.4384;                           !- X,Y,Z Vertex 4 {m}

OS:Surface,
<<<<<<< HEAD
  {2cdf7c92-503f-4ba0-814e-dec394a65ac2}, !- Handle
  Surface 4,                              !- Name
  Wall,                                   !- Surface Type
  ,                                       !- Construction Name
  {39802699-fef1-4a57-b9c1-4efeab5ef967}, !- Space Name
=======
  {7abb759c-bcb2-44df-aee2-dbb9cd0d4fb4}, !- Handle
  Surface 4,                              !- Name
  Wall,                                   !- Surface Type
  ,                                       !- Construction Name
  {7aca2df0-ecd9-4e2a-b60f-e8cd8da96a47}, !- Space Name
>>>>>>> f65e674e
  Adiabatic,                              !- Outside Boundary Condition
  ,                                       !- Outside Boundary Condition Object
  NoSun,                                  !- Sun Exposure
  NoWind,                                 !- Wind Exposure
  ,                                       !- View Factor to Ground
  ,                                       !- Number of Vertices
  4.572, -9.144, 2.4384,                  !- X,Y,Z Vertex 1 {m}
  4.572, -9.144, 0,                       !- X,Y,Z Vertex 2 {m}
  4.572, 0, 0,                            !- X,Y,Z Vertex 3 {m}
  4.572, 0, 2.4384;                       !- X,Y,Z Vertex 4 {m}

OS:Surface,
<<<<<<< HEAD
  {16f19421-71e3-4671-bc29-4ffa6693a58c}, !- Handle
  Surface 5,                              !- Name
  Wall,                                   !- Surface Type
  ,                                       !- Construction Name
  {39802699-fef1-4a57-b9c1-4efeab5ef967}, !- Space Name
=======
  {78b020a3-526a-4727-846b-6769d4cf8432}, !- Handle
  Surface 5,                              !- Name
  Wall,                                   !- Surface Type
  ,                                       !- Construction Name
  {7aca2df0-ecd9-4e2a-b60f-e8cd8da96a47}, !- Space Name
>>>>>>> f65e674e
  Outdoors,                               !- Outside Boundary Condition
  ,                                       !- Outside Boundary Condition Object
  SunExposed,                             !- Sun Exposure
  WindExposed,                            !- Wind Exposure
  ,                                       !- View Factor to Ground
  ,                                       !- Number of Vertices
  0, -9.144, 2.4384,                      !- X,Y,Z Vertex 1 {m}
  0, -9.144, 0,                           !- X,Y,Z Vertex 2 {m}
  4.572, -9.144, 0,                       !- X,Y,Z Vertex 3 {m}
  4.572, -9.144, 2.4384;                  !- X,Y,Z Vertex 4 {m}

OS:Surface,
<<<<<<< HEAD
  {b6aa01f8-3626-474d-8044-e8c5f7111469}, !- Handle
  Surface 6,                              !- Name
  RoofCeiling,                            !- Surface Type
  ,                                       !- Construction Name
  {39802699-fef1-4a57-b9c1-4efeab5ef967}, !- Space Name
  Surface,                                !- Outside Boundary Condition
  {86ab89a9-3ad5-48d4-b84a-fc57a2a421f2}, !- Outside Boundary Condition Object
=======
  {fb94e8f3-241b-4700-9d2b-b9011b141587}, !- Handle
  Surface 6,                              !- Name
  RoofCeiling,                            !- Surface Type
  ,                                       !- Construction Name
  {7aca2df0-ecd9-4e2a-b60f-e8cd8da96a47}, !- Space Name
  Surface,                                !- Outside Boundary Condition
  {95e2dd5b-5b71-4368-a78f-7f5bc9947135}, !- Outside Boundary Condition Object
>>>>>>> f65e674e
  NoSun,                                  !- Sun Exposure
  NoWind,                                 !- Wind Exposure
  ,                                       !- View Factor to Ground
  ,                                       !- Number of Vertices
  4.572, -9.144, 2.4384,                  !- X,Y,Z Vertex 1 {m}
  4.572, 0, 2.4384,                       !- X,Y,Z Vertex 2 {m}
  0, 0, 2.4384,                           !- X,Y,Z Vertex 3 {m}
  0, -9.144, 2.4384;                      !- X,Y,Z Vertex 4 {m}

OS:SpaceType,
<<<<<<< HEAD
  {72bf3bc5-6225-4f7e-b6a5-431bcc51520f}, !- Handle
=======
  {0e4173c9-616b-4f96-9871-f0594e61b01c}, !- Handle
>>>>>>> f65e674e
  Space Type 1,                           !- Name
  ,                                       !- Default Construction Set Name
  ,                                       !- Default Schedule Set Name
  ,                                       !- Group Rendering Name
  ,                                       !- Design Specification Outdoor Air Object Name
  ,                                       !- Standards Template
  ,                                       !- Standards Building Type
  living;                                 !- Standards Space Type

OS:Surface,
<<<<<<< HEAD
  {86ab89a9-3ad5-48d4-b84a-fc57a2a421f2}, !- Handle
  Surface 7,                              !- Name
  Floor,                                  !- Surface Type
  ,                                       !- Construction Name
  {c40bb1bf-ad2e-409c-b6e3-85735e8da062}, !- Space Name
  Surface,                                !- Outside Boundary Condition
  {b6aa01f8-3626-474d-8044-e8c5f7111469}, !- Outside Boundary Condition Object
=======
  {95e2dd5b-5b71-4368-a78f-7f5bc9947135}, !- Handle
  Surface 7,                              !- Name
  Floor,                                  !- Surface Type
  ,                                       !- Construction Name
  {b29a0912-6436-4f05-9c5a-ace5002125b0}, !- Space Name
  Surface,                                !- Outside Boundary Condition
  {fb94e8f3-241b-4700-9d2b-b9011b141587}, !- Outside Boundary Condition Object
>>>>>>> f65e674e
  NoSun,                                  !- Sun Exposure
  NoWind,                                 !- Wind Exposure
  ,                                       !- View Factor to Ground
  ,                                       !- Number of Vertices
  0, -9.144, 2.4384,                      !- X,Y,Z Vertex 1 {m}
  0, 0, 2.4384,                           !- X,Y,Z Vertex 2 {m}
  4.572, 0, 2.4384,                       !- X,Y,Z Vertex 3 {m}
  4.572, -9.144, 2.4384;                  !- X,Y,Z Vertex 4 {m}

OS:Surface,
<<<<<<< HEAD
  {2a1ae086-3e1e-4870-b835-d89e8160c0e5}, !- Handle
  Surface 8,                              !- Name
  RoofCeiling,                            !- Surface Type
  ,                                       !- Construction Name
  {c40bb1bf-ad2e-409c-b6e3-85735e8da062}, !- Space Name
=======
  {d4f9af54-e95e-4f10-b35f-e85adeeeb078}, !- Handle
  Surface 8,                              !- Name
  RoofCeiling,                            !- Surface Type
  ,                                       !- Construction Name
  {b29a0912-6436-4f05-9c5a-ace5002125b0}, !- Space Name
>>>>>>> f65e674e
  Outdoors,                               !- Outside Boundary Condition
  ,                                       !- Outside Boundary Condition Object
  SunExposed,                             !- Sun Exposure
  WindExposed,                            !- Wind Exposure
  ,                                       !- View Factor to Ground
  ,                                       !- Number of Vertices
  0, -4.572, 4.7244,                      !- X,Y,Z Vertex 1 {m}
  4.572, -4.572, 4.7244,                  !- X,Y,Z Vertex 2 {m}
  4.572, 0, 2.4384,                       !- X,Y,Z Vertex 3 {m}
  0, 0, 2.4384;                           !- X,Y,Z Vertex 4 {m}

OS:Surface,
<<<<<<< HEAD
  {98966326-7a0a-4a62-bcb8-6d8e2f421b2f}, !- Handle
  Surface 9,                              !- Name
  RoofCeiling,                            !- Surface Type
  ,                                       !- Construction Name
  {c40bb1bf-ad2e-409c-b6e3-85735e8da062}, !- Space Name
=======
  {6c18d531-f0d2-41b8-acf6-0bc5f954f26d}, !- Handle
  Surface 9,                              !- Name
  RoofCeiling,                            !- Surface Type
  ,                                       !- Construction Name
  {b29a0912-6436-4f05-9c5a-ace5002125b0}, !- Space Name
>>>>>>> f65e674e
  Outdoors,                               !- Outside Boundary Condition
  ,                                       !- Outside Boundary Condition Object
  SunExposed,                             !- Sun Exposure
  WindExposed,                            !- Wind Exposure
  ,                                       !- View Factor to Ground
  ,                                       !- Number of Vertices
  4.572, -4.572, 4.7244,                  !- X,Y,Z Vertex 1 {m}
  0, -4.572, 4.7244,                      !- X,Y,Z Vertex 2 {m}
  0, -9.144, 2.4384,                      !- X,Y,Z Vertex 3 {m}
  4.572, -9.144, 2.4384;                  !- X,Y,Z Vertex 4 {m}

OS:Surface,
<<<<<<< HEAD
  {7569ba61-deb2-459b-b5f4-cdf6b97cdaa5}, !- Handle
  Surface 10,                             !- Name
  Wall,                                   !- Surface Type
  ,                                       !- Construction Name
  {c40bb1bf-ad2e-409c-b6e3-85735e8da062}, !- Space Name
=======
  {630c3835-0cb8-4399-9915-0bbd6d389610}, !- Handle
  Surface 10,                             !- Name
  Wall,                                   !- Surface Type
  ,                                       !- Construction Name
  {b29a0912-6436-4f05-9c5a-ace5002125b0}, !- Space Name
>>>>>>> f65e674e
  Outdoors,                               !- Outside Boundary Condition
  ,                                       !- Outside Boundary Condition Object
  SunExposed,                             !- Sun Exposure
  WindExposed,                            !- Wind Exposure
  ,                                       !- View Factor to Ground
  ,                                       !- Number of Vertices
  0, -4.572, 4.7244,                      !- X,Y,Z Vertex 1 {m}
  0, 0, 2.4384,                           !- X,Y,Z Vertex 2 {m}
  0, -9.144, 2.4384;                      !- X,Y,Z Vertex 3 {m}

OS:Surface,
<<<<<<< HEAD
  {74ff21b3-e50a-4717-aece-e2d1befd2c3f}, !- Handle
  Surface 11,                             !- Name
  Wall,                                   !- Surface Type
  ,                                       !- Construction Name
  {c40bb1bf-ad2e-409c-b6e3-85735e8da062}, !- Space Name
=======
  {eaeb06bb-d283-4fc9-9df1-449d3c3c38d1}, !- Handle
  Surface 11,                             !- Name
  Wall,                                   !- Surface Type
  ,                                       !- Construction Name
  {b29a0912-6436-4f05-9c5a-ace5002125b0}, !- Space Name
>>>>>>> f65e674e
  Adiabatic,                              !- Outside Boundary Condition
  ,                                       !- Outside Boundary Condition Object
  NoSun,                                  !- Sun Exposure
  NoWind,                                 !- Wind Exposure
  ,                                       !- View Factor to Ground
  ,                                       !- Number of Vertices
  4.572, -4.572, 4.7244,                  !- X,Y,Z Vertex 1 {m}
  4.572, -9.144, 2.4384,                  !- X,Y,Z Vertex 2 {m}
  4.572, 0, 2.4384;                       !- X,Y,Z Vertex 3 {m}

OS:Space,
<<<<<<< HEAD
  {c40bb1bf-ad2e-409c-b6e3-85735e8da062}, !- Handle
  finished attic space,                   !- Name
  {72bf3bc5-6225-4f7e-b6a5-431bcc51520f}, !- Space Type Name
=======
  {b29a0912-6436-4f05-9c5a-ace5002125b0}, !- Handle
  finished attic space,                   !- Name
  {0e4173c9-616b-4f96-9871-f0594e61b01c}, !- Space Type Name
>>>>>>> f65e674e
  ,                                       !- Default Construction Set Name
  ,                                       !- Default Schedule Set Name
  ,                                       !- Direction of Relative North {deg}
  ,                                       !- X Origin {m}
  ,                                       !- Y Origin {m}
  ,                                       !- Z Origin {m}
  ,                                       !- Building Story Name
<<<<<<< HEAD
  {0b017687-a76b-46ed-a80f-81e5e4888dcb}, !- Thermal Zone Name
  ,                                       !- Part of Total Floor Area
  ,                                       !- Design Specification Outdoor Air Object Name
  {66e88aed-b499-4815-ad05-7ce377700496}; !- Building Unit Name

OS:BuildingUnit,
  {66e88aed-b499-4815-ad05-7ce377700496}, !- Handle
=======
  {84d6a3c0-f2a2-4642-b2e0-f39043ad8fc6}, !- Thermal Zone Name
  ,                                       !- Part of Total Floor Area
  ,                                       !- Design Specification Outdoor Air Object Name
  {3f3710ca-e207-425b-a494-643b63ed713c}; !- Building Unit Name

OS:BuildingUnit,
  {3f3710ca-e207-425b-a494-643b63ed713c}, !- Handle
>>>>>>> f65e674e
  unit 1,                                 !- Name
  ,                                       !- Rendering Color
  Residential;                            !- Building Unit Type

OS:AdditionalProperties,
<<<<<<< HEAD
  {41091629-f16c-4562-9e93-e8d5d36642dd}, !- Handle
  {66e88aed-b499-4815-ad05-7ce377700496}, !- Object Name
=======
  {c5a521d2-8978-4cd2-9485-1fbe3123974c}, !- Handle
  {3f3710ca-e207-425b-a494-643b63ed713c}, !- Object Name
>>>>>>> f65e674e
  NumberOfBedrooms,                       !- Feature Name 1
  Integer,                                !- Feature Data Type 1
  3,                                      !- Feature Value 1
  NumberOfBathrooms,                      !- Feature Name 2
  Double,                                 !- Feature Data Type 2
  2,                                      !- Feature Value 2
  NumberOfOccupants,                      !- Feature Name 3
  Double,                                 !- Feature Data Type 3
  3.3900000000000001;                     !- Feature Value 3

OS:External:File,
<<<<<<< HEAD
  {5773938c-d72e-494a-a1d1-94e542e4a9f4}, !- Handle
=======
  {c35f140f-0891-4b7b-bf86-3a75089aa813}, !- Handle
>>>>>>> f65e674e
  8760.csv,                               !- Name
  8760.csv;                               !- File Name

OS:Schedule:Day,
<<<<<<< HEAD
  {0b6e7ce1-af93-4868-9e00-d3b8c65019c0}, !- Handle
=======
  {975d45c0-89af-448f-85f5-aac6f02eec71}, !- Handle
>>>>>>> f65e674e
  Schedule Day 1,                         !- Name
  ,                                       !- Schedule Type Limits Name
  ,                                       !- Interpolate to Timestep
  24,                                     !- Hour 1
  0,                                      !- Minute 1
  0;                                      !- Value Until Time 1

OS:Schedule:Day,
<<<<<<< HEAD
  {f4563549-bcda-42ce-9c6a-af1f337b5c65}, !- Handle
=======
  {82c4961a-6e1f-4f67-8ca3-4cfbe1f698bc}, !- Handle
>>>>>>> f65e674e
  Schedule Day 2,                         !- Name
  ,                                       !- Schedule Type Limits Name
  ,                                       !- Interpolate to Timestep
  24,                                     !- Hour 1
  0,                                      !- Minute 1
  1;                                      !- Value Until Time 1

OS:Schedule:File,
<<<<<<< HEAD
  {2df47420-cacb-4d34-9460-1772da909c3c}, !- Handle
  occupants,                              !- Name
  {00355e19-78d3-450b-a222-46e10f7e0467}, !- Schedule Type Limits Name
  {5773938c-d72e-494a-a1d1-94e542e4a9f4}, !- External File Name
=======
  {04a7d2f0-bd03-46f5-bc90-4ab27db14dff}, !- Handle
  occupants,                              !- Name
  {0db75efc-0c43-45d8-99c6-b9fc8863e075}, !- Schedule Type Limits Name
  {c35f140f-0891-4b7b-bf86-3a75089aa813}, !- External File Name
>>>>>>> f65e674e
  1,                                      !- Column Number
  1,                                      !- Rows to Skip at Top
  8760,                                   !- Number of Hours of Data
  ,                                       !- Column Separator
  ,                                       !- Interpolate to Timestep
  60;                                     !- Minutes per Item

OS:Schedule:Ruleset,
<<<<<<< HEAD
  {e8e5767e-d606-4194-b6da-e7402952c205}, !- Handle
  Schedule Ruleset 1,                     !- Name
  {a57bb652-bfab-468a-b4f2-4f3ef24d777c}, !- Schedule Type Limits Name
  {96fb1c3f-5fa2-4b0d-85f5-30935bb5c00a}; !- Default Day Schedule Name

OS:Schedule:Day,
  {96fb1c3f-5fa2-4b0d-85f5-30935bb5c00a}, !- Handle
  Schedule Day 3,                         !- Name
  {a57bb652-bfab-468a-b4f2-4f3ef24d777c}, !- Schedule Type Limits Name
=======
  {45ed2207-00a8-430b-8a0a-2d33435b59e3}, !- Handle
  Schedule Ruleset 1,                     !- Name
  {53f010ba-e8b6-4ad5-931b-87687700dfcf}, !- Schedule Type Limits Name
  {bae72f1d-0bf0-4ad7-877d-56d0efe77e07}; !- Default Day Schedule Name

OS:Schedule:Day,
  {bae72f1d-0bf0-4ad7-877d-56d0efe77e07}, !- Handle
  Schedule Day 3,                         !- Name
  {53f010ba-e8b6-4ad5-931b-87687700dfcf}, !- Schedule Type Limits Name
>>>>>>> f65e674e
  ,                                       !- Interpolate to Timestep
  24,                                     !- Hour 1
  0,                                      !- Minute 1
  112.539290946133;                       !- Value Until Time 1

OS:People:Definition,
<<<<<<< HEAD
  {4f0e8b1f-50c6-4a63-884e-8b79dd46fd67}, !- Handle
=======
  {9617aba6-ee27-4817-9c85-113a37a59621}, !- Handle
>>>>>>> f65e674e
  res occupants|living space,             !- Name
  People,                                 !- Number of People Calculation Method
  1.695,                                  !- Number of People {people}
  ,                                       !- People per Space Floor Area {person/m2}
  ,                                       !- Space Floor Area per Person {m2/person}
  0.319734,                               !- Fraction Radiant
  0.573,                                  !- Sensible Heat Fraction
  0,                                      !- Carbon Dioxide Generation Rate {m3/s-W}
  No,                                     !- Enable ASHRAE 55 Comfort Warnings
  ZoneAveraged;                           !- Mean Radiant Temperature Calculation Type

OS:People,
<<<<<<< HEAD
  {b27695d4-d0d1-4e89-a740-1936639d0ba4}, !- Handle
  res occupants|living space,             !- Name
  {4f0e8b1f-50c6-4a63-884e-8b79dd46fd67}, !- People Definition Name
  {39802699-fef1-4a57-b9c1-4efeab5ef967}, !- Space or SpaceType Name
  {2df47420-cacb-4d34-9460-1772da909c3c}, !- Number of People Schedule Name
  {e8e5767e-d606-4194-b6da-e7402952c205}, !- Activity Level Schedule Name
=======
  {935a9fa0-f611-4ba7-af24-37a91761b586}, !- Handle
  res occupants|living space,             !- Name
  {9617aba6-ee27-4817-9c85-113a37a59621}, !- People Definition Name
  {7aca2df0-ecd9-4e2a-b60f-e8cd8da96a47}, !- Space or SpaceType Name
  {04a7d2f0-bd03-46f5-bc90-4ab27db14dff}, !- Number of People Schedule Name
  {45ed2207-00a8-430b-8a0a-2d33435b59e3}, !- Activity Level Schedule Name
>>>>>>> f65e674e
  ,                                       !- Surface Name/Angle Factor List Name
  ,                                       !- Work Efficiency Schedule Name
  ,                                       !- Clothing Insulation Schedule Name
  ,                                       !- Air Velocity Schedule Name
  1;                                      !- Multiplier

OS:ScheduleTypeLimits,
<<<<<<< HEAD
  {a57bb652-bfab-468a-b4f2-4f3ef24d777c}, !- Handle
=======
  {53f010ba-e8b6-4ad5-931b-87687700dfcf}, !- Handle
>>>>>>> f65e674e
  ActivityLevel,                          !- Name
  0,                                      !- Lower Limit Value
  ,                                       !- Upper Limit Value
  Continuous,                             !- Numeric Type
  ActivityLevel;                          !- Unit Type

OS:ScheduleTypeLimits,
<<<<<<< HEAD
  {00355e19-78d3-450b-a222-46e10f7e0467}, !- Handle
=======
  {0db75efc-0c43-45d8-99c6-b9fc8863e075}, !- Handle
>>>>>>> f65e674e
  Fractional,                             !- Name
  0,                                      !- Lower Limit Value
  1,                                      !- Upper Limit Value
  Continuous;                             !- Numeric Type

OS:People:Definition,
<<<<<<< HEAD
  {37829d78-aa2f-42bb-a64a-d51edf8d9f6a}, !- Handle
=======
  {39940896-6940-4293-ae0a-bec7e32ac8bb}, !- Handle
>>>>>>> f65e674e
  res occupants|finished attic space,     !- Name
  People,                                 !- Number of People Calculation Method
  1.695,                                  !- Number of People {people}
  ,                                       !- People per Space Floor Area {person/m2}
  ,                                       !- Space Floor Area per Person {m2/person}
  0.319734,                               !- Fraction Radiant
  0.573,                                  !- Sensible Heat Fraction
  0,                                      !- Carbon Dioxide Generation Rate {m3/s-W}
  No,                                     !- Enable ASHRAE 55 Comfort Warnings
  ZoneAveraged;                           !- Mean Radiant Temperature Calculation Type

OS:People,
<<<<<<< HEAD
  {6b67a663-afb5-4d41-b22e-78f3e0ed1525}, !- Handle
  res occupants|finished attic space,     !- Name
  {37829d78-aa2f-42bb-a64a-d51edf8d9f6a}, !- People Definition Name
  {c40bb1bf-ad2e-409c-b6e3-85735e8da062}, !- Space or SpaceType Name
  {2df47420-cacb-4d34-9460-1772da909c3c}, !- Number of People Schedule Name
  {e8e5767e-d606-4194-b6da-e7402952c205}, !- Activity Level Schedule Name
=======
  {8f492d73-e1c2-4a4b-b443-5414ec00d384}, !- Handle
  res occupants|finished attic space,     !- Name
  {39940896-6940-4293-ae0a-bec7e32ac8bb}, !- People Definition Name
  {b29a0912-6436-4f05-9c5a-ace5002125b0}, !- Space or SpaceType Name
  {04a7d2f0-bd03-46f5-bc90-4ab27db14dff}, !- Number of People Schedule Name
  {45ed2207-00a8-430b-8a0a-2d33435b59e3}, !- Activity Level Schedule Name
>>>>>>> f65e674e
  ,                                       !- Surface Name/Angle Factor List Name
  ,                                       !- Work Efficiency Schedule Name
  ,                                       !- Clothing Insulation Schedule Name
  ,                                       !- Air Velocity Schedule Name
  1;                                      !- Multiplier
<|MERGE_RESOLUTION|>--- conflicted
+++ resolved
@@ -1,53 +1,26 @@
 !- NOTE: Auto-generated from /test/osw_files/SFA_4units_1story_SL_FA.osw
 
 OS:Version,
-<<<<<<< HEAD
-  {6e0161af-163b-4861-956f-ecd1dd89cfd7}, !- Handle
-  2.9.0;                                  !- Version Identifier
-
-OS:SimulationControl,
-  {bb8d82bd-96bb-4f94-9129-2f7031a5ee2b}, !- Handle
-=======
   {b17a4014-6a25-4727-9cfc-e7329f61a381}, !- Handle
   2.9.0;                                  !- Version Identifier
 
 OS:SimulationControl,
   {e47462b8-c17a-4c59-9289-39860337c4e9}, !- Handle
->>>>>>> f65e674e
   ,                                       !- Do Zone Sizing Calculation
   ,                                       !- Do System Sizing Calculation
   ,                                       !- Do Plant Sizing Calculation
   No;                                     !- Run Simulation for Sizing Periods
 
 OS:Timestep,
-<<<<<<< HEAD
-  {181a9393-2d37-4ded-b374-c2d6caaf36b4}, !- Handle
-  6;                                      !- Number of Timesteps per Hour
-
-OS:ShadowCalculation,
-  {97b7166d-fbe6-41cd-8639-f1059c821555}, !- Handle
-=======
   {8d155aa9-7269-430a-8a3f-eefb87690172}, !- Handle
   6;                                      !- Number of Timesteps per Hour
 
 OS:ShadowCalculation,
   {f2434cbb-e77a-4cfb-ac62-0a68f747c4a0}, !- Handle
->>>>>>> f65e674e
   20,                                     !- Calculation Frequency
   200;                                    !- Maximum Figures in Shadow Overlap Calculations
 
 OS:SurfaceConvectionAlgorithm:Outside,
-<<<<<<< HEAD
-  {65030eed-123c-4f0c-bd32-04a0c8d0febb}, !- Handle
-  DOE-2;                                  !- Algorithm
-
-OS:SurfaceConvectionAlgorithm:Inside,
-  {6e8ddaa4-cd14-45d7-9386-27f45b3df642}, !- Handle
-  TARP;                                   !- Algorithm
-
-OS:ZoneCapacitanceMultiplier:ResearchSpecial,
-  {17caed83-391c-4126-99b9-375462422d26}, !- Handle
-=======
   {561764e6-dffa-41a3-b22b-8adfd4bd83b9}, !- Handle
   DOE-2;                                  !- Algorithm
 
@@ -57,17 +30,12 @@
 
 OS:ZoneCapacitanceMultiplier:ResearchSpecial,
   {3729d99f-e789-416b-b701-f74983fbb2be}, !- Handle
->>>>>>> f65e674e
   ,                                       !- Temperature Capacity Multiplier
   15,                                     !- Humidity Capacity Multiplier
   ;                                       !- Carbon Dioxide Capacity Multiplier
 
 OS:RunPeriod,
-<<<<<<< HEAD
-  {594fd029-8934-4da2-a361-821e2d6e4aed}, !- Handle
-=======
   {b90cf7b9-d72e-4fec-b1e5-bbcef96cc261}, !- Handle
->>>>>>> f65e674e
   Run Period 1,                           !- Name
   1,                                      !- Begin Month
   1,                                      !- Begin Day of Month
@@ -81,21 +49,13 @@
   ;                                       !- Number of Times Runperiod to be Repeated
 
 OS:YearDescription,
-<<<<<<< HEAD
-  {f4a397e6-d85a-4c32-ad17-54f1aca089d0}, !- Handle
-=======
   {37067ab4-9dcc-4e4f-a83f-817edcba85e4}, !- Handle
->>>>>>> f65e674e
   2007,                                   !- Calendar Year
   ,                                       !- Day of Week for Start Day
   ;                                       !- Is Leap Year
 
 OS:Building,
-<<<<<<< HEAD
-  {04ce3e0a-9965-4064-85c2-10f4e417b01f}, !- Handle
-=======
   {5f8137a2-8a5a-4200-b32e-61a8a0ac56d6}, !- Handle
->>>>>>> f65e674e
   Building 1,                             !- Name
   ,                                       !- Building Sector Type
   0,                                      !- North Axis {deg}
@@ -110,13 +70,8 @@
   4;                                      !- Standards Number of Living Units
 
 OS:AdditionalProperties,
-<<<<<<< HEAD
-  {4749b785-3e48-45e5-a279-02e4a12a0246}, !- Handle
-  {04ce3e0a-9965-4064-85c2-10f4e417b01f}, !- Object Name
-=======
   {e950cfec-5a82-4565-84f8-d59b4769fe01}, !- Handle
   {5f8137a2-8a5a-4200-b32e-61a8a0ac56d6}, !- Object Name
->>>>>>> f65e674e
   num_units,                              !- Feature Name 1
   Integer,                                !- Feature Data Type 1
   4,                                      !- Feature Value 1
@@ -131,11 +86,7 @@
   1;                                      !- Feature Value 4
 
 OS:ThermalZone,
-<<<<<<< HEAD
-  {0b017687-a76b-46ed-a80f-81e5e4888dcb}, !- Handle
-=======
   {84d6a3c0-f2a2-4642-b2e0-f39043ad8fc6}, !- Handle
->>>>>>> f65e674e
   living zone,                            !- Name
   ,                                       !- Multiplier
   ,                                       !- Ceiling Height {m}
@@ -144,17 +95,10 @@
   ,                                       !- Zone Inside Convection Algorithm
   ,                                       !- Zone Outside Convection Algorithm
   ,                                       !- Zone Conditioning Equipment List Name
-<<<<<<< HEAD
-  {956f4bdd-d566-41a2-915e-68dd67bda574}, !- Zone Air Inlet Port List
-  {53c00690-704a-4a77-9ab7-78fb515e7871}, !- Zone Air Exhaust Port List
-  {ca0cee5a-131e-451f-a892-3350067e11fe}, !- Zone Air Node Name
-  {14546559-aa01-4c51-a576-ff4c31d20fc2}, !- Zone Return Air Port List
-=======
   {16620d48-6750-451b-8a48-d536fb33cacf}, !- Zone Air Inlet Port List
   {9ca41fd4-4cd8-44ff-910c-6dd3f351c7bd}, !- Zone Air Exhaust Port List
   {93b97767-bfb2-408f-b08d-871497e3a78e}, !- Zone Air Node Name
   {7fb8aa13-878c-45e2-a968-a5516aa41bf5}, !- Zone Return Air Port List
->>>>>>> f65e674e
   ,                                       !- Primary Daylighting Control Name
   ,                                       !- Fraction of Zone Controlled by Primary Daylighting Control
   ,                                       !- Secondary Daylighting Control Name
@@ -165,39 +109,6 @@
   No;                                     !- Use Ideal Air Loads
 
 OS:Node,
-<<<<<<< HEAD
-  {963bc8be-4c7d-4cbb-95d6-fd2d7eb6d5c5}, !- Handle
-  Node 1,                                 !- Name
-  {ca0cee5a-131e-451f-a892-3350067e11fe}, !- Inlet Port
-  ;                                       !- Outlet Port
-
-OS:Connection,
-  {ca0cee5a-131e-451f-a892-3350067e11fe}, !- Handle
-  {c201b355-aa2b-4c29-a26f-26814d57646b}, !- Name
-  {0b017687-a76b-46ed-a80f-81e5e4888dcb}, !- Source Object
-  11,                                     !- Outlet Port
-  {963bc8be-4c7d-4cbb-95d6-fd2d7eb6d5c5}, !- Target Object
-  2;                                      !- Inlet Port
-
-OS:PortList,
-  {956f4bdd-d566-41a2-915e-68dd67bda574}, !- Handle
-  {aaf2f7c6-9b1d-4fa7-9488-5d3efc917b8b}, !- Name
-  {0b017687-a76b-46ed-a80f-81e5e4888dcb}; !- HVAC Component
-
-OS:PortList,
-  {53c00690-704a-4a77-9ab7-78fb515e7871}, !- Handle
-  {6a0c28b0-d687-4803-9aa7-3ed8628cbdb8}, !- Name
-  {0b017687-a76b-46ed-a80f-81e5e4888dcb}; !- HVAC Component
-
-OS:PortList,
-  {14546559-aa01-4c51-a576-ff4c31d20fc2}, !- Handle
-  {8863994e-34f1-4f7e-a17b-825d5981df9a}, !- Name
-  {0b017687-a76b-46ed-a80f-81e5e4888dcb}; !- HVAC Component
-
-OS:Sizing:Zone,
-  {d0fceec0-c0e9-43b5-b1a1-8616b8f3cbe4}, !- Handle
-  {0b017687-a76b-46ed-a80f-81e5e4888dcb}, !- Zone or ZoneList Name
-=======
   {17cca4b0-5538-4a6b-8b0e-f629f3d58094}, !- Handle
   Node 1,                                 !- Name
   {93b97767-bfb2-408f-b08d-871497e3a78e}, !- Inlet Port
@@ -229,7 +140,6 @@
 OS:Sizing:Zone,
   {2bb126b3-c857-481a-a988-e602f77a039c}, !- Handle
   {84d6a3c0-f2a2-4642-b2e0-f39043ad8fc6}, !- Zone or ZoneList Name
->>>>>>> f65e674e
   SupplyAirTemperature,                   !- Zone Cooling Design Supply Air Temperature Input Method
   14,                                     !- Zone Cooling Design Supply Air Temperature {C}
   11.11,                                  !- Zone Cooling Design Supply Air Temperature Difference {deltaC}
@@ -258,16 +168,6 @@
   autosize;                               !- Dedicated Outdoor Air High Setpoint Temperature for Design {C}
 
 OS:ZoneHVAC:EquipmentList,
-<<<<<<< HEAD
-  {362d3d4f-4795-48b1-b473-3cfa3ac31ff4}, !- Handle
-  Zone HVAC Equipment List 1,             !- Name
-  {0b017687-a76b-46ed-a80f-81e5e4888dcb}; !- Thermal Zone
-
-OS:Space,
-  {39802699-fef1-4a57-b9c1-4efeab5ef967}, !- Handle
-  living space,                           !- Name
-  {72bf3bc5-6225-4f7e-b6a5-431bcc51520f}, !- Space Type Name
-=======
   {fd86471a-5a6b-4358-ba9d-34f870a77b9a}, !- Handle
   Zone HVAC Equipment List 1,             !- Name
   {84d6a3c0-f2a2-4642-b2e0-f39043ad8fc6}; !- Thermal Zone
@@ -276,7 +176,6 @@
   {7aca2df0-ecd9-4e2a-b60f-e8cd8da96a47}, !- Handle
   living space,                           !- Name
   {0e4173c9-616b-4f96-9871-f0594e61b01c}, !- Space Type Name
->>>>>>> f65e674e
   ,                                       !- Default Construction Set Name
   ,                                       !- Default Schedule Set Name
   ,                                       !- Direction of Relative North {deg}
@@ -284,19 +183,6 @@
   ,                                       !- Y Origin {m}
   ,                                       !- Z Origin {m}
   ,                                       !- Building Story Name
-<<<<<<< HEAD
-  {0b017687-a76b-46ed-a80f-81e5e4888dcb}, !- Thermal Zone Name
-  ,                                       !- Part of Total Floor Area
-  ,                                       !- Design Specification Outdoor Air Object Name
-  {66e88aed-b499-4815-ad05-7ce377700496}; !- Building Unit Name
-
-OS:Surface,
-  {47940bb5-3a3a-4e5c-b3a1-e537a1c0d712}, !- Handle
-  Surface 1,                              !- Name
-  Floor,                                  !- Surface Type
-  ,                                       !- Construction Name
-  {39802699-fef1-4a57-b9c1-4efeab5ef967}, !- Space Name
-=======
   {84d6a3c0-f2a2-4642-b2e0-f39043ad8fc6}, !- Thermal Zone Name
   ,                                       !- Part of Total Floor Area
   ,                                       !- Design Specification Outdoor Air Object Name
@@ -308,7 +194,6 @@
   Floor,                                  !- Surface Type
   ,                                       !- Construction Name
   {7aca2df0-ecd9-4e2a-b60f-e8cd8da96a47}, !- Space Name
->>>>>>> f65e674e
   Foundation,                             !- Outside Boundary Condition
   ,                                       !- Outside Boundary Condition Object
   NoSun,                                  !- Sun Exposure
@@ -321,19 +206,11 @@
   4.572, -9.144, 0;                       !- X,Y,Z Vertex 4 {m}
 
 OS:Surface,
-<<<<<<< HEAD
-  {0a1a13ea-80fb-449d-84d4-e67021db6c20}, !- Handle
-  Surface 2,                              !- Name
-  Wall,                                   !- Surface Type
-  ,                                       !- Construction Name
-  {39802699-fef1-4a57-b9c1-4efeab5ef967}, !- Space Name
-=======
   {0b003880-50ce-4c09-806c-ef64a9bed69b}, !- Handle
   Surface 2,                              !- Name
   Wall,                                   !- Surface Type
   ,                                       !- Construction Name
   {7aca2df0-ecd9-4e2a-b60f-e8cd8da96a47}, !- Space Name
->>>>>>> f65e674e
   Outdoors,                               !- Outside Boundary Condition
   ,                                       !- Outside Boundary Condition Object
   SunExposed,                             !- Sun Exposure
@@ -346,19 +223,11 @@
   0, -9.144, 2.4384;                      !- X,Y,Z Vertex 4 {m}
 
 OS:Surface,
-<<<<<<< HEAD
-  {fd7fdf93-16b9-4c3e-acab-9470590cd48a}, !- Handle
-  Surface 3,                              !- Name
-  Wall,                                   !- Surface Type
-  ,                                       !- Construction Name
-  {39802699-fef1-4a57-b9c1-4efeab5ef967}, !- Space Name
-=======
   {8c786df4-5e1f-48c3-ae3e-ef49971b04ac}, !- Handle
   Surface 3,                              !- Name
   Wall,                                   !- Surface Type
   ,                                       !- Construction Name
   {7aca2df0-ecd9-4e2a-b60f-e8cd8da96a47}, !- Space Name
->>>>>>> f65e674e
   Outdoors,                               !- Outside Boundary Condition
   ,                                       !- Outside Boundary Condition Object
   SunExposed,                             !- Sun Exposure
@@ -371,19 +240,11 @@
   0, 0, 2.4384;                           !- X,Y,Z Vertex 4 {m}
 
 OS:Surface,
-<<<<<<< HEAD
-  {2cdf7c92-503f-4ba0-814e-dec394a65ac2}, !- Handle
-  Surface 4,                              !- Name
-  Wall,                                   !- Surface Type
-  ,                                       !- Construction Name
-  {39802699-fef1-4a57-b9c1-4efeab5ef967}, !- Space Name
-=======
   {7abb759c-bcb2-44df-aee2-dbb9cd0d4fb4}, !- Handle
   Surface 4,                              !- Name
   Wall,                                   !- Surface Type
   ,                                       !- Construction Name
   {7aca2df0-ecd9-4e2a-b60f-e8cd8da96a47}, !- Space Name
->>>>>>> f65e674e
   Adiabatic,                              !- Outside Boundary Condition
   ,                                       !- Outside Boundary Condition Object
   NoSun,                                  !- Sun Exposure
@@ -396,19 +257,11 @@
   4.572, 0, 2.4384;                       !- X,Y,Z Vertex 4 {m}
 
 OS:Surface,
-<<<<<<< HEAD
-  {16f19421-71e3-4671-bc29-4ffa6693a58c}, !- Handle
-  Surface 5,                              !- Name
-  Wall,                                   !- Surface Type
-  ,                                       !- Construction Name
-  {39802699-fef1-4a57-b9c1-4efeab5ef967}, !- Space Name
-=======
   {78b020a3-526a-4727-846b-6769d4cf8432}, !- Handle
   Surface 5,                              !- Name
   Wall,                                   !- Surface Type
   ,                                       !- Construction Name
   {7aca2df0-ecd9-4e2a-b60f-e8cd8da96a47}, !- Space Name
->>>>>>> f65e674e
   Outdoors,                               !- Outside Boundary Condition
   ,                                       !- Outside Boundary Condition Object
   SunExposed,                             !- Sun Exposure
@@ -421,15 +274,6 @@
   4.572, -9.144, 2.4384;                  !- X,Y,Z Vertex 4 {m}
 
 OS:Surface,
-<<<<<<< HEAD
-  {b6aa01f8-3626-474d-8044-e8c5f7111469}, !- Handle
-  Surface 6,                              !- Name
-  RoofCeiling,                            !- Surface Type
-  ,                                       !- Construction Name
-  {39802699-fef1-4a57-b9c1-4efeab5ef967}, !- Space Name
-  Surface,                                !- Outside Boundary Condition
-  {86ab89a9-3ad5-48d4-b84a-fc57a2a421f2}, !- Outside Boundary Condition Object
-=======
   {fb94e8f3-241b-4700-9d2b-b9011b141587}, !- Handle
   Surface 6,                              !- Name
   RoofCeiling,                            !- Surface Type
@@ -437,7 +281,6 @@
   {7aca2df0-ecd9-4e2a-b60f-e8cd8da96a47}, !- Space Name
   Surface,                                !- Outside Boundary Condition
   {95e2dd5b-5b71-4368-a78f-7f5bc9947135}, !- Outside Boundary Condition Object
->>>>>>> f65e674e
   NoSun,                                  !- Sun Exposure
   NoWind,                                 !- Wind Exposure
   ,                                       !- View Factor to Ground
@@ -448,11 +291,7 @@
   0, -9.144, 2.4384;                      !- X,Y,Z Vertex 4 {m}
 
 OS:SpaceType,
-<<<<<<< HEAD
-  {72bf3bc5-6225-4f7e-b6a5-431bcc51520f}, !- Handle
-=======
   {0e4173c9-616b-4f96-9871-f0594e61b01c}, !- Handle
->>>>>>> f65e674e
   Space Type 1,                           !- Name
   ,                                       !- Default Construction Set Name
   ,                                       !- Default Schedule Set Name
@@ -463,15 +302,6 @@
   living;                                 !- Standards Space Type
 
 OS:Surface,
-<<<<<<< HEAD
-  {86ab89a9-3ad5-48d4-b84a-fc57a2a421f2}, !- Handle
-  Surface 7,                              !- Name
-  Floor,                                  !- Surface Type
-  ,                                       !- Construction Name
-  {c40bb1bf-ad2e-409c-b6e3-85735e8da062}, !- Space Name
-  Surface,                                !- Outside Boundary Condition
-  {b6aa01f8-3626-474d-8044-e8c5f7111469}, !- Outside Boundary Condition Object
-=======
   {95e2dd5b-5b71-4368-a78f-7f5bc9947135}, !- Handle
   Surface 7,                              !- Name
   Floor,                                  !- Surface Type
@@ -479,7 +309,6 @@
   {b29a0912-6436-4f05-9c5a-ace5002125b0}, !- Space Name
   Surface,                                !- Outside Boundary Condition
   {fb94e8f3-241b-4700-9d2b-b9011b141587}, !- Outside Boundary Condition Object
->>>>>>> f65e674e
   NoSun,                                  !- Sun Exposure
   NoWind,                                 !- Wind Exposure
   ,                                       !- View Factor to Ground
@@ -490,19 +319,11 @@
   4.572, -9.144, 2.4384;                  !- X,Y,Z Vertex 4 {m}
 
 OS:Surface,
-<<<<<<< HEAD
-  {2a1ae086-3e1e-4870-b835-d89e8160c0e5}, !- Handle
-  Surface 8,                              !- Name
-  RoofCeiling,                            !- Surface Type
-  ,                                       !- Construction Name
-  {c40bb1bf-ad2e-409c-b6e3-85735e8da062}, !- Space Name
-=======
   {d4f9af54-e95e-4f10-b35f-e85adeeeb078}, !- Handle
   Surface 8,                              !- Name
   RoofCeiling,                            !- Surface Type
   ,                                       !- Construction Name
   {b29a0912-6436-4f05-9c5a-ace5002125b0}, !- Space Name
->>>>>>> f65e674e
   Outdoors,                               !- Outside Boundary Condition
   ,                                       !- Outside Boundary Condition Object
   SunExposed,                             !- Sun Exposure
@@ -515,19 +336,11 @@
   0, 0, 2.4384;                           !- X,Y,Z Vertex 4 {m}
 
 OS:Surface,
-<<<<<<< HEAD
-  {98966326-7a0a-4a62-bcb8-6d8e2f421b2f}, !- Handle
-  Surface 9,                              !- Name
-  RoofCeiling,                            !- Surface Type
-  ,                                       !- Construction Name
-  {c40bb1bf-ad2e-409c-b6e3-85735e8da062}, !- Space Name
-=======
   {6c18d531-f0d2-41b8-acf6-0bc5f954f26d}, !- Handle
   Surface 9,                              !- Name
   RoofCeiling,                            !- Surface Type
   ,                                       !- Construction Name
   {b29a0912-6436-4f05-9c5a-ace5002125b0}, !- Space Name
->>>>>>> f65e674e
   Outdoors,                               !- Outside Boundary Condition
   ,                                       !- Outside Boundary Condition Object
   SunExposed,                             !- Sun Exposure
@@ -540,19 +353,11 @@
   4.572, -9.144, 2.4384;                  !- X,Y,Z Vertex 4 {m}
 
 OS:Surface,
-<<<<<<< HEAD
-  {7569ba61-deb2-459b-b5f4-cdf6b97cdaa5}, !- Handle
-  Surface 10,                             !- Name
-  Wall,                                   !- Surface Type
-  ,                                       !- Construction Name
-  {c40bb1bf-ad2e-409c-b6e3-85735e8da062}, !- Space Name
-=======
   {630c3835-0cb8-4399-9915-0bbd6d389610}, !- Handle
   Surface 10,                             !- Name
   Wall,                                   !- Surface Type
   ,                                       !- Construction Name
   {b29a0912-6436-4f05-9c5a-ace5002125b0}, !- Space Name
->>>>>>> f65e674e
   Outdoors,                               !- Outside Boundary Condition
   ,                                       !- Outside Boundary Condition Object
   SunExposed,                             !- Sun Exposure
@@ -564,19 +369,11 @@
   0, -9.144, 2.4384;                      !- X,Y,Z Vertex 3 {m}
 
 OS:Surface,
-<<<<<<< HEAD
-  {74ff21b3-e50a-4717-aece-e2d1befd2c3f}, !- Handle
-  Surface 11,                             !- Name
-  Wall,                                   !- Surface Type
-  ,                                       !- Construction Name
-  {c40bb1bf-ad2e-409c-b6e3-85735e8da062}, !- Space Name
-=======
   {eaeb06bb-d283-4fc9-9df1-449d3c3c38d1}, !- Handle
   Surface 11,                             !- Name
   Wall,                                   !- Surface Type
   ,                                       !- Construction Name
   {b29a0912-6436-4f05-9c5a-ace5002125b0}, !- Space Name
->>>>>>> f65e674e
   Adiabatic,                              !- Outside Boundary Condition
   ,                                       !- Outside Boundary Condition Object
   NoSun,                                  !- Sun Exposure
@@ -588,15 +385,9 @@
   4.572, 0, 2.4384;                       !- X,Y,Z Vertex 3 {m}
 
 OS:Space,
-<<<<<<< HEAD
-  {c40bb1bf-ad2e-409c-b6e3-85735e8da062}, !- Handle
-  finished attic space,                   !- Name
-  {72bf3bc5-6225-4f7e-b6a5-431bcc51520f}, !- Space Type Name
-=======
   {b29a0912-6436-4f05-9c5a-ace5002125b0}, !- Handle
   finished attic space,                   !- Name
   {0e4173c9-616b-4f96-9871-f0594e61b01c}, !- Space Type Name
->>>>>>> f65e674e
   ,                                       !- Default Construction Set Name
   ,                                       !- Default Schedule Set Name
   ,                                       !- Direction of Relative North {deg}
@@ -604,15 +395,6 @@
   ,                                       !- Y Origin {m}
   ,                                       !- Z Origin {m}
   ,                                       !- Building Story Name
-<<<<<<< HEAD
-  {0b017687-a76b-46ed-a80f-81e5e4888dcb}, !- Thermal Zone Name
-  ,                                       !- Part of Total Floor Area
-  ,                                       !- Design Specification Outdoor Air Object Name
-  {66e88aed-b499-4815-ad05-7ce377700496}; !- Building Unit Name
-
-OS:BuildingUnit,
-  {66e88aed-b499-4815-ad05-7ce377700496}, !- Handle
-=======
   {84d6a3c0-f2a2-4642-b2e0-f39043ad8fc6}, !- Thermal Zone Name
   ,                                       !- Part of Total Floor Area
   ,                                       !- Design Specification Outdoor Air Object Name
@@ -620,19 +402,13 @@
 
 OS:BuildingUnit,
   {3f3710ca-e207-425b-a494-643b63ed713c}, !- Handle
->>>>>>> f65e674e
   unit 1,                                 !- Name
   ,                                       !- Rendering Color
   Residential;                            !- Building Unit Type
 
 OS:AdditionalProperties,
-<<<<<<< HEAD
-  {41091629-f16c-4562-9e93-e8d5d36642dd}, !- Handle
-  {66e88aed-b499-4815-ad05-7ce377700496}, !- Object Name
-=======
   {c5a521d2-8978-4cd2-9485-1fbe3123974c}, !- Handle
   {3f3710ca-e207-425b-a494-643b63ed713c}, !- Object Name
->>>>>>> f65e674e
   NumberOfBedrooms,                       !- Feature Name 1
   Integer,                                !- Feature Data Type 1
   3,                                      !- Feature Value 1
@@ -644,20 +420,12 @@
   3.3900000000000001;                     !- Feature Value 3
 
 OS:External:File,
-<<<<<<< HEAD
-  {5773938c-d72e-494a-a1d1-94e542e4a9f4}, !- Handle
-=======
   {c35f140f-0891-4b7b-bf86-3a75089aa813}, !- Handle
->>>>>>> f65e674e
   8760.csv,                               !- Name
   8760.csv;                               !- File Name
 
 OS:Schedule:Day,
-<<<<<<< HEAD
-  {0b6e7ce1-af93-4868-9e00-d3b8c65019c0}, !- Handle
-=======
   {975d45c0-89af-448f-85f5-aac6f02eec71}, !- Handle
->>>>>>> f65e674e
   Schedule Day 1,                         !- Name
   ,                                       !- Schedule Type Limits Name
   ,                                       !- Interpolate to Timestep
@@ -666,11 +434,7 @@
   0;                                      !- Value Until Time 1
 
 OS:Schedule:Day,
-<<<<<<< HEAD
-  {f4563549-bcda-42ce-9c6a-af1f337b5c65}, !- Handle
-=======
   {82c4961a-6e1f-4f67-8ca3-4cfbe1f698bc}, !- Handle
->>>>>>> f65e674e
   Schedule Day 2,                         !- Name
   ,                                       !- Schedule Type Limits Name
   ,                                       !- Interpolate to Timestep
@@ -679,17 +443,10 @@
   1;                                      !- Value Until Time 1
 
 OS:Schedule:File,
-<<<<<<< HEAD
-  {2df47420-cacb-4d34-9460-1772da909c3c}, !- Handle
-  occupants,                              !- Name
-  {00355e19-78d3-450b-a222-46e10f7e0467}, !- Schedule Type Limits Name
-  {5773938c-d72e-494a-a1d1-94e542e4a9f4}, !- External File Name
-=======
   {04a7d2f0-bd03-46f5-bc90-4ab27db14dff}, !- Handle
   occupants,                              !- Name
   {0db75efc-0c43-45d8-99c6-b9fc8863e075}, !- Schedule Type Limits Name
   {c35f140f-0891-4b7b-bf86-3a75089aa813}, !- External File Name
->>>>>>> f65e674e
   1,                                      !- Column Number
   1,                                      !- Rows to Skip at Top
   8760,                                   !- Number of Hours of Data
@@ -698,17 +455,6 @@
   60;                                     !- Minutes per Item
 
 OS:Schedule:Ruleset,
-<<<<<<< HEAD
-  {e8e5767e-d606-4194-b6da-e7402952c205}, !- Handle
-  Schedule Ruleset 1,                     !- Name
-  {a57bb652-bfab-468a-b4f2-4f3ef24d777c}, !- Schedule Type Limits Name
-  {96fb1c3f-5fa2-4b0d-85f5-30935bb5c00a}; !- Default Day Schedule Name
-
-OS:Schedule:Day,
-  {96fb1c3f-5fa2-4b0d-85f5-30935bb5c00a}, !- Handle
-  Schedule Day 3,                         !- Name
-  {a57bb652-bfab-468a-b4f2-4f3ef24d777c}, !- Schedule Type Limits Name
-=======
   {45ed2207-00a8-430b-8a0a-2d33435b59e3}, !- Handle
   Schedule Ruleset 1,                     !- Name
   {53f010ba-e8b6-4ad5-931b-87687700dfcf}, !- Schedule Type Limits Name
@@ -718,18 +464,13 @@
   {bae72f1d-0bf0-4ad7-877d-56d0efe77e07}, !- Handle
   Schedule Day 3,                         !- Name
   {53f010ba-e8b6-4ad5-931b-87687700dfcf}, !- Schedule Type Limits Name
->>>>>>> f65e674e
   ,                                       !- Interpolate to Timestep
   24,                                     !- Hour 1
   0,                                      !- Minute 1
   112.539290946133;                       !- Value Until Time 1
 
 OS:People:Definition,
-<<<<<<< HEAD
-  {4f0e8b1f-50c6-4a63-884e-8b79dd46fd67}, !- Handle
-=======
   {9617aba6-ee27-4817-9c85-113a37a59621}, !- Handle
->>>>>>> f65e674e
   res occupants|living space,             !- Name
   People,                                 !- Number of People Calculation Method
   1.695,                                  !- Number of People {people}
@@ -742,21 +483,12 @@
   ZoneAveraged;                           !- Mean Radiant Temperature Calculation Type
 
 OS:People,
-<<<<<<< HEAD
-  {b27695d4-d0d1-4e89-a740-1936639d0ba4}, !- Handle
-  res occupants|living space,             !- Name
-  {4f0e8b1f-50c6-4a63-884e-8b79dd46fd67}, !- People Definition Name
-  {39802699-fef1-4a57-b9c1-4efeab5ef967}, !- Space or SpaceType Name
-  {2df47420-cacb-4d34-9460-1772da909c3c}, !- Number of People Schedule Name
-  {e8e5767e-d606-4194-b6da-e7402952c205}, !- Activity Level Schedule Name
-=======
   {935a9fa0-f611-4ba7-af24-37a91761b586}, !- Handle
   res occupants|living space,             !- Name
   {9617aba6-ee27-4817-9c85-113a37a59621}, !- People Definition Name
   {7aca2df0-ecd9-4e2a-b60f-e8cd8da96a47}, !- Space or SpaceType Name
   {04a7d2f0-bd03-46f5-bc90-4ab27db14dff}, !- Number of People Schedule Name
   {45ed2207-00a8-430b-8a0a-2d33435b59e3}, !- Activity Level Schedule Name
->>>>>>> f65e674e
   ,                                       !- Surface Name/Angle Factor List Name
   ,                                       !- Work Efficiency Schedule Name
   ,                                       !- Clothing Insulation Schedule Name
@@ -764,11 +496,7 @@
   1;                                      !- Multiplier
 
 OS:ScheduleTypeLimits,
-<<<<<<< HEAD
-  {a57bb652-bfab-468a-b4f2-4f3ef24d777c}, !- Handle
-=======
   {53f010ba-e8b6-4ad5-931b-87687700dfcf}, !- Handle
->>>>>>> f65e674e
   ActivityLevel,                          !- Name
   0,                                      !- Lower Limit Value
   ,                                       !- Upper Limit Value
@@ -776,22 +504,14 @@
   ActivityLevel;                          !- Unit Type
 
 OS:ScheduleTypeLimits,
-<<<<<<< HEAD
-  {00355e19-78d3-450b-a222-46e10f7e0467}, !- Handle
-=======
   {0db75efc-0c43-45d8-99c6-b9fc8863e075}, !- Handle
->>>>>>> f65e674e
   Fractional,                             !- Name
   0,                                      !- Lower Limit Value
   1,                                      !- Upper Limit Value
   Continuous;                             !- Numeric Type
 
 OS:People:Definition,
-<<<<<<< HEAD
-  {37829d78-aa2f-42bb-a64a-d51edf8d9f6a}, !- Handle
-=======
   {39940896-6940-4293-ae0a-bec7e32ac8bb}, !- Handle
->>>>>>> f65e674e
   res occupants|finished attic space,     !- Name
   People,                                 !- Number of People Calculation Method
   1.695,                                  !- Number of People {people}
@@ -804,21 +524,12 @@
   ZoneAveraged;                           !- Mean Radiant Temperature Calculation Type
 
 OS:People,
-<<<<<<< HEAD
-  {6b67a663-afb5-4d41-b22e-78f3e0ed1525}, !- Handle
-  res occupants|finished attic space,     !- Name
-  {37829d78-aa2f-42bb-a64a-d51edf8d9f6a}, !- People Definition Name
-  {c40bb1bf-ad2e-409c-b6e3-85735e8da062}, !- Space or SpaceType Name
-  {2df47420-cacb-4d34-9460-1772da909c3c}, !- Number of People Schedule Name
-  {e8e5767e-d606-4194-b6da-e7402952c205}, !- Activity Level Schedule Name
-=======
   {8f492d73-e1c2-4a4b-b443-5414ec00d384}, !- Handle
   res occupants|finished attic space,     !- Name
   {39940896-6940-4293-ae0a-bec7e32ac8bb}, !- People Definition Name
   {b29a0912-6436-4f05-9c5a-ace5002125b0}, !- Space or SpaceType Name
   {04a7d2f0-bd03-46f5-bc90-4ab27db14dff}, !- Number of People Schedule Name
   {45ed2207-00a8-430b-8a0a-2d33435b59e3}, !- Activity Level Schedule Name
->>>>>>> f65e674e
   ,                                       !- Surface Name/Angle Factor List Name
   ,                                       !- Work Efficiency Schedule Name
   ,                                       !- Clothing Insulation Schedule Name
