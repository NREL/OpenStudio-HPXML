!- NOTE: Auto-generated from /test/osw_files/SFA_4units_1story_SL_FA.osw

OS:Version,
<<<<<<< HEAD
  {7ad04b04-c7d1-4e40-a06e-e126f6dfd6bf}, !- Handle
  2.9.0;                                  !- Version Identifier

OS:SimulationControl,
  {b5fc7c62-6c41-48d6-b547-7d33d67e1d62}, !- Handle
=======
  {d6f16379-4b32-4be7-be04-e614faf1b673}, !- Handle
  2.9.0;                                  !- Version Identifier

OS:SimulationControl,
  {435fa819-662a-4e25-bb34-5601aa5bbdd5}, !- Handle
>>>>>>> ed7d523f
  ,                                       !- Do Zone Sizing Calculation
  ,                                       !- Do System Sizing Calculation
  ,                                       !- Do Plant Sizing Calculation
  No;                                     !- Run Simulation for Sizing Periods

OS:Timestep,
<<<<<<< HEAD
  {b2c0db3a-a7eb-4099-b4d0-bd58c1f70a76}, !- Handle
  6;                                      !- Number of Timesteps per Hour

OS:ShadowCalculation,
  {8fa4e804-386a-470d-a0e0-f51926bbdc32}, !- Handle
=======
  {fb6861b9-aac2-493e-a8bf-7cf26e5753a0}, !- Handle
  6;                                      !- Number of Timesteps per Hour

OS:ShadowCalculation,
  {f88e4747-ed8d-40c5-80bd-4b26fa7b3a29}, !- Handle
>>>>>>> ed7d523f
  20,                                     !- Calculation Frequency
  200;                                    !- Maximum Figures in Shadow Overlap Calculations

OS:SurfaceConvectionAlgorithm:Outside,
<<<<<<< HEAD
  {884b3938-c9c6-4d78-93da-93079b6e522c}, !- Handle
  DOE-2;                                  !- Algorithm

OS:SurfaceConvectionAlgorithm:Inside,
  {9979ced7-760f-4ac1-bf33-221f6230da6c}, !- Handle
  TARP;                                   !- Algorithm

OS:ZoneCapacitanceMultiplier:ResearchSpecial,
  {6fbc56ec-f9fc-45ee-801b-41919ac284d3}, !- Handle
=======
  {6883a76f-8ef6-42ff-888d-63faff7e4674}, !- Handle
  DOE-2;                                  !- Algorithm

OS:SurfaceConvectionAlgorithm:Inside,
  {819efbe0-731c-4596-8ed5-3259da54bc7e}, !- Handle
  TARP;                                   !- Algorithm

OS:ZoneCapacitanceMultiplier:ResearchSpecial,
  {3bd82633-ec64-4329-adb0-41276907c65a}, !- Handle
>>>>>>> ed7d523f
  ,                                       !- Temperature Capacity Multiplier
  15,                                     !- Humidity Capacity Multiplier
  ;                                       !- Carbon Dioxide Capacity Multiplier

OS:RunPeriod,
<<<<<<< HEAD
  {4df1af6c-8e06-485b-9ab0-938f436c7eec}, !- Handle
=======
  {be4e398e-263e-40b5-89e4-5acead2e5f0e}, !- Handle
>>>>>>> ed7d523f
  Run Period 1,                           !- Name
  1,                                      !- Begin Month
  1,                                      !- Begin Day of Month
  12,                                     !- End Month
  31,                                     !- End Day of Month
  ,                                       !- Use Weather File Holidays and Special Days
  ,                                       !- Use Weather File Daylight Saving Period
  ,                                       !- Apply Weekend Holiday Rule
  ,                                       !- Use Weather File Rain Indicators
  ,                                       !- Use Weather File Snow Indicators
  ;                                       !- Number of Times Runperiod to be Repeated

OS:YearDescription,
<<<<<<< HEAD
  {4176c601-b69c-471e-83d5-83f751fb2003}, !- Handle
=======
  {549245d0-1691-4d22-8f04-84166604aef9}, !- Handle
>>>>>>> ed7d523f
  2007,                                   !- Calendar Year
  ,                                       !- Day of Week for Start Day
  ;                                       !- Is Leap Year

OS:Building,
<<<<<<< HEAD
  {1ba7959f-4dd6-4ebf-a979-23e307249cde}, !- Handle
=======
  {cfdd7a76-2eca-4236-8995-797617d967f6}, !- Handle
>>>>>>> ed7d523f
  Building 1,                             !- Name
  ,                                       !- Building Sector Type
  0,                                      !- North Axis {deg}
  ,                                       !- Nominal Floor to Floor Height {m}
  ,                                       !- Space Type Name
  ,                                       !- Default Construction Set Name
  ,                                       !- Default Schedule Set Name
  2,                                      !- Standards Number of Stories
  2,                                      !- Standards Number of Above Ground Stories
  ,                                       !- Standards Template
  singlefamilyattached,                   !- Standards Building Type
  4;                                      !- Standards Number of Living Units

OS:AdditionalProperties,
<<<<<<< HEAD
  {fc9bf2d4-4dd1-4afd-8a06-6f253cbbfb59}, !- Handle
  {1ba7959f-4dd6-4ebf-a979-23e307249cde}, !- Object Name
  num_units,                              !- Feature Name 1
=======
  {daa9bd64-1b1c-4b43-81ca-3f6511bc0ab5}, !- Handle
  {cfdd7a76-2eca-4236-8995-797617d967f6}, !- Object Name
  Total Units Represented,                !- Feature Name 1
>>>>>>> ed7d523f
  Integer,                                !- Feature Data Type 1
  4,                                      !- Feature Value 1
  has_rear_units,                         !- Feature Name 2
  Boolean,                                !- Feature Data Type 2
  false,                                  !- Feature Value 2
  horz_location,                          !- Feature Name 3
  String,                                 !- Feature Data Type 3
  Left,                                   !- Feature Value 3
  num_floors,                             !- Feature Name 4
  Integer,                                !- Feature Data Type 4
  1;                                      !- Feature Value 4

OS:ThermalZone,
<<<<<<< HEAD
  {c8706e1f-801c-4fa8-a01d-d5e0e9cd8860}, !- Handle
=======
  {2e6c43ae-301e-4338-83e4-6b7cac9fd788}, !- Handle
>>>>>>> ed7d523f
  living zone,                            !- Name
  ,                                       !- Multiplier
  ,                                       !- Ceiling Height {m}
  ,                                       !- Volume {m3}
  ,                                       !- Floor Area {m2}
  ,                                       !- Zone Inside Convection Algorithm
  ,                                       !- Zone Outside Convection Algorithm
  ,                                       !- Zone Conditioning Equipment List Name
<<<<<<< HEAD
  {105721da-73b1-4c7e-b630-630916dd2fb5}, !- Zone Air Inlet Port List
  {6425e4d7-6bdd-4f4d-ac59-c023aa1b8bac}, !- Zone Air Exhaust Port List
  {403515fb-8521-4253-b77e-e5fd818c7fa4}, !- Zone Air Node Name
  {6c25bce8-b67e-4295-b736-f4d787416e3a}, !- Zone Return Air Port List
=======
  {0fd53da2-7476-4c63-9411-b361940d8de0}, !- Zone Air Inlet Port List
  {d5095703-1f58-4381-8cf0-cc7098d86a1e}, !- Zone Air Exhaust Port List
  {c5ca1012-7a2e-4cc5-a8c5-776e6d980e15}, !- Zone Air Node Name
  {c4482f14-5c2c-40d3-831b-2585d8e697ae}, !- Zone Return Air Port List
>>>>>>> ed7d523f
  ,                                       !- Primary Daylighting Control Name
  ,                                       !- Fraction of Zone Controlled by Primary Daylighting Control
  ,                                       !- Secondary Daylighting Control Name
  ,                                       !- Fraction of Zone Controlled by Secondary Daylighting Control
  ,                                       !- Illuminance Map Name
  ,                                       !- Group Rendering Name
  ,                                       !- Thermostat Name
  No;                                     !- Use Ideal Air Loads

OS:Node,
<<<<<<< HEAD
  {43418c71-0729-4f23-a1ce-739b9dd6fb74}, !- Handle
  Node 1,                                 !- Name
  {403515fb-8521-4253-b77e-e5fd818c7fa4}, !- Inlet Port
  ;                                       !- Outlet Port

OS:Connection,
  {403515fb-8521-4253-b77e-e5fd818c7fa4}, !- Handle
  {9a7cd846-8593-444e-89bc-5635bddaf2f2}, !- Name
  {c8706e1f-801c-4fa8-a01d-d5e0e9cd8860}, !- Source Object
  11,                                     !- Outlet Port
  {43418c71-0729-4f23-a1ce-739b9dd6fb74}, !- Target Object
  2;                                      !- Inlet Port

OS:PortList,
  {105721da-73b1-4c7e-b630-630916dd2fb5}, !- Handle
  {481c8e08-4e30-41b0-a2bf-ad19e4f92281}, !- Name
  {c8706e1f-801c-4fa8-a01d-d5e0e9cd8860}; !- HVAC Component

OS:PortList,
  {6425e4d7-6bdd-4f4d-ac59-c023aa1b8bac}, !- Handle
  {da40add0-a668-4da8-a36c-0b4d07dda10a}, !- Name
  {c8706e1f-801c-4fa8-a01d-d5e0e9cd8860}; !- HVAC Component

OS:PortList,
  {6c25bce8-b67e-4295-b736-f4d787416e3a}, !- Handle
  {9429df08-016e-4194-888a-7ca5bad20fce}, !- Name
  {c8706e1f-801c-4fa8-a01d-d5e0e9cd8860}; !- HVAC Component

OS:Sizing:Zone,
  {4f006f3f-f25b-4668-90ee-a89a1e5a28ba}, !- Handle
  {c8706e1f-801c-4fa8-a01d-d5e0e9cd8860}, !- Zone or ZoneList Name
=======
  {b5ddb2b4-4548-4c6b-a71c-3d68a7f1b662}, !- Handle
  Node 1,                                 !- Name
  {c5ca1012-7a2e-4cc5-a8c5-776e6d980e15}, !- Inlet Port
  ;                                       !- Outlet Port

OS:Connection,
  {c5ca1012-7a2e-4cc5-a8c5-776e6d980e15}, !- Handle
  {b7727a32-a1c0-48f8-bbd4-797ff353f92f}, !- Name
  {2e6c43ae-301e-4338-83e4-6b7cac9fd788}, !- Source Object
  11,                                     !- Outlet Port
  {b5ddb2b4-4548-4c6b-a71c-3d68a7f1b662}, !- Target Object
  2;                                      !- Inlet Port

OS:PortList,
  {0fd53da2-7476-4c63-9411-b361940d8de0}, !- Handle
  {9d413118-fb6d-43a0-b50e-6c3cc0b0cbc0}, !- Name
  {2e6c43ae-301e-4338-83e4-6b7cac9fd788}; !- HVAC Component

OS:PortList,
  {d5095703-1f58-4381-8cf0-cc7098d86a1e}, !- Handle
  {fb49eb2c-4310-4136-b955-41c661e72134}, !- Name
  {2e6c43ae-301e-4338-83e4-6b7cac9fd788}; !- HVAC Component

OS:PortList,
  {c4482f14-5c2c-40d3-831b-2585d8e697ae}, !- Handle
  {24f3bae9-1867-4e42-a92a-0575fb3faeda}, !- Name
  {2e6c43ae-301e-4338-83e4-6b7cac9fd788}; !- HVAC Component

OS:Sizing:Zone,
  {f004f98a-b005-4a62-a8eb-1f999b3051b6}, !- Handle
  {2e6c43ae-301e-4338-83e4-6b7cac9fd788}, !- Zone or ZoneList Name
>>>>>>> ed7d523f
  SupplyAirTemperature,                   !- Zone Cooling Design Supply Air Temperature Input Method
  14,                                     !- Zone Cooling Design Supply Air Temperature {C}
  11.11,                                  !- Zone Cooling Design Supply Air Temperature Difference {deltaC}
  SupplyAirTemperature,                   !- Zone Heating Design Supply Air Temperature Input Method
  40,                                     !- Zone Heating Design Supply Air Temperature {C}
  11.11,                                  !- Zone Heating Design Supply Air Temperature Difference {deltaC}
  0.0085,                                 !- Zone Cooling Design Supply Air Humidity Ratio {kg-H2O/kg-air}
  0.008,                                  !- Zone Heating Design Supply Air Humidity Ratio {kg-H2O/kg-air}
  ,                                       !- Zone Heating Sizing Factor
  ,                                       !- Zone Cooling Sizing Factor
  DesignDay,                              !- Cooling Design Air Flow Method
  ,                                       !- Cooling Design Air Flow Rate {m3/s}
  ,                                       !- Cooling Minimum Air Flow per Zone Floor Area {m3/s-m2}
  ,                                       !- Cooling Minimum Air Flow {m3/s}
  ,                                       !- Cooling Minimum Air Flow Fraction
  DesignDay,                              !- Heating Design Air Flow Method
  ,                                       !- Heating Design Air Flow Rate {m3/s}
  ,                                       !- Heating Maximum Air Flow per Zone Floor Area {m3/s-m2}
  ,                                       !- Heating Maximum Air Flow {m3/s}
  ,                                       !- Heating Maximum Air Flow Fraction
  ,                                       !- Design Zone Air Distribution Effectiveness in Cooling Mode
  ,                                       !- Design Zone Air Distribution Effectiveness in Heating Mode
  No,                                     !- Account for Dedicated Outdoor Air System
  NeutralSupplyAir,                       !- Dedicated Outdoor Air System Control Strategy
  autosize,                               !- Dedicated Outdoor Air Low Setpoint Temperature for Design {C}
  autosize;                               !- Dedicated Outdoor Air High Setpoint Temperature for Design {C}

OS:ZoneHVAC:EquipmentList,
<<<<<<< HEAD
  {3ca69653-c0ee-44a5-a076-e9b48e2b4f85}, !- Handle
  Zone HVAC Equipment List 1,             !- Name
  {c8706e1f-801c-4fa8-a01d-d5e0e9cd8860}; !- Thermal Zone

OS:Space,
  {dd90dcd5-db29-4fdd-9742-4cb8584d9f24}, !- Handle
  living space,                           !- Name
  {5c66e1a8-03af-4404-810f-979b27c0f6c2}, !- Space Type Name
=======
  {29a580c2-99ba-4bd3-b676-aeba40d0f8bc}, !- Handle
  Zone HVAC Equipment List 1,             !- Name
  {2e6c43ae-301e-4338-83e4-6b7cac9fd788}; !- Thermal Zone

OS:Space,
  {68424580-1b90-47a1-b961-e23cc3e84723}, !- Handle
  living space,                           !- Name
  {ced24c48-d592-4384-80b2-9b0999f181b5}, !- Space Type Name
>>>>>>> ed7d523f
  ,                                       !- Default Construction Set Name
  ,                                       !- Default Schedule Set Name
  ,                                       !- Direction of Relative North {deg}
  ,                                       !- X Origin {m}
  ,                                       !- Y Origin {m}
  ,                                       !- Z Origin {m}
  ,                                       !- Building Story Name
<<<<<<< HEAD
  {c8706e1f-801c-4fa8-a01d-d5e0e9cd8860}, !- Thermal Zone Name
  ,                                       !- Part of Total Floor Area
  ,                                       !- Design Specification Outdoor Air Object Name
  {d06ffc37-02c5-4c10-a6ac-3e60ab717a5a}; !- Building Unit Name

OS:Surface,
  {613a7192-52ec-410e-be64-9f8dc3293239}, !- Handle
  Surface 1,                              !- Name
  Floor,                                  !- Surface Type
  ,                                       !- Construction Name
  {dd90dcd5-db29-4fdd-9742-4cb8584d9f24}, !- Space Name
=======
  {2e6c43ae-301e-4338-83e4-6b7cac9fd788}, !- Thermal Zone Name
  ,                                       !- Part of Total Floor Area
  ,                                       !- Design Specification Outdoor Air Object Name
  {8aeddc6a-9a48-4cff-a005-fbbc998eacf1}; !- Building Unit Name

OS:Surface,
  {8b9bac8b-713d-4a08-8968-cb78777d14d2}, !- Handle
  Surface 1,                              !- Name
  Floor,                                  !- Surface Type
  ,                                       !- Construction Name
  {68424580-1b90-47a1-b961-e23cc3e84723}, !- Space Name
>>>>>>> ed7d523f
  Foundation,                             !- Outside Boundary Condition
  ,                                       !- Outside Boundary Condition Object
  NoSun,                                  !- Sun Exposure
  NoWind,                                 !- Wind Exposure
  ,                                       !- View Factor to Ground
  ,                                       !- Number of Vertices
  0, -9.144, 0,                           !- X,Y,Z Vertex 1 {m}
  0, 0, 0,                                !- X,Y,Z Vertex 2 {m}
  4.572, 0, 0,                            !- X,Y,Z Vertex 3 {m}
  4.572, -9.144, 0;                       !- X,Y,Z Vertex 4 {m}

OS:Surface,
<<<<<<< HEAD
  {39ce6e12-6cd9-41fd-880d-fdf270ff0e04}, !- Handle
  Surface 2,                              !- Name
  Wall,                                   !- Surface Type
  ,                                       !- Construction Name
  {dd90dcd5-db29-4fdd-9742-4cb8584d9f24}, !- Space Name
=======
  {0fe91d73-2f87-431a-bcf7-eecee35fc72a}, !- Handle
  Surface 2,                              !- Name
  Wall,                                   !- Surface Type
  ,                                       !- Construction Name
  {68424580-1b90-47a1-b961-e23cc3e84723}, !- Space Name
>>>>>>> ed7d523f
  Outdoors,                               !- Outside Boundary Condition
  ,                                       !- Outside Boundary Condition Object
  SunExposed,                             !- Sun Exposure
  WindExposed,                            !- Wind Exposure
  ,                                       !- View Factor to Ground
  ,                                       !- Number of Vertices
  0, 0, 2.4384,                           !- X,Y,Z Vertex 1 {m}
  0, 0, 0,                                !- X,Y,Z Vertex 2 {m}
  0, -9.144, 0,                           !- X,Y,Z Vertex 3 {m}
  0, -9.144, 2.4384;                      !- X,Y,Z Vertex 4 {m}

OS:Surface,
<<<<<<< HEAD
  {abef5cee-3254-4e7b-946b-113d5ce23ec5}, !- Handle
  Surface 3,                              !- Name
  Wall,                                   !- Surface Type
  ,                                       !- Construction Name
  {dd90dcd5-db29-4fdd-9742-4cb8584d9f24}, !- Space Name
=======
  {3a978609-1d6f-4803-9ef1-fdfe12b7c33f}, !- Handle
  Surface 3,                              !- Name
  Wall,                                   !- Surface Type
  ,                                       !- Construction Name
  {68424580-1b90-47a1-b961-e23cc3e84723}, !- Space Name
>>>>>>> ed7d523f
  Outdoors,                               !- Outside Boundary Condition
  ,                                       !- Outside Boundary Condition Object
  SunExposed,                             !- Sun Exposure
  WindExposed,                            !- Wind Exposure
  ,                                       !- View Factor to Ground
  ,                                       !- Number of Vertices
  4.572, 0, 2.4384,                       !- X,Y,Z Vertex 1 {m}
  4.572, 0, 0,                            !- X,Y,Z Vertex 2 {m}
  0, 0, 0,                                !- X,Y,Z Vertex 3 {m}
  0, 0, 2.4384;                           !- X,Y,Z Vertex 4 {m}

OS:Surface,
<<<<<<< HEAD
  {0d6856cf-b134-48b7-b9b3-cc95d595c182}, !- Handle
  Surface 4,                              !- Name
  Wall,                                   !- Surface Type
  ,                                       !- Construction Name
  {dd90dcd5-db29-4fdd-9742-4cb8584d9f24}, !- Space Name
  Adiabatic,                              !- Outside Boundary Condition
=======
  {f7524d14-04db-480e-99db-d064b0e6e0d7}, !- Handle
  Surface 4,                              !- Name
  Wall,                                   !- Surface Type
  ,                                       !- Construction Name
  {68424580-1b90-47a1-b961-e23cc3e84723}, !- Space Name
  Surface,                                !- Outside Boundary Condition
  {89e517e2-bd46-4e1a-9eae-470538612ed1}, !- Outside Boundary Condition Object
  NoSun,                                  !- Sun Exposure
  NoWind,                                 !- Wind Exposure
  ,                                       !- View Factor to Ground
  ,                                       !- Number of Vertices
  4.572, -9.144, 2.4384,                  !- X,Y,Z Vertex 1 {m}
  4.572, -9.144, 0,                       !- X,Y,Z Vertex 2 {m}
  4.572, 0, 0,                            !- X,Y,Z Vertex 3 {m}
  4.572, 0, 2.4384;                       !- X,Y,Z Vertex 4 {m}

OS:Surface,
  {6096019f-87aa-4faa-a132-ca1fdda85f73}, !- Handle
  Surface 5,                              !- Name
  Wall,                                   !- Surface Type
  ,                                       !- Construction Name
  {68424580-1b90-47a1-b961-e23cc3e84723}, !- Space Name
  Outdoors,                               !- Outside Boundary Condition
  ,                                       !- Outside Boundary Condition Object
  SunExposed,                             !- Sun Exposure
  WindExposed,                            !- Wind Exposure
  ,                                       !- View Factor to Ground
  ,                                       !- Number of Vertices
  0, -9.144, 2.4384,                      !- X,Y,Z Vertex 1 {m}
  0, -9.144, 0,                           !- X,Y,Z Vertex 2 {m}
  4.572, -9.144, 0,                       !- X,Y,Z Vertex 3 {m}
  4.572, -9.144, 2.4384;                  !- X,Y,Z Vertex 4 {m}

OS:Surface,
  {a319da49-9fd4-480a-8e3e-94134fb17ecd}, !- Handle
  Surface 6,                              !- Name
  RoofCeiling,                            !- Surface Type
  ,                                       !- Construction Name
  {68424580-1b90-47a1-b961-e23cc3e84723}, !- Space Name
  Surface,                                !- Outside Boundary Condition
  {ab03e47b-97dd-4f36-90b6-28bbd4cc6dec}, !- Outside Boundary Condition Object
  NoSun,                                  !- Sun Exposure
  NoWind,                                 !- Wind Exposure
  ,                                       !- View Factor to Ground
  ,                                       !- Number of Vertices
  4.572, -9.144, 2.4384,                  !- X,Y,Z Vertex 1 {m}
  4.572, 0, 2.4384,                       !- X,Y,Z Vertex 2 {m}
  0, 0, 2.4384,                           !- X,Y,Z Vertex 3 {m}
  0, -9.144, 2.4384;                      !- X,Y,Z Vertex 4 {m}

OS:SpaceType,
  {ced24c48-d592-4384-80b2-9b0999f181b5}, !- Handle
  Space Type 1,                           !- Name
  ,                                       !- Default Construction Set Name
  ,                                       !- Default Schedule Set Name
  ,                                       !- Group Rendering Name
  ,                                       !- Design Specification Outdoor Air Object Name
  ,                                       !- Standards Template
  ,                                       !- Standards Building Type
  living;                                 !- Standards Space Type

OS:Surface,
  {ab03e47b-97dd-4f36-90b6-28bbd4cc6dec}, !- Handle
  Surface 7,                              !- Name
  Floor,                                  !- Surface Type
  ,                                       !- Construction Name
  {03e367e2-d33d-46f3-a928-122b68eaa60c}, !- Space Name
  Surface,                                !- Outside Boundary Condition
  {a319da49-9fd4-480a-8e3e-94134fb17ecd}, !- Outside Boundary Condition Object
  NoSun,                                  !- Sun Exposure
  NoWind,                                 !- Wind Exposure
  ,                                       !- View Factor to Ground
  ,                                       !- Number of Vertices
  0, -9.144, 2.4384,                      !- X,Y,Z Vertex 1 {m}
  0, 0, 2.4384,                           !- X,Y,Z Vertex 2 {m}
  4.572, 0, 2.4384,                       !- X,Y,Z Vertex 3 {m}
  4.572, -9.144, 2.4384;                  !- X,Y,Z Vertex 4 {m}

OS:Surface,
  {04ddd2e0-b7c5-4555-b1a7-2123862a3605}, !- Handle
  Surface 8,                              !- Name
  RoofCeiling,                            !- Surface Type
  ,                                       !- Construction Name
  {03e367e2-d33d-46f3-a928-122b68eaa60c}, !- Space Name
  Outdoors,                               !- Outside Boundary Condition
  ,                                       !- Outside Boundary Condition Object
  SunExposed,                             !- Sun Exposure
  WindExposed,                            !- Wind Exposure
  ,                                       !- View Factor to Ground
  ,                                       !- Number of Vertices
  2.286, 0, 3.5814,                       !- X,Y,Z Vertex 1 {m}
  0, 0, 2.4384,                           !- X,Y,Z Vertex 2 {m}
  0, -9.144, 2.4384,                      !- X,Y,Z Vertex 3 {m}
  2.286, -9.144, 3.5814;                  !- X,Y,Z Vertex 4 {m}

OS:Surface,
  {96bb0f6f-b26c-4e57-b711-50055626405f}, !- Handle
  Surface 9,                              !- Name
  RoofCeiling,                            !- Surface Type
  ,                                       !- Construction Name
  {03e367e2-d33d-46f3-a928-122b68eaa60c}, !- Space Name
  Outdoors,                               !- Outside Boundary Condition
  ,                                       !- Outside Boundary Condition Object
  SunExposed,                             !- Sun Exposure
  WindExposed,                            !- Wind Exposure
  ,                                       !- View Factor to Ground
  ,                                       !- Number of Vertices
  2.286, -9.144, 3.5814,                  !- X,Y,Z Vertex 1 {m}
  4.572, -9.144, 2.4384,                  !- X,Y,Z Vertex 2 {m}
  4.572, 0, 2.4384,                       !- X,Y,Z Vertex 3 {m}
  2.286, 0, 3.5814;                       !- X,Y,Z Vertex 4 {m}

OS:Surface,
  {b42683a5-0693-45cc-9c79-d94f74655f34}, !- Handle
  Surface 10,                             !- Name
  Wall,                                   !- Surface Type
  ,                                       !- Construction Name
  {03e367e2-d33d-46f3-a928-122b68eaa60c}, !- Space Name
  Outdoors,                               !- Outside Boundary Condition
  ,                                       !- Outside Boundary Condition Object
  SunExposed,                             !- Sun Exposure
  WindExposed,                            !- Wind Exposure
  ,                                       !- View Factor to Ground
  ,                                       !- Number of Vertices
  2.286, -9.144, 3.5814,                  !- X,Y,Z Vertex 1 {m}
  0, -9.144, 2.4384,                      !- X,Y,Z Vertex 2 {m}
  4.572, -9.144, 2.4384;                  !- X,Y,Z Vertex 3 {m}

OS:Surface,
  {4f97a3c6-d201-408c-8449-f78c91755f28}, !- Handle
  Surface 11,                             !- Name
  Wall,                                   !- Surface Type
  ,                                       !- Construction Name
  {03e367e2-d33d-46f3-a928-122b68eaa60c}, !- Space Name
  Outdoors,                               !- Outside Boundary Condition
  ,                                       !- Outside Boundary Condition Object
  SunExposed,                             !- Sun Exposure
  WindExposed,                            !- Wind Exposure
  ,                                       !- View Factor to Ground
  ,                                       !- Number of Vertices
  2.286, 0, 3.5814,                       !- X,Y,Z Vertex 1 {m}
  4.572, 0, 2.4384,                       !- X,Y,Z Vertex 2 {m}
  0, 0, 2.4384;                           !- X,Y,Z Vertex 3 {m}

OS:Space,
  {03e367e2-d33d-46f3-a928-122b68eaa60c}, !- Handle
  finished attic space,                   !- Name
  {ced24c48-d592-4384-80b2-9b0999f181b5}, !- Space Type Name
  ,                                       !- Default Construction Set Name
  ,                                       !- Default Schedule Set Name
  ,                                       !- Direction of Relative North {deg}
  ,                                       !- X Origin {m}
  ,                                       !- Y Origin {m}
  ,                                       !- Z Origin {m}
  ,                                       !- Building Story Name
  {2e6c43ae-301e-4338-83e4-6b7cac9fd788}, !- Thermal Zone Name
  ,                                       !- Part of Total Floor Area
  ,                                       !- Design Specification Outdoor Air Object Name
  {8aeddc6a-9a48-4cff-a005-fbbc998eacf1}; !- Building Unit Name

OS:ThermalZone,
  {99ad5874-accf-4a4d-abab-a2547f927d14}, !- Handle
  living zone|unit 2,                     !- Name
  ,                                       !- Multiplier
  ,                                       !- Ceiling Height {m}
  ,                                       !- Volume {m3}
  ,                                       !- Floor Area {m2}
  ,                                       !- Zone Inside Convection Algorithm
  ,                                       !- Zone Outside Convection Algorithm
  ,                                       !- Zone Conditioning Equipment List Name
  {439ad180-2310-45b5-9a06-16eb75de8b9b}, !- Zone Air Inlet Port List
  {a2a9d324-3404-41f5-91ab-711e5fa4b891}, !- Zone Air Exhaust Port List
  {697f8b18-1ac2-4373-a301-8752074eec7f}, !- Zone Air Node Name
  {2a4c324d-1ca8-4f5a-bbe2-80c6f2f407f7}, !- Zone Return Air Port List
  ,                                       !- Primary Daylighting Control Name
  ,                                       !- Fraction of Zone Controlled by Primary Daylighting Control
  ,                                       !- Secondary Daylighting Control Name
  ,                                       !- Fraction of Zone Controlled by Secondary Daylighting Control
  ,                                       !- Illuminance Map Name
  ,                                       !- Group Rendering Name
  ,                                       !- Thermostat Name
  No;                                     !- Use Ideal Air Loads

OS:Node,
  {18a8cc4b-fc44-4280-baca-7d14e01ec479}, !- Handle
  Node 2,                                 !- Name
  {697f8b18-1ac2-4373-a301-8752074eec7f}, !- Inlet Port
  ;                                       !- Outlet Port

OS:Connection,
  {697f8b18-1ac2-4373-a301-8752074eec7f}, !- Handle
  {7ee22c42-0712-4952-8bb0-695596aa71ab}, !- Name
  {99ad5874-accf-4a4d-abab-a2547f927d14}, !- Source Object
  11,                                     !- Outlet Port
  {18a8cc4b-fc44-4280-baca-7d14e01ec479}, !- Target Object
  2;                                      !- Inlet Port

OS:PortList,
  {439ad180-2310-45b5-9a06-16eb75de8b9b}, !- Handle
  {ba203f5a-4992-4919-95b1-c8b13bcfa2aa}, !- Name
  {99ad5874-accf-4a4d-abab-a2547f927d14}; !- HVAC Component

OS:PortList,
  {a2a9d324-3404-41f5-91ab-711e5fa4b891}, !- Handle
  {cd97e9e5-a9fc-4e0f-ad7e-5390e88bf0c9}, !- Name
  {99ad5874-accf-4a4d-abab-a2547f927d14}; !- HVAC Component

OS:PortList,
  {2a4c324d-1ca8-4f5a-bbe2-80c6f2f407f7}, !- Handle
  {14ca99c5-bc44-45b5-812b-29542672bc12}, !- Name
  {99ad5874-accf-4a4d-abab-a2547f927d14}; !- HVAC Component

OS:Sizing:Zone,
  {8a1d7b2d-10d7-45ce-9a23-ac46e1663dd2}, !- Handle
  {99ad5874-accf-4a4d-abab-a2547f927d14}, !- Zone or ZoneList Name
  SupplyAirTemperature,                   !- Zone Cooling Design Supply Air Temperature Input Method
  14,                                     !- Zone Cooling Design Supply Air Temperature {C}
  11.11,                                  !- Zone Cooling Design Supply Air Temperature Difference {deltaC}
  SupplyAirTemperature,                   !- Zone Heating Design Supply Air Temperature Input Method
  40,                                     !- Zone Heating Design Supply Air Temperature {C}
  11.11,                                  !- Zone Heating Design Supply Air Temperature Difference {deltaC}
  0.0085,                                 !- Zone Cooling Design Supply Air Humidity Ratio {kg-H2O/kg-air}
  0.008,                                  !- Zone Heating Design Supply Air Humidity Ratio {kg-H2O/kg-air}
  ,                                       !- Zone Heating Sizing Factor
  ,                                       !- Zone Cooling Sizing Factor
  DesignDay,                              !- Cooling Design Air Flow Method
  ,                                       !- Cooling Design Air Flow Rate {m3/s}
  ,                                       !- Cooling Minimum Air Flow per Zone Floor Area {m3/s-m2}
  ,                                       !- Cooling Minimum Air Flow {m3/s}
  ,                                       !- Cooling Minimum Air Flow Fraction
  DesignDay,                              !- Heating Design Air Flow Method
  ,                                       !- Heating Design Air Flow Rate {m3/s}
  ,                                       !- Heating Maximum Air Flow per Zone Floor Area {m3/s-m2}
  ,                                       !- Heating Maximum Air Flow {m3/s}
  ,                                       !- Heating Maximum Air Flow Fraction
  ,                                       !- Design Zone Air Distribution Effectiveness in Cooling Mode
  ,                                       !- Design Zone Air Distribution Effectiveness in Heating Mode
  No,                                     !- Account for Dedicated Outdoor Air System
  NeutralSupplyAir,                       !- Dedicated Outdoor Air System Control Strategy
  autosize,                               !- Dedicated Outdoor Air Low Setpoint Temperature for Design {C}
  autosize;                               !- Dedicated Outdoor Air High Setpoint Temperature for Design {C}

OS:ZoneHVAC:EquipmentList,
  {f1516f72-d8bc-4002-9731-c34c83e1ff0c}, !- Handle
  Zone HVAC Equipment List 2,             !- Name
  {99ad5874-accf-4a4d-abab-a2547f927d14}; !- Thermal Zone

OS:Space,
  {b9799bfa-bdd6-4cbe-ad9f-2808caf86eca}, !- Handle
  living space|unit 2|story 1,            !- Name
  {ced24c48-d592-4384-80b2-9b0999f181b5}, !- Space Type Name
  ,                                       !- Default Construction Set Name
  ,                                       !- Default Schedule Set Name
  -0,                                     !- Direction of Relative North {deg}
  0,                                      !- X Origin {m}
  0,                                      !- Y Origin {m}
  0,                                      !- Z Origin {m}
  ,                                       !- Building Story Name
  {99ad5874-accf-4a4d-abab-a2547f927d14}, !- Thermal Zone Name
  ,                                       !- Part of Total Floor Area
  ,                                       !- Design Specification Outdoor Air Object Name
  {f36c4623-5b04-49e5-a5d5-69920b8b0113}; !- Building Unit Name

OS:Surface,
  {89e517e2-bd46-4e1a-9eae-470538612ed1}, !- Handle
  Surface 12,                             !- Name
  Wall,                                   !- Surface Type
  ,                                       !- Construction Name
  {b9799bfa-bdd6-4cbe-ad9f-2808caf86eca}, !- Space Name
  Surface,                                !- Outside Boundary Condition
  {f7524d14-04db-480e-99db-d064b0e6e0d7}, !- Outside Boundary Condition Object
  NoSun,                                  !- Sun Exposure
  NoWind,                                 !- Wind Exposure
  ,                                       !- View Factor to Ground
  ,                                       !- Number of Vertices
  4.572, 0, 2.4384,                       !- X,Y,Z Vertex 1 {m}
  4.572, 0, 0,                            !- X,Y,Z Vertex 2 {m}
  4.572, -9.144, 0,                       !- X,Y,Z Vertex 3 {m}
  4.572, -9.144, 2.4384;                  !- X,Y,Z Vertex 4 {m}

OS:Surface,
  {9bb312e8-8c6c-47f3-aa04-76629a2ea05c}, !- Handle
  Surface 13,                             !- Name
  Wall,                                   !- Surface Type
  ,                                       !- Construction Name
  {b9799bfa-bdd6-4cbe-ad9f-2808caf86eca}, !- Space Name
  Outdoors,                               !- Outside Boundary Condition
  ,                                       !- Outside Boundary Condition Object
  SunExposed,                             !- Sun Exposure
  WindExposed,                            !- Wind Exposure
  ,                                       !- View Factor to Ground
  ,                                       !- Number of Vertices
  9.144, 0, 2.4384,                       !- X,Y,Z Vertex 1 {m}
  9.144, 0, 0,                            !- X,Y,Z Vertex 2 {m}
  4.572, 0, 0,                            !- X,Y,Z Vertex 3 {m}
  4.572, 0, 2.4384;                       !- X,Y,Z Vertex 4 {m}

OS:Surface,
  {a6bdddea-dc51-47bc-89de-9c023ed5941a}, !- Handle
  Surface 14,                             !- Name
  Wall,                                   !- Surface Type
  ,                                       !- Construction Name
  {b9799bfa-bdd6-4cbe-ad9f-2808caf86eca}, !- Space Name
  Surface,                                !- Outside Boundary Condition
  {5ff630fb-c80e-43ca-9149-94d7f905a324}, !- Outside Boundary Condition Object
  NoSun,                                  !- Sun Exposure
  NoWind,                                 !- Wind Exposure
  ,                                       !- View Factor to Ground
  ,                                       !- Number of Vertices
  9.144, -9.144, 2.4384,                  !- X,Y,Z Vertex 1 {m}
  9.144, -9.144, 0,                       !- X,Y,Z Vertex 2 {m}
  9.144, 0, 0,                            !- X,Y,Z Vertex 3 {m}
  9.144, 0, 2.4384;                       !- X,Y,Z Vertex 4 {m}

OS:Surface,
  {2e2b6fb1-2fd7-47fc-b520-ee9f3102c8c3}, !- Handle
  Surface 15,                             !- Name
  RoofCeiling,                            !- Surface Type
  ,                                       !- Construction Name
  {b9799bfa-bdd6-4cbe-ad9f-2808caf86eca}, !- Space Name
  Surface,                                !- Outside Boundary Condition
  {b6305b0e-a46d-4e96-8f69-b19395840d9b}, !- Outside Boundary Condition Object
  NoSun,                                  !- Sun Exposure
  NoWind,                                 !- Wind Exposure
  ,                                       !- View Factor to Ground
  ,                                       !- Number of Vertices
  9.144, -9.144, 2.4384,                  !- X,Y,Z Vertex 1 {m}
  9.144, 0, 2.4384,                       !- X,Y,Z Vertex 2 {m}
  4.572, 0, 2.4384,                       !- X,Y,Z Vertex 3 {m}
  4.572, -9.144, 2.4384;                  !- X,Y,Z Vertex 4 {m}

OS:Surface,
  {f3cc98f2-4b87-4bcb-9063-6e780716bf3f}, !- Handle
  Surface 16,                             !- Name
  Floor,                                  !- Surface Type
  ,                                       !- Construction Name
  {b9799bfa-bdd6-4cbe-ad9f-2808caf86eca}, !- Space Name
  Foundation,                             !- Outside Boundary Condition
  ,                                       !- Outside Boundary Condition Object
  NoSun,                                  !- Sun Exposure
  NoWind,                                 !- Wind Exposure
  ,                                       !- View Factor to Ground
  ,                                       !- Number of Vertices
  4.572, -9.144, 0,                       !- X,Y,Z Vertex 1 {m}
  4.572, 0, 0,                            !- X,Y,Z Vertex 2 {m}
  9.144, 0, 0,                            !- X,Y,Z Vertex 3 {m}
  9.144, -9.144, 0;                       !- X,Y,Z Vertex 4 {m}

OS:Surface,
  {3235b59e-7db7-4299-a33b-836e3239e509}, !- Handle
  Surface 17,                             !- Name
  Wall,                                   !- Surface Type
  ,                                       !- Construction Name
  {b9799bfa-bdd6-4cbe-ad9f-2808caf86eca}, !- Space Name
  Outdoors,                               !- Outside Boundary Condition
  ,                                       !- Outside Boundary Condition Object
  SunExposed,                             !- Sun Exposure
  WindExposed,                            !- Wind Exposure
  ,                                       !- View Factor to Ground
  ,                                       !- Number of Vertices
  4.572, -9.144, 2.4384,                  !- X,Y,Z Vertex 1 {m}
  4.572, -9.144, 0,                       !- X,Y,Z Vertex 2 {m}
  9.144, -9.144, 0,                       !- X,Y,Z Vertex 3 {m}
  9.144, -9.144, 2.4384;                  !- X,Y,Z Vertex 4 {m}

OS:Space,
  {ef677e7f-37f3-4df5-a2d2-e94bc316b8cf}, !- Handle
  finished attic space|unit 2,            !- Name
  {ced24c48-d592-4384-80b2-9b0999f181b5}, !- Space Type Name
  ,                                       !- Default Construction Set Name
  ,                                       !- Default Schedule Set Name
  -0,                                     !- Direction of Relative North {deg}
  0,                                      !- X Origin {m}
  0,                                      !- Y Origin {m}
  0,                                      !- Z Origin {m}
  ,                                       !- Building Story Name
  {99ad5874-accf-4a4d-abab-a2547f927d14}, !- Thermal Zone Name
  ,                                       !- Part of Total Floor Area
  ,                                       !- Design Specification Outdoor Air Object Name
  {f36c4623-5b04-49e5-a5d5-69920b8b0113}; !- Building Unit Name

OS:Surface,
  {7b8be9f1-285f-42c3-a4a5-6c54e784e261}, !- Handle
  Surface 18,                             !- Name
  RoofCeiling,                            !- Surface Type
  ,                                       !- Construction Name
  {ef677e7f-37f3-4df5-a2d2-e94bc316b8cf}, !- Space Name
  Outdoors,                               !- Outside Boundary Condition
  ,                                       !- Outside Boundary Condition Object
  SunExposed,                             !- Sun Exposure
  WindExposed,                            !- Wind Exposure
  ,                                       !- View Factor to Ground
  ,                                       !- Number of Vertices
  6.858, -9.144, 3.5814,                  !- X,Y,Z Vertex 1 {m}
  9.144, -9.144, 2.4384,                  !- X,Y,Z Vertex 2 {m}
  9.144, 0, 2.4384,                       !- X,Y,Z Vertex 3 {m}
  6.858, 0, 3.5814;                       !- X,Y,Z Vertex 4 {m}

OS:Surface,
  {b6305b0e-a46d-4e96-8f69-b19395840d9b}, !- Handle
  Surface 19,                             !- Name
  Floor,                                  !- Surface Type
  ,                                       !- Construction Name
  {ef677e7f-37f3-4df5-a2d2-e94bc316b8cf}, !- Space Name
  Surface,                                !- Outside Boundary Condition
  {2e2b6fb1-2fd7-47fc-b520-ee9f3102c8c3}, !- Outside Boundary Condition Object
  NoSun,                                  !- Sun Exposure
  NoWind,                                 !- Wind Exposure
  ,                                       !- View Factor to Ground
  ,                                       !- Number of Vertices
  4.572, -9.144, 2.4384,                  !- X,Y,Z Vertex 1 {m}
  4.572, 0, 2.4384,                       !- X,Y,Z Vertex 2 {m}
  9.144, 0, 2.4384,                       !- X,Y,Z Vertex 3 {m}
  9.144, -9.144, 2.4384;                  !- X,Y,Z Vertex 4 {m}

OS:Surface,
  {7e57b513-d522-4ad6-aeb6-2774ad7b9bd0}, !- Handle
  Surface 20,                             !- Name
  RoofCeiling,                            !- Surface Type
  ,                                       !- Construction Name
  {ef677e7f-37f3-4df5-a2d2-e94bc316b8cf}, !- Space Name
  Outdoors,                               !- Outside Boundary Condition
  ,                                       !- Outside Boundary Condition Object
  SunExposed,                             !- Sun Exposure
  WindExposed,                            !- Wind Exposure
  ,                                       !- View Factor to Ground
  ,                                       !- Number of Vertices
  6.858, 0, 3.5814,                       !- X,Y,Z Vertex 1 {m}
  4.572, 0, 2.4384,                       !- X,Y,Z Vertex 2 {m}
  4.572, -9.144, 2.4384,                  !- X,Y,Z Vertex 3 {m}
  6.858, -9.144, 3.5814;                  !- X,Y,Z Vertex 4 {m}

OS:Surface,
  {14b774d9-4927-4dc3-8d60-2c22388f60ba}, !- Handle
  Surface 21,                             !- Name
  Wall,                                   !- Surface Type
  ,                                       !- Construction Name
  {ef677e7f-37f3-4df5-a2d2-e94bc316b8cf}, !- Space Name
  Outdoors,                               !- Outside Boundary Condition
  ,                                       !- Outside Boundary Condition Object
  SunExposed,                             !- Sun Exposure
  WindExposed,                            !- Wind Exposure
  ,                                       !- View Factor to Ground
  ,                                       !- Number of Vertices
  6.858, -9.144, 3.5814,                  !- X,Y,Z Vertex 1 {m}
  4.572, -9.144, 2.4384,                  !- X,Y,Z Vertex 2 {m}
  9.144, -9.144, 2.4384;                  !- X,Y,Z Vertex 3 {m}

OS:Surface,
  {2d9bb66c-dc8a-4ac7-89ab-704132bf94a0}, !- Handle
  Surface 22,                             !- Name
  Wall,                                   !- Surface Type
  ,                                       !- Construction Name
  {ef677e7f-37f3-4df5-a2d2-e94bc316b8cf}, !- Space Name
  Outdoors,                               !- Outside Boundary Condition
  ,                                       !- Outside Boundary Condition Object
  SunExposed,                             !- Sun Exposure
  WindExposed,                            !- Wind Exposure
  ,                                       !- View Factor to Ground
  ,                                       !- Number of Vertices
  6.858, 0, 3.5814,                       !- X,Y,Z Vertex 1 {m}
  9.144, 0, 2.4384,                       !- X,Y,Z Vertex 2 {m}
  4.572, 0, 2.4384;                       !- X,Y,Z Vertex 3 {m}

OS:ThermalZone,
  {2e55fb0d-de9b-4899-bbae-a58fe54cb307}, !- Handle
  living zone|unit 3,                     !- Name
  ,                                       !- Multiplier
  ,                                       !- Ceiling Height {m}
  ,                                       !- Volume {m3}
  ,                                       !- Floor Area {m2}
  ,                                       !- Zone Inside Convection Algorithm
  ,                                       !- Zone Outside Convection Algorithm
  ,                                       !- Zone Conditioning Equipment List Name
  {9377a882-d611-4415-81da-724076b488d6}, !- Zone Air Inlet Port List
  {1a555f14-caa8-4de6-943a-cc8ee4c1ab26}, !- Zone Air Exhaust Port List
  {2766fa78-ba90-4c3b-84d4-eb050dedfb69}, !- Zone Air Node Name
  {6ad947c3-5bea-42cf-a1d0-709d49eec42a}, !- Zone Return Air Port List
  ,                                       !- Primary Daylighting Control Name
  ,                                       !- Fraction of Zone Controlled by Primary Daylighting Control
  ,                                       !- Secondary Daylighting Control Name
  ,                                       !- Fraction of Zone Controlled by Secondary Daylighting Control
  ,                                       !- Illuminance Map Name
  ,                                       !- Group Rendering Name
  ,                                       !- Thermostat Name
  No;                                     !- Use Ideal Air Loads

OS:Node,
  {f574f4ab-65cd-47a6-a87e-89f2a885ba04}, !- Handle
  Node 3,                                 !- Name
  {2766fa78-ba90-4c3b-84d4-eb050dedfb69}, !- Inlet Port
  ;                                       !- Outlet Port

OS:Connection,
  {2766fa78-ba90-4c3b-84d4-eb050dedfb69}, !- Handle
  {5678807d-94e6-4455-a9ec-da2333e4e802}, !- Name
  {2e55fb0d-de9b-4899-bbae-a58fe54cb307}, !- Source Object
  11,                                     !- Outlet Port
  {f574f4ab-65cd-47a6-a87e-89f2a885ba04}, !- Target Object
  2;                                      !- Inlet Port

OS:PortList,
  {9377a882-d611-4415-81da-724076b488d6}, !- Handle
  {f159d248-c5be-4420-8e43-f58fc5ed8630}, !- Name
  {2e55fb0d-de9b-4899-bbae-a58fe54cb307}; !- HVAC Component

OS:PortList,
  {1a555f14-caa8-4de6-943a-cc8ee4c1ab26}, !- Handle
  {6f5c5198-ef6d-484d-b7c0-11ad1f7f062a}, !- Name
  {2e55fb0d-de9b-4899-bbae-a58fe54cb307}; !- HVAC Component

OS:PortList,
  {6ad947c3-5bea-42cf-a1d0-709d49eec42a}, !- Handle
  {acab7055-a28d-4eeb-a8cd-db68de093656}, !- Name
  {2e55fb0d-de9b-4899-bbae-a58fe54cb307}; !- HVAC Component

OS:Sizing:Zone,
  {7b606b4e-4af8-4473-be66-d63f03a3be0b}, !- Handle
  {2e55fb0d-de9b-4899-bbae-a58fe54cb307}, !- Zone or ZoneList Name
  SupplyAirTemperature,                   !- Zone Cooling Design Supply Air Temperature Input Method
  14,                                     !- Zone Cooling Design Supply Air Temperature {C}
  11.11,                                  !- Zone Cooling Design Supply Air Temperature Difference {deltaC}
  SupplyAirTemperature,                   !- Zone Heating Design Supply Air Temperature Input Method
  40,                                     !- Zone Heating Design Supply Air Temperature {C}
  11.11,                                  !- Zone Heating Design Supply Air Temperature Difference {deltaC}
  0.0085,                                 !- Zone Cooling Design Supply Air Humidity Ratio {kg-H2O/kg-air}
  0.008,                                  !- Zone Heating Design Supply Air Humidity Ratio {kg-H2O/kg-air}
  ,                                       !- Zone Heating Sizing Factor
  ,                                       !- Zone Cooling Sizing Factor
  DesignDay,                              !- Cooling Design Air Flow Method
  ,                                       !- Cooling Design Air Flow Rate {m3/s}
  ,                                       !- Cooling Minimum Air Flow per Zone Floor Area {m3/s-m2}
  ,                                       !- Cooling Minimum Air Flow {m3/s}
  ,                                       !- Cooling Minimum Air Flow Fraction
  DesignDay,                              !- Heating Design Air Flow Method
  ,                                       !- Heating Design Air Flow Rate {m3/s}
  ,                                       !- Heating Maximum Air Flow per Zone Floor Area {m3/s-m2}
  ,                                       !- Heating Maximum Air Flow {m3/s}
  ,                                       !- Heating Maximum Air Flow Fraction
  ,                                       !- Design Zone Air Distribution Effectiveness in Cooling Mode
  ,                                       !- Design Zone Air Distribution Effectiveness in Heating Mode
  No,                                     !- Account for Dedicated Outdoor Air System
  NeutralSupplyAir,                       !- Dedicated Outdoor Air System Control Strategy
  autosize,                               !- Dedicated Outdoor Air Low Setpoint Temperature for Design {C}
  autosize;                               !- Dedicated Outdoor Air High Setpoint Temperature for Design {C}

OS:ZoneHVAC:EquipmentList,
  {1b49201a-9e2a-422e-9ad1-323c9e04482d}, !- Handle
  Zone HVAC Equipment List 3,             !- Name
  {2e55fb0d-de9b-4899-bbae-a58fe54cb307}; !- Thermal Zone

OS:Space,
  {efe50ee7-5926-4e3b-983c-996c0a7944bf}, !- Handle
  living space|unit 3|story 1,            !- Name
  {ced24c48-d592-4384-80b2-9b0999f181b5}, !- Space Type Name
  ,                                       !- Default Construction Set Name
  ,                                       !- Default Schedule Set Name
  -0,                                     !- Direction of Relative North {deg}
  0,                                      !- X Origin {m}
  0,                                      !- Y Origin {m}
  0,                                      !- Z Origin {m}
  ,                                       !- Building Story Name
  {2e55fb0d-de9b-4899-bbae-a58fe54cb307}, !- Thermal Zone Name
  ,                                       !- Part of Total Floor Area
  ,                                       !- Design Specification Outdoor Air Object Name
  {c682c169-7ba2-4ee4-90a5-044084ec376c}; !- Building Unit Name

OS:Surface,
  {5ff630fb-c80e-43ca-9149-94d7f905a324}, !- Handle
  Surface 23,                             !- Name
  Wall,                                   !- Surface Type
  ,                                       !- Construction Name
  {efe50ee7-5926-4e3b-983c-996c0a7944bf}, !- Space Name
  Surface,                                !- Outside Boundary Condition
  {a6bdddea-dc51-47bc-89de-9c023ed5941a}, !- Outside Boundary Condition Object
  NoSun,                                  !- Sun Exposure
  NoWind,                                 !- Wind Exposure
  ,                                       !- View Factor to Ground
  ,                                       !- Number of Vertices
  9.144, 0, 2.4384,                       !- X,Y,Z Vertex 1 {m}
  9.144, 0, 0,                            !- X,Y,Z Vertex 2 {m}
  9.144, -9.144, 0,                       !- X,Y,Z Vertex 3 {m}
  9.144, -9.144, 2.4384;                  !- X,Y,Z Vertex 4 {m}

OS:Surface,
  {07be0f97-0248-4c31-a7cb-c08261954d48}, !- Handle
  Surface 24,                             !- Name
  Wall,                                   !- Surface Type
  ,                                       !- Construction Name
  {efe50ee7-5926-4e3b-983c-996c0a7944bf}, !- Space Name
  Outdoors,                               !- Outside Boundary Condition
  ,                                       !- Outside Boundary Condition Object
  SunExposed,                             !- Sun Exposure
  WindExposed,                            !- Wind Exposure
  ,                                       !- View Factor to Ground
  ,                                       !- Number of Vertices
  13.716, 0, 2.4384,                      !- X,Y,Z Vertex 1 {m}
  13.716, 0, 0,                           !- X,Y,Z Vertex 2 {m}
  9.144, 0, 0,                            !- X,Y,Z Vertex 3 {m}
  9.144, 0, 2.4384;                       !- X,Y,Z Vertex 4 {m}

OS:Surface,
  {46ea2336-3146-4a39-ae52-7e426e97b6d7}, !- Handle
  Surface 25,                             !- Name
  Wall,                                   !- Surface Type
  ,                                       !- Construction Name
  {efe50ee7-5926-4e3b-983c-996c0a7944bf}, !- Space Name
  Surface,                                !- Outside Boundary Condition
  {057b4587-efad-4d95-a87d-c36b3d786bc4}, !- Outside Boundary Condition Object
  NoSun,                                  !- Sun Exposure
  NoWind,                                 !- Wind Exposure
  ,                                       !- View Factor to Ground
  ,                                       !- Number of Vertices
  13.716, -9.144, 2.4384,                 !- X,Y,Z Vertex 1 {m}
  13.716, -9.144, 0,                      !- X,Y,Z Vertex 2 {m}
  13.716, 0, 0,                           !- X,Y,Z Vertex 3 {m}
  13.716, 0, 2.4384;                      !- X,Y,Z Vertex 4 {m}

OS:Surface,
  {7893294a-fcc4-4eba-916d-754205ff29f8}, !- Handle
  Surface 26,                             !- Name
  RoofCeiling,                            !- Surface Type
  ,                                       !- Construction Name
  {efe50ee7-5926-4e3b-983c-996c0a7944bf}, !- Space Name
  Surface,                                !- Outside Boundary Condition
  {ca5ea636-59d1-48e1-878c-77a333f8fd35}, !- Outside Boundary Condition Object
  NoSun,                                  !- Sun Exposure
  NoWind,                                 !- Wind Exposure
  ,                                       !- View Factor to Ground
  ,                                       !- Number of Vertices
  13.716, -9.144, 2.4384,                 !- X,Y,Z Vertex 1 {m}
  13.716, 0, 2.4384,                      !- X,Y,Z Vertex 2 {m}
  9.144, 0, 2.4384,                       !- X,Y,Z Vertex 3 {m}
  9.144, -9.144, 2.4384;                  !- X,Y,Z Vertex 4 {m}

OS:Surface,
  {3dfbf2cd-d01e-4bb1-ad5b-2f7fd6325f7e}, !- Handle
  Surface 27,                             !- Name
  Floor,                                  !- Surface Type
  ,                                       !- Construction Name
  {efe50ee7-5926-4e3b-983c-996c0a7944bf}, !- Space Name
  Foundation,                             !- Outside Boundary Condition
  ,                                       !- Outside Boundary Condition Object
  NoSun,                                  !- Sun Exposure
  NoWind,                                 !- Wind Exposure
  ,                                       !- View Factor to Ground
  ,                                       !- Number of Vertices
  9.144, -9.144, 0,                       !- X,Y,Z Vertex 1 {m}
  9.144, 0, 0,                            !- X,Y,Z Vertex 2 {m}
  13.716, 0, 0,                           !- X,Y,Z Vertex 3 {m}
  13.716, -9.144, 0;                      !- X,Y,Z Vertex 4 {m}

OS:Surface,
  {e448eae1-32cb-4b9f-83fd-95f01b670664}, !- Handle
  Surface 28,                             !- Name
  Wall,                                   !- Surface Type
  ,                                       !- Construction Name
  {efe50ee7-5926-4e3b-983c-996c0a7944bf}, !- Space Name
  Outdoors,                               !- Outside Boundary Condition
  ,                                       !- Outside Boundary Condition Object
  SunExposed,                             !- Sun Exposure
  WindExposed,                            !- Wind Exposure
  ,                                       !- View Factor to Ground
  ,                                       !- Number of Vertices
  9.144, -9.144, 2.4384,                  !- X,Y,Z Vertex 1 {m}
  9.144, -9.144, 0,                       !- X,Y,Z Vertex 2 {m}
  13.716, -9.144, 0,                      !- X,Y,Z Vertex 3 {m}
  13.716, -9.144, 2.4384;                 !- X,Y,Z Vertex 4 {m}

OS:Space,
  {4e0163a3-dfdd-4f72-8af2-67990a81a870}, !- Handle
  finished attic space|unit 3,            !- Name
  {ced24c48-d592-4384-80b2-9b0999f181b5}, !- Space Type Name
  ,                                       !- Default Construction Set Name
  ,                                       !- Default Schedule Set Name
  -0,                                     !- Direction of Relative North {deg}
  0,                                      !- X Origin {m}
  0,                                      !- Y Origin {m}
  0,                                      !- Z Origin {m}
  ,                                       !- Building Story Name
  {2e55fb0d-de9b-4899-bbae-a58fe54cb307}, !- Thermal Zone Name
  ,                                       !- Part of Total Floor Area
  ,                                       !- Design Specification Outdoor Air Object Name
  {c682c169-7ba2-4ee4-90a5-044084ec376c}; !- Building Unit Name

OS:Surface,
  {98a4feee-98fd-4e08-83e3-d6294003da1d}, !- Handle
  Surface 29,                             !- Name
  RoofCeiling,                            !- Surface Type
  ,                                       !- Construction Name
  {4e0163a3-dfdd-4f72-8af2-67990a81a870}, !- Space Name
  Outdoors,                               !- Outside Boundary Condition
  ,                                       !- Outside Boundary Condition Object
  SunExposed,                             !- Sun Exposure
  WindExposed,                            !- Wind Exposure
  ,                                       !- View Factor to Ground
  ,                                       !- Number of Vertices
  11.43, -9.144, 3.5814,                  !- X,Y,Z Vertex 1 {m}
  13.716, -9.144, 2.4384,                 !- X,Y,Z Vertex 2 {m}
  13.716, 0, 2.4384,                      !- X,Y,Z Vertex 3 {m}
  11.43, 0, 3.5814;                       !- X,Y,Z Vertex 4 {m}

OS:Surface,
  {ca5ea636-59d1-48e1-878c-77a333f8fd35}, !- Handle
  Surface 30,                             !- Name
  Floor,                                  !- Surface Type
  ,                                       !- Construction Name
  {4e0163a3-dfdd-4f72-8af2-67990a81a870}, !- Space Name
  Surface,                                !- Outside Boundary Condition
  {7893294a-fcc4-4eba-916d-754205ff29f8}, !- Outside Boundary Condition Object
  NoSun,                                  !- Sun Exposure
  NoWind,                                 !- Wind Exposure
  ,                                       !- View Factor to Ground
  ,                                       !- Number of Vertices
  9.144, -9.144, 2.4384,                  !- X,Y,Z Vertex 1 {m}
  9.144, 0, 2.4384,                       !- X,Y,Z Vertex 2 {m}
  13.716, 0, 2.4384,                      !- X,Y,Z Vertex 3 {m}
  13.716, -9.144, 2.4384;                 !- X,Y,Z Vertex 4 {m}

OS:Surface,
  {ebce8bae-4553-4249-9746-42131a6841f4}, !- Handle
  Surface 31,                             !- Name
  RoofCeiling,                            !- Surface Type
  ,                                       !- Construction Name
  {4e0163a3-dfdd-4f72-8af2-67990a81a870}, !- Space Name
  Outdoors,                               !- Outside Boundary Condition
  ,                                       !- Outside Boundary Condition Object
  SunExposed,                             !- Sun Exposure
  WindExposed,                            !- Wind Exposure
  ,                                       !- View Factor to Ground
  ,                                       !- Number of Vertices
  11.43, 0, 3.5814,                       !- X,Y,Z Vertex 1 {m}
  9.144, 0, 2.4384,                       !- X,Y,Z Vertex 2 {m}
  9.144, -9.144, 2.4384,                  !- X,Y,Z Vertex 3 {m}
  11.43, -9.144, 3.5814;                  !- X,Y,Z Vertex 4 {m}

OS:Surface,
  {6d60b708-56da-4ec8-a251-5ee3d32da97f}, !- Handle
  Surface 32,                             !- Name
  Wall,                                   !- Surface Type
  ,                                       !- Construction Name
  {4e0163a3-dfdd-4f72-8af2-67990a81a870}, !- Space Name
  Outdoors,                               !- Outside Boundary Condition
  ,                                       !- Outside Boundary Condition Object
  SunExposed,                             !- Sun Exposure
  WindExposed,                            !- Wind Exposure
  ,                                       !- View Factor to Ground
  ,                                       !- Number of Vertices
  11.43, -9.144, 3.5814,                  !- X,Y,Z Vertex 1 {m}
  9.144, -9.144, 2.4384,                  !- X,Y,Z Vertex 2 {m}
  13.716, -9.144, 2.4384;                 !- X,Y,Z Vertex 3 {m}

OS:Surface,
  {e5972607-3fc1-4022-90af-2af0e342cab5}, !- Handle
  Surface 33,                             !- Name
  Wall,                                   !- Surface Type
  ,                                       !- Construction Name
  {4e0163a3-dfdd-4f72-8af2-67990a81a870}, !- Space Name
  Outdoors,                               !- Outside Boundary Condition
  ,                                       !- Outside Boundary Condition Object
  SunExposed,                             !- Sun Exposure
  WindExposed,                            !- Wind Exposure
  ,                                       !- View Factor to Ground
  ,                                       !- Number of Vertices
  11.43, 0, 3.5814,                       !- X,Y,Z Vertex 1 {m}
  13.716, 0, 2.4384,                      !- X,Y,Z Vertex 2 {m}
  9.144, 0, 2.4384;                       !- X,Y,Z Vertex 3 {m}

OS:ThermalZone,
  {5a32c0c6-f444-4a36-b665-04680305a8cf}, !- Handle
  living zone|unit 4,                     !- Name
  ,                                       !- Multiplier
  ,                                       !- Ceiling Height {m}
  ,                                       !- Volume {m3}
  ,                                       !- Floor Area {m2}
  ,                                       !- Zone Inside Convection Algorithm
  ,                                       !- Zone Outside Convection Algorithm
  ,                                       !- Zone Conditioning Equipment List Name
  {ef5c203c-dc2b-4cc6-afad-c38d6dd27f3b}, !- Zone Air Inlet Port List
  {3fefa668-dbea-447f-9665-79bbf5aec3d8}, !- Zone Air Exhaust Port List
  {cb65fd0d-2678-4e08-b623-3afb18d07f9c}, !- Zone Air Node Name
  {8e56b4ed-9eb4-4b89-a4f6-17573f42fa24}, !- Zone Return Air Port List
  ,                                       !- Primary Daylighting Control Name
  ,                                       !- Fraction of Zone Controlled by Primary Daylighting Control
  ,                                       !- Secondary Daylighting Control Name
  ,                                       !- Fraction of Zone Controlled by Secondary Daylighting Control
  ,                                       !- Illuminance Map Name
  ,                                       !- Group Rendering Name
  ,                                       !- Thermostat Name
  No;                                     !- Use Ideal Air Loads

OS:Node,
  {73f6d39d-622e-48f2-85e7-24abb36a4abf}, !- Handle
  Node 4,                                 !- Name
  {cb65fd0d-2678-4e08-b623-3afb18d07f9c}, !- Inlet Port
  ;                                       !- Outlet Port

OS:Connection,
  {cb65fd0d-2678-4e08-b623-3afb18d07f9c}, !- Handle
  {e7c357b2-3be0-428e-8988-8bacbe47ebef}, !- Name
  {5a32c0c6-f444-4a36-b665-04680305a8cf}, !- Source Object
  11,                                     !- Outlet Port
  {73f6d39d-622e-48f2-85e7-24abb36a4abf}, !- Target Object
  2;                                      !- Inlet Port

OS:PortList,
  {ef5c203c-dc2b-4cc6-afad-c38d6dd27f3b}, !- Handle
  {75f84a12-4753-47f8-8641-257d20d1050c}, !- Name
  {5a32c0c6-f444-4a36-b665-04680305a8cf}; !- HVAC Component

OS:PortList,
  {3fefa668-dbea-447f-9665-79bbf5aec3d8}, !- Handle
  {bc7c6bb4-0547-495b-a3d4-ec6c5c232d74}, !- Name
  {5a32c0c6-f444-4a36-b665-04680305a8cf}; !- HVAC Component

OS:PortList,
  {8e56b4ed-9eb4-4b89-a4f6-17573f42fa24}, !- Handle
  {9334bcb6-0520-4690-9469-671fa896272f}, !- Name
  {5a32c0c6-f444-4a36-b665-04680305a8cf}; !- HVAC Component

OS:Sizing:Zone,
  {68d2b3a1-9734-49b4-b5de-39e4d0f6df76}, !- Handle
  {5a32c0c6-f444-4a36-b665-04680305a8cf}, !- Zone or ZoneList Name
  SupplyAirTemperature,                   !- Zone Cooling Design Supply Air Temperature Input Method
  14,                                     !- Zone Cooling Design Supply Air Temperature {C}
  11.11,                                  !- Zone Cooling Design Supply Air Temperature Difference {deltaC}
  SupplyAirTemperature,                   !- Zone Heating Design Supply Air Temperature Input Method
  40,                                     !- Zone Heating Design Supply Air Temperature {C}
  11.11,                                  !- Zone Heating Design Supply Air Temperature Difference {deltaC}
  0.0085,                                 !- Zone Cooling Design Supply Air Humidity Ratio {kg-H2O/kg-air}
  0.008,                                  !- Zone Heating Design Supply Air Humidity Ratio {kg-H2O/kg-air}
  ,                                       !- Zone Heating Sizing Factor
  ,                                       !- Zone Cooling Sizing Factor
  DesignDay,                              !- Cooling Design Air Flow Method
  ,                                       !- Cooling Design Air Flow Rate {m3/s}
  ,                                       !- Cooling Minimum Air Flow per Zone Floor Area {m3/s-m2}
  ,                                       !- Cooling Minimum Air Flow {m3/s}
  ,                                       !- Cooling Minimum Air Flow Fraction
  DesignDay,                              !- Heating Design Air Flow Method
  ,                                       !- Heating Design Air Flow Rate {m3/s}
  ,                                       !- Heating Maximum Air Flow per Zone Floor Area {m3/s-m2}
  ,                                       !- Heating Maximum Air Flow {m3/s}
  ,                                       !- Heating Maximum Air Flow Fraction
  ,                                       !- Design Zone Air Distribution Effectiveness in Cooling Mode
  ,                                       !- Design Zone Air Distribution Effectiveness in Heating Mode
  No,                                     !- Account for Dedicated Outdoor Air System
  NeutralSupplyAir,                       !- Dedicated Outdoor Air System Control Strategy
  autosize,                               !- Dedicated Outdoor Air Low Setpoint Temperature for Design {C}
  autosize;                               !- Dedicated Outdoor Air High Setpoint Temperature for Design {C}

OS:ZoneHVAC:EquipmentList,
  {f18ea9d1-eb39-41ac-a8fb-c8f65702968b}, !- Handle
  Zone HVAC Equipment List 4,             !- Name
  {5a32c0c6-f444-4a36-b665-04680305a8cf}; !- Thermal Zone

OS:Space,
  {8383eba0-a0d7-4012-8931-64c05ebc79e0}, !- Handle
  living space|unit 4|story 1,            !- Name
  {ced24c48-d592-4384-80b2-9b0999f181b5}, !- Space Type Name
  ,                                       !- Default Construction Set Name
  ,                                       !- Default Schedule Set Name
  -0,                                     !- Direction of Relative North {deg}
  0,                                      !- X Origin {m}
  0,                                      !- Y Origin {m}
  0,                                      !- Z Origin {m}
  ,                                       !- Building Story Name
  {5a32c0c6-f444-4a36-b665-04680305a8cf}, !- Thermal Zone Name
  ,                                       !- Part of Total Floor Area
  ,                                       !- Design Specification Outdoor Air Object Name
  {753a3c0f-4525-4807-9a0e-0943136c83b4}; !- Building Unit Name

OS:Surface,
  {057b4587-efad-4d95-a87d-c36b3d786bc4}, !- Handle
  Surface 34,                             !- Name
  Wall,                                   !- Surface Type
  ,                                       !- Construction Name
  {8383eba0-a0d7-4012-8931-64c05ebc79e0}, !- Space Name
  Surface,                                !- Outside Boundary Condition
  {46ea2336-3146-4a39-ae52-7e426e97b6d7}, !- Outside Boundary Condition Object
  NoSun,                                  !- Sun Exposure
  NoWind,                                 !- Wind Exposure
  ,                                       !- View Factor to Ground
  ,                                       !- Number of Vertices
  13.716, 0, 2.4384,                      !- X,Y,Z Vertex 1 {m}
  13.716, 0, 0,                           !- X,Y,Z Vertex 2 {m}
  13.716, -9.144, 0,                      !- X,Y,Z Vertex 3 {m}
  13.716, -9.144, 2.4384;                 !- X,Y,Z Vertex 4 {m}

OS:Surface,
  {2c760d41-10d5-4740-b00d-2d48306b9cb8}, !- Handle
  Surface 35,                             !- Name
  Wall,                                   !- Surface Type
  ,                                       !- Construction Name
  {8383eba0-a0d7-4012-8931-64c05ebc79e0}, !- Space Name
  Outdoors,                               !- Outside Boundary Condition
  ,                                       !- Outside Boundary Condition Object
  SunExposed,                             !- Sun Exposure
  WindExposed,                            !- Wind Exposure
  ,                                       !- View Factor to Ground
  ,                                       !- Number of Vertices
  18.288, 0, 2.4384,                      !- X,Y,Z Vertex 1 {m}
  18.288, 0, 0,                           !- X,Y,Z Vertex 2 {m}
  13.716, 0, 0,                           !- X,Y,Z Vertex 3 {m}
  13.716, 0, 2.4384;                      !- X,Y,Z Vertex 4 {m}

OS:Surface,
  {245ed6cb-ad8b-4a81-b8da-df4db7021947}, !- Handle
  Surface 36,                             !- Name
  Wall,                                   !- Surface Type
  ,                                       !- Construction Name
  {8383eba0-a0d7-4012-8931-64c05ebc79e0}, !- Space Name
  Outdoors,                               !- Outside Boundary Condition
  ,                                       !- Outside Boundary Condition Object
  SunExposed,                             !- Sun Exposure
  WindExposed,                            !- Wind Exposure
  ,                                       !- View Factor to Ground
  ,                                       !- Number of Vertices
  18.288, -9.144, 2.4384,                 !- X,Y,Z Vertex 1 {m}
  18.288, -9.144, 0,                      !- X,Y,Z Vertex 2 {m}
  18.288, 0, 0,                           !- X,Y,Z Vertex 3 {m}
  18.288, 0, 2.4384;                      !- X,Y,Z Vertex 4 {m}

OS:Surface,
  {f17253f8-fd03-4297-96ff-df7a7aa9f91e}, !- Handle
  Surface 37,                             !- Name
  RoofCeiling,                            !- Surface Type
  ,                                       !- Construction Name
  {8383eba0-a0d7-4012-8931-64c05ebc79e0}, !- Space Name
  Surface,                                !- Outside Boundary Condition
  {feed668b-7dd5-496b-8cb6-ed62567c9a26}, !- Outside Boundary Condition Object
  NoSun,                                  !- Sun Exposure
  NoWind,                                 !- Wind Exposure
  ,                                       !- View Factor to Ground
  ,                                       !- Number of Vertices
  18.288, -9.144, 2.4384,                 !- X,Y,Z Vertex 1 {m}
  18.288, 0, 2.4384,                      !- X,Y,Z Vertex 2 {m}
  13.716, 0, 2.4384,                      !- X,Y,Z Vertex 3 {m}
  13.716, -9.144, 2.4384;                 !- X,Y,Z Vertex 4 {m}

OS:Surface,
  {c8992b9d-7ca0-4ebd-bf98-39ce746200f8}, !- Handle
  Surface 38,                             !- Name
  Floor,                                  !- Surface Type
  ,                                       !- Construction Name
  {8383eba0-a0d7-4012-8931-64c05ebc79e0}, !- Space Name
  Foundation,                             !- Outside Boundary Condition
>>>>>>> ed7d523f
  ,                                       !- Outside Boundary Condition Object
  NoSun,                                  !- Sun Exposure
  NoWind,                                 !- Wind Exposure
  ,                                       !- View Factor to Ground
  ,                                       !- Number of Vertices
<<<<<<< HEAD
  4.572, -9.144, 2.4384,                  !- X,Y,Z Vertex 1 {m}
  4.572, -9.144, 0,                       !- X,Y,Z Vertex 2 {m}
  4.572, 0, 0,                            !- X,Y,Z Vertex 3 {m}
  4.572, 0, 2.4384;                       !- X,Y,Z Vertex 4 {m}

OS:Surface,
  {415f8b8a-d913-49d6-8191-339a21759f8d}, !- Handle
  Surface 5,                              !- Name
  Wall,                                   !- Surface Type
  ,                                       !- Construction Name
  {dd90dcd5-db29-4fdd-9742-4cb8584d9f24}, !- Space Name
=======
  13.716, -9.144, 0,                      !- X,Y,Z Vertex 1 {m}
  13.716, 0, 0,                           !- X,Y,Z Vertex 2 {m}
  18.288, 0, 0,                           !- X,Y,Z Vertex 3 {m}
  18.288, -9.144, 0;                      !- X,Y,Z Vertex 4 {m}

OS:Surface,
  {2bbcdc56-b888-45fc-bf68-340c545b43b8}, !- Handle
  Surface 39,                             !- Name
  Wall,                                   !- Surface Type
  ,                                       !- Construction Name
  {8383eba0-a0d7-4012-8931-64c05ebc79e0}, !- Space Name
>>>>>>> ed7d523f
  Outdoors,                               !- Outside Boundary Condition
  ,                                       !- Outside Boundary Condition Object
  SunExposed,                             !- Sun Exposure
  WindExposed,                            !- Wind Exposure
  ,                                       !- View Factor to Ground
  ,                                       !- Number of Vertices
  0, -9.144, 2.4384,                      !- X,Y,Z Vertex 1 {m}
  0, -9.144, 0,                           !- X,Y,Z Vertex 2 {m}
  4.572, -9.144, 0,                       !- X,Y,Z Vertex 3 {m}
  4.572, -9.144, 2.4384;                  !- X,Y,Z Vertex 4 {m}

<<<<<<< HEAD
OS:Surface,
  {23e8fa4a-a365-474f-bb88-25ce509fe1af}, !- Handle
  Surface 6,                              !- Name
  RoofCeiling,                            !- Surface Type
  ,                                       !- Construction Name
  {dd90dcd5-db29-4fdd-9742-4cb8584d9f24}, !- Space Name
  Surface,                                !- Outside Boundary Condition
  {51f99899-bd3e-48a2-a195-74b1f5723df7}, !- Outside Boundary Condition Object
  NoSun,                                  !- Sun Exposure
  NoWind,                                 !- Wind Exposure
  ,                                       !- View Factor to Ground
  ,                                       !- Number of Vertices
  4.572, -9.144, 2.4384,                  !- X,Y,Z Vertex 1 {m}
  4.572, 0, 2.4384,                       !- X,Y,Z Vertex 2 {m}
  0, 0, 2.4384,                           !- X,Y,Z Vertex 3 {m}
  0, -9.144, 2.4384;                      !- X,Y,Z Vertex 4 {m}

OS:SpaceType,
  {5c66e1a8-03af-4404-810f-979b27c0f6c2}, !- Handle
  Space Type 1,                           !- Name
  ,                                       !- Default Construction Set Name
  ,                                       !- Default Schedule Set Name
  ,                                       !- Group Rendering Name
  ,                                       !- Design Specification Outdoor Air Object Name
  ,                                       !- Standards Template
  ,                                       !- Standards Building Type
  living;                                 !- Standards Space Type

OS:Surface,
  {51f99899-bd3e-48a2-a195-74b1f5723df7}, !- Handle
  Surface 7,                              !- Name
  Floor,                                  !- Surface Type
  ,                                       !- Construction Name
  {d9cda121-d8ee-48a3-9930-d97b4940e81b}, !- Space Name
  Surface,                                !- Outside Boundary Condition
  {23e8fa4a-a365-474f-bb88-25ce509fe1af}, !- Outside Boundary Condition Object
=======
OS:Space,
  {6a5fbf96-d4b4-4dea-9cef-00b3e516a783}, !- Handle
  finished attic space|unit 4,            !- Name
  {ced24c48-d592-4384-80b2-9b0999f181b5}, !- Space Type Name
  ,                                       !- Default Construction Set Name
  ,                                       !- Default Schedule Set Name
  -0,                                     !- Direction of Relative North {deg}
  0,                                      !- X Origin {m}
  0,                                      !- Y Origin {m}
  0,                                      !- Z Origin {m}
  ,                                       !- Building Story Name
  {5a32c0c6-f444-4a36-b665-04680305a8cf}, !- Thermal Zone Name
  ,                                       !- Part of Total Floor Area
  ,                                       !- Design Specification Outdoor Air Object Name
  {753a3c0f-4525-4807-9a0e-0943136c83b4}; !- Building Unit Name

OS:Surface,
  {fb156c2d-c501-45fb-a1ce-308cfcf7d9a7}, !- Handle
  Surface 40,                             !- Name
  RoofCeiling,                            !- Surface Type
  ,                                       !- Construction Name
  {6a5fbf96-d4b4-4dea-9cef-00b3e516a783}, !- Space Name
  Outdoors,                               !- Outside Boundary Condition
  ,                                       !- Outside Boundary Condition Object
  SunExposed,                             !- Sun Exposure
  WindExposed,                            !- Wind Exposure
  ,                                       !- View Factor to Ground
  ,                                       !- Number of Vertices
  16.002, -9.144, 3.5814,                 !- X,Y,Z Vertex 1 {m}
  18.288, -9.144, 2.4384,                 !- X,Y,Z Vertex 2 {m}
  18.288, 0, 2.4384,                      !- X,Y,Z Vertex 3 {m}
  16.002, 0, 3.5814;                      !- X,Y,Z Vertex 4 {m}

OS:Surface,
  {feed668b-7dd5-496b-8cb6-ed62567c9a26}, !- Handle
  Surface 41,                             !- Name
  Floor,                                  !- Surface Type
  ,                                       !- Construction Name
  {6a5fbf96-d4b4-4dea-9cef-00b3e516a783}, !- Space Name
  Surface,                                !- Outside Boundary Condition
  {f17253f8-fd03-4297-96ff-df7a7aa9f91e}, !- Outside Boundary Condition Object
>>>>>>> ed7d523f
  NoSun,                                  !- Sun Exposure
  NoWind,                                 !- Wind Exposure
  ,                                       !- View Factor to Ground
  ,                                       !- Number of Vertices
  0, -9.144, 2.4384,                      !- X,Y,Z Vertex 1 {m}
  0, 0, 2.4384,                           !- X,Y,Z Vertex 2 {m}
  4.572, 0, 2.4384,                       !- X,Y,Z Vertex 3 {m}
  4.572, -9.144, 2.4384;                  !- X,Y,Z Vertex 4 {m}

OS:Surface,
<<<<<<< HEAD
  {a2efff34-e5d9-4765-84e5-cfa5ed7914d3}, !- Handle
  Surface 8,                              !- Name
  RoofCeiling,                            !- Surface Type
  ,                                       !- Construction Name
  {d9cda121-d8ee-48a3-9930-d97b4940e81b}, !- Space Name
=======
  {b4fbcf08-927e-41c4-a71a-288e8f81226d}, !- Handle
  Surface 42,                             !- Name
  RoofCeiling,                            !- Surface Type
  ,                                       !- Construction Name
  {6a5fbf96-d4b4-4dea-9cef-00b3e516a783}, !- Space Name
>>>>>>> ed7d523f
  Outdoors,                               !- Outside Boundary Condition
  ,                                       !- Outside Boundary Condition Object
  SunExposed,                             !- Sun Exposure
  WindExposed,                            !- Wind Exposure
  ,                                       !- View Factor to Ground
  ,                                       !- Number of Vertices
  0, -4.572, 4.7244,                      !- X,Y,Z Vertex 1 {m}
  4.572, -4.572, 4.7244,                  !- X,Y,Z Vertex 2 {m}
  4.572, 0, 2.4384,                       !- X,Y,Z Vertex 3 {m}
  0, 0, 2.4384;                           !- X,Y,Z Vertex 4 {m}

OS:Surface,
<<<<<<< HEAD
  {2d4601d3-a1f6-47ff-9c25-c7301a78d394}, !- Handle
  Surface 9,                              !- Name
  RoofCeiling,                            !- Surface Type
  ,                                       !- Construction Name
  {d9cda121-d8ee-48a3-9930-d97b4940e81b}, !- Space Name
  Outdoors,                               !- Outside Boundary Condition
  ,                                       !- Outside Boundary Condition Object
  SunExposed,                             !- Sun Exposure
  WindExposed,                            !- Wind Exposure
  ,                                       !- View Factor to Ground
  ,                                       !- Number of Vertices
  4.572, -4.572, 4.7244,                  !- X,Y,Z Vertex 1 {m}
  0, -4.572, 4.7244,                      !- X,Y,Z Vertex 2 {m}
  0, -9.144, 2.4384,                      !- X,Y,Z Vertex 3 {m}
  4.572, -9.144, 2.4384;                  !- X,Y,Z Vertex 4 {m}

OS:Surface,
  {0b502ad8-6745-451f-826c-f5afb28b7260}, !- Handle
  Surface 10,                             !- Name
  Wall,                                   !- Surface Type
  ,                                       !- Construction Name
  {d9cda121-d8ee-48a3-9930-d97b4940e81b}, !- Space Name
=======
  {ada9acbe-59aa-4292-86fc-fdf5a98c735c}, !- Handle
  Surface 43,                             !- Name
  Wall,                                   !- Surface Type
  ,                                       !- Construction Name
  {6a5fbf96-d4b4-4dea-9cef-00b3e516a783}, !- Space Name
>>>>>>> ed7d523f
  Outdoors,                               !- Outside Boundary Condition
  ,                                       !- Outside Boundary Condition Object
  SunExposed,                             !- Sun Exposure
  WindExposed,                            !- Wind Exposure
  ,                                       !- View Factor to Ground
  ,                                       !- Number of Vertices
  0, -4.572, 4.7244,                      !- X,Y,Z Vertex 1 {m}
  0, 0, 2.4384,                           !- X,Y,Z Vertex 2 {m}
  0, -9.144, 2.4384;                      !- X,Y,Z Vertex 3 {m}

OS:Surface,
<<<<<<< HEAD
  {6926a4a2-aaa2-4e26-a661-370b1a07cd10}, !- Handle
  Surface 11,                             !- Name
  Wall,                                   !- Surface Type
  ,                                       !- Construction Name
  {d9cda121-d8ee-48a3-9930-d97b4940e81b}, !- Space Name
  Adiabatic,                              !- Outside Boundary Condition
=======
  {64cf8985-da96-43a2-b2c3-8e14780ed771}, !- Handle
  Surface 44,                             !- Name
  Wall,                                   !- Surface Type
  ,                                       !- Construction Name
  {6a5fbf96-d4b4-4dea-9cef-00b3e516a783}, !- Space Name
  Outdoors,                               !- Outside Boundary Condition
>>>>>>> ed7d523f
  ,                                       !- Outside Boundary Condition Object
  NoSun,                                  !- Sun Exposure
  NoWind,                                 !- Wind Exposure
  ,                                       !- View Factor to Ground
  ,                                       !- Number of Vertices
<<<<<<< HEAD
  4.572, -4.572, 4.7244,                  !- X,Y,Z Vertex 1 {m}
  4.572, -9.144, 2.4384,                  !- X,Y,Z Vertex 2 {m}
  4.572, 0, 2.4384;                       !- X,Y,Z Vertex 3 {m}

OS:Space,
  {d9cda121-d8ee-48a3-9930-d97b4940e81b}, !- Handle
  finished attic space,                   !- Name
  {5c66e1a8-03af-4404-810f-979b27c0f6c2}, !- Space Type Name
  ,                                       !- Default Construction Set Name
  ,                                       !- Default Schedule Set Name
  ,                                       !- Direction of Relative North {deg}
  ,                                       !- X Origin {m}
  ,                                       !- Y Origin {m}
  ,                                       !- Z Origin {m}
  ,                                       !- Building Story Name
  {c8706e1f-801c-4fa8-a01d-d5e0e9cd8860}, !- Thermal Zone Name
  ,                                       !- Part of Total Floor Area
  ,                                       !- Design Specification Outdoor Air Object Name
  {d06ffc37-02c5-4c10-a6ac-3e60ab717a5a}; !- Building Unit Name

OS:BuildingUnit,
  {d06ffc37-02c5-4c10-a6ac-3e60ab717a5a}, !- Handle
  unit 1,                                 !- Name
=======
  16.002, 0, 3.5814,                      !- X,Y,Z Vertex 1 {m}
  18.288, 0, 2.4384,                      !- X,Y,Z Vertex 2 {m}
  13.716, 0, 2.4384;                      !- X,Y,Z Vertex 3 {m}

OS:BuildingUnit,
  {8aeddc6a-9a48-4cff-a005-fbbc998eacf1}, !- Handle
  unit 1,                                 !- Name
  ,                                       !- Rendering Color
  Residential;                            !- Building Unit Type

OS:AdditionalProperties,
  {4d015f84-9909-45e2-aa18-1f4c5d4a0792}, !- Handle
  {8aeddc6a-9a48-4cff-a005-fbbc998eacf1}, !- Object Name
  Units Represented,                      !- Feature Name 1
  Integer,                                !- Feature Data Type 1
  1,                                      !- Feature Value 1
  NumberOfBedrooms,                       !- Feature Name 2
  Integer,                                !- Feature Data Type 2
  3,                                      !- Feature Value 2
  NumberOfBathrooms,                      !- Feature Name 3
  Double,                                 !- Feature Data Type 3
  2,                                      !- Feature Value 3
  NumberOfOccupants,                      !- Feature Name 4
  Double,                                 !- Feature Data Type 4
  3.3900000000000001;                     !- Feature Value 4

OS:BuildingUnit,
  {f36c4623-5b04-49e5-a5d5-69920b8b0113}, !- Handle
  unit 2,                                 !- Name
  ,                                       !- Rendering Color
  Residential;                            !- Building Unit Type

OS:AdditionalProperties,
  {5ebe4973-09f5-49b6-9ba1-8e870f398ccb}, !- Handle
  {f36c4623-5b04-49e5-a5d5-69920b8b0113}, !- Object Name
  Units Represented,                      !- Feature Name 1
  Integer,                                !- Feature Data Type 1
  1,                                      !- Feature Value 1
  NumberOfBedrooms,                       !- Feature Name 2
  Integer,                                !- Feature Data Type 2
  3,                                      !- Feature Value 2
  NumberOfBathrooms,                      !- Feature Name 3
  Double,                                 !- Feature Data Type 3
  2,                                      !- Feature Value 3
  NumberOfOccupants,                      !- Feature Name 4
  Double,                                 !- Feature Data Type 4
  3.3900000000000001;                     !- Feature Value 4

OS:BuildingUnit,
  {c682c169-7ba2-4ee4-90a5-044084ec376c}, !- Handle
  unit 3,                                 !- Name
  ,                                       !- Rendering Color
  Residential;                            !- Building Unit Type

OS:AdditionalProperties,
  {74f3c5b9-9088-4256-90be-9704108ed2fd}, !- Handle
  {c682c169-7ba2-4ee4-90a5-044084ec376c}, !- Object Name
  Units Represented,                      !- Feature Name 1
  Integer,                                !- Feature Data Type 1
  1,                                      !- Feature Value 1
  NumberOfBedrooms,                       !- Feature Name 2
  Integer,                                !- Feature Data Type 2
  3,                                      !- Feature Value 2
  NumberOfBathrooms,                      !- Feature Name 3
  Double,                                 !- Feature Data Type 3
  2,                                      !- Feature Value 3
  NumberOfOccupants,                      !- Feature Name 4
  Double,                                 !- Feature Data Type 4
  3.3900000000000001;                     !- Feature Value 4

OS:BuildingUnit,
  {753a3c0f-4525-4807-9a0e-0943136c83b4}, !- Handle
  unit 4,                                 !- Name
>>>>>>> ed7d523f
  ,                                       !- Rendering Color
  Residential;                            !- Building Unit Type

OS:AdditionalProperties,
<<<<<<< HEAD
  {5ec43ec4-ef0b-4760-ba5c-a22b768ae86a}, !- Handle
  {d06ffc37-02c5-4c10-a6ac-3e60ab717a5a}, !- Object Name
  NumberOfBedrooms,                       !- Feature Name 1
=======
  {0a73857b-7051-4555-8ff0-78ad7adc6c96}, !- Handle
  {753a3c0f-4525-4807-9a0e-0943136c83b4}, !- Object Name
  Units Represented,                      !- Feature Name 1
>>>>>>> ed7d523f
  Integer,                                !- Feature Data Type 1
  3,                                      !- Feature Value 1
  NumberOfBathrooms,                      !- Feature Name 2
  Double,                                 !- Feature Data Type 2
  2,                                      !- Feature Value 2
  NumberOfOccupants,                      !- Feature Name 3
  Double,                                 !- Feature Data Type 3
  3.3900000000000001;                     !- Feature Value 3

OS:External:File,
<<<<<<< HEAD
  {c35dd688-a4cd-41bd-a68a-71cbd8021722}, !- Handle
=======
  {07dab7f8-ff99-48e4-9609-9bf6a638215e}, !- Handle
>>>>>>> ed7d523f
  8760.csv,                               !- Name
  8760.csv;                               !- File Name

OS:Schedule:Day,
<<<<<<< HEAD
  {2c72e3b6-d1e3-44aa-8dfc-2f7e6c887411}, !- Handle
=======
  {0ab0f10f-915c-461e-a52c-dab3431bb2fb}, !- Handle
>>>>>>> ed7d523f
  Schedule Day 1,                         !- Name
  ,                                       !- Schedule Type Limits Name
  ,                                       !- Interpolate to Timestep
  24,                                     !- Hour 1
  0,                                      !- Minute 1
  0;                                      !- Value Until Time 1

OS:Schedule:Day,
<<<<<<< HEAD
  {1668dd53-c3bb-4dff-ab15-ae0a8fc92261}, !- Handle
=======
  {ae204cf8-b992-4755-afc7-45fc146f7561}, !- Handle
>>>>>>> ed7d523f
  Schedule Day 2,                         !- Name
  ,                                       !- Schedule Type Limits Name
  ,                                       !- Interpolate to Timestep
  24,                                     !- Hour 1
  0,                                      !- Minute 1
  1;                                      !- Value Until Time 1

OS:Schedule:File,
<<<<<<< HEAD
  {8c5d0c8c-61d2-453d-9a84-a88b1d98a53f}, !- Handle
  occupants,                              !- Name
  {a5aa3396-de1f-435a-9841-0dd88954cf54}, !- Schedule Type Limits Name
  {c35dd688-a4cd-41bd-a68a-71cbd8021722}, !- External File Name
=======
  {304766ba-010a-46dc-bc4b-1243b2222762}, !- Handle
  occupants,                              !- Name
  {803e4943-00aa-446f-9842-2aa614ef2775}, !- Schedule Type Limits Name
  {07dab7f8-ff99-48e4-9609-9bf6a638215e}, !- External File Name
>>>>>>> ed7d523f
  1,                                      !- Column Number
  1,                                      !- Rows to Skip at Top
  8760,                                   !- Number of Hours of Data
  ,                                       !- Column Separator
  ,                                       !- Interpolate to Timestep
  60;                                     !- Minutes per Item

OS:Schedule:Ruleset,
<<<<<<< HEAD
  {7d750b2b-6574-4dfd-ae58-94f282621d34}, !- Handle
  Schedule Ruleset 1,                     !- Name
  {097a84dd-84bb-40ed-9f11-53257cb45330}, !- Schedule Type Limits Name
  {96cd4564-ed25-495f-a620-4a624b0f1951}; !- Default Day Schedule Name

OS:Schedule:Day,
  {96cd4564-ed25-495f-a620-4a624b0f1951}, !- Handle
  Schedule Day 3,                         !- Name
  {097a84dd-84bb-40ed-9f11-53257cb45330}, !- Schedule Type Limits Name
=======
  {8a213046-29f5-4bbb-9e7c-f6a7397a60c8}, !- Handle
  Schedule Ruleset 1,                     !- Name
  {ae5cafda-ebad-4868-8bb0-0561a1511d2f}, !- Schedule Type Limits Name
  {0f47eea7-f048-4afa-b9ee-d971ca61445c}; !- Default Day Schedule Name

OS:Schedule:Day,
  {0f47eea7-f048-4afa-b9ee-d971ca61445c}, !- Handle
  Schedule Day 3,                         !- Name
  {ae5cafda-ebad-4868-8bb0-0561a1511d2f}, !- Schedule Type Limits Name
>>>>>>> ed7d523f
  ,                                       !- Interpolate to Timestep
  24,                                     !- Hour 1
  0,                                      !- Minute 1
  112.539290946133;                       !- Value Until Time 1

OS:People:Definition,
<<<<<<< HEAD
  {b0a5725f-4223-4e88-8b3c-5dd00d40bc34}, !- Handle
=======
  {4060f464-d03a-4a3e-8371-c4a499005fae}, !- Handle
>>>>>>> ed7d523f
  res occupants|living space,             !- Name
  People,                                 !- Number of People Calculation Method
  1.695,                                  !- Number of People {people}
  ,                                       !- People per Space Floor Area {person/m2}
  ,                                       !- Space Floor Area per Person {m2/person}
  0.319734,                               !- Fraction Radiant
  0.573,                                  !- Sensible Heat Fraction
  0,                                      !- Carbon Dioxide Generation Rate {m3/s-W}
  No,                                     !- Enable ASHRAE 55 Comfort Warnings
  ZoneAveraged;                           !- Mean Radiant Temperature Calculation Type

OS:People,
<<<<<<< HEAD
  {aab478b6-8924-44b5-9327-067c31752f48}, !- Handle
  res occupants|living space,             !- Name
  {b0a5725f-4223-4e88-8b3c-5dd00d40bc34}, !- People Definition Name
  {dd90dcd5-db29-4fdd-9742-4cb8584d9f24}, !- Space or SpaceType Name
  {8c5d0c8c-61d2-453d-9a84-a88b1d98a53f}, !- Number of People Schedule Name
  {7d750b2b-6574-4dfd-ae58-94f282621d34}, !- Activity Level Schedule Name
=======
  {12f42698-5f56-4bbc-aeb2-a0e2b414b1e5}, !- Handle
  res occupants|living space,             !- Name
  {4060f464-d03a-4a3e-8371-c4a499005fae}, !- People Definition Name
  {68424580-1b90-47a1-b961-e23cc3e84723}, !- Space or SpaceType Name
  {304766ba-010a-46dc-bc4b-1243b2222762}, !- Number of People Schedule Name
  {8a213046-29f5-4bbb-9e7c-f6a7397a60c8}, !- Activity Level Schedule Name
>>>>>>> ed7d523f
  ,                                       !- Surface Name/Angle Factor List Name
  ,                                       !- Work Efficiency Schedule Name
  ,                                       !- Clothing Insulation Schedule Name
  ,                                       !- Air Velocity Schedule Name
  1;                                      !- Multiplier

OS:ScheduleTypeLimits,
<<<<<<< HEAD
  {097a84dd-84bb-40ed-9f11-53257cb45330}, !- Handle
=======
  {ae5cafda-ebad-4868-8bb0-0561a1511d2f}, !- Handle
>>>>>>> ed7d523f
  ActivityLevel,                          !- Name
  0,                                      !- Lower Limit Value
  ,                                       !- Upper Limit Value
  Continuous,                             !- Numeric Type
  ActivityLevel;                          !- Unit Type

OS:ScheduleTypeLimits,
<<<<<<< HEAD
  {a5aa3396-de1f-435a-9841-0dd88954cf54}, !- Handle
=======
  {803e4943-00aa-446f-9842-2aa614ef2775}, !- Handle
>>>>>>> ed7d523f
  Fractional,                             !- Name
  0,                                      !- Lower Limit Value
  1,                                      !- Upper Limit Value
  Continuous;                             !- Numeric Type

OS:People:Definition,
<<<<<<< HEAD
  {f6d43448-eb9e-4238-a971-825b894c58b5}, !- Handle
  res occupants|finished attic space,     !- Name
=======
  {c4843191-3fe3-40a6-9ae7-5092222f3d4d}, !- Handle
  res occupants|finished attic space,     !- Name
  People,                                 !- Number of People Calculation Method
  1.695,                                  !- Number of People {people}
  ,                                       !- People per Space Floor Area {person/m2}
  ,                                       !- Space Floor Area per Person {m2/person}
  0.319734,                               !- Fraction Radiant
  0.573,                                  !- Sensible Heat Fraction
  0,                                      !- Carbon Dioxide Generation Rate {m3/s-W}
  No,                                     !- Enable ASHRAE 55 Comfort Warnings
  ZoneAveraged;                           !- Mean Radiant Temperature Calculation Type

OS:People,
  {29c9ad3c-7441-43dd-b15e-45b020f5ef3d}, !- Handle
  res occupants|finished attic space,     !- Name
  {c4843191-3fe3-40a6-9ae7-5092222f3d4d}, !- People Definition Name
  {03e367e2-d33d-46f3-a928-122b68eaa60c}, !- Space or SpaceType Name
  {304766ba-010a-46dc-bc4b-1243b2222762}, !- Number of People Schedule Name
  {8a213046-29f5-4bbb-9e7c-f6a7397a60c8}, !- Activity Level Schedule Name
  ,                                       !- Surface Name/Angle Factor List Name
  ,                                       !- Work Efficiency Schedule Name
  ,                                       !- Clothing Insulation Schedule Name
  ,                                       !- Air Velocity Schedule Name
  1;                                      !- Multiplier

OS:Schedule:Day,
  {f2d53764-872f-46db-aff0-2ce35c77bbfc}, !- Handle
  Schedule Day 4,                         !- Name
  ,                                       !- Schedule Type Limits Name
  ,                                       !- Interpolate to Timestep
  24,                                     !- Hour 1
  0,                                      !- Minute 1
  0;                                      !- Value Until Time 1

OS:Schedule:Day,
  {e49667d2-99cf-4806-ad85-e2534e36c4aa}, !- Handle
  Schedule Day 5,                         !- Name
  ,                                       !- Schedule Type Limits Name
  ,                                       !- Interpolate to Timestep
  24,                                     !- Hour 1
  0,                                      !- Minute 1
  1;                                      !- Value Until Time 1

OS:People:Definition,
  {0a87b27f-4568-4b98-8049-6ac3f6a72dcf}, !- Handle
  res occupants|unit 2|living space|unit 2|story 1, !- Name
  People,                                 !- Number of People Calculation Method
  1.695,                                  !- Number of People {people}
  ,                                       !- People per Space Floor Area {person/m2}
  ,                                       !- Space Floor Area per Person {m2/person}
  0.319734,                               !- Fraction Radiant
  0.573,                                  !- Sensible Heat Fraction
  0,                                      !- Carbon Dioxide Generation Rate {m3/s-W}
  No,                                     !- Enable ASHRAE 55 Comfort Warnings
  ZoneAveraged;                           !- Mean Radiant Temperature Calculation Type

OS:People,
  {71d1eebe-50f8-4e84-8e7d-937fcafcc364}, !- Handle
  res occupants|unit 2|living space|unit 2|story 1, !- Name
  {0a87b27f-4568-4b98-8049-6ac3f6a72dcf}, !- People Definition Name
  {b9799bfa-bdd6-4cbe-ad9f-2808caf86eca}, !- Space or SpaceType Name
  {304766ba-010a-46dc-bc4b-1243b2222762}, !- Number of People Schedule Name
  {8a213046-29f5-4bbb-9e7c-f6a7397a60c8}, !- Activity Level Schedule Name
  ,                                       !- Surface Name/Angle Factor List Name
  ,                                       !- Work Efficiency Schedule Name
  ,                                       !- Clothing Insulation Schedule Name
  ,                                       !- Air Velocity Schedule Name
  1;                                      !- Multiplier

OS:People:Definition,
  {0bd2d80b-0af9-4e06-8045-70170ea3cc86}, !- Handle
  res occupants|unit 2|finished attic space|unit 2, !- Name
  People,                                 !- Number of People Calculation Method
  1.695,                                  !- Number of People {people}
  ,                                       !- People per Space Floor Area {person/m2}
  ,                                       !- Space Floor Area per Person {m2/person}
  0.319734,                               !- Fraction Radiant
  0.573,                                  !- Sensible Heat Fraction
  0,                                      !- Carbon Dioxide Generation Rate {m3/s-W}
  No,                                     !- Enable ASHRAE 55 Comfort Warnings
  ZoneAveraged;                           !- Mean Radiant Temperature Calculation Type

OS:People,
  {e9eba6ce-9084-4fa0-a0e3-e8f43276d5fa}, !- Handle
  res occupants|unit 2|finished attic space|unit 2, !- Name
  {0bd2d80b-0af9-4e06-8045-70170ea3cc86}, !- People Definition Name
  {ef677e7f-37f3-4df5-a2d2-e94bc316b8cf}, !- Space or SpaceType Name
  {304766ba-010a-46dc-bc4b-1243b2222762}, !- Number of People Schedule Name
  {8a213046-29f5-4bbb-9e7c-f6a7397a60c8}, !- Activity Level Schedule Name
  ,                                       !- Surface Name/Angle Factor List Name
  ,                                       !- Work Efficiency Schedule Name
  ,                                       !- Clothing Insulation Schedule Name
  ,                                       !- Air Velocity Schedule Name
  1;                                      !- Multiplier

OS:Schedule:Day,
  {ca22d581-3890-4b6e-860f-73dee15da010}, !- Handle
  Schedule Day 6,                         !- Name
  ,                                       !- Schedule Type Limits Name
  ,                                       !- Interpolate to Timestep
  24,                                     !- Hour 1
  0,                                      !- Minute 1
  0;                                      !- Value Until Time 1

OS:Schedule:Day,
  {e2a793c6-ed58-4686-a541-5b0f8813f7de}, !- Handle
  Schedule Day 7,                         !- Name
  ,                                       !- Schedule Type Limits Name
  ,                                       !- Interpolate to Timestep
  24,                                     !- Hour 1
  0,                                      !- Minute 1
  1;                                      !- Value Until Time 1

OS:People:Definition,
  {3a9ac68a-1b35-4556-8d27-02fac1031cc2}, !- Handle
  res occupants|unit 3|living space|unit 3|story 1, !- Name
  People,                                 !- Number of People Calculation Method
  1.695,                                  !- Number of People {people}
  ,                                       !- People per Space Floor Area {person/m2}
  ,                                       !- Space Floor Area per Person {m2/person}
  0.319734,                               !- Fraction Radiant
  0.573,                                  !- Sensible Heat Fraction
  0,                                      !- Carbon Dioxide Generation Rate {m3/s-W}
  No,                                     !- Enable ASHRAE 55 Comfort Warnings
  ZoneAveraged;                           !- Mean Radiant Temperature Calculation Type

OS:People,
  {b741936d-3f70-4b05-9cb3-67019ba406c4}, !- Handle
  res occupants|unit 3|living space|unit 3|story 1, !- Name
  {3a9ac68a-1b35-4556-8d27-02fac1031cc2}, !- People Definition Name
  {efe50ee7-5926-4e3b-983c-996c0a7944bf}, !- Space or SpaceType Name
  {304766ba-010a-46dc-bc4b-1243b2222762}, !- Number of People Schedule Name
  {8a213046-29f5-4bbb-9e7c-f6a7397a60c8}, !- Activity Level Schedule Name
  ,                                       !- Surface Name/Angle Factor List Name
  ,                                       !- Work Efficiency Schedule Name
  ,                                       !- Clothing Insulation Schedule Name
  ,                                       !- Air Velocity Schedule Name
  1;                                      !- Multiplier

OS:People:Definition,
  {77db134c-6af4-4941-a4f5-534d75fdf1fb}, !- Handle
  res occupants|unit 3|finished attic space|unit 3, !- Name
  People,                                 !- Number of People Calculation Method
  1.695,                                  !- Number of People {people}
  ,                                       !- People per Space Floor Area {person/m2}
  ,                                       !- Space Floor Area per Person {m2/person}
  0.319734,                               !- Fraction Radiant
  0.573,                                  !- Sensible Heat Fraction
  0,                                      !- Carbon Dioxide Generation Rate {m3/s-W}
  No,                                     !- Enable ASHRAE 55 Comfort Warnings
  ZoneAveraged;                           !- Mean Radiant Temperature Calculation Type

OS:People,
  {6f22b3c3-a72d-4b29-9645-880c2f2c6d33}, !- Handle
  res occupants|unit 3|finished attic space|unit 3, !- Name
  {77db134c-6af4-4941-a4f5-534d75fdf1fb}, !- People Definition Name
  {4e0163a3-dfdd-4f72-8af2-67990a81a870}, !- Space or SpaceType Name
  {304766ba-010a-46dc-bc4b-1243b2222762}, !- Number of People Schedule Name
  {8a213046-29f5-4bbb-9e7c-f6a7397a60c8}, !- Activity Level Schedule Name
  ,                                       !- Surface Name/Angle Factor List Name
  ,                                       !- Work Efficiency Schedule Name
  ,                                       !- Clothing Insulation Schedule Name
  ,                                       !- Air Velocity Schedule Name
  1;                                      !- Multiplier

OS:Schedule:Day,
  {263bc498-ded4-4a7d-823d-1fd0f9e586a9}, !- Handle
  Schedule Day 8,                         !- Name
  ,                                       !- Schedule Type Limits Name
  ,                                       !- Interpolate to Timestep
  24,                                     !- Hour 1
  0,                                      !- Minute 1
  0;                                      !- Value Until Time 1

OS:Schedule:Day,
  {1ae88911-ec9e-4e88-a96c-a16b6d4ad9b0}, !- Handle
  Schedule Day 9,                         !- Name
  ,                                       !- Schedule Type Limits Name
  ,                                       !- Interpolate to Timestep
  24,                                     !- Hour 1
  0,                                      !- Minute 1
  1;                                      !- Value Until Time 1

OS:People:Definition,
  {24017829-ea55-4c31-bb86-4a27e387b814}, !- Handle
  res occupants|unit 4|finished attic space|unit 4, !- Name
  People,                                 !- Number of People Calculation Method
  1.695,                                  !- Number of People {people}
  ,                                       !- People per Space Floor Area {person/m2}
  ,                                       !- Space Floor Area per Person {m2/person}
  0.319734,                               !- Fraction Radiant
  0.573,                                  !- Sensible Heat Fraction
  0,                                      !- Carbon Dioxide Generation Rate {m3/s-W}
  No,                                     !- Enable ASHRAE 55 Comfort Warnings
  ZoneAveraged;                           !- Mean Radiant Temperature Calculation Type

OS:People,
  {207ce1dd-070e-490b-9d19-7ef650f6496a}, !- Handle
  res occupants|unit 4|finished attic space|unit 4, !- Name
  {24017829-ea55-4c31-bb86-4a27e387b814}, !- People Definition Name
  {6a5fbf96-d4b4-4dea-9cef-00b3e516a783}, !- Space or SpaceType Name
  {304766ba-010a-46dc-bc4b-1243b2222762}, !- Number of People Schedule Name
  {8a213046-29f5-4bbb-9e7c-f6a7397a60c8}, !- Activity Level Schedule Name
  ,                                       !- Surface Name/Angle Factor List Name
  ,                                       !- Work Efficiency Schedule Name
  ,                                       !- Clothing Insulation Schedule Name
  ,                                       !- Air Velocity Schedule Name
  1;                                      !- Multiplier

OS:People:Definition,
  {10f287d4-72e5-44a9-b9fa-040fd7f3bf9a}, !- Handle
  res occupants|unit 4|living space|unit 4|story 1, !- Name
>>>>>>> ed7d523f
  People,                                 !- Number of People Calculation Method
  1.695,                                  !- Number of People {people}
  ,                                       !- People per Space Floor Area {person/m2}
  ,                                       !- Space Floor Area per Person {m2/person}
  0.319734,                               !- Fraction Radiant
  0.573,                                  !- Sensible Heat Fraction
  0,                                      !- Carbon Dioxide Generation Rate {m3/s-W}
  No,                                     !- Enable ASHRAE 55 Comfort Warnings
  ZoneAveraged;                           !- Mean Radiant Temperature Calculation Type

OS:People,
<<<<<<< HEAD
  {0cb52ff8-113a-4aad-950e-53f62f8ab57d}, !- Handle
  res occupants|finished attic space,     !- Name
  {f6d43448-eb9e-4238-a971-825b894c58b5}, !- People Definition Name
  {d9cda121-d8ee-48a3-9930-d97b4940e81b}, !- Space or SpaceType Name
  {8c5d0c8c-61d2-453d-9a84-a88b1d98a53f}, !- Number of People Schedule Name
  {7d750b2b-6574-4dfd-ae58-94f282621d34}, !- Activity Level Schedule Name
=======
  {2b64b58c-3fae-4824-898c-81828a13b0c2}, !- Handle
  res occupants|unit 4|living space|unit 4|story 1, !- Name
  {10f287d4-72e5-44a9-b9fa-040fd7f3bf9a}, !- People Definition Name
  {8383eba0-a0d7-4012-8931-64c05ebc79e0}, !- Space or SpaceType Name
  {304766ba-010a-46dc-bc4b-1243b2222762}, !- Number of People Schedule Name
  {8a213046-29f5-4bbb-9e7c-f6a7397a60c8}, !- Activity Level Schedule Name
>>>>>>> ed7d523f
  ,                                       !- Surface Name/Angle Factor List Name
  ,                                       !- Work Efficiency Schedule Name
  ,                                       !- Clothing Insulation Schedule Name
  ,                                       !- Air Velocity Schedule Name
  1;                                      !- Multiplier
<|MERGE_RESOLUTION|>--- conflicted
+++ resolved
@@ -1,73 +1,41 @@
 !- NOTE: Auto-generated from /test/osw_files/SFA_4units_1story_SL_FA.osw
 
 OS:Version,
-<<<<<<< HEAD
-  {7ad04b04-c7d1-4e40-a06e-e126f6dfd6bf}, !- Handle
+  {890e04ff-9106-4bf8-85d1-fe169657ca30}, !- Handle
   2.9.0;                                  !- Version Identifier
 
 OS:SimulationControl,
-  {b5fc7c62-6c41-48d6-b547-7d33d67e1d62}, !- Handle
-=======
-  {d6f16379-4b32-4be7-be04-e614faf1b673}, !- Handle
-  2.9.0;                                  !- Version Identifier
-
-OS:SimulationControl,
-  {435fa819-662a-4e25-bb34-5601aa5bbdd5}, !- Handle
->>>>>>> ed7d523f
+  {827b8962-b9b3-424c-a20a-7a547d5c81f8}, !- Handle
   ,                                       !- Do Zone Sizing Calculation
   ,                                       !- Do System Sizing Calculation
   ,                                       !- Do Plant Sizing Calculation
   No;                                     !- Run Simulation for Sizing Periods
 
 OS:Timestep,
-<<<<<<< HEAD
-  {b2c0db3a-a7eb-4099-b4d0-bd58c1f70a76}, !- Handle
+  {988d5bc9-fb14-4162-8328-3427518e656b}, !- Handle
   6;                                      !- Number of Timesteps per Hour
 
 OS:ShadowCalculation,
-  {8fa4e804-386a-470d-a0e0-f51926bbdc32}, !- Handle
-=======
-  {fb6861b9-aac2-493e-a8bf-7cf26e5753a0}, !- Handle
-  6;                                      !- Number of Timesteps per Hour
-
-OS:ShadowCalculation,
-  {f88e4747-ed8d-40c5-80bd-4b26fa7b3a29}, !- Handle
->>>>>>> ed7d523f
+  {2b633963-d1b4-49f9-a595-7da69dc63e2d}, !- Handle
   20,                                     !- Calculation Frequency
   200;                                    !- Maximum Figures in Shadow Overlap Calculations
 
 OS:SurfaceConvectionAlgorithm:Outside,
-<<<<<<< HEAD
-  {884b3938-c9c6-4d78-93da-93079b6e522c}, !- Handle
+  {30f70302-3a2e-444a-991e-e5d87aedd365}, !- Handle
   DOE-2;                                  !- Algorithm
 
 OS:SurfaceConvectionAlgorithm:Inside,
-  {9979ced7-760f-4ac1-bf33-221f6230da6c}, !- Handle
+  {a299202a-02e6-4a55-b035-c993bf20f4d4}, !- Handle
   TARP;                                   !- Algorithm
 
 OS:ZoneCapacitanceMultiplier:ResearchSpecial,
-  {6fbc56ec-f9fc-45ee-801b-41919ac284d3}, !- Handle
-=======
-  {6883a76f-8ef6-42ff-888d-63faff7e4674}, !- Handle
-  DOE-2;                                  !- Algorithm
-
-OS:SurfaceConvectionAlgorithm:Inside,
-  {819efbe0-731c-4596-8ed5-3259da54bc7e}, !- Handle
-  TARP;                                   !- Algorithm
-
-OS:ZoneCapacitanceMultiplier:ResearchSpecial,
-  {3bd82633-ec64-4329-adb0-41276907c65a}, !- Handle
->>>>>>> ed7d523f
+  {45231aa5-07fe-425b-bc99-9ea71191605d}, !- Handle
   ,                                       !- Temperature Capacity Multiplier
   15,                                     !- Humidity Capacity Multiplier
   ;                                       !- Carbon Dioxide Capacity Multiplier
 
 OS:RunPeriod,
-<<<<<<< HEAD
-  {4df1af6c-8e06-485b-9ab0-938f436c7eec}, !- Handle
-=======
-  {be4e398e-263e-40b5-89e4-5acead2e5f0e}, !- Handle
->>>>>>> ed7d523f
+  {182add11-8426-4e8f-9654-7f7e480ada4f}, !- Handle
   Run Period 1,                           !- Name
   1,                                      !- Begin Month
   1,                                      !- Begin Day of Month
@@ -81,21 +49,13 @@
   ;                                       !- Number of Times Runperiod to be Repeated
 
 OS:YearDescription,
-<<<<<<< HEAD
-  {4176c601-b69c-471e-83d5-83f751fb2003}, !- Handle
-=======
-  {549245d0-1691-4d22-8f04-84166604aef9}, !- Handle
->>>>>>> ed7d523f
+  {ffc05d3b-1f26-415a-b2b1-b22746cdfd75}, !- Handle
   2007,                                   !- Calendar Year
   ,                                       !- Day of Week for Start Day
   ;                                       !- Is Leap Year
 
 OS:Building,
-<<<<<<< HEAD
-  {1ba7959f-4dd6-4ebf-a979-23e307249cde}, !- Handle
-=======
-  {cfdd7a76-2eca-4236-8995-797617d967f6}, !- Handle
->>>>>>> ed7d523f
+  {b9440c02-a4d2-4fe4-ba1b-ea7b0835b504}, !- Handle
   Building 1,                             !- Name
   ,                                       !- Building Sector Type
   0,                                      !- North Axis {deg}
@@ -110,15 +70,9 @@
   4;                                      !- Standards Number of Living Units
 
 OS:AdditionalProperties,
-<<<<<<< HEAD
-  {fc9bf2d4-4dd1-4afd-8a06-6f253cbbfb59}, !- Handle
-  {1ba7959f-4dd6-4ebf-a979-23e307249cde}, !- Object Name
+  {8367421a-f009-43d9-b30f-dc05e524f617}, !- Handle
+  {b9440c02-a4d2-4fe4-ba1b-ea7b0835b504}, !- Object Name
   num_units,                              !- Feature Name 1
-=======
-  {daa9bd64-1b1c-4b43-81ca-3f6511bc0ab5}, !- Handle
-  {cfdd7a76-2eca-4236-8995-797617d967f6}, !- Object Name
-  Total Units Represented,                !- Feature Name 1
->>>>>>> ed7d523f
   Integer,                                !- Feature Data Type 1
   4,                                      !- Feature Value 1
   has_rear_units,                         !- Feature Name 2
@@ -132,11 +86,7 @@
   1;                                      !- Feature Value 4
 
 OS:ThermalZone,
-<<<<<<< HEAD
-  {c8706e1f-801c-4fa8-a01d-d5e0e9cd8860}, !- Handle
-=======
-  {2e6c43ae-301e-4338-83e4-6b7cac9fd788}, !- Handle
->>>>>>> ed7d523f
+  {69c6d2d9-4e0c-4a36-a1a8-e57b5d6f08a3}, !- Handle
   living zone,                            !- Name
   ,                                       !- Multiplier
   ,                                       !- Ceiling Height {m}
@@ -145,17 +95,10 @@
   ,                                       !- Zone Inside Convection Algorithm
   ,                                       !- Zone Outside Convection Algorithm
   ,                                       !- Zone Conditioning Equipment List Name
-<<<<<<< HEAD
-  {105721da-73b1-4c7e-b630-630916dd2fb5}, !- Zone Air Inlet Port List
-  {6425e4d7-6bdd-4f4d-ac59-c023aa1b8bac}, !- Zone Air Exhaust Port List
-  {403515fb-8521-4253-b77e-e5fd818c7fa4}, !- Zone Air Node Name
-  {6c25bce8-b67e-4295-b736-f4d787416e3a}, !- Zone Return Air Port List
-=======
-  {0fd53da2-7476-4c63-9411-b361940d8de0}, !- Zone Air Inlet Port List
-  {d5095703-1f58-4381-8cf0-cc7098d86a1e}, !- Zone Air Exhaust Port List
-  {c5ca1012-7a2e-4cc5-a8c5-776e6d980e15}, !- Zone Air Node Name
-  {c4482f14-5c2c-40d3-831b-2585d8e697ae}, !- Zone Return Air Port List
->>>>>>> ed7d523f
+  {eea16a04-6c89-4648-a53e-7fdfed9a5a61}, !- Zone Air Inlet Port List
+  {0095800d-0d69-4470-bc45-e7e56c821b7c}, !- Zone Air Exhaust Port List
+  {28577822-9ea5-4faa-b773-b7b27da8ca38}, !- Zone Air Node Name
+  {1b0d1539-832e-4570-9e95-16c9df89f6af}, !- Zone Return Air Port List
   ,                                       !- Primary Daylighting Control Name
   ,                                       !- Fraction of Zone Controlled by Primary Daylighting Control
   ,                                       !- Secondary Daylighting Control Name
@@ -166,71 +109,37 @@
   No;                                     !- Use Ideal Air Loads
 
 OS:Node,
-<<<<<<< HEAD
-  {43418c71-0729-4f23-a1ce-739b9dd6fb74}, !- Handle
+  {502f3e07-cc28-461b-8192-16bc95ba925c}, !- Handle
   Node 1,                                 !- Name
-  {403515fb-8521-4253-b77e-e5fd818c7fa4}, !- Inlet Port
+  {28577822-9ea5-4faa-b773-b7b27da8ca38}, !- Inlet Port
   ;                                       !- Outlet Port
 
 OS:Connection,
-  {403515fb-8521-4253-b77e-e5fd818c7fa4}, !- Handle
-  {9a7cd846-8593-444e-89bc-5635bddaf2f2}, !- Name
-  {c8706e1f-801c-4fa8-a01d-d5e0e9cd8860}, !- Source Object
+  {28577822-9ea5-4faa-b773-b7b27da8ca38}, !- Handle
+  {307214b2-d9b7-4f4f-bc1c-7b14bd03f057}, !- Name
+  {69c6d2d9-4e0c-4a36-a1a8-e57b5d6f08a3}, !- Source Object
   11,                                     !- Outlet Port
-  {43418c71-0729-4f23-a1ce-739b9dd6fb74}, !- Target Object
+  {502f3e07-cc28-461b-8192-16bc95ba925c}, !- Target Object
   2;                                      !- Inlet Port
 
 OS:PortList,
-  {105721da-73b1-4c7e-b630-630916dd2fb5}, !- Handle
-  {481c8e08-4e30-41b0-a2bf-ad19e4f92281}, !- Name
-  {c8706e1f-801c-4fa8-a01d-d5e0e9cd8860}; !- HVAC Component
+  {eea16a04-6c89-4648-a53e-7fdfed9a5a61}, !- Handle
+  {60cf1c1c-8e8f-4b26-97a1-0fc7488599fe}, !- Name
+  {69c6d2d9-4e0c-4a36-a1a8-e57b5d6f08a3}; !- HVAC Component
 
 OS:PortList,
-  {6425e4d7-6bdd-4f4d-ac59-c023aa1b8bac}, !- Handle
-  {da40add0-a668-4da8-a36c-0b4d07dda10a}, !- Name
-  {c8706e1f-801c-4fa8-a01d-d5e0e9cd8860}; !- HVAC Component
+  {0095800d-0d69-4470-bc45-e7e56c821b7c}, !- Handle
+  {0d23fd61-b075-4bd6-a23a-b9c540306967}, !- Name
+  {69c6d2d9-4e0c-4a36-a1a8-e57b5d6f08a3}; !- HVAC Component
 
 OS:PortList,
-  {6c25bce8-b67e-4295-b736-f4d787416e3a}, !- Handle
-  {9429df08-016e-4194-888a-7ca5bad20fce}, !- Name
-  {c8706e1f-801c-4fa8-a01d-d5e0e9cd8860}; !- HVAC Component
+  {1b0d1539-832e-4570-9e95-16c9df89f6af}, !- Handle
+  {ed7e19cf-4f0f-4b21-99f8-19da37a9ded9}, !- Name
+  {69c6d2d9-4e0c-4a36-a1a8-e57b5d6f08a3}; !- HVAC Component
 
 OS:Sizing:Zone,
-  {4f006f3f-f25b-4668-90ee-a89a1e5a28ba}, !- Handle
-  {c8706e1f-801c-4fa8-a01d-d5e0e9cd8860}, !- Zone or ZoneList Name
-=======
-  {b5ddb2b4-4548-4c6b-a71c-3d68a7f1b662}, !- Handle
-  Node 1,                                 !- Name
-  {c5ca1012-7a2e-4cc5-a8c5-776e6d980e15}, !- Inlet Port
-  ;                                       !- Outlet Port
-
-OS:Connection,
-  {c5ca1012-7a2e-4cc5-a8c5-776e6d980e15}, !- Handle
-  {b7727a32-a1c0-48f8-bbd4-797ff353f92f}, !- Name
-  {2e6c43ae-301e-4338-83e4-6b7cac9fd788}, !- Source Object
-  11,                                     !- Outlet Port
-  {b5ddb2b4-4548-4c6b-a71c-3d68a7f1b662}, !- Target Object
-  2;                                      !- Inlet Port
-
-OS:PortList,
-  {0fd53da2-7476-4c63-9411-b361940d8de0}, !- Handle
-  {9d413118-fb6d-43a0-b50e-6c3cc0b0cbc0}, !- Name
-  {2e6c43ae-301e-4338-83e4-6b7cac9fd788}; !- HVAC Component
-
-OS:PortList,
-  {d5095703-1f58-4381-8cf0-cc7098d86a1e}, !- Handle
-  {fb49eb2c-4310-4136-b955-41c661e72134}, !- Name
-  {2e6c43ae-301e-4338-83e4-6b7cac9fd788}; !- HVAC Component
-
-OS:PortList,
-  {c4482f14-5c2c-40d3-831b-2585d8e697ae}, !- Handle
-  {24f3bae9-1867-4e42-a92a-0575fb3faeda}, !- Name
-  {2e6c43ae-301e-4338-83e4-6b7cac9fd788}; !- HVAC Component
-
-OS:Sizing:Zone,
-  {f004f98a-b005-4a62-a8eb-1f999b3051b6}, !- Handle
-  {2e6c43ae-301e-4338-83e4-6b7cac9fd788}, !- Zone or ZoneList Name
->>>>>>> ed7d523f
+  {c1bc393a-6e24-47c6-b765-0e97f6aed2c5}, !- Handle
+  {69c6d2d9-4e0c-4a36-a1a8-e57b5d6f08a3}, !- Zone or ZoneList Name
   SupplyAirTemperature,                   !- Zone Cooling Design Supply Air Temperature Input Method
   14,                                     !- Zone Cooling Design Supply Air Temperature {C}
   11.11,                                  !- Zone Cooling Design Supply Air Temperature Difference {deltaC}
@@ -259,25 +168,14 @@
   autosize;                               !- Dedicated Outdoor Air High Setpoint Temperature for Design {C}
 
 OS:ZoneHVAC:EquipmentList,
-<<<<<<< HEAD
-  {3ca69653-c0ee-44a5-a076-e9b48e2b4f85}, !- Handle
+  {d03cc7b4-b59a-4b7c-ad3c-da26bcc285b6}, !- Handle
   Zone HVAC Equipment List 1,             !- Name
-  {c8706e1f-801c-4fa8-a01d-d5e0e9cd8860}; !- Thermal Zone
+  {69c6d2d9-4e0c-4a36-a1a8-e57b5d6f08a3}; !- Thermal Zone
 
 OS:Space,
-  {dd90dcd5-db29-4fdd-9742-4cb8584d9f24}, !- Handle
+  {c7d2eb24-f125-40df-8e65-9b64fe824c5e}, !- Handle
   living space,                           !- Name
-  {5c66e1a8-03af-4404-810f-979b27c0f6c2}, !- Space Type Name
-=======
-  {29a580c2-99ba-4bd3-b676-aeba40d0f8bc}, !- Handle
-  Zone HVAC Equipment List 1,             !- Name
-  {2e6c43ae-301e-4338-83e4-6b7cac9fd788}; !- Thermal Zone
-
-OS:Space,
-  {68424580-1b90-47a1-b961-e23cc3e84723}, !- Handle
-  living space,                           !- Name
-  {ced24c48-d592-4384-80b2-9b0999f181b5}, !- Space Type Name
->>>>>>> ed7d523f
+  {164f9b4f-93db-4041-af2b-164d81370dce}, !- Space Type Name
   ,                                       !- Default Construction Set Name
   ,                                       !- Default Schedule Set Name
   ,                                       !- Direction of Relative North {deg}
@@ -285,31 +183,17 @@
   ,                                       !- Y Origin {m}
   ,                                       !- Z Origin {m}
   ,                                       !- Building Story Name
-<<<<<<< HEAD
-  {c8706e1f-801c-4fa8-a01d-d5e0e9cd8860}, !- Thermal Zone Name
+  {69c6d2d9-4e0c-4a36-a1a8-e57b5d6f08a3}, !- Thermal Zone Name
   ,                                       !- Part of Total Floor Area
   ,                                       !- Design Specification Outdoor Air Object Name
-  {d06ffc37-02c5-4c10-a6ac-3e60ab717a5a}; !- Building Unit Name
-
-OS:Surface,
-  {613a7192-52ec-410e-be64-9f8dc3293239}, !- Handle
+  {fe0340c8-a0c6-4a72-9346-876b105d9435}; !- Building Unit Name
+
+OS:Surface,
+  {9aaa6122-2838-415d-a895-0dd3c58ee586}, !- Handle
   Surface 1,                              !- Name
   Floor,                                  !- Surface Type
   ,                                       !- Construction Name
-  {dd90dcd5-db29-4fdd-9742-4cb8584d9f24}, !- Space Name
-=======
-  {2e6c43ae-301e-4338-83e4-6b7cac9fd788}, !- Thermal Zone Name
-  ,                                       !- Part of Total Floor Area
-  ,                                       !- Design Specification Outdoor Air Object Name
-  {8aeddc6a-9a48-4cff-a005-fbbc998eacf1}; !- Building Unit Name
-
-OS:Surface,
-  {8b9bac8b-713d-4a08-8968-cb78777d14d2}, !- Handle
-  Surface 1,                              !- Name
-  Floor,                                  !- Surface Type
-  ,                                       !- Construction Name
-  {68424580-1b90-47a1-b961-e23cc3e84723}, !- Space Name
->>>>>>> ed7d523f
+  {c7d2eb24-f125-40df-8e65-9b64fe824c5e}, !- Space Name
   Foundation,                             !- Outside Boundary Condition
   ,                                       !- Outside Boundary Condition Object
   NoSun,                                  !- Sun Exposure
@@ -322,19 +206,11 @@
   4.572, -9.144, 0;                       !- X,Y,Z Vertex 4 {m}
 
 OS:Surface,
-<<<<<<< HEAD
-  {39ce6e12-6cd9-41fd-880d-fdf270ff0e04}, !- Handle
+  {4be7f448-2fd0-4052-a322-4d47d71a0960}, !- Handle
   Surface 2,                              !- Name
   Wall,                                   !- Surface Type
   ,                                       !- Construction Name
-  {dd90dcd5-db29-4fdd-9742-4cb8584d9f24}, !- Space Name
-=======
-  {0fe91d73-2f87-431a-bcf7-eecee35fc72a}, !- Handle
-  Surface 2,                              !- Name
-  Wall,                                   !- Surface Type
-  ,                                       !- Construction Name
-  {68424580-1b90-47a1-b961-e23cc3e84723}, !- Space Name
->>>>>>> ed7d523f
+  {c7d2eb24-f125-40df-8e65-9b64fe824c5e}, !- Space Name
   Outdoors,                               !- Outside Boundary Condition
   ,                                       !- Outside Boundary Condition Object
   SunExposed,                             !- Sun Exposure
@@ -347,19 +223,11 @@
   0, -9.144, 2.4384;                      !- X,Y,Z Vertex 4 {m}
 
 OS:Surface,
-<<<<<<< HEAD
-  {abef5cee-3254-4e7b-946b-113d5ce23ec5}, !- Handle
+  {be531b30-1ec9-4d27-9cdd-000b67b7310e}, !- Handle
   Surface 3,                              !- Name
   Wall,                                   !- Surface Type
   ,                                       !- Construction Name
-  {dd90dcd5-db29-4fdd-9742-4cb8584d9f24}, !- Space Name
-=======
-  {3a978609-1d6f-4803-9ef1-fdfe12b7c33f}, !- Handle
-  Surface 3,                              !- Name
-  Wall,                                   !- Surface Type
-  ,                                       !- Construction Name
-  {68424580-1b90-47a1-b961-e23cc3e84723}, !- Space Name
->>>>>>> ed7d523f
+  {c7d2eb24-f125-40df-8e65-9b64fe824c5e}, !- Space Name
   Outdoors,                               !- Outside Boundary Condition
   ,                                       !- Outside Boundary Condition Object
   SunExposed,                             !- Sun Exposure
@@ -372,21 +240,13 @@
   0, 0, 2.4384;                           !- X,Y,Z Vertex 4 {m}
 
 OS:Surface,
-<<<<<<< HEAD
-  {0d6856cf-b134-48b7-b9b3-cc95d595c182}, !- Handle
+  {79d2e2ad-ac8e-4c29-acd4-0b720ea11904}, !- Handle
   Surface 4,                              !- Name
   Wall,                                   !- Surface Type
   ,                                       !- Construction Name
-  {dd90dcd5-db29-4fdd-9742-4cb8584d9f24}, !- Space Name
+  {c7d2eb24-f125-40df-8e65-9b64fe824c5e}, !- Space Name
   Adiabatic,                              !- Outside Boundary Condition
-=======
-  {f7524d14-04db-480e-99db-d064b0e6e0d7}, !- Handle
-  Surface 4,                              !- Name
-  Wall,                                   !- Surface Type
-  ,                                       !- Construction Name
-  {68424580-1b90-47a1-b961-e23cc3e84723}, !- Space Name
-  Surface,                                !- Outside Boundary Condition
-  {89e517e2-bd46-4e1a-9eae-470538612ed1}, !- Outside Boundary Condition Object
+  ,                                       !- Outside Boundary Condition Object
   NoSun,                                  !- Sun Exposure
   NoWind,                                 !- Wind Exposure
   ,                                       !- View Factor to Ground
@@ -397,11 +257,11 @@
   4.572, 0, 2.4384;                       !- X,Y,Z Vertex 4 {m}
 
 OS:Surface,
-  {6096019f-87aa-4faa-a132-ca1fdda85f73}, !- Handle
+  {01af4413-ad06-475f-9f2f-f8069618b3d2}, !- Handle
   Surface 5,                              !- Name
   Wall,                                   !- Surface Type
   ,                                       !- Construction Name
-  {68424580-1b90-47a1-b961-e23cc3e84723}, !- Space Name
+  {c7d2eb24-f125-40df-8e65-9b64fe824c5e}, !- Space Name
   Outdoors,                               !- Outside Boundary Condition
   ,                                       !- Outside Boundary Condition Object
   SunExposed,                             !- Sun Exposure
@@ -414,13 +274,13 @@
   4.572, -9.144, 2.4384;                  !- X,Y,Z Vertex 4 {m}
 
 OS:Surface,
-  {a319da49-9fd4-480a-8e3e-94134fb17ecd}, !- Handle
+  {c6d17c6a-c812-403e-9463-eb4ec260cf38}, !- Handle
   Surface 6,                              !- Name
   RoofCeiling,                            !- Surface Type
   ,                                       !- Construction Name
-  {68424580-1b90-47a1-b961-e23cc3e84723}, !- Space Name
+  {c7d2eb24-f125-40df-8e65-9b64fe824c5e}, !- Space Name
   Surface,                                !- Outside Boundary Condition
-  {ab03e47b-97dd-4f36-90b6-28bbd4cc6dec}, !- Outside Boundary Condition Object
+  {ce8c5daa-a03b-437e-b1a8-016d9a443fde}, !- Outside Boundary Condition Object
   NoSun,                                  !- Sun Exposure
   NoWind,                                 !- Wind Exposure
   ,                                       !- View Factor to Ground
@@ -431,7 +291,7 @@
   0, -9.144, 2.4384;                      !- X,Y,Z Vertex 4 {m}
 
 OS:SpaceType,
-  {ced24c48-d592-4384-80b2-9b0999f181b5}, !- Handle
+  {164f9b4f-93db-4041-af2b-164d81370dce}, !- Handle
   Space Type 1,                           !- Name
   ,                                       !- Default Construction Set Name
   ,                                       !- Default Schedule Set Name
@@ -442,13 +302,13 @@
   living;                                 !- Standards Space Type
 
 OS:Surface,
-  {ab03e47b-97dd-4f36-90b6-28bbd4cc6dec}, !- Handle
+  {ce8c5daa-a03b-437e-b1a8-016d9a443fde}, !- Handle
   Surface 7,                              !- Name
   Floor,                                  !- Surface Type
   ,                                       !- Construction Name
-  {03e367e2-d33d-46f3-a928-122b68eaa60c}, !- Space Name
+  {a7b437e8-08c3-453f-ab7c-2cee5a702286}, !- Space Name
   Surface,                                !- Outside Boundary Condition
-  {a319da49-9fd4-480a-8e3e-94134fb17ecd}, !- Outside Boundary Condition Object
+  {c6d17c6a-c812-403e-9463-eb4ec260cf38}, !- Outside Boundary Condition Object
   NoSun,                                  !- Sun Exposure
   NoWind,                                 !- Wind Exposure
   ,                                       !- View Factor to Ground
@@ -459,75 +319,75 @@
   4.572, -9.144, 2.4384;                  !- X,Y,Z Vertex 4 {m}
 
 OS:Surface,
-  {04ddd2e0-b7c5-4555-b1a7-2123862a3605}, !- Handle
+  {b26dbf5b-f3c0-4b40-ae37-29d4eec2146f}, !- Handle
   Surface 8,                              !- Name
   RoofCeiling,                            !- Surface Type
   ,                                       !- Construction Name
-  {03e367e2-d33d-46f3-a928-122b68eaa60c}, !- Space Name
+  {a7b437e8-08c3-453f-ab7c-2cee5a702286}, !- Space Name
   Outdoors,                               !- Outside Boundary Condition
   ,                                       !- Outside Boundary Condition Object
   SunExposed,                             !- Sun Exposure
   WindExposed,                            !- Wind Exposure
   ,                                       !- View Factor to Ground
   ,                                       !- Number of Vertices
-  2.286, 0, 3.5814,                       !- X,Y,Z Vertex 1 {m}
-  0, 0, 2.4384,                           !- X,Y,Z Vertex 2 {m}
-  0, -9.144, 2.4384,                      !- X,Y,Z Vertex 3 {m}
-  2.286, -9.144, 3.5814;                  !- X,Y,Z Vertex 4 {m}
-
-OS:Surface,
-  {96bb0f6f-b26c-4e57-b711-50055626405f}, !- Handle
+  0, -4.572, 4.7244,                      !- X,Y,Z Vertex 1 {m}
+  4.572, -4.572, 4.7244,                  !- X,Y,Z Vertex 2 {m}
+  4.572, 0, 2.4384,                       !- X,Y,Z Vertex 3 {m}
+  0, 0, 2.4384;                           !- X,Y,Z Vertex 4 {m}
+
+OS:Surface,
+  {7699b920-944b-4d80-8e94-1c5eaf865011}, !- Handle
   Surface 9,                              !- Name
   RoofCeiling,                            !- Surface Type
   ,                                       !- Construction Name
-  {03e367e2-d33d-46f3-a928-122b68eaa60c}, !- Space Name
+  {a7b437e8-08c3-453f-ab7c-2cee5a702286}, !- Space Name
   Outdoors,                               !- Outside Boundary Condition
   ,                                       !- Outside Boundary Condition Object
   SunExposed,                             !- Sun Exposure
   WindExposed,                            !- Wind Exposure
   ,                                       !- View Factor to Ground
   ,                                       !- Number of Vertices
-  2.286, -9.144, 3.5814,                  !- X,Y,Z Vertex 1 {m}
-  4.572, -9.144, 2.4384,                  !- X,Y,Z Vertex 2 {m}
-  4.572, 0, 2.4384,                       !- X,Y,Z Vertex 3 {m}
-  2.286, 0, 3.5814;                       !- X,Y,Z Vertex 4 {m}
-
-OS:Surface,
-  {b42683a5-0693-45cc-9c79-d94f74655f34}, !- Handle
+  4.572, -4.572, 4.7244,                  !- X,Y,Z Vertex 1 {m}
+  0, -4.572, 4.7244,                      !- X,Y,Z Vertex 2 {m}
+  0, -9.144, 2.4384,                      !- X,Y,Z Vertex 3 {m}
+  4.572, -9.144, 2.4384;                  !- X,Y,Z Vertex 4 {m}
+
+OS:Surface,
+  {8236c9c4-93d9-46a3-aa28-0bcfbad32c3d}, !- Handle
   Surface 10,                             !- Name
   Wall,                                   !- Surface Type
   ,                                       !- Construction Name
-  {03e367e2-d33d-46f3-a928-122b68eaa60c}, !- Space Name
+  {a7b437e8-08c3-453f-ab7c-2cee5a702286}, !- Space Name
   Outdoors,                               !- Outside Boundary Condition
   ,                                       !- Outside Boundary Condition Object
   SunExposed,                             !- Sun Exposure
   WindExposed,                            !- Wind Exposure
   ,                                       !- View Factor to Ground
   ,                                       !- Number of Vertices
-  2.286, -9.144, 3.5814,                  !- X,Y,Z Vertex 1 {m}
-  0, -9.144, 2.4384,                      !- X,Y,Z Vertex 2 {m}
-  4.572, -9.144, 2.4384;                  !- X,Y,Z Vertex 3 {m}
-
-OS:Surface,
-  {4f97a3c6-d201-408c-8449-f78c91755f28}, !- Handle
+  0, -4.572, 4.7244,                      !- X,Y,Z Vertex 1 {m}
+  0, 0, 2.4384,                           !- X,Y,Z Vertex 2 {m}
+  0, -9.144, 2.4384;                      !- X,Y,Z Vertex 3 {m}
+
+OS:Surface,
+  {29891db8-8e91-4981-a7c8-bddd6a174074}, !- Handle
   Surface 11,                             !- Name
   Wall,                                   !- Surface Type
   ,                                       !- Construction Name
-  {03e367e2-d33d-46f3-a928-122b68eaa60c}, !- Space Name
-  Outdoors,                               !- Outside Boundary Condition
-  ,                                       !- Outside Boundary Condition Object
-  SunExposed,                             !- Sun Exposure
-  WindExposed,                            !- Wind Exposure
-  ,                                       !- View Factor to Ground
-  ,                                       !- Number of Vertices
-  2.286, 0, 3.5814,                       !- X,Y,Z Vertex 1 {m}
-  4.572, 0, 2.4384,                       !- X,Y,Z Vertex 2 {m}
-  0, 0, 2.4384;                           !- X,Y,Z Vertex 3 {m}
+  {a7b437e8-08c3-453f-ab7c-2cee5a702286}, !- Space Name
+  Adiabatic,                              !- Outside Boundary Condition
+  ,                                       !- Outside Boundary Condition Object
+  NoSun,                                  !- Sun Exposure
+  NoWind,                                 !- Wind Exposure
+  ,                                       !- View Factor to Ground
+  ,                                       !- Number of Vertices
+  4.572, -4.572, 4.7244,                  !- X,Y,Z Vertex 1 {m}
+  4.572, -9.144, 2.4384,                  !- X,Y,Z Vertex 2 {m}
+  4.572, 0, 2.4384;                       !- X,Y,Z Vertex 3 {m}
 
 OS:Space,
-  {03e367e2-d33d-46f3-a928-122b68eaa60c}, !- Handle
+  {a7b437e8-08c3-453f-ab7c-2cee5a702286}, !- Handle
   finished attic space,                   !- Name
-  {ced24c48-d592-4384-80b2-9b0999f181b5}, !- Space Type Name
+  {164f9b4f-93db-4041-af2b-164d81370dce}, !- Space Type Name
   ,                                       !- Default Construction Set Name
   ,                                       !- Default Schedule Set Name
   ,                                       !- Direction of Relative North {deg}
@@ -535,1127 +395,21 @@
   ,                                       !- Y Origin {m}
   ,                                       !- Z Origin {m}
   ,                                       !- Building Story Name
-  {2e6c43ae-301e-4338-83e4-6b7cac9fd788}, !- Thermal Zone Name
+  {69c6d2d9-4e0c-4a36-a1a8-e57b5d6f08a3}, !- Thermal Zone Name
   ,                                       !- Part of Total Floor Area
   ,                                       !- Design Specification Outdoor Air Object Name
-  {8aeddc6a-9a48-4cff-a005-fbbc998eacf1}; !- Building Unit Name
-
-OS:ThermalZone,
-  {99ad5874-accf-4a4d-abab-a2547f927d14}, !- Handle
-  living zone|unit 2,                     !- Name
-  ,                                       !- Multiplier
-  ,                                       !- Ceiling Height {m}
-  ,                                       !- Volume {m3}
-  ,                                       !- Floor Area {m2}
-  ,                                       !- Zone Inside Convection Algorithm
-  ,                                       !- Zone Outside Convection Algorithm
-  ,                                       !- Zone Conditioning Equipment List Name
-  {439ad180-2310-45b5-9a06-16eb75de8b9b}, !- Zone Air Inlet Port List
-  {a2a9d324-3404-41f5-91ab-711e5fa4b891}, !- Zone Air Exhaust Port List
-  {697f8b18-1ac2-4373-a301-8752074eec7f}, !- Zone Air Node Name
-  {2a4c324d-1ca8-4f5a-bbe2-80c6f2f407f7}, !- Zone Return Air Port List
-  ,                                       !- Primary Daylighting Control Name
-  ,                                       !- Fraction of Zone Controlled by Primary Daylighting Control
-  ,                                       !- Secondary Daylighting Control Name
-  ,                                       !- Fraction of Zone Controlled by Secondary Daylighting Control
-  ,                                       !- Illuminance Map Name
-  ,                                       !- Group Rendering Name
-  ,                                       !- Thermostat Name
-  No;                                     !- Use Ideal Air Loads
-
-OS:Node,
-  {18a8cc4b-fc44-4280-baca-7d14e01ec479}, !- Handle
-  Node 2,                                 !- Name
-  {697f8b18-1ac2-4373-a301-8752074eec7f}, !- Inlet Port
-  ;                                       !- Outlet Port
-
-OS:Connection,
-  {697f8b18-1ac2-4373-a301-8752074eec7f}, !- Handle
-  {7ee22c42-0712-4952-8bb0-695596aa71ab}, !- Name
-  {99ad5874-accf-4a4d-abab-a2547f927d14}, !- Source Object
-  11,                                     !- Outlet Port
-  {18a8cc4b-fc44-4280-baca-7d14e01ec479}, !- Target Object
-  2;                                      !- Inlet Port
-
-OS:PortList,
-  {439ad180-2310-45b5-9a06-16eb75de8b9b}, !- Handle
-  {ba203f5a-4992-4919-95b1-c8b13bcfa2aa}, !- Name
-  {99ad5874-accf-4a4d-abab-a2547f927d14}; !- HVAC Component
-
-OS:PortList,
-  {a2a9d324-3404-41f5-91ab-711e5fa4b891}, !- Handle
-  {cd97e9e5-a9fc-4e0f-ad7e-5390e88bf0c9}, !- Name
-  {99ad5874-accf-4a4d-abab-a2547f927d14}; !- HVAC Component
-
-OS:PortList,
-  {2a4c324d-1ca8-4f5a-bbe2-80c6f2f407f7}, !- Handle
-  {14ca99c5-bc44-45b5-812b-29542672bc12}, !- Name
-  {99ad5874-accf-4a4d-abab-a2547f927d14}; !- HVAC Component
-
-OS:Sizing:Zone,
-  {8a1d7b2d-10d7-45ce-9a23-ac46e1663dd2}, !- Handle
-  {99ad5874-accf-4a4d-abab-a2547f927d14}, !- Zone or ZoneList Name
-  SupplyAirTemperature,                   !- Zone Cooling Design Supply Air Temperature Input Method
-  14,                                     !- Zone Cooling Design Supply Air Temperature {C}
-  11.11,                                  !- Zone Cooling Design Supply Air Temperature Difference {deltaC}
-  SupplyAirTemperature,                   !- Zone Heating Design Supply Air Temperature Input Method
-  40,                                     !- Zone Heating Design Supply Air Temperature {C}
-  11.11,                                  !- Zone Heating Design Supply Air Temperature Difference {deltaC}
-  0.0085,                                 !- Zone Cooling Design Supply Air Humidity Ratio {kg-H2O/kg-air}
-  0.008,                                  !- Zone Heating Design Supply Air Humidity Ratio {kg-H2O/kg-air}
-  ,                                       !- Zone Heating Sizing Factor
-  ,                                       !- Zone Cooling Sizing Factor
-  DesignDay,                              !- Cooling Design Air Flow Method
-  ,                                       !- Cooling Design Air Flow Rate {m3/s}
-  ,                                       !- Cooling Minimum Air Flow per Zone Floor Area {m3/s-m2}
-  ,                                       !- Cooling Minimum Air Flow {m3/s}
-  ,                                       !- Cooling Minimum Air Flow Fraction
-  DesignDay,                              !- Heating Design Air Flow Method
-  ,                                       !- Heating Design Air Flow Rate {m3/s}
-  ,                                       !- Heating Maximum Air Flow per Zone Floor Area {m3/s-m2}
-  ,                                       !- Heating Maximum Air Flow {m3/s}
-  ,                                       !- Heating Maximum Air Flow Fraction
-  ,                                       !- Design Zone Air Distribution Effectiveness in Cooling Mode
-  ,                                       !- Design Zone Air Distribution Effectiveness in Heating Mode
-  No,                                     !- Account for Dedicated Outdoor Air System
-  NeutralSupplyAir,                       !- Dedicated Outdoor Air System Control Strategy
-  autosize,                               !- Dedicated Outdoor Air Low Setpoint Temperature for Design {C}
-  autosize;                               !- Dedicated Outdoor Air High Setpoint Temperature for Design {C}
-
-OS:ZoneHVAC:EquipmentList,
-  {f1516f72-d8bc-4002-9731-c34c83e1ff0c}, !- Handle
-  Zone HVAC Equipment List 2,             !- Name
-  {99ad5874-accf-4a4d-abab-a2547f927d14}; !- Thermal Zone
-
-OS:Space,
-  {b9799bfa-bdd6-4cbe-ad9f-2808caf86eca}, !- Handle
-  living space|unit 2|story 1,            !- Name
-  {ced24c48-d592-4384-80b2-9b0999f181b5}, !- Space Type Name
-  ,                                       !- Default Construction Set Name
-  ,                                       !- Default Schedule Set Name
-  -0,                                     !- Direction of Relative North {deg}
-  0,                                      !- X Origin {m}
-  0,                                      !- Y Origin {m}
-  0,                                      !- Z Origin {m}
-  ,                                       !- Building Story Name
-  {99ad5874-accf-4a4d-abab-a2547f927d14}, !- Thermal Zone Name
-  ,                                       !- Part of Total Floor Area
-  ,                                       !- Design Specification Outdoor Air Object Name
-  {f36c4623-5b04-49e5-a5d5-69920b8b0113}; !- Building Unit Name
-
-OS:Surface,
-  {89e517e2-bd46-4e1a-9eae-470538612ed1}, !- Handle
-  Surface 12,                             !- Name
-  Wall,                                   !- Surface Type
-  ,                                       !- Construction Name
-  {b9799bfa-bdd6-4cbe-ad9f-2808caf86eca}, !- Space Name
-  Surface,                                !- Outside Boundary Condition
-  {f7524d14-04db-480e-99db-d064b0e6e0d7}, !- Outside Boundary Condition Object
-  NoSun,                                  !- Sun Exposure
-  NoWind,                                 !- Wind Exposure
-  ,                                       !- View Factor to Ground
-  ,                                       !- Number of Vertices
-  4.572, 0, 2.4384,                       !- X,Y,Z Vertex 1 {m}
-  4.572, 0, 0,                            !- X,Y,Z Vertex 2 {m}
-  4.572, -9.144, 0,                       !- X,Y,Z Vertex 3 {m}
-  4.572, -9.144, 2.4384;                  !- X,Y,Z Vertex 4 {m}
-
-OS:Surface,
-  {9bb312e8-8c6c-47f3-aa04-76629a2ea05c}, !- Handle
-  Surface 13,                             !- Name
-  Wall,                                   !- Surface Type
-  ,                                       !- Construction Name
-  {b9799bfa-bdd6-4cbe-ad9f-2808caf86eca}, !- Space Name
-  Outdoors,                               !- Outside Boundary Condition
-  ,                                       !- Outside Boundary Condition Object
-  SunExposed,                             !- Sun Exposure
-  WindExposed,                            !- Wind Exposure
-  ,                                       !- View Factor to Ground
-  ,                                       !- Number of Vertices
-  9.144, 0, 2.4384,                       !- X,Y,Z Vertex 1 {m}
-  9.144, 0, 0,                            !- X,Y,Z Vertex 2 {m}
-  4.572, 0, 0,                            !- X,Y,Z Vertex 3 {m}
-  4.572, 0, 2.4384;                       !- X,Y,Z Vertex 4 {m}
-
-OS:Surface,
-  {a6bdddea-dc51-47bc-89de-9c023ed5941a}, !- Handle
-  Surface 14,                             !- Name
-  Wall,                                   !- Surface Type
-  ,                                       !- Construction Name
-  {b9799bfa-bdd6-4cbe-ad9f-2808caf86eca}, !- Space Name
-  Surface,                                !- Outside Boundary Condition
-  {5ff630fb-c80e-43ca-9149-94d7f905a324}, !- Outside Boundary Condition Object
-  NoSun,                                  !- Sun Exposure
-  NoWind,                                 !- Wind Exposure
-  ,                                       !- View Factor to Ground
-  ,                                       !- Number of Vertices
-  9.144, -9.144, 2.4384,                  !- X,Y,Z Vertex 1 {m}
-  9.144, -9.144, 0,                       !- X,Y,Z Vertex 2 {m}
-  9.144, 0, 0,                            !- X,Y,Z Vertex 3 {m}
-  9.144, 0, 2.4384;                       !- X,Y,Z Vertex 4 {m}
-
-OS:Surface,
-  {2e2b6fb1-2fd7-47fc-b520-ee9f3102c8c3}, !- Handle
-  Surface 15,                             !- Name
-  RoofCeiling,                            !- Surface Type
-  ,                                       !- Construction Name
-  {b9799bfa-bdd6-4cbe-ad9f-2808caf86eca}, !- Space Name
-  Surface,                                !- Outside Boundary Condition
-  {b6305b0e-a46d-4e96-8f69-b19395840d9b}, !- Outside Boundary Condition Object
-  NoSun,                                  !- Sun Exposure
-  NoWind,                                 !- Wind Exposure
-  ,                                       !- View Factor to Ground
-  ,                                       !- Number of Vertices
-  9.144, -9.144, 2.4384,                  !- X,Y,Z Vertex 1 {m}
-  9.144, 0, 2.4384,                       !- X,Y,Z Vertex 2 {m}
-  4.572, 0, 2.4384,                       !- X,Y,Z Vertex 3 {m}
-  4.572, -9.144, 2.4384;                  !- X,Y,Z Vertex 4 {m}
-
-OS:Surface,
-  {f3cc98f2-4b87-4bcb-9063-6e780716bf3f}, !- Handle
-  Surface 16,                             !- Name
-  Floor,                                  !- Surface Type
-  ,                                       !- Construction Name
-  {b9799bfa-bdd6-4cbe-ad9f-2808caf86eca}, !- Space Name
-  Foundation,                             !- Outside Boundary Condition
-  ,                                       !- Outside Boundary Condition Object
-  NoSun,                                  !- Sun Exposure
-  NoWind,                                 !- Wind Exposure
-  ,                                       !- View Factor to Ground
-  ,                                       !- Number of Vertices
-  4.572, -9.144, 0,                       !- X,Y,Z Vertex 1 {m}
-  4.572, 0, 0,                            !- X,Y,Z Vertex 2 {m}
-  9.144, 0, 0,                            !- X,Y,Z Vertex 3 {m}
-  9.144, -9.144, 0;                       !- X,Y,Z Vertex 4 {m}
-
-OS:Surface,
-  {3235b59e-7db7-4299-a33b-836e3239e509}, !- Handle
-  Surface 17,                             !- Name
-  Wall,                                   !- Surface Type
-  ,                                       !- Construction Name
-  {b9799bfa-bdd6-4cbe-ad9f-2808caf86eca}, !- Space Name
-  Outdoors,                               !- Outside Boundary Condition
-  ,                                       !- Outside Boundary Condition Object
-  SunExposed,                             !- Sun Exposure
-  WindExposed,                            !- Wind Exposure
-  ,                                       !- View Factor to Ground
-  ,                                       !- Number of Vertices
-  4.572, -9.144, 2.4384,                  !- X,Y,Z Vertex 1 {m}
-  4.572, -9.144, 0,                       !- X,Y,Z Vertex 2 {m}
-  9.144, -9.144, 0,                       !- X,Y,Z Vertex 3 {m}
-  9.144, -9.144, 2.4384;                  !- X,Y,Z Vertex 4 {m}
-
-OS:Space,
-  {ef677e7f-37f3-4df5-a2d2-e94bc316b8cf}, !- Handle
-  finished attic space|unit 2,            !- Name
-  {ced24c48-d592-4384-80b2-9b0999f181b5}, !- Space Type Name
-  ,                                       !- Default Construction Set Name
-  ,                                       !- Default Schedule Set Name
-  -0,                                     !- Direction of Relative North {deg}
-  0,                                      !- X Origin {m}
-  0,                                      !- Y Origin {m}
-  0,                                      !- Z Origin {m}
-  ,                                       !- Building Story Name
-  {99ad5874-accf-4a4d-abab-a2547f927d14}, !- Thermal Zone Name
-  ,                                       !- Part of Total Floor Area
-  ,                                       !- Design Specification Outdoor Air Object Name
-  {f36c4623-5b04-49e5-a5d5-69920b8b0113}; !- Building Unit Name
-
-OS:Surface,
-  {7b8be9f1-285f-42c3-a4a5-6c54e784e261}, !- Handle
-  Surface 18,                             !- Name
-  RoofCeiling,                            !- Surface Type
-  ,                                       !- Construction Name
-  {ef677e7f-37f3-4df5-a2d2-e94bc316b8cf}, !- Space Name
-  Outdoors,                               !- Outside Boundary Condition
-  ,                                       !- Outside Boundary Condition Object
-  SunExposed,                             !- Sun Exposure
-  WindExposed,                            !- Wind Exposure
-  ,                                       !- View Factor to Ground
-  ,                                       !- Number of Vertices
-  6.858, -9.144, 3.5814,                  !- X,Y,Z Vertex 1 {m}
-  9.144, -9.144, 2.4384,                  !- X,Y,Z Vertex 2 {m}
-  9.144, 0, 2.4384,                       !- X,Y,Z Vertex 3 {m}
-  6.858, 0, 3.5814;                       !- X,Y,Z Vertex 4 {m}
-
-OS:Surface,
-  {b6305b0e-a46d-4e96-8f69-b19395840d9b}, !- Handle
-  Surface 19,                             !- Name
-  Floor,                                  !- Surface Type
-  ,                                       !- Construction Name
-  {ef677e7f-37f3-4df5-a2d2-e94bc316b8cf}, !- Space Name
-  Surface,                                !- Outside Boundary Condition
-  {2e2b6fb1-2fd7-47fc-b520-ee9f3102c8c3}, !- Outside Boundary Condition Object
-  NoSun,                                  !- Sun Exposure
-  NoWind,                                 !- Wind Exposure
-  ,                                       !- View Factor to Ground
-  ,                                       !- Number of Vertices
-  4.572, -9.144, 2.4384,                  !- X,Y,Z Vertex 1 {m}
-  4.572, 0, 2.4384,                       !- X,Y,Z Vertex 2 {m}
-  9.144, 0, 2.4384,                       !- X,Y,Z Vertex 3 {m}
-  9.144, -9.144, 2.4384;                  !- X,Y,Z Vertex 4 {m}
-
-OS:Surface,
-  {7e57b513-d522-4ad6-aeb6-2774ad7b9bd0}, !- Handle
-  Surface 20,                             !- Name
-  RoofCeiling,                            !- Surface Type
-  ,                                       !- Construction Name
-  {ef677e7f-37f3-4df5-a2d2-e94bc316b8cf}, !- Space Name
-  Outdoors,                               !- Outside Boundary Condition
-  ,                                       !- Outside Boundary Condition Object
-  SunExposed,                             !- Sun Exposure
-  WindExposed,                            !- Wind Exposure
-  ,                                       !- View Factor to Ground
-  ,                                       !- Number of Vertices
-  6.858, 0, 3.5814,                       !- X,Y,Z Vertex 1 {m}
-  4.572, 0, 2.4384,                       !- X,Y,Z Vertex 2 {m}
-  4.572, -9.144, 2.4384,                  !- X,Y,Z Vertex 3 {m}
-  6.858, -9.144, 3.5814;                  !- X,Y,Z Vertex 4 {m}
-
-OS:Surface,
-  {14b774d9-4927-4dc3-8d60-2c22388f60ba}, !- Handle
-  Surface 21,                             !- Name
-  Wall,                                   !- Surface Type
-  ,                                       !- Construction Name
-  {ef677e7f-37f3-4df5-a2d2-e94bc316b8cf}, !- Space Name
-  Outdoors,                               !- Outside Boundary Condition
-  ,                                       !- Outside Boundary Condition Object
-  SunExposed,                             !- Sun Exposure
-  WindExposed,                            !- Wind Exposure
-  ,                                       !- View Factor to Ground
-  ,                                       !- Number of Vertices
-  6.858, -9.144, 3.5814,                  !- X,Y,Z Vertex 1 {m}
-  4.572, -9.144, 2.4384,                  !- X,Y,Z Vertex 2 {m}
-  9.144, -9.144, 2.4384;                  !- X,Y,Z Vertex 3 {m}
-
-OS:Surface,
-  {2d9bb66c-dc8a-4ac7-89ab-704132bf94a0}, !- Handle
-  Surface 22,                             !- Name
-  Wall,                                   !- Surface Type
-  ,                                       !- Construction Name
-  {ef677e7f-37f3-4df5-a2d2-e94bc316b8cf}, !- Space Name
-  Outdoors,                               !- Outside Boundary Condition
-  ,                                       !- Outside Boundary Condition Object
-  SunExposed,                             !- Sun Exposure
-  WindExposed,                            !- Wind Exposure
-  ,                                       !- View Factor to Ground
-  ,                                       !- Number of Vertices
-  6.858, 0, 3.5814,                       !- X,Y,Z Vertex 1 {m}
-  9.144, 0, 2.4384,                       !- X,Y,Z Vertex 2 {m}
-  4.572, 0, 2.4384;                       !- X,Y,Z Vertex 3 {m}
-
-OS:ThermalZone,
-  {2e55fb0d-de9b-4899-bbae-a58fe54cb307}, !- Handle
-  living zone|unit 3,                     !- Name
-  ,                                       !- Multiplier
-  ,                                       !- Ceiling Height {m}
-  ,                                       !- Volume {m3}
-  ,                                       !- Floor Area {m2}
-  ,                                       !- Zone Inside Convection Algorithm
-  ,                                       !- Zone Outside Convection Algorithm
-  ,                                       !- Zone Conditioning Equipment List Name
-  {9377a882-d611-4415-81da-724076b488d6}, !- Zone Air Inlet Port List
-  {1a555f14-caa8-4de6-943a-cc8ee4c1ab26}, !- Zone Air Exhaust Port List
-  {2766fa78-ba90-4c3b-84d4-eb050dedfb69}, !- Zone Air Node Name
-  {6ad947c3-5bea-42cf-a1d0-709d49eec42a}, !- Zone Return Air Port List
-  ,                                       !- Primary Daylighting Control Name
-  ,                                       !- Fraction of Zone Controlled by Primary Daylighting Control
-  ,                                       !- Secondary Daylighting Control Name
-  ,                                       !- Fraction of Zone Controlled by Secondary Daylighting Control
-  ,                                       !- Illuminance Map Name
-  ,                                       !- Group Rendering Name
-  ,                                       !- Thermostat Name
-  No;                                     !- Use Ideal Air Loads
-
-OS:Node,
-  {f574f4ab-65cd-47a6-a87e-89f2a885ba04}, !- Handle
-  Node 3,                                 !- Name
-  {2766fa78-ba90-4c3b-84d4-eb050dedfb69}, !- Inlet Port
-  ;                                       !- Outlet Port
-
-OS:Connection,
-  {2766fa78-ba90-4c3b-84d4-eb050dedfb69}, !- Handle
-  {5678807d-94e6-4455-a9ec-da2333e4e802}, !- Name
-  {2e55fb0d-de9b-4899-bbae-a58fe54cb307}, !- Source Object
-  11,                                     !- Outlet Port
-  {f574f4ab-65cd-47a6-a87e-89f2a885ba04}, !- Target Object
-  2;                                      !- Inlet Port
-
-OS:PortList,
-  {9377a882-d611-4415-81da-724076b488d6}, !- Handle
-  {f159d248-c5be-4420-8e43-f58fc5ed8630}, !- Name
-  {2e55fb0d-de9b-4899-bbae-a58fe54cb307}; !- HVAC Component
-
-OS:PortList,
-  {1a555f14-caa8-4de6-943a-cc8ee4c1ab26}, !- Handle
-  {6f5c5198-ef6d-484d-b7c0-11ad1f7f062a}, !- Name
-  {2e55fb0d-de9b-4899-bbae-a58fe54cb307}; !- HVAC Component
-
-OS:PortList,
-  {6ad947c3-5bea-42cf-a1d0-709d49eec42a}, !- Handle
-  {acab7055-a28d-4eeb-a8cd-db68de093656}, !- Name
-  {2e55fb0d-de9b-4899-bbae-a58fe54cb307}; !- HVAC Component
-
-OS:Sizing:Zone,
-  {7b606b4e-4af8-4473-be66-d63f03a3be0b}, !- Handle
-  {2e55fb0d-de9b-4899-bbae-a58fe54cb307}, !- Zone or ZoneList Name
-  SupplyAirTemperature,                   !- Zone Cooling Design Supply Air Temperature Input Method
-  14,                                     !- Zone Cooling Design Supply Air Temperature {C}
-  11.11,                                  !- Zone Cooling Design Supply Air Temperature Difference {deltaC}
-  SupplyAirTemperature,                   !- Zone Heating Design Supply Air Temperature Input Method
-  40,                                     !- Zone Heating Design Supply Air Temperature {C}
-  11.11,                                  !- Zone Heating Design Supply Air Temperature Difference {deltaC}
-  0.0085,                                 !- Zone Cooling Design Supply Air Humidity Ratio {kg-H2O/kg-air}
-  0.008,                                  !- Zone Heating Design Supply Air Humidity Ratio {kg-H2O/kg-air}
-  ,                                       !- Zone Heating Sizing Factor
-  ,                                       !- Zone Cooling Sizing Factor
-  DesignDay,                              !- Cooling Design Air Flow Method
-  ,                                       !- Cooling Design Air Flow Rate {m3/s}
-  ,                                       !- Cooling Minimum Air Flow per Zone Floor Area {m3/s-m2}
-  ,                                       !- Cooling Minimum Air Flow {m3/s}
-  ,                                       !- Cooling Minimum Air Flow Fraction
-  DesignDay,                              !- Heating Design Air Flow Method
-  ,                                       !- Heating Design Air Flow Rate {m3/s}
-  ,                                       !- Heating Maximum Air Flow per Zone Floor Area {m3/s-m2}
-  ,                                       !- Heating Maximum Air Flow {m3/s}
-  ,                                       !- Heating Maximum Air Flow Fraction
-  ,                                       !- Design Zone Air Distribution Effectiveness in Cooling Mode
-  ,                                       !- Design Zone Air Distribution Effectiveness in Heating Mode
-  No,                                     !- Account for Dedicated Outdoor Air System
-  NeutralSupplyAir,                       !- Dedicated Outdoor Air System Control Strategy
-  autosize,                               !- Dedicated Outdoor Air Low Setpoint Temperature for Design {C}
-  autosize;                               !- Dedicated Outdoor Air High Setpoint Temperature for Design {C}
-
-OS:ZoneHVAC:EquipmentList,
-  {1b49201a-9e2a-422e-9ad1-323c9e04482d}, !- Handle
-  Zone HVAC Equipment List 3,             !- Name
-  {2e55fb0d-de9b-4899-bbae-a58fe54cb307}; !- Thermal Zone
-
-OS:Space,
-  {efe50ee7-5926-4e3b-983c-996c0a7944bf}, !- Handle
-  living space|unit 3|story 1,            !- Name
-  {ced24c48-d592-4384-80b2-9b0999f181b5}, !- Space Type Name
-  ,                                       !- Default Construction Set Name
-  ,                                       !- Default Schedule Set Name
-  -0,                                     !- Direction of Relative North {deg}
-  0,                                      !- X Origin {m}
-  0,                                      !- Y Origin {m}
-  0,                                      !- Z Origin {m}
-  ,                                       !- Building Story Name
-  {2e55fb0d-de9b-4899-bbae-a58fe54cb307}, !- Thermal Zone Name
-  ,                                       !- Part of Total Floor Area
-  ,                                       !- Design Specification Outdoor Air Object Name
-  {c682c169-7ba2-4ee4-90a5-044084ec376c}; !- Building Unit Name
-
-OS:Surface,
-  {5ff630fb-c80e-43ca-9149-94d7f905a324}, !- Handle
-  Surface 23,                             !- Name
-  Wall,                                   !- Surface Type
-  ,                                       !- Construction Name
-  {efe50ee7-5926-4e3b-983c-996c0a7944bf}, !- Space Name
-  Surface,                                !- Outside Boundary Condition
-  {a6bdddea-dc51-47bc-89de-9c023ed5941a}, !- Outside Boundary Condition Object
-  NoSun,                                  !- Sun Exposure
-  NoWind,                                 !- Wind Exposure
-  ,                                       !- View Factor to Ground
-  ,                                       !- Number of Vertices
-  9.144, 0, 2.4384,                       !- X,Y,Z Vertex 1 {m}
-  9.144, 0, 0,                            !- X,Y,Z Vertex 2 {m}
-  9.144, -9.144, 0,                       !- X,Y,Z Vertex 3 {m}
-  9.144, -9.144, 2.4384;                  !- X,Y,Z Vertex 4 {m}
-
-OS:Surface,
-  {07be0f97-0248-4c31-a7cb-c08261954d48}, !- Handle
-  Surface 24,                             !- Name
-  Wall,                                   !- Surface Type
-  ,                                       !- Construction Name
-  {efe50ee7-5926-4e3b-983c-996c0a7944bf}, !- Space Name
-  Outdoors,                               !- Outside Boundary Condition
-  ,                                       !- Outside Boundary Condition Object
-  SunExposed,                             !- Sun Exposure
-  WindExposed,                            !- Wind Exposure
-  ,                                       !- View Factor to Ground
-  ,                                       !- Number of Vertices
-  13.716, 0, 2.4384,                      !- X,Y,Z Vertex 1 {m}
-  13.716, 0, 0,                           !- X,Y,Z Vertex 2 {m}
-  9.144, 0, 0,                            !- X,Y,Z Vertex 3 {m}
-  9.144, 0, 2.4384;                       !- X,Y,Z Vertex 4 {m}
-
-OS:Surface,
-  {46ea2336-3146-4a39-ae52-7e426e97b6d7}, !- Handle
-  Surface 25,                             !- Name
-  Wall,                                   !- Surface Type
-  ,                                       !- Construction Name
-  {efe50ee7-5926-4e3b-983c-996c0a7944bf}, !- Space Name
-  Surface,                                !- Outside Boundary Condition
-  {057b4587-efad-4d95-a87d-c36b3d786bc4}, !- Outside Boundary Condition Object
-  NoSun,                                  !- Sun Exposure
-  NoWind,                                 !- Wind Exposure
-  ,                                       !- View Factor to Ground
-  ,                                       !- Number of Vertices
-  13.716, -9.144, 2.4384,                 !- X,Y,Z Vertex 1 {m}
-  13.716, -9.144, 0,                      !- X,Y,Z Vertex 2 {m}
-  13.716, 0, 0,                           !- X,Y,Z Vertex 3 {m}
-  13.716, 0, 2.4384;                      !- X,Y,Z Vertex 4 {m}
-
-OS:Surface,
-  {7893294a-fcc4-4eba-916d-754205ff29f8}, !- Handle
-  Surface 26,                             !- Name
-  RoofCeiling,                            !- Surface Type
-  ,                                       !- Construction Name
-  {efe50ee7-5926-4e3b-983c-996c0a7944bf}, !- Space Name
-  Surface,                                !- Outside Boundary Condition
-  {ca5ea636-59d1-48e1-878c-77a333f8fd35}, !- Outside Boundary Condition Object
-  NoSun,                                  !- Sun Exposure
-  NoWind,                                 !- Wind Exposure
-  ,                                       !- View Factor to Ground
-  ,                                       !- Number of Vertices
-  13.716, -9.144, 2.4384,                 !- X,Y,Z Vertex 1 {m}
-  13.716, 0, 2.4384,                      !- X,Y,Z Vertex 2 {m}
-  9.144, 0, 2.4384,                       !- X,Y,Z Vertex 3 {m}
-  9.144, -9.144, 2.4384;                  !- X,Y,Z Vertex 4 {m}
-
-OS:Surface,
-  {3dfbf2cd-d01e-4bb1-ad5b-2f7fd6325f7e}, !- Handle
-  Surface 27,                             !- Name
-  Floor,                                  !- Surface Type
-  ,                                       !- Construction Name
-  {efe50ee7-5926-4e3b-983c-996c0a7944bf}, !- Space Name
-  Foundation,                             !- Outside Boundary Condition
-  ,                                       !- Outside Boundary Condition Object
-  NoSun,                                  !- Sun Exposure
-  NoWind,                                 !- Wind Exposure
-  ,                                       !- View Factor to Ground
-  ,                                       !- Number of Vertices
-  9.144, -9.144, 0,                       !- X,Y,Z Vertex 1 {m}
-  9.144, 0, 0,                            !- X,Y,Z Vertex 2 {m}
-  13.716, 0, 0,                           !- X,Y,Z Vertex 3 {m}
-  13.716, -9.144, 0;                      !- X,Y,Z Vertex 4 {m}
-
-OS:Surface,
-  {e448eae1-32cb-4b9f-83fd-95f01b670664}, !- Handle
-  Surface 28,                             !- Name
-  Wall,                                   !- Surface Type
-  ,                                       !- Construction Name
-  {efe50ee7-5926-4e3b-983c-996c0a7944bf}, !- Space Name
-  Outdoors,                               !- Outside Boundary Condition
-  ,                                       !- Outside Boundary Condition Object
-  SunExposed,                             !- Sun Exposure
-  WindExposed,                            !- Wind Exposure
-  ,                                       !- View Factor to Ground
-  ,                                       !- Number of Vertices
-  9.144, -9.144, 2.4384,                  !- X,Y,Z Vertex 1 {m}
-  9.144, -9.144, 0,                       !- X,Y,Z Vertex 2 {m}
-  13.716, -9.144, 0,                      !- X,Y,Z Vertex 3 {m}
-  13.716, -9.144, 2.4384;                 !- X,Y,Z Vertex 4 {m}
-
-OS:Space,
-  {4e0163a3-dfdd-4f72-8af2-67990a81a870}, !- Handle
-  finished attic space|unit 3,            !- Name
-  {ced24c48-d592-4384-80b2-9b0999f181b5}, !- Space Type Name
-  ,                                       !- Default Construction Set Name
-  ,                                       !- Default Schedule Set Name
-  -0,                                     !- Direction of Relative North {deg}
-  0,                                      !- X Origin {m}
-  0,                                      !- Y Origin {m}
-  0,                                      !- Z Origin {m}
-  ,                                       !- Building Story Name
-  {2e55fb0d-de9b-4899-bbae-a58fe54cb307}, !- Thermal Zone Name
-  ,                                       !- Part of Total Floor Area
-  ,                                       !- Design Specification Outdoor Air Object Name
-  {c682c169-7ba2-4ee4-90a5-044084ec376c}; !- Building Unit Name
-
-OS:Surface,
-  {98a4feee-98fd-4e08-83e3-d6294003da1d}, !- Handle
-  Surface 29,                             !- Name
-  RoofCeiling,                            !- Surface Type
-  ,                                       !- Construction Name
-  {4e0163a3-dfdd-4f72-8af2-67990a81a870}, !- Space Name
-  Outdoors,                               !- Outside Boundary Condition
-  ,                                       !- Outside Boundary Condition Object
-  SunExposed,                             !- Sun Exposure
-  WindExposed,                            !- Wind Exposure
-  ,                                       !- View Factor to Ground
-  ,                                       !- Number of Vertices
-  11.43, -9.144, 3.5814,                  !- X,Y,Z Vertex 1 {m}
-  13.716, -9.144, 2.4384,                 !- X,Y,Z Vertex 2 {m}
-  13.716, 0, 2.4384,                      !- X,Y,Z Vertex 3 {m}
-  11.43, 0, 3.5814;                       !- X,Y,Z Vertex 4 {m}
-
-OS:Surface,
-  {ca5ea636-59d1-48e1-878c-77a333f8fd35}, !- Handle
-  Surface 30,                             !- Name
-  Floor,                                  !- Surface Type
-  ,                                       !- Construction Name
-  {4e0163a3-dfdd-4f72-8af2-67990a81a870}, !- Space Name
-  Surface,                                !- Outside Boundary Condition
-  {7893294a-fcc4-4eba-916d-754205ff29f8}, !- Outside Boundary Condition Object
-  NoSun,                                  !- Sun Exposure
-  NoWind,                                 !- Wind Exposure
-  ,                                       !- View Factor to Ground
-  ,                                       !- Number of Vertices
-  9.144, -9.144, 2.4384,                  !- X,Y,Z Vertex 1 {m}
-  9.144, 0, 2.4384,                       !- X,Y,Z Vertex 2 {m}
-  13.716, 0, 2.4384,                      !- X,Y,Z Vertex 3 {m}
-  13.716, -9.144, 2.4384;                 !- X,Y,Z Vertex 4 {m}
-
-OS:Surface,
-  {ebce8bae-4553-4249-9746-42131a6841f4}, !- Handle
-  Surface 31,                             !- Name
-  RoofCeiling,                            !- Surface Type
-  ,                                       !- Construction Name
-  {4e0163a3-dfdd-4f72-8af2-67990a81a870}, !- Space Name
-  Outdoors,                               !- Outside Boundary Condition
-  ,                                       !- Outside Boundary Condition Object
-  SunExposed,                             !- Sun Exposure
-  WindExposed,                            !- Wind Exposure
-  ,                                       !- View Factor to Ground
-  ,                                       !- Number of Vertices
-  11.43, 0, 3.5814,                       !- X,Y,Z Vertex 1 {m}
-  9.144, 0, 2.4384,                       !- X,Y,Z Vertex 2 {m}
-  9.144, -9.144, 2.4384,                  !- X,Y,Z Vertex 3 {m}
-  11.43, -9.144, 3.5814;                  !- X,Y,Z Vertex 4 {m}
-
-OS:Surface,
-  {6d60b708-56da-4ec8-a251-5ee3d32da97f}, !- Handle
-  Surface 32,                             !- Name
-  Wall,                                   !- Surface Type
-  ,                                       !- Construction Name
-  {4e0163a3-dfdd-4f72-8af2-67990a81a870}, !- Space Name
-  Outdoors,                               !- Outside Boundary Condition
-  ,                                       !- Outside Boundary Condition Object
-  SunExposed,                             !- Sun Exposure
-  WindExposed,                            !- Wind Exposure
-  ,                                       !- View Factor to Ground
-  ,                                       !- Number of Vertices
-  11.43, -9.144, 3.5814,                  !- X,Y,Z Vertex 1 {m}
-  9.144, -9.144, 2.4384,                  !- X,Y,Z Vertex 2 {m}
-  13.716, -9.144, 2.4384;                 !- X,Y,Z Vertex 3 {m}
-
-OS:Surface,
-  {e5972607-3fc1-4022-90af-2af0e342cab5}, !- Handle
-  Surface 33,                             !- Name
-  Wall,                                   !- Surface Type
-  ,                                       !- Construction Name
-  {4e0163a3-dfdd-4f72-8af2-67990a81a870}, !- Space Name
-  Outdoors,                               !- Outside Boundary Condition
-  ,                                       !- Outside Boundary Condition Object
-  SunExposed,                             !- Sun Exposure
-  WindExposed,                            !- Wind Exposure
-  ,                                       !- View Factor to Ground
-  ,                                       !- Number of Vertices
-  11.43, 0, 3.5814,                       !- X,Y,Z Vertex 1 {m}
-  13.716, 0, 2.4384,                      !- X,Y,Z Vertex 2 {m}
-  9.144, 0, 2.4384;                       !- X,Y,Z Vertex 3 {m}
-
-OS:ThermalZone,
-  {5a32c0c6-f444-4a36-b665-04680305a8cf}, !- Handle
-  living zone|unit 4,                     !- Name
-  ,                                       !- Multiplier
-  ,                                       !- Ceiling Height {m}
-  ,                                       !- Volume {m3}
-  ,                                       !- Floor Area {m2}
-  ,                                       !- Zone Inside Convection Algorithm
-  ,                                       !- Zone Outside Convection Algorithm
-  ,                                       !- Zone Conditioning Equipment List Name
-  {ef5c203c-dc2b-4cc6-afad-c38d6dd27f3b}, !- Zone Air Inlet Port List
-  {3fefa668-dbea-447f-9665-79bbf5aec3d8}, !- Zone Air Exhaust Port List
-  {cb65fd0d-2678-4e08-b623-3afb18d07f9c}, !- Zone Air Node Name
-  {8e56b4ed-9eb4-4b89-a4f6-17573f42fa24}, !- Zone Return Air Port List
-  ,                                       !- Primary Daylighting Control Name
-  ,                                       !- Fraction of Zone Controlled by Primary Daylighting Control
-  ,                                       !- Secondary Daylighting Control Name
-  ,                                       !- Fraction of Zone Controlled by Secondary Daylighting Control
-  ,                                       !- Illuminance Map Name
-  ,                                       !- Group Rendering Name
-  ,                                       !- Thermostat Name
-  No;                                     !- Use Ideal Air Loads
-
-OS:Node,
-  {73f6d39d-622e-48f2-85e7-24abb36a4abf}, !- Handle
-  Node 4,                                 !- Name
-  {cb65fd0d-2678-4e08-b623-3afb18d07f9c}, !- Inlet Port
-  ;                                       !- Outlet Port
-
-OS:Connection,
-  {cb65fd0d-2678-4e08-b623-3afb18d07f9c}, !- Handle
-  {e7c357b2-3be0-428e-8988-8bacbe47ebef}, !- Name
-  {5a32c0c6-f444-4a36-b665-04680305a8cf}, !- Source Object
-  11,                                     !- Outlet Port
-  {73f6d39d-622e-48f2-85e7-24abb36a4abf}, !- Target Object
-  2;                                      !- Inlet Port
-
-OS:PortList,
-  {ef5c203c-dc2b-4cc6-afad-c38d6dd27f3b}, !- Handle
-  {75f84a12-4753-47f8-8641-257d20d1050c}, !- Name
-  {5a32c0c6-f444-4a36-b665-04680305a8cf}; !- HVAC Component
-
-OS:PortList,
-  {3fefa668-dbea-447f-9665-79bbf5aec3d8}, !- Handle
-  {bc7c6bb4-0547-495b-a3d4-ec6c5c232d74}, !- Name
-  {5a32c0c6-f444-4a36-b665-04680305a8cf}; !- HVAC Component
-
-OS:PortList,
-  {8e56b4ed-9eb4-4b89-a4f6-17573f42fa24}, !- Handle
-  {9334bcb6-0520-4690-9469-671fa896272f}, !- Name
-  {5a32c0c6-f444-4a36-b665-04680305a8cf}; !- HVAC Component
-
-OS:Sizing:Zone,
-  {68d2b3a1-9734-49b4-b5de-39e4d0f6df76}, !- Handle
-  {5a32c0c6-f444-4a36-b665-04680305a8cf}, !- Zone or ZoneList Name
-  SupplyAirTemperature,                   !- Zone Cooling Design Supply Air Temperature Input Method
-  14,                                     !- Zone Cooling Design Supply Air Temperature {C}
-  11.11,                                  !- Zone Cooling Design Supply Air Temperature Difference {deltaC}
-  SupplyAirTemperature,                   !- Zone Heating Design Supply Air Temperature Input Method
-  40,                                     !- Zone Heating Design Supply Air Temperature {C}
-  11.11,                                  !- Zone Heating Design Supply Air Temperature Difference {deltaC}
-  0.0085,                                 !- Zone Cooling Design Supply Air Humidity Ratio {kg-H2O/kg-air}
-  0.008,                                  !- Zone Heating Design Supply Air Humidity Ratio {kg-H2O/kg-air}
-  ,                                       !- Zone Heating Sizing Factor
-  ,                                       !- Zone Cooling Sizing Factor
-  DesignDay,                              !- Cooling Design Air Flow Method
-  ,                                       !- Cooling Design Air Flow Rate {m3/s}
-  ,                                       !- Cooling Minimum Air Flow per Zone Floor Area {m3/s-m2}
-  ,                                       !- Cooling Minimum Air Flow {m3/s}
-  ,                                       !- Cooling Minimum Air Flow Fraction
-  DesignDay,                              !- Heating Design Air Flow Method
-  ,                                       !- Heating Design Air Flow Rate {m3/s}
-  ,                                       !- Heating Maximum Air Flow per Zone Floor Area {m3/s-m2}
-  ,                                       !- Heating Maximum Air Flow {m3/s}
-  ,                                       !- Heating Maximum Air Flow Fraction
-  ,                                       !- Design Zone Air Distribution Effectiveness in Cooling Mode
-  ,                                       !- Design Zone Air Distribution Effectiveness in Heating Mode
-  No,                                     !- Account for Dedicated Outdoor Air System
-  NeutralSupplyAir,                       !- Dedicated Outdoor Air System Control Strategy
-  autosize,                               !- Dedicated Outdoor Air Low Setpoint Temperature for Design {C}
-  autosize;                               !- Dedicated Outdoor Air High Setpoint Temperature for Design {C}
-
-OS:ZoneHVAC:EquipmentList,
-  {f18ea9d1-eb39-41ac-a8fb-c8f65702968b}, !- Handle
-  Zone HVAC Equipment List 4,             !- Name
-  {5a32c0c6-f444-4a36-b665-04680305a8cf}; !- Thermal Zone
-
-OS:Space,
-  {8383eba0-a0d7-4012-8931-64c05ebc79e0}, !- Handle
-  living space|unit 4|story 1,            !- Name
-  {ced24c48-d592-4384-80b2-9b0999f181b5}, !- Space Type Name
-  ,                                       !- Default Construction Set Name
-  ,                                       !- Default Schedule Set Name
-  -0,                                     !- Direction of Relative North {deg}
-  0,                                      !- X Origin {m}
-  0,                                      !- Y Origin {m}
-  0,                                      !- Z Origin {m}
-  ,                                       !- Building Story Name
-  {5a32c0c6-f444-4a36-b665-04680305a8cf}, !- Thermal Zone Name
-  ,                                       !- Part of Total Floor Area
-  ,                                       !- Design Specification Outdoor Air Object Name
-  {753a3c0f-4525-4807-9a0e-0943136c83b4}; !- Building Unit Name
-
-OS:Surface,
-  {057b4587-efad-4d95-a87d-c36b3d786bc4}, !- Handle
-  Surface 34,                             !- Name
-  Wall,                                   !- Surface Type
-  ,                                       !- Construction Name
-  {8383eba0-a0d7-4012-8931-64c05ebc79e0}, !- Space Name
-  Surface,                                !- Outside Boundary Condition
-  {46ea2336-3146-4a39-ae52-7e426e97b6d7}, !- Outside Boundary Condition Object
-  NoSun,                                  !- Sun Exposure
-  NoWind,                                 !- Wind Exposure
-  ,                                       !- View Factor to Ground
-  ,                                       !- Number of Vertices
-  13.716, 0, 2.4384,                      !- X,Y,Z Vertex 1 {m}
-  13.716, 0, 0,                           !- X,Y,Z Vertex 2 {m}
-  13.716, -9.144, 0,                      !- X,Y,Z Vertex 3 {m}
-  13.716, -9.144, 2.4384;                 !- X,Y,Z Vertex 4 {m}
-
-OS:Surface,
-  {2c760d41-10d5-4740-b00d-2d48306b9cb8}, !- Handle
-  Surface 35,                             !- Name
-  Wall,                                   !- Surface Type
-  ,                                       !- Construction Name
-  {8383eba0-a0d7-4012-8931-64c05ebc79e0}, !- Space Name
-  Outdoors,                               !- Outside Boundary Condition
-  ,                                       !- Outside Boundary Condition Object
-  SunExposed,                             !- Sun Exposure
-  WindExposed,                            !- Wind Exposure
-  ,                                       !- View Factor to Ground
-  ,                                       !- Number of Vertices
-  18.288, 0, 2.4384,                      !- X,Y,Z Vertex 1 {m}
-  18.288, 0, 0,                           !- X,Y,Z Vertex 2 {m}
-  13.716, 0, 0,                           !- X,Y,Z Vertex 3 {m}
-  13.716, 0, 2.4384;                      !- X,Y,Z Vertex 4 {m}
-
-OS:Surface,
-  {245ed6cb-ad8b-4a81-b8da-df4db7021947}, !- Handle
-  Surface 36,                             !- Name
-  Wall,                                   !- Surface Type
-  ,                                       !- Construction Name
-  {8383eba0-a0d7-4012-8931-64c05ebc79e0}, !- Space Name
-  Outdoors,                               !- Outside Boundary Condition
-  ,                                       !- Outside Boundary Condition Object
-  SunExposed,                             !- Sun Exposure
-  WindExposed,                            !- Wind Exposure
-  ,                                       !- View Factor to Ground
-  ,                                       !- Number of Vertices
-  18.288, -9.144, 2.4384,                 !- X,Y,Z Vertex 1 {m}
-  18.288, -9.144, 0,                      !- X,Y,Z Vertex 2 {m}
-  18.288, 0, 0,                           !- X,Y,Z Vertex 3 {m}
-  18.288, 0, 2.4384;                      !- X,Y,Z Vertex 4 {m}
-
-OS:Surface,
-  {f17253f8-fd03-4297-96ff-df7a7aa9f91e}, !- Handle
-  Surface 37,                             !- Name
-  RoofCeiling,                            !- Surface Type
-  ,                                       !- Construction Name
-  {8383eba0-a0d7-4012-8931-64c05ebc79e0}, !- Space Name
-  Surface,                                !- Outside Boundary Condition
-  {feed668b-7dd5-496b-8cb6-ed62567c9a26}, !- Outside Boundary Condition Object
-  NoSun,                                  !- Sun Exposure
-  NoWind,                                 !- Wind Exposure
-  ,                                       !- View Factor to Ground
-  ,                                       !- Number of Vertices
-  18.288, -9.144, 2.4384,                 !- X,Y,Z Vertex 1 {m}
-  18.288, 0, 2.4384,                      !- X,Y,Z Vertex 2 {m}
-  13.716, 0, 2.4384,                      !- X,Y,Z Vertex 3 {m}
-  13.716, -9.144, 2.4384;                 !- X,Y,Z Vertex 4 {m}
-
-OS:Surface,
-  {c8992b9d-7ca0-4ebd-bf98-39ce746200f8}, !- Handle
-  Surface 38,                             !- Name
-  Floor,                                  !- Surface Type
-  ,                                       !- Construction Name
-  {8383eba0-a0d7-4012-8931-64c05ebc79e0}, !- Space Name
-  Foundation,                             !- Outside Boundary Condition
->>>>>>> ed7d523f
-  ,                                       !- Outside Boundary Condition Object
-  NoSun,                                  !- Sun Exposure
-  NoWind,                                 !- Wind Exposure
-  ,                                       !- View Factor to Ground
-  ,                                       !- Number of Vertices
-<<<<<<< HEAD
-  4.572, -9.144, 2.4384,                  !- X,Y,Z Vertex 1 {m}
-  4.572, -9.144, 0,                       !- X,Y,Z Vertex 2 {m}
-  4.572, 0, 0,                            !- X,Y,Z Vertex 3 {m}
-  4.572, 0, 2.4384;                       !- X,Y,Z Vertex 4 {m}
-
-OS:Surface,
-  {415f8b8a-d913-49d6-8191-339a21759f8d}, !- Handle
-  Surface 5,                              !- Name
-  Wall,                                   !- Surface Type
-  ,                                       !- Construction Name
-  {dd90dcd5-db29-4fdd-9742-4cb8584d9f24}, !- Space Name
-=======
-  13.716, -9.144, 0,                      !- X,Y,Z Vertex 1 {m}
-  13.716, 0, 0,                           !- X,Y,Z Vertex 2 {m}
-  18.288, 0, 0,                           !- X,Y,Z Vertex 3 {m}
-  18.288, -9.144, 0;                      !- X,Y,Z Vertex 4 {m}
-
-OS:Surface,
-  {2bbcdc56-b888-45fc-bf68-340c545b43b8}, !- Handle
-  Surface 39,                             !- Name
-  Wall,                                   !- Surface Type
-  ,                                       !- Construction Name
-  {8383eba0-a0d7-4012-8931-64c05ebc79e0}, !- Space Name
->>>>>>> ed7d523f
-  Outdoors,                               !- Outside Boundary Condition
-  ,                                       !- Outside Boundary Condition Object
-  SunExposed,                             !- Sun Exposure
-  WindExposed,                            !- Wind Exposure
-  ,                                       !- View Factor to Ground
-  ,                                       !- Number of Vertices
-  0, -9.144, 2.4384,                      !- X,Y,Z Vertex 1 {m}
-  0, -9.144, 0,                           !- X,Y,Z Vertex 2 {m}
-  4.572, -9.144, 0,                       !- X,Y,Z Vertex 3 {m}
-  4.572, -9.144, 2.4384;                  !- X,Y,Z Vertex 4 {m}
-
-<<<<<<< HEAD
-OS:Surface,
-  {23e8fa4a-a365-474f-bb88-25ce509fe1af}, !- Handle
-  Surface 6,                              !- Name
-  RoofCeiling,                            !- Surface Type
-  ,                                       !- Construction Name
-  {dd90dcd5-db29-4fdd-9742-4cb8584d9f24}, !- Space Name
-  Surface,                                !- Outside Boundary Condition
-  {51f99899-bd3e-48a2-a195-74b1f5723df7}, !- Outside Boundary Condition Object
-  NoSun,                                  !- Sun Exposure
-  NoWind,                                 !- Wind Exposure
-  ,                                       !- View Factor to Ground
-  ,                                       !- Number of Vertices
-  4.572, -9.144, 2.4384,                  !- X,Y,Z Vertex 1 {m}
-  4.572, 0, 2.4384,                       !- X,Y,Z Vertex 2 {m}
-  0, 0, 2.4384,                           !- X,Y,Z Vertex 3 {m}
-  0, -9.144, 2.4384;                      !- X,Y,Z Vertex 4 {m}
-
-OS:SpaceType,
-  {5c66e1a8-03af-4404-810f-979b27c0f6c2}, !- Handle
-  Space Type 1,                           !- Name
-  ,                                       !- Default Construction Set Name
-  ,                                       !- Default Schedule Set Name
-  ,                                       !- Group Rendering Name
-  ,                                       !- Design Specification Outdoor Air Object Name
-  ,                                       !- Standards Template
-  ,                                       !- Standards Building Type
-  living;                                 !- Standards Space Type
-
-OS:Surface,
-  {51f99899-bd3e-48a2-a195-74b1f5723df7}, !- Handle
-  Surface 7,                              !- Name
-  Floor,                                  !- Surface Type
-  ,                                       !- Construction Name
-  {d9cda121-d8ee-48a3-9930-d97b4940e81b}, !- Space Name
-  Surface,                                !- Outside Boundary Condition
-  {23e8fa4a-a365-474f-bb88-25ce509fe1af}, !- Outside Boundary Condition Object
-=======
-OS:Space,
-  {6a5fbf96-d4b4-4dea-9cef-00b3e516a783}, !- Handle
-  finished attic space|unit 4,            !- Name
-  {ced24c48-d592-4384-80b2-9b0999f181b5}, !- Space Type Name
-  ,                                       !- Default Construction Set Name
-  ,                                       !- Default Schedule Set Name
-  -0,                                     !- Direction of Relative North {deg}
-  0,                                      !- X Origin {m}
-  0,                                      !- Y Origin {m}
-  0,                                      !- Z Origin {m}
-  ,                                       !- Building Story Name
-  {5a32c0c6-f444-4a36-b665-04680305a8cf}, !- Thermal Zone Name
-  ,                                       !- Part of Total Floor Area
-  ,                                       !- Design Specification Outdoor Air Object Name
-  {753a3c0f-4525-4807-9a0e-0943136c83b4}; !- Building Unit Name
-
-OS:Surface,
-  {fb156c2d-c501-45fb-a1ce-308cfcf7d9a7}, !- Handle
-  Surface 40,                             !- Name
-  RoofCeiling,                            !- Surface Type
-  ,                                       !- Construction Name
-  {6a5fbf96-d4b4-4dea-9cef-00b3e516a783}, !- Space Name
-  Outdoors,                               !- Outside Boundary Condition
-  ,                                       !- Outside Boundary Condition Object
-  SunExposed,                             !- Sun Exposure
-  WindExposed,                            !- Wind Exposure
-  ,                                       !- View Factor to Ground
-  ,                                       !- Number of Vertices
-  16.002, -9.144, 3.5814,                 !- X,Y,Z Vertex 1 {m}
-  18.288, -9.144, 2.4384,                 !- X,Y,Z Vertex 2 {m}
-  18.288, 0, 2.4384,                      !- X,Y,Z Vertex 3 {m}
-  16.002, 0, 3.5814;                      !- X,Y,Z Vertex 4 {m}
-
-OS:Surface,
-  {feed668b-7dd5-496b-8cb6-ed62567c9a26}, !- Handle
-  Surface 41,                             !- Name
-  Floor,                                  !- Surface Type
-  ,                                       !- Construction Name
-  {6a5fbf96-d4b4-4dea-9cef-00b3e516a783}, !- Space Name
-  Surface,                                !- Outside Boundary Condition
-  {f17253f8-fd03-4297-96ff-df7a7aa9f91e}, !- Outside Boundary Condition Object
->>>>>>> ed7d523f
-  NoSun,                                  !- Sun Exposure
-  NoWind,                                 !- Wind Exposure
-  ,                                       !- View Factor to Ground
-  ,                                       !- Number of Vertices
-  0, -9.144, 2.4384,                      !- X,Y,Z Vertex 1 {m}
-  0, 0, 2.4384,                           !- X,Y,Z Vertex 2 {m}
-  4.572, 0, 2.4384,                       !- X,Y,Z Vertex 3 {m}
-  4.572, -9.144, 2.4384;                  !- X,Y,Z Vertex 4 {m}
-
-OS:Surface,
-<<<<<<< HEAD
-  {a2efff34-e5d9-4765-84e5-cfa5ed7914d3}, !- Handle
-  Surface 8,                              !- Name
-  RoofCeiling,                            !- Surface Type
-  ,                                       !- Construction Name
-  {d9cda121-d8ee-48a3-9930-d97b4940e81b}, !- Space Name
-=======
-  {b4fbcf08-927e-41c4-a71a-288e8f81226d}, !- Handle
-  Surface 42,                             !- Name
-  RoofCeiling,                            !- Surface Type
-  ,                                       !- Construction Name
-  {6a5fbf96-d4b4-4dea-9cef-00b3e516a783}, !- Space Name
->>>>>>> ed7d523f
-  Outdoors,                               !- Outside Boundary Condition
-  ,                                       !- Outside Boundary Condition Object
-  SunExposed,                             !- Sun Exposure
-  WindExposed,                            !- Wind Exposure
-  ,                                       !- View Factor to Ground
-  ,                                       !- Number of Vertices
-  0, -4.572, 4.7244,                      !- X,Y,Z Vertex 1 {m}
-  4.572, -4.572, 4.7244,                  !- X,Y,Z Vertex 2 {m}
-  4.572, 0, 2.4384,                       !- X,Y,Z Vertex 3 {m}
-  0, 0, 2.4384;                           !- X,Y,Z Vertex 4 {m}
-
-OS:Surface,
-<<<<<<< HEAD
-  {2d4601d3-a1f6-47ff-9c25-c7301a78d394}, !- Handle
-  Surface 9,                              !- Name
-  RoofCeiling,                            !- Surface Type
-  ,                                       !- Construction Name
-  {d9cda121-d8ee-48a3-9930-d97b4940e81b}, !- Space Name
-  Outdoors,                               !- Outside Boundary Condition
-  ,                                       !- Outside Boundary Condition Object
-  SunExposed,                             !- Sun Exposure
-  WindExposed,                            !- Wind Exposure
-  ,                                       !- View Factor to Ground
-  ,                                       !- Number of Vertices
-  4.572, -4.572, 4.7244,                  !- X,Y,Z Vertex 1 {m}
-  0, -4.572, 4.7244,                      !- X,Y,Z Vertex 2 {m}
-  0, -9.144, 2.4384,                      !- X,Y,Z Vertex 3 {m}
-  4.572, -9.144, 2.4384;                  !- X,Y,Z Vertex 4 {m}
-
-OS:Surface,
-  {0b502ad8-6745-451f-826c-f5afb28b7260}, !- Handle
-  Surface 10,                             !- Name
-  Wall,                                   !- Surface Type
-  ,                                       !- Construction Name
-  {d9cda121-d8ee-48a3-9930-d97b4940e81b}, !- Space Name
-=======
-  {ada9acbe-59aa-4292-86fc-fdf5a98c735c}, !- Handle
-  Surface 43,                             !- Name
-  Wall,                                   !- Surface Type
-  ,                                       !- Construction Name
-  {6a5fbf96-d4b4-4dea-9cef-00b3e516a783}, !- Space Name
->>>>>>> ed7d523f
-  Outdoors,                               !- Outside Boundary Condition
-  ,                                       !- Outside Boundary Condition Object
-  SunExposed,                             !- Sun Exposure
-  WindExposed,                            !- Wind Exposure
-  ,                                       !- View Factor to Ground
-  ,                                       !- Number of Vertices
-  0, -4.572, 4.7244,                      !- X,Y,Z Vertex 1 {m}
-  0, 0, 2.4384,                           !- X,Y,Z Vertex 2 {m}
-  0, -9.144, 2.4384;                      !- X,Y,Z Vertex 3 {m}
-
-OS:Surface,
-<<<<<<< HEAD
-  {6926a4a2-aaa2-4e26-a661-370b1a07cd10}, !- Handle
-  Surface 11,                             !- Name
-  Wall,                                   !- Surface Type
-  ,                                       !- Construction Name
-  {d9cda121-d8ee-48a3-9930-d97b4940e81b}, !- Space Name
-  Adiabatic,                              !- Outside Boundary Condition
-=======
-  {64cf8985-da96-43a2-b2c3-8e14780ed771}, !- Handle
-  Surface 44,                             !- Name
-  Wall,                                   !- Surface Type
-  ,                                       !- Construction Name
-  {6a5fbf96-d4b4-4dea-9cef-00b3e516a783}, !- Space Name
-  Outdoors,                               !- Outside Boundary Condition
->>>>>>> ed7d523f
-  ,                                       !- Outside Boundary Condition Object
-  NoSun,                                  !- Sun Exposure
-  NoWind,                                 !- Wind Exposure
-  ,                                       !- View Factor to Ground
-  ,                                       !- Number of Vertices
-<<<<<<< HEAD
-  4.572, -4.572, 4.7244,                  !- X,Y,Z Vertex 1 {m}
-  4.572, -9.144, 2.4384,                  !- X,Y,Z Vertex 2 {m}
-  4.572, 0, 2.4384;                       !- X,Y,Z Vertex 3 {m}
-
-OS:Space,
-  {d9cda121-d8ee-48a3-9930-d97b4940e81b}, !- Handle
-  finished attic space,                   !- Name
-  {5c66e1a8-03af-4404-810f-979b27c0f6c2}, !- Space Type Name
-  ,                                       !- Default Construction Set Name
-  ,                                       !- Default Schedule Set Name
-  ,                                       !- Direction of Relative North {deg}
-  ,                                       !- X Origin {m}
-  ,                                       !- Y Origin {m}
-  ,                                       !- Z Origin {m}
-  ,                                       !- Building Story Name
-  {c8706e1f-801c-4fa8-a01d-d5e0e9cd8860}, !- Thermal Zone Name
-  ,                                       !- Part of Total Floor Area
-  ,                                       !- Design Specification Outdoor Air Object Name
-  {d06ffc37-02c5-4c10-a6ac-3e60ab717a5a}; !- Building Unit Name
+  {fe0340c8-a0c6-4a72-9346-876b105d9435}; !- Building Unit Name
 
 OS:BuildingUnit,
-  {d06ffc37-02c5-4c10-a6ac-3e60ab717a5a}, !- Handle
-  unit 1,                                 !- Name
-=======
-  16.002, 0, 3.5814,                      !- X,Y,Z Vertex 1 {m}
-  18.288, 0, 2.4384,                      !- X,Y,Z Vertex 2 {m}
-  13.716, 0, 2.4384;                      !- X,Y,Z Vertex 3 {m}
-
-OS:BuildingUnit,
-  {8aeddc6a-9a48-4cff-a005-fbbc998eacf1}, !- Handle
+  {fe0340c8-a0c6-4a72-9346-876b105d9435}, !- Handle
   unit 1,                                 !- Name
   ,                                       !- Rendering Color
   Residential;                            !- Building Unit Type
 
 OS:AdditionalProperties,
-  {4d015f84-9909-45e2-aa18-1f4c5d4a0792}, !- Handle
-  {8aeddc6a-9a48-4cff-a005-fbbc998eacf1}, !- Object Name
-  Units Represented,                      !- Feature Name 1
-  Integer,                                !- Feature Data Type 1
-  1,                                      !- Feature Value 1
-  NumberOfBedrooms,                       !- Feature Name 2
-  Integer,                                !- Feature Data Type 2
-  3,                                      !- Feature Value 2
-  NumberOfBathrooms,                      !- Feature Name 3
-  Double,                                 !- Feature Data Type 3
-  2,                                      !- Feature Value 3
-  NumberOfOccupants,                      !- Feature Name 4
-  Double,                                 !- Feature Data Type 4
-  3.3900000000000001;                     !- Feature Value 4
-
-OS:BuildingUnit,
-  {f36c4623-5b04-49e5-a5d5-69920b8b0113}, !- Handle
-  unit 2,                                 !- Name
-  ,                                       !- Rendering Color
-  Residential;                            !- Building Unit Type
-
-OS:AdditionalProperties,
-  {5ebe4973-09f5-49b6-9ba1-8e870f398ccb}, !- Handle
-  {f36c4623-5b04-49e5-a5d5-69920b8b0113}, !- Object Name
-  Units Represented,                      !- Feature Name 1
-  Integer,                                !- Feature Data Type 1
-  1,                                      !- Feature Value 1
-  NumberOfBedrooms,                       !- Feature Name 2
-  Integer,                                !- Feature Data Type 2
-  3,                                      !- Feature Value 2
-  NumberOfBathrooms,                      !- Feature Name 3
-  Double,                                 !- Feature Data Type 3
-  2,                                      !- Feature Value 3
-  NumberOfOccupants,                      !- Feature Name 4
-  Double,                                 !- Feature Data Type 4
-  3.3900000000000001;                     !- Feature Value 4
-
-OS:BuildingUnit,
-  {c682c169-7ba2-4ee4-90a5-044084ec376c}, !- Handle
-  unit 3,                                 !- Name
-  ,                                       !- Rendering Color
-  Residential;                            !- Building Unit Type
-
-OS:AdditionalProperties,
-  {74f3c5b9-9088-4256-90be-9704108ed2fd}, !- Handle
-  {c682c169-7ba2-4ee4-90a5-044084ec376c}, !- Object Name
-  Units Represented,                      !- Feature Name 1
-  Integer,                                !- Feature Data Type 1
-  1,                                      !- Feature Value 1
-  NumberOfBedrooms,                       !- Feature Name 2
-  Integer,                                !- Feature Data Type 2
-  3,                                      !- Feature Value 2
-  NumberOfBathrooms,                      !- Feature Name 3
-  Double,                                 !- Feature Data Type 3
-  2,                                      !- Feature Value 3
-  NumberOfOccupants,                      !- Feature Name 4
-  Double,                                 !- Feature Data Type 4
-  3.3900000000000001;                     !- Feature Value 4
-
-OS:BuildingUnit,
-  {753a3c0f-4525-4807-9a0e-0943136c83b4}, !- Handle
-  unit 4,                                 !- Name
->>>>>>> ed7d523f
-  ,                                       !- Rendering Color
-  Residential;                            !- Building Unit Type
-
-OS:AdditionalProperties,
-<<<<<<< HEAD
-  {5ec43ec4-ef0b-4760-ba5c-a22b768ae86a}, !- Handle
-  {d06ffc37-02c5-4c10-a6ac-3e60ab717a5a}, !- Object Name
+  {0d93cfea-638f-4b6b-be80-9cc126ddf1d1}, !- Handle
+  {fe0340c8-a0c6-4a72-9346-876b105d9435}, !- Object Name
   NumberOfBedrooms,                       !- Feature Name 1
-=======
-  {0a73857b-7051-4555-8ff0-78ad7adc6c96}, !- Handle
-  {753a3c0f-4525-4807-9a0e-0943136c83b4}, !- Object Name
-  Units Represented,                      !- Feature Name 1
->>>>>>> ed7d523f
   Integer,                                !- Feature Data Type 1
   3,                                      !- Feature Value 1
   NumberOfBathrooms,                      !- Feature Name 2
@@ -1666,20 +420,12 @@
   3.3900000000000001;                     !- Feature Value 3
 
 OS:External:File,
-<<<<<<< HEAD
-  {c35dd688-a4cd-41bd-a68a-71cbd8021722}, !- Handle
-=======
-  {07dab7f8-ff99-48e4-9609-9bf6a638215e}, !- Handle
->>>>>>> ed7d523f
+  {b80f2874-c1c8-45d6-97bf-1444133907fc}, !- Handle
   8760.csv,                               !- Name
   8760.csv;                               !- File Name
 
 OS:Schedule:Day,
-<<<<<<< HEAD
-  {2c72e3b6-d1e3-44aa-8dfc-2f7e6c887411}, !- Handle
-=======
-  {0ab0f10f-915c-461e-a52c-dab3431bb2fb}, !- Handle
->>>>>>> ed7d523f
+  {1f5e1d4f-8253-4ab9-bd59-87607e310e6b}, !- Handle
   Schedule Day 1,                         !- Name
   ,                                       !- Schedule Type Limits Name
   ,                                       !- Interpolate to Timestep
@@ -1688,11 +434,7 @@
   0;                                      !- Value Until Time 1
 
 OS:Schedule:Day,
-<<<<<<< HEAD
-  {1668dd53-c3bb-4dff-ab15-ae0a8fc92261}, !- Handle
-=======
-  {ae204cf8-b992-4755-afc7-45fc146f7561}, !- Handle
->>>>>>> ed7d523f
+  {42955784-8b30-4854-b525-5875d3d02a08}, !- Handle
   Schedule Day 2,                         !- Name
   ,                                       !- Schedule Type Limits Name
   ,                                       !- Interpolate to Timestep
@@ -1701,17 +443,10 @@
   1;                                      !- Value Until Time 1
 
 OS:Schedule:File,
-<<<<<<< HEAD
-  {8c5d0c8c-61d2-453d-9a84-a88b1d98a53f}, !- Handle
+  {04387849-b996-4c1e-b558-0f9a6706896a}, !- Handle
   occupants,                              !- Name
-  {a5aa3396-de1f-435a-9841-0dd88954cf54}, !- Schedule Type Limits Name
-  {c35dd688-a4cd-41bd-a68a-71cbd8021722}, !- External File Name
-=======
-  {304766ba-010a-46dc-bc4b-1243b2222762}, !- Handle
-  occupants,                              !- Name
-  {803e4943-00aa-446f-9842-2aa614ef2775}, !- Schedule Type Limits Name
-  {07dab7f8-ff99-48e4-9609-9bf6a638215e}, !- External File Name
->>>>>>> ed7d523f
+  {637205ce-f1d6-4623-b6dd-41224e552dd0}, !- Schedule Type Limits Name
+  {b80f2874-c1c8-45d6-97bf-1444133907fc}, !- External File Name
   1,                                      !- Column Number
   1,                                      !- Rows to Skip at Top
   8760,                                   !- Number of Hours of Data
@@ -1720,38 +455,63 @@
   60;                                     !- Minutes per Item
 
 OS:Schedule:Ruleset,
-<<<<<<< HEAD
-  {7d750b2b-6574-4dfd-ae58-94f282621d34}, !- Handle
+  {5a7d0aa6-c314-4a39-be07-2b65ce838b80}, !- Handle
   Schedule Ruleset 1,                     !- Name
-  {097a84dd-84bb-40ed-9f11-53257cb45330}, !- Schedule Type Limits Name
-  {96cd4564-ed25-495f-a620-4a624b0f1951}; !- Default Day Schedule Name
+  {3ba7cd68-9ed7-4998-9d80-ce6f246cdf0e}, !- Schedule Type Limits Name
+  {7f6135fd-af42-40a5-b240-318f6b10d966}; !- Default Day Schedule Name
 
 OS:Schedule:Day,
-  {96cd4564-ed25-495f-a620-4a624b0f1951}, !- Handle
+  {7f6135fd-af42-40a5-b240-318f6b10d966}, !- Handle
   Schedule Day 3,                         !- Name
-  {097a84dd-84bb-40ed-9f11-53257cb45330}, !- Schedule Type Limits Name
-=======
-  {8a213046-29f5-4bbb-9e7c-f6a7397a60c8}, !- Handle
-  Schedule Ruleset 1,                     !- Name
-  {ae5cafda-ebad-4868-8bb0-0561a1511d2f}, !- Schedule Type Limits Name
-  {0f47eea7-f048-4afa-b9ee-d971ca61445c}; !- Default Day Schedule Name
-
-OS:Schedule:Day,
-  {0f47eea7-f048-4afa-b9ee-d971ca61445c}, !- Handle
-  Schedule Day 3,                         !- Name
-  {ae5cafda-ebad-4868-8bb0-0561a1511d2f}, !- Schedule Type Limits Name
->>>>>>> ed7d523f
+  {3ba7cd68-9ed7-4998-9d80-ce6f246cdf0e}, !- Schedule Type Limits Name
   ,                                       !- Interpolate to Timestep
   24,                                     !- Hour 1
   0,                                      !- Minute 1
   112.539290946133;                       !- Value Until Time 1
 
 OS:People:Definition,
-<<<<<<< HEAD
-  {b0a5725f-4223-4e88-8b3c-5dd00d40bc34}, !- Handle
-=======
-  {4060f464-d03a-4a3e-8371-c4a499005fae}, !- Handle
->>>>>>> ed7d523f
+  {64297a54-f8e1-403f-91bb-80f8edb39b6a}, !- Handle
+  res occupants|finished attic space,     !- Name
+  People,                                 !- Number of People Calculation Method
+  1.695,                                  !- Number of People {people}
+  ,                                       !- People per Space Floor Area {person/m2}
+  ,                                       !- Space Floor Area per Person {m2/person}
+  0.319734,                               !- Fraction Radiant
+  0.573,                                  !- Sensible Heat Fraction
+  0,                                      !- Carbon Dioxide Generation Rate {m3/s-W}
+  No,                                     !- Enable ASHRAE 55 Comfort Warnings
+  ZoneAveraged;                           !- Mean Radiant Temperature Calculation Type
+
+OS:People,
+  {47a7664c-8e0e-4ad3-8ed3-f0e9ae81ac1d}, !- Handle
+  res occupants|finished attic space,     !- Name
+  {64297a54-f8e1-403f-91bb-80f8edb39b6a}, !- People Definition Name
+  {a7b437e8-08c3-453f-ab7c-2cee5a702286}, !- Space or SpaceType Name
+  {04387849-b996-4c1e-b558-0f9a6706896a}, !- Number of People Schedule Name
+  {5a7d0aa6-c314-4a39-be07-2b65ce838b80}, !- Activity Level Schedule Name
+  ,                                       !- Surface Name/Angle Factor List Name
+  ,                                       !- Work Efficiency Schedule Name
+  ,                                       !- Clothing Insulation Schedule Name
+  ,                                       !- Air Velocity Schedule Name
+  1;                                      !- Multiplier
+
+OS:ScheduleTypeLimits,
+  {3ba7cd68-9ed7-4998-9d80-ce6f246cdf0e}, !- Handle
+  ActivityLevel,                          !- Name
+  0,                                      !- Lower Limit Value
+  ,                                       !- Upper Limit Value
+  Continuous,                             !- Numeric Type
+  ActivityLevel;                          !- Unit Type
+
+OS:ScheduleTypeLimits,
+  {637205ce-f1d6-4623-b6dd-41224e552dd0}, !- Handle
+  Fractional,                             !- Name
+  0,                                      !- Lower Limit Value
+  1,                                      !- Upper Limit Value
+  Continuous;                             !- Numeric Type
+
+OS:People:Definition,
+  {71da87b6-0025-48d1-89dc-708c27ad4209}, !- Handle
   res occupants|living space,             !- Name
   People,                                 !- Number of People Calculation Method
   1.695,                                  !- Number of People {people}
@@ -1764,296 +524,14 @@
   ZoneAveraged;                           !- Mean Radiant Temperature Calculation Type
 
 OS:People,
-<<<<<<< HEAD
-  {aab478b6-8924-44b5-9327-067c31752f48}, !- Handle
+  {3f31c317-3a3e-44ff-8a04-f94d0d787d4b}, !- Handle
   res occupants|living space,             !- Name
-  {b0a5725f-4223-4e88-8b3c-5dd00d40bc34}, !- People Definition Name
-  {dd90dcd5-db29-4fdd-9742-4cb8584d9f24}, !- Space or SpaceType Name
-  {8c5d0c8c-61d2-453d-9a84-a88b1d98a53f}, !- Number of People Schedule Name
-  {7d750b2b-6574-4dfd-ae58-94f282621d34}, !- Activity Level Schedule Name
-=======
-  {12f42698-5f56-4bbc-aeb2-a0e2b414b1e5}, !- Handle
-  res occupants|living space,             !- Name
-  {4060f464-d03a-4a3e-8371-c4a499005fae}, !- People Definition Name
-  {68424580-1b90-47a1-b961-e23cc3e84723}, !- Space or SpaceType Name
-  {304766ba-010a-46dc-bc4b-1243b2222762}, !- Number of People Schedule Name
-  {8a213046-29f5-4bbb-9e7c-f6a7397a60c8}, !- Activity Level Schedule Name
->>>>>>> ed7d523f
+  {71da87b6-0025-48d1-89dc-708c27ad4209}, !- People Definition Name
+  {c7d2eb24-f125-40df-8e65-9b64fe824c5e}, !- Space or SpaceType Name
+  {04387849-b996-4c1e-b558-0f9a6706896a}, !- Number of People Schedule Name
+  {5a7d0aa6-c314-4a39-be07-2b65ce838b80}, !- Activity Level Schedule Name
   ,                                       !- Surface Name/Angle Factor List Name
   ,                                       !- Work Efficiency Schedule Name
   ,                                       !- Clothing Insulation Schedule Name
   ,                                       !- Air Velocity Schedule Name
   1;                                      !- Multiplier
-
-OS:ScheduleTypeLimits,
-<<<<<<< HEAD
-  {097a84dd-84bb-40ed-9f11-53257cb45330}, !- Handle
-=======
-  {ae5cafda-ebad-4868-8bb0-0561a1511d2f}, !- Handle
->>>>>>> ed7d523f
-  ActivityLevel,                          !- Name
-  0,                                      !- Lower Limit Value
-  ,                                       !- Upper Limit Value
-  Continuous,                             !- Numeric Type
-  ActivityLevel;                          !- Unit Type
-
-OS:ScheduleTypeLimits,
-<<<<<<< HEAD
-  {a5aa3396-de1f-435a-9841-0dd88954cf54}, !- Handle
-=======
-  {803e4943-00aa-446f-9842-2aa614ef2775}, !- Handle
->>>>>>> ed7d523f
-  Fractional,                             !- Name
-  0,                                      !- Lower Limit Value
-  1,                                      !- Upper Limit Value
-  Continuous;                             !- Numeric Type
-
-OS:People:Definition,
-<<<<<<< HEAD
-  {f6d43448-eb9e-4238-a971-825b894c58b5}, !- Handle
-  res occupants|finished attic space,     !- Name
-=======
-  {c4843191-3fe3-40a6-9ae7-5092222f3d4d}, !- Handle
-  res occupants|finished attic space,     !- Name
-  People,                                 !- Number of People Calculation Method
-  1.695,                                  !- Number of People {people}
-  ,                                       !- People per Space Floor Area {person/m2}
-  ,                                       !- Space Floor Area per Person {m2/person}
-  0.319734,                               !- Fraction Radiant
-  0.573,                                  !- Sensible Heat Fraction
-  0,                                      !- Carbon Dioxide Generation Rate {m3/s-W}
-  No,                                     !- Enable ASHRAE 55 Comfort Warnings
-  ZoneAveraged;                           !- Mean Radiant Temperature Calculation Type
-
-OS:People,
-  {29c9ad3c-7441-43dd-b15e-45b020f5ef3d}, !- Handle
-  res occupants|finished attic space,     !- Name
-  {c4843191-3fe3-40a6-9ae7-5092222f3d4d}, !- People Definition Name
-  {03e367e2-d33d-46f3-a928-122b68eaa60c}, !- Space or SpaceType Name
-  {304766ba-010a-46dc-bc4b-1243b2222762}, !- Number of People Schedule Name
-  {8a213046-29f5-4bbb-9e7c-f6a7397a60c8}, !- Activity Level Schedule Name
-  ,                                       !- Surface Name/Angle Factor List Name
-  ,                                       !- Work Efficiency Schedule Name
-  ,                                       !- Clothing Insulation Schedule Name
-  ,                                       !- Air Velocity Schedule Name
-  1;                                      !- Multiplier
-
-OS:Schedule:Day,
-  {f2d53764-872f-46db-aff0-2ce35c77bbfc}, !- Handle
-  Schedule Day 4,                         !- Name
-  ,                                       !- Schedule Type Limits Name
-  ,                                       !- Interpolate to Timestep
-  24,                                     !- Hour 1
-  0,                                      !- Minute 1
-  0;                                      !- Value Until Time 1
-
-OS:Schedule:Day,
-  {e49667d2-99cf-4806-ad85-e2534e36c4aa}, !- Handle
-  Schedule Day 5,                         !- Name
-  ,                                       !- Schedule Type Limits Name
-  ,                                       !- Interpolate to Timestep
-  24,                                     !- Hour 1
-  0,                                      !- Minute 1
-  1;                                      !- Value Until Time 1
-
-OS:People:Definition,
-  {0a87b27f-4568-4b98-8049-6ac3f6a72dcf}, !- Handle
-  res occupants|unit 2|living space|unit 2|story 1, !- Name
-  People,                                 !- Number of People Calculation Method
-  1.695,                                  !- Number of People {people}
-  ,                                       !- People per Space Floor Area {person/m2}
-  ,                                       !- Space Floor Area per Person {m2/person}
-  0.319734,                               !- Fraction Radiant
-  0.573,                                  !- Sensible Heat Fraction
-  0,                                      !- Carbon Dioxide Generation Rate {m3/s-W}
-  No,                                     !- Enable ASHRAE 55 Comfort Warnings
-  ZoneAveraged;                           !- Mean Radiant Temperature Calculation Type
-
-OS:People,
-  {71d1eebe-50f8-4e84-8e7d-937fcafcc364}, !- Handle
-  res occupants|unit 2|living space|unit 2|story 1, !- Name
-  {0a87b27f-4568-4b98-8049-6ac3f6a72dcf}, !- People Definition Name
-  {b9799bfa-bdd6-4cbe-ad9f-2808caf86eca}, !- Space or SpaceType Name
-  {304766ba-010a-46dc-bc4b-1243b2222762}, !- Number of People Schedule Name
-  {8a213046-29f5-4bbb-9e7c-f6a7397a60c8}, !- Activity Level Schedule Name
-  ,                                       !- Surface Name/Angle Factor List Name
-  ,                                       !- Work Efficiency Schedule Name
-  ,                                       !- Clothing Insulation Schedule Name
-  ,                                       !- Air Velocity Schedule Name
-  1;                                      !- Multiplier
-
-OS:People:Definition,
-  {0bd2d80b-0af9-4e06-8045-70170ea3cc86}, !- Handle
-  res occupants|unit 2|finished attic space|unit 2, !- Name
-  People,                                 !- Number of People Calculation Method
-  1.695,                                  !- Number of People {people}
-  ,                                       !- People per Space Floor Area {person/m2}
-  ,                                       !- Space Floor Area per Person {m2/person}
-  0.319734,                               !- Fraction Radiant
-  0.573,                                  !- Sensible Heat Fraction
-  0,                                      !- Carbon Dioxide Generation Rate {m3/s-W}
-  No,                                     !- Enable ASHRAE 55 Comfort Warnings
-  ZoneAveraged;                           !- Mean Radiant Temperature Calculation Type
-
-OS:People,
-  {e9eba6ce-9084-4fa0-a0e3-e8f43276d5fa}, !- Handle
-  res occupants|unit 2|finished attic space|unit 2, !- Name
-  {0bd2d80b-0af9-4e06-8045-70170ea3cc86}, !- People Definition Name
-  {ef677e7f-37f3-4df5-a2d2-e94bc316b8cf}, !- Space or SpaceType Name
-  {304766ba-010a-46dc-bc4b-1243b2222762}, !- Number of People Schedule Name
-  {8a213046-29f5-4bbb-9e7c-f6a7397a60c8}, !- Activity Level Schedule Name
-  ,                                       !- Surface Name/Angle Factor List Name
-  ,                                       !- Work Efficiency Schedule Name
-  ,                                       !- Clothing Insulation Schedule Name
-  ,                                       !- Air Velocity Schedule Name
-  1;                                      !- Multiplier
-
-OS:Schedule:Day,
-  {ca22d581-3890-4b6e-860f-73dee15da010}, !- Handle
-  Schedule Day 6,                         !- Name
-  ,                                       !- Schedule Type Limits Name
-  ,                                       !- Interpolate to Timestep
-  24,                                     !- Hour 1
-  0,                                      !- Minute 1
-  0;                                      !- Value Until Time 1
-
-OS:Schedule:Day,
-  {e2a793c6-ed58-4686-a541-5b0f8813f7de}, !- Handle
-  Schedule Day 7,                         !- Name
-  ,                                       !- Schedule Type Limits Name
-  ,                                       !- Interpolate to Timestep
-  24,                                     !- Hour 1
-  0,                                      !- Minute 1
-  1;                                      !- Value Until Time 1
-
-OS:People:Definition,
-  {3a9ac68a-1b35-4556-8d27-02fac1031cc2}, !- Handle
-  res occupants|unit 3|living space|unit 3|story 1, !- Name
-  People,                                 !- Number of People Calculation Method
-  1.695,                                  !- Number of People {people}
-  ,                                       !- People per Space Floor Area {person/m2}
-  ,                                       !- Space Floor Area per Person {m2/person}
-  0.319734,                               !- Fraction Radiant
-  0.573,                                  !- Sensible Heat Fraction
-  0,                                      !- Carbon Dioxide Generation Rate {m3/s-W}
-  No,                                     !- Enable ASHRAE 55 Comfort Warnings
-  ZoneAveraged;                           !- Mean Radiant Temperature Calculation Type
-
-OS:People,
-  {b741936d-3f70-4b05-9cb3-67019ba406c4}, !- Handle
-  res occupants|unit 3|living space|unit 3|story 1, !- Name
-  {3a9ac68a-1b35-4556-8d27-02fac1031cc2}, !- People Definition Name
-  {efe50ee7-5926-4e3b-983c-996c0a7944bf}, !- Space or SpaceType Name
-  {304766ba-010a-46dc-bc4b-1243b2222762}, !- Number of People Schedule Name
-  {8a213046-29f5-4bbb-9e7c-f6a7397a60c8}, !- Activity Level Schedule Name
-  ,                                       !- Surface Name/Angle Factor List Name
-  ,                                       !- Work Efficiency Schedule Name
-  ,                                       !- Clothing Insulation Schedule Name
-  ,                                       !- Air Velocity Schedule Name
-  1;                                      !- Multiplier
-
-OS:People:Definition,
-  {77db134c-6af4-4941-a4f5-534d75fdf1fb}, !- Handle
-  res occupants|unit 3|finished attic space|unit 3, !- Name
-  People,                                 !- Number of People Calculation Method
-  1.695,                                  !- Number of People {people}
-  ,                                       !- People per Space Floor Area {person/m2}
-  ,                                       !- Space Floor Area per Person {m2/person}
-  0.319734,                               !- Fraction Radiant
-  0.573,                                  !- Sensible Heat Fraction
-  0,                                      !- Carbon Dioxide Generation Rate {m3/s-W}
-  No,                                     !- Enable ASHRAE 55 Comfort Warnings
-  ZoneAveraged;                           !- Mean Radiant Temperature Calculation Type
-
-OS:People,
-  {6f22b3c3-a72d-4b29-9645-880c2f2c6d33}, !- Handle
-  res occupants|unit 3|finished attic space|unit 3, !- Name
-  {77db134c-6af4-4941-a4f5-534d75fdf1fb}, !- People Definition Name
-  {4e0163a3-dfdd-4f72-8af2-67990a81a870}, !- Space or SpaceType Name
-  {304766ba-010a-46dc-bc4b-1243b2222762}, !- Number of People Schedule Name
-  {8a213046-29f5-4bbb-9e7c-f6a7397a60c8}, !- Activity Level Schedule Name
-  ,                                       !- Surface Name/Angle Factor List Name
-  ,                                       !- Work Efficiency Schedule Name
-  ,                                       !- Clothing Insulation Schedule Name
-  ,                                       !- Air Velocity Schedule Name
-  1;                                      !- Multiplier
-
-OS:Schedule:Day,
-  {263bc498-ded4-4a7d-823d-1fd0f9e586a9}, !- Handle
-  Schedule Day 8,                         !- Name
-  ,                                       !- Schedule Type Limits Name
-  ,                                       !- Interpolate to Timestep
-  24,                                     !- Hour 1
-  0,                                      !- Minute 1
-  0;                                      !- Value Until Time 1
-
-OS:Schedule:Day,
-  {1ae88911-ec9e-4e88-a96c-a16b6d4ad9b0}, !- Handle
-  Schedule Day 9,                         !- Name
-  ,                                       !- Schedule Type Limits Name
-  ,                                       !- Interpolate to Timestep
-  24,                                     !- Hour 1
-  0,                                      !- Minute 1
-  1;                                      !- Value Until Time 1
-
-OS:People:Definition,
-  {24017829-ea55-4c31-bb86-4a27e387b814}, !- Handle
-  res occupants|unit 4|finished attic space|unit 4, !- Name
-  People,                                 !- Number of People Calculation Method
-  1.695,                                  !- Number of People {people}
-  ,                                       !- People per Space Floor Area {person/m2}
-  ,                                       !- Space Floor Area per Person {m2/person}
-  0.319734,                               !- Fraction Radiant
-  0.573,                                  !- Sensible Heat Fraction
-  0,                                      !- Carbon Dioxide Generation Rate {m3/s-W}
-  No,                                     !- Enable ASHRAE 55 Comfort Warnings
-  ZoneAveraged;                           !- Mean Radiant Temperature Calculation Type
-
-OS:People,
-  {207ce1dd-070e-490b-9d19-7ef650f6496a}, !- Handle
-  res occupants|unit 4|finished attic space|unit 4, !- Name
-  {24017829-ea55-4c31-bb86-4a27e387b814}, !- People Definition Name
-  {6a5fbf96-d4b4-4dea-9cef-00b3e516a783}, !- Space or SpaceType Name
-  {304766ba-010a-46dc-bc4b-1243b2222762}, !- Number of People Schedule Name
-  {8a213046-29f5-4bbb-9e7c-f6a7397a60c8}, !- Activity Level Schedule Name
-  ,                                       !- Surface Name/Angle Factor List Name
-  ,                                       !- Work Efficiency Schedule Name
-  ,                                       !- Clothing Insulation Schedule Name
-  ,                                       !- Air Velocity Schedule Name
-  1;                                      !- Multiplier
-
-OS:People:Definition,
-  {10f287d4-72e5-44a9-b9fa-040fd7f3bf9a}, !- Handle
-  res occupants|unit 4|living space|unit 4|story 1, !- Name
->>>>>>> ed7d523f
-  People,                                 !- Number of People Calculation Method
-  1.695,                                  !- Number of People {people}
-  ,                                       !- People per Space Floor Area {person/m2}
-  ,                                       !- Space Floor Area per Person {m2/person}
-  0.319734,                               !- Fraction Radiant
-  0.573,                                  !- Sensible Heat Fraction
-  0,                                      !- Carbon Dioxide Generation Rate {m3/s-W}
-  No,                                     !- Enable ASHRAE 55 Comfort Warnings
-  ZoneAveraged;                           !- Mean Radiant Temperature Calculation Type
-
-OS:People,
-<<<<<<< HEAD
-  {0cb52ff8-113a-4aad-950e-53f62f8ab57d}, !- Handle
-  res occupants|finished attic space,     !- Name
-  {f6d43448-eb9e-4238-a971-825b894c58b5}, !- People Definition Name
-  {d9cda121-d8ee-48a3-9930-d97b4940e81b}, !- Space or SpaceType Name
-  {8c5d0c8c-61d2-453d-9a84-a88b1d98a53f}, !- Number of People Schedule Name
-  {7d750b2b-6574-4dfd-ae58-94f282621d34}, !- Activity Level Schedule Name
-=======
-  {2b64b58c-3fae-4824-898c-81828a13b0c2}, !- Handle
-  res occupants|unit 4|living space|unit 4|story 1, !- Name
-  {10f287d4-72e5-44a9-b9fa-040fd7f3bf9a}, !- People Definition Name
-  {8383eba0-a0d7-4012-8931-64c05ebc79e0}, !- Space or SpaceType Name
-  {304766ba-010a-46dc-bc4b-1243b2222762}, !- Number of People Schedule Name
-  {8a213046-29f5-4bbb-9e7c-f6a7397a60c8}, !- Activity Level Schedule Name
->>>>>>> ed7d523f
-  ,                                       !- Surface Name/Angle Factor List Name
-  ,                                       !- Work Efficiency Schedule Name
-  ,                                       !- Clothing Insulation Schedule Name
-  ,                                       !- Air Velocity Schedule Name
-  1;                                      !- Multiplier
