!- NOTE: Auto-generated from /test/osw_files/SFA_4units_1story_FB_UA_3Beds_2Baths_Denver_WHTank.osw

OS:Version,
<<<<<<< HEAD
  {040b992c-4da6-4506-b728-c7708d528067}, !- Handle
  2.9.0;                                  !- Version Identifier

OS:SimulationControl,
  {b34683b3-c7d7-4bfb-a6eb-11dbe807c284}, !- Handle
=======
  {d415c718-120b-4b0c-842b-24048ba32bde}, !- Handle
  2.9.0;                                  !- Version Identifier

OS:SimulationControl,
  {e39f34d9-91a6-4df3-9f37-0f60bc4d3788}, !- Handle
>>>>>>> ed7d523f
  ,                                       !- Do Zone Sizing Calculation
  ,                                       !- Do System Sizing Calculation
  ,                                       !- Do Plant Sizing Calculation
  No;                                     !- Run Simulation for Sizing Periods

OS:Timestep,
<<<<<<< HEAD
  {141e39cf-f0f6-4700-9c9f-6daeae54a93e}, !- Handle
  6;                                      !- Number of Timesteps per Hour

OS:ShadowCalculation,
  {91102178-3acb-4008-af34-f0cf6ea5b8c6}, !- Handle
=======
  {9c467f9a-f918-4baf-b89b-584085c4541f}, !- Handle
  6;                                      !- Number of Timesteps per Hour

OS:ShadowCalculation,
  {9f5fe8b9-cf27-4e41-9c62-b1cf3bd62628}, !- Handle
>>>>>>> ed7d523f
  20,                                     !- Calculation Frequency
  200;                                    !- Maximum Figures in Shadow Overlap Calculations

OS:SurfaceConvectionAlgorithm:Outside,
<<<<<<< HEAD
  {db7a6bd3-ccf7-436e-977a-00cfe181ce60}, !- Handle
  DOE-2;                                  !- Algorithm

OS:SurfaceConvectionAlgorithm:Inside,
  {ab42ac97-a6da-40e4-8a3a-fd023531ced3}, !- Handle
  TARP;                                   !- Algorithm

OS:ZoneCapacitanceMultiplier:ResearchSpecial,
  {9db63005-4557-4224-8239-4634f6f4b36e}, !- Handle
=======
  {f488303a-b8a0-4779-bf40-4248494489ee}, !- Handle
  DOE-2;                                  !- Algorithm

OS:SurfaceConvectionAlgorithm:Inside,
  {b7f2adb5-e4a9-468e-9b8f-69ceada96559}, !- Handle
  TARP;                                   !- Algorithm

OS:ZoneCapacitanceMultiplier:ResearchSpecial,
  {6addccae-13a6-49ff-95eb-f8a81c83ffe3}, !- Handle
>>>>>>> ed7d523f
  ,                                       !- Temperature Capacity Multiplier
  15,                                     !- Humidity Capacity Multiplier
  ;                                       !- Carbon Dioxide Capacity Multiplier

OS:RunPeriod,
<<<<<<< HEAD
  {ecd0454d-8821-486f-ad94-83f6b8795412}, !- Handle
=======
  {137779f7-1770-4316-b944-310c031a390c}, !- Handle
>>>>>>> ed7d523f
  Run Period 1,                           !- Name
  1,                                      !- Begin Month
  1,                                      !- Begin Day of Month
  12,                                     !- End Month
  31,                                     !- End Day of Month
  ,                                       !- Use Weather File Holidays and Special Days
  ,                                       !- Use Weather File Daylight Saving Period
  ,                                       !- Apply Weekend Holiday Rule
  ,                                       !- Use Weather File Rain Indicators
  ,                                       !- Use Weather File Snow Indicators
  ;                                       !- Number of Times Runperiod to be Repeated

OS:YearDescription,
<<<<<<< HEAD
  {3c9ee441-0b2b-493d-a803-bcb2ca3cc031}, !- Handle
=======
  {bc04fff5-9ab4-4d19-84b5-bef057f884f4}, !- Handle
>>>>>>> ed7d523f
  2007,                                   !- Calendar Year
  ,                                       !- Day of Week for Start Day
  ;                                       !- Is Leap Year

OS:WeatherFile,
<<<<<<< HEAD
  {24ceb2ec-ff68-493a-a9d7-eebe60506f22}, !- Handle
=======
  {1cac80cc-97f0-4ae0-94d1-7e4e12c925f1}, !- Handle
>>>>>>> ed7d523f
  Denver Intl Ap,                         !- City
  CO,                                     !- State Province Region
  USA,                                    !- Country
  TMY3,                                   !- Data Source
  725650,                                 !- WMO Number
  39.83,                                  !- Latitude {deg}
  -104.65,                                !- Longitude {deg}
  -7,                                     !- Time Zone {hr}
  1650,                                   !- Elevation {m}
  file:../weather/USA_CO_Denver.Intl.AP.725650_TMY3.epw, !- Url
  E23378AA;                               !- Checksum

OS:AdditionalProperties,
<<<<<<< HEAD
  {31b84401-4d29-4659-bca1-f1a2926ea848}, !- Handle
  {24ceb2ec-ff68-493a-a9d7-eebe60506f22}, !- Object Name
=======
  {8a679716-0ff1-420f-a0a2-f2134777baa9}, !- Handle
  {1cac80cc-97f0-4ae0-94d1-7e4e12c925f1}, !- Object Name
>>>>>>> ed7d523f
  EPWHeaderCity,                          !- Feature Name 1
  String,                                 !- Feature Data Type 1
  Denver Intl Ap,                         !- Feature Value 1
  EPWHeaderState,                         !- Feature Name 2
  String,                                 !- Feature Data Type 2
  CO,                                     !- Feature Value 2
  EPWHeaderCountry,                       !- Feature Name 3
  String,                                 !- Feature Data Type 3
  USA,                                    !- Feature Value 3
  EPWHeaderDataSource,                    !- Feature Name 4
  String,                                 !- Feature Data Type 4
  TMY3,                                   !- Feature Value 4
  EPWHeaderStation,                       !- Feature Name 5
  String,                                 !- Feature Data Type 5
  725650,                                 !- Feature Value 5
  EPWHeaderLatitude,                      !- Feature Name 6
  Double,                                 !- Feature Data Type 6
  39.829999999999998,                     !- Feature Value 6
  EPWHeaderLongitude,                     !- Feature Name 7
  Double,                                 !- Feature Data Type 7
  -104.65000000000001,                    !- Feature Value 7
  EPWHeaderTimezone,                      !- Feature Name 8
  Double,                                 !- Feature Data Type 8
  -7,                                     !- Feature Value 8
  EPWHeaderAltitude,                      !- Feature Name 9
  Double,                                 !- Feature Data Type 9
  5413.3858267716532,                     !- Feature Value 9
  EPWHeaderLocalPressure,                 !- Feature Name 10
  Double,                                 !- Feature Data Type 10
  0.81937567683596546,                    !- Feature Value 10
  EPWHeaderRecordsPerHour,                !- Feature Name 11
  Double,                                 !- Feature Data Type 11
  0,                                      !- Feature Value 11
  EPWDataAnnualAvgDrybulb,                !- Feature Name 12
  Double,                                 !- Feature Data Type 12
  51.575616438356228,                     !- Feature Value 12
  EPWDataAnnualMinDrybulb,                !- Feature Name 13
  Double,                                 !- Feature Data Type 13
  -2.9200000000000017,                    !- Feature Value 13
  EPWDataAnnualMaxDrybulb,                !- Feature Name 14
  Double,                                 !- Feature Data Type 14
  104,                                    !- Feature Value 14
  EPWDataCDD50F,                          !- Feature Name 15
  Double,                                 !- Feature Data Type 15
  3072.2925000000005,                     !- Feature Value 15
  EPWDataCDD65F,                          !- Feature Name 16
  Double,                                 !- Feature Data Type 16
  883.62000000000035,                     !- Feature Value 16
  EPWDataHDD50F,                          !- Feature Name 17
  Double,                                 !- Feature Data Type 17
  2497.1925000000001,                     !- Feature Value 17
  EPWDataHDD65F,                          !- Feature Name 18
  Double,                                 !- Feature Data Type 18
  5783.5200000000013,                     !- Feature Value 18
  EPWDataAnnualAvgWindspeed,              !- Feature Name 19
  Double,                                 !- Feature Data Type 19
  3.9165296803649667,                     !- Feature Value 19
  EPWDataMonthlyAvgDrybulbs,              !- Feature Name 20
  String,                                 !- Feature Data Type 20
  33.4191935483871&#4431.90142857142857&#4443.02620967741937&#4442.48624999999999&#4459.877741935483854&#4473.57574999999997&#4472.07975806451608&#4472.70008064516134&#4466.49200000000006&#4450.079112903225806&#4437.218250000000005&#4434.582177419354835, !- Feature Value 20
  EPWDataGroundMonthlyTemps,              !- Feature Name 21
  String,                                 !- Feature Data Type 21
  44.08306285945173&#4440.89570904991865&#4440.64045432632048&#4442.153016571250646&#4448.225111118704206&#4454.268919273837525&#4459.508577937551024&#4462.82777283423508&#4463.10975667174995&#4460.41014950381947&#4455.304105212311526&#4449.445696474514364, !- Feature Value 21
  EPWDataWSF,                             !- Feature Name 22
  Double,                                 !- Feature Data Type 22
  0.58999999999999997,                    !- Feature Value 22
  EPWDataMonthlyAvgDailyHighDrybulbs,     !- Feature Name 23
  String,                                 !- Feature Data Type 23
  47.41032258064516&#4446.58642857142857&#4455.15032258064517&#4453.708&#4472.80193548387098&#4488.67600000000002&#4486.1858064516129&#4485.87225806451613&#4482.082&#4463.18064516129033&#4448.73400000000001&#4448.87935483870968, !- Feature Value 23
  EPWDataMonthlyAvgDailyLowDrybulbs,      !- Feature Name 24
  String,                                 !- Feature Data Type 24
  19.347741935483874&#4419.856428571428573&#4430.316129032258065&#4431.112&#4447.41612903225806&#4457.901999999999994&#4459.063870967741934&#4460.956774193548384&#4452.352000000000004&#4438.41612903225806&#4427.002000000000002&#4423.02903225806451, !- Feature Value 24
  EPWDesignHeatingDrybulb,                !- Feature Name 25
  Double,                                 !- Feature Data Type 25
  12.02,                                  !- Feature Value 25
  EPWDesignHeatingWindspeed,              !- Feature Name 26
  Double,                                 !- Feature Data Type 26
  2.8062500000000004,                     !- Feature Value 26
  EPWDesignCoolingDrybulb,                !- Feature Name 27
  Double,                                 !- Feature Data Type 27
  91.939999999999998,                     !- Feature Value 27
  EPWDesignCoolingWetbulb,                !- Feature Name 28
  Double,                                 !- Feature Data Type 28
  59.95131430195849,                      !- Feature Value 28
  EPWDesignCoolingHumidityRatio,          !- Feature Name 29
  Double,                                 !- Feature Data Type 29
  0.0059161086834698092,                  !- Feature Value 29
  EPWDesignCoolingWindspeed,              !- Feature Name 30
  Double,                                 !- Feature Data Type 30
  3.7999999999999989,                     !- Feature Value 30
  EPWDesignDailyTemperatureRange,         !- Feature Name 31
  Double,                                 !- Feature Data Type 31
  24.915483870967748,                     !- Feature Value 31
  EPWDesignDehumidDrybulb,                !- Feature Name 32
  Double,                                 !- Feature Data Type 32
  67.996785714285721,                     !- Feature Value 32
  EPWDesignDehumidHumidityRatio,          !- Feature Name 33
  Double,                                 !- Feature Data Type 33
  0.012133744170488724,                   !- Feature Value 33
  EPWDesignCoolingDirectNormal,           !- Feature Name 34
  Double,                                 !- Feature Data Type 34
  985,                                    !- Feature Value 34
  EPWDesignCoolingDiffuseHorizontal,      !- Feature Name 35
  Double,                                 !- Feature Data Type 35
  84;                                     !- Feature Value 35

OS:Site,
<<<<<<< HEAD
  {3be2d388-1d1b-44a6-a5ce-799a5ba9d93e}, !- Handle
=======
  {8688ab55-b17b-4551-892a-52dd2ba9f8fc}, !- Handle
>>>>>>> ed7d523f
  Denver Intl Ap_CO_USA,                  !- Name
  39.83,                                  !- Latitude {deg}
  -104.65,                                !- Longitude {deg}
  -7,                                     !- Time Zone {hr}
  1650,                                   !- Elevation {m}
  ;                                       !- Terrain

OS:ClimateZones,
<<<<<<< HEAD
  {2466cbf0-06b7-43fe-99de-7ba1b6a82915}, !- Handle
=======
  {89cfcda0-7390-462e-9cf1-9a222b836568}, !- Handle
>>>>>>> ed7d523f
  ,                                       !- Active Institution
  ,                                       !- Active Year
  ,                                       !- Climate Zone Institution Name 1
  ,                                       !- Climate Zone Document Name 1
  ,                                       !- Climate Zone Document Year 1
  ,                                       !- Climate Zone Value 1
  Building America,                       !- Climate Zone Institution Name 2
  ,                                       !- Climate Zone Document Name 2
  0,                                      !- Climate Zone Document Year 2
  Cold;                                   !- Climate Zone Value 2

OS:Site:WaterMainsTemperature,
<<<<<<< HEAD
  {6ff33757-78a7-4ced-97a3-8158d09fe390}, !- Handle
=======
  {acd900f9-1bce-4f4d-987b-685c013f4ce1}, !- Handle
>>>>>>> ed7d523f
  Correlation,                            !- Calculation Method
  ,                                       !- Temperature Schedule Name
  10.8753424657535,                       !- Annual Average Outdoor Air Temperature {C}
  23.1524007936508;                       !- Maximum Difference In Monthly Average Outdoor Air Temperatures {deltaC}

OS:RunPeriodControl:DaylightSavingTime,
<<<<<<< HEAD
  {8b712405-6c47-4072-ae8f-f581b3bb4c49}, !- Handle
=======
  {1a384a15-e5ec-4aa3-bae5-954dc97add2d}, !- Handle
>>>>>>> ed7d523f
  4/7,                                    !- Start Date
  10/26;                                  !- End Date

OS:Site:GroundTemperature:Deep,
<<<<<<< HEAD
  {4f351925-848b-48d8-acda-98eefb049e63}, !- Handle
=======
  {5bac2169-b3a9-43ff-bc27-6f08c1522d4b}, !- Handle
>>>>>>> ed7d523f
  10.8753424657535,                       !- January Deep Ground Temperature {C}
  10.8753424657535,                       !- February Deep Ground Temperature {C}
  10.8753424657535,                       !- March Deep Ground Temperature {C}
  10.8753424657535,                       !- April Deep Ground Temperature {C}
  10.8753424657535,                       !- May Deep Ground Temperature {C}
  10.8753424657535,                       !- June Deep Ground Temperature {C}
  10.8753424657535,                       !- July Deep Ground Temperature {C}
  10.8753424657535,                       !- August Deep Ground Temperature {C}
  10.8753424657535,                       !- September Deep Ground Temperature {C}
  10.8753424657535,                       !- October Deep Ground Temperature {C}
  10.8753424657535,                       !- November Deep Ground Temperature {C}
  10.8753424657535;                       !- December Deep Ground Temperature {C}

OS:Building,
<<<<<<< HEAD
  {8f03df72-d8db-4e09-bae6-b1ce080505ee}, !- Handle
=======
  {7f36cd45-c9e3-4568-80fa-fed45c51054d}, !- Handle
>>>>>>> ed7d523f
  Building 1,                             !- Name
  ,                                       !- Building Sector Type
  0,                                      !- North Axis {deg}
  ,                                       !- Nominal Floor to Floor Height {m}
  ,                                       !- Space Type Name
  ,                                       !- Default Construction Set Name
  ,                                       !- Default Schedule Set Name
  2,                                      !- Standards Number of Stories
  1,                                      !- Standards Number of Above Ground Stories
  ,                                       !- Standards Template
  singlefamilyattached,                   !- Standards Building Type
  4;                                      !- Standards Number of Living Units

OS:AdditionalProperties,
<<<<<<< HEAD
  {8c8f5221-8df4-4e82-9316-edc1a86978f1}, !- Handle
  {8f03df72-d8db-4e09-bae6-b1ce080505ee}, !- Object Name
  num_units,                              !- Feature Name 1
=======
  {9125ce21-dbec-4d7e-a9a2-d98ecfcefe73}, !- Handle
  {7f36cd45-c9e3-4568-80fa-fed45c51054d}, !- Object Name
  Total Units Represented,                !- Feature Name 1
>>>>>>> ed7d523f
  Integer,                                !- Feature Data Type 1
  4,                                      !- Feature Value 1
  has_rear_units,                         !- Feature Name 2
  Boolean,                                !- Feature Data Type 2
  false,                                  !- Feature Value 2
  horz_location,                          !- Feature Name 3
  String,                                 !- Feature Data Type 3
  Left,                                   !- Feature Value 3
  num_floors,                             !- Feature Name 4
  Integer,                                !- Feature Data Type 4
  1,                                      !- Feature Value 4
  has_water_heater_flue,                  !- Feature Name 5
  Boolean,                                !- Feature Data Type 5
  true;                                   !- Feature Value 5

OS:ThermalZone,
<<<<<<< HEAD
  {09095ca5-8c69-4a4c-bfa9-080f895524ab}, !- Handle
=======
  {3c97132f-3ba5-484f-a164-0bfcab7dbecf}, !- Handle
>>>>>>> ed7d523f
  living zone,                            !- Name
  ,                                       !- Multiplier
  ,                                       !- Ceiling Height {m}
  ,                                       !- Volume {m3}
  ,                                       !- Floor Area {m2}
  ,                                       !- Zone Inside Convection Algorithm
  ,                                       !- Zone Outside Convection Algorithm
  ,                                       !- Zone Conditioning Equipment List Name
<<<<<<< HEAD
  {105173ef-e18d-473b-8c02-ee0379c9ae52}, !- Zone Air Inlet Port List
  {efdaf67e-dacf-4378-946d-c08b1ab5c72b}, !- Zone Air Exhaust Port List
  {b3685956-7665-4d9a-aa69-a103a0519f10}, !- Zone Air Node Name
  {ec42e4a2-c789-47a7-9f6f-8ec48fcb2151}, !- Zone Return Air Port List
=======
  {001f9365-684e-44d1-8461-04dd3be58e5c}, !- Zone Air Inlet Port List
  {edc38037-d761-401c-b85f-be2c999b3cb9}, !- Zone Air Exhaust Port List
  {d4b53240-7787-4a66-94c6-0e5238793d52}, !- Zone Air Node Name
  {9b4cf4fb-b3ea-4477-8990-fc7c67d4b60b}, !- Zone Return Air Port List
>>>>>>> ed7d523f
  ,                                       !- Primary Daylighting Control Name
  ,                                       !- Fraction of Zone Controlled by Primary Daylighting Control
  ,                                       !- Secondary Daylighting Control Name
  ,                                       !- Fraction of Zone Controlled by Secondary Daylighting Control
  ,                                       !- Illuminance Map Name
  ,                                       !- Group Rendering Name
  ,                                       !- Thermostat Name
  No;                                     !- Use Ideal Air Loads

OS:Node,
<<<<<<< HEAD
  {b3a34265-8520-4780-bba6-d098de63c98c}, !- Handle
  Node 1,                                 !- Name
  {b3685956-7665-4d9a-aa69-a103a0519f10}, !- Inlet Port
  ;                                       !- Outlet Port

OS:Connection,
  {b3685956-7665-4d9a-aa69-a103a0519f10}, !- Handle
  {a0da04aa-9a04-4748-927b-6affa4c32876}, !- Name
  {09095ca5-8c69-4a4c-bfa9-080f895524ab}, !- Source Object
  11,                                     !- Outlet Port
  {b3a34265-8520-4780-bba6-d098de63c98c}, !- Target Object
  2;                                      !- Inlet Port

OS:PortList,
  {105173ef-e18d-473b-8c02-ee0379c9ae52}, !- Handle
  {fbf1da20-e494-4642-ae86-9dc6df1b2b89}, !- Name
  {09095ca5-8c69-4a4c-bfa9-080f895524ab}; !- HVAC Component

OS:PortList,
  {efdaf67e-dacf-4378-946d-c08b1ab5c72b}, !- Handle
  {2afe9553-6900-4ff0-957b-8e75900126fb}, !- Name
  {09095ca5-8c69-4a4c-bfa9-080f895524ab}; !- HVAC Component

OS:PortList,
  {ec42e4a2-c789-47a7-9f6f-8ec48fcb2151}, !- Handle
  {a693c714-ee7d-497f-9ae4-9101ddba5fd2}, !- Name
  {09095ca5-8c69-4a4c-bfa9-080f895524ab}; !- HVAC Component

OS:Sizing:Zone,
  {735f8506-2bba-410a-8f54-08dfffeaa0a8}, !- Handle
  {09095ca5-8c69-4a4c-bfa9-080f895524ab}, !- Zone or ZoneList Name
=======
  {284d0b62-3fa7-47cb-bd64-f47159bbd11c}, !- Handle
  Node 1,                                 !- Name
  {d4b53240-7787-4a66-94c6-0e5238793d52}, !- Inlet Port
  ;                                       !- Outlet Port

OS:Connection,
  {d4b53240-7787-4a66-94c6-0e5238793d52}, !- Handle
  {fd895443-bd9c-432a-aa34-0c928921fb52}, !- Name
  {3c97132f-3ba5-484f-a164-0bfcab7dbecf}, !- Source Object
  11,                                     !- Outlet Port
  {284d0b62-3fa7-47cb-bd64-f47159bbd11c}, !- Target Object
  2;                                      !- Inlet Port

OS:PortList,
  {001f9365-684e-44d1-8461-04dd3be58e5c}, !- Handle
  {7696cafa-d369-4a30-a42c-0a8b0df18c13}, !- Name
  {3c97132f-3ba5-484f-a164-0bfcab7dbecf}; !- HVAC Component

OS:PortList,
  {edc38037-d761-401c-b85f-be2c999b3cb9}, !- Handle
  {d24c99da-b606-4351-8aa2-46761ad8a174}, !- Name
  {3c97132f-3ba5-484f-a164-0bfcab7dbecf}; !- HVAC Component

OS:PortList,
  {9b4cf4fb-b3ea-4477-8990-fc7c67d4b60b}, !- Handle
  {a506d3d2-bf40-48bf-a8e2-80e645eee3ac}, !- Name
  {3c97132f-3ba5-484f-a164-0bfcab7dbecf}; !- HVAC Component

OS:Sizing:Zone,
  {e0a211d6-c7d0-4fde-a618-af6dc08f09ab}, !- Handle
  {3c97132f-3ba5-484f-a164-0bfcab7dbecf}, !- Zone or ZoneList Name
>>>>>>> ed7d523f
  SupplyAirTemperature,                   !- Zone Cooling Design Supply Air Temperature Input Method
  14,                                     !- Zone Cooling Design Supply Air Temperature {C}
  11.11,                                  !- Zone Cooling Design Supply Air Temperature Difference {deltaC}
  SupplyAirTemperature,                   !- Zone Heating Design Supply Air Temperature Input Method
  40,                                     !- Zone Heating Design Supply Air Temperature {C}
  11.11,                                  !- Zone Heating Design Supply Air Temperature Difference {deltaC}
  0.0085,                                 !- Zone Cooling Design Supply Air Humidity Ratio {kg-H2O/kg-air}
  0.008,                                  !- Zone Heating Design Supply Air Humidity Ratio {kg-H2O/kg-air}
  ,                                       !- Zone Heating Sizing Factor
  ,                                       !- Zone Cooling Sizing Factor
  DesignDay,                              !- Cooling Design Air Flow Method
  ,                                       !- Cooling Design Air Flow Rate {m3/s}
  ,                                       !- Cooling Minimum Air Flow per Zone Floor Area {m3/s-m2}
  ,                                       !- Cooling Minimum Air Flow {m3/s}
  ,                                       !- Cooling Minimum Air Flow Fraction
  DesignDay,                              !- Heating Design Air Flow Method
  ,                                       !- Heating Design Air Flow Rate {m3/s}
  ,                                       !- Heating Maximum Air Flow per Zone Floor Area {m3/s-m2}
  ,                                       !- Heating Maximum Air Flow {m3/s}
  ,                                       !- Heating Maximum Air Flow Fraction
  ,                                       !- Design Zone Air Distribution Effectiveness in Cooling Mode
  ,                                       !- Design Zone Air Distribution Effectiveness in Heating Mode
  No,                                     !- Account for Dedicated Outdoor Air System
  NeutralSupplyAir,                       !- Dedicated Outdoor Air System Control Strategy
  autosize,                               !- Dedicated Outdoor Air Low Setpoint Temperature for Design {C}
  autosize;                               !- Dedicated Outdoor Air High Setpoint Temperature for Design {C}

OS:ZoneHVAC:EquipmentList,
<<<<<<< HEAD
  {2f5e3d78-11cc-4ec7-b4eb-c4f5629868c0}, !- Handle
  Zone HVAC Equipment List 1,             !- Name
  {09095ca5-8c69-4a4c-bfa9-080f895524ab}; !- Thermal Zone

OS:Space,
  {c2e26124-bbfb-4907-a87b-dea80917f7f7}, !- Handle
  living space,                           !- Name
  {1e71524f-4ed9-4b5c-ba6b-94c1c86d87ee}, !- Space Type Name
=======
  {4bfbe55a-bbba-49ab-9860-eb7bedc3b1ea}, !- Handle
  Zone HVAC Equipment List 1,             !- Name
  {3c97132f-3ba5-484f-a164-0bfcab7dbecf}; !- Thermal Zone

OS:Space,
  {45bce23f-a90e-44c0-86e3-c7472b898f16}, !- Handle
  living space,                           !- Name
  {36fefeba-d753-42b6-920f-e5f64325e7e9}, !- Space Type Name
>>>>>>> ed7d523f
  ,                                       !- Default Construction Set Name
  ,                                       !- Default Schedule Set Name
  ,                                       !- Direction of Relative North {deg}
  ,                                       !- X Origin {m}
  ,                                       !- Y Origin {m}
  ,                                       !- Z Origin {m}
  ,                                       !- Building Story Name
<<<<<<< HEAD
  {09095ca5-8c69-4a4c-bfa9-080f895524ab}, !- Thermal Zone Name
  ,                                       !- Part of Total Floor Area
  ,                                       !- Design Specification Outdoor Air Object Name
  {e4c656ac-8ec3-427e-9282-0ccbb588e5b7}; !- Building Unit Name

OS:Surface,
  {36ffb00d-ffc4-4c75-8717-5ca7457c3437}, !- Handle
  Surface 1,                              !- Name
  Floor,                                  !- Surface Type
  ,                                       !- Construction Name
  {c2e26124-bbfb-4907-a87b-dea80917f7f7}, !- Space Name
  Surface,                                !- Outside Boundary Condition
  {42450775-face-4894-a652-0ccffafe2606}, !- Outside Boundary Condition Object
=======
  {3c97132f-3ba5-484f-a164-0bfcab7dbecf}, !- Thermal Zone Name
  ,                                       !- Part of Total Floor Area
  ,                                       !- Design Specification Outdoor Air Object Name
  {83294911-6f84-477d-be14-44a689c20d5e}; !- Building Unit Name

OS:Surface,
  {545b381a-d040-4ec5-901e-eceb95bd5fd3}, !- Handle
  Surface 1,                              !- Name
  Floor,                                  !- Surface Type
  ,                                       !- Construction Name
  {45bce23f-a90e-44c0-86e3-c7472b898f16}, !- Space Name
  Surface,                                !- Outside Boundary Condition
  {8b9b683c-2aa8-4dba-b342-b24d2e4428ce}, !- Outside Boundary Condition Object
>>>>>>> ed7d523f
  NoSun,                                  !- Sun Exposure
  NoWind,                                 !- Wind Exposure
  ,                                       !- View Factor to Ground
  ,                                       !- Number of Vertices
  0, -9.144, 0,                           !- X,Y,Z Vertex 1 {m}
  0, 0, 0,                                !- X,Y,Z Vertex 2 {m}
  4.572, 0, 0,                            !- X,Y,Z Vertex 3 {m}
  4.572, -9.144, 0;                       !- X,Y,Z Vertex 4 {m}

OS:Surface,
<<<<<<< HEAD
  {fb36cb4f-d9f7-4767-af35-dba72c1eb528}, !- Handle
  Surface 2,                              !- Name
  Wall,                                   !- Surface Type
  ,                                       !- Construction Name
  {c2e26124-bbfb-4907-a87b-dea80917f7f7}, !- Space Name
=======
  {f18aceb8-4690-4528-b65a-333dbcf8a349}, !- Handle
  Surface 2,                              !- Name
  Wall,                                   !- Surface Type
  ,                                       !- Construction Name
  {45bce23f-a90e-44c0-86e3-c7472b898f16}, !- Space Name
>>>>>>> ed7d523f
  Outdoors,                               !- Outside Boundary Condition
  ,                                       !- Outside Boundary Condition Object
  SunExposed,                             !- Sun Exposure
  WindExposed,                            !- Wind Exposure
  ,                                       !- View Factor to Ground
  ,                                       !- Number of Vertices
  0, 0, 2.4384,                           !- X,Y,Z Vertex 1 {m}
  0, 0, 0,                                !- X,Y,Z Vertex 2 {m}
  0, -9.144, 0,                           !- X,Y,Z Vertex 3 {m}
  0, -9.144, 2.4384;                      !- X,Y,Z Vertex 4 {m}

OS:Surface,
<<<<<<< HEAD
  {ad0db0ad-7861-4a46-be7e-5ce8100a7fef}, !- Handle
  Surface 3,                              !- Name
  Wall,                                   !- Surface Type
  ,                                       !- Construction Name
  {c2e26124-bbfb-4907-a87b-dea80917f7f7}, !- Space Name
=======
  {bfa2ba7b-2fcd-4a0e-b0ce-17eded9cd7e1}, !- Handle
  Surface 3,                              !- Name
  Wall,                                   !- Surface Type
  ,                                       !- Construction Name
  {45bce23f-a90e-44c0-86e3-c7472b898f16}, !- Space Name
>>>>>>> ed7d523f
  Outdoors,                               !- Outside Boundary Condition
  ,                                       !- Outside Boundary Condition Object
  SunExposed,                             !- Sun Exposure
  WindExposed,                            !- Wind Exposure
  ,                                       !- View Factor to Ground
  ,                                       !- Number of Vertices
  4.572, 0, 2.4384,                       !- X,Y,Z Vertex 1 {m}
  4.572, 0, 0,                            !- X,Y,Z Vertex 2 {m}
  0, 0, 0,                                !- X,Y,Z Vertex 3 {m}
  0, 0, 2.4384;                           !- X,Y,Z Vertex 4 {m}

OS:Surface,
<<<<<<< HEAD
  {4f9b18ce-d65c-43e2-8fcc-e9f11fb463d0}, !- Handle
  Surface 4,                              !- Name
  Wall,                                   !- Surface Type
  ,                                       !- Construction Name
  {c2e26124-bbfb-4907-a87b-dea80917f7f7}, !- Space Name
  Adiabatic,                              !- Outside Boundary Condition
  ,                                       !- Outside Boundary Condition Object
=======
  {5e1d7a70-d077-4d98-b41c-fe54475724fe}, !- Handle
  Surface 4,                              !- Name
  Wall,                                   !- Surface Type
  ,                                       !- Construction Name
  {45bce23f-a90e-44c0-86e3-c7472b898f16}, !- Space Name
  Surface,                                !- Outside Boundary Condition
  {f2970dce-eca8-472e-b43a-cb936f0f995e}, !- Outside Boundary Condition Object
>>>>>>> ed7d523f
  NoSun,                                  !- Sun Exposure
  NoWind,                                 !- Wind Exposure
  ,                                       !- View Factor to Ground
  ,                                       !- Number of Vertices
  4.572, -9.144, 2.4384,                  !- X,Y,Z Vertex 1 {m}
  4.572, -9.144, 0,                       !- X,Y,Z Vertex 2 {m}
  4.572, 0, 0,                            !- X,Y,Z Vertex 3 {m}
  4.572, 0, 2.4384;                       !- X,Y,Z Vertex 4 {m}

OS:Surface,
<<<<<<< HEAD
  {6b91d0e7-6d1a-4ad2-8f29-52c5a3ebe012}, !- Handle
  Surface 5,                              !- Name
  Wall,                                   !- Surface Type
  ,                                       !- Construction Name
  {c2e26124-bbfb-4907-a87b-dea80917f7f7}, !- Space Name
=======
  {c67bbdc4-4d39-4bb3-9e4b-2a121e33f549}, !- Handle
  Surface 5,                              !- Name
  Wall,                                   !- Surface Type
  ,                                       !- Construction Name
  {45bce23f-a90e-44c0-86e3-c7472b898f16}, !- Space Name
>>>>>>> ed7d523f
  Outdoors,                               !- Outside Boundary Condition
  ,                                       !- Outside Boundary Condition Object
  SunExposed,                             !- Sun Exposure
  WindExposed,                            !- Wind Exposure
  ,                                       !- View Factor to Ground
  ,                                       !- Number of Vertices
  0, -9.144, 2.4384,                      !- X,Y,Z Vertex 1 {m}
  0, -9.144, 0,                           !- X,Y,Z Vertex 2 {m}
  4.572, -9.144, 0,                       !- X,Y,Z Vertex 3 {m}
  4.572, -9.144, 2.4384;                  !- X,Y,Z Vertex 4 {m}

OS:Surface,
<<<<<<< HEAD
  {28f55b66-8431-4c27-9738-261952622808}, !- Handle
  Surface 6,                              !- Name
  RoofCeiling,                            !- Surface Type
  ,                                       !- Construction Name
  {c2e26124-bbfb-4907-a87b-dea80917f7f7}, !- Space Name
  Surface,                                !- Outside Boundary Condition
  {b719ee24-f446-4111-896e-4f4beaed7524}, !- Outside Boundary Condition Object
=======
  {76d09e82-9032-4d75-a8e4-ca02c039203b}, !- Handle
  Surface 6,                              !- Name
  RoofCeiling,                            !- Surface Type
  ,                                       !- Construction Name
  {45bce23f-a90e-44c0-86e3-c7472b898f16}, !- Space Name
  Surface,                                !- Outside Boundary Condition
  {9b0774ce-796a-456c-b9ee-1d8bc8c02aa9}, !- Outside Boundary Condition Object
>>>>>>> ed7d523f
  NoSun,                                  !- Sun Exposure
  NoWind,                                 !- Wind Exposure
  ,                                       !- View Factor to Ground
  ,                                       !- Number of Vertices
  4.572, -9.144, 2.4384,                  !- X,Y,Z Vertex 1 {m}
  4.572, 0, 2.4384,                       !- X,Y,Z Vertex 2 {m}
  0, 0, 2.4384,                           !- X,Y,Z Vertex 3 {m}
  0, -9.144, 2.4384;                      !- X,Y,Z Vertex 4 {m}

OS:SpaceType,
<<<<<<< HEAD
  {1e71524f-4ed9-4b5c-ba6b-94c1c86d87ee}, !- Handle
=======
  {36fefeba-d753-42b6-920f-e5f64325e7e9}, !- Handle
>>>>>>> ed7d523f
  Space Type 1,                           !- Name
  ,                                       !- Default Construction Set Name
  ,                                       !- Default Schedule Set Name
  ,                                       !- Group Rendering Name
  ,                                       !- Design Specification Outdoor Air Object Name
  ,                                       !- Standards Template
  ,                                       !- Standards Building Type
  living;                                 !- Standards Space Type

<<<<<<< HEAD
OS:Space,
  {1170ce3e-a675-46be-943f-93c6439d0811}, !- Handle
  finished basement space,                !- Name
  {7edd18d4-cdf5-4fd3-8ca3-82a0de6c75d1}, !- Space Type Name
=======
OS:ThermalZone,
  {6157b9dd-099d-460f-95f7-7b395f92564a}, !- Handle
  living zone|unit 2,                     !- Name
  ,                                       !- Multiplier
  ,                                       !- Ceiling Height {m}
  ,                                       !- Volume {m3}
  ,                                       !- Floor Area {m2}
  ,                                       !- Zone Inside Convection Algorithm
  ,                                       !- Zone Outside Convection Algorithm
  ,                                       !- Zone Conditioning Equipment List Name
  {e6d3eb78-913f-415c-9fa9-c824bbdcc226}, !- Zone Air Inlet Port List
  {e80fb5ff-57c6-4c86-a594-e5bc52f8283e}, !- Zone Air Exhaust Port List
  {c9371f1f-fcf5-4741-8ebb-dfdd49549f88}, !- Zone Air Node Name
  {2b39f917-18a8-4be2-8331-6ea2dd62c18e}, !- Zone Return Air Port List
  ,                                       !- Primary Daylighting Control Name
  ,                                       !- Fraction of Zone Controlled by Primary Daylighting Control
  ,                                       !- Secondary Daylighting Control Name
  ,                                       !- Fraction of Zone Controlled by Secondary Daylighting Control
  ,                                       !- Illuminance Map Name
  ,                                       !- Group Rendering Name
  ,                                       !- Thermostat Name
  No;                                     !- Use Ideal Air Loads

OS:Node,
  {fad809c9-73ff-4116-b6d2-9e7430fbe5c6}, !- Handle
  Node 2,                                 !- Name
  {c9371f1f-fcf5-4741-8ebb-dfdd49549f88}, !- Inlet Port
  ;                                       !- Outlet Port

OS:Connection,
  {c9371f1f-fcf5-4741-8ebb-dfdd49549f88}, !- Handle
  {5c8d2524-1dc6-4e15-9a6c-7a81e3e56e8d}, !- Name
  {6157b9dd-099d-460f-95f7-7b395f92564a}, !- Source Object
  11,                                     !- Outlet Port
  {fad809c9-73ff-4116-b6d2-9e7430fbe5c6}, !- Target Object
  2;                                      !- Inlet Port

OS:PortList,
  {e6d3eb78-913f-415c-9fa9-c824bbdcc226}, !- Handle
  {b3c68b8a-c94a-4a2a-a34f-630283d6d227}, !- Name
  {6157b9dd-099d-460f-95f7-7b395f92564a}; !- HVAC Component

OS:PortList,
  {e80fb5ff-57c6-4c86-a594-e5bc52f8283e}, !- Handle
  {a1d7baa3-6b2e-4698-9b6c-fa48f9fae9a9}, !- Name
  {6157b9dd-099d-460f-95f7-7b395f92564a}; !- HVAC Component

OS:PortList,
  {2b39f917-18a8-4be2-8331-6ea2dd62c18e}, !- Handle
  {29a24a9f-35b6-4e33-8d9f-4d2deaac7434}, !- Name
  {6157b9dd-099d-460f-95f7-7b395f92564a}; !- HVAC Component

OS:Sizing:Zone,
  {b4205d1e-8d03-465c-85ca-2101b646f3c7}, !- Handle
  {6157b9dd-099d-460f-95f7-7b395f92564a}, !- Zone or ZoneList Name
  SupplyAirTemperature,                   !- Zone Cooling Design Supply Air Temperature Input Method
  14,                                     !- Zone Cooling Design Supply Air Temperature {C}
  11.11,                                  !- Zone Cooling Design Supply Air Temperature Difference {deltaC}
  SupplyAirTemperature,                   !- Zone Heating Design Supply Air Temperature Input Method
  40,                                     !- Zone Heating Design Supply Air Temperature {C}
  11.11,                                  !- Zone Heating Design Supply Air Temperature Difference {deltaC}
  0.0085,                                 !- Zone Cooling Design Supply Air Humidity Ratio {kg-H2O/kg-air}
  0.008,                                  !- Zone Heating Design Supply Air Humidity Ratio {kg-H2O/kg-air}
  ,                                       !- Zone Heating Sizing Factor
  ,                                       !- Zone Cooling Sizing Factor
  DesignDay,                              !- Cooling Design Air Flow Method
  ,                                       !- Cooling Design Air Flow Rate {m3/s}
  ,                                       !- Cooling Minimum Air Flow per Zone Floor Area {m3/s-m2}
  ,                                       !- Cooling Minimum Air Flow {m3/s}
  ,                                       !- Cooling Minimum Air Flow Fraction
  DesignDay,                              !- Heating Design Air Flow Method
  ,                                       !- Heating Design Air Flow Rate {m3/s}
  ,                                       !- Heating Maximum Air Flow per Zone Floor Area {m3/s-m2}
  ,                                       !- Heating Maximum Air Flow {m3/s}
  ,                                       !- Heating Maximum Air Flow Fraction
  ,                                       !- Design Zone Air Distribution Effectiveness in Cooling Mode
  ,                                       !- Design Zone Air Distribution Effectiveness in Heating Mode
  No,                                     !- Account for Dedicated Outdoor Air System
  NeutralSupplyAir,                       !- Dedicated Outdoor Air System Control Strategy
  autosize,                               !- Dedicated Outdoor Air Low Setpoint Temperature for Design {C}
  autosize;                               !- Dedicated Outdoor Air High Setpoint Temperature for Design {C}

OS:ZoneHVAC:EquipmentList,
  {7642a72a-41c8-4c02-b7a9-30309c8ebbca}, !- Handle
  Zone HVAC Equipment List 2,             !- Name
  {6157b9dd-099d-460f-95f7-7b395f92564a}; !- Thermal Zone

OS:Space,
  {b5e139bc-54cf-4cb3-8a4b-82c5d2faec24}, !- Handle
  living space|unit 2|story 1,            !- Name
  {36fefeba-d753-42b6-920f-e5f64325e7e9}, !- Space Type Name
>>>>>>> ed7d523f
  ,                                       !- Default Construction Set Name
  ,                                       !- Default Schedule Set Name
  -0,                                     !- Direction of Relative North {deg}
  0,                                      !- X Origin {m}
  0,                                      !- Y Origin {m}
  0,                                      !- Z Origin {m}
  ,                                       !- Building Story Name
<<<<<<< HEAD
  {a1a4f824-24da-42b3-ae98-734d393dad71}, !- Thermal Zone Name
  ,                                       !- Part of Total Floor Area
  ,                                       !- Design Specification Outdoor Air Object Name
  {e4c656ac-8ec3-427e-9282-0ccbb588e5b7}; !- Building Unit Name

OS:Surface,
  {8507546e-1db8-461a-98ac-14c6d7c3250c}, !- Handle
  Surface 12,                             !- Name
  Floor,                                  !- Surface Type
  ,                                       !- Construction Name
  {1170ce3e-a675-46be-943f-93c6439d0811}, !- Space Name
  Foundation,                             !- Outside Boundary Condition
  ,                                       !- Outside Boundary Condition Object
=======
  {6157b9dd-099d-460f-95f7-7b395f92564a}, !- Thermal Zone Name
  ,                                       !- Part of Total Floor Area
  ,                                       !- Design Specification Outdoor Air Object Name
  {108be4db-a9bc-43d7-b05a-0d33e112b5e0}; !- Building Unit Name

OS:Surface,
  {e3db939b-a730-4c02-a96b-f964778a46c8}, !- Handle
  Surface 12,                             !- Name
  RoofCeiling,                            !- Surface Type
  ,                                       !- Construction Name
  {b5e139bc-54cf-4cb3-8a4b-82c5d2faec24}, !- Space Name
  Surface,                                !- Outside Boundary Condition
  {918c5c00-929f-4905-a6f2-7961f9cb6909}, !- Outside Boundary Condition Object
>>>>>>> ed7d523f
  NoSun,                                  !- Sun Exposure
  NoWind,                                 !- Wind Exposure
  ,                                       !- View Factor to Ground
  ,                                       !- Number of Vertices
<<<<<<< HEAD
  0, -9.144, -2.4384,                     !- X,Y,Z Vertex 1 {m}
  0, 0, -2.4384,                          !- X,Y,Z Vertex 2 {m}
  4.572, 0, -2.4384,                      !- X,Y,Z Vertex 3 {m}
  4.572, -9.144, -2.4384;                 !- X,Y,Z Vertex 4 {m}

OS:Surface,
  {bdd909a9-cf69-486e-a073-3d4094316cb8}, !- Handle
  Surface 13,                             !- Name
  Wall,                                   !- Surface Type
  ,                                       !- Construction Name
  {1170ce3e-a675-46be-943f-93c6439d0811}, !- Space Name
  Foundation,                             !- Outside Boundary Condition
  ,                                       !- Outside Boundary Condition Object
  NoSun,                                  !- Sun Exposure
  NoWind,                                 !- Wind Exposure
  ,                                       !- View Factor to Ground
  ,                                       !- Number of Vertices
  0, 0, 0,                                !- X,Y,Z Vertex 1 {m}
  0, 0, -2.4384,                          !- X,Y,Z Vertex 2 {m}
  0, -9.144, -2.4384,                     !- X,Y,Z Vertex 3 {m}
  0, -9.144, 0;                           !- X,Y,Z Vertex 4 {m}

OS:Surface,
  {f0a21674-1c4e-43dc-b5c3-16576645f8a8}, !- Handle
  Surface 14,                             !- Name
  Wall,                                   !- Surface Type
  ,                                       !- Construction Name
  {1170ce3e-a675-46be-943f-93c6439d0811}, !- Space Name
  Foundation,                             !- Outside Boundary Condition
=======
  9.144, -9.144, 2.4384,                  !- X,Y,Z Vertex 1 {m}
  9.144, 0, 2.4384,                       !- X,Y,Z Vertex 2 {m}
  4.572, 0, 2.4384,                       !- X,Y,Z Vertex 3 {m}
  4.572, -9.144, 2.4384;                  !- X,Y,Z Vertex 4 {m}

OS:Surface,
  {cb9fa5ea-df27-46d5-aa4d-b5cba36f8053}, !- Handle
  Surface 13,                             !- Name
  Wall,                                   !- Surface Type
  ,                                       !- Construction Name
  {b5e139bc-54cf-4cb3-8a4b-82c5d2faec24}, !- Space Name
  Outdoors,                               !- Outside Boundary Condition
>>>>>>> ed7d523f
  ,                                       !- Outside Boundary Condition Object
  NoSun,                                  !- Sun Exposure
  NoWind,                                 !- Wind Exposure
  ,                                       !- View Factor to Ground
  ,                                       !- Number of Vertices
  4.572, 0, 0,                            !- X,Y,Z Vertex 1 {m}
  4.572, 0, -2.4384,                      !- X,Y,Z Vertex 2 {m}
  0, 0, -2.4384,                          !- X,Y,Z Vertex 3 {m}
  0, 0, 0;                                !- X,Y,Z Vertex 4 {m}

OS:Surface,
<<<<<<< HEAD
  {a94d8451-4c39-4b98-9950-45468faa6403}, !- Handle
  Surface 15,                             !- Name
  Wall,                                   !- Surface Type
  ,                                       !- Construction Name
  {1170ce3e-a675-46be-943f-93c6439d0811}, !- Space Name
  Adiabatic,                              !- Outside Boundary Condition
  ,                                       !- Outside Boundary Condition Object
=======
  {8bbf493b-1ac2-449d-85cb-389954d0a8f8}, !- Handle
  Surface 14,                             !- Name
  Floor,                                  !- Surface Type
  ,                                       !- Construction Name
  {b5e139bc-54cf-4cb3-8a4b-82c5d2faec24}, !- Space Name
  Surface,                                !- Outside Boundary Condition
  {25974d3b-a692-4fb9-b536-fe8781135fe2}, !- Outside Boundary Condition Object
>>>>>>> ed7d523f
  NoSun,                                  !- Sun Exposure
  NoWind,                                 !- Wind Exposure
  ,                                       !- View Factor to Ground
  ,                                       !- Number of Vertices
  4.572, -9.144, 0,                       !- X,Y,Z Vertex 1 {m}
  4.572, -9.144, -2.4384,                 !- X,Y,Z Vertex 2 {m}
  4.572, 0, -2.4384,                      !- X,Y,Z Vertex 3 {m}
  4.572, 0, 0;                            !- X,Y,Z Vertex 4 {m}

OS:Surface,
<<<<<<< HEAD
  {72465063-effa-4da9-83f9-c25b672f3dfc}, !- Handle
  Surface 16,                             !- Name
  Wall,                                   !- Surface Type
  ,                                       !- Construction Name
  {1170ce3e-a675-46be-943f-93c6439d0811}, !- Space Name
  Foundation,                             !- Outside Boundary Condition
  ,                                       !- Outside Boundary Condition Object
=======
  {15db5732-7101-4491-b2f8-85e361f8bd8a}, !- Handle
  Surface 15,                             !- Name
  Wall,                                   !- Surface Type
  ,                                       !- Construction Name
  {b5e139bc-54cf-4cb3-8a4b-82c5d2faec24}, !- Space Name
  Outdoors,                               !- Outside Boundary Condition
  ,                                       !- Outside Boundary Condition Object
  SunExposed,                             !- Sun Exposure
  WindExposed,                            !- Wind Exposure
  ,                                       !- View Factor to Ground
  ,                                       !- Number of Vertices
  9.144, 0, 2.4384,                       !- X,Y,Z Vertex 1 {m}
  9.144, 0, 0,                            !- X,Y,Z Vertex 2 {m}
  4.572, 0, 0,                            !- X,Y,Z Vertex 3 {m}
  4.572, 0, 2.4384;                       !- X,Y,Z Vertex 4 {m}

OS:Surface,
  {65ffa950-d39a-44de-ba20-c9b1cece0f9e}, !- Handle
  Surface 16,                             !- Name
  Wall,                                   !- Surface Type
  ,                                       !- Construction Name
  {b5e139bc-54cf-4cb3-8a4b-82c5d2faec24}, !- Space Name
  Surface,                                !- Outside Boundary Condition
  {c2326ddf-963f-4b63-9ec5-7e9a0e0b90d3}, !- Outside Boundary Condition Object
>>>>>>> ed7d523f
  NoSun,                                  !- Sun Exposure
  NoWind,                                 !- Wind Exposure
  ,                                       !- View Factor to Ground
  ,                                       !- Number of Vertices
<<<<<<< HEAD
  0, -9.144, 0,                           !- X,Y,Z Vertex 1 {m}
  0, -9.144, -2.4384,                     !- X,Y,Z Vertex 2 {m}
  4.572, -9.144, -2.4384,                 !- X,Y,Z Vertex 3 {m}
  4.572, -9.144, 0;                       !- X,Y,Z Vertex 4 {m}

OS:Surface,
  {42450775-face-4894-a652-0ccffafe2606}, !- Handle
=======
  9.144, -9.144, 2.4384,                  !- X,Y,Z Vertex 1 {m}
  9.144, -9.144, 0,                       !- X,Y,Z Vertex 2 {m}
  9.144, 0, 0,                            !- X,Y,Z Vertex 3 {m}
  9.144, 0, 2.4384;                       !- X,Y,Z Vertex 4 {m}

OS:Surface,
  {f2970dce-eca8-472e-b43a-cb936f0f995e}, !- Handle
>>>>>>> ed7d523f
  Surface 17,                             !- Name
  RoofCeiling,                            !- Surface Type
  ,                                       !- Construction Name
<<<<<<< HEAD
  {1170ce3e-a675-46be-943f-93c6439d0811}, !- Space Name
  Surface,                                !- Outside Boundary Condition
  {36ffb00d-ffc4-4c75-8717-5ca7457c3437}, !- Outside Boundary Condition Object
=======
  {b5e139bc-54cf-4cb3-8a4b-82c5d2faec24}, !- Space Name
  Surface,                                !- Outside Boundary Condition
  {5e1d7a70-d077-4d98-b41c-fe54475724fe}, !- Outside Boundary Condition Object
>>>>>>> ed7d523f
  NoSun,                                  !- Sun Exposure
  NoWind,                                 !- Wind Exposure
  ,                                       !- View Factor to Ground
  ,                                       !- Number of Vertices
<<<<<<< HEAD
  4.572, -9.144, 0,                       !- X,Y,Z Vertex 1 {m}
  4.572, 0, 0,                            !- X,Y,Z Vertex 2 {m}
  0, 0, 0,                                !- X,Y,Z Vertex 3 {m}
  0, -9.144, 0;                           !- X,Y,Z Vertex 4 {m}

OS:ThermalZone,
  {a1a4f824-24da-42b3-ae98-734d393dad71}, !- Handle
  finished basement zone,                 !- Name
=======
  4.572, 0, 2.4384,                       !- X,Y,Z Vertex 1 {m}
  4.572, 0, 0,                            !- X,Y,Z Vertex 2 {m}
  4.572, -9.144, 0,                       !- X,Y,Z Vertex 3 {m}
  4.572, -9.144, 2.4384;                  !- X,Y,Z Vertex 4 {m}

OS:ThermalZone,
  {a14386c3-cd97-4c7b-8a27-b29dd9af1787}, !- Handle
  living zone|unit 3,                     !- Name
>>>>>>> ed7d523f
  ,                                       !- Multiplier
  ,                                       !- Ceiling Height {m}
  ,                                       !- Volume {m3}
  ,                                       !- Floor Area {m2}
  ,                                       !- Zone Inside Convection Algorithm
  ,                                       !- Zone Outside Convection Algorithm
  ,                                       !- Zone Conditioning Equipment List Name
<<<<<<< HEAD
  {60d8615a-2a93-44df-a353-6353155daf61}, !- Zone Air Inlet Port List
  {00612364-1f48-4fbb-849b-c8df4c61db72}, !- Zone Air Exhaust Port List
  {6ce58837-202d-4f42-ace7-a89c3f224839}, !- Zone Air Node Name
  {31a01d0a-39fc-46c1-b2d9-1845749e27b2}, !- Zone Return Air Port List
=======
  {2312c23b-3fc0-40be-b4e7-f55665b88313}, !- Zone Air Inlet Port List
  {da655122-b1a7-4d86-9828-2db135b5843b}, !- Zone Air Exhaust Port List
  {ae9d3ee1-848c-4d12-9f13-2ec870417494}, !- Zone Air Node Name
  {8d23b6b9-5dd1-48d6-b5e1-26c023a72c2d}, !- Zone Return Air Port List
>>>>>>> ed7d523f
  ,                                       !- Primary Daylighting Control Name
  ,                                       !- Fraction of Zone Controlled by Primary Daylighting Control
  ,                                       !- Secondary Daylighting Control Name
  ,                                       !- Fraction of Zone Controlled by Secondary Daylighting Control
  ,                                       !- Illuminance Map Name
  ,                                       !- Group Rendering Name
  ,                                       !- Thermostat Name
  No;                                     !- Use Ideal Air Loads

OS:Node,
<<<<<<< HEAD
  {757a2b30-9f62-4f89-b443-e5e3014715f6}, !- Handle
  Node 2,                                 !- Name
  {6ce58837-202d-4f42-ace7-a89c3f224839}, !- Inlet Port
  ;                                       !- Outlet Port

OS:Connection,
  {6ce58837-202d-4f42-ace7-a89c3f224839}, !- Handle
  {5048994c-87f5-45e7-a11a-d30ee166dda6}, !- Name
  {a1a4f824-24da-42b3-ae98-734d393dad71}, !- Source Object
  11,                                     !- Outlet Port
  {757a2b30-9f62-4f89-b443-e5e3014715f6}, !- Target Object
  2;                                      !- Inlet Port

OS:PortList,
  {60d8615a-2a93-44df-a353-6353155daf61}, !- Handle
  {aa4e9ff7-f724-4716-90f8-e633b1afe251}, !- Name
  {a1a4f824-24da-42b3-ae98-734d393dad71}; !- HVAC Component

OS:PortList,
  {00612364-1f48-4fbb-849b-c8df4c61db72}, !- Handle
  {c432010f-a88a-447e-9875-8b5ef315cbe7}, !- Name
  {a1a4f824-24da-42b3-ae98-734d393dad71}; !- HVAC Component

OS:PortList,
  {31a01d0a-39fc-46c1-b2d9-1845749e27b2}, !- Handle
  {ca711a54-05fd-434d-80ba-ee915eee0660}, !- Name
  {a1a4f824-24da-42b3-ae98-734d393dad71}; !- HVAC Component

OS:Sizing:Zone,
  {a87c3f80-c6a9-4824-9851-611f2b1b86cd}, !- Handle
  {a1a4f824-24da-42b3-ae98-734d393dad71}, !- Zone or ZoneList Name
=======
  {34d6d071-a9a4-48fa-b993-e4ac4d517c56}, !- Handle
  Node 3,                                 !- Name
  {ae9d3ee1-848c-4d12-9f13-2ec870417494}, !- Inlet Port
  ;                                       !- Outlet Port

OS:Connection,
  {ae9d3ee1-848c-4d12-9f13-2ec870417494}, !- Handle
  {b76680be-ad30-4282-9cd1-7a866dc36734}, !- Name
  {a14386c3-cd97-4c7b-8a27-b29dd9af1787}, !- Source Object
  11,                                     !- Outlet Port
  {34d6d071-a9a4-48fa-b993-e4ac4d517c56}, !- Target Object
  2;                                      !- Inlet Port

OS:PortList,
  {2312c23b-3fc0-40be-b4e7-f55665b88313}, !- Handle
  {83bca8df-d4e3-4033-812c-252c5c19d89b}, !- Name
  {a14386c3-cd97-4c7b-8a27-b29dd9af1787}; !- HVAC Component

OS:PortList,
  {da655122-b1a7-4d86-9828-2db135b5843b}, !- Handle
  {0acc91d7-1990-4058-8f97-e07d980ded9c}, !- Name
  {a14386c3-cd97-4c7b-8a27-b29dd9af1787}; !- HVAC Component

OS:PortList,
  {8d23b6b9-5dd1-48d6-b5e1-26c023a72c2d}, !- Handle
  {0cbfcb98-ec4b-45e6-9d45-882a6d48b73d}, !- Name
  {a14386c3-cd97-4c7b-8a27-b29dd9af1787}; !- HVAC Component

OS:Sizing:Zone,
  {dfd30627-da49-4764-bd91-21dbce6fa54d}, !- Handle
  {a14386c3-cd97-4c7b-8a27-b29dd9af1787}, !- Zone or ZoneList Name
>>>>>>> ed7d523f
  SupplyAirTemperature,                   !- Zone Cooling Design Supply Air Temperature Input Method
  14,                                     !- Zone Cooling Design Supply Air Temperature {C}
  11.11,                                  !- Zone Cooling Design Supply Air Temperature Difference {deltaC}
  SupplyAirTemperature,                   !- Zone Heating Design Supply Air Temperature Input Method
  40,                                     !- Zone Heating Design Supply Air Temperature {C}
  11.11,                                  !- Zone Heating Design Supply Air Temperature Difference {deltaC}
  0.0085,                                 !- Zone Cooling Design Supply Air Humidity Ratio {kg-H2O/kg-air}
  0.008,                                  !- Zone Heating Design Supply Air Humidity Ratio {kg-H2O/kg-air}
  ,                                       !- Zone Heating Sizing Factor
  ,                                       !- Zone Cooling Sizing Factor
  DesignDay,                              !- Cooling Design Air Flow Method
  ,                                       !- Cooling Design Air Flow Rate {m3/s}
  ,                                       !- Cooling Minimum Air Flow per Zone Floor Area {m3/s-m2}
  ,                                       !- Cooling Minimum Air Flow {m3/s}
  ,                                       !- Cooling Minimum Air Flow Fraction
  DesignDay,                              !- Heating Design Air Flow Method
  ,                                       !- Heating Design Air Flow Rate {m3/s}
  ,                                       !- Heating Maximum Air Flow per Zone Floor Area {m3/s-m2}
  ,                                       !- Heating Maximum Air Flow {m3/s}
  ,                                       !- Heating Maximum Air Flow Fraction
  ,                                       !- Design Zone Air Distribution Effectiveness in Cooling Mode
  ,                                       !- Design Zone Air Distribution Effectiveness in Heating Mode
  No,                                     !- Account for Dedicated Outdoor Air System
  NeutralSupplyAir,                       !- Dedicated Outdoor Air System Control Strategy
  autosize,                               !- Dedicated Outdoor Air Low Setpoint Temperature for Design {C}
  autosize;                               !- Dedicated Outdoor Air High Setpoint Temperature for Design {C}

OS:ZoneHVAC:EquipmentList,
<<<<<<< HEAD
  {0141e5a0-de7a-43d3-bc49-02eb709bd907}, !- Handle
  Zone HVAC Equipment List 2,             !- Name
  {a1a4f824-24da-42b3-ae98-734d393dad71}; !- Thermal Zone

OS:SpaceType,
  {7edd18d4-cdf5-4fd3-8ca3-82a0de6c75d1}, !- Handle
  Space Type 2,                           !- Name
  ,                                       !- Default Construction Set Name
  ,                                       !- Default Schedule Set Name
  ,                                       !- Group Rendering Name
  ,                                       !- Design Specification Outdoor Air Object Name
  ,                                       !- Standards Template
  ,                                       !- Standards Building Type
  finished basement;                      !- Standards Space Type

OS:Surface,
  {b719ee24-f446-4111-896e-4f4beaed7524}, !- Handle
  Surface 7,                              !- Name
  Floor,                                  !- Surface Type
  ,                                       !- Construction Name
  {e1400268-406d-47d9-bdc0-35622ea1dad3}, !- Space Name
  Surface,                                !- Outside Boundary Condition
  {28f55b66-8431-4c27-9738-261952622808}, !- Outside Boundary Condition Object
=======
  {9257ab44-90aa-4f72-b8ec-d791ffd47311}, !- Handle
  Zone HVAC Equipment List 3,             !- Name
  {a14386c3-cd97-4c7b-8a27-b29dd9af1787}; !- Thermal Zone

OS:Space,
  {6b61ffb3-9a9c-40ce-acf1-6b13d0e36dbf}, !- Handle
  living space|unit 3|story 1,            !- Name
  {36fefeba-d753-42b6-920f-e5f64325e7e9}, !- Space Type Name
  ,                                       !- Default Construction Set Name
  ,                                       !- Default Schedule Set Name
  -0,                                     !- Direction of Relative North {deg}
  0,                                      !- X Origin {m}
  0,                                      !- Y Origin {m}
  0,                                      !- Z Origin {m}
  ,                                       !- Building Story Name
  {a14386c3-cd97-4c7b-8a27-b29dd9af1787}, !- Thermal Zone Name
  ,                                       !- Part of Total Floor Area
  ,                                       !- Design Specification Outdoor Air Object Name
  {e83d5feb-cdb9-484d-8f63-ef38f2924c9d}; !- Building Unit Name

OS:Surface,
  {3056d54f-aaf4-4ba2-8f43-00c463fab0ba}, !- Handle
  Surface 23,                             !- Name
  RoofCeiling,                            !- Surface Type
  ,                                       !- Construction Name
  {6b61ffb3-9a9c-40ce-acf1-6b13d0e36dbf}, !- Space Name
  Surface,                                !- Outside Boundary Condition
  {8f8c3455-4239-4a69-8f0c-a4dc6212ae3f}, !- Outside Boundary Condition Object
>>>>>>> ed7d523f
  NoSun,                                  !- Sun Exposure
  NoWind,                                 !- Wind Exposure
  ,                                       !- View Factor to Ground
  ,                                       !- Number of Vertices
<<<<<<< HEAD
  0, -9.144, 2.4384,                      !- X,Y,Z Vertex 1 {m}
  0, 0, 2.4384,                           !- X,Y,Z Vertex 2 {m}
  4.572, 0, 2.4384,                       !- X,Y,Z Vertex 3 {m}
  4.572, -9.144, 2.4384;                  !- X,Y,Z Vertex 4 {m}

OS:Surface,
  {c652535f-e031-48dc-8932-9aa61ac91404}, !- Handle
  Surface 8,                              !- Name
  RoofCeiling,                            !- Surface Type
  ,                                       !- Construction Name
  {e1400268-406d-47d9-bdc0-35622ea1dad3}, !- Space Name
  Outdoors,                               !- Outside Boundary Condition
  ,                                       !- Outside Boundary Condition Object
  SunExposed,                             !- Sun Exposure
  WindExposed,                            !- Wind Exposure
  ,                                       !- View Factor to Ground
  ,                                       !- Number of Vertices
  0, -4.572, 5.0292,                      !- X,Y,Z Vertex 1 {m}
  4.572, -4.572, 5.0292,                  !- X,Y,Z Vertex 2 {m}
  4.572, 0, 2.7432,                       !- X,Y,Z Vertex 3 {m}
  0, 0, 2.7432;                           !- X,Y,Z Vertex 4 {m}

OS:Surface,
  {cc071866-5413-428f-a1e7-b3eafe80208e}, !- Handle
  Surface 9,                              !- Name
  RoofCeiling,                            !- Surface Type
  ,                                       !- Construction Name
  {e1400268-406d-47d9-bdc0-35622ea1dad3}, !- Space Name
=======
  13.716, -9.144, 2.4384,                 !- X,Y,Z Vertex 1 {m}
  13.716, 0, 2.4384,                      !- X,Y,Z Vertex 2 {m}
  9.144, 0, 2.4384,                       !- X,Y,Z Vertex 3 {m}
  9.144, -9.144, 2.4384;                  !- X,Y,Z Vertex 4 {m}

OS:Surface,
  {2e636d25-78ef-414a-b0cc-a9a34a055b91}, !- Handle
  Surface 24,                             !- Name
  Wall,                                   !- Surface Type
  ,                                       !- Construction Name
  {6b61ffb3-9a9c-40ce-acf1-6b13d0e36dbf}, !- Space Name
>>>>>>> ed7d523f
  Outdoors,                               !- Outside Boundary Condition
  ,                                       !- Outside Boundary Condition Object
  SunExposed,                             !- Sun Exposure
  WindExposed,                            !- Wind Exposure
  ,                                       !- View Factor to Ground
  ,                                       !- Number of Vertices
  4.572, -4.572, 5.0292,                  !- X,Y,Z Vertex 1 {m}
  0, -4.572, 5.0292,                      !- X,Y,Z Vertex 2 {m}
  0, -9.144, 2.7432,                      !- X,Y,Z Vertex 3 {m}
  4.572, -9.144, 2.7432;                  !- X,Y,Z Vertex 4 {m}

OS:Surface,
<<<<<<< HEAD
  {518a0f75-f687-483d-95c5-e749a6d3330b}, !- Handle
  Surface 10,                             !- Name
  Wall,                                   !- Surface Type
  ,                                       !- Construction Name
  {e1400268-406d-47d9-bdc0-35622ea1dad3}, !- Space Name
  Outdoors,                               !- Outside Boundary Condition
  ,                                       !- Outside Boundary Condition Object
  SunExposed,                             !- Sun Exposure
  WindExposed,                            !- Wind Exposure
=======
  {dd12d282-0c12-4a8a-842e-5b115d623dc4}, !- Handle
  Surface 25,                             !- Name
  Floor,                                  !- Surface Type
  ,                                       !- Construction Name
  {6b61ffb3-9a9c-40ce-acf1-6b13d0e36dbf}, !- Space Name
  Surface,                                !- Outside Boundary Condition
  {90a4c367-a83d-4a61-ad5e-e0553ae03365}, !- Outside Boundary Condition Object
  NoSun,                                  !- Sun Exposure
  NoWind,                                 !- Wind Exposure
>>>>>>> ed7d523f
  ,                                       !- View Factor to Ground
  ,                                       !- Number of Vertices
  0, -4.572, 4.7244,                      !- X,Y,Z Vertex 1 {m}
  0, 0, 2.4384,                           !- X,Y,Z Vertex 2 {m}
  0, -9.144, 2.4384;                      !- X,Y,Z Vertex 3 {m}

OS:Surface,
<<<<<<< HEAD
  {21176d03-5510-47d1-b32e-f5e989c5c5d5}, !- Handle
  Surface 11,                             !- Name
  Wall,                                   !- Surface Type
  ,                                       !- Construction Name
  {e1400268-406d-47d9-bdc0-35622ea1dad3}, !- Space Name
  Adiabatic,                              !- Outside Boundary Condition
  ,                                       !- Outside Boundary Condition Object
=======
  {2def164e-90d7-407a-80ef-e91fedcae6fe}, !- Handle
  Surface 26,                             !- Name
  Wall,                                   !- Surface Type
  ,                                       !- Construction Name
  {6b61ffb3-9a9c-40ce-acf1-6b13d0e36dbf}, !- Space Name
  Outdoors,                               !- Outside Boundary Condition
  ,                                       !- Outside Boundary Condition Object
  SunExposed,                             !- Sun Exposure
  WindExposed,                            !- Wind Exposure
  ,                                       !- View Factor to Ground
  ,                                       !- Number of Vertices
  13.716, 0, 2.4384,                      !- X,Y,Z Vertex 1 {m}
  13.716, 0, 0,                           !- X,Y,Z Vertex 2 {m}
  9.144, 0, 0,                            !- X,Y,Z Vertex 3 {m}
  9.144, 0, 2.4384;                       !- X,Y,Z Vertex 4 {m}

OS:Surface,
  {6c75220a-7c6d-4caf-a8c1-4d8beab1b5bc}, !- Handle
  Surface 27,                             !- Name
  Wall,                                   !- Surface Type
  ,                                       !- Construction Name
  {6b61ffb3-9a9c-40ce-acf1-6b13d0e36dbf}, !- Space Name
  Surface,                                !- Outside Boundary Condition
  {16a7455d-abb3-4c27-ab61-3f3f085d8cbf}, !- Outside Boundary Condition Object
>>>>>>> ed7d523f
  NoSun,                                  !- Sun Exposure
  NoWind,                                 !- Wind Exposure
  ,                                       !- View Factor to Ground
  ,                                       !- Number of Vertices
<<<<<<< HEAD
  4.572, -4.572, 4.7244,                  !- X,Y,Z Vertex 1 {m}
  4.572, -9.144, 2.4384,                  !- X,Y,Z Vertex 2 {m}
  4.572, 0, 2.4384;                       !- X,Y,Z Vertex 3 {m}

OS:Space,
  {e1400268-406d-47d9-bdc0-35622ea1dad3}, !- Handle
  unfinished attic space,                 !- Name
  {a15a1907-8026-446b-8ca7-524178217d77}, !- Space Type Name
  ,                                       !- Default Construction Set Name
  ,                                       !- Default Schedule Set Name
  ,                                       !- Direction of Relative North {deg}
  ,                                       !- X Origin {m}
  ,                                       !- Y Origin {m}
  ,                                       !- Z Origin {m}
  ,                                       !- Building Story Name
  {8ae893b9-73ab-4f28-85d8-492d27dc0f72}; !- Thermal Zone Name

OS:ThermalZone,
  {8ae893b9-73ab-4f28-85d8-492d27dc0f72}, !- Handle
  unfinished attic zone,                  !- Name
=======
  13.716, -9.144, 2.4384,                 !- X,Y,Z Vertex 1 {m}
  13.716, -9.144, 0,                      !- X,Y,Z Vertex 2 {m}
  13.716, 0, 0,                           !- X,Y,Z Vertex 3 {m}
  13.716, 0, 2.4384;                      !- X,Y,Z Vertex 4 {m}

OS:Surface,
  {c2326ddf-963f-4b63-9ec5-7e9a0e0b90d3}, !- Handle
  Surface 28,                             !- Name
  Wall,                                   !- Surface Type
  ,                                       !- Construction Name
  {6b61ffb3-9a9c-40ce-acf1-6b13d0e36dbf}, !- Space Name
  Surface,                                !- Outside Boundary Condition
  {65ffa950-d39a-44de-ba20-c9b1cece0f9e}, !- Outside Boundary Condition Object
  NoSun,                                  !- Sun Exposure
  NoWind,                                 !- Wind Exposure
  ,                                       !- View Factor to Ground
  ,                                       !- Number of Vertices
  9.144, 0, 2.4384,                       !- X,Y,Z Vertex 1 {m}
  9.144, 0, 0,                            !- X,Y,Z Vertex 2 {m}
  9.144, -9.144, 0,                       !- X,Y,Z Vertex 3 {m}
  9.144, -9.144, 2.4384;                  !- X,Y,Z Vertex 4 {m}

OS:ThermalZone,
  {6e362aef-f6a7-4be1-beb4-aced80d67d8b}, !- Handle
  living zone|unit 4,                     !- Name
>>>>>>> ed7d523f
  ,                                       !- Multiplier
  ,                                       !- Ceiling Height {m}
  ,                                       !- Volume {m3}
  ,                                       !- Floor Area {m2}
  ,                                       !- Zone Inside Convection Algorithm
  ,                                       !- Zone Outside Convection Algorithm
  ,                                       !- Zone Conditioning Equipment List Name
<<<<<<< HEAD
  {94273927-ac70-4f00-a761-b8675a4c0771}, !- Zone Air Inlet Port List
  {2e294527-e4b3-46ae-86c9-2949b294d132}, !- Zone Air Exhaust Port List
  {551d14e8-92a2-4ce2-a93c-c8bbc19dba62}, !- Zone Air Node Name
  {b02fc946-5029-4cc0-9901-bf2326797950}, !- Zone Return Air Port List
=======
  {6996b4b8-e0c5-4315-8674-59a79d623575}, !- Zone Air Inlet Port List
  {251fa501-0f9f-46f8-878f-7af88c73a8ae}, !- Zone Air Exhaust Port List
  {4a950442-eba6-40d5-9a13-4911ad92af1d}, !- Zone Air Node Name
  {7368a4e0-7b75-4663-9815-6af670ac681d}, !- Zone Return Air Port List
>>>>>>> ed7d523f
  ,                                       !- Primary Daylighting Control Name
  ,                                       !- Fraction of Zone Controlled by Primary Daylighting Control
  ,                                       !- Secondary Daylighting Control Name
  ,                                       !- Fraction of Zone Controlled by Secondary Daylighting Control
  ,                                       !- Illuminance Map Name
  ,                                       !- Group Rendering Name
  ,                                       !- Thermostat Name
  No;                                     !- Use Ideal Air Loads

OS:Node,
<<<<<<< HEAD
  {9b4d18fe-74b4-4775-9e71-a919deb213c7}, !- Handle
  Node 3,                                 !- Name
  {551d14e8-92a2-4ce2-a93c-c8bbc19dba62}, !- Inlet Port
  ;                                       !- Outlet Port

OS:Connection,
  {551d14e8-92a2-4ce2-a93c-c8bbc19dba62}, !- Handle
  {bc7ba903-6f77-4560-9f84-1d492010925f}, !- Name
  {8ae893b9-73ab-4f28-85d8-492d27dc0f72}, !- Source Object
  11,                                     !- Outlet Port
  {9b4d18fe-74b4-4775-9e71-a919deb213c7}, !- Target Object
  2;                                      !- Inlet Port

OS:PortList,
  {94273927-ac70-4f00-a761-b8675a4c0771}, !- Handle
  {b788d1be-3c1f-4085-8c24-e0026fcba454}, !- Name
  {8ae893b9-73ab-4f28-85d8-492d27dc0f72}; !- HVAC Component

OS:PortList,
  {2e294527-e4b3-46ae-86c9-2949b294d132}, !- Handle
  {9b0e0605-5869-4a41-9983-230061dd6d3b}, !- Name
  {8ae893b9-73ab-4f28-85d8-492d27dc0f72}; !- HVAC Component

OS:PortList,
  {b02fc946-5029-4cc0-9901-bf2326797950}, !- Handle
  {d1379967-a14e-41eb-9d68-0369fb931e32}, !- Name
  {8ae893b9-73ab-4f28-85d8-492d27dc0f72}; !- HVAC Component

OS:Sizing:Zone,
  {a6afbc5b-9261-4f92-90c2-618838ae4d25}, !- Handle
  {8ae893b9-73ab-4f28-85d8-492d27dc0f72}, !- Zone or ZoneList Name
=======
  {ad62b177-400a-4f84-9dc0-f0e9e61d80a7}, !- Handle
  Node 4,                                 !- Name
  {4a950442-eba6-40d5-9a13-4911ad92af1d}, !- Inlet Port
  ;                                       !- Outlet Port

OS:Connection,
  {4a950442-eba6-40d5-9a13-4911ad92af1d}, !- Handle
  {1977b7ee-f8ee-4b64-a684-34a476de25a1}, !- Name
  {6e362aef-f6a7-4be1-beb4-aced80d67d8b}, !- Source Object
  11,                                     !- Outlet Port
  {ad62b177-400a-4f84-9dc0-f0e9e61d80a7}, !- Target Object
  2;                                      !- Inlet Port

OS:PortList,
  {6996b4b8-e0c5-4315-8674-59a79d623575}, !- Handle
  {8801926f-9cba-44b4-aeba-a4dcb7b7ba6c}, !- Name
  {6e362aef-f6a7-4be1-beb4-aced80d67d8b}; !- HVAC Component

OS:PortList,
  {251fa501-0f9f-46f8-878f-7af88c73a8ae}, !- Handle
  {791da66c-2164-4e47-9fc8-fa6e4a8a3560}, !- Name
  {6e362aef-f6a7-4be1-beb4-aced80d67d8b}; !- HVAC Component

OS:PortList,
  {7368a4e0-7b75-4663-9815-6af670ac681d}, !- Handle
  {815ced47-379c-4d1b-9283-8bb72c4a594b}, !- Name
  {6e362aef-f6a7-4be1-beb4-aced80d67d8b}; !- HVAC Component

OS:Sizing:Zone,
  {c4f71f10-c5b9-4f46-b137-a4e7342e7e6a}, !- Handle
  {6e362aef-f6a7-4be1-beb4-aced80d67d8b}, !- Zone or ZoneList Name
>>>>>>> ed7d523f
  SupplyAirTemperature,                   !- Zone Cooling Design Supply Air Temperature Input Method
  14,                                     !- Zone Cooling Design Supply Air Temperature {C}
  11.11,                                  !- Zone Cooling Design Supply Air Temperature Difference {deltaC}
  SupplyAirTemperature,                   !- Zone Heating Design Supply Air Temperature Input Method
  40,                                     !- Zone Heating Design Supply Air Temperature {C}
  11.11,                                  !- Zone Heating Design Supply Air Temperature Difference {deltaC}
  0.0085,                                 !- Zone Cooling Design Supply Air Humidity Ratio {kg-H2O/kg-air}
  0.008,                                  !- Zone Heating Design Supply Air Humidity Ratio {kg-H2O/kg-air}
  ,                                       !- Zone Heating Sizing Factor
  ,                                       !- Zone Cooling Sizing Factor
  DesignDay,                              !- Cooling Design Air Flow Method
  ,                                       !- Cooling Design Air Flow Rate {m3/s}
  ,                                       !- Cooling Minimum Air Flow per Zone Floor Area {m3/s-m2}
  ,                                       !- Cooling Minimum Air Flow {m3/s}
  ,                                       !- Cooling Minimum Air Flow Fraction
  DesignDay,                              !- Heating Design Air Flow Method
  ,                                       !- Heating Design Air Flow Rate {m3/s}
  ,                                       !- Heating Maximum Air Flow per Zone Floor Area {m3/s-m2}
  ,                                       !- Heating Maximum Air Flow {m3/s}
  ,                                       !- Heating Maximum Air Flow Fraction
  ,                                       !- Design Zone Air Distribution Effectiveness in Cooling Mode
  ,                                       !- Design Zone Air Distribution Effectiveness in Heating Mode
  No,                                     !- Account for Dedicated Outdoor Air System
  NeutralSupplyAir,                       !- Dedicated Outdoor Air System Control Strategy
  autosize,                               !- Dedicated Outdoor Air Low Setpoint Temperature for Design {C}
  autosize;                               !- Dedicated Outdoor Air High Setpoint Temperature for Design {C}

OS:ZoneHVAC:EquipmentList,
<<<<<<< HEAD
  {6acc6b30-8ab8-467d-b9e0-5feef536a8be}, !- Handle
  Zone HVAC Equipment List 3,             !- Name
  {8ae893b9-73ab-4f28-85d8-492d27dc0f72}; !- Thermal Zone

OS:SpaceType,
  {a15a1907-8026-446b-8ca7-524178217d77}, !- Handle
  Space Type 3,                           !- Name
  ,                                       !- Default Construction Set Name
  ,                                       !- Default Schedule Set Name
  ,                                       !- Group Rendering Name
  ,                                       !- Design Specification Outdoor Air Object Name
  ,                                       !- Standards Template
  ,                                       !- Standards Building Type
  unfinished attic;                       !- Standards Space Type

OS:BuildingUnit,
  {e4c656ac-8ec3-427e-9282-0ccbb588e5b7}, !- Handle
  unit 1,                                 !- Name
  ,                                       !- Rendering Color
  Residential;                            !- Building Unit Type

OS:AdditionalProperties,
  {87eba5b1-655a-408f-bdfe-8a0317149c2b}, !- Handle
  {e4c656ac-8ec3-427e-9282-0ccbb588e5b7}, !- Object Name
  NumberOfBedrooms,                       !- Feature Name 1
  Integer,                                !- Feature Data Type 1
  3,                                      !- Feature Value 1
  NumberOfBathrooms,                      !- Feature Name 2
  Double,                                 !- Feature Data Type 2
  2,                                      !- Feature Value 2
  NumberOfOccupants,                      !- Feature Name 3
  Double,                                 !- Feature Data Type 3
  3.3900000000000001;                     !- Feature Value 3

OS:External:File,
  {4da8a9de-a9fd-40c0-8bf5-6942a792dcda}, !- Handle
  8760.csv,                               !- Name
  8760.csv;                               !- File Name

OS:Schedule:Day,
  {63d98237-7da3-4f20-94c4-b1e106746d47}, !- Handle
  Schedule Day 1,                         !- Name
  ,                                       !- Schedule Type Limits Name
  ,                                       !- Interpolate to Timestep
  24,                                     !- Hour 1
  0,                                      !- Minute 1
  0;                                      !- Value Until Time 1

OS:Schedule:Day,
  {4775bd58-16f1-4673-8820-fa0cc04dd91a}, !- Handle
  Schedule Day 2,                         !- Name
  ,                                       !- Schedule Type Limits Name
  ,                                       !- Interpolate to Timestep
  24,                                     !- Hour 1
  0,                                      !- Minute 1
  1;                                      !- Value Until Time 1

OS:Schedule:File,
  {36416826-921f-4958-a97d-3fb0669d43bc}, !- Handle
  occupants,                              !- Name
  {98d71ab7-81e7-4179-a844-26df71d8207e}, !- Schedule Type Limits Name
  {4da8a9de-a9fd-40c0-8bf5-6942a792dcda}, !- External File Name
  1,                                      !- Column Number
  1,                                      !- Rows to Skip at Top
  8760,                                   !- Number of Hours of Data
  ,                                       !- Column Separator
  ,                                       !- Interpolate to Timestep
  60;                                     !- Minutes per Item

OS:Schedule:Ruleset,
  {9e23630f-2997-4e0e-b1ec-757a84b9800b}, !- Handle
  Schedule Ruleset 1,                     !- Name
  {d58886b5-459e-4ba8-86f5-41734f40b5fa}, !- Schedule Type Limits Name
  {42153fb5-2c24-4517-85d8-9be6e8640f93}; !- Default Day Schedule Name

OS:Schedule:Day,
  {42153fb5-2c24-4517-85d8-9be6e8640f93}, !- Handle
  Schedule Day 3,                         !- Name
  {d58886b5-459e-4ba8-86f5-41734f40b5fa}, !- Schedule Type Limits Name
  ,                                       !- Interpolate to Timestep
  24,                                     !- Hour 1
  0,                                      !- Minute 1
  112.539290946133;                       !- Value Until Time 1

OS:People:Definition,
  {1074bbec-c5c3-4aa4-bc7d-11799a804d62}, !- Handle
  res occupants|living space,             !- Name
  People,                                 !- Number of People Calculation Method
  1.695,                                  !- Number of People {people}
  ,                                       !- People per Space Floor Area {person/m2}
  ,                                       !- Space Floor Area per Person {m2/person}
  0.319734,                               !- Fraction Radiant
  0.573,                                  !- Sensible Heat Fraction
  0,                                      !- Carbon Dioxide Generation Rate {m3/s-W}
  No,                                     !- Enable ASHRAE 55 Comfort Warnings
  ZoneAveraged;                           !- Mean Radiant Temperature Calculation Type

OS:People,
  {af58bc18-de7f-4194-8651-f87e736ab5b5}, !- Handle
  res occupants|living space,             !- Name
  {1074bbec-c5c3-4aa4-bc7d-11799a804d62}, !- People Definition Name
  {c2e26124-bbfb-4907-a87b-dea80917f7f7}, !- Space or SpaceType Name
  {36416826-921f-4958-a97d-3fb0669d43bc}, !- Number of People Schedule Name
  {9e23630f-2997-4e0e-b1ec-757a84b9800b}, !- Activity Level Schedule Name
  ,                                       !- Surface Name/Angle Factor List Name
  ,                                       !- Work Efficiency Schedule Name
  ,                                       !- Clothing Insulation Schedule Name
  ,                                       !- Air Velocity Schedule Name
  1;                                      !- Multiplier

OS:ScheduleTypeLimits,
  {d58886b5-459e-4ba8-86f5-41734f40b5fa}, !- Handle
  ActivityLevel,                          !- Name
  0,                                      !- Lower Limit Value
  ,                                       !- Upper Limit Value
  Continuous,                             !- Numeric Type
  ActivityLevel;                          !- Unit Type

OS:ScheduleTypeLimits,
  {98d71ab7-81e7-4179-a844-26df71d8207e}, !- Handle
  Fractional,                             !- Name
  0,                                      !- Lower Limit Value
  1,                                      !- Upper Limit Value
  Continuous;                             !- Numeric Type

OS:People:Definition,
  {8393b7dd-508a-4715-8ee7-d26b83c50a51}, !- Handle
  res occupants|finished basement space,  !- Name
  People,                                 !- Number of People Calculation Method
  1.695,                                  !- Number of People {people}
  ,                                       !- People per Space Floor Area {person/m2}
  ,                                       !- Space Floor Area per Person {m2/person}
  0.319734,                               !- Fraction Radiant
  0.573,                                  !- Sensible Heat Fraction
  0,                                      !- Carbon Dioxide Generation Rate {m3/s-W}
  No,                                     !- Enable ASHRAE 55 Comfort Warnings
  ZoneAveraged;                           !- Mean Radiant Temperature Calculation Type

OS:People,
  {41bb8be1-c668-4244-9516-1d0858018059}, !- Handle
  res occupants|finished basement space,  !- Name
  {8393b7dd-508a-4715-8ee7-d26b83c50a51}, !- People Definition Name
  {1170ce3e-a675-46be-943f-93c6439d0811}, !- Space or SpaceType Name
  {36416826-921f-4958-a97d-3fb0669d43bc}, !- Number of People Schedule Name
  {9e23630f-2997-4e0e-b1ec-757a84b9800b}, !- Activity Level Schedule Name
  ,                                       !- Surface Name/Angle Factor List Name
  ,                                       !- Work Efficiency Schedule Name
  ,                                       !- Clothing Insulation Schedule Name
  ,                                       !- Air Velocity Schedule Name
  1;                                      !- Multiplier

OS:ShadingSurfaceGroup,
  {aa4fccb8-9a21-4779-9781-2dd821983cd0}, !- Handle
  res eaves,                              !- Name
  Building;                               !- Shading Surface Type

OS:ShadingSurface,
  {8e9d75c6-ca21-4e4a-9db7-8fe2ecc076c5}, !- Handle
  Surface 8 - res eaves,                  !- Name
  ,                                       !- Construction Name
  {aa4fccb8-9a21-4779-9781-2dd821983cd0}, !- Shading Surface Group Name
  ,                                       !- Transmittance Schedule Name
  ,                                       !- Number of Vertices
  -0.6096, 0, 2.7432,                     !- X,Y,Z Vertex 1 {m}
  -0.6096, -4.572, 5.0292,                !- X,Y,Z Vertex 2 {m}
  0, -4.572, 5.0292,                      !- X,Y,Z Vertex 3 {m}
  0, 0, 2.7432;                           !- X,Y,Z Vertex 4 {m}

OS:ShadingSurface,
  {e2e3f24d-9277-4efd-836e-aa2ebd187e47}, !- Handle
  Surface 8 - res eaves 1,                !- Name
  ,                                       !- Construction Name
  {aa4fccb8-9a21-4779-9781-2dd821983cd0}, !- Shading Surface Group Name
  ,                                       !- Transmittance Schedule Name
  ,                                       !- Number of Vertices
  5.1816, -4.572, 5.0292,                 !- X,Y,Z Vertex 1 {m}
  5.1816, 0, 2.7432,                      !- X,Y,Z Vertex 2 {m}
  4.572, 0, 2.7432,                       !- X,Y,Z Vertex 3 {m}
  4.572, -4.572, 5.0292;                  !- X,Y,Z Vertex 4 {m}

OS:ShadingSurface,
  {bdf27e09-2adc-4e9c-a8b9-cd70d4fa93eb}, !- Handle
  Surface 8 - res eaves 2,                !- Name
  ,                                       !- Construction Name
  {aa4fccb8-9a21-4779-9781-2dd821983cd0}, !- Shading Surface Group Name
  ,                                       !- Transmittance Schedule Name
  ,                                       !- Number of Vertices
  4.572, 0.6096, 2.4384,                  !- X,Y,Z Vertex 1 {m}
  0, 0.6096, 2.4384,                      !- X,Y,Z Vertex 2 {m}
  0, 0, 2.7432,                           !- X,Y,Z Vertex 3 {m}
  4.572, 0, 2.7432;                       !- X,Y,Z Vertex 4 {m}

OS:ShadingSurface,
  {ba1b648c-ebbf-4f50-8b6d-48f1f0869dff}, !- Handle
  Surface 9 - res eaves,                  !- Name
  ,                                       !- Construction Name
  {aa4fccb8-9a21-4779-9781-2dd821983cd0}, !- Shading Surface Group Name
  ,                                       !- Transmittance Schedule Name
  ,                                       !- Number of Vertices
  5.1816, -9.144, 2.7432,                 !- X,Y,Z Vertex 1 {m}
  5.1816, -4.572, 5.0292,                 !- X,Y,Z Vertex 2 {m}
  4.572, -4.572, 5.0292,                  !- X,Y,Z Vertex 3 {m}
  4.572, -9.144, 2.7432;                  !- X,Y,Z Vertex 4 {m}

OS:ShadingSurface,
  {dbd3ba32-0e33-4d3f-b44f-0111a55a214e}, !- Handle
  Surface 9 - res eaves 1,                !- Name
  ,                                       !- Construction Name
  {aa4fccb8-9a21-4779-9781-2dd821983cd0}, !- Shading Surface Group Name
  ,                                       !- Transmittance Schedule Name
  ,                                       !- Number of Vertices
  -0.6096, -4.572, 5.0292,                !- X,Y,Z Vertex 1 {m}
  -0.6096, -9.144, 2.7432,                !- X,Y,Z Vertex 2 {m}
  0, -9.144, 2.7432,                      !- X,Y,Z Vertex 3 {m}
  0, -4.572, 5.0292;                      !- X,Y,Z Vertex 4 {m}

OS:ShadingSurface,
  {12ec7108-8868-412e-a433-f7bd01467bba}, !- Handle
  Surface 9 - res eaves 2,                !- Name
  ,                                       !- Construction Name
  {aa4fccb8-9a21-4779-9781-2dd821983cd0}, !- Shading Surface Group Name
  ,                                       !- Transmittance Schedule Name
  ,                                       !- Number of Vertices
  0, -9.7536, 2.4384,                     !- X,Y,Z Vertex 1 {m}
  4.572, -9.7536, 2.4384,                 !- X,Y,Z Vertex 2 {m}
  4.572, -9.144, 2.7432,                  !- X,Y,Z Vertex 3 {m}
  0, -9.144, 2.7432;                      !- X,Y,Z Vertex 4 {m}

OS:PlantLoop,
  {dc1e3d2e-2dbc-4299-97c5-115834d4a7d0}, !- Handle
  Domestic Hot Water Loop,                !- Name
=======
  {3a6a2588-91d6-4155-8757-81398ef98c6c}, !- Handle
  Zone HVAC Equipment List 4,             !- Name
  {6e362aef-f6a7-4be1-beb4-aced80d67d8b}; !- Thermal Zone

OS:Space,
  {72f595ae-1216-45c1-b339-85b94ab17e43}, !- Handle
  living space|unit 4|story 1,            !- Name
  {36fefeba-d753-42b6-920f-e5f64325e7e9}, !- Space Type Name
  ,                                       !- Default Construction Set Name
  ,                                       !- Default Schedule Set Name
  -0,                                     !- Direction of Relative North {deg}
  0,                                      !- X Origin {m}
  0,                                      !- Y Origin {m}
  0,                                      !- Z Origin {m}
  ,                                       !- Building Story Name
  {6e362aef-f6a7-4be1-beb4-aced80d67d8b}, !- Thermal Zone Name
  ,                                       !- Part of Total Floor Area
  ,                                       !- Design Specification Outdoor Air Object Name
  {af19f9fb-4319-4da3-804a-aa3ed4269107}; !- Building Unit Name

OS:Surface,
  {e91f82ce-678f-40ca-b83f-8d6d885aca62}, !- Handle
  Surface 34,                             !- Name
  RoofCeiling,                            !- Surface Type
  ,                                       !- Construction Name
  {72f595ae-1216-45c1-b339-85b94ab17e43}, !- Space Name
  Surface,                                !- Outside Boundary Condition
  {52dcc236-fd04-4bbd-a6e9-9f1ef8e59b21}, !- Outside Boundary Condition Object
  NoSun,                                  !- Sun Exposure
  NoWind,                                 !- Wind Exposure
  ,                                       !- View Factor to Ground
  ,                                       !- Number of Vertices
  18.288, -9.144, 2.4384,                 !- X,Y,Z Vertex 1 {m}
  18.288, 0, 2.4384,                      !- X,Y,Z Vertex 2 {m}
  13.716, 0, 2.4384,                      !- X,Y,Z Vertex 3 {m}
  13.716, -9.144, 2.4384;                 !- X,Y,Z Vertex 4 {m}

OS:Surface,
  {7abbf7ac-cf02-4d00-86fb-717c5eb4ebeb}, !- Handle
  Surface 35,                             !- Name
  Wall,                                   !- Surface Type
  ,                                       !- Construction Name
  {72f595ae-1216-45c1-b339-85b94ab17e43}, !- Space Name
  Outdoors,                               !- Outside Boundary Condition
  ,                                       !- Outside Boundary Condition Object
  SunExposed,                             !- Sun Exposure
  WindExposed,                            !- Wind Exposure
  ,                                       !- View Factor to Ground
  ,                                       !- Number of Vertices
  13.716, -9.144, 2.4384,                 !- X,Y,Z Vertex 1 {m}
  13.716, -9.144, 0,                      !- X,Y,Z Vertex 2 {m}
  18.288, -9.144, 0,                      !- X,Y,Z Vertex 3 {m}
  18.288, -9.144, 2.4384;                 !- X,Y,Z Vertex 4 {m}

OS:Surface,
  {d0232127-2019-481b-bae2-f69d6719ebc8}, !- Handle
  Surface 36,                             !- Name
  Floor,                                  !- Surface Type
  ,                                       !- Construction Name
  {72f595ae-1216-45c1-b339-85b94ab17e43}, !- Space Name
  Surface,                                !- Outside Boundary Condition
  {227cbb48-1ef1-4c90-ada5-c4a067e2fe76}, !- Outside Boundary Condition Object
  NoSun,                                  !- Sun Exposure
  NoWind,                                 !- Wind Exposure
  ,                                       !- View Factor to Ground
  ,                                       !- Number of Vertices
  13.716, -9.144, 0,                      !- X,Y,Z Vertex 1 {m}
  13.716, 0, 0,                           !- X,Y,Z Vertex 2 {m}
  18.288, 0, 0,                           !- X,Y,Z Vertex 3 {m}
  18.288, -9.144, 0;                      !- X,Y,Z Vertex 4 {m}

OS:Surface,
  {79f88b22-3699-4a8a-b84b-5ea4674335a3}, !- Handle
  Surface 37,                             !- Name
  Wall,                                   !- Surface Type
  ,                                       !- Construction Name
  {72f595ae-1216-45c1-b339-85b94ab17e43}, !- Space Name
  Outdoors,                               !- Outside Boundary Condition
  ,                                       !- Outside Boundary Condition Object
  SunExposed,                             !- Sun Exposure
  WindExposed,                            !- Wind Exposure
  ,                                       !- View Factor to Ground
  ,                                       !- Number of Vertices
  18.288, 0, 2.4384,                      !- X,Y,Z Vertex 1 {m}
  18.288, 0, 0,                           !- X,Y,Z Vertex 2 {m}
  13.716, 0, 0,                           !- X,Y,Z Vertex 3 {m}
  13.716, 0, 2.4384;                      !- X,Y,Z Vertex 4 {m}

OS:Surface,
  {71a47ce7-cdba-4a50-9da2-19f382748bd6}, !- Handle
  Surface 38,                             !- Name
  Wall,                                   !- Surface Type
  ,                                       !- Construction Name
  {72f595ae-1216-45c1-b339-85b94ab17e43}, !- Space Name
  Outdoors,                               !- Outside Boundary Condition
  ,                                       !- Outside Boundary Condition Object
  SunExposed,                             !- Sun Exposure
  WindExposed,                            !- Wind Exposure
  ,                                       !- View Factor to Ground
  ,                                       !- Number of Vertices
  18.288, -9.144, 2.4384,                 !- X,Y,Z Vertex 1 {m}
  18.288, -9.144, 0,                      !- X,Y,Z Vertex 2 {m}
  18.288, 0, 0,                           !- X,Y,Z Vertex 3 {m}
  18.288, 0, 2.4384;                      !- X,Y,Z Vertex 4 {m}

OS:Surface,
  {16a7455d-abb3-4c27-ab61-3f3f085d8cbf}, !- Handle
  Surface 39,                             !- Name
  Wall,                                   !- Surface Type
  ,                                       !- Construction Name
  {72f595ae-1216-45c1-b339-85b94ab17e43}, !- Space Name
  Surface,                                !- Outside Boundary Condition
  {6c75220a-7c6d-4caf-a8c1-4d8beab1b5bc}, !- Outside Boundary Condition Object
  NoSun,                                  !- Sun Exposure
  NoWind,                                 !- Wind Exposure
  ,                                       !- View Factor to Ground
  ,                                       !- Number of Vertices
  13.716, 0, 2.4384,                      !- X,Y,Z Vertex 1 {m}
  13.716, 0, 0,                           !- X,Y,Z Vertex 2 {m}
  13.716, -9.144, 0,                      !- X,Y,Z Vertex 3 {m}
  13.716, -9.144, 2.4384;                 !- X,Y,Z Vertex 4 {m}

OS:Space,
  {b8106dd1-63a1-4716-99c7-24e9d0f49d9c}, !- Handle
  finished basement space,                !- Name
  {b8586039-8268-431c-853e-1a0cc4e5ad00}, !- Space Type Name
  ,                                       !- Default Construction Set Name
  ,                                       !- Default Schedule Set Name
  -0,                                     !- Direction of Relative North {deg}
  0,                                      !- X Origin {m}
  0,                                      !- Y Origin {m}
  0,                                      !- Z Origin {m}
  ,                                       !- Building Story Name
  {a5c7b2ce-5763-4011-a68b-74a24e10d6d9}, !- Thermal Zone Name
  ,                                       !- Part of Total Floor Area
  ,                                       !- Design Specification Outdoor Air Object Name
  {83294911-6f84-477d-be14-44a689c20d5e}; !- Building Unit Name

OS:Surface,
  {571aa483-960e-4bd0-abd4-9bc77c004a81}, !- Handle
  Surface 45,                             !- Name
  Floor,                                  !- Surface Type
  ,                                       !- Construction Name
  {b8106dd1-63a1-4716-99c7-24e9d0f49d9c}, !- Space Name
  Foundation,                             !- Outside Boundary Condition
  ,                                       !- Outside Boundary Condition Object
  NoSun,                                  !- Sun Exposure
  NoWind,                                 !- Wind Exposure
  ,                                       !- View Factor to Ground
  ,                                       !- Number of Vertices
  0, -9.144, -2.4384,                     !- X,Y,Z Vertex 1 {m}
  0, 0, -2.4384,                          !- X,Y,Z Vertex 2 {m}
  4.572, 0, -2.4384,                      !- X,Y,Z Vertex 3 {m}
  4.572, -9.144, -2.4384;                 !- X,Y,Z Vertex 4 {m}

OS:Surface,
  {0fb9df1d-cb52-4d07-b6cd-38b2d12b07f1}, !- Handle
  Surface 46,                             !- Name
  Wall,                                   !- Surface Type
  ,                                       !- Construction Name
  {b8106dd1-63a1-4716-99c7-24e9d0f49d9c}, !- Space Name
  Foundation,                             !- Outside Boundary Condition
  ,                                       !- Outside Boundary Condition Object
  NoSun,                                  !- Sun Exposure
  NoWind,                                 !- Wind Exposure
  ,                                       !- View Factor to Ground
  ,                                       !- Number of Vertices
  0, 0, 0,                                !- X,Y,Z Vertex 1 {m}
  0, 0, -2.4384,                          !- X,Y,Z Vertex 2 {m}
  0, -9.144, -2.4384,                     !- X,Y,Z Vertex 3 {m}
  0, -9.144, 0;                           !- X,Y,Z Vertex 4 {m}

OS:Surface,
  {30ad11a1-4d79-45c2-ab92-98a5338a3e82}, !- Handle
  Surface 47,                             !- Name
  Wall,                                   !- Surface Type
  ,                                       !- Construction Name
  {b8106dd1-63a1-4716-99c7-24e9d0f49d9c}, !- Space Name
  Foundation,                             !- Outside Boundary Condition
  ,                                       !- Outside Boundary Condition Object
  NoSun,                                  !- Sun Exposure
  NoWind,                                 !- Wind Exposure
  ,                                       !- View Factor to Ground
  ,                                       !- Number of Vertices
  4.572, 0, 0,                            !- X,Y,Z Vertex 1 {m}
  4.572, 0, -2.4384,                      !- X,Y,Z Vertex 2 {m}
  0, 0, -2.4384,                          !- X,Y,Z Vertex 3 {m}
  0, 0, 0;                                !- X,Y,Z Vertex 4 {m}

OS:Surface,
  {163ba1fe-6ba2-48b1-8c83-fbbc8798dfdc}, !- Handle
  Surface 48,                             !- Name
  Wall,                                   !- Surface Type
  ,                                       !- Construction Name
  {b8106dd1-63a1-4716-99c7-24e9d0f49d9c}, !- Space Name
  Surface,                                !- Outside Boundary Condition
  {955516d9-963b-4e56-9399-88f7a0de0dfe}, !- Outside Boundary Condition Object
  NoSun,                                  !- Sun Exposure
  NoWind,                                 !- Wind Exposure
  ,                                       !- View Factor to Ground
  ,                                       !- Number of Vertices
  4.572, -9.144, 0,                       !- X,Y,Z Vertex 1 {m}
  4.572, -9.144, -2.4384,                 !- X,Y,Z Vertex 2 {m}
  4.572, 0, -2.4384,                      !- X,Y,Z Vertex 3 {m}
  4.572, 0, 0;                            !- X,Y,Z Vertex 4 {m}

OS:Surface,
  {0cd3ba79-3e97-4ae3-8e94-4c435f961604}, !- Handle
  Surface 49,                             !- Name
  Wall,                                   !- Surface Type
  ,                                       !- Construction Name
  {b8106dd1-63a1-4716-99c7-24e9d0f49d9c}, !- Space Name
  Foundation,                             !- Outside Boundary Condition
  ,                                       !- Outside Boundary Condition Object
  NoSun,                                  !- Sun Exposure
  NoWind,                                 !- Wind Exposure
  ,                                       !- View Factor to Ground
  ,                                       !- Number of Vertices
  0, -9.144, 0,                           !- X,Y,Z Vertex 1 {m}
  0, -9.144, -2.4384,                     !- X,Y,Z Vertex 2 {m}
  4.572, -9.144, -2.4384,                 !- X,Y,Z Vertex 3 {m}
  4.572, -9.144, 0;                       !- X,Y,Z Vertex 4 {m}

OS:Surface,
  {8b9b683c-2aa8-4dba-b342-b24d2e4428ce}, !- Handle
  Surface 50,                             !- Name
  RoofCeiling,                            !- Surface Type
  ,                                       !- Construction Name
  {b8106dd1-63a1-4716-99c7-24e9d0f49d9c}, !- Space Name
  Surface,                                !- Outside Boundary Condition
  {545b381a-d040-4ec5-901e-eceb95bd5fd3}, !- Outside Boundary Condition Object
  NoSun,                                  !- Sun Exposure
  NoWind,                                 !- Wind Exposure
  ,                                       !- View Factor to Ground
  ,                                       !- Number of Vertices
  4.572, -9.144, 0,                       !- X,Y,Z Vertex 1 {m}
  4.572, 0, 0,                            !- X,Y,Z Vertex 2 {m}
  0, 0, 0,                                !- X,Y,Z Vertex 3 {m}
  0, -9.144, 0;                           !- X,Y,Z Vertex 4 {m}

OS:ThermalZone,
  {a5c7b2ce-5763-4011-a68b-74a24e10d6d9}, !- Handle
  finished basement zone,                 !- Name
  ,                                       !- Multiplier
  ,                                       !- Ceiling Height {m}
  ,                                       !- Volume {m3}
  ,                                       !- Floor Area {m2}
  ,                                       !- Zone Inside Convection Algorithm
  ,                                       !- Zone Outside Convection Algorithm
  ,                                       !- Zone Conditioning Equipment List Name
  {5c7c161c-3a5b-491d-8ce7-65d155f37f52}, !- Zone Air Inlet Port List
  {7b5e9cf3-4acb-4726-aa05-f0a66d28f2b2}, !- Zone Air Exhaust Port List
  {4534bc6a-3dd5-495e-94bc-a0d03787eac4}, !- Zone Air Node Name
  {68c1ad1e-87df-4d9a-91af-ce684f3a4e0f}, !- Zone Return Air Port List
  ,                                       !- Primary Daylighting Control Name
  ,                                       !- Fraction of Zone Controlled by Primary Daylighting Control
  ,                                       !- Secondary Daylighting Control Name
  ,                                       !- Fraction of Zone Controlled by Secondary Daylighting Control
  ,                                       !- Illuminance Map Name
  ,                                       !- Group Rendering Name
  ,                                       !- Thermostat Name
  No;                                     !- Use Ideal Air Loads

OS:Node,
  {303d4ecf-ca13-43b6-b727-19c9fa6c0064}, !- Handle
  Node 5,                                 !- Name
  {4534bc6a-3dd5-495e-94bc-a0d03787eac4}, !- Inlet Port
  ;                                       !- Outlet Port

OS:Connection,
  {4534bc6a-3dd5-495e-94bc-a0d03787eac4}, !- Handle
  {eec5a288-0391-4e15-9128-322d9c76fe44}, !- Name
  {a5c7b2ce-5763-4011-a68b-74a24e10d6d9}, !- Source Object
  11,                                     !- Outlet Port
  {303d4ecf-ca13-43b6-b727-19c9fa6c0064}, !- Target Object
  2;                                      !- Inlet Port

OS:PortList,
  {5c7c161c-3a5b-491d-8ce7-65d155f37f52}, !- Handle
  {228a1639-0d59-4708-b203-2ab317bfff27}, !- Name
  {a5c7b2ce-5763-4011-a68b-74a24e10d6d9}; !- HVAC Component

OS:PortList,
  {7b5e9cf3-4acb-4726-aa05-f0a66d28f2b2}, !- Handle
  {30a5646c-75d5-45c6-b436-b3336307c439}, !- Name
  {a5c7b2ce-5763-4011-a68b-74a24e10d6d9}; !- HVAC Component

OS:PortList,
  {68c1ad1e-87df-4d9a-91af-ce684f3a4e0f}, !- Handle
  {80a56cca-c155-4e43-a608-0484cb8df1f1}, !- Name
  {a5c7b2ce-5763-4011-a68b-74a24e10d6d9}; !- HVAC Component

OS:Sizing:Zone,
  {9f1efc48-aeff-4ab2-9319-1be67721a748}, !- Handle
  {a5c7b2ce-5763-4011-a68b-74a24e10d6d9}, !- Zone or ZoneList Name
  SupplyAirTemperature,                   !- Zone Cooling Design Supply Air Temperature Input Method
  14,                                     !- Zone Cooling Design Supply Air Temperature {C}
  11.11,                                  !- Zone Cooling Design Supply Air Temperature Difference {deltaC}
  SupplyAirTemperature,                   !- Zone Heating Design Supply Air Temperature Input Method
  40,                                     !- Zone Heating Design Supply Air Temperature {C}
  11.11,                                  !- Zone Heating Design Supply Air Temperature Difference {deltaC}
  0.0085,                                 !- Zone Cooling Design Supply Air Humidity Ratio {kg-H2O/kg-air}
  0.008,                                  !- Zone Heating Design Supply Air Humidity Ratio {kg-H2O/kg-air}
  ,                                       !- Zone Heating Sizing Factor
  ,                                       !- Zone Cooling Sizing Factor
  DesignDay,                              !- Cooling Design Air Flow Method
  ,                                       !- Cooling Design Air Flow Rate {m3/s}
  ,                                       !- Cooling Minimum Air Flow per Zone Floor Area {m3/s-m2}
  ,                                       !- Cooling Minimum Air Flow {m3/s}
  ,                                       !- Cooling Minimum Air Flow Fraction
  DesignDay,                              !- Heating Design Air Flow Method
  ,                                       !- Heating Design Air Flow Rate {m3/s}
  ,                                       !- Heating Maximum Air Flow per Zone Floor Area {m3/s-m2}
  ,                                       !- Heating Maximum Air Flow {m3/s}
  ,                                       !- Heating Maximum Air Flow Fraction
  ,                                       !- Design Zone Air Distribution Effectiveness in Cooling Mode
  ,                                       !- Design Zone Air Distribution Effectiveness in Heating Mode
  No,                                     !- Account for Dedicated Outdoor Air System
  NeutralSupplyAir,                       !- Dedicated Outdoor Air System Control Strategy
  autosize,                               !- Dedicated Outdoor Air Low Setpoint Temperature for Design {C}
  autosize;                               !- Dedicated Outdoor Air High Setpoint Temperature for Design {C}

OS:ZoneHVAC:EquipmentList,
  {859fcc19-dd76-4b6c-a9b4-2a1389f5eff3}, !- Handle
  Zone HVAC Equipment List 5,             !- Name
  {a5c7b2ce-5763-4011-a68b-74a24e10d6d9}; !- Thermal Zone

OS:SpaceType,
  {b8586039-8268-431c-853e-1a0cc4e5ad00}, !- Handle
  Space Type 2,                           !- Name
  ,                                       !- Default Construction Set Name
  ,                                       !- Default Schedule Set Name
  ,                                       !- Group Rendering Name
  ,                                       !- Design Specification Outdoor Air Object Name
  ,                                       !- Standards Template
  ,                                       !- Standards Building Type
  finished basement;                      !- Standards Space Type

OS:ThermalZone,
  {7bc167a7-2f1a-4aec-a655-8bc9548460e6}, !- Handle
  finished basement zone|unit 2,          !- Name
  ,                                       !- Multiplier
  ,                                       !- Ceiling Height {m}
  ,                                       !- Volume {m3}
  ,                                       !- Floor Area {m2}
  ,                                       !- Zone Inside Convection Algorithm
  ,                                       !- Zone Outside Convection Algorithm
  ,                                       !- Zone Conditioning Equipment List Name
  {6dab8b83-e9db-4466-ab46-77e3cf115b9f}, !- Zone Air Inlet Port List
  {3b9ea67c-23de-4983-8450-f5b7df51b8d3}, !- Zone Air Exhaust Port List
  {663a2310-3bee-4793-95dd-1f3ff9bb85a2}, !- Zone Air Node Name
  {a496fb8d-79f9-4626-818b-c9378a9ba9f5}, !- Zone Return Air Port List
  ,                                       !- Primary Daylighting Control Name
  ,                                       !- Fraction of Zone Controlled by Primary Daylighting Control
  ,                                       !- Secondary Daylighting Control Name
  ,                                       !- Fraction of Zone Controlled by Secondary Daylighting Control
  ,                                       !- Illuminance Map Name
  ,                                       !- Group Rendering Name
  ,                                       !- Thermostat Name
  No;                                     !- Use Ideal Air Loads

OS:Node,
  {950a2767-554b-4e3b-8520-a67817bb9b86}, !- Handle
  Node 6,                                 !- Name
  {663a2310-3bee-4793-95dd-1f3ff9bb85a2}, !- Inlet Port
  ;                                       !- Outlet Port

OS:Connection,
  {663a2310-3bee-4793-95dd-1f3ff9bb85a2}, !- Handle
  {5131fe55-12a4-47c6-a4b8-0b25d7c35692}, !- Name
  {7bc167a7-2f1a-4aec-a655-8bc9548460e6}, !- Source Object
  11,                                     !- Outlet Port
  {950a2767-554b-4e3b-8520-a67817bb9b86}, !- Target Object
  2;                                      !- Inlet Port

OS:PortList,
  {6dab8b83-e9db-4466-ab46-77e3cf115b9f}, !- Handle
  {2b43fa97-8706-45cf-8e34-2fb34c65b088}, !- Name
  {7bc167a7-2f1a-4aec-a655-8bc9548460e6}; !- HVAC Component

OS:PortList,
  {3b9ea67c-23de-4983-8450-f5b7df51b8d3}, !- Handle
  {05d73734-220a-4ae7-a294-124e82ab9bff}, !- Name
  {7bc167a7-2f1a-4aec-a655-8bc9548460e6}; !- HVAC Component

OS:PortList,
  {a496fb8d-79f9-4626-818b-c9378a9ba9f5}, !- Handle
  {ec4bf37f-6d95-43f0-a916-0aef4cd34663}, !- Name
  {7bc167a7-2f1a-4aec-a655-8bc9548460e6}; !- HVAC Component

OS:Sizing:Zone,
  {ba1c5e11-1809-49d2-96ce-d76948f55d9b}, !- Handle
  {7bc167a7-2f1a-4aec-a655-8bc9548460e6}, !- Zone or ZoneList Name
  SupplyAirTemperature,                   !- Zone Cooling Design Supply Air Temperature Input Method
  14,                                     !- Zone Cooling Design Supply Air Temperature {C}
  11.11,                                  !- Zone Cooling Design Supply Air Temperature Difference {deltaC}
  SupplyAirTemperature,                   !- Zone Heating Design Supply Air Temperature Input Method
  40,                                     !- Zone Heating Design Supply Air Temperature {C}
  11.11,                                  !- Zone Heating Design Supply Air Temperature Difference {deltaC}
  0.0085,                                 !- Zone Cooling Design Supply Air Humidity Ratio {kg-H2O/kg-air}
  0.008,                                  !- Zone Heating Design Supply Air Humidity Ratio {kg-H2O/kg-air}
  ,                                       !- Zone Heating Sizing Factor
  ,                                       !- Zone Cooling Sizing Factor
  DesignDay,                              !- Cooling Design Air Flow Method
  ,                                       !- Cooling Design Air Flow Rate {m3/s}
  ,                                       !- Cooling Minimum Air Flow per Zone Floor Area {m3/s-m2}
  ,                                       !- Cooling Minimum Air Flow {m3/s}
  ,                                       !- Cooling Minimum Air Flow Fraction
  DesignDay,                              !- Heating Design Air Flow Method
  ,                                       !- Heating Design Air Flow Rate {m3/s}
  ,                                       !- Heating Maximum Air Flow per Zone Floor Area {m3/s-m2}
  ,                                       !- Heating Maximum Air Flow {m3/s}
  ,                                       !- Heating Maximum Air Flow Fraction
  ,                                       !- Design Zone Air Distribution Effectiveness in Cooling Mode
  ,                                       !- Design Zone Air Distribution Effectiveness in Heating Mode
  No,                                     !- Account for Dedicated Outdoor Air System
  NeutralSupplyAir,                       !- Dedicated Outdoor Air System Control Strategy
  autosize,                               !- Dedicated Outdoor Air Low Setpoint Temperature for Design {C}
  autosize;                               !- Dedicated Outdoor Air High Setpoint Temperature for Design {C}

OS:ZoneHVAC:EquipmentList,
  {e7b71ffb-b16f-415f-b742-726c3f0f6ef4}, !- Handle
  Zone HVAC Equipment List 6,             !- Name
  {7bc167a7-2f1a-4aec-a655-8bc9548460e6}; !- Thermal Zone

OS:Space,
  {743e1740-72d1-4242-854c-8eee8bb73c20}, !- Handle
  finished basement space|unit 2,         !- Name
  {b8586039-8268-431c-853e-1a0cc4e5ad00}, !- Space Type Name
  ,                                       !- Default Construction Set Name
  ,                                       !- Default Schedule Set Name
  -0,                                     !- Direction of Relative North {deg}
  0,                                      !- X Origin {m}
  0,                                      !- Y Origin {m}
  0,                                      !- Z Origin {m}
  ,                                       !- Building Story Name
  {7bc167a7-2f1a-4aec-a655-8bc9548460e6}, !- Thermal Zone Name
  ,                                       !- Part of Total Floor Area
  ,                                       !- Design Specification Outdoor Air Object Name
  {108be4db-a9bc-43d7-b05a-0d33e112b5e0}; !- Building Unit Name

OS:Surface,
  {dc5f1cfa-adde-491f-b664-0623fc224239}, !- Handle
  Surface 51,                             !- Name
  Wall,                                   !- Surface Type
  ,                                       !- Construction Name
  {743e1740-72d1-4242-854c-8eee8bb73c20}, !- Space Name
  Foundation,                             !- Outside Boundary Condition
  ,                                       !- Outside Boundary Condition Object
  NoSun,                                  !- Sun Exposure
  NoWind,                                 !- Wind Exposure
  ,                                       !- View Factor to Ground
  ,                                       !- Number of Vertices
  9.144, 0, 0,                            !- X,Y,Z Vertex 1 {m}
  9.144, 0, -2.4384,                      !- X,Y,Z Vertex 2 {m}
  4.572, 0, -2.4384,                      !- X,Y,Z Vertex 3 {m}
  4.572, 0, 0;                            !- X,Y,Z Vertex 4 {m}

OS:Surface,
  {955516d9-963b-4e56-9399-88f7a0de0dfe}, !- Handle
  Surface 52,                             !- Name
  Wall,                                   !- Surface Type
  ,                                       !- Construction Name
  {743e1740-72d1-4242-854c-8eee8bb73c20}, !- Space Name
  Surface,                                !- Outside Boundary Condition
  {163ba1fe-6ba2-48b1-8c83-fbbc8798dfdc}, !- Outside Boundary Condition Object
  NoSun,                                  !- Sun Exposure
  NoWind,                                 !- Wind Exposure
  ,                                       !- View Factor to Ground
  ,                                       !- Number of Vertices
  4.572, 0, 0,                            !- X,Y,Z Vertex 1 {m}
  4.572, 0, -2.4384,                      !- X,Y,Z Vertex 2 {m}
  4.572, -9.144, -2.4384,                 !- X,Y,Z Vertex 3 {m}
  4.572, -9.144, 0;                       !- X,Y,Z Vertex 4 {m}

OS:Surface,
  {2a73d1c1-1d20-47d6-a67c-54596601daf4}, !- Handle
  Surface 53,                             !- Name
  Wall,                                   !- Surface Type
  ,                                       !- Construction Name
  {743e1740-72d1-4242-854c-8eee8bb73c20}, !- Space Name
  Surface,                                !- Outside Boundary Condition
  {ab1c3b8b-ce13-47fe-9bfe-b26218a9b55c}, !- Outside Boundary Condition Object
  NoSun,                                  !- Sun Exposure
  NoWind,                                 !- Wind Exposure
  ,                                       !- View Factor to Ground
  ,                                       !- Number of Vertices
  9.144, -9.144, 0,                       !- X,Y,Z Vertex 1 {m}
  9.144, -9.144, -2.4384,                 !- X,Y,Z Vertex 2 {m}
  9.144, 0, -2.4384,                      !- X,Y,Z Vertex 3 {m}
  9.144, 0, 0;                            !- X,Y,Z Vertex 4 {m}

OS:Surface,
  {25974d3b-a692-4fb9-b536-fe8781135fe2}, !- Handle
  Surface 54,                             !- Name
  RoofCeiling,                            !- Surface Type
  ,                                       !- Construction Name
  {743e1740-72d1-4242-854c-8eee8bb73c20}, !- Space Name
  Surface,                                !- Outside Boundary Condition
  {8bbf493b-1ac2-449d-85cb-389954d0a8f8}, !- Outside Boundary Condition Object
  NoSun,                                  !- Sun Exposure
  NoWind,                                 !- Wind Exposure
  ,                                       !- View Factor to Ground
  ,                                       !- Number of Vertices
  9.144, -9.144, 0,                       !- X,Y,Z Vertex 1 {m}
  9.144, 0, 0,                            !- X,Y,Z Vertex 2 {m}
  4.572, 0, 0,                            !- X,Y,Z Vertex 3 {m}
  4.572, -9.144, 0;                       !- X,Y,Z Vertex 4 {m}

OS:Surface,
  {46e20b8f-585c-44c4-b349-8ede76605272}, !- Handle
  Surface 55,                             !- Name
  Wall,                                   !- Surface Type
  ,                                       !- Construction Name
  {743e1740-72d1-4242-854c-8eee8bb73c20}, !- Space Name
  Foundation,                             !- Outside Boundary Condition
  ,                                       !- Outside Boundary Condition Object
  NoSun,                                  !- Sun Exposure
  NoWind,                                 !- Wind Exposure
  ,                                       !- View Factor to Ground
  ,                                       !- Number of Vertices
  4.572, -9.144, 0,                       !- X,Y,Z Vertex 1 {m}
  4.572, -9.144, -2.4384,                 !- X,Y,Z Vertex 2 {m}
  9.144, -9.144, -2.4384,                 !- X,Y,Z Vertex 3 {m}
  9.144, -9.144, 0;                       !- X,Y,Z Vertex 4 {m}

OS:Surface,
  {38f4d2a5-11a6-47be-aef7-58993f2e2011}, !- Handle
  Surface 56,                             !- Name
  Floor,                                  !- Surface Type
  ,                                       !- Construction Name
  {743e1740-72d1-4242-854c-8eee8bb73c20}, !- Space Name
  Foundation,                             !- Outside Boundary Condition
  ,                                       !- Outside Boundary Condition Object
  NoSun,                                  !- Sun Exposure
  NoWind,                                 !- Wind Exposure
  ,                                       !- View Factor to Ground
  ,                                       !- Number of Vertices
  4.572, -9.144, -2.4384,                 !- X,Y,Z Vertex 1 {m}
  4.572, 0, -2.4384,                      !- X,Y,Z Vertex 2 {m}
  9.144, 0, -2.4384,                      !- X,Y,Z Vertex 3 {m}
  9.144, -9.144, -2.4384;                 !- X,Y,Z Vertex 4 {m}

OS:ThermalZone,
  {d2b32746-1f32-4884-ad9b-2aed5a434e64}, !- Handle
  finished basement zone|unit 3,          !- Name
  ,                                       !- Multiplier
  ,                                       !- Ceiling Height {m}
  ,                                       !- Volume {m3}
  ,                                       !- Floor Area {m2}
  ,                                       !- Zone Inside Convection Algorithm
  ,                                       !- Zone Outside Convection Algorithm
  ,                                       !- Zone Conditioning Equipment List Name
  {7c2032c5-22e2-40d4-b0f2-9af7efe0b824}, !- Zone Air Inlet Port List
  {e941c437-139c-4d0f-a7a8-2f7fb1a4abd0}, !- Zone Air Exhaust Port List
  {e8887d70-6cd2-45f2-9972-d06347b3cd3c}, !- Zone Air Node Name
  {d8977f21-9281-41a8-a3c0-9756b2191116}, !- Zone Return Air Port List
  ,                                       !- Primary Daylighting Control Name
  ,                                       !- Fraction of Zone Controlled by Primary Daylighting Control
  ,                                       !- Secondary Daylighting Control Name
  ,                                       !- Fraction of Zone Controlled by Secondary Daylighting Control
  ,                                       !- Illuminance Map Name
  ,                                       !- Group Rendering Name
  ,                                       !- Thermostat Name
  No;                                     !- Use Ideal Air Loads

OS:Node,
  {75d15d8e-0822-41e4-9077-b23a6d6192a8}, !- Handle
  Node 7,                                 !- Name
  {e8887d70-6cd2-45f2-9972-d06347b3cd3c}, !- Inlet Port
  ;                                       !- Outlet Port

OS:Connection,
  {e8887d70-6cd2-45f2-9972-d06347b3cd3c}, !- Handle
  {c4cef74d-a2ec-4939-92b9-8da21132cc37}, !- Name
  {d2b32746-1f32-4884-ad9b-2aed5a434e64}, !- Source Object
  11,                                     !- Outlet Port
  {75d15d8e-0822-41e4-9077-b23a6d6192a8}, !- Target Object
  2;                                      !- Inlet Port

OS:PortList,
  {7c2032c5-22e2-40d4-b0f2-9af7efe0b824}, !- Handle
  {0f740da9-8878-455d-8dd0-7567a76a05d6}, !- Name
  {d2b32746-1f32-4884-ad9b-2aed5a434e64}; !- HVAC Component

OS:PortList,
  {e941c437-139c-4d0f-a7a8-2f7fb1a4abd0}, !- Handle
  {203e205b-0b99-46a2-ac61-7c4fdcc2344f}, !- Name
  {d2b32746-1f32-4884-ad9b-2aed5a434e64}; !- HVAC Component

OS:PortList,
  {d8977f21-9281-41a8-a3c0-9756b2191116}, !- Handle
  {c1abccd9-6014-4ecf-a0d5-e81babc43fb8}, !- Name
  {d2b32746-1f32-4884-ad9b-2aed5a434e64}; !- HVAC Component

OS:Sizing:Zone,
  {9879cdb9-4e25-4493-8297-0d53feccd9b7}, !- Handle
  {d2b32746-1f32-4884-ad9b-2aed5a434e64}, !- Zone or ZoneList Name
  SupplyAirTemperature,                   !- Zone Cooling Design Supply Air Temperature Input Method
  14,                                     !- Zone Cooling Design Supply Air Temperature {C}
  11.11,                                  !- Zone Cooling Design Supply Air Temperature Difference {deltaC}
  SupplyAirTemperature,                   !- Zone Heating Design Supply Air Temperature Input Method
  40,                                     !- Zone Heating Design Supply Air Temperature {C}
  11.11,                                  !- Zone Heating Design Supply Air Temperature Difference {deltaC}
  0.0085,                                 !- Zone Cooling Design Supply Air Humidity Ratio {kg-H2O/kg-air}
  0.008,                                  !- Zone Heating Design Supply Air Humidity Ratio {kg-H2O/kg-air}
  ,                                       !- Zone Heating Sizing Factor
  ,                                       !- Zone Cooling Sizing Factor
  DesignDay,                              !- Cooling Design Air Flow Method
  ,                                       !- Cooling Design Air Flow Rate {m3/s}
  ,                                       !- Cooling Minimum Air Flow per Zone Floor Area {m3/s-m2}
  ,                                       !- Cooling Minimum Air Flow {m3/s}
  ,                                       !- Cooling Minimum Air Flow Fraction
  DesignDay,                              !- Heating Design Air Flow Method
  ,                                       !- Heating Design Air Flow Rate {m3/s}
  ,                                       !- Heating Maximum Air Flow per Zone Floor Area {m3/s-m2}
  ,                                       !- Heating Maximum Air Flow {m3/s}
  ,                                       !- Heating Maximum Air Flow Fraction
  ,                                       !- Design Zone Air Distribution Effectiveness in Cooling Mode
  ,                                       !- Design Zone Air Distribution Effectiveness in Heating Mode
  No,                                     !- Account for Dedicated Outdoor Air System
  NeutralSupplyAir,                       !- Dedicated Outdoor Air System Control Strategy
  autosize,                               !- Dedicated Outdoor Air Low Setpoint Temperature for Design {C}
  autosize;                               !- Dedicated Outdoor Air High Setpoint Temperature for Design {C}

OS:ZoneHVAC:EquipmentList,
  {9286da02-a70e-4e22-a211-a19d1b583c67}, !- Handle
  Zone HVAC Equipment List 7,             !- Name
  {d2b32746-1f32-4884-ad9b-2aed5a434e64}; !- Thermal Zone

OS:Space,
  {89b5610a-e1ea-40e4-805a-d8781aaec1de}, !- Handle
  finished basement space|unit 3,         !- Name
  {b8586039-8268-431c-853e-1a0cc4e5ad00}, !- Space Type Name
  ,                                       !- Default Construction Set Name
  ,                                       !- Default Schedule Set Name
  -0,                                     !- Direction of Relative North {deg}
  0,                                      !- X Origin {m}
  0,                                      !- Y Origin {m}
  0,                                      !- Z Origin {m}
  ,                                       !- Building Story Name
  {d2b32746-1f32-4884-ad9b-2aed5a434e64}, !- Thermal Zone Name
  ,                                       !- Part of Total Floor Area
  ,                                       !- Design Specification Outdoor Air Object Name
  {e83d5feb-cdb9-484d-8f63-ef38f2924c9d}; !- Building Unit Name

OS:Surface,
  {ad26a44b-09a2-4348-9419-d72b6b0f4858}, !- Handle
  Surface 57,                             !- Name
  Wall,                                   !- Surface Type
  ,                                       !- Construction Name
  {89b5610a-e1ea-40e4-805a-d8781aaec1de}, !- Space Name
  Foundation,                             !- Outside Boundary Condition
  ,                                       !- Outside Boundary Condition Object
  NoSun,                                  !- Sun Exposure
  NoWind,                                 !- Wind Exposure
  ,                                       !- View Factor to Ground
  ,                                       !- Number of Vertices
  13.716, 0, 0,                           !- X,Y,Z Vertex 1 {m}
  13.716, 0, -2.4384,                     !- X,Y,Z Vertex 2 {m}
  9.144, 0, -2.4384,                      !- X,Y,Z Vertex 3 {m}
  9.144, 0, 0;                            !- X,Y,Z Vertex 4 {m}

OS:Surface,
  {ab1c3b8b-ce13-47fe-9bfe-b26218a9b55c}, !- Handle
  Surface 58,                             !- Name
  Wall,                                   !- Surface Type
  ,                                       !- Construction Name
  {89b5610a-e1ea-40e4-805a-d8781aaec1de}, !- Space Name
  Surface,                                !- Outside Boundary Condition
  {2a73d1c1-1d20-47d6-a67c-54596601daf4}, !- Outside Boundary Condition Object
  NoSun,                                  !- Sun Exposure
  NoWind,                                 !- Wind Exposure
  ,                                       !- View Factor to Ground
  ,                                       !- Number of Vertices
  9.144, 0, 0,                            !- X,Y,Z Vertex 1 {m}
  9.144, 0, -2.4384,                      !- X,Y,Z Vertex 2 {m}
  9.144, -9.144, -2.4384,                 !- X,Y,Z Vertex 3 {m}
  9.144, -9.144, 0;                       !- X,Y,Z Vertex 4 {m}

OS:Surface,
  {2b072b6e-1ad9-434f-a9a0-08d855a5f201}, !- Handle
  Surface 59,                             !- Name
  Wall,                                   !- Surface Type
  ,                                       !- Construction Name
  {89b5610a-e1ea-40e4-805a-d8781aaec1de}, !- Space Name
  Surface,                                !- Outside Boundary Condition
  {cfe8be98-a90e-46e0-82c0-eac04afeca5d}, !- Outside Boundary Condition Object
  NoSun,                                  !- Sun Exposure
  NoWind,                                 !- Wind Exposure
  ,                                       !- View Factor to Ground
  ,                                       !- Number of Vertices
  13.716, -9.144, 0,                      !- X,Y,Z Vertex 1 {m}
  13.716, -9.144, -2.4384,                !- X,Y,Z Vertex 2 {m}
  13.716, 0, -2.4384,                     !- X,Y,Z Vertex 3 {m}
  13.716, 0, 0;                           !- X,Y,Z Vertex 4 {m}

OS:Surface,
  {90a4c367-a83d-4a61-ad5e-e0553ae03365}, !- Handle
  Surface 60,                             !- Name
  RoofCeiling,                            !- Surface Type
  ,                                       !- Construction Name
  {89b5610a-e1ea-40e4-805a-d8781aaec1de}, !- Space Name
  Surface,                                !- Outside Boundary Condition
  {dd12d282-0c12-4a8a-842e-5b115d623dc4}, !- Outside Boundary Condition Object
  NoSun,                                  !- Sun Exposure
  NoWind,                                 !- Wind Exposure
  ,                                       !- View Factor to Ground
  ,                                       !- Number of Vertices
  13.716, -9.144, 0,                      !- X,Y,Z Vertex 1 {m}
  13.716, 0, 0,                           !- X,Y,Z Vertex 2 {m}
  9.144, 0, 0,                            !- X,Y,Z Vertex 3 {m}
  9.144, -9.144, 0;                       !- X,Y,Z Vertex 4 {m}

OS:Surface,
  {cb2b6f4f-994e-4b83-bd86-5f08979e068d}, !- Handle
  Surface 61,                             !- Name
  Wall,                                   !- Surface Type
  ,                                       !- Construction Name
  {89b5610a-e1ea-40e4-805a-d8781aaec1de}, !- Space Name
  Foundation,                             !- Outside Boundary Condition
  ,                                       !- Outside Boundary Condition Object
  NoSun,                                  !- Sun Exposure
  NoWind,                                 !- Wind Exposure
  ,                                       !- View Factor to Ground
  ,                                       !- Number of Vertices
  9.144, -9.144, 0,                       !- X,Y,Z Vertex 1 {m}
  9.144, -9.144, -2.4384,                 !- X,Y,Z Vertex 2 {m}
  13.716, -9.144, -2.4384,                !- X,Y,Z Vertex 3 {m}
  13.716, -9.144, 0;                      !- X,Y,Z Vertex 4 {m}

OS:Surface,
  {dfa24004-1e48-4738-94fe-ef4b21a60454}, !- Handle
  Surface 62,                             !- Name
  Floor,                                  !- Surface Type
  ,                                       !- Construction Name
  {89b5610a-e1ea-40e4-805a-d8781aaec1de}, !- Space Name
  Foundation,                             !- Outside Boundary Condition
  ,                                       !- Outside Boundary Condition Object
  NoSun,                                  !- Sun Exposure
  NoWind,                                 !- Wind Exposure
  ,                                       !- View Factor to Ground
  ,                                       !- Number of Vertices
  9.144, -9.144, -2.4384,                 !- X,Y,Z Vertex 1 {m}
  9.144, 0, -2.4384,                      !- X,Y,Z Vertex 2 {m}
  13.716, 0, -2.4384,                     !- X,Y,Z Vertex 3 {m}
  13.716, -9.144, -2.4384;                !- X,Y,Z Vertex 4 {m}

OS:ThermalZone,
  {71b95719-2e20-4ac4-a32b-0ee4054bc53a}, !- Handle
  finished basement zone|unit 4,          !- Name
  ,                                       !- Multiplier
  ,                                       !- Ceiling Height {m}
  ,                                       !- Volume {m3}
  ,                                       !- Floor Area {m2}
  ,                                       !- Zone Inside Convection Algorithm
  ,                                       !- Zone Outside Convection Algorithm
  ,                                       !- Zone Conditioning Equipment List Name
  {0cf4e152-762c-48b6-a6df-d1efab3e921d}, !- Zone Air Inlet Port List
  {92cbf428-cee1-43ff-9d3d-5532bb9719c4}, !- Zone Air Exhaust Port List
  {6b5ff8f3-7d36-4e87-8cbf-022cee041a75}, !- Zone Air Node Name
  {0a006eab-c42e-445d-8ffb-ba3a4d8c9bd1}, !- Zone Return Air Port List
  ,                                       !- Primary Daylighting Control Name
  ,                                       !- Fraction of Zone Controlled by Primary Daylighting Control
  ,                                       !- Secondary Daylighting Control Name
  ,                                       !- Fraction of Zone Controlled by Secondary Daylighting Control
  ,                                       !- Illuminance Map Name
  ,                                       !- Group Rendering Name
  ,                                       !- Thermostat Name
  No;                                     !- Use Ideal Air Loads

OS:Node,
  {7c832371-e89c-477e-bf31-89fbb4dc10af}, !- Handle
  Node 8,                                 !- Name
  {6b5ff8f3-7d36-4e87-8cbf-022cee041a75}, !- Inlet Port
  ;                                       !- Outlet Port

OS:Connection,
  {6b5ff8f3-7d36-4e87-8cbf-022cee041a75}, !- Handle
  {1a6d8e72-145c-4f56-8308-233e71ac2cfc}, !- Name
  {71b95719-2e20-4ac4-a32b-0ee4054bc53a}, !- Source Object
  11,                                     !- Outlet Port
  {7c832371-e89c-477e-bf31-89fbb4dc10af}, !- Target Object
  2;                                      !- Inlet Port

OS:PortList,
  {0cf4e152-762c-48b6-a6df-d1efab3e921d}, !- Handle
  {28f811ce-70c2-43ce-bb0d-2a4c6b2bf3dc}, !- Name
  {71b95719-2e20-4ac4-a32b-0ee4054bc53a}; !- HVAC Component

OS:PortList,
  {92cbf428-cee1-43ff-9d3d-5532bb9719c4}, !- Handle
  {a662eff8-ff55-408c-9f82-a28cbe7aa6c3}, !- Name
  {71b95719-2e20-4ac4-a32b-0ee4054bc53a}; !- HVAC Component

OS:PortList,
  {0a006eab-c42e-445d-8ffb-ba3a4d8c9bd1}, !- Handle
  {46f78cd5-1d02-42e2-98d0-fd4a04772f50}, !- Name
  {71b95719-2e20-4ac4-a32b-0ee4054bc53a}; !- HVAC Component

OS:Sizing:Zone,
  {cdc55228-b6c6-4e1a-8175-57afa3a3d0ef}, !- Handle
  {71b95719-2e20-4ac4-a32b-0ee4054bc53a}, !- Zone or ZoneList Name
  SupplyAirTemperature,                   !- Zone Cooling Design Supply Air Temperature Input Method
  14,                                     !- Zone Cooling Design Supply Air Temperature {C}
  11.11,                                  !- Zone Cooling Design Supply Air Temperature Difference {deltaC}
  SupplyAirTemperature,                   !- Zone Heating Design Supply Air Temperature Input Method
  40,                                     !- Zone Heating Design Supply Air Temperature {C}
  11.11,                                  !- Zone Heating Design Supply Air Temperature Difference {deltaC}
  0.0085,                                 !- Zone Cooling Design Supply Air Humidity Ratio {kg-H2O/kg-air}
  0.008,                                  !- Zone Heating Design Supply Air Humidity Ratio {kg-H2O/kg-air}
  ,                                       !- Zone Heating Sizing Factor
  ,                                       !- Zone Cooling Sizing Factor
  DesignDay,                              !- Cooling Design Air Flow Method
  ,                                       !- Cooling Design Air Flow Rate {m3/s}
  ,                                       !- Cooling Minimum Air Flow per Zone Floor Area {m3/s-m2}
  ,                                       !- Cooling Minimum Air Flow {m3/s}
  ,                                       !- Cooling Minimum Air Flow Fraction
  DesignDay,                              !- Heating Design Air Flow Method
  ,                                       !- Heating Design Air Flow Rate {m3/s}
  ,                                       !- Heating Maximum Air Flow per Zone Floor Area {m3/s-m2}
  ,                                       !- Heating Maximum Air Flow {m3/s}
  ,                                       !- Heating Maximum Air Flow Fraction
  ,                                       !- Design Zone Air Distribution Effectiveness in Cooling Mode
  ,                                       !- Design Zone Air Distribution Effectiveness in Heating Mode
  No,                                     !- Account for Dedicated Outdoor Air System
  NeutralSupplyAir,                       !- Dedicated Outdoor Air System Control Strategy
  autosize,                               !- Dedicated Outdoor Air Low Setpoint Temperature for Design {C}
  autosize;                               !- Dedicated Outdoor Air High Setpoint Temperature for Design {C}

OS:ZoneHVAC:EquipmentList,
  {36bbf836-17c2-4558-b336-bfd5c702a62b}, !- Handle
  Zone HVAC Equipment List 8,             !- Name
  {71b95719-2e20-4ac4-a32b-0ee4054bc53a}; !- Thermal Zone

OS:Space,
  {3f737632-41e6-45c4-a0d2-0f044f25487e}, !- Handle
  finished basement space|unit 4,         !- Name
  {b8586039-8268-431c-853e-1a0cc4e5ad00}, !- Space Type Name
  ,                                       !- Default Construction Set Name
  ,                                       !- Default Schedule Set Name
  -0,                                     !- Direction of Relative North {deg}
  0,                                      !- X Origin {m}
  0,                                      !- Y Origin {m}
  0,                                      !- Z Origin {m}
  ,                                       !- Building Story Name
  {71b95719-2e20-4ac4-a32b-0ee4054bc53a}, !- Thermal Zone Name
  ,                                       !- Part of Total Floor Area
  ,                                       !- Design Specification Outdoor Air Object Name
  {af19f9fb-4319-4da3-804a-aa3ed4269107}; !- Building Unit Name

OS:Surface,
  {aff2126b-2b04-43bb-b03f-4faf4639fcf0}, !- Handle
  Surface 63,                             !- Name
  Wall,                                   !- Surface Type
  ,                                       !- Construction Name
  {3f737632-41e6-45c4-a0d2-0f044f25487e}, !- Space Name
  Foundation,                             !- Outside Boundary Condition
  ,                                       !- Outside Boundary Condition Object
  NoSun,                                  !- Sun Exposure
  NoWind,                                 !- Wind Exposure
  ,                                       !- View Factor to Ground
  ,                                       !- Number of Vertices
  18.288, 0, 0,                           !- X,Y,Z Vertex 1 {m}
  18.288, 0, -2.4384,                     !- X,Y,Z Vertex 2 {m}
  13.716, 0, -2.4384,                     !- X,Y,Z Vertex 3 {m}
  13.716, 0, 0;                           !- X,Y,Z Vertex 4 {m}

OS:Surface,
  {cfe8be98-a90e-46e0-82c0-eac04afeca5d}, !- Handle
  Surface 64,                             !- Name
  Wall,                                   !- Surface Type
  ,                                       !- Construction Name
  {3f737632-41e6-45c4-a0d2-0f044f25487e}, !- Space Name
  Surface,                                !- Outside Boundary Condition
  {2b072b6e-1ad9-434f-a9a0-08d855a5f201}, !- Outside Boundary Condition Object
  NoSun,                                  !- Sun Exposure
  NoWind,                                 !- Wind Exposure
  ,                                       !- View Factor to Ground
  ,                                       !- Number of Vertices
  13.716, 0, 0,                           !- X,Y,Z Vertex 1 {m}
  13.716, 0, -2.4384,                     !- X,Y,Z Vertex 2 {m}
  13.716, -9.144, -2.4384,                !- X,Y,Z Vertex 3 {m}
  13.716, -9.144, 0;                      !- X,Y,Z Vertex 4 {m}

OS:Surface,
  {1366d9a4-3cc6-4a68-b019-117cdd03c6ff}, !- Handle
  Surface 65,                             !- Name
  Wall,                                   !- Surface Type
  ,                                       !- Construction Name
  {3f737632-41e6-45c4-a0d2-0f044f25487e}, !- Space Name
  Foundation,                             !- Outside Boundary Condition
  ,                                       !- Outside Boundary Condition Object
  NoSun,                                  !- Sun Exposure
  NoWind,                                 !- Wind Exposure
  ,                                       !- View Factor to Ground
  ,                                       !- Number of Vertices
  18.288, -9.144, 0,                      !- X,Y,Z Vertex 1 {m}
  18.288, -9.144, -2.4384,                !- X,Y,Z Vertex 2 {m}
  18.288, 0, -2.4384,                     !- X,Y,Z Vertex 3 {m}
  18.288, 0, 0;                           !- X,Y,Z Vertex 4 {m}

OS:Surface,
  {227cbb48-1ef1-4c90-ada5-c4a067e2fe76}, !- Handle
  Surface 66,                             !- Name
  RoofCeiling,                            !- Surface Type
  ,                                       !- Construction Name
  {3f737632-41e6-45c4-a0d2-0f044f25487e}, !- Space Name
  Surface,                                !- Outside Boundary Condition
  {d0232127-2019-481b-bae2-f69d6719ebc8}, !- Outside Boundary Condition Object
  NoSun,                                  !- Sun Exposure
  NoWind,                                 !- Wind Exposure
  ,                                       !- View Factor to Ground
  ,                                       !- Number of Vertices
  18.288, -9.144, 0,                      !- X,Y,Z Vertex 1 {m}
  18.288, 0, 0,                           !- X,Y,Z Vertex 2 {m}
  13.716, 0, 0,                           !- X,Y,Z Vertex 3 {m}
  13.716, -9.144, 0;                      !- X,Y,Z Vertex 4 {m}

OS:Surface,
  {9320eacf-3dc2-47f8-8d1a-cb647ada18a3}, !- Handle
  Surface 67,                             !- Name
  Wall,                                   !- Surface Type
  ,                                       !- Construction Name
  {3f737632-41e6-45c4-a0d2-0f044f25487e}, !- Space Name
  Foundation,                             !- Outside Boundary Condition
  ,                                       !- Outside Boundary Condition Object
  NoSun,                                  !- Sun Exposure
  NoWind,                                 !- Wind Exposure
  ,                                       !- View Factor to Ground
  ,                                       !- Number of Vertices
  13.716, -9.144, 0,                      !- X,Y,Z Vertex 1 {m}
  13.716, -9.144, -2.4384,                !- X,Y,Z Vertex 2 {m}
  18.288, -9.144, -2.4384,                !- X,Y,Z Vertex 3 {m}
  18.288, -9.144, 0;                      !- X,Y,Z Vertex 4 {m}

OS:Surface,
  {2856bc3a-42d1-486f-8208-e8af3e69fb2f}, !- Handle
  Surface 68,                             !- Name
  Floor,                                  !- Surface Type
  ,                                       !- Construction Name
  {3f737632-41e6-45c4-a0d2-0f044f25487e}, !- Space Name
  Foundation,                             !- Outside Boundary Condition
  ,                                       !- Outside Boundary Condition Object
  NoSun,                                  !- Sun Exposure
  NoWind,                                 !- Wind Exposure
  ,                                       !- View Factor to Ground
  ,                                       !- Number of Vertices
  13.716, -9.144, -2.4384,                !- X,Y,Z Vertex 1 {m}
  13.716, 0, -2.4384,                     !- X,Y,Z Vertex 2 {m}
  18.288, 0, -2.4384,                     !- X,Y,Z Vertex 3 {m}
  18.288, -9.144, -2.4384;                !- X,Y,Z Vertex 4 {m}

OS:Surface,
  {8f8c3455-4239-4a69-8f0c-a4dc6212ae3f}, !- Handle
  Surface 7,                              !- Name
  Floor,                                  !- Surface Type
  ,                                       !- Construction Name
  {cff7c448-adbb-4832-9f06-f5a2b63d7a48}, !- Space Name
  Surface,                                !- Outside Boundary Condition
  {3056d54f-aaf4-4ba2-8f43-00c463fab0ba}, !- Outside Boundary Condition Object
  NoSun,                                  !- Sun Exposure
  NoWind,                                 !- Wind Exposure
  ,                                       !- View Factor to Ground
  ,                                       !- Number of Vertices
  13.716, 0, 2.4384,                      !- X,Y,Z Vertex 1 {m}
  13.716, -9.144, 2.4384,                 !- X,Y,Z Vertex 2 {m}
  9.144, -9.144, 2.4384,                  !- X,Y,Z Vertex 3 {m}
  9.144, 0, 2.4384;                       !- X,Y,Z Vertex 4 {m}

OS:Surface,
  {1bc3bbed-2b8d-4246-af71-03358ad2bab6}, !- Handle
  Surface 8,                              !- Name
  RoofCeiling,                            !- Surface Type
  ,                                       !- Construction Name
  {cff7c448-adbb-4832-9f06-f5a2b63d7a48}, !- Space Name
  Outdoors,                               !- Outside Boundary Condition
  ,                                       !- Outside Boundary Condition Object
  SunExposed,                             !- Sun Exposure
  WindExposed,                            !- Wind Exposure
  ,                                       !- View Factor to Ground
  ,                                       !- Number of Vertices
  0, -4.572, 5.0292,                      !- X,Y,Z Vertex 1 {m}
  18.288, -4.572, 5.0292,                 !- X,Y,Z Vertex 2 {m}
  18.288, 0, 2.7432,                      !- X,Y,Z Vertex 3 {m}
  0, 0, 2.7432;                           !- X,Y,Z Vertex 4 {m}

OS:Surface,
  {e2da60cf-03eb-4b69-83b0-1d2b2be741c5}, !- Handle
  Surface 9,                              !- Name
  RoofCeiling,                            !- Surface Type
  ,                                       !- Construction Name
  {cff7c448-adbb-4832-9f06-f5a2b63d7a48}, !- Space Name
  Outdoors,                               !- Outside Boundary Condition
  ,                                       !- Outside Boundary Condition Object
  SunExposed,                             !- Sun Exposure
  WindExposed,                            !- Wind Exposure
  ,                                       !- View Factor to Ground
  ,                                       !- Number of Vertices
  18.288, -4.572, 5.0292,                 !- X,Y,Z Vertex 1 {m}
  0, -4.572, 5.0292,                      !- X,Y,Z Vertex 2 {m}
  0, -9.144, 2.7432,                      !- X,Y,Z Vertex 3 {m}
  18.288, -9.144, 2.7432;                 !- X,Y,Z Vertex 4 {m}

OS:Surface,
  {d5a1a2d0-e2a6-4240-b75c-ba733548897e}, !- Handle
  Surface 10,                             !- Name
  Wall,                                   !- Surface Type
  ,                                       !- Construction Name
  {cff7c448-adbb-4832-9f06-f5a2b63d7a48}, !- Space Name
  Outdoors,                               !- Outside Boundary Condition
  ,                                       !- Outside Boundary Condition Object
  SunExposed,                             !- Sun Exposure
  WindExposed,                            !- Wind Exposure
  ,                                       !- View Factor to Ground
  ,                                       !- Number of Vertices
  0, -4.572, 4.7244,                      !- X,Y,Z Vertex 1 {m}
  0, 0, 2.4384,                           !- X,Y,Z Vertex 2 {m}
  0, -9.144, 2.4384;                      !- X,Y,Z Vertex 3 {m}

OS:Surface,
  {84bcbbd8-9b74-4a84-8a40-fe2818ac6745}, !- Handle
  Surface 11,                             !- Name
  Wall,                                   !- Surface Type
  ,                                       !- Construction Name
  {cff7c448-adbb-4832-9f06-f5a2b63d7a48}, !- Space Name
  Outdoors,                               !- Outside Boundary Condition
  ,                                       !- Outside Boundary Condition Object
  SunExposed,                             !- Sun Exposure
  WindExposed,                            !- Wind Exposure
  ,                                       !- View Factor to Ground
  ,                                       !- Number of Vertices
  18.288, -4.572, 4.7244,                 !- X,Y,Z Vertex 1 {m}
  18.288, -9.144, 2.4384,                 !- X,Y,Z Vertex 2 {m}
  18.288, 0, 2.4384;                      !- X,Y,Z Vertex 3 {m}

OS:Space,
  {cff7c448-adbb-4832-9f06-f5a2b63d7a48}, !- Handle
  unfinished attic space,                 !- Name
  {0d6184d9-17b5-4ce0-a1ba-96dd876eca46}, !- Space Type Name
  ,                                       !- Default Construction Set Name
  ,                                       !- Default Schedule Set Name
  ,                                       !- Direction of Relative North {deg}
  ,                                       !- X Origin {m}
  ,                                       !- Y Origin {m}
  ,                                       !- Z Origin {m}
  ,                                       !- Building Story Name
  {5b784dac-04c6-408d-80ee-863a21846c20}; !- Thermal Zone Name

OS:ThermalZone,
  {5b784dac-04c6-408d-80ee-863a21846c20}, !- Handle
  unfinished attic zone,                  !- Name
  ,                                       !- Multiplier
  ,                                       !- Ceiling Height {m}
  ,                                       !- Volume {m3}
  ,                                       !- Floor Area {m2}
  ,                                       !- Zone Inside Convection Algorithm
  ,                                       !- Zone Outside Convection Algorithm
  ,                                       !- Zone Conditioning Equipment List Name
  {ca57fa45-25b3-4ec0-bfc6-ab8cedd8e378}, !- Zone Air Inlet Port List
  {8cbe1ce0-5911-48dc-a4d9-2f8a84708527}, !- Zone Air Exhaust Port List
  {6d881379-b9d2-44ee-b1fb-4c43f0cffd48}, !- Zone Air Node Name
  {73f53750-9b68-4825-823a-189302b574e2}, !- Zone Return Air Port List
  ,                                       !- Primary Daylighting Control Name
  ,                                       !- Fraction of Zone Controlled by Primary Daylighting Control
  ,                                       !- Secondary Daylighting Control Name
  ,                                       !- Fraction of Zone Controlled by Secondary Daylighting Control
  ,                                       !- Illuminance Map Name
  ,                                       !- Group Rendering Name
  ,                                       !- Thermostat Name
  No;                                     !- Use Ideal Air Loads

OS:Node,
  {f24ea861-f261-41ca-be82-5265b01cba34}, !- Handle
  Node 9,                                 !- Name
  {6d881379-b9d2-44ee-b1fb-4c43f0cffd48}, !- Inlet Port
  ;                                       !- Outlet Port

OS:Connection,
  {6d881379-b9d2-44ee-b1fb-4c43f0cffd48}, !- Handle
  {0fb8cc92-f0b9-44f3-b83a-8f814e9f6225}, !- Name
  {5b784dac-04c6-408d-80ee-863a21846c20}, !- Source Object
  11,                                     !- Outlet Port
  {f24ea861-f261-41ca-be82-5265b01cba34}, !- Target Object
  2;                                      !- Inlet Port

OS:PortList,
  {ca57fa45-25b3-4ec0-bfc6-ab8cedd8e378}, !- Handle
  {aa59a7e3-e7e6-4b1c-8274-6691292b1fd5}, !- Name
  {5b784dac-04c6-408d-80ee-863a21846c20}; !- HVAC Component

OS:PortList,
  {8cbe1ce0-5911-48dc-a4d9-2f8a84708527}, !- Handle
  {5389e141-85f5-42f1-8f83-7cce121f61ed}, !- Name
  {5b784dac-04c6-408d-80ee-863a21846c20}; !- HVAC Component

OS:PortList,
  {73f53750-9b68-4825-823a-189302b574e2}, !- Handle
  {4a66117c-021b-41fd-be28-65192b29da32}, !- Name
  {5b784dac-04c6-408d-80ee-863a21846c20}; !- HVAC Component

OS:Sizing:Zone,
  {e6ed5004-ceb6-4269-b2d4-287097ff1967}, !- Handle
  {5b784dac-04c6-408d-80ee-863a21846c20}, !- Zone or ZoneList Name
  SupplyAirTemperature,                   !- Zone Cooling Design Supply Air Temperature Input Method
  14,                                     !- Zone Cooling Design Supply Air Temperature {C}
  11.11,                                  !- Zone Cooling Design Supply Air Temperature Difference {deltaC}
  SupplyAirTemperature,                   !- Zone Heating Design Supply Air Temperature Input Method
  40,                                     !- Zone Heating Design Supply Air Temperature {C}
  11.11,                                  !- Zone Heating Design Supply Air Temperature Difference {deltaC}
  0.0085,                                 !- Zone Cooling Design Supply Air Humidity Ratio {kg-H2O/kg-air}
  0.008,                                  !- Zone Heating Design Supply Air Humidity Ratio {kg-H2O/kg-air}
  ,                                       !- Zone Heating Sizing Factor
  ,                                       !- Zone Cooling Sizing Factor
  DesignDay,                              !- Cooling Design Air Flow Method
  ,                                       !- Cooling Design Air Flow Rate {m3/s}
  ,                                       !- Cooling Minimum Air Flow per Zone Floor Area {m3/s-m2}
  ,                                       !- Cooling Minimum Air Flow {m3/s}
  ,                                       !- Cooling Minimum Air Flow Fraction
  DesignDay,                              !- Heating Design Air Flow Method
  ,                                       !- Heating Design Air Flow Rate {m3/s}
  ,                                       !- Heating Maximum Air Flow per Zone Floor Area {m3/s-m2}
  ,                                       !- Heating Maximum Air Flow {m3/s}
  ,                                       !- Heating Maximum Air Flow Fraction
  ,                                       !- Design Zone Air Distribution Effectiveness in Cooling Mode
  ,                                       !- Design Zone Air Distribution Effectiveness in Heating Mode
  No,                                     !- Account for Dedicated Outdoor Air System
  NeutralSupplyAir,                       !- Dedicated Outdoor Air System Control Strategy
  autosize,                               !- Dedicated Outdoor Air Low Setpoint Temperature for Design {C}
  autosize;                               !- Dedicated Outdoor Air High Setpoint Temperature for Design {C}

OS:ZoneHVAC:EquipmentList,
  {d67eb311-365e-45ad-b725-bdf6a36f1546}, !- Handle
  Zone HVAC Equipment List 9,             !- Name
  {5b784dac-04c6-408d-80ee-863a21846c20}; !- Thermal Zone

OS:SpaceType,
  {0d6184d9-17b5-4ce0-a1ba-96dd876eca46}, !- Handle
  Space Type 3,                           !- Name
  ,                                       !- Default Construction Set Name
  ,                                       !- Default Schedule Set Name
  ,                                       !- Group Rendering Name
  ,                                       !- Design Specification Outdoor Air Object Name
  ,                                       !- Standards Template
  ,                                       !- Standards Building Type
  unfinished attic;                       !- Standards Space Type

OS:BuildingUnit,
  {83294911-6f84-477d-be14-44a689c20d5e}, !- Handle
  unit 1,                                 !- Name
  ,                                       !- Rendering Color
  Residential;                            !- Building Unit Type

OS:AdditionalProperties,
  {b219b1de-3890-4822-8bf4-d27029a9a197}, !- Handle
  {83294911-6f84-477d-be14-44a689c20d5e}, !- Object Name
  Units Represented,                      !- Feature Name 1
  Integer,                                !- Feature Data Type 1
  1,                                      !- Feature Value 1
  NumberOfBedrooms,                       !- Feature Name 2
  Integer,                                !- Feature Data Type 2
  3,                                      !- Feature Value 2
  NumberOfBathrooms,                      !- Feature Name 3
  Double,                                 !- Feature Data Type 3
  2,                                      !- Feature Value 3
  NumberOfOccupants,                      !- Feature Name 4
  Double,                                 !- Feature Data Type 4
  3.3900000000000001;                     !- Feature Value 4

OS:BuildingUnit,
  {108be4db-a9bc-43d7-b05a-0d33e112b5e0}, !- Handle
  unit 2,                                 !- Name
  ,                                       !- Rendering Color
  Residential;                            !- Building Unit Type

OS:AdditionalProperties,
  {d77cc2ef-7b26-4fa2-afe6-90c11707eedb}, !- Handle
  {108be4db-a9bc-43d7-b05a-0d33e112b5e0}, !- Object Name
  Units Represented,                      !- Feature Name 1
  Integer,                                !- Feature Data Type 1
  1,                                      !- Feature Value 1
  NumberOfBedrooms,                       !- Feature Name 2
  Integer,                                !- Feature Data Type 2
  3,                                      !- Feature Value 2
  NumberOfBathrooms,                      !- Feature Name 3
  Double,                                 !- Feature Data Type 3
  2,                                      !- Feature Value 3
  NumberOfOccupants,                      !- Feature Name 4
  Double,                                 !- Feature Data Type 4
  3.3900000000000001;                     !- Feature Value 4

OS:BuildingUnit,
  {e83d5feb-cdb9-484d-8f63-ef38f2924c9d}, !- Handle
  unit 3,                                 !- Name
  ,                                       !- Rendering Color
  Residential;                            !- Building Unit Type

OS:AdditionalProperties,
  {6840a2dd-c6b6-4b68-880f-f9d8ec103a7a}, !- Handle
  {e83d5feb-cdb9-484d-8f63-ef38f2924c9d}, !- Object Name
  Units Represented,                      !- Feature Name 1
  Integer,                                !- Feature Data Type 1
  1,                                      !- Feature Value 1
  NumberOfBedrooms,                       !- Feature Name 2
  Integer,                                !- Feature Data Type 2
  3,                                      !- Feature Value 2
  NumberOfBathrooms,                      !- Feature Name 3
  Double,                                 !- Feature Data Type 3
  2,                                      !- Feature Value 3
  NumberOfOccupants,                      !- Feature Name 4
  Double,                                 !- Feature Data Type 4
  3.3900000000000001;                     !- Feature Value 4

OS:BuildingUnit,
  {af19f9fb-4319-4da3-804a-aa3ed4269107}, !- Handle
  unit 4,                                 !- Name
  ,                                       !- Rendering Color
  Residential;                            !- Building Unit Type

OS:AdditionalProperties,
  {bfd8ff21-0513-47f0-8bf0-b06c37040dc2}, !- Handle
  {af19f9fb-4319-4da3-804a-aa3ed4269107}, !- Object Name
  Units Represented,                      !- Feature Name 1
  Integer,                                !- Feature Data Type 1
  1,                                      !- Feature Value 1
  NumberOfBedrooms,                       !- Feature Name 2
  Integer,                                !- Feature Data Type 2
  3,                                      !- Feature Value 2
  NumberOfBathrooms,                      !- Feature Name 3
  Double,                                 !- Feature Data Type 3
  2,                                      !- Feature Value 3
  NumberOfOccupants,                      !- Feature Name 4
  Double,                                 !- Feature Data Type 4
  3.3900000000000001;                     !- Feature Value 4

OS:Surface,
  {52dcc236-fd04-4bbd-a6e9-9f1ef8e59b21}, !- Handle
  Surface 18,                             !- Name
  Floor,                                  !- Surface Type
  ,                                       !- Construction Name
  {cff7c448-adbb-4832-9f06-f5a2b63d7a48}, !- Space Name
  Surface,                                !- Outside Boundary Condition
  {e91f82ce-678f-40ca-b83f-8d6d885aca62}, !- Outside Boundary Condition Object
  NoSun,                                  !- Sun Exposure
  NoWind,                                 !- Wind Exposure
  ,                                       !- View Factor to Ground
  ,                                       !- Number of Vertices
  18.288, 0, 2.4384,                      !- X,Y,Z Vertex 1 {m}
  18.288, -9.144, 2.4384,                 !- X,Y,Z Vertex 2 {m}
  13.716, -9.144, 2.4384,                 !- X,Y,Z Vertex 3 {m}
  13.716, 0, 2.4384;                      !- X,Y,Z Vertex 4 {m}

OS:Surface,
  {9b0774ce-796a-456c-b9ee-1d8bc8c02aa9}, !- Handle
  Surface 19,                             !- Name
  Floor,                                  !- Surface Type
  ,                                       !- Construction Name
  {cff7c448-adbb-4832-9f06-f5a2b63d7a48}, !- Space Name
  Surface,                                !- Outside Boundary Condition
  {76d09e82-9032-4d75-a8e4-ca02c039203b}, !- Outside Boundary Condition Object
  NoSun,                                  !- Sun Exposure
  NoWind,                                 !- Wind Exposure
  ,                                       !- View Factor to Ground
  ,                                       !- Number of Vertices
  4.572, 0, 2.4384,                       !- X,Y,Z Vertex 1 {m}
  4.572, -9.144, 2.4384,                  !- X,Y,Z Vertex 2 {m}
  0, -9.144, 2.4384,                      !- X,Y,Z Vertex 3 {m}
  0, 0, 2.4384;                           !- X,Y,Z Vertex 4 {m}

OS:Surface,
  {918c5c00-929f-4905-a6f2-7961f9cb6909}, !- Handle
  Surface 20,                             !- Name
  Floor,                                  !- Surface Type
  ,                                       !- Construction Name
  {cff7c448-adbb-4832-9f06-f5a2b63d7a48}, !- Space Name
  Surface,                                !- Outside Boundary Condition
  {e3db939b-a730-4c02-a96b-f964778a46c8}, !- Outside Boundary Condition Object
  NoSun,                                  !- Sun Exposure
  NoWind,                                 !- Wind Exposure
  ,                                       !- View Factor to Ground
  ,                                       !- Number of Vertices
  9.144, 0, 2.4384,                       !- X,Y,Z Vertex 1 {m}
  9.144, -9.144, 2.4384,                  !- X,Y,Z Vertex 2 {m}
  4.572, -9.144, 2.4384,                  !- X,Y,Z Vertex 3 {m}
  4.572, 0, 2.4384;                       !- X,Y,Z Vertex 4 {m}

OS:External:File,
  {dc76576a-1cae-41af-95da-379b88f7c954}, !- Handle
  8760.csv,                               !- Name
  8760.csv;                               !- File Name

OS:Schedule:Day,
  {98d4931c-3517-4fe2-98e1-fedb656e3212}, !- Handle
  Schedule Day 1,                         !- Name
  ,                                       !- Schedule Type Limits Name
  ,                                       !- Interpolate to Timestep
  24,                                     !- Hour 1
  0,                                      !- Minute 1
  0;                                      !- Value Until Time 1

OS:Schedule:Day,
  {f972efa8-4a19-44bf-a11f-cd6eccf742fe}, !- Handle
  Schedule Day 2,                         !- Name
  ,                                       !- Schedule Type Limits Name
  ,                                       !- Interpolate to Timestep
  24,                                     !- Hour 1
  0,                                      !- Minute 1
  1;                                      !- Value Until Time 1

OS:Schedule:File,
  {eb4d4b29-af65-4125-9c67-7d13f74b5c53}, !- Handle
  occupants,                              !- Name
  {d3d1e084-125a-4d16-a4b0-3ee0abab600a}, !- Schedule Type Limits Name
  {dc76576a-1cae-41af-95da-379b88f7c954}, !- External File Name
  1,                                      !- Column Number
  1,                                      !- Rows to Skip at Top
  8760,                                   !- Number of Hours of Data
  ,                                       !- Column Separator
  ,                                       !- Interpolate to Timestep
  60;                                     !- Minutes per Item

OS:Schedule:Ruleset,
  {8e9c45d2-570c-4142-bccb-01f6cada9da1}, !- Handle
  Schedule Ruleset 1,                     !- Name
  {71205531-ac12-4923-9887-57aafd2d8953}, !- Schedule Type Limits Name
  {02584c69-357e-4266-8093-34b0a0b55713}; !- Default Day Schedule Name

OS:Schedule:Day,
  {02584c69-357e-4266-8093-34b0a0b55713}, !- Handle
  Schedule Day 3,                         !- Name
  {71205531-ac12-4923-9887-57aafd2d8953}, !- Schedule Type Limits Name
  ,                                       !- Interpolate to Timestep
  24,                                     !- Hour 1
  0,                                      !- Minute 1
  112.539290946133;                       !- Value Until Time 1

OS:People:Definition,
  {e26a228f-3bf4-4539-a271-acdf6f81a273}, !- Handle
  res occupants|finished basement space,  !- Name
  People,                                 !- Number of People Calculation Method
  1.695,                                  !- Number of People {people}
  ,                                       !- People per Space Floor Area {person/m2}
  ,                                       !- Space Floor Area per Person {m2/person}
  0.319734,                               !- Fraction Radiant
  0.573,                                  !- Sensible Heat Fraction
  0,                                      !- Carbon Dioxide Generation Rate {m3/s-W}
  No,                                     !- Enable ASHRAE 55 Comfort Warnings
  ZoneAveraged;                           !- Mean Radiant Temperature Calculation Type

OS:People,
  {b4ef8bb9-a224-4730-b3d1-06459b086595}, !- Handle
  res occupants|finished basement space,  !- Name
  {e26a228f-3bf4-4539-a271-acdf6f81a273}, !- People Definition Name
  {b8106dd1-63a1-4716-99c7-24e9d0f49d9c}, !- Space or SpaceType Name
  {eb4d4b29-af65-4125-9c67-7d13f74b5c53}, !- Number of People Schedule Name
  {8e9c45d2-570c-4142-bccb-01f6cada9da1}, !- Activity Level Schedule Name
  ,                                       !- Surface Name/Angle Factor List Name
  ,                                       !- Work Efficiency Schedule Name
  ,                                       !- Clothing Insulation Schedule Name
  ,                                       !- Air Velocity Schedule Name
  1;                                      !- Multiplier

OS:ScheduleTypeLimits,
  {71205531-ac12-4923-9887-57aafd2d8953}, !- Handle
  ActivityLevel,                          !- Name
  0,                                      !- Lower Limit Value
  ,                                       !- Upper Limit Value
  Continuous,                             !- Numeric Type
  ActivityLevel;                          !- Unit Type

OS:ScheduleTypeLimits,
  {d3d1e084-125a-4d16-a4b0-3ee0abab600a}, !- Handle
  Fractional,                             !- Name
  0,                                      !- Lower Limit Value
  1,                                      !- Upper Limit Value
  Continuous;                             !- Numeric Type

OS:People:Definition,
  {9aeaf179-eadb-447d-93a9-1416c37716ce}, !- Handle
  res occupants|living space,             !- Name
  People,                                 !- Number of People Calculation Method
  1.695,                                  !- Number of People {people}
  ,                                       !- People per Space Floor Area {person/m2}
  ,                                       !- Space Floor Area per Person {m2/person}
  0.319734,                               !- Fraction Radiant
  0.573,                                  !- Sensible Heat Fraction
  0,                                      !- Carbon Dioxide Generation Rate {m3/s-W}
  No,                                     !- Enable ASHRAE 55 Comfort Warnings
  ZoneAveraged;                           !- Mean Radiant Temperature Calculation Type

OS:People,
  {91df2b78-219c-431e-82b0-c492fecfebf6}, !- Handle
  res occupants|living space,             !- Name
  {9aeaf179-eadb-447d-93a9-1416c37716ce}, !- People Definition Name
  {45bce23f-a90e-44c0-86e3-c7472b898f16}, !- Space or SpaceType Name
  {eb4d4b29-af65-4125-9c67-7d13f74b5c53}, !- Number of People Schedule Name
  {8e9c45d2-570c-4142-bccb-01f6cada9da1}, !- Activity Level Schedule Name
  ,                                       !- Surface Name/Angle Factor List Name
  ,                                       !- Work Efficiency Schedule Name
  ,                                       !- Clothing Insulation Schedule Name
  ,                                       !- Air Velocity Schedule Name
  1;                                      !- Multiplier

OS:Schedule:Day,
  {b9ce026e-0ddf-45d8-9ba3-5cacf39e3cc5}, !- Handle
  Schedule Day 4,                         !- Name
  ,                                       !- Schedule Type Limits Name
  ,                                       !- Interpolate to Timestep
  24,                                     !- Hour 1
  0,                                      !- Minute 1
  0;                                      !- Value Until Time 1

OS:Schedule:Day,
  {5df234e8-b914-4fff-a2eb-fb5e42c1c308}, !- Handle
  Schedule Day 5,                         !- Name
  ,                                       !- Schedule Type Limits Name
  ,                                       !- Interpolate to Timestep
  24,                                     !- Hour 1
  0,                                      !- Minute 1
  1;                                      !- Value Until Time 1

OS:People:Definition,
  {5c1e2f12-9d17-4382-9bd6-d16d7d167f36}, !- Handle
  res occupants|unit 2|finished basement space|unit 2, !- Name
  People,                                 !- Number of People Calculation Method
  1.695,                                  !- Number of People {people}
  ,                                       !- People per Space Floor Area {person/m2}
  ,                                       !- Space Floor Area per Person {m2/person}
  0.319734,                               !- Fraction Radiant
  0.573,                                  !- Sensible Heat Fraction
  0,                                      !- Carbon Dioxide Generation Rate {m3/s-W}
  No,                                     !- Enable ASHRAE 55 Comfort Warnings
  ZoneAveraged;                           !- Mean Radiant Temperature Calculation Type

OS:People,
  {f8f87e01-e12c-41b0-b2a5-5905ffe0815b}, !- Handle
  res occupants|unit 2|finished basement space|unit 2, !- Name
  {5c1e2f12-9d17-4382-9bd6-d16d7d167f36}, !- People Definition Name
  {743e1740-72d1-4242-854c-8eee8bb73c20}, !- Space or SpaceType Name
  {eb4d4b29-af65-4125-9c67-7d13f74b5c53}, !- Number of People Schedule Name
  {8e9c45d2-570c-4142-bccb-01f6cada9da1}, !- Activity Level Schedule Name
  ,                                       !- Surface Name/Angle Factor List Name
  ,                                       !- Work Efficiency Schedule Name
  ,                                       !- Clothing Insulation Schedule Name
  ,                                       !- Air Velocity Schedule Name
  1;                                      !- Multiplier

OS:People:Definition,
  {15df998b-173c-4676-924f-4a3e1f090912}, !- Handle
  res occupants|unit 2|living space|unit 2|story 1, !- Name
  People,                                 !- Number of People Calculation Method
  1.695,                                  !- Number of People {people}
  ,                                       !- People per Space Floor Area {person/m2}
  ,                                       !- Space Floor Area per Person {m2/person}
  0.319734,                               !- Fraction Radiant
  0.573,                                  !- Sensible Heat Fraction
  0,                                      !- Carbon Dioxide Generation Rate {m3/s-W}
  No,                                     !- Enable ASHRAE 55 Comfort Warnings
  ZoneAveraged;                           !- Mean Radiant Temperature Calculation Type

OS:People,
  {55adb33f-beab-4c76-905c-c6d29ffe88c3}, !- Handle
  res occupants|unit 2|living space|unit 2|story 1, !- Name
  {15df998b-173c-4676-924f-4a3e1f090912}, !- People Definition Name
  {b5e139bc-54cf-4cb3-8a4b-82c5d2faec24}, !- Space or SpaceType Name
  {eb4d4b29-af65-4125-9c67-7d13f74b5c53}, !- Number of People Schedule Name
  {8e9c45d2-570c-4142-bccb-01f6cada9da1}, !- Activity Level Schedule Name
  ,                                       !- Surface Name/Angle Factor List Name
  ,                                       !- Work Efficiency Schedule Name
  ,                                       !- Clothing Insulation Schedule Name
  ,                                       !- Air Velocity Schedule Name
  1;                                      !- Multiplier

OS:Schedule:Day,
  {3c21ae8d-c6cd-49cc-841d-438f5b392afb}, !- Handle
  Schedule Day 6,                         !- Name
  ,                                       !- Schedule Type Limits Name
  ,                                       !- Interpolate to Timestep
  24,                                     !- Hour 1
  0,                                      !- Minute 1
  0;                                      !- Value Until Time 1

OS:Schedule:Day,
  {585357c2-1477-49a6-bb11-6a6262a0cd44}, !- Handle
  Schedule Day 7,                         !- Name
  ,                                       !- Schedule Type Limits Name
  ,                                       !- Interpolate to Timestep
  24,                                     !- Hour 1
  0,                                      !- Minute 1
  1;                                      !- Value Until Time 1

OS:People:Definition,
  {e68329c7-01b2-4e13-b05d-91a3435e1949}, !- Handle
  res occupants|unit 3|finished basement space|unit 3, !- Name
  People,                                 !- Number of People Calculation Method
  1.695,                                  !- Number of People {people}
  ,                                       !- People per Space Floor Area {person/m2}
  ,                                       !- Space Floor Area per Person {m2/person}
  0.319734,                               !- Fraction Radiant
  0.573,                                  !- Sensible Heat Fraction
  0,                                      !- Carbon Dioxide Generation Rate {m3/s-W}
  No,                                     !- Enable ASHRAE 55 Comfort Warnings
  ZoneAveraged;                           !- Mean Radiant Temperature Calculation Type

OS:People,
  {c7fb707e-e44b-458b-ae3d-fbcecfc62287}, !- Handle
  res occupants|unit 3|finished basement space|unit 3, !- Name
  {e68329c7-01b2-4e13-b05d-91a3435e1949}, !- People Definition Name
  {89b5610a-e1ea-40e4-805a-d8781aaec1de}, !- Space or SpaceType Name
  {eb4d4b29-af65-4125-9c67-7d13f74b5c53}, !- Number of People Schedule Name
  {8e9c45d2-570c-4142-bccb-01f6cada9da1}, !- Activity Level Schedule Name
  ,                                       !- Surface Name/Angle Factor List Name
  ,                                       !- Work Efficiency Schedule Name
  ,                                       !- Clothing Insulation Schedule Name
  ,                                       !- Air Velocity Schedule Name
  1;                                      !- Multiplier

OS:People:Definition,
  {9e3d38e5-1140-4508-ae38-dd08ac8f6042}, !- Handle
  res occupants|unit 3|living space|unit 3|story 1, !- Name
  People,                                 !- Number of People Calculation Method
  1.695,                                  !- Number of People {people}
  ,                                       !- People per Space Floor Area {person/m2}
  ,                                       !- Space Floor Area per Person {m2/person}
  0.319734,                               !- Fraction Radiant
  0.573,                                  !- Sensible Heat Fraction
  0,                                      !- Carbon Dioxide Generation Rate {m3/s-W}
  No,                                     !- Enable ASHRAE 55 Comfort Warnings
  ZoneAveraged;                           !- Mean Radiant Temperature Calculation Type

OS:People,
  {6a33fa68-6918-49e2-9310-a23c7c5cd1a1}, !- Handle
  res occupants|unit 3|living space|unit 3|story 1, !- Name
  {9e3d38e5-1140-4508-ae38-dd08ac8f6042}, !- People Definition Name
  {6b61ffb3-9a9c-40ce-acf1-6b13d0e36dbf}, !- Space or SpaceType Name
  {eb4d4b29-af65-4125-9c67-7d13f74b5c53}, !- Number of People Schedule Name
  {8e9c45d2-570c-4142-bccb-01f6cada9da1}, !- Activity Level Schedule Name
  ,                                       !- Surface Name/Angle Factor List Name
  ,                                       !- Work Efficiency Schedule Name
  ,                                       !- Clothing Insulation Schedule Name
  ,                                       !- Air Velocity Schedule Name
  1;                                      !- Multiplier

OS:Schedule:Day,
  {f949a234-e3a3-4917-b93c-9e4681626612}, !- Handle
  Schedule Day 8,                         !- Name
  ,                                       !- Schedule Type Limits Name
  ,                                       !- Interpolate to Timestep
  24,                                     !- Hour 1
  0,                                      !- Minute 1
  0;                                      !- Value Until Time 1

OS:Schedule:Day,
  {6d6d4ce9-e0ea-4b0f-9e58-8a406a93703f}, !- Handle
  Schedule Day 9,                         !- Name
  ,                                       !- Schedule Type Limits Name
  ,                                       !- Interpolate to Timestep
  24,                                     !- Hour 1
  0,                                      !- Minute 1
  1;                                      !- Value Until Time 1

OS:People:Definition,
  {6f3faf97-d83e-4dca-84f6-41bcdd904df3}, !- Handle
  res occupants|unit 4|living space|unit 4|story 1, !- Name
  People,                                 !- Number of People Calculation Method
  1.695,                                  !- Number of People {people}
  ,                                       !- People per Space Floor Area {person/m2}
  ,                                       !- Space Floor Area per Person {m2/person}
  0.319734,                               !- Fraction Radiant
  0.573,                                  !- Sensible Heat Fraction
  0,                                      !- Carbon Dioxide Generation Rate {m3/s-W}
  No,                                     !- Enable ASHRAE 55 Comfort Warnings
  ZoneAveraged;                           !- Mean Radiant Temperature Calculation Type

OS:People,
  {73912a27-40ab-4f5c-b149-169bcf28950b}, !- Handle
  res occupants|unit 4|living space|unit 4|story 1, !- Name
  {6f3faf97-d83e-4dca-84f6-41bcdd904df3}, !- People Definition Name
  {72f595ae-1216-45c1-b339-85b94ab17e43}, !- Space or SpaceType Name
  {eb4d4b29-af65-4125-9c67-7d13f74b5c53}, !- Number of People Schedule Name
  {8e9c45d2-570c-4142-bccb-01f6cada9da1}, !- Activity Level Schedule Name
  ,                                       !- Surface Name/Angle Factor List Name
  ,                                       !- Work Efficiency Schedule Name
  ,                                       !- Clothing Insulation Schedule Name
  ,                                       !- Air Velocity Schedule Name
  1;                                      !- Multiplier

OS:People:Definition,
  {585fe5d3-1eb5-4d9d-bddd-ae1900552730}, !- Handle
  res occupants|unit 4|finished basement space|unit 4, !- Name
  People,                                 !- Number of People Calculation Method
  1.695,                                  !- Number of People {people}
  ,                                       !- People per Space Floor Area {person/m2}
  ,                                       !- Space Floor Area per Person {m2/person}
  0.319734,                               !- Fraction Radiant
  0.573,                                  !- Sensible Heat Fraction
  0,                                      !- Carbon Dioxide Generation Rate {m3/s-W}
  No,                                     !- Enable ASHRAE 55 Comfort Warnings
  ZoneAveraged;                           !- Mean Radiant Temperature Calculation Type

OS:People,
  {fa9f7b59-d748-4d97-a21f-776182cee028}, !- Handle
  res occupants|unit 4|finished basement space|unit 4, !- Name
  {585fe5d3-1eb5-4d9d-bddd-ae1900552730}, !- People Definition Name
  {3f737632-41e6-45c4-a0d2-0f044f25487e}, !- Space or SpaceType Name
  {eb4d4b29-af65-4125-9c67-7d13f74b5c53}, !- Number of People Schedule Name
  {8e9c45d2-570c-4142-bccb-01f6cada9da1}, !- Activity Level Schedule Name
  ,                                       !- Surface Name/Angle Factor List Name
  ,                                       !- Work Efficiency Schedule Name
  ,                                       !- Clothing Insulation Schedule Name
  ,                                       !- Air Velocity Schedule Name
  1;                                      !- Multiplier

OS:ShadingSurfaceGroup,
  {cf1e0652-0a31-4ed4-be9c-0f42aacc2329}, !- Handle
  res eaves,                              !- Name
  Building;                               !- Shading Surface Type

OS:ShadingSurface,
  {7479498e-42d3-44a4-bfb1-677afdd31dd6}, !- Handle
  Surface 9 - res eaves,                  !- Name
  ,                                       !- Construction Name
  {cf1e0652-0a31-4ed4-be9c-0f42aacc2329}, !- Shading Surface Group Name
  ,                                       !- Transmittance Schedule Name
  ,                                       !- Number of Vertices
  18.8976, -9.144, 2.7432,                !- X,Y,Z Vertex 1 {m}
  18.8976, -4.572, 5.0292,                !- X,Y,Z Vertex 2 {m}
  18.288, -4.572, 5.0292,                 !- X,Y,Z Vertex 3 {m}
  18.288, -9.144, 2.7432;                 !- X,Y,Z Vertex 4 {m}

OS:ShadingSurface,
  {4c8ac842-4fcb-4566-8c74-aa651a004e93}, !- Handle
  Surface 9 - res eaves 1,                !- Name
  ,                                       !- Construction Name
  {cf1e0652-0a31-4ed4-be9c-0f42aacc2329}, !- Shading Surface Group Name
  ,                                       !- Transmittance Schedule Name
  ,                                       !- Number of Vertices
  -0.6096, -4.572, 5.0292,                !- X,Y,Z Vertex 1 {m}
  -0.6096, -9.144, 2.7432,                !- X,Y,Z Vertex 2 {m}
  0, -9.144, 2.7432,                      !- X,Y,Z Vertex 3 {m}
  0, -4.572, 5.0292;                      !- X,Y,Z Vertex 4 {m}

OS:ShadingSurface,
  {9c77bfef-0167-4eb0-b0e7-4ffc50f7d9f1}, !- Handle
  Surface 9 - res eaves 2,                !- Name
  ,                                       !- Construction Name
  {cf1e0652-0a31-4ed4-be9c-0f42aacc2329}, !- Shading Surface Group Name
  ,                                       !- Transmittance Schedule Name
  ,                                       !- Number of Vertices
  0, -9.7536, 2.4384,                     !- X,Y,Z Vertex 1 {m}
  18.288, -9.7536, 2.4384,                !- X,Y,Z Vertex 2 {m}
  18.288, -9.144, 2.7432,                 !- X,Y,Z Vertex 3 {m}
  0, -9.144, 2.7432;                      !- X,Y,Z Vertex 4 {m}

OS:ShadingSurface,
  {00366505-27e9-4220-a1fb-204193919e93}, !- Handle
  Surface 8 - res eaves,                  !- Name
  ,                                       !- Construction Name
  {cf1e0652-0a31-4ed4-be9c-0f42aacc2329}, !- Shading Surface Group Name
  ,                                       !- Transmittance Schedule Name
  ,                                       !- Number of Vertices
  -0.6096, 0, 2.7432,                     !- X,Y,Z Vertex 1 {m}
  -0.6096, -4.572, 5.0292,                !- X,Y,Z Vertex 2 {m}
  0, -4.572, 5.0292,                      !- X,Y,Z Vertex 3 {m}
  0, 0, 2.7432;                           !- X,Y,Z Vertex 4 {m}

OS:ShadingSurface,
  {942d5104-98d8-40d8-8516-3d55f173f3bc}, !- Handle
  Surface 8 - res eaves 1,                !- Name
  ,                                       !- Construction Name
  {cf1e0652-0a31-4ed4-be9c-0f42aacc2329}, !- Shading Surface Group Name
  ,                                       !- Transmittance Schedule Name
  ,                                       !- Number of Vertices
  18.8976, -4.572, 5.0292,                !- X,Y,Z Vertex 1 {m}
  18.8976, 0, 2.7432,                     !- X,Y,Z Vertex 2 {m}
  18.288, 0, 2.7432,                      !- X,Y,Z Vertex 3 {m}
  18.288, -4.572, 5.0292;                 !- X,Y,Z Vertex 4 {m}

OS:ShadingSurface,
  {b1ec2f2e-f1a9-4b83-80e9-da36965a329e}, !- Handle
  Surface 8 - res eaves 2,                !- Name
  ,                                       !- Construction Name
  {cf1e0652-0a31-4ed4-be9c-0f42aacc2329}, !- Shading Surface Group Name
  ,                                       !- Transmittance Schedule Name
  ,                                       !- Number of Vertices
  18.288, 0.6096, 2.4384,                 !- X,Y,Z Vertex 1 {m}
  0, 0.6096, 2.4384,                      !- X,Y,Z Vertex 2 {m}
  0, 0, 2.7432,                           !- X,Y,Z Vertex 3 {m}
  18.288, 0, 2.7432;                      !- X,Y,Z Vertex 4 {m}

OS:PlantLoop,
  {5adf0696-6c25-4057-bc13-d559cdfdc610}, !- Handle
  Domestic Hot Water Loop,                !- Name
  ,                                       !- Fluid Type
  0,                                      !- Glycol Concentration
  ,                                       !- User Defined Fluid Type
  ,                                       !- Plant Equipment Operation Heating Load
  ,                                       !- Plant Equipment Operation Cooling Load
  ,                                       !- Primary Plant Equipment Operation Scheme
  {6068edaa-0b2d-4e3e-b523-b201e04ceed8}, !- Loop Temperature Setpoint Node Name
  ,                                       !- Maximum Loop Temperature {C}
  ,                                       !- Minimum Loop Temperature {C}
  0.01,                                   !- Maximum Loop Flow Rate {m3/s}
  ,                                       !- Minimum Loop Flow Rate {m3/s}
  0.003,                                  !- Plant Loop Volume {m3}
  {eb74fd88-1c17-420f-a777-b9af7271cfaf}, !- Plant Side Inlet Node Name
  {c3f53c65-f195-4939-b62e-1707f138a15d}, !- Plant Side Outlet Node Name
  ,                                       !- Plant Side Branch List Name
  {ab7c3583-2096-4507-944c-b985cecdcc9a}, !- Demand Side Inlet Node Name
  {c6dd2e51-6369-41a2-884b-5cc93d50e636}, !- Demand Side Outlet Node Name
  ,                                       !- Demand Side Branch List Name
  ,                                       !- Demand Side Connector List Name
  Optimal,                                !- Load Distribution Scheme
  {ed428526-f488-43b3-bb30-ed4fa18f98fe}, !- Availability Manager List Name
  ,                                       !- Plant Loop Demand Calculation Scheme
  ,                                       !- Common Pipe Simulation
  ,                                       !- Pressure Simulation Type
  ,                                       !- Plant Equipment Operation Heating Load Schedule
  ,                                       !- Plant Equipment Operation Cooling Load Schedule
  ,                                       !- Primary Plant Equipment Operation Scheme Schedule
  ,                                       !- Component Setpoint Operation Scheme Schedule
  {701ced59-b096-4f89-9318-d4785dbe79d5}, !- Demand Mixer Name
  {4d151341-418a-4e02-a66f-9ecae302ed7e}, !- Demand Splitter Name
  {ff7fdf91-4e39-444a-a18b-4cfaa9485efb}, !- Supply Mixer Name
  {9c384d72-c715-4703-9e2e-3a8b7d91dce8}; !- Supply Splitter Name

OS:Node,
  {c1a47c6d-9ad6-45dd-85bd-809dc210950b}, !- Handle
  Node 10,                                !- Name
  {eb74fd88-1c17-420f-a777-b9af7271cfaf}, !- Inlet Port
  {ac5a6f5c-2a6f-4e0d-aba6-aedd47dd1345}; !- Outlet Port

OS:Node,
  {6068edaa-0b2d-4e3e-b523-b201e04ceed8}, !- Handle
  Node 11,                                !- Name
  {53ec81e1-9782-4d61-abfc-dcbc705b9334}, !- Inlet Port
  {c3f53c65-f195-4939-b62e-1707f138a15d}; !- Outlet Port

OS:Node,
  {93ab6a8e-095c-4b35-a171-aaf288d6440d}, !- Handle
  Node 12,                                !- Name
  {c3bbceaa-0f78-4ae4-9f3b-525ac3d338a9}, !- Inlet Port
  {aa92e2fc-1942-4741-9e64-df74ac8106ad}; !- Outlet Port

OS:Connector:Mixer,
  {ff7fdf91-4e39-444a-a18b-4cfaa9485efb}, !- Handle
  Connector Mixer 1,                      !- Name
  {be6d0507-0b23-45cb-981c-1a1e8077fce2}, !- Outlet Branch Name
  {62f5fe04-aa7a-4256-a73c-02d0ca9bfef3}, !- Inlet Branch Name 1
  {d36fc548-262a-4358-9539-71b976c99dd4}; !- Inlet Branch Name 2

OS:Connector:Splitter,
  {9c384d72-c715-4703-9e2e-3a8b7d91dce8}, !- Handle
  Connector Splitter 1,                   !- Name
  {8cb4b6e3-9764-4578-9763-0a01eeabfb5f}, !- Inlet Branch Name
  {c3bbceaa-0f78-4ae4-9f3b-525ac3d338a9}, !- Outlet Branch Name 1
  {28c20fd3-b722-4324-8a4d-c77944bfe96f}; !- Outlet Branch Name 2

OS:Connection,
  {eb74fd88-1c17-420f-a777-b9af7271cfaf}, !- Handle
  {db73f678-c5d5-4b79-b9ea-2e3632f94124}, !- Name
  {5adf0696-6c25-4057-bc13-d559cdfdc610}, !- Source Object
  14,                                     !- Outlet Port
  {c1a47c6d-9ad6-45dd-85bd-809dc210950b}, !- Target Object
  2;                                      !- Inlet Port

OS:Connection,
  {c3bbceaa-0f78-4ae4-9f3b-525ac3d338a9}, !- Handle
  {76897c0a-8816-4014-a75a-51274c23075e}, !- Name
  {9c384d72-c715-4703-9e2e-3a8b7d91dce8}, !- Source Object
  3,                                      !- Outlet Port
  {93ab6a8e-095c-4b35-a171-aaf288d6440d}, !- Target Object
  2;                                      !- Inlet Port

OS:Connection,
  {c3f53c65-f195-4939-b62e-1707f138a15d}, !- Handle
  {9b5a9955-df60-4140-9ae7-a0bcc930a87b}, !- Name
  {6068edaa-0b2d-4e3e-b523-b201e04ceed8}, !- Source Object
  3,                                      !- Outlet Port
  {5adf0696-6c25-4057-bc13-d559cdfdc610}, !- Target Object
  15;                                     !- Inlet Port

OS:Node,
  {27743866-4652-4f8f-9087-4e4a4a51a8dd}, !- Handle
  Node 13,                                !- Name
  {ab7c3583-2096-4507-944c-b985cecdcc9a}, !- Inlet Port
  {b0643343-2a2f-40a2-b8e7-f45ab08a66a0}; !- Outlet Port

OS:Node,
  {8637e6ff-b112-4f8a-8499-13fedecbc386}, !- Handle
  Node 14,                                !- Name
  {833355fb-075f-49a3-8f57-1a09e68f504c}, !- Inlet Port
  {c6dd2e51-6369-41a2-884b-5cc93d50e636}; !- Outlet Port

OS:Node,
  {96acf810-42e4-4a7c-a01f-7d4aed9f9a61}, !- Handle
  Node 15,                                !- Name
  {53636603-adf2-49e7-87bb-8c40e4f3b03c}, !- Inlet Port
  {9af0a3ec-5f9c-4642-b7e7-ae77f5448bb9}; !- Outlet Port

OS:Connector:Mixer,
  {701ced59-b096-4f89-9318-d4785dbe79d5}, !- Handle
  Connector Mixer 2,                      !- Name
  {833355fb-075f-49a3-8f57-1a09e68f504c}, !- Outlet Branch Name
  {9af0a3ec-5f9c-4642-b7e7-ae77f5448bb9}; !- Inlet Branch Name 1

OS:Connector:Splitter,
  {4d151341-418a-4e02-a66f-9ecae302ed7e}, !- Handle
  Connector Splitter 2,                   !- Name
  {b0643343-2a2f-40a2-b8e7-f45ab08a66a0}, !- Inlet Branch Name
  {53636603-adf2-49e7-87bb-8c40e4f3b03c}; !- Outlet Branch Name 1

OS:Connection,
  {ab7c3583-2096-4507-944c-b985cecdcc9a}, !- Handle
  {f8145257-c4d6-4716-8234-7da7e091ed15}, !- Name
  {5adf0696-6c25-4057-bc13-d559cdfdc610}, !- Source Object
  17,                                     !- Outlet Port
  {27743866-4652-4f8f-9087-4e4a4a51a8dd}, !- Target Object
  2;                                      !- Inlet Port

OS:Connection,
  {b0643343-2a2f-40a2-b8e7-f45ab08a66a0}, !- Handle
  {efcaf560-3eec-4167-9344-1138dfcba2f3}, !- Name
  {27743866-4652-4f8f-9087-4e4a4a51a8dd}, !- Source Object
  3,                                      !- Outlet Port
  {4d151341-418a-4e02-a66f-9ecae302ed7e}, !- Target Object
  2;                                      !- Inlet Port

OS:Connection,
  {53636603-adf2-49e7-87bb-8c40e4f3b03c}, !- Handle
  {3323a6bd-a0ab-43e8-ad76-cd10579e5f73}, !- Name
  {4d151341-418a-4e02-a66f-9ecae302ed7e}, !- Source Object
  3,                                      !- Outlet Port
  {96acf810-42e4-4a7c-a01f-7d4aed9f9a61}, !- Target Object
  2;                                      !- Inlet Port

OS:Connection,
  {9af0a3ec-5f9c-4642-b7e7-ae77f5448bb9}, !- Handle
  {55aa73b1-f9f0-4704-9b45-a839e9f20fef}, !- Name
  {96acf810-42e4-4a7c-a01f-7d4aed9f9a61}, !- Source Object
  3,                                      !- Outlet Port
  {701ced59-b096-4f89-9318-d4785dbe79d5}, !- Target Object
  3;                                      !- Inlet Port

OS:Connection,
  {833355fb-075f-49a3-8f57-1a09e68f504c}, !- Handle
  {ba5591ce-00fe-4fc5-9d8a-603c5d9abeab}, !- Name
  {701ced59-b096-4f89-9318-d4785dbe79d5}, !- Source Object
  2,                                      !- Outlet Port
  {8637e6ff-b112-4f8a-8499-13fedecbc386}, !- Target Object
  2;                                      !- Inlet Port

OS:Connection,
  {c6dd2e51-6369-41a2-884b-5cc93d50e636}, !- Handle
  {720aebd4-140c-4652-9ef4-16dcac07bbe2}, !- Name
  {8637e6ff-b112-4f8a-8499-13fedecbc386}, !- Source Object
  3,                                      !- Outlet Port
  {5adf0696-6c25-4057-bc13-d559cdfdc610}, !- Target Object
  18;                                     !- Inlet Port

OS:Sizing:Plant,
  {e61d2339-cf93-41a1-ac2f-e7a8b4214d93}, !- Handle
  {5adf0696-6c25-4057-bc13-d559cdfdc610}, !- Plant or Condenser Loop Name
  Heating,                                !- Loop Type
  52.6666666666667,                       !- Design Loop Exit Temperature {C}
  5.55555555555556,                       !- Loop Design Temperature Difference {deltaC}
  NonCoincident,                          !- Sizing Option
  1,                                      !- Zone Timesteps in Averaging Window
  None;                                   !- Coincident Sizing Factor Mode

OS:AvailabilityManagerAssignmentList,
  {ed428526-f488-43b3-bb30-ed4fa18f98fe}, !- Handle
  Plant Loop 1 AvailabilityManagerAssignmentList; !- Name

OS:Pipe:Adiabatic,
  {c5adf935-c495-44f0-9fdf-4797b1c43feb}, !- Handle
  Pipe Adiabatic 1,                       !- Name
  {aa92e2fc-1942-4741-9e64-df74ac8106ad}, !- Inlet Node Name
  {e167531e-c807-44e0-8097-0414394fea34}; !- Outlet Node Name

OS:Pipe:Adiabatic,
  {5342bf11-cb31-4d1b-97bb-3e6d9c90a9a9}, !- Handle
  Pipe Adiabatic 2,                       !- Name
  {62db0215-6a39-4b52-b013-7013c25e813a}, !- Inlet Node Name
  {53ec81e1-9782-4d61-abfc-dcbc705b9334}; !- Outlet Node Name

OS:Node,
  {90b66270-e012-4000-9fc7-d3a060d38caa}, !- Handle
  Node 16,                                !- Name
  {e167531e-c807-44e0-8097-0414394fea34}, !- Inlet Port
  {62f5fe04-aa7a-4256-a73c-02d0ca9bfef3}; !- Outlet Port

OS:Connection,
  {aa92e2fc-1942-4741-9e64-df74ac8106ad}, !- Handle
  {d0dda0da-dd01-4e14-9a61-1b264be2bb71}, !- Name
  {93ab6a8e-095c-4b35-a171-aaf288d6440d}, !- Source Object
  3,                                      !- Outlet Port
  {c5adf935-c495-44f0-9fdf-4797b1c43feb}, !- Target Object
  2;                                      !- Inlet Port

OS:Connection,
  {e167531e-c807-44e0-8097-0414394fea34}, !- Handle
  {8ae4c983-1afe-46ba-a87c-c27420d691cf}, !- Name
  {c5adf935-c495-44f0-9fdf-4797b1c43feb}, !- Source Object
  3,                                      !- Outlet Port
  {90b66270-e012-4000-9fc7-d3a060d38caa}, !- Target Object
  2;                                      !- Inlet Port

OS:Connection,
  {62f5fe04-aa7a-4256-a73c-02d0ca9bfef3}, !- Handle
  {546e5701-54d0-4a5f-954e-dcf54920cc08}, !- Name
  {90b66270-e012-4000-9fc7-d3a060d38caa}, !- Source Object
  3,                                      !- Outlet Port
  {ff7fdf91-4e39-444a-a18b-4cfaa9485efb}, !- Target Object
  3;                                      !- Inlet Port

OS:Node,
  {3ac5b6e3-eb67-4543-8d7f-6ec4c48fdbc7}, !- Handle
  Node 17,                                !- Name
  {be6d0507-0b23-45cb-981c-1a1e8077fce2}, !- Inlet Port
  {62db0215-6a39-4b52-b013-7013c25e813a}; !- Outlet Port

OS:Connection,
  {be6d0507-0b23-45cb-981c-1a1e8077fce2}, !- Handle
  {505e922e-593d-407f-8757-ef5fb59a6318}, !- Name
  {ff7fdf91-4e39-444a-a18b-4cfaa9485efb}, !- Source Object
  2,                                      !- Outlet Port
  {3ac5b6e3-eb67-4543-8d7f-6ec4c48fdbc7}, !- Target Object
  2;                                      !- Inlet Port

OS:Connection,
  {62db0215-6a39-4b52-b013-7013c25e813a}, !- Handle
  {26da6baf-a195-4a2e-8a8c-3944ea07459c}, !- Name
  {3ac5b6e3-eb67-4543-8d7f-6ec4c48fdbc7}, !- Source Object
  3,                                      !- Outlet Port
  {5342bf11-cb31-4d1b-97bb-3e6d9c90a9a9}, !- Target Object
  2;                                      !- Inlet Port

OS:Connection,
  {53ec81e1-9782-4d61-abfc-dcbc705b9334}, !- Handle
  {878a75b8-48e6-4f94-af6c-76e4576af2a9}, !- Name
  {5342bf11-cb31-4d1b-97bb-3e6d9c90a9a9}, !- Source Object
  3,                                      !- Outlet Port
  {6068edaa-0b2d-4e3e-b523-b201e04ceed8}, !- Target Object
  2;                                      !- Inlet Port

OS:Pump:VariableSpeed,
  {13ed262a-9f34-47d0-9884-f5b29d7b6ee0}, !- Handle
  Pump Variable Speed 1,                  !- Name
  {ac5a6f5c-2a6f-4e0d-aba6-aedd47dd1345}, !- Inlet Node Name
  {31c20513-2960-4e3e-9315-25d202689e5b}, !- Outlet Node Name
  0.01,                                   !- Rated Flow Rate {m3/s}
  1,                                      !- Rated Pump Head {Pa}
  0,                                      !- Rated Power Consumption {W}
  1,                                      !- Motor Efficiency
  0,                                      !- Fraction of Motor Inefficiencies to Fluid Stream
  0,                                      !- Coefficient 1 of the Part Load Performance Curve
  1,                                      !- Coefficient 2 of the Part Load Performance Curve
  0,                                      !- Coefficient 3 of the Part Load Performance Curve
  0,                                      !- Coefficient 4 of the Part Load Performance Curve
  ,                                       !- Minimum Flow Rate {m3/s}
  Intermittent,                           !- Pump Control Type
  ,                                       !- Pump Flow Rate Schedule Name
  ,                                       !- Pump Curve Name
  ,                                       !- Impeller Diameter {m}
  ,                                       !- VFD Control Type
  ,                                       !- Pump RPM Schedule Name
  ,                                       !- Minimum Pressure Schedule {Pa}
  ,                                       !- Maximum Pressure Schedule {Pa}
  ,                                       !- Minimum RPM Schedule {rev/min}
  ,                                       !- Maximum RPM Schedule {rev/min}
  ,                                       !- Zone Name
  0.5,                                    !- Skin Loss Radiative Fraction
  PowerPerFlowPerPressure,                !- Design Power Sizing Method
  348701.1,                               !- Design Electric Power per Unit Flow Rate {W/(m3/s)}
  1.282051282,                            !- Design Shaft Power per Unit Flow Rate per Unit Head {W-s/m3-Pa}
  0,                                      !- Design Minimum Flow Rate Fraction
  General;                                !- End-Use Subcategory

OS:Node,
  {52ea2155-bc12-42e8-a177-78e5b5925121}, !- Handle
  Node 18,                                !- Name
  {31c20513-2960-4e3e-9315-25d202689e5b}, !- Inlet Port
  {8cb4b6e3-9764-4578-9763-0a01eeabfb5f}; !- Outlet Port

OS:Connection,
  {ac5a6f5c-2a6f-4e0d-aba6-aedd47dd1345}, !- Handle
  {db68d67b-4882-4c35-b620-ed8db789ff2c}, !- Name
  {c1a47c6d-9ad6-45dd-85bd-809dc210950b}, !- Source Object
  3,                                      !- Outlet Port
  {13ed262a-9f34-47d0-9884-f5b29d7b6ee0}, !- Target Object
  2;                                      !- Inlet Port

OS:Connection,
  {31c20513-2960-4e3e-9315-25d202689e5b}, !- Handle
  {4cd2caaf-7136-4e3a-b93b-f477393d0174}, !- Name
  {13ed262a-9f34-47d0-9884-f5b29d7b6ee0}, !- Source Object
  3,                                      !- Outlet Port
  {52ea2155-bc12-42e8-a177-78e5b5925121}, !- Target Object
  2;                                      !- Inlet Port

OS:Connection,
  {8cb4b6e3-9764-4578-9763-0a01eeabfb5f}, !- Handle
  {54296379-ca02-4bb6-b28e-cbb9d884e747}, !- Name
  {52ea2155-bc12-42e8-a177-78e5b5925121}, !- Source Object
  3,                                      !- Outlet Port
  {9c384d72-c715-4703-9e2e-3a8b7d91dce8}, !- Target Object
  2;                                      !- Inlet Port

OS:Schedule:Constant,
  {09996bc9-57d5-4372-9642-994de2c2c191}, !- Handle
  dhw temp,                               !- Name
  {39095017-1571-43c9-adef-a22b06769877}, !- Schedule Type Limits Name
  52.6666666666667;                       !- Value

OS:SetpointManager:Scheduled,
  {50a3ae35-0ced-477e-94f3-d1b74fd5717a}, !- Handle
  Setpoint Manager Scheduled 1,           !- Name
  Temperature,                            !- Control Variable
  {09996bc9-57d5-4372-9642-994de2c2c191}, !- Schedule Name
  {6068edaa-0b2d-4e3e-b523-b201e04ceed8}; !- Setpoint Node or NodeList Name

OS:ScheduleTypeLimits,
  {39095017-1571-43c9-adef-a22b06769877}, !- Handle
  Temperature,                            !- Name
  ,                                       !- Lower Limit Value
  ,                                       !- Upper Limit Value
  Continuous,                             !- Numeric Type
  Temperature;                            !- Unit Type

OS:WaterHeater:Mixed,
  {bb61a0f0-89ea-4987-ae08-67d982ed1125}, !- Handle
  res wh,                                 !- Name
  0.143845647790854,                      !- Tank Volume {m3}
  {2907d22e-f66d-4757-bc37-2cb1ce6b5e7c}, !- Setpoint Temperature Schedule Name
  2,                                      !- Deadband Temperature Difference {deltaC}
  99,                                     !- Maximum Temperature Limit {C}
  Cycle,                                  !- Heater Control Type
  11722.8428068889,                       !- Heater Maximum Capacity {W}
  0,                                      !- Heater Minimum Capacity {W}
  ,                                       !- Heater Ignition Minimum Flow Rate {m3/s}
  ,                                       !- Heater Ignition Delay {s}
  NaturalGas,                             !- Heater Fuel Type
  0.773298241318794,                      !- Heater Thermal Efficiency
  ,                                       !- Part Load Factor Curve Name
  0,                                      !- Off Cycle Parasitic Fuel Consumption Rate {W}
  Electricity,                            !- Off Cycle Parasitic Fuel Type
  0,                                      !- Off Cycle Parasitic Heat Fraction to Tank
  0,                                      !- On Cycle Parasitic Fuel Consumption Rate {W}
  Electricity,                            !- On Cycle Parasitic Fuel Type
  0,                                      !- On Cycle Parasitic Heat Fraction to Tank
  ThermalZone,                            !- Ambient Temperature Indicator
  ,                                       !- Ambient Temperature Schedule Name
  {a5c7b2ce-5763-4011-a68b-74a24e10d6d9}, !- Ambient Temperature Thermal Zone Name
  ,                                       !- Ambient Temperature Outdoor Air Node Name
  4.15693173076374,                       !- Off Cycle Loss Coefficient to Ambient Temperature {W/K}
  0.64,                                   !- Off Cycle Loss Fraction to Thermal Zone
  4.15693173076374,                       !- On Cycle Loss Coefficient to Ambient Temperature {W/K}
  1,                                      !- On Cycle Loss Fraction to Thermal Zone
  ,                                       !- Peak Use Flow Rate {m3/s}
  ,                                       !- Use Flow Rate Fraction Schedule Name
  ,                                       !- Cold Water Supply Temperature Schedule Name
  {e4eca598-8829-492a-a3d3-dc147e8c7c1a}, !- Use Side Inlet Node Name
  {81948348-50c5-4fc4-a928-84c6ff3453c9}, !- Use Side Outlet Node Name
  1,                                      !- Use Side Effectiveness
  ,                                       !- Source Side Inlet Node Name
  ,                                       !- Source Side Outlet Node Name
  1,                                      !- Source Side Effectiveness
  autosize,                               !- Use Side Design Flow Rate {m3/s}
  autosize,                               !- Source Side Design Flow Rate {m3/s}
  1.5,                                    !- Indirect Water Heating Recovery Time {hr}
  IndirectHeatPrimarySetpoint,            !- Source Side Flow Control Mode
  ,                                       !- Indirect Alternate Setpoint Temperature Schedule Name
  res wh;                                 !- End-Use Subcategory

OS:Schedule:Constant,
  {2907d22e-f66d-4757-bc37-2cb1ce6b5e7c}, !- Handle
  WH Setpoint Temp,                       !- Name
  {39095017-1571-43c9-adef-a22b06769877}, !- Schedule Type Limits Name
  52.6666666666667;                       !- Value

OS:Node,
  {2604c2aa-d11f-4a01-bd9c-49dda5f72a3e}, !- Handle
  Node 19,                                !- Name
  {28c20fd3-b722-4324-8a4d-c77944bfe96f}, !- Inlet Port
  {e4eca598-8829-492a-a3d3-dc147e8c7c1a}; !- Outlet Port

OS:Connection,
  {28c20fd3-b722-4324-8a4d-c77944bfe96f}, !- Handle
  {815ae150-a907-4bbc-8d79-1fb273664f12}, !- Name
  {9c384d72-c715-4703-9e2e-3a8b7d91dce8}, !- Source Object
  4,                                      !- Outlet Port
  {2604c2aa-d11f-4a01-bd9c-49dda5f72a3e}, !- Target Object
  2;                                      !- Inlet Port

OS:Node,
  {f1b80e2b-03f0-49c4-a0bb-19c604eb8e5f}, !- Handle
  Node 20,                                !- Name
  {81948348-50c5-4fc4-a928-84c6ff3453c9}, !- Inlet Port
  {d36fc548-262a-4358-9539-71b976c99dd4}; !- Outlet Port

OS:Connection,
  {e4eca598-8829-492a-a3d3-dc147e8c7c1a}, !- Handle
  {74b6d314-a949-4d71-bd22-7450f9c91acf}, !- Name
  {2604c2aa-d11f-4a01-bd9c-49dda5f72a3e}, !- Source Object
  3,                                      !- Outlet Port
  {bb61a0f0-89ea-4987-ae08-67d982ed1125}, !- Target Object
  31;                                     !- Inlet Port

OS:Connection,
  {81948348-50c5-4fc4-a928-84c6ff3453c9}, !- Handle
  {d21fe6a6-61c6-42dd-907e-a3fe6a548309}, !- Name
  {bb61a0f0-89ea-4987-ae08-67d982ed1125}, !- Source Object
  32,                                     !- Outlet Port
  {f1b80e2b-03f0-49c4-a0bb-19c604eb8e5f}, !- Target Object
  2;                                      !- Inlet Port

OS:Connection,
  {d36fc548-262a-4358-9539-71b976c99dd4}, !- Handle
  {a3d4ccc6-e0d0-429d-a48c-d3ba51b80b04}, !- Name
  {f1b80e2b-03f0-49c4-a0bb-19c604eb8e5f}, !- Source Object
  3,                                      !- Outlet Port
  {ff7fdf91-4e39-444a-a18b-4cfaa9485efb}, !- Target Object
  4;                                      !- Inlet Port

OS:PlantLoop,
  {f20e444c-d450-4f76-9a46-b365c32e363b}, !- Handle
  Domestic Hot Water Loop|unit 2,         !- Name
  ,                                       !- Fluid Type
  0,                                      !- Glycol Concentration
  ,                                       !- User Defined Fluid Type
  ,                                       !- Plant Equipment Operation Heating Load
  ,                                       !- Plant Equipment Operation Cooling Load
  ,                                       !- Primary Plant Equipment Operation Scheme
  {9da5faf9-2653-4865-aa3c-3ef0cfb25d3c}, !- Loop Temperature Setpoint Node Name
  ,                                       !- Maximum Loop Temperature {C}
  ,                                       !- Minimum Loop Temperature {C}
  0.01,                                   !- Maximum Loop Flow Rate {m3/s}
  ,                                       !- Minimum Loop Flow Rate {m3/s}
  0.003,                                  !- Plant Loop Volume {m3}
  {5c83944d-8e48-4dd0-b90b-2e1c528c1af4}, !- Plant Side Inlet Node Name
  {66efdfb7-b65e-4468-bd8d-eae7cb796b20}, !- Plant Side Outlet Node Name
  ,                                       !- Plant Side Branch List Name
  {a15e388b-8cce-4e85-b7d8-1eba45537b83}, !- Demand Side Inlet Node Name
  {19f15e74-bf19-45ff-a690-4d07cd7b6001}, !- Demand Side Outlet Node Name
  ,                                       !- Demand Side Branch List Name
  ,                                       !- Demand Side Connector List Name
  Optimal,                                !- Load Distribution Scheme
  {04499cbe-ff65-46b4-ac72-106e3973ccd4}, !- Availability Manager List Name
  ,                                       !- Plant Loop Demand Calculation Scheme
  ,                                       !- Common Pipe Simulation
  ,                                       !- Pressure Simulation Type
  ,                                       !- Plant Equipment Operation Heating Load Schedule
  ,                                       !- Plant Equipment Operation Cooling Load Schedule
  ,                                       !- Primary Plant Equipment Operation Scheme Schedule
  ,                                       !- Component Setpoint Operation Scheme Schedule
  {3d3342bf-1c12-4fa6-82ef-f4416dcba3ed}, !- Demand Mixer Name
  {e65c73fb-6772-4b79-a0ba-6dd6601aaa8d}, !- Demand Splitter Name
  {cc5f46e9-0b80-49a8-895b-d2f4bc236af5}, !- Supply Mixer Name
  {14ddc040-3213-4211-97c9-3fe0d93fc136}; !- Supply Splitter Name

OS:Node,
  {54d5c844-1167-40b3-af97-9dd2c2cd4baf}, !- Handle
  Node 21,                                !- Name
  {5c83944d-8e48-4dd0-b90b-2e1c528c1af4}, !- Inlet Port
  {118b624f-a5d9-462e-a7e4-e1ab53432dc2}; !- Outlet Port

OS:Node,
  {9da5faf9-2653-4865-aa3c-3ef0cfb25d3c}, !- Handle
  Node 22,                                !- Name
  {0391b91c-b1c3-4298-b7ce-f5d6aa08bbee}, !- Inlet Port
  {66efdfb7-b65e-4468-bd8d-eae7cb796b20}; !- Outlet Port

OS:Node,
  {f6132cd3-0cf8-4d5f-9c2e-2f365f18d7ec}, !- Handle
  Node 23,                                !- Name
  {6b9925c9-4573-42c8-8b3b-849fd25e1d6a}, !- Inlet Port
  {2f96ca30-c1d0-493f-9e8e-a74ad41b89f5}; !- Outlet Port

OS:Connector:Mixer,
  {cc5f46e9-0b80-49a8-895b-d2f4bc236af5}, !- Handle
  Connector Mixer 3,                      !- Name
  {0a7db340-0ac2-40bb-b983-bf261fc57695}, !- Outlet Branch Name
  {1195d2d6-de6a-4998-9fa7-c8ed8899d21e}, !- Inlet Branch Name 1
  {36c82a6e-9f1e-4370-b26f-81c9c9a0e476}; !- Inlet Branch Name 2

OS:Connector:Splitter,
  {14ddc040-3213-4211-97c9-3fe0d93fc136}, !- Handle
  Connector Splitter 3,                   !- Name
  {dfb91abb-713f-4856-b219-42b518a5526c}, !- Inlet Branch Name
  {6b9925c9-4573-42c8-8b3b-849fd25e1d6a}, !- Outlet Branch Name 1
  {8a8fbd2a-f136-4130-a16b-3924a3a13acb}; !- Outlet Branch Name 2

OS:Connection,
  {5c83944d-8e48-4dd0-b90b-2e1c528c1af4}, !- Handle
  {26081268-6799-4f51-b028-d1fc58b3f808}, !- Name
  {f20e444c-d450-4f76-9a46-b365c32e363b}, !- Source Object
  14,                                     !- Outlet Port
  {54d5c844-1167-40b3-af97-9dd2c2cd4baf}, !- Target Object
  2;                                      !- Inlet Port

OS:Connection,
  {6b9925c9-4573-42c8-8b3b-849fd25e1d6a}, !- Handle
  {ec490018-2d6a-473b-874f-809e24184cf3}, !- Name
  {14ddc040-3213-4211-97c9-3fe0d93fc136}, !- Source Object
  3,                                      !- Outlet Port
  {f6132cd3-0cf8-4d5f-9c2e-2f365f18d7ec}, !- Target Object
  2;                                      !- Inlet Port

OS:Connection,
  {66efdfb7-b65e-4468-bd8d-eae7cb796b20}, !- Handle
  {e4a42154-c5c6-4064-a91a-74de0f6c454c}, !- Name
  {9da5faf9-2653-4865-aa3c-3ef0cfb25d3c}, !- Source Object
  3,                                      !- Outlet Port
  {f20e444c-d450-4f76-9a46-b365c32e363b}, !- Target Object
  15;                                     !- Inlet Port

OS:Node,
  {66c48b41-6afe-4735-ba0b-c8d8890bec37}, !- Handle
  Node 24,                                !- Name
  {a15e388b-8cce-4e85-b7d8-1eba45537b83}, !- Inlet Port
  {f5f474db-de1d-4f27-9ae4-7da944dbdb0a}; !- Outlet Port

OS:Node,
  {9cbe3e80-716a-4a88-b8bc-d7d23eac70a2}, !- Handle
  Node 25,                                !- Name
  {25d72bf5-0c2d-4607-bd98-dad76185f743}, !- Inlet Port
  {19f15e74-bf19-45ff-a690-4d07cd7b6001}; !- Outlet Port

OS:Node,
  {87225191-4494-4d96-ada6-195f9b76f54d}, !- Handle
  Node 26,                                !- Name
  {e06d8ee9-1fbb-44ab-87e1-1f98c52562f5}, !- Inlet Port
  {baa10170-2b11-4689-8bb0-126e069eceb3}; !- Outlet Port

OS:Connector:Mixer,
  {3d3342bf-1c12-4fa6-82ef-f4416dcba3ed}, !- Handle
  Connector Mixer 4,                      !- Name
  {25d72bf5-0c2d-4607-bd98-dad76185f743}, !- Outlet Branch Name
  {baa10170-2b11-4689-8bb0-126e069eceb3}; !- Inlet Branch Name 1

OS:Connector:Splitter,
  {e65c73fb-6772-4b79-a0ba-6dd6601aaa8d}, !- Handle
  Connector Splitter 4,                   !- Name
  {f5f474db-de1d-4f27-9ae4-7da944dbdb0a}, !- Inlet Branch Name
  {e06d8ee9-1fbb-44ab-87e1-1f98c52562f5}; !- Outlet Branch Name 1

OS:Connection,
  {a15e388b-8cce-4e85-b7d8-1eba45537b83}, !- Handle
  {09258273-2921-478b-9d42-ef47a8677b54}, !- Name
  {f20e444c-d450-4f76-9a46-b365c32e363b}, !- Source Object
  17,                                     !- Outlet Port
  {66c48b41-6afe-4735-ba0b-c8d8890bec37}, !- Target Object
  2;                                      !- Inlet Port

OS:Connection,
  {f5f474db-de1d-4f27-9ae4-7da944dbdb0a}, !- Handle
  {68086ace-993a-4990-b95b-7db4291a0e09}, !- Name
  {66c48b41-6afe-4735-ba0b-c8d8890bec37}, !- Source Object
  3,                                      !- Outlet Port
  {e65c73fb-6772-4b79-a0ba-6dd6601aaa8d}, !- Target Object
  2;                                      !- Inlet Port

OS:Connection,
  {e06d8ee9-1fbb-44ab-87e1-1f98c52562f5}, !- Handle
  {c6a0f5d2-6ca7-4bcf-99e6-ef7118cae60f}, !- Name
  {e65c73fb-6772-4b79-a0ba-6dd6601aaa8d}, !- Source Object
  3,                                      !- Outlet Port
  {87225191-4494-4d96-ada6-195f9b76f54d}, !- Target Object
  2;                                      !- Inlet Port

OS:Connection,
  {baa10170-2b11-4689-8bb0-126e069eceb3}, !- Handle
  {6f1a345e-3748-49c1-9aa0-e8c787a26ac3}, !- Name
  {87225191-4494-4d96-ada6-195f9b76f54d}, !- Source Object
  3,                                      !- Outlet Port
  {3d3342bf-1c12-4fa6-82ef-f4416dcba3ed}, !- Target Object
  3;                                      !- Inlet Port

OS:Connection,
  {25d72bf5-0c2d-4607-bd98-dad76185f743}, !- Handle
  {9ceb05dd-02d0-4548-bb36-56ce17f346d5}, !- Name
  {3d3342bf-1c12-4fa6-82ef-f4416dcba3ed}, !- Source Object
  2,                                      !- Outlet Port
  {9cbe3e80-716a-4a88-b8bc-d7d23eac70a2}, !- Target Object
  2;                                      !- Inlet Port

OS:Connection,
  {19f15e74-bf19-45ff-a690-4d07cd7b6001}, !- Handle
  {41b4eab9-13ca-4775-b644-502370e9eba0}, !- Name
  {9cbe3e80-716a-4a88-b8bc-d7d23eac70a2}, !- Source Object
  3,                                      !- Outlet Port
  {f20e444c-d450-4f76-9a46-b365c32e363b}, !- Target Object
  18;                                     !- Inlet Port

OS:Sizing:Plant,
  {95ea38c2-24cf-48db-be4b-243f79bf9667}, !- Handle
  {f20e444c-d450-4f76-9a46-b365c32e363b}, !- Plant or Condenser Loop Name
  Heating,                                !- Loop Type
  52.6666666666667,                       !- Design Loop Exit Temperature {C}
  5.55555555555556,                       !- Loop Design Temperature Difference {deltaC}
  NonCoincident,                          !- Sizing Option
  1,                                      !- Zone Timesteps in Averaging Window
  None;                                   !- Coincident Sizing Factor Mode

OS:AvailabilityManagerAssignmentList,
  {04499cbe-ff65-46b4-ac72-106e3973ccd4}, !- Handle
  Plant Loop 1 AvailabilityManagerAssignmentList 1; !- Name

OS:Pipe:Adiabatic,
  {9248ec5a-8e01-4d33-b48c-581f241758a0}, !- Handle
  Pipe Adiabatic 3,                       !- Name
  {2f96ca30-c1d0-493f-9e8e-a74ad41b89f5}, !- Inlet Node Name
  {8fa782af-16e2-461f-b1a7-1e2d35dfccc2}; !- Outlet Node Name

OS:Pipe:Adiabatic,
  {36de1bda-4d2c-4c5b-824b-afc3dd0115d4}, !- Handle
  Pipe Adiabatic 4,                       !- Name
  {8327fbf7-d563-41b5-8e58-6e1466171d1a}, !- Inlet Node Name
  {0391b91c-b1c3-4298-b7ce-f5d6aa08bbee}; !- Outlet Node Name

OS:Node,
  {a942bab8-9075-48f5-bf03-e311102dc10d}, !- Handle
  Node 27,                                !- Name
  {8fa782af-16e2-461f-b1a7-1e2d35dfccc2}, !- Inlet Port
  {1195d2d6-de6a-4998-9fa7-c8ed8899d21e}; !- Outlet Port

OS:Connection,
  {2f96ca30-c1d0-493f-9e8e-a74ad41b89f5}, !- Handle
  {17bef887-4468-429b-800a-0707f092c30e}, !- Name
  {f6132cd3-0cf8-4d5f-9c2e-2f365f18d7ec}, !- Source Object
  3,                                      !- Outlet Port
  {9248ec5a-8e01-4d33-b48c-581f241758a0}, !- Target Object
  2;                                      !- Inlet Port

OS:Connection,
  {8fa782af-16e2-461f-b1a7-1e2d35dfccc2}, !- Handle
  {a311e5b4-6028-4765-a362-3adba898b33b}, !- Name
  {9248ec5a-8e01-4d33-b48c-581f241758a0}, !- Source Object
  3,                                      !- Outlet Port
  {a942bab8-9075-48f5-bf03-e311102dc10d}, !- Target Object
  2;                                      !- Inlet Port

OS:Connection,
  {1195d2d6-de6a-4998-9fa7-c8ed8899d21e}, !- Handle
  {a4d3d50e-1671-4c47-a08a-bb8069a708fd}, !- Name
  {a942bab8-9075-48f5-bf03-e311102dc10d}, !- Source Object
  3,                                      !- Outlet Port
  {cc5f46e9-0b80-49a8-895b-d2f4bc236af5}, !- Target Object
  3;                                      !- Inlet Port

OS:Node,
  {748f9ab7-ca32-4535-878b-5955451c4645}, !- Handle
  Node 28,                                !- Name
  {0a7db340-0ac2-40bb-b983-bf261fc57695}, !- Inlet Port
  {8327fbf7-d563-41b5-8e58-6e1466171d1a}; !- Outlet Port

OS:Connection,
  {0a7db340-0ac2-40bb-b983-bf261fc57695}, !- Handle
  {ca89401d-fb3c-4814-b465-908b767a7ca2}, !- Name
  {cc5f46e9-0b80-49a8-895b-d2f4bc236af5}, !- Source Object
  2,                                      !- Outlet Port
  {748f9ab7-ca32-4535-878b-5955451c4645}, !- Target Object
  2;                                      !- Inlet Port

OS:Connection,
  {8327fbf7-d563-41b5-8e58-6e1466171d1a}, !- Handle
  {9138e20e-4083-444d-9bb9-f97244913534}, !- Name
  {748f9ab7-ca32-4535-878b-5955451c4645}, !- Source Object
  3,                                      !- Outlet Port
  {36de1bda-4d2c-4c5b-824b-afc3dd0115d4}, !- Target Object
  2;                                      !- Inlet Port

OS:Connection,
  {0391b91c-b1c3-4298-b7ce-f5d6aa08bbee}, !- Handle
  {106b6a1f-b9f2-4573-a8c5-7c8f9040473d}, !- Name
  {36de1bda-4d2c-4c5b-824b-afc3dd0115d4}, !- Source Object
  3,                                      !- Outlet Port
  {9da5faf9-2653-4865-aa3c-3ef0cfb25d3c}, !- Target Object
  2;                                      !- Inlet Port

OS:Pump:VariableSpeed,
  {639804a2-b4c3-4969-bf0d-4f4cfab87134}, !- Handle
  Pump Variable Speed 2,                  !- Name
  {118b624f-a5d9-462e-a7e4-e1ab53432dc2}, !- Inlet Node Name
  {33fdbf6d-e318-4140-85ae-f5d56496f9b4}, !- Outlet Node Name
  0.01,                                   !- Rated Flow Rate {m3/s}
  1,                                      !- Rated Pump Head {Pa}
  0,                                      !- Rated Power Consumption {W}
  1,                                      !- Motor Efficiency
  0,                                      !- Fraction of Motor Inefficiencies to Fluid Stream
  0,                                      !- Coefficient 1 of the Part Load Performance Curve
  1,                                      !- Coefficient 2 of the Part Load Performance Curve
  0,                                      !- Coefficient 3 of the Part Load Performance Curve
  0,                                      !- Coefficient 4 of the Part Load Performance Curve
  ,                                       !- Minimum Flow Rate {m3/s}
  Intermittent,                           !- Pump Control Type
  ,                                       !- Pump Flow Rate Schedule Name
  ,                                       !- Pump Curve Name
  ,                                       !- Impeller Diameter {m}
  ,                                       !- VFD Control Type
  ,                                       !- Pump RPM Schedule Name
  ,                                       !- Minimum Pressure Schedule {Pa}
  ,                                       !- Maximum Pressure Schedule {Pa}
  ,                                       !- Minimum RPM Schedule {rev/min}
  ,                                       !- Maximum RPM Schedule {rev/min}
  ,                                       !- Zone Name
  0.5,                                    !- Skin Loss Radiative Fraction
  PowerPerFlowPerPressure,                !- Design Power Sizing Method
  348701.1,                               !- Design Electric Power per Unit Flow Rate {W/(m3/s)}
  1.282051282,                            !- Design Shaft Power per Unit Flow Rate per Unit Head {W-s/m3-Pa}
  0,                                      !- Design Minimum Flow Rate Fraction
  General;                                !- End-Use Subcategory

OS:Node,
  {cb422c15-43e1-4ba9-8714-ea90ef24d23f}, !- Handle
  Node 29,                                !- Name
  {33fdbf6d-e318-4140-85ae-f5d56496f9b4}, !- Inlet Port
  {dfb91abb-713f-4856-b219-42b518a5526c}; !- Outlet Port

OS:Connection,
  {118b624f-a5d9-462e-a7e4-e1ab53432dc2}, !- Handle
  {88c42783-0c72-4d44-89d3-536a654d987b}, !- Name
  {54d5c844-1167-40b3-af97-9dd2c2cd4baf}, !- Source Object
  3,                                      !- Outlet Port
  {639804a2-b4c3-4969-bf0d-4f4cfab87134}, !- Target Object
  2;                                      !- Inlet Port

OS:Connection,
  {33fdbf6d-e318-4140-85ae-f5d56496f9b4}, !- Handle
  {295d0b49-73a2-4d7c-bbf7-a1772a77b1b9}, !- Name
  {639804a2-b4c3-4969-bf0d-4f4cfab87134}, !- Source Object
  3,                                      !- Outlet Port
  {cb422c15-43e1-4ba9-8714-ea90ef24d23f}, !- Target Object
  2;                                      !- Inlet Port

OS:Connection,
  {dfb91abb-713f-4856-b219-42b518a5526c}, !- Handle
  {79f27be2-8653-43a1-b8c6-d5aba3540d30}, !- Name
  {cb422c15-43e1-4ba9-8714-ea90ef24d23f}, !- Source Object
  3,                                      !- Outlet Port
  {14ddc040-3213-4211-97c9-3fe0d93fc136}, !- Target Object
  2;                                      !- Inlet Port

OS:Schedule:Constant,
  {c7dc38b8-ec70-4be7-b14b-cb8b7c031947}, !- Handle
  dhw temp 1,                             !- Name
  {39095017-1571-43c9-adef-a22b06769877}, !- Schedule Type Limits Name
  52.6666666666667;                       !- Value

OS:SetpointManager:Scheduled,
  {b10a282d-f77d-4792-81e7-d7987c68bdb1}, !- Handle
  Setpoint Manager Scheduled 2,           !- Name
  Temperature,                            !- Control Variable
  {c7dc38b8-ec70-4be7-b14b-cb8b7c031947}, !- Schedule Name
  {9da5faf9-2653-4865-aa3c-3ef0cfb25d3c}; !- Setpoint Node or NodeList Name

OS:WaterHeater:Mixed,
  {6a400660-7b5e-4824-a433-d07939c87c1f}, !- Handle
  res wh|unit 2,                          !- Name
  0.143845647790854,                      !- Tank Volume {m3}
  {5a30d9c9-32dd-4964-b025-0dc8a7fbc5b0}, !- Setpoint Temperature Schedule Name
  2,                                      !- Deadband Temperature Difference {deltaC}
  99,                                     !- Maximum Temperature Limit {C}
  Cycle,                                  !- Heater Control Type
  11722.8428068889,                       !- Heater Maximum Capacity {W}
  0,                                      !- Heater Minimum Capacity {W}
  ,                                       !- Heater Ignition Minimum Flow Rate {m3/s}
  ,                                       !- Heater Ignition Delay {s}
  NaturalGas,                             !- Heater Fuel Type
  0.773298241318794,                      !- Heater Thermal Efficiency
  ,                                       !- Part Load Factor Curve Name
  0,                                      !- Off Cycle Parasitic Fuel Consumption Rate {W}
  Electricity,                            !- Off Cycle Parasitic Fuel Type
  0,                                      !- Off Cycle Parasitic Heat Fraction to Tank
  0,                                      !- On Cycle Parasitic Fuel Consumption Rate {W}
  Electricity,                            !- On Cycle Parasitic Fuel Type
  0,                                      !- On Cycle Parasitic Heat Fraction to Tank
  ThermalZone,                            !- Ambient Temperature Indicator
  ,                                       !- Ambient Temperature Schedule Name
  {7bc167a7-2f1a-4aec-a655-8bc9548460e6}, !- Ambient Temperature Thermal Zone Name
  ,                                       !- Ambient Temperature Outdoor Air Node Name
  4.15693173076374,                       !- Off Cycle Loss Coefficient to Ambient Temperature {W/K}
  0.64,                                   !- Off Cycle Loss Fraction to Thermal Zone
  4.15693173076374,                       !- On Cycle Loss Coefficient to Ambient Temperature {W/K}
  1,                                      !- On Cycle Loss Fraction to Thermal Zone
  ,                                       !- Peak Use Flow Rate {m3/s}
  ,                                       !- Use Flow Rate Fraction Schedule Name
  ,                                       !- Cold Water Supply Temperature Schedule Name
  {f9ed96a8-33b9-4769-bef5-c80f55852c28}, !- Use Side Inlet Node Name
  {617c4ba5-3e6b-47ce-9249-11284fa1654f}, !- Use Side Outlet Node Name
  1,                                      !- Use Side Effectiveness
  ,                                       !- Source Side Inlet Node Name
  ,                                       !- Source Side Outlet Node Name
  1,                                      !- Source Side Effectiveness
  autosize,                               !- Use Side Design Flow Rate {m3/s}
  autosize,                               !- Source Side Design Flow Rate {m3/s}
  1.5,                                    !- Indirect Water Heating Recovery Time {hr}
  IndirectHeatPrimarySetpoint,            !- Source Side Flow Control Mode
  ,                                       !- Indirect Alternate Setpoint Temperature Schedule Name
  res wh|unit 2;                          !- End-Use Subcategory

OS:Schedule:Constant,
  {5a30d9c9-32dd-4964-b025-0dc8a7fbc5b0}, !- Handle
  WH Setpoint Temp 1,                     !- Name
  {39095017-1571-43c9-adef-a22b06769877}, !- Schedule Type Limits Name
  52.6666666666667;                       !- Value

OS:Node,
  {adf98a82-08c2-4fa8-a795-97246c9a0673}, !- Handle
  Node 30,                                !- Name
  {8a8fbd2a-f136-4130-a16b-3924a3a13acb}, !- Inlet Port
  {f9ed96a8-33b9-4769-bef5-c80f55852c28}; !- Outlet Port

OS:Connection,
  {8a8fbd2a-f136-4130-a16b-3924a3a13acb}, !- Handle
  {119d9fb5-586d-4809-86f4-f4729b3d8717}, !- Name
  {14ddc040-3213-4211-97c9-3fe0d93fc136}, !- Source Object
  4,                                      !- Outlet Port
  {adf98a82-08c2-4fa8-a795-97246c9a0673}, !- Target Object
  2;                                      !- Inlet Port

OS:Node,
  {9adbdc21-4ca0-4be5-8dae-9da69201f2ae}, !- Handle
  Node 31,                                !- Name
  {617c4ba5-3e6b-47ce-9249-11284fa1654f}, !- Inlet Port
  {36c82a6e-9f1e-4370-b26f-81c9c9a0e476}; !- Outlet Port

OS:Connection,
  {f9ed96a8-33b9-4769-bef5-c80f55852c28}, !- Handle
  {ac3bf192-8f62-4736-9d4e-9fee86a75960}, !- Name
  {adf98a82-08c2-4fa8-a795-97246c9a0673}, !- Source Object
  3,                                      !- Outlet Port
  {6a400660-7b5e-4824-a433-d07939c87c1f}, !- Target Object
  31;                                     !- Inlet Port

OS:Connection,
  {617c4ba5-3e6b-47ce-9249-11284fa1654f}, !- Handle
  {c8fd6da6-5f32-4741-b3f7-bc6232a53f54}, !- Name
  {6a400660-7b5e-4824-a433-d07939c87c1f}, !- Source Object
  32,                                     !- Outlet Port
  {9adbdc21-4ca0-4be5-8dae-9da69201f2ae}, !- Target Object
  2;                                      !- Inlet Port

OS:Connection,
  {36c82a6e-9f1e-4370-b26f-81c9c9a0e476}, !- Handle
  {2d4f5d55-ec94-4113-9409-4028105c1fba}, !- Name
  {9adbdc21-4ca0-4be5-8dae-9da69201f2ae}, !- Source Object
  3,                                      !- Outlet Port
  {cc5f46e9-0b80-49a8-895b-d2f4bc236af5}, !- Target Object
  4;                                      !- Inlet Port

OS:PlantLoop,
  {c19017c1-becd-482f-a3f3-d0b188b3b2e4}, !- Handle
  Domestic Hot Water Loop|unit 3,         !- Name
  ,                                       !- Fluid Type
  0,                                      !- Glycol Concentration
  ,                                       !- User Defined Fluid Type
  ,                                       !- Plant Equipment Operation Heating Load
  ,                                       !- Plant Equipment Operation Cooling Load
  ,                                       !- Primary Plant Equipment Operation Scheme
  {3498220e-f874-4664-91d7-bce618d29e00}, !- Loop Temperature Setpoint Node Name
  ,                                       !- Maximum Loop Temperature {C}
  ,                                       !- Minimum Loop Temperature {C}
  0.01,                                   !- Maximum Loop Flow Rate {m3/s}
  ,                                       !- Minimum Loop Flow Rate {m3/s}
  0.003,                                  !- Plant Loop Volume {m3}
  {eca999b9-eca1-4a7d-8ef7-e3bb0e99c988}, !- Plant Side Inlet Node Name
  {3c7d76e2-dd30-4a49-a118-ba899ca1fdee}, !- Plant Side Outlet Node Name
  ,                                       !- Plant Side Branch List Name
  {4571c08c-d039-431e-90b2-6f1af979cd11}, !- Demand Side Inlet Node Name
  {ac20236e-aa7a-440d-9273-e5515e98849e}, !- Demand Side Outlet Node Name
  ,                                       !- Demand Side Branch List Name
  ,                                       !- Demand Side Connector List Name
  Optimal,                                !- Load Distribution Scheme
  {3db835f9-c126-4b5a-8c77-7c6a34bafd99}, !- Availability Manager List Name
  ,                                       !- Plant Loop Demand Calculation Scheme
  ,                                       !- Common Pipe Simulation
  ,                                       !- Pressure Simulation Type
  ,                                       !- Plant Equipment Operation Heating Load Schedule
  ,                                       !- Plant Equipment Operation Cooling Load Schedule
  ,                                       !- Primary Plant Equipment Operation Scheme Schedule
  ,                                       !- Component Setpoint Operation Scheme Schedule
  {56d5128d-e446-4a94-b686-6ea06ec3613f}, !- Demand Mixer Name
  {377f8065-5453-439e-8b51-5237ae8ff281}, !- Demand Splitter Name
  {21ca5551-7e4a-4e84-9e6f-9cc3e0db6ffa}, !- Supply Mixer Name
  {a9412f29-32d3-4d1b-99a7-d38eb70f7a53}; !- Supply Splitter Name

OS:Node,
  {4ac65efb-8785-4bd2-8c73-22039ebdacb6}, !- Handle
  Node 32,                                !- Name
  {eca999b9-eca1-4a7d-8ef7-e3bb0e99c988}, !- Inlet Port
  {4eab9b03-ae3a-44b5-98a7-3f061f1e0a71}; !- Outlet Port

OS:Node,
  {3498220e-f874-4664-91d7-bce618d29e00}, !- Handle
  Node 33,                                !- Name
  {bb209a86-2646-447e-bc1a-e583fd685476}, !- Inlet Port
  {3c7d76e2-dd30-4a49-a118-ba899ca1fdee}; !- Outlet Port

OS:Node,
  {36df4d49-15a9-418b-9d1a-ad5360c3d745}, !- Handle
  Node 34,                                !- Name
  {1d16d6b6-8f7c-454c-aab2-99ec7cdc5275}, !- Inlet Port
  {ae67b8fb-bb2b-47bf-b637-b120263ac73f}; !- Outlet Port

OS:Connector:Mixer,
  {21ca5551-7e4a-4e84-9e6f-9cc3e0db6ffa}, !- Handle
  Connector Mixer 5,                      !- Name
  {135d868d-5b22-4156-abd8-b6e8ecd33ddf}, !- Outlet Branch Name
  {28ef0679-10e0-4019-a4b9-15a5ed5c0a43}, !- Inlet Branch Name 1
  {999966cb-6172-4476-b86c-8118ead0c61f}; !- Inlet Branch Name 2

OS:Connector:Splitter,
  {a9412f29-32d3-4d1b-99a7-d38eb70f7a53}, !- Handle
  Connector Splitter 5,                   !- Name
  {068a90af-d8bb-425d-8cda-ef4120697e12}, !- Inlet Branch Name
  {1d16d6b6-8f7c-454c-aab2-99ec7cdc5275}, !- Outlet Branch Name 1
  {7dd89cfb-a4d1-4b1c-8909-3b7622628414}; !- Outlet Branch Name 2

OS:Connection,
  {eca999b9-eca1-4a7d-8ef7-e3bb0e99c988}, !- Handle
  {d72bdd63-f4fb-428b-b029-cb765a64b99e}, !- Name
  {c19017c1-becd-482f-a3f3-d0b188b3b2e4}, !- Source Object
  14,                                     !- Outlet Port
  {4ac65efb-8785-4bd2-8c73-22039ebdacb6}, !- Target Object
  2;                                      !- Inlet Port

OS:Connection,
  {1d16d6b6-8f7c-454c-aab2-99ec7cdc5275}, !- Handle
  {15440b46-9c40-413b-9d04-95e50ccd07e0}, !- Name
  {a9412f29-32d3-4d1b-99a7-d38eb70f7a53}, !- Source Object
  3,                                      !- Outlet Port
  {36df4d49-15a9-418b-9d1a-ad5360c3d745}, !- Target Object
  2;                                      !- Inlet Port

OS:Connection,
  {3c7d76e2-dd30-4a49-a118-ba899ca1fdee}, !- Handle
  {ef5fa5e1-a4b9-4848-b63c-d600d0d27c62}, !- Name
  {3498220e-f874-4664-91d7-bce618d29e00}, !- Source Object
  3,                                      !- Outlet Port
  {c19017c1-becd-482f-a3f3-d0b188b3b2e4}, !- Target Object
  15;                                     !- Inlet Port

OS:Node,
  {7199fc7a-4639-4037-b891-f6f4a1971e79}, !- Handle
  Node 35,                                !- Name
  {4571c08c-d039-431e-90b2-6f1af979cd11}, !- Inlet Port
  {207532d7-8f5b-4130-addb-167d7baa710a}; !- Outlet Port

OS:Node,
  {27a5d7dc-2d9d-4c96-9266-cb324f4ec912}, !- Handle
  Node 36,                                !- Name
  {ff141e3d-f139-4223-9095-25a8d9130e2d}, !- Inlet Port
  {ac20236e-aa7a-440d-9273-e5515e98849e}; !- Outlet Port

OS:Node,
  {d31a44b8-69ec-4e02-80c2-ff51fc4f1282}, !- Handle
  Node 37,                                !- Name
  {14b78d3f-bf6c-49ed-8965-3a0bd6361d66}, !- Inlet Port
  {3ee602ac-ee35-43f2-82a2-b75a75fde636}; !- Outlet Port

OS:Connector:Mixer,
  {56d5128d-e446-4a94-b686-6ea06ec3613f}, !- Handle
  Connector Mixer 6,                      !- Name
  {ff141e3d-f139-4223-9095-25a8d9130e2d}, !- Outlet Branch Name
  {3ee602ac-ee35-43f2-82a2-b75a75fde636}; !- Inlet Branch Name 1

OS:Connector:Splitter,
  {377f8065-5453-439e-8b51-5237ae8ff281}, !- Handle
  Connector Splitter 6,                   !- Name
  {207532d7-8f5b-4130-addb-167d7baa710a}, !- Inlet Branch Name
  {14b78d3f-bf6c-49ed-8965-3a0bd6361d66}; !- Outlet Branch Name 1

OS:Connection,
  {4571c08c-d039-431e-90b2-6f1af979cd11}, !- Handle
  {aea28655-dfbe-452b-b8f0-2e09f0488448}, !- Name
  {c19017c1-becd-482f-a3f3-d0b188b3b2e4}, !- Source Object
  17,                                     !- Outlet Port
  {7199fc7a-4639-4037-b891-f6f4a1971e79}, !- Target Object
  2;                                      !- Inlet Port

OS:Connection,
  {207532d7-8f5b-4130-addb-167d7baa710a}, !- Handle
  {3d4a6337-060d-4b40-ae8e-98383c01391d}, !- Name
  {7199fc7a-4639-4037-b891-f6f4a1971e79}, !- Source Object
  3,                                      !- Outlet Port
  {377f8065-5453-439e-8b51-5237ae8ff281}, !- Target Object
  2;                                      !- Inlet Port

OS:Connection,
  {14b78d3f-bf6c-49ed-8965-3a0bd6361d66}, !- Handle
  {d732aa58-a60a-447e-8379-9925c7c4dd9e}, !- Name
  {377f8065-5453-439e-8b51-5237ae8ff281}, !- Source Object
  3,                                      !- Outlet Port
  {d31a44b8-69ec-4e02-80c2-ff51fc4f1282}, !- Target Object
  2;                                      !- Inlet Port

OS:Connection,
  {3ee602ac-ee35-43f2-82a2-b75a75fde636}, !- Handle
  {fcc8c827-7e89-4878-84ba-fc8800ac8be4}, !- Name
  {d31a44b8-69ec-4e02-80c2-ff51fc4f1282}, !- Source Object
  3,                                      !- Outlet Port
  {56d5128d-e446-4a94-b686-6ea06ec3613f}, !- Target Object
  3;                                      !- Inlet Port

OS:Connection,
  {ff141e3d-f139-4223-9095-25a8d9130e2d}, !- Handle
  {75446c10-ae6a-4e26-86cf-055c19f5612b}, !- Name
  {56d5128d-e446-4a94-b686-6ea06ec3613f}, !- Source Object
  2,                                      !- Outlet Port
  {27a5d7dc-2d9d-4c96-9266-cb324f4ec912}, !- Target Object
  2;                                      !- Inlet Port

OS:Connection,
  {ac20236e-aa7a-440d-9273-e5515e98849e}, !- Handle
  {a69b75c9-f462-4f92-a6d4-0b27240ff543}, !- Name
  {27a5d7dc-2d9d-4c96-9266-cb324f4ec912}, !- Source Object
  3,                                      !- Outlet Port
  {c19017c1-becd-482f-a3f3-d0b188b3b2e4}, !- Target Object
  18;                                     !- Inlet Port

OS:Sizing:Plant,
  {a99f538e-943b-4054-8b33-c4418f65d3d1}, !- Handle
  {c19017c1-becd-482f-a3f3-d0b188b3b2e4}, !- Plant or Condenser Loop Name
  Heating,                                !- Loop Type
  52.6666666666667,                       !- Design Loop Exit Temperature {C}
  5.55555555555556,                       !- Loop Design Temperature Difference {deltaC}
  NonCoincident,                          !- Sizing Option
  1,                                      !- Zone Timesteps in Averaging Window
  None;                                   !- Coincident Sizing Factor Mode

OS:AvailabilityManagerAssignmentList,
  {3db835f9-c126-4b5a-8c77-7c6a34bafd99}, !- Handle
  Plant Loop 1 AvailabilityManagerAssignmentList 2; !- Name

OS:Pipe:Adiabatic,
  {ea52a702-c907-4b1b-8c04-c63e135519b1}, !- Handle
  Pipe Adiabatic 5,                       !- Name
  {ae67b8fb-bb2b-47bf-b637-b120263ac73f}, !- Inlet Node Name
  {890c286e-e89a-4ccc-abbc-a29e7f2850ce}; !- Outlet Node Name

OS:Pipe:Adiabatic,
  {470c8009-002c-4485-81f2-129ff3b8ce6a}, !- Handle
  Pipe Adiabatic 6,                       !- Name
  {916601df-3987-4462-a4d6-da63178f26c3}, !- Inlet Node Name
  {bb209a86-2646-447e-bc1a-e583fd685476}; !- Outlet Node Name

OS:Node,
  {18083017-f0e7-4755-85e8-205be52f183c}, !- Handle
  Node 38,                                !- Name
  {890c286e-e89a-4ccc-abbc-a29e7f2850ce}, !- Inlet Port
  {28ef0679-10e0-4019-a4b9-15a5ed5c0a43}; !- Outlet Port

OS:Connection,
  {ae67b8fb-bb2b-47bf-b637-b120263ac73f}, !- Handle
  {b327e8a3-bf4c-42f8-a04a-997efe40bd36}, !- Name
  {36df4d49-15a9-418b-9d1a-ad5360c3d745}, !- Source Object
  3,                                      !- Outlet Port
  {ea52a702-c907-4b1b-8c04-c63e135519b1}, !- Target Object
  2;                                      !- Inlet Port

OS:Connection,
  {890c286e-e89a-4ccc-abbc-a29e7f2850ce}, !- Handle
  {42ce62c0-dfed-4ca0-93ce-77a5cce8c253}, !- Name
  {ea52a702-c907-4b1b-8c04-c63e135519b1}, !- Source Object
  3,                                      !- Outlet Port
  {18083017-f0e7-4755-85e8-205be52f183c}, !- Target Object
  2;                                      !- Inlet Port

OS:Connection,
  {28ef0679-10e0-4019-a4b9-15a5ed5c0a43}, !- Handle
  {89de0547-23f3-4294-beb7-eca424ed9f30}, !- Name
  {18083017-f0e7-4755-85e8-205be52f183c}, !- Source Object
  3,                                      !- Outlet Port
  {21ca5551-7e4a-4e84-9e6f-9cc3e0db6ffa}, !- Target Object
  3;                                      !- Inlet Port

OS:Node,
  {0670b832-e621-4855-bfb1-da5ceb6fe7d1}, !- Handle
  Node 39,                                !- Name
  {135d868d-5b22-4156-abd8-b6e8ecd33ddf}, !- Inlet Port
  {916601df-3987-4462-a4d6-da63178f26c3}; !- Outlet Port

OS:Connection,
  {135d868d-5b22-4156-abd8-b6e8ecd33ddf}, !- Handle
  {345251b2-c91f-41b9-a5ca-8f7787ccc18a}, !- Name
  {21ca5551-7e4a-4e84-9e6f-9cc3e0db6ffa}, !- Source Object
  2,                                      !- Outlet Port
  {0670b832-e621-4855-bfb1-da5ceb6fe7d1}, !- Target Object
  2;                                      !- Inlet Port

OS:Connection,
  {916601df-3987-4462-a4d6-da63178f26c3}, !- Handle
  {b4f49ad2-2460-4a82-b99c-70f039d2bf7a}, !- Name
  {0670b832-e621-4855-bfb1-da5ceb6fe7d1}, !- Source Object
  3,                                      !- Outlet Port
  {470c8009-002c-4485-81f2-129ff3b8ce6a}, !- Target Object
  2;                                      !- Inlet Port

OS:Connection,
  {bb209a86-2646-447e-bc1a-e583fd685476}, !- Handle
  {cab63a02-71f6-4947-9aa3-4027a7bed23a}, !- Name
  {470c8009-002c-4485-81f2-129ff3b8ce6a}, !- Source Object
  3,                                      !- Outlet Port
  {3498220e-f874-4664-91d7-bce618d29e00}, !- Target Object
  2;                                      !- Inlet Port

OS:Pump:VariableSpeed,
  {e1030f14-c2d2-495b-b9c1-536933249a2c}, !- Handle
  Pump Variable Speed 3,                  !- Name
  {4eab9b03-ae3a-44b5-98a7-3f061f1e0a71}, !- Inlet Node Name
  {b4c1e110-f57a-4213-bfeb-068a4d2c08ec}, !- Outlet Node Name
  0.01,                                   !- Rated Flow Rate {m3/s}
  1,                                      !- Rated Pump Head {Pa}
  0,                                      !- Rated Power Consumption {W}
  1,                                      !- Motor Efficiency
  0,                                      !- Fraction of Motor Inefficiencies to Fluid Stream
  0,                                      !- Coefficient 1 of the Part Load Performance Curve
  1,                                      !- Coefficient 2 of the Part Load Performance Curve
  0,                                      !- Coefficient 3 of the Part Load Performance Curve
  0,                                      !- Coefficient 4 of the Part Load Performance Curve
  ,                                       !- Minimum Flow Rate {m3/s}
  Intermittent,                           !- Pump Control Type
  ,                                       !- Pump Flow Rate Schedule Name
  ,                                       !- Pump Curve Name
  ,                                       !- Impeller Diameter {m}
  ,                                       !- VFD Control Type
  ,                                       !- Pump RPM Schedule Name
  ,                                       !- Minimum Pressure Schedule {Pa}
  ,                                       !- Maximum Pressure Schedule {Pa}
  ,                                       !- Minimum RPM Schedule {rev/min}
  ,                                       !- Maximum RPM Schedule {rev/min}
  ,                                       !- Zone Name
  0.5,                                    !- Skin Loss Radiative Fraction
  PowerPerFlowPerPressure,                !- Design Power Sizing Method
  348701.1,                               !- Design Electric Power per Unit Flow Rate {W/(m3/s)}
  1.282051282,                            !- Design Shaft Power per Unit Flow Rate per Unit Head {W-s/m3-Pa}
  0,                                      !- Design Minimum Flow Rate Fraction
  General;                                !- End-Use Subcategory

OS:Node,
  {646bfd54-51c6-423f-a479-fdbf317edf95}, !- Handle
  Node 40,                                !- Name
  {b4c1e110-f57a-4213-bfeb-068a4d2c08ec}, !- Inlet Port
  {068a90af-d8bb-425d-8cda-ef4120697e12}; !- Outlet Port

OS:Connection,
  {4eab9b03-ae3a-44b5-98a7-3f061f1e0a71}, !- Handle
  {fdc55ab3-dcde-41a2-9b42-b26ede7923be}, !- Name
  {4ac65efb-8785-4bd2-8c73-22039ebdacb6}, !- Source Object
  3,                                      !- Outlet Port
  {e1030f14-c2d2-495b-b9c1-536933249a2c}, !- Target Object
  2;                                      !- Inlet Port

OS:Connection,
  {b4c1e110-f57a-4213-bfeb-068a4d2c08ec}, !- Handle
  {1f2bb377-04c4-42a9-83db-3cd8381b2546}, !- Name
  {e1030f14-c2d2-495b-b9c1-536933249a2c}, !- Source Object
  3,                                      !- Outlet Port
  {646bfd54-51c6-423f-a479-fdbf317edf95}, !- Target Object
  2;                                      !- Inlet Port

OS:Connection,
  {068a90af-d8bb-425d-8cda-ef4120697e12}, !- Handle
  {7a4ed693-67d1-4dd3-9848-3ce16c085d3a}, !- Name
  {646bfd54-51c6-423f-a479-fdbf317edf95}, !- Source Object
  3,                                      !- Outlet Port
  {a9412f29-32d3-4d1b-99a7-d38eb70f7a53}, !- Target Object
  2;                                      !- Inlet Port

OS:Schedule:Constant,
  {620a6bf8-4e0a-445f-a01c-fd48988d0012}, !- Handle
  dhw temp 2,                             !- Name
  {39095017-1571-43c9-adef-a22b06769877}, !- Schedule Type Limits Name
  52.6666666666667;                       !- Value

OS:SetpointManager:Scheduled,
  {ef5c0cda-6b2d-41d9-be29-fb68d1ca8a59}, !- Handle
  Setpoint Manager Scheduled 3,           !- Name
  Temperature,                            !- Control Variable
  {620a6bf8-4e0a-445f-a01c-fd48988d0012}, !- Schedule Name
  {3498220e-f874-4664-91d7-bce618d29e00}; !- Setpoint Node or NodeList Name

OS:WaterHeater:Mixed,
  {800ef99d-aff7-44fc-b936-7d4a1fd33a94}, !- Handle
  res wh|unit 3,                          !- Name
  0.143845647790854,                      !- Tank Volume {m3}
  {c86d0772-4d04-4d0f-a05a-c78cbf94ea66}, !- Setpoint Temperature Schedule Name
  2,                                      !- Deadband Temperature Difference {deltaC}
  99,                                     !- Maximum Temperature Limit {C}
  Cycle,                                  !- Heater Control Type
  11722.8428068889,                       !- Heater Maximum Capacity {W}
  0,                                      !- Heater Minimum Capacity {W}
  ,                                       !- Heater Ignition Minimum Flow Rate {m3/s}
  ,                                       !- Heater Ignition Delay {s}
  NaturalGas,                             !- Heater Fuel Type
  0.773298241318794,                      !- Heater Thermal Efficiency
  ,                                       !- Part Load Factor Curve Name
  0,                                      !- Off Cycle Parasitic Fuel Consumption Rate {W}
  Electricity,                            !- Off Cycle Parasitic Fuel Type
  0,                                      !- Off Cycle Parasitic Heat Fraction to Tank
  0,                                      !- On Cycle Parasitic Fuel Consumption Rate {W}
  Electricity,                            !- On Cycle Parasitic Fuel Type
  0,                                      !- On Cycle Parasitic Heat Fraction to Tank
  ThermalZone,                            !- Ambient Temperature Indicator
  ,                                       !- Ambient Temperature Schedule Name
  {d2b32746-1f32-4884-ad9b-2aed5a434e64}, !- Ambient Temperature Thermal Zone Name
  ,                                       !- Ambient Temperature Outdoor Air Node Name
  4.15693173076374,                       !- Off Cycle Loss Coefficient to Ambient Temperature {W/K}
  0.64,                                   !- Off Cycle Loss Fraction to Thermal Zone
  4.15693173076374,                       !- On Cycle Loss Coefficient to Ambient Temperature {W/K}
  1,                                      !- On Cycle Loss Fraction to Thermal Zone
  ,                                       !- Peak Use Flow Rate {m3/s}
  ,                                       !- Use Flow Rate Fraction Schedule Name
  ,                                       !- Cold Water Supply Temperature Schedule Name
  {2c62baab-807b-4754-83fc-50e383ac6a28}, !- Use Side Inlet Node Name
  {1d519ccc-1404-4fba-baf3-76b34ae25c5b}, !- Use Side Outlet Node Name
  1,                                      !- Use Side Effectiveness
  ,                                       !- Source Side Inlet Node Name
  ,                                       !- Source Side Outlet Node Name
  1,                                      !- Source Side Effectiveness
  autosize,                               !- Use Side Design Flow Rate {m3/s}
  autosize,                               !- Source Side Design Flow Rate {m3/s}
  1.5,                                    !- Indirect Water Heating Recovery Time {hr}
  IndirectHeatPrimarySetpoint,            !- Source Side Flow Control Mode
  ,                                       !- Indirect Alternate Setpoint Temperature Schedule Name
  res wh|unit 3;                          !- End-Use Subcategory

OS:Schedule:Constant,
  {c86d0772-4d04-4d0f-a05a-c78cbf94ea66}, !- Handle
  WH Setpoint Temp 2,                     !- Name
  {39095017-1571-43c9-adef-a22b06769877}, !- Schedule Type Limits Name
  52.6666666666667;                       !- Value

OS:Node,
  {ba25f08e-40ec-4cce-8319-036a839d71bf}, !- Handle
  Node 41,                                !- Name
  {7dd89cfb-a4d1-4b1c-8909-3b7622628414}, !- Inlet Port
  {2c62baab-807b-4754-83fc-50e383ac6a28}; !- Outlet Port

OS:Connection,
  {7dd89cfb-a4d1-4b1c-8909-3b7622628414}, !- Handle
  {6b09ec33-a9fc-40c2-b530-9b5d91f2b318}, !- Name
  {a9412f29-32d3-4d1b-99a7-d38eb70f7a53}, !- Source Object
  4,                                      !- Outlet Port
  {ba25f08e-40ec-4cce-8319-036a839d71bf}, !- Target Object
  2;                                      !- Inlet Port

OS:Node,
  {ade3746a-732a-47f5-9e88-d73b91999461}, !- Handle
  Node 42,                                !- Name
  {1d519ccc-1404-4fba-baf3-76b34ae25c5b}, !- Inlet Port
  {999966cb-6172-4476-b86c-8118ead0c61f}; !- Outlet Port

OS:Connection,
  {2c62baab-807b-4754-83fc-50e383ac6a28}, !- Handle
  {1386c1bc-834a-4ca1-967e-097f8c752bbe}, !- Name
  {ba25f08e-40ec-4cce-8319-036a839d71bf}, !- Source Object
  3,                                      !- Outlet Port
  {800ef99d-aff7-44fc-b936-7d4a1fd33a94}, !- Target Object
  31;                                     !- Inlet Port

OS:Connection,
  {1d519ccc-1404-4fba-baf3-76b34ae25c5b}, !- Handle
  {3f6c3f31-fc62-4b4e-92c0-5c697400fd53}, !- Name
  {800ef99d-aff7-44fc-b936-7d4a1fd33a94}, !- Source Object
  32,                                     !- Outlet Port
  {ade3746a-732a-47f5-9e88-d73b91999461}, !- Target Object
  2;                                      !- Inlet Port

OS:Connection,
  {999966cb-6172-4476-b86c-8118ead0c61f}, !- Handle
  {8b98cb0a-e40a-4868-98b0-bcc13c4331d9}, !- Name
  {ade3746a-732a-47f5-9e88-d73b91999461}, !- Source Object
  3,                                      !- Outlet Port
  {21ca5551-7e4a-4e84-9e6f-9cc3e0db6ffa}, !- Target Object
  4;                                      !- Inlet Port

OS:PlantLoop,
  {13010632-cac2-40da-894e-5de23f7d2838}, !- Handle
  Domestic Hot Water Loop|unit 4,         !- Name
>>>>>>> ed7d523f
  ,                                       !- Fluid Type
  0,                                      !- Glycol Concentration
  ,                                       !- User Defined Fluid Type
  ,                                       !- Plant Equipment Operation Heating Load
  ,                                       !- Plant Equipment Operation Cooling Load
  ,                                       !- Primary Plant Equipment Operation Scheme
<<<<<<< HEAD
  {5687bb2e-723e-45f5-858e-6c340309b15c}, !- Loop Temperature Setpoint Node Name
=======
  {893c9fbc-6a95-481a-8667-9df7072eddb5}, !- Loop Temperature Setpoint Node Name
>>>>>>> ed7d523f
  ,                                       !- Maximum Loop Temperature {C}
  ,                                       !- Minimum Loop Temperature {C}
  0.01,                                   !- Maximum Loop Flow Rate {m3/s}
  ,                                       !- Minimum Loop Flow Rate {m3/s}
  0.003,                                  !- Plant Loop Volume {m3}
<<<<<<< HEAD
  {06570093-2743-44ea-9e73-f0786189805e}, !- Plant Side Inlet Node Name
  {e39f39e5-c88f-4630-87f0-89c2dbe502b4}, !- Plant Side Outlet Node Name
  ,                                       !- Plant Side Branch List Name
  {e2c8a945-e8d7-4497-b606-878e53d7d572}, !- Demand Side Inlet Node Name
  {e979dc96-2678-47ad-9596-b140902573a2}, !- Demand Side Outlet Node Name
  ,                                       !- Demand Side Branch List Name
  ,                                       !- Demand Side Connector List Name
  Optimal,                                !- Load Distribution Scheme
  {a5a5ef4e-4a53-4b67-b29b-d80ca1b447b4}, !- Availability Manager List Name
=======
  {e8752d0c-7ff9-49f4-915b-a11eb363c95b}, !- Plant Side Inlet Node Name
  {55973e42-da24-4918-a5ed-f609170021ab}, !- Plant Side Outlet Node Name
  ,                                       !- Plant Side Branch List Name
  {b36a380c-e8d8-4b20-9f61-17112787f533}, !- Demand Side Inlet Node Name
  {8243c89b-559d-4946-a8b5-0a7ad6961c31}, !- Demand Side Outlet Node Name
  ,                                       !- Demand Side Branch List Name
  ,                                       !- Demand Side Connector List Name
  Optimal,                                !- Load Distribution Scheme
  {7b3fe382-82ff-460d-afc2-1207ea1afa74}, !- Availability Manager List Name
>>>>>>> ed7d523f
  ,                                       !- Plant Loop Demand Calculation Scheme
  ,                                       !- Common Pipe Simulation
  ,                                       !- Pressure Simulation Type
  ,                                       !- Plant Equipment Operation Heating Load Schedule
  ,                                       !- Plant Equipment Operation Cooling Load Schedule
  ,                                       !- Primary Plant Equipment Operation Scheme Schedule
  ,                                       !- Component Setpoint Operation Scheme Schedule
<<<<<<< HEAD
  {874aa92e-20f9-4bac-8992-1d4effe1dd39}, !- Demand Mixer Name
  {5bda5ae7-415c-4212-9634-7741119cf876}, !- Demand Splitter Name
  {f42b8a44-c8f3-4aae-8b2b-983c65443e02}, !- Supply Mixer Name
  {53b8ef5c-a4ba-4c2e-aeb9-da8f07f55aa2}; !- Supply Splitter Name

OS:Node,
  {e12576d0-26b3-4e90-8ee4-2fd316fb7c88}, !- Handle
  Node 4,                                 !- Name
  {06570093-2743-44ea-9e73-f0786189805e}, !- Inlet Port
  {838f1aae-3c08-46e3-a58d-5123c849a8dc}; !- Outlet Port

OS:Node,
  {5687bb2e-723e-45f5-858e-6c340309b15c}, !- Handle
  Node 5,                                 !- Name
  {54158820-45e4-4679-8ee1-ef774ab6ce9f}, !- Inlet Port
  {e39f39e5-c88f-4630-87f0-89c2dbe502b4}; !- Outlet Port

OS:Node,
  {4ba266ff-c98f-4fde-99e4-57da009afe35}, !- Handle
  Node 6,                                 !- Name
  {5ac73ef1-3efb-456e-b9e4-78b3b647eead}, !- Inlet Port
  {2fd58d58-5cef-4f2c-8c9c-ad4babb9ecfd}; !- Outlet Port

OS:Connector:Mixer,
  {f42b8a44-c8f3-4aae-8b2b-983c65443e02}, !- Handle
  Connector Mixer 1,                      !- Name
  {2d91fd35-c431-4e2c-96ba-669377234770}, !- Outlet Branch Name
  {dde1e4f9-4b45-4caf-a0a6-b54316bd0a73}, !- Inlet Branch Name 1
  {cbc02a1f-ffc8-4e2f-8683-125bb76200bd}; !- Inlet Branch Name 2

OS:Connector:Splitter,
  {53b8ef5c-a4ba-4c2e-aeb9-da8f07f55aa2}, !- Handle
  Connector Splitter 1,                   !- Name
  {e33c1382-29c8-437a-8e30-fce7ed50227b}, !- Inlet Branch Name
  {5ac73ef1-3efb-456e-b9e4-78b3b647eead}, !- Outlet Branch Name 1
  {b4248944-2680-4690-93d9-245e0013c745}; !- Outlet Branch Name 2

OS:Connection,
  {06570093-2743-44ea-9e73-f0786189805e}, !- Handle
  {e83f2e9a-f843-4590-bd36-3fc0bc872dcd}, !- Name
  {dc1e3d2e-2dbc-4299-97c5-115834d4a7d0}, !- Source Object
  14,                                     !- Outlet Port
  {e12576d0-26b3-4e90-8ee4-2fd316fb7c88}, !- Target Object
  2;                                      !- Inlet Port

OS:Connection,
  {5ac73ef1-3efb-456e-b9e4-78b3b647eead}, !- Handle
  {a527aed3-798d-43a9-b9a3-e74f7128f9ee}, !- Name
  {53b8ef5c-a4ba-4c2e-aeb9-da8f07f55aa2}, !- Source Object
  3,                                      !- Outlet Port
  {4ba266ff-c98f-4fde-99e4-57da009afe35}, !- Target Object
  2;                                      !- Inlet Port

OS:Connection,
  {e39f39e5-c88f-4630-87f0-89c2dbe502b4}, !- Handle
  {896efc62-fb17-466d-9c1b-32aa11accb44}, !- Name
  {5687bb2e-723e-45f5-858e-6c340309b15c}, !- Source Object
  3,                                      !- Outlet Port
  {dc1e3d2e-2dbc-4299-97c5-115834d4a7d0}, !- Target Object
  15;                                     !- Inlet Port

OS:Node,
  {3641946a-bbd7-44d5-97d5-b7c8a2cb5ca8}, !- Handle
  Node 7,                                 !- Name
  {e2c8a945-e8d7-4497-b606-878e53d7d572}, !- Inlet Port
  {d360933c-28a6-478b-b838-28aa0d8274a5}; !- Outlet Port

OS:Node,
  {d8263883-b0fa-4ebd-a631-2cedc367ccff}, !- Handle
  Node 8,                                 !- Name
  {7376c179-d217-4211-85a2-582271ab0bf9}, !- Inlet Port
  {e979dc96-2678-47ad-9596-b140902573a2}; !- Outlet Port

OS:Node,
  {9ac2f70f-6af7-4a47-9b4a-717c396f37ed}, !- Handle
  Node 9,                                 !- Name
  {4a77fccf-1c15-47a7-b72b-b5613f673084}, !- Inlet Port
  {9d73e065-2ce9-4e5d-8e0a-4ddca1500376}; !- Outlet Port

OS:Connector:Mixer,
  {874aa92e-20f9-4bac-8992-1d4effe1dd39}, !- Handle
  Connector Mixer 2,                      !- Name
  {7376c179-d217-4211-85a2-582271ab0bf9}, !- Outlet Branch Name
  {9d73e065-2ce9-4e5d-8e0a-4ddca1500376}; !- Inlet Branch Name 1

OS:Connector:Splitter,
  {5bda5ae7-415c-4212-9634-7741119cf876}, !- Handle
  Connector Splitter 2,                   !- Name
  {d360933c-28a6-478b-b838-28aa0d8274a5}, !- Inlet Branch Name
  {4a77fccf-1c15-47a7-b72b-b5613f673084}; !- Outlet Branch Name 1

OS:Connection,
  {e2c8a945-e8d7-4497-b606-878e53d7d572}, !- Handle
  {ec4048a6-611b-42f0-bddc-d08b88f85e6e}, !- Name
  {dc1e3d2e-2dbc-4299-97c5-115834d4a7d0}, !- Source Object
  17,                                     !- Outlet Port
  {3641946a-bbd7-44d5-97d5-b7c8a2cb5ca8}, !- Target Object
  2;                                      !- Inlet Port

OS:Connection,
  {d360933c-28a6-478b-b838-28aa0d8274a5}, !- Handle
  {7ae67d4a-bb17-480d-aed3-229d5b365126}, !- Name
  {3641946a-bbd7-44d5-97d5-b7c8a2cb5ca8}, !- Source Object
  3,                                      !- Outlet Port
  {5bda5ae7-415c-4212-9634-7741119cf876}, !- Target Object
  2;                                      !- Inlet Port

OS:Connection,
  {4a77fccf-1c15-47a7-b72b-b5613f673084}, !- Handle
  {72033af4-1c93-4bdd-88a6-2032daa3343f}, !- Name
  {5bda5ae7-415c-4212-9634-7741119cf876}, !- Source Object
  3,                                      !- Outlet Port
  {9ac2f70f-6af7-4a47-9b4a-717c396f37ed}, !- Target Object
  2;                                      !- Inlet Port

OS:Connection,
  {9d73e065-2ce9-4e5d-8e0a-4ddca1500376}, !- Handle
  {b02e9417-6ac5-4c3d-853f-d746b1f58d4a}, !- Name
  {9ac2f70f-6af7-4a47-9b4a-717c396f37ed}, !- Source Object
  3,                                      !- Outlet Port
  {874aa92e-20f9-4bac-8992-1d4effe1dd39}, !- Target Object
  3;                                      !- Inlet Port

OS:Connection,
  {7376c179-d217-4211-85a2-582271ab0bf9}, !- Handle
  {7df631d4-ba03-4799-b266-10dc83dfa427}, !- Name
  {874aa92e-20f9-4bac-8992-1d4effe1dd39}, !- Source Object
  2,                                      !- Outlet Port
  {d8263883-b0fa-4ebd-a631-2cedc367ccff}, !- Target Object
  2;                                      !- Inlet Port

OS:Connection,
  {e979dc96-2678-47ad-9596-b140902573a2}, !- Handle
  {b1c9a440-a160-45d5-a727-1d5ebdbd1700}, !- Name
  {d8263883-b0fa-4ebd-a631-2cedc367ccff}, !- Source Object
  3,                                      !- Outlet Port
  {dc1e3d2e-2dbc-4299-97c5-115834d4a7d0}, !- Target Object
  18;                                     !- Inlet Port

OS:Sizing:Plant,
  {8636777b-1e43-4372-b34a-d005a4f841de}, !- Handle
  {dc1e3d2e-2dbc-4299-97c5-115834d4a7d0}, !- Plant or Condenser Loop Name
=======
  {c12b03a6-a0f2-416c-980b-6953f1324220}, !- Demand Mixer Name
  {487ea75e-80cb-4fab-81cf-44cf5ff73f9b}, !- Demand Splitter Name
  {f57c1eba-d50b-46ee-8737-af7b06f36f40}, !- Supply Mixer Name
  {e9bff7fc-49eb-4192-bf3a-e272f1bf8b28}; !- Supply Splitter Name

OS:Node,
  {febbdeec-93cf-4d5d-9d98-4c55c527b089}, !- Handle
  Node 43,                                !- Name
  {e8752d0c-7ff9-49f4-915b-a11eb363c95b}, !- Inlet Port
  {df2a56b1-ee70-453b-832a-88a4c2baae61}; !- Outlet Port

OS:Node,
  {893c9fbc-6a95-481a-8667-9df7072eddb5}, !- Handle
  Node 44,                                !- Name
  {d6d77a07-89f8-42f6-823c-cbc6a48e54eb}, !- Inlet Port
  {55973e42-da24-4918-a5ed-f609170021ab}; !- Outlet Port

OS:Node,
  {2cc9ee39-f768-4e15-9647-760aae7fdcca}, !- Handle
  Node 45,                                !- Name
  {f2632770-406a-404c-b593-ddb4ee8e1d2c}, !- Inlet Port
  {e6d9b250-87fa-4162-afed-16c7a68c4c10}; !- Outlet Port

OS:Connector:Mixer,
  {f57c1eba-d50b-46ee-8737-af7b06f36f40}, !- Handle
  Connector Mixer 7,                      !- Name
  {4d8ad2c7-54e1-48ad-ba71-914014c4b49f}, !- Outlet Branch Name
  {546bf41b-7756-4b5a-b003-92bc287a2210}, !- Inlet Branch Name 1
  {857c11ea-782b-4407-9a91-f89e7a6e69d7}; !- Inlet Branch Name 2

OS:Connector:Splitter,
  {e9bff7fc-49eb-4192-bf3a-e272f1bf8b28}, !- Handle
  Connector Splitter 7,                   !- Name
  {0486f603-fca2-4470-be9e-5f586bcd25fe}, !- Inlet Branch Name
  {f2632770-406a-404c-b593-ddb4ee8e1d2c}, !- Outlet Branch Name 1
  {41458abf-e76a-4a14-b120-fd78de7cacbf}; !- Outlet Branch Name 2

OS:Connection,
  {e8752d0c-7ff9-49f4-915b-a11eb363c95b}, !- Handle
  {10a91703-7d21-40ad-96bb-6167d76ab3d3}, !- Name
  {13010632-cac2-40da-894e-5de23f7d2838}, !- Source Object
  14,                                     !- Outlet Port
  {febbdeec-93cf-4d5d-9d98-4c55c527b089}, !- Target Object
  2;                                      !- Inlet Port

OS:Connection,
  {f2632770-406a-404c-b593-ddb4ee8e1d2c}, !- Handle
  {ccac7902-f31a-41f3-a6dd-756a29cb46f0}, !- Name
  {e9bff7fc-49eb-4192-bf3a-e272f1bf8b28}, !- Source Object
  3,                                      !- Outlet Port
  {2cc9ee39-f768-4e15-9647-760aae7fdcca}, !- Target Object
  2;                                      !- Inlet Port

OS:Connection,
  {55973e42-da24-4918-a5ed-f609170021ab}, !- Handle
  {25fbaa84-eaf3-4dec-afc8-75dd8beac4ea}, !- Name
  {893c9fbc-6a95-481a-8667-9df7072eddb5}, !- Source Object
  3,                                      !- Outlet Port
  {13010632-cac2-40da-894e-5de23f7d2838}, !- Target Object
  15;                                     !- Inlet Port

OS:Node,
  {122ed416-ff74-4b68-ad1d-87c35de1ea2e}, !- Handle
  Node 46,                                !- Name
  {b36a380c-e8d8-4b20-9f61-17112787f533}, !- Inlet Port
  {f57ea257-c321-4f8b-97dd-bd407b213b23}; !- Outlet Port

OS:Node,
  {7f778fda-4dae-474c-aca9-3778afde36ce}, !- Handle
  Node 47,                                !- Name
  {9c3a47af-3014-48d9-b9ca-8f8ebe949991}, !- Inlet Port
  {8243c89b-559d-4946-a8b5-0a7ad6961c31}; !- Outlet Port

OS:Node,
  {6e377f66-93eb-4c56-b602-c686a4b7cd94}, !- Handle
  Node 48,                                !- Name
  {99bf6302-5dda-424b-87f1-d27acd27ddc4}, !- Inlet Port
  {da1e08d6-6ed2-4a45-acc2-c90b0736557a}; !- Outlet Port

OS:Connector:Mixer,
  {c12b03a6-a0f2-416c-980b-6953f1324220}, !- Handle
  Connector Mixer 8,                      !- Name
  {9c3a47af-3014-48d9-b9ca-8f8ebe949991}, !- Outlet Branch Name
  {da1e08d6-6ed2-4a45-acc2-c90b0736557a}; !- Inlet Branch Name 1

OS:Connector:Splitter,
  {487ea75e-80cb-4fab-81cf-44cf5ff73f9b}, !- Handle
  Connector Splitter 8,                   !- Name
  {f57ea257-c321-4f8b-97dd-bd407b213b23}, !- Inlet Branch Name
  {99bf6302-5dda-424b-87f1-d27acd27ddc4}; !- Outlet Branch Name 1

OS:Connection,
  {b36a380c-e8d8-4b20-9f61-17112787f533}, !- Handle
  {d0862636-eef4-4647-ba0f-043fb880103e}, !- Name
  {13010632-cac2-40da-894e-5de23f7d2838}, !- Source Object
  17,                                     !- Outlet Port
  {122ed416-ff74-4b68-ad1d-87c35de1ea2e}, !- Target Object
  2;                                      !- Inlet Port

OS:Connection,
  {f57ea257-c321-4f8b-97dd-bd407b213b23}, !- Handle
  {3900af10-21e0-4039-ae3f-ac05251573bf}, !- Name
  {122ed416-ff74-4b68-ad1d-87c35de1ea2e}, !- Source Object
  3,                                      !- Outlet Port
  {487ea75e-80cb-4fab-81cf-44cf5ff73f9b}, !- Target Object
  2;                                      !- Inlet Port

OS:Connection,
  {99bf6302-5dda-424b-87f1-d27acd27ddc4}, !- Handle
  {866e60f9-2b8d-4718-99d1-7efb49b621bf}, !- Name
  {487ea75e-80cb-4fab-81cf-44cf5ff73f9b}, !- Source Object
  3,                                      !- Outlet Port
  {6e377f66-93eb-4c56-b602-c686a4b7cd94}, !- Target Object
  2;                                      !- Inlet Port

OS:Connection,
  {da1e08d6-6ed2-4a45-acc2-c90b0736557a}, !- Handle
  {5bb70b82-187d-462c-b927-e858ccb1037b}, !- Name
  {6e377f66-93eb-4c56-b602-c686a4b7cd94}, !- Source Object
  3,                                      !- Outlet Port
  {c12b03a6-a0f2-416c-980b-6953f1324220}, !- Target Object
  3;                                      !- Inlet Port

OS:Connection,
  {9c3a47af-3014-48d9-b9ca-8f8ebe949991}, !- Handle
  {f99e1143-f794-460d-a05f-0f4c21039e86}, !- Name
  {c12b03a6-a0f2-416c-980b-6953f1324220}, !- Source Object
  2,                                      !- Outlet Port
  {7f778fda-4dae-474c-aca9-3778afde36ce}, !- Target Object
  2;                                      !- Inlet Port

OS:Connection,
  {8243c89b-559d-4946-a8b5-0a7ad6961c31}, !- Handle
  {518c2771-37bc-4f7e-ba77-dad47c0cb563}, !- Name
  {7f778fda-4dae-474c-aca9-3778afde36ce}, !- Source Object
  3,                                      !- Outlet Port
  {13010632-cac2-40da-894e-5de23f7d2838}, !- Target Object
  18;                                     !- Inlet Port

OS:Sizing:Plant,
  {43bea272-e277-465d-8010-e6af2b45358c}, !- Handle
  {13010632-cac2-40da-894e-5de23f7d2838}, !- Plant or Condenser Loop Name
>>>>>>> ed7d523f
  Heating,                                !- Loop Type
  52.6666666666667,                       !- Design Loop Exit Temperature {C}
  5.55555555555556,                       !- Loop Design Temperature Difference {deltaC}
  NonCoincident,                          !- Sizing Option
  1,                                      !- Zone Timesteps in Averaging Window
  None;                                   !- Coincident Sizing Factor Mode

OS:AvailabilityManagerAssignmentList,
<<<<<<< HEAD
  {a5a5ef4e-4a53-4b67-b29b-d80ca1b447b4}, !- Handle
  Plant Loop 1 AvailabilityManagerAssignmentList; !- Name

OS:Pipe:Adiabatic,
  {50ec85a3-6395-41c6-a012-eb9a3de4edeb}, !- Handle
  Pipe Adiabatic 1,                       !- Name
  {2fd58d58-5cef-4f2c-8c9c-ad4babb9ecfd}, !- Inlet Node Name
  {6d2c22c1-0edc-4339-8ec0-5fea9a1433a6}; !- Outlet Node Name

OS:Pipe:Adiabatic,
  {5331a1a2-f4b5-4be6-856d-8a1c85a95d58}, !- Handle
  Pipe Adiabatic 2,                       !- Name
  {9fb8d706-5b62-49ca-961b-83f167f64deb}, !- Inlet Node Name
  {54158820-45e4-4679-8ee1-ef774ab6ce9f}; !- Outlet Node Name

OS:Node,
  {a18ad126-e614-4b0c-97f6-e21af2710444}, !- Handle
  Node 10,                                !- Name
  {6d2c22c1-0edc-4339-8ec0-5fea9a1433a6}, !- Inlet Port
  {dde1e4f9-4b45-4caf-a0a6-b54316bd0a73}; !- Outlet Port

OS:Connection,
  {2fd58d58-5cef-4f2c-8c9c-ad4babb9ecfd}, !- Handle
  {5f8ccab2-4117-4f6a-9210-56b522175250}, !- Name
  {4ba266ff-c98f-4fde-99e4-57da009afe35}, !- Source Object
  3,                                      !- Outlet Port
  {50ec85a3-6395-41c6-a012-eb9a3de4edeb}, !- Target Object
  2;                                      !- Inlet Port

OS:Connection,
  {6d2c22c1-0edc-4339-8ec0-5fea9a1433a6}, !- Handle
  {109e3b8b-5ddc-496f-a327-76a8f23fbba9}, !- Name
  {50ec85a3-6395-41c6-a012-eb9a3de4edeb}, !- Source Object
  3,                                      !- Outlet Port
  {a18ad126-e614-4b0c-97f6-e21af2710444}, !- Target Object
  2;                                      !- Inlet Port

OS:Connection,
  {dde1e4f9-4b45-4caf-a0a6-b54316bd0a73}, !- Handle
  {7b2c529c-5628-419d-96ca-061257bcb92b}, !- Name
  {a18ad126-e614-4b0c-97f6-e21af2710444}, !- Source Object
  3,                                      !- Outlet Port
  {f42b8a44-c8f3-4aae-8b2b-983c65443e02}, !- Target Object
  3;                                      !- Inlet Port

OS:Node,
  {8344f9b7-2e01-4617-93b1-ff80a36542cb}, !- Handle
  Node 11,                                !- Name
  {2d91fd35-c431-4e2c-96ba-669377234770}, !- Inlet Port
  {9fb8d706-5b62-49ca-961b-83f167f64deb}; !- Outlet Port

OS:Connection,
  {2d91fd35-c431-4e2c-96ba-669377234770}, !- Handle
  {a227d477-29e6-49cb-9dce-b74ca2c2d52d}, !- Name
  {f42b8a44-c8f3-4aae-8b2b-983c65443e02}, !- Source Object
  2,                                      !- Outlet Port
  {8344f9b7-2e01-4617-93b1-ff80a36542cb}, !- Target Object
  2;                                      !- Inlet Port

OS:Connection,
  {9fb8d706-5b62-49ca-961b-83f167f64deb}, !- Handle
  {cf72fb98-1c2a-4fa8-a5ab-4ceac2fb398a}, !- Name
  {8344f9b7-2e01-4617-93b1-ff80a36542cb}, !- Source Object
  3,                                      !- Outlet Port
  {5331a1a2-f4b5-4be6-856d-8a1c85a95d58}, !- Target Object
  2;                                      !- Inlet Port

OS:Connection,
  {54158820-45e4-4679-8ee1-ef774ab6ce9f}, !- Handle
  {c8221c5e-7cc8-46b3-a022-3f99b5832ecc}, !- Name
  {5331a1a2-f4b5-4be6-856d-8a1c85a95d58}, !- Source Object
  3,                                      !- Outlet Port
  {5687bb2e-723e-45f5-858e-6c340309b15c}, !- Target Object
  2;                                      !- Inlet Port

OS:Pump:VariableSpeed,
  {ea276188-4c35-4fad-8962-3be21e4ea551}, !- Handle
  Pump Variable Speed 1,                  !- Name
  {838f1aae-3c08-46e3-a58d-5123c849a8dc}, !- Inlet Node Name
  {8e770b32-bdce-4f5a-a208-8a5539343aac}, !- Outlet Node Name
=======
  {7b3fe382-82ff-460d-afc2-1207ea1afa74}, !- Handle
  Plant Loop 1 AvailabilityManagerAssignmentList 3; !- Name

OS:Pipe:Adiabatic,
  {71aa81e9-3837-4108-8c47-0dfa30c171a6}, !- Handle
  Pipe Adiabatic 7,                       !- Name
  {e6d9b250-87fa-4162-afed-16c7a68c4c10}, !- Inlet Node Name
  {135aa103-3af2-49e4-a8a3-500b81baaa30}; !- Outlet Node Name

OS:Pipe:Adiabatic,
  {620b8a2c-1b01-44b5-abb5-da2b102883bf}, !- Handle
  Pipe Adiabatic 8,                       !- Name
  {e52a8d1b-38ce-4e97-8266-29b710d43183}, !- Inlet Node Name
  {d6d77a07-89f8-42f6-823c-cbc6a48e54eb}; !- Outlet Node Name

OS:Node,
  {e3eebcf5-e78c-4d39-8531-adc15c96e909}, !- Handle
  Node 49,                                !- Name
  {135aa103-3af2-49e4-a8a3-500b81baaa30}, !- Inlet Port
  {546bf41b-7756-4b5a-b003-92bc287a2210}; !- Outlet Port

OS:Connection,
  {e6d9b250-87fa-4162-afed-16c7a68c4c10}, !- Handle
  {c5ca9a90-46ff-45d7-bcff-bb62de6e15cd}, !- Name
  {2cc9ee39-f768-4e15-9647-760aae7fdcca}, !- Source Object
  3,                                      !- Outlet Port
  {71aa81e9-3837-4108-8c47-0dfa30c171a6}, !- Target Object
  2;                                      !- Inlet Port

OS:Connection,
  {135aa103-3af2-49e4-a8a3-500b81baaa30}, !- Handle
  {ee6c7f32-c434-430e-b2b5-30e4fe6e5aaa}, !- Name
  {71aa81e9-3837-4108-8c47-0dfa30c171a6}, !- Source Object
  3,                                      !- Outlet Port
  {e3eebcf5-e78c-4d39-8531-adc15c96e909}, !- Target Object
  2;                                      !- Inlet Port

OS:Connection,
  {546bf41b-7756-4b5a-b003-92bc287a2210}, !- Handle
  {20a85133-7e80-4339-9c55-d5fc8c248d03}, !- Name
  {e3eebcf5-e78c-4d39-8531-adc15c96e909}, !- Source Object
  3,                                      !- Outlet Port
  {f57c1eba-d50b-46ee-8737-af7b06f36f40}, !- Target Object
  3;                                      !- Inlet Port

OS:Node,
  {28b8dde0-9783-4db1-a0b3-51d47ad6ea05}, !- Handle
  Node 50,                                !- Name
  {4d8ad2c7-54e1-48ad-ba71-914014c4b49f}, !- Inlet Port
  {e52a8d1b-38ce-4e97-8266-29b710d43183}; !- Outlet Port

OS:Connection,
  {4d8ad2c7-54e1-48ad-ba71-914014c4b49f}, !- Handle
  {d15c3d0c-df46-4b3b-8226-5082ef0bbb22}, !- Name
  {f57c1eba-d50b-46ee-8737-af7b06f36f40}, !- Source Object
  2,                                      !- Outlet Port
  {28b8dde0-9783-4db1-a0b3-51d47ad6ea05}, !- Target Object
  2;                                      !- Inlet Port

OS:Connection,
  {e52a8d1b-38ce-4e97-8266-29b710d43183}, !- Handle
  {87bddee5-208c-4e00-b79b-60c4a7753cd8}, !- Name
  {28b8dde0-9783-4db1-a0b3-51d47ad6ea05}, !- Source Object
  3,                                      !- Outlet Port
  {620b8a2c-1b01-44b5-abb5-da2b102883bf}, !- Target Object
  2;                                      !- Inlet Port

OS:Connection,
  {d6d77a07-89f8-42f6-823c-cbc6a48e54eb}, !- Handle
  {663e3ebd-7698-4c5f-8716-04e1d7b30428}, !- Name
  {620b8a2c-1b01-44b5-abb5-da2b102883bf}, !- Source Object
  3,                                      !- Outlet Port
  {893c9fbc-6a95-481a-8667-9df7072eddb5}, !- Target Object
  2;                                      !- Inlet Port

OS:Pump:VariableSpeed,
  {2bed7883-4266-4b04-bc1d-9b6302d1dee4}, !- Handle
  Pump Variable Speed 4,                  !- Name
  {df2a56b1-ee70-453b-832a-88a4c2baae61}, !- Inlet Node Name
  {002defbb-ca19-44b7-a885-a0435b845865}, !- Outlet Node Name
>>>>>>> ed7d523f
  0.01,                                   !- Rated Flow Rate {m3/s}
  1,                                      !- Rated Pump Head {Pa}
  0,                                      !- Rated Power Consumption {W}
  1,                                      !- Motor Efficiency
  0,                                      !- Fraction of Motor Inefficiencies to Fluid Stream
  0,                                      !- Coefficient 1 of the Part Load Performance Curve
  1,                                      !- Coefficient 2 of the Part Load Performance Curve
  0,                                      !- Coefficient 3 of the Part Load Performance Curve
  0,                                      !- Coefficient 4 of the Part Load Performance Curve
  ,                                       !- Minimum Flow Rate {m3/s}
  Intermittent,                           !- Pump Control Type
  ,                                       !- Pump Flow Rate Schedule Name
  ,                                       !- Pump Curve Name
  ,                                       !- Impeller Diameter {m}
  ,                                       !- VFD Control Type
  ,                                       !- Pump RPM Schedule Name
  ,                                       !- Minimum Pressure Schedule {Pa}
  ,                                       !- Maximum Pressure Schedule {Pa}
  ,                                       !- Minimum RPM Schedule {rev/min}
  ,                                       !- Maximum RPM Schedule {rev/min}
  ,                                       !- Zone Name
  0.5,                                    !- Skin Loss Radiative Fraction
  PowerPerFlowPerPressure,                !- Design Power Sizing Method
  348701.1,                               !- Design Electric Power per Unit Flow Rate {W/(m3/s)}
  1.282051282,                            !- Design Shaft Power per Unit Flow Rate per Unit Head {W-s/m3-Pa}
  0,                                      !- Design Minimum Flow Rate Fraction
  General;                                !- End-Use Subcategory

OS:Node,
<<<<<<< HEAD
  {fb2018b4-03a9-4694-ba50-7dbd3c559386}, !- Handle
  Node 12,                                !- Name
  {8e770b32-bdce-4f5a-a208-8a5539343aac}, !- Inlet Port
  {e33c1382-29c8-437a-8e30-fce7ed50227b}; !- Outlet Port

OS:Connection,
  {838f1aae-3c08-46e3-a58d-5123c849a8dc}, !- Handle
  {df034d1c-3ff8-4d7c-adb1-18f7141e59e3}, !- Name
  {e12576d0-26b3-4e90-8ee4-2fd316fb7c88}, !- Source Object
  3,                                      !- Outlet Port
  {ea276188-4c35-4fad-8962-3be21e4ea551}, !- Target Object
  2;                                      !- Inlet Port

OS:Connection,
  {8e770b32-bdce-4f5a-a208-8a5539343aac}, !- Handle
  {958b3c52-073f-40ab-841e-6777485d26c2}, !- Name
  {ea276188-4c35-4fad-8962-3be21e4ea551}, !- Source Object
  3,                                      !- Outlet Port
  {fb2018b4-03a9-4694-ba50-7dbd3c559386}, !- Target Object
  2;                                      !- Inlet Port

OS:Connection,
  {e33c1382-29c8-437a-8e30-fce7ed50227b}, !- Handle
  {33e8df74-b202-48cc-a27b-7c12d61eb900}, !- Name
  {fb2018b4-03a9-4694-ba50-7dbd3c559386}, !- Source Object
  3,                                      !- Outlet Port
  {53b8ef5c-a4ba-4c2e-aeb9-da8f07f55aa2}, !- Target Object
  2;                                      !- Inlet Port

OS:Schedule:Constant,
  {98348157-0c80-4726-b6fe-6ac707e30de5}, !- Handle
  dhw temp,                               !- Name
  {5a59788c-b22c-47b9-b91f-b5cedec1d856}, !- Schedule Type Limits Name
  52.6666666666667;                       !- Value

OS:SetpointManager:Scheduled,
  {b184f350-d244-4854-807c-9b9d326808e0}, !- Handle
  Setpoint Manager Scheduled 1,           !- Name
  Temperature,                            !- Control Variable
  {98348157-0c80-4726-b6fe-6ac707e30de5}, !- Schedule Name
  {5687bb2e-723e-45f5-858e-6c340309b15c}; !- Setpoint Node or NodeList Name

OS:ScheduleTypeLimits,
  {5a59788c-b22c-47b9-b91f-b5cedec1d856}, !- Handle
  Temperature,                            !- Name
  ,                                       !- Lower Limit Value
  ,                                       !- Upper Limit Value
  Continuous,                             !- Numeric Type
  Temperature;                            !- Unit Type

OS:WaterHeater:Mixed,
  {21061340-67f9-496f-94e7-d89bbc6fa070}, !- Handle
  res wh,                                 !- Name
  0.143845647790854,                      !- Tank Volume {m3}
  {55ed853f-3a63-423f-a1ce-4ce29a56c316}, !- Setpoint Temperature Schedule Name
=======
  {f16569e3-bdf9-42ab-991a-a7e4f044b006}, !- Handle
  Node 51,                                !- Name
  {002defbb-ca19-44b7-a885-a0435b845865}, !- Inlet Port
  {0486f603-fca2-4470-be9e-5f586bcd25fe}; !- Outlet Port

OS:Connection,
  {df2a56b1-ee70-453b-832a-88a4c2baae61}, !- Handle
  {870aba1a-94c6-463a-8a05-e33ffab871d9}, !- Name
  {febbdeec-93cf-4d5d-9d98-4c55c527b089}, !- Source Object
  3,                                      !- Outlet Port
  {2bed7883-4266-4b04-bc1d-9b6302d1dee4}, !- Target Object
  2;                                      !- Inlet Port

OS:Connection,
  {002defbb-ca19-44b7-a885-a0435b845865}, !- Handle
  {ea68b0df-71c3-416a-99e5-79ee65fa14f2}, !- Name
  {2bed7883-4266-4b04-bc1d-9b6302d1dee4}, !- Source Object
  3,                                      !- Outlet Port
  {f16569e3-bdf9-42ab-991a-a7e4f044b006}, !- Target Object
  2;                                      !- Inlet Port

OS:Connection,
  {0486f603-fca2-4470-be9e-5f586bcd25fe}, !- Handle
  {23e3a690-85c7-4543-8ced-2a9e678fa5c7}, !- Name
  {f16569e3-bdf9-42ab-991a-a7e4f044b006}, !- Source Object
  3,                                      !- Outlet Port
  {e9bff7fc-49eb-4192-bf3a-e272f1bf8b28}, !- Target Object
  2;                                      !- Inlet Port

OS:Schedule:Constant,
  {601955b9-5146-46f1-9d41-36901d2967cf}, !- Handle
  dhw temp 3,                             !- Name
  {39095017-1571-43c9-adef-a22b06769877}, !- Schedule Type Limits Name
  52.6666666666667;                       !- Value

OS:SetpointManager:Scheduled,
  {9f5cd0b4-369c-4503-b588-6def96ef83cc}, !- Handle
  Setpoint Manager Scheduled 4,           !- Name
  Temperature,                            !- Control Variable
  {601955b9-5146-46f1-9d41-36901d2967cf}, !- Schedule Name
  {893c9fbc-6a95-481a-8667-9df7072eddb5}; !- Setpoint Node or NodeList Name

OS:WaterHeater:Mixed,
  {502e2550-8525-4a6a-9044-f960cf00449e}, !- Handle
  res wh|unit 4,                          !- Name
  0.143845647790854,                      !- Tank Volume {m3}
  {62fb62a6-a314-43a0-921b-96853adebfb5}, !- Setpoint Temperature Schedule Name
>>>>>>> ed7d523f
  2,                                      !- Deadband Temperature Difference {deltaC}
  99,                                     !- Maximum Temperature Limit {C}
  Cycle,                                  !- Heater Control Type
  11722.8428068889,                       !- Heater Maximum Capacity {W}
  0,                                      !- Heater Minimum Capacity {W}
  ,                                       !- Heater Ignition Minimum Flow Rate {m3/s}
  ,                                       !- Heater Ignition Delay {s}
  NaturalGas,                             !- Heater Fuel Type
  0.773298241318794,                      !- Heater Thermal Efficiency
  ,                                       !- Part Load Factor Curve Name
  0,                                      !- Off Cycle Parasitic Fuel Consumption Rate {W}
  Electricity,                            !- Off Cycle Parasitic Fuel Type
  0,                                      !- Off Cycle Parasitic Heat Fraction to Tank
  0,                                      !- On Cycle Parasitic Fuel Consumption Rate {W}
  Electricity,                            !- On Cycle Parasitic Fuel Type
  0,                                      !- On Cycle Parasitic Heat Fraction to Tank
  ThermalZone,                            !- Ambient Temperature Indicator
  ,                                       !- Ambient Temperature Schedule Name
<<<<<<< HEAD
  {a1a4f824-24da-42b3-ae98-734d393dad71}, !- Ambient Temperature Thermal Zone Name
=======
  {71b95719-2e20-4ac4-a32b-0ee4054bc53a}, !- Ambient Temperature Thermal Zone Name
>>>>>>> ed7d523f
  ,                                       !- Ambient Temperature Outdoor Air Node Name
  4.15693173076374,                       !- Off Cycle Loss Coefficient to Ambient Temperature {W/K}
  0.64,                                   !- Off Cycle Loss Fraction to Thermal Zone
  4.15693173076374,                       !- On Cycle Loss Coefficient to Ambient Temperature {W/K}
  1,                                      !- On Cycle Loss Fraction to Thermal Zone
  ,                                       !- Peak Use Flow Rate {m3/s}
  ,                                       !- Use Flow Rate Fraction Schedule Name
  ,                                       !- Cold Water Supply Temperature Schedule Name
<<<<<<< HEAD
  {0232f4e1-5181-4600-8541-eb3280ab20ae}, !- Use Side Inlet Node Name
  {dfc07ce3-b28b-4bdf-a61b-00c9ffa34db1}, !- Use Side Outlet Node Name
=======
  {2702eca5-3a62-47bd-b89b-2a0ddf0e7290}, !- Use Side Inlet Node Name
  {0d71df40-eecf-4bff-a539-a88d921696a9}, !- Use Side Outlet Node Name
>>>>>>> ed7d523f
  1,                                      !- Use Side Effectiveness
  ,                                       !- Source Side Inlet Node Name
  ,                                       !- Source Side Outlet Node Name
  1,                                      !- Source Side Effectiveness
  autosize,                               !- Use Side Design Flow Rate {m3/s}
  autosize,                               !- Source Side Design Flow Rate {m3/s}
  1.5,                                    !- Indirect Water Heating Recovery Time {hr}
  IndirectHeatPrimarySetpoint,            !- Source Side Flow Control Mode
  ,                                       !- Indirect Alternate Setpoint Temperature Schedule Name
  res wh;                                 !- End-Use Subcategory

OS:Schedule:Constant,
<<<<<<< HEAD
  {55ed853f-3a63-423f-a1ce-4ce29a56c316}, !- Handle
  WH Setpoint Temp,                       !- Name
  {5a59788c-b22c-47b9-b91f-b5cedec1d856}, !- Schedule Type Limits Name
  52.6666666666667;                       !- Value

OS:Node,
  {7218e32e-451e-494b-902e-87b310500d72}, !- Handle
  Node 13,                                !- Name
  {b4248944-2680-4690-93d9-245e0013c745}, !- Inlet Port
  {0232f4e1-5181-4600-8541-eb3280ab20ae}; !- Outlet Port

OS:Connection,
  {b4248944-2680-4690-93d9-245e0013c745}, !- Handle
  {33414c9e-26d0-4cff-bb21-c45d199b2649}, !- Name
  {53b8ef5c-a4ba-4c2e-aeb9-da8f07f55aa2}, !- Source Object
  4,                                      !- Outlet Port
  {7218e32e-451e-494b-902e-87b310500d72}, !- Target Object
  2;                                      !- Inlet Port

OS:Node,
  {d612c024-caef-4f55-a73c-19cf95b14147}, !- Handle
  Node 14,                                !- Name
  {dfc07ce3-b28b-4bdf-a61b-00c9ffa34db1}, !- Inlet Port
  {cbc02a1f-ffc8-4e2f-8683-125bb76200bd}; !- Outlet Port

OS:Connection,
  {0232f4e1-5181-4600-8541-eb3280ab20ae}, !- Handle
  {37bdf19a-3e56-422b-a55e-f58a1ff059c3}, !- Name
  {7218e32e-451e-494b-902e-87b310500d72}, !- Source Object
  3,                                      !- Outlet Port
  {21061340-67f9-496f-94e7-d89bbc6fa070}, !- Target Object
  31;                                     !- Inlet Port

OS:Connection,
  {dfc07ce3-b28b-4bdf-a61b-00c9ffa34db1}, !- Handle
  {2d0d5367-8992-4cc2-9798-bc7549eacb8d}, !- Name
  {21061340-67f9-496f-94e7-d89bbc6fa070}, !- Source Object
  32,                                     !- Outlet Port
  {d612c024-caef-4f55-a73c-19cf95b14147}, !- Target Object
  2;                                      !- Inlet Port

OS:Connection,
  {cbc02a1f-ffc8-4e2f-8683-125bb76200bd}, !- Handle
  {805ab4ad-7adb-414a-9ec5-1284f4f7fa98}, !- Name
  {d612c024-caef-4f55-a73c-19cf95b14147}, !- Source Object
  3,                                      !- Outlet Port
  {f42b8a44-c8f3-4aae-8b2b-983c65443e02}, !- Target Object
=======
  {62fb62a6-a314-43a0-921b-96853adebfb5}, !- Handle
  WH Setpoint Temp 3,                     !- Name
  {39095017-1571-43c9-adef-a22b06769877}, !- Schedule Type Limits Name
  52.6666666666667;                       !- Value

OS:Node,
  {8a5dd5d0-03a3-4463-99b5-3241cee6097b}, !- Handle
  Node 52,                                !- Name
  {41458abf-e76a-4a14-b120-fd78de7cacbf}, !- Inlet Port
  {2702eca5-3a62-47bd-b89b-2a0ddf0e7290}; !- Outlet Port

OS:Connection,
  {41458abf-e76a-4a14-b120-fd78de7cacbf}, !- Handle
  {b3411e3b-ddb3-4588-9da6-b9d40f585e6f}, !- Name
  {e9bff7fc-49eb-4192-bf3a-e272f1bf8b28}, !- Source Object
  4,                                      !- Outlet Port
  {8a5dd5d0-03a3-4463-99b5-3241cee6097b}, !- Target Object
  2;                                      !- Inlet Port

OS:Node,
  {43b5e5ec-dc7d-44c6-94de-3b277e4d3af0}, !- Handle
  Node 53,                                !- Name
  {0d71df40-eecf-4bff-a539-a88d921696a9}, !- Inlet Port
  {857c11ea-782b-4407-9a91-f89e7a6e69d7}; !- Outlet Port

OS:Connection,
  {2702eca5-3a62-47bd-b89b-2a0ddf0e7290}, !- Handle
  {e4734d18-4e5b-4434-b116-648e5aa77ba9}, !- Name
  {8a5dd5d0-03a3-4463-99b5-3241cee6097b}, !- Source Object
  3,                                      !- Outlet Port
  {502e2550-8525-4a6a-9044-f960cf00449e}, !- Target Object
  31;                                     !- Inlet Port

OS:Connection,
  {0d71df40-eecf-4bff-a539-a88d921696a9}, !- Handle
  {a0e03646-890a-48b6-a5d0-d7c6d463730c}, !- Name
  {502e2550-8525-4a6a-9044-f960cf00449e}, !- Source Object
  32,                                     !- Outlet Port
  {43b5e5ec-dc7d-44c6-94de-3b277e4d3af0}, !- Target Object
  2;                                      !- Inlet Port

OS:Connection,
  {857c11ea-782b-4407-9a91-f89e7a6e69d7}, !- Handle
  {6051d77f-2fda-473e-8fdb-66ff9226c376}, !- Name
  {43b5e5ec-dc7d-44c6-94de-3b277e4d3af0}, !- Source Object
  3,                                      !- Outlet Port
  {f57c1eba-d50b-46ee-8737-af7b06f36f40}, !- Target Object
>>>>>>> ed7d523f
  4;                                      !- Inlet Port
<|MERGE_RESOLUTION|>--- conflicted
+++ resolved
@@ -1,73 +1,41 @@
 !- NOTE: Auto-generated from /test/osw_files/SFA_4units_1story_FB_UA_3Beds_2Baths_Denver_WHTank.osw
 
 OS:Version,
-<<<<<<< HEAD
-  {040b992c-4da6-4506-b728-c7708d528067}, !- Handle
+  {3718e168-282f-42f5-bac6-8231a3174a1b}, !- Handle
   2.9.0;                                  !- Version Identifier
 
 OS:SimulationControl,
-  {b34683b3-c7d7-4bfb-a6eb-11dbe807c284}, !- Handle
-=======
-  {d415c718-120b-4b0c-842b-24048ba32bde}, !- Handle
-  2.9.0;                                  !- Version Identifier
-
-OS:SimulationControl,
-  {e39f34d9-91a6-4df3-9f37-0f60bc4d3788}, !- Handle
->>>>>>> ed7d523f
+  {f835e186-8335-466e-8a8e-a3744d58a4b0}, !- Handle
   ,                                       !- Do Zone Sizing Calculation
   ,                                       !- Do System Sizing Calculation
   ,                                       !- Do Plant Sizing Calculation
   No;                                     !- Run Simulation for Sizing Periods
 
 OS:Timestep,
-<<<<<<< HEAD
-  {141e39cf-f0f6-4700-9c9f-6daeae54a93e}, !- Handle
+  {e6395951-de99-4b0f-ba30-23dec7505bf5}, !- Handle
   6;                                      !- Number of Timesteps per Hour
 
 OS:ShadowCalculation,
-  {91102178-3acb-4008-af34-f0cf6ea5b8c6}, !- Handle
-=======
-  {9c467f9a-f918-4baf-b89b-584085c4541f}, !- Handle
-  6;                                      !- Number of Timesteps per Hour
-
-OS:ShadowCalculation,
-  {9f5fe8b9-cf27-4e41-9c62-b1cf3bd62628}, !- Handle
->>>>>>> ed7d523f
+  {99c0851f-1993-4e15-a936-297f4781a5fe}, !- Handle
   20,                                     !- Calculation Frequency
   200;                                    !- Maximum Figures in Shadow Overlap Calculations
 
 OS:SurfaceConvectionAlgorithm:Outside,
-<<<<<<< HEAD
-  {db7a6bd3-ccf7-436e-977a-00cfe181ce60}, !- Handle
+  {e9ffd557-3240-4eb9-9331-26644b8e1267}, !- Handle
   DOE-2;                                  !- Algorithm
 
 OS:SurfaceConvectionAlgorithm:Inside,
-  {ab42ac97-a6da-40e4-8a3a-fd023531ced3}, !- Handle
+  {76fabd50-d0c7-487e-a212-2cbcf770041e}, !- Handle
   TARP;                                   !- Algorithm
 
 OS:ZoneCapacitanceMultiplier:ResearchSpecial,
-  {9db63005-4557-4224-8239-4634f6f4b36e}, !- Handle
-=======
-  {f488303a-b8a0-4779-bf40-4248494489ee}, !- Handle
-  DOE-2;                                  !- Algorithm
-
-OS:SurfaceConvectionAlgorithm:Inside,
-  {b7f2adb5-e4a9-468e-9b8f-69ceada96559}, !- Handle
-  TARP;                                   !- Algorithm
-
-OS:ZoneCapacitanceMultiplier:ResearchSpecial,
-  {6addccae-13a6-49ff-95eb-f8a81c83ffe3}, !- Handle
->>>>>>> ed7d523f
+  {257c4929-be85-49ec-9932-90f4c6809cce}, !- Handle
   ,                                       !- Temperature Capacity Multiplier
   15,                                     !- Humidity Capacity Multiplier
   ;                                       !- Carbon Dioxide Capacity Multiplier
 
 OS:RunPeriod,
-<<<<<<< HEAD
-  {ecd0454d-8821-486f-ad94-83f6b8795412}, !- Handle
-=======
-  {137779f7-1770-4316-b944-310c031a390c}, !- Handle
->>>>>>> ed7d523f
+  {803a7840-80c8-4b03-8ec6-913db4b6b523}, !- Handle
   Run Period 1,                           !- Name
   1,                                      !- Begin Month
   1,                                      !- Begin Day of Month
@@ -81,21 +49,13 @@
   ;                                       !- Number of Times Runperiod to be Repeated
 
 OS:YearDescription,
-<<<<<<< HEAD
-  {3c9ee441-0b2b-493d-a803-bcb2ca3cc031}, !- Handle
-=======
-  {bc04fff5-9ab4-4d19-84b5-bef057f884f4}, !- Handle
->>>>>>> ed7d523f
+  {1eaa996f-9d25-46aa-99d5-2c5141c3a2f1}, !- Handle
   2007,                                   !- Calendar Year
   ,                                       !- Day of Week for Start Day
   ;                                       !- Is Leap Year
 
 OS:WeatherFile,
-<<<<<<< HEAD
-  {24ceb2ec-ff68-493a-a9d7-eebe60506f22}, !- Handle
-=======
-  {1cac80cc-97f0-4ae0-94d1-7e4e12c925f1}, !- Handle
->>>>>>> ed7d523f
+  {a289822e-ff7f-4d11-92a7-b19c7a489271}, !- Handle
   Denver Intl Ap,                         !- City
   CO,                                     !- State Province Region
   USA,                                    !- Country
@@ -109,13 +69,8 @@
   E23378AA;                               !- Checksum
 
 OS:AdditionalProperties,
-<<<<<<< HEAD
-  {31b84401-4d29-4659-bca1-f1a2926ea848}, !- Handle
-  {24ceb2ec-ff68-493a-a9d7-eebe60506f22}, !- Object Name
-=======
-  {8a679716-0ff1-420f-a0a2-f2134777baa9}, !- Handle
-  {1cac80cc-97f0-4ae0-94d1-7e4e12c925f1}, !- Object Name
->>>>>>> ed7d523f
+  {40701593-100c-49f0-8bfe-752cf119f6da}, !- Handle
+  {a289822e-ff7f-4d11-92a7-b19c7a489271}, !- Object Name
   EPWHeaderCity,                          !- Feature Name 1
   String,                                 !- Feature Data Type 1
   Denver Intl Ap,                         !- Feature Value 1
@@ -223,11 +178,7 @@
   84;                                     !- Feature Value 35
 
 OS:Site,
-<<<<<<< HEAD
-  {3be2d388-1d1b-44a6-a5ce-799a5ba9d93e}, !- Handle
-=======
-  {8688ab55-b17b-4551-892a-52dd2ba9f8fc}, !- Handle
->>>>>>> ed7d523f
+  {be9ff710-23ef-4bc0-9624-5ed132525107}, !- Handle
   Denver Intl Ap_CO_USA,                  !- Name
   39.83,                                  !- Latitude {deg}
   -104.65,                                !- Longitude {deg}
@@ -236,11 +187,7 @@
   ;                                       !- Terrain
 
 OS:ClimateZones,
-<<<<<<< HEAD
-  {2466cbf0-06b7-43fe-99de-7ba1b6a82915}, !- Handle
-=======
-  {89cfcda0-7390-462e-9cf1-9a222b836568}, !- Handle
->>>>>>> ed7d523f
+  {7981b245-81d2-4e29-8769-3fd2a7362e4d}, !- Handle
   ,                                       !- Active Institution
   ,                                       !- Active Year
   ,                                       !- Climate Zone Institution Name 1
@@ -253,31 +200,19 @@
   Cold;                                   !- Climate Zone Value 2
 
 OS:Site:WaterMainsTemperature,
-<<<<<<< HEAD
-  {6ff33757-78a7-4ced-97a3-8158d09fe390}, !- Handle
-=======
-  {acd900f9-1bce-4f4d-987b-685c013f4ce1}, !- Handle
->>>>>>> ed7d523f
+  {9174e979-b1da-47be-bcab-d9d281441769}, !- Handle
   Correlation,                            !- Calculation Method
   ,                                       !- Temperature Schedule Name
   10.8753424657535,                       !- Annual Average Outdoor Air Temperature {C}
   23.1524007936508;                       !- Maximum Difference In Monthly Average Outdoor Air Temperatures {deltaC}
 
 OS:RunPeriodControl:DaylightSavingTime,
-<<<<<<< HEAD
-  {8b712405-6c47-4072-ae8f-f581b3bb4c49}, !- Handle
-=======
-  {1a384a15-e5ec-4aa3-bae5-954dc97add2d}, !- Handle
->>>>>>> ed7d523f
+  {24f0839c-173c-4c64-b9ef-e40324cc149d}, !- Handle
   4/7,                                    !- Start Date
   10/26;                                  !- End Date
 
 OS:Site:GroundTemperature:Deep,
-<<<<<<< HEAD
-  {4f351925-848b-48d8-acda-98eefb049e63}, !- Handle
-=======
-  {5bac2169-b3a9-43ff-bc27-6f08c1522d4b}, !- Handle
->>>>>>> ed7d523f
+  {0ab3e5f1-c8db-4545-93c4-51f49ef7a3b8}, !- Handle
   10.8753424657535,                       !- January Deep Ground Temperature {C}
   10.8753424657535,                       !- February Deep Ground Temperature {C}
   10.8753424657535,                       !- March Deep Ground Temperature {C}
@@ -292,11 +227,7 @@
   10.8753424657535;                       !- December Deep Ground Temperature {C}
 
 OS:Building,
-<<<<<<< HEAD
-  {8f03df72-d8db-4e09-bae6-b1ce080505ee}, !- Handle
-=======
-  {7f36cd45-c9e3-4568-80fa-fed45c51054d}, !- Handle
->>>>>>> ed7d523f
+  {7b6e1d06-ee20-4600-b678-41f9bab20f60}, !- Handle
   Building 1,                             !- Name
   ,                                       !- Building Sector Type
   0,                                      !- North Axis {deg}
@@ -311,15 +242,9 @@
   4;                                      !- Standards Number of Living Units
 
 OS:AdditionalProperties,
-<<<<<<< HEAD
-  {8c8f5221-8df4-4e82-9316-edc1a86978f1}, !- Handle
-  {8f03df72-d8db-4e09-bae6-b1ce080505ee}, !- Object Name
+  {750a1860-9e52-477e-a1a9-774649e3fc56}, !- Handle
+  {7b6e1d06-ee20-4600-b678-41f9bab20f60}, !- Object Name
   num_units,                              !- Feature Name 1
-=======
-  {9125ce21-dbec-4d7e-a9a2-d98ecfcefe73}, !- Handle
-  {7f36cd45-c9e3-4568-80fa-fed45c51054d}, !- Object Name
-  Total Units Represented,                !- Feature Name 1
->>>>>>> ed7d523f
   Integer,                                !- Feature Data Type 1
   4,                                      !- Feature Value 1
   has_rear_units,                         !- Feature Name 2
@@ -336,11 +261,7 @@
   true;                                   !- Feature Value 5
 
 OS:ThermalZone,
-<<<<<<< HEAD
-  {09095ca5-8c69-4a4c-bfa9-080f895524ab}, !- Handle
-=======
-  {3c97132f-3ba5-484f-a164-0bfcab7dbecf}, !- Handle
->>>>>>> ed7d523f
+  {b6af0eb3-c3b2-4b87-ac65-f1cc8270c355}, !- Handle
   living zone,                            !- Name
   ,                                       !- Multiplier
   ,                                       !- Ceiling Height {m}
@@ -349,17 +270,10 @@
   ,                                       !- Zone Inside Convection Algorithm
   ,                                       !- Zone Outside Convection Algorithm
   ,                                       !- Zone Conditioning Equipment List Name
-<<<<<<< HEAD
-  {105173ef-e18d-473b-8c02-ee0379c9ae52}, !- Zone Air Inlet Port List
-  {efdaf67e-dacf-4378-946d-c08b1ab5c72b}, !- Zone Air Exhaust Port List
-  {b3685956-7665-4d9a-aa69-a103a0519f10}, !- Zone Air Node Name
-  {ec42e4a2-c789-47a7-9f6f-8ec48fcb2151}, !- Zone Return Air Port List
-=======
-  {001f9365-684e-44d1-8461-04dd3be58e5c}, !- Zone Air Inlet Port List
-  {edc38037-d761-401c-b85f-be2c999b3cb9}, !- Zone Air Exhaust Port List
-  {d4b53240-7787-4a66-94c6-0e5238793d52}, !- Zone Air Node Name
-  {9b4cf4fb-b3ea-4477-8990-fc7c67d4b60b}, !- Zone Return Air Port List
->>>>>>> ed7d523f
+  {ded2cb71-873e-4e4f-a96c-96aef31ad974}, !- Zone Air Inlet Port List
+  {2bd47c7f-a123-4a35-9e66-cf2e520b83e9}, !- Zone Air Exhaust Port List
+  {0140dc5d-8146-4109-be57-739b8b48f1eb}, !- Zone Air Node Name
+  {8aaab23d-d8eb-4460-92b3-a50a353410c3}, !- Zone Return Air Port List
   ,                                       !- Primary Daylighting Control Name
   ,                                       !- Fraction of Zone Controlled by Primary Daylighting Control
   ,                                       !- Secondary Daylighting Control Name
@@ -370,71 +284,37 @@
   No;                                     !- Use Ideal Air Loads
 
 OS:Node,
-<<<<<<< HEAD
-  {b3a34265-8520-4780-bba6-d098de63c98c}, !- Handle
+  {67f61693-b106-4f7a-bae0-571e25f5d547}, !- Handle
   Node 1,                                 !- Name
-  {b3685956-7665-4d9a-aa69-a103a0519f10}, !- Inlet Port
+  {0140dc5d-8146-4109-be57-739b8b48f1eb}, !- Inlet Port
   ;                                       !- Outlet Port
 
 OS:Connection,
-  {b3685956-7665-4d9a-aa69-a103a0519f10}, !- Handle
-  {a0da04aa-9a04-4748-927b-6affa4c32876}, !- Name
-  {09095ca5-8c69-4a4c-bfa9-080f895524ab}, !- Source Object
+  {0140dc5d-8146-4109-be57-739b8b48f1eb}, !- Handle
+  {20f58132-b24b-4d50-9dfb-0c1e1952a10a}, !- Name
+  {b6af0eb3-c3b2-4b87-ac65-f1cc8270c355}, !- Source Object
   11,                                     !- Outlet Port
-  {b3a34265-8520-4780-bba6-d098de63c98c}, !- Target Object
+  {67f61693-b106-4f7a-bae0-571e25f5d547}, !- Target Object
   2;                                      !- Inlet Port
 
 OS:PortList,
-  {105173ef-e18d-473b-8c02-ee0379c9ae52}, !- Handle
-  {fbf1da20-e494-4642-ae86-9dc6df1b2b89}, !- Name
-  {09095ca5-8c69-4a4c-bfa9-080f895524ab}; !- HVAC Component
+  {ded2cb71-873e-4e4f-a96c-96aef31ad974}, !- Handle
+  {98f85578-39cb-4bf8-be58-3ef198a42f3c}, !- Name
+  {b6af0eb3-c3b2-4b87-ac65-f1cc8270c355}; !- HVAC Component
 
 OS:PortList,
-  {efdaf67e-dacf-4378-946d-c08b1ab5c72b}, !- Handle
-  {2afe9553-6900-4ff0-957b-8e75900126fb}, !- Name
-  {09095ca5-8c69-4a4c-bfa9-080f895524ab}; !- HVAC Component
+  {2bd47c7f-a123-4a35-9e66-cf2e520b83e9}, !- Handle
+  {e6ad493b-2781-464a-90ef-c42c686f6676}, !- Name
+  {b6af0eb3-c3b2-4b87-ac65-f1cc8270c355}; !- HVAC Component
 
 OS:PortList,
-  {ec42e4a2-c789-47a7-9f6f-8ec48fcb2151}, !- Handle
-  {a693c714-ee7d-497f-9ae4-9101ddba5fd2}, !- Name
-  {09095ca5-8c69-4a4c-bfa9-080f895524ab}; !- HVAC Component
+  {8aaab23d-d8eb-4460-92b3-a50a353410c3}, !- Handle
+  {78d00f04-943d-4dfc-a986-1440c247d320}, !- Name
+  {b6af0eb3-c3b2-4b87-ac65-f1cc8270c355}; !- HVAC Component
 
 OS:Sizing:Zone,
-  {735f8506-2bba-410a-8f54-08dfffeaa0a8}, !- Handle
-  {09095ca5-8c69-4a4c-bfa9-080f895524ab}, !- Zone or ZoneList Name
-=======
-  {284d0b62-3fa7-47cb-bd64-f47159bbd11c}, !- Handle
-  Node 1,                                 !- Name
-  {d4b53240-7787-4a66-94c6-0e5238793d52}, !- Inlet Port
-  ;                                       !- Outlet Port
-
-OS:Connection,
-  {d4b53240-7787-4a66-94c6-0e5238793d52}, !- Handle
-  {fd895443-bd9c-432a-aa34-0c928921fb52}, !- Name
-  {3c97132f-3ba5-484f-a164-0bfcab7dbecf}, !- Source Object
-  11,                                     !- Outlet Port
-  {284d0b62-3fa7-47cb-bd64-f47159bbd11c}, !- Target Object
-  2;                                      !- Inlet Port
-
-OS:PortList,
-  {001f9365-684e-44d1-8461-04dd3be58e5c}, !- Handle
-  {7696cafa-d369-4a30-a42c-0a8b0df18c13}, !- Name
-  {3c97132f-3ba5-484f-a164-0bfcab7dbecf}; !- HVAC Component
-
-OS:PortList,
-  {edc38037-d761-401c-b85f-be2c999b3cb9}, !- Handle
-  {d24c99da-b606-4351-8aa2-46761ad8a174}, !- Name
-  {3c97132f-3ba5-484f-a164-0bfcab7dbecf}; !- HVAC Component
-
-OS:PortList,
-  {9b4cf4fb-b3ea-4477-8990-fc7c67d4b60b}, !- Handle
-  {a506d3d2-bf40-48bf-a8e2-80e645eee3ac}, !- Name
-  {3c97132f-3ba5-484f-a164-0bfcab7dbecf}; !- HVAC Component
-
-OS:Sizing:Zone,
-  {e0a211d6-c7d0-4fde-a618-af6dc08f09ab}, !- Handle
-  {3c97132f-3ba5-484f-a164-0bfcab7dbecf}, !- Zone or ZoneList Name
->>>>>>> ed7d523f
+  {2ef88f21-6bc0-42fc-9ec2-07d914562258}, !- Handle
+  {b6af0eb3-c3b2-4b87-ac65-f1cc8270c355}, !- Zone or ZoneList Name
   SupplyAirTemperature,                   !- Zone Cooling Design Supply Air Temperature Input Method
   14,                                     !- Zone Cooling Design Supply Air Temperature {C}
   11.11,                                  !- Zone Cooling Design Supply Air Temperature Difference {deltaC}
@@ -463,25 +343,14 @@
   autosize;                               !- Dedicated Outdoor Air High Setpoint Temperature for Design {C}
 
 OS:ZoneHVAC:EquipmentList,
-<<<<<<< HEAD
-  {2f5e3d78-11cc-4ec7-b4eb-c4f5629868c0}, !- Handle
+  {2f6a1127-9f72-46f7-8461-7f0124683f86}, !- Handle
   Zone HVAC Equipment List 1,             !- Name
-  {09095ca5-8c69-4a4c-bfa9-080f895524ab}; !- Thermal Zone
+  {b6af0eb3-c3b2-4b87-ac65-f1cc8270c355}; !- Thermal Zone
 
 OS:Space,
-  {c2e26124-bbfb-4907-a87b-dea80917f7f7}, !- Handle
+  {b9b5f37c-d1fb-4da9-8e58-ebd8273ec279}, !- Handle
   living space,                           !- Name
-  {1e71524f-4ed9-4b5c-ba6b-94c1c86d87ee}, !- Space Type Name
-=======
-  {4bfbe55a-bbba-49ab-9860-eb7bedc3b1ea}, !- Handle
-  Zone HVAC Equipment List 1,             !- Name
-  {3c97132f-3ba5-484f-a164-0bfcab7dbecf}; !- Thermal Zone
-
-OS:Space,
-  {45bce23f-a90e-44c0-86e3-c7472b898f16}, !- Handle
-  living space,                           !- Name
-  {36fefeba-d753-42b6-920f-e5f64325e7e9}, !- Space Type Name
->>>>>>> ed7d523f
+  {bf883172-182e-43b0-a8af-340a26e9f952}, !- Space Type Name
   ,                                       !- Default Construction Set Name
   ,                                       !- Default Schedule Set Name
   ,                                       !- Direction of Relative North {deg}
@@ -489,35 +358,19 @@
   ,                                       !- Y Origin {m}
   ,                                       !- Z Origin {m}
   ,                                       !- Building Story Name
-<<<<<<< HEAD
-  {09095ca5-8c69-4a4c-bfa9-080f895524ab}, !- Thermal Zone Name
+  {b6af0eb3-c3b2-4b87-ac65-f1cc8270c355}, !- Thermal Zone Name
   ,                                       !- Part of Total Floor Area
   ,                                       !- Design Specification Outdoor Air Object Name
-  {e4c656ac-8ec3-427e-9282-0ccbb588e5b7}; !- Building Unit Name
-
-OS:Surface,
-  {36ffb00d-ffc4-4c75-8717-5ca7457c3437}, !- Handle
+  {c00dadc7-3ce3-4770-bcce-8b7b42c93c95}; !- Building Unit Name
+
+OS:Surface,
+  {55ff7a6a-594c-4971-8246-5a55bdff207b}, !- Handle
   Surface 1,                              !- Name
   Floor,                                  !- Surface Type
   ,                                       !- Construction Name
-  {c2e26124-bbfb-4907-a87b-dea80917f7f7}, !- Space Name
+  {b9b5f37c-d1fb-4da9-8e58-ebd8273ec279}, !- Space Name
   Surface,                                !- Outside Boundary Condition
-  {42450775-face-4894-a652-0ccffafe2606}, !- Outside Boundary Condition Object
-=======
-  {3c97132f-3ba5-484f-a164-0bfcab7dbecf}, !- Thermal Zone Name
-  ,                                       !- Part of Total Floor Area
-  ,                                       !- Design Specification Outdoor Air Object Name
-  {83294911-6f84-477d-be14-44a689c20d5e}; !- Building Unit Name
-
-OS:Surface,
-  {545b381a-d040-4ec5-901e-eceb95bd5fd3}, !- Handle
-  Surface 1,                              !- Name
-  Floor,                                  !- Surface Type
-  ,                                       !- Construction Name
-  {45bce23f-a90e-44c0-86e3-c7472b898f16}, !- Space Name
-  Surface,                                !- Outside Boundary Condition
-  {8b9b683c-2aa8-4dba-b342-b24d2e4428ce}, !- Outside Boundary Condition Object
->>>>>>> ed7d523f
+  {8fc982aa-08e1-4091-94a1-b25e9ff9dceb}, !- Outside Boundary Condition Object
   NoSun,                                  !- Sun Exposure
   NoWind,                                 !- Wind Exposure
   ,                                       !- View Factor to Ground
@@ -528,19 +381,11 @@
   4.572, -9.144, 0;                       !- X,Y,Z Vertex 4 {m}
 
 OS:Surface,
-<<<<<<< HEAD
-  {fb36cb4f-d9f7-4767-af35-dba72c1eb528}, !- Handle
+  {9665a6f1-3b1f-4a16-bcb1-acada7190187}, !- Handle
   Surface 2,                              !- Name
   Wall,                                   !- Surface Type
   ,                                       !- Construction Name
-  {c2e26124-bbfb-4907-a87b-dea80917f7f7}, !- Space Name
-=======
-  {f18aceb8-4690-4528-b65a-333dbcf8a349}, !- Handle
-  Surface 2,                              !- Name
-  Wall,                                   !- Surface Type
-  ,                                       !- Construction Name
-  {45bce23f-a90e-44c0-86e3-c7472b898f16}, !- Space Name
->>>>>>> ed7d523f
+  {b9b5f37c-d1fb-4da9-8e58-ebd8273ec279}, !- Space Name
   Outdoors,                               !- Outside Boundary Condition
   ,                                       !- Outside Boundary Condition Object
   SunExposed,                             !- Sun Exposure
@@ -553,19 +398,11 @@
   0, -9.144, 2.4384;                      !- X,Y,Z Vertex 4 {m}
 
 OS:Surface,
-<<<<<<< HEAD
-  {ad0db0ad-7861-4a46-be7e-5ce8100a7fef}, !- Handle
+  {b465b9ac-7713-4afe-8397-975f5d979fbd}, !- Handle
   Surface 3,                              !- Name
   Wall,                                   !- Surface Type
   ,                                       !- Construction Name
-  {c2e26124-bbfb-4907-a87b-dea80917f7f7}, !- Space Name
-=======
-  {bfa2ba7b-2fcd-4a0e-b0ce-17eded9cd7e1}, !- Handle
-  Surface 3,                              !- Name
-  Wall,                                   !- Surface Type
-  ,                                       !- Construction Name
-  {45bce23f-a90e-44c0-86e3-c7472b898f16}, !- Space Name
->>>>>>> ed7d523f
+  {b9b5f37c-d1fb-4da9-8e58-ebd8273ec279}, !- Space Name
   Outdoors,                               !- Outside Boundary Condition
   ,                                       !- Outside Boundary Condition Object
   SunExposed,                             !- Sun Exposure
@@ -578,23 +415,13 @@
   0, 0, 2.4384;                           !- X,Y,Z Vertex 4 {m}
 
 OS:Surface,
-<<<<<<< HEAD
-  {4f9b18ce-d65c-43e2-8fcc-e9f11fb463d0}, !- Handle
+  {f3c35973-45b0-478b-9955-a654aa0ea7f4}, !- Handle
   Surface 4,                              !- Name
   Wall,                                   !- Surface Type
   ,                                       !- Construction Name
-  {c2e26124-bbfb-4907-a87b-dea80917f7f7}, !- Space Name
+  {b9b5f37c-d1fb-4da9-8e58-ebd8273ec279}, !- Space Name
   Adiabatic,                              !- Outside Boundary Condition
   ,                                       !- Outside Boundary Condition Object
-=======
-  {5e1d7a70-d077-4d98-b41c-fe54475724fe}, !- Handle
-  Surface 4,                              !- Name
-  Wall,                                   !- Surface Type
-  ,                                       !- Construction Name
-  {45bce23f-a90e-44c0-86e3-c7472b898f16}, !- Space Name
-  Surface,                                !- Outside Boundary Condition
-  {f2970dce-eca8-472e-b43a-cb936f0f995e}, !- Outside Boundary Condition Object
->>>>>>> ed7d523f
   NoSun,                                  !- Sun Exposure
   NoWind,                                 !- Wind Exposure
   ,                                       !- View Factor to Ground
@@ -605,19 +432,11 @@
   4.572, 0, 2.4384;                       !- X,Y,Z Vertex 4 {m}
 
 OS:Surface,
-<<<<<<< HEAD
-  {6b91d0e7-6d1a-4ad2-8f29-52c5a3ebe012}, !- Handle
+  {afe741fa-7099-45bf-90c5-a6bbda59d32f}, !- Handle
   Surface 5,                              !- Name
   Wall,                                   !- Surface Type
   ,                                       !- Construction Name
-  {c2e26124-bbfb-4907-a87b-dea80917f7f7}, !- Space Name
-=======
-  {c67bbdc4-4d39-4bb3-9e4b-2a121e33f549}, !- Handle
-  Surface 5,                              !- Name
-  Wall,                                   !- Surface Type
-  ,                                       !- Construction Name
-  {45bce23f-a90e-44c0-86e3-c7472b898f16}, !- Space Name
->>>>>>> ed7d523f
+  {b9b5f37c-d1fb-4da9-8e58-ebd8273ec279}, !- Space Name
   Outdoors,                               !- Outside Boundary Condition
   ,                                       !- Outside Boundary Condition Object
   SunExposed,                             !- Sun Exposure
@@ -630,23 +449,13 @@
   4.572, -9.144, 2.4384;                  !- X,Y,Z Vertex 4 {m}
 
 OS:Surface,
-<<<<<<< HEAD
-  {28f55b66-8431-4c27-9738-261952622808}, !- Handle
+  {54f8d88c-be3f-43c8-84ba-4601b5728163}, !- Handle
   Surface 6,                              !- Name
   RoofCeiling,                            !- Surface Type
   ,                                       !- Construction Name
-  {c2e26124-bbfb-4907-a87b-dea80917f7f7}, !- Space Name
+  {b9b5f37c-d1fb-4da9-8e58-ebd8273ec279}, !- Space Name
   Surface,                                !- Outside Boundary Condition
-  {b719ee24-f446-4111-896e-4f4beaed7524}, !- Outside Boundary Condition Object
-=======
-  {76d09e82-9032-4d75-a8e4-ca02c039203b}, !- Handle
-  Surface 6,                              !- Name
-  RoofCeiling,                            !- Surface Type
-  ,                                       !- Construction Name
-  {45bce23f-a90e-44c0-86e3-c7472b898f16}, !- Space Name
-  Surface,                                !- Outside Boundary Condition
-  {9b0774ce-796a-456c-b9ee-1d8bc8c02aa9}, !- Outside Boundary Condition Object
->>>>>>> ed7d523f
+  {847887df-7a80-4cb6-95f2-3660afce9e5f}, !- Outside Boundary Condition Object
   NoSun,                                  !- Sun Exposure
   NoWind,                                 !- Wind Exposure
   ,                                       !- View Factor to Ground
@@ -657,11 +466,7 @@
   0, -9.144, 2.4384;                      !- X,Y,Z Vertex 4 {m}
 
 OS:SpaceType,
-<<<<<<< HEAD
-  {1e71524f-4ed9-4b5c-ba6b-94c1c86d87ee}, !- Handle
-=======
-  {36fefeba-d753-42b6-920f-e5f64325e7e9}, !- Handle
->>>>>>> ed7d523f
+  {bf883172-182e-43b0-a8af-340a26e9f952}, !- Handle
   Space Type 1,                           !- Name
   ,                                       !- Default Construction Set Name
   ,                                       !- Default Schedule Set Name
@@ -671,15 +476,127 @@
   ,                                       !- Standards Building Type
   living;                                 !- Standards Space Type
 
-<<<<<<< HEAD
 OS:Space,
-  {1170ce3e-a675-46be-943f-93c6439d0811}, !- Handle
+  {da387441-2687-4fe3-8762-a69485cf4859}, !- Handle
   finished basement space,                !- Name
-  {7edd18d4-cdf5-4fd3-8ca3-82a0de6c75d1}, !- Space Type Name
-=======
+  {c3e2cb58-cd4c-443b-a411-bcd68313dff9}, !- Space Type Name
+  ,                                       !- Default Construction Set Name
+  ,                                       !- Default Schedule Set Name
+  -0,                                     !- Direction of Relative North {deg}
+  0,                                      !- X Origin {m}
+  0,                                      !- Y Origin {m}
+  0,                                      !- Z Origin {m}
+  ,                                       !- Building Story Name
+  {637d1134-4a81-4de6-a19b-d802a0e6addd}, !- Thermal Zone Name
+  ,                                       !- Part of Total Floor Area
+  ,                                       !- Design Specification Outdoor Air Object Name
+  {c00dadc7-3ce3-4770-bcce-8b7b42c93c95}; !- Building Unit Name
+
+OS:Surface,
+  {48e9cd58-5e1c-4788-823c-b962f46e8d51}, !- Handle
+  Surface 12,                             !- Name
+  Floor,                                  !- Surface Type
+  ,                                       !- Construction Name
+  {da387441-2687-4fe3-8762-a69485cf4859}, !- Space Name
+  Foundation,                             !- Outside Boundary Condition
+  ,                                       !- Outside Boundary Condition Object
+  NoSun,                                  !- Sun Exposure
+  NoWind,                                 !- Wind Exposure
+  ,                                       !- View Factor to Ground
+  ,                                       !- Number of Vertices
+  0, -9.144, -2.4384,                     !- X,Y,Z Vertex 1 {m}
+  0, 0, -2.4384,                          !- X,Y,Z Vertex 2 {m}
+  4.572, 0, -2.4384,                      !- X,Y,Z Vertex 3 {m}
+  4.572, -9.144, -2.4384;                 !- X,Y,Z Vertex 4 {m}
+
+OS:Surface,
+  {48c60b2a-1430-4d29-b6a6-b26e5dc9dcc0}, !- Handle
+  Surface 13,                             !- Name
+  Wall,                                   !- Surface Type
+  ,                                       !- Construction Name
+  {da387441-2687-4fe3-8762-a69485cf4859}, !- Space Name
+  Foundation,                             !- Outside Boundary Condition
+  ,                                       !- Outside Boundary Condition Object
+  NoSun,                                  !- Sun Exposure
+  NoWind,                                 !- Wind Exposure
+  ,                                       !- View Factor to Ground
+  ,                                       !- Number of Vertices
+  0, 0, 0,                                !- X,Y,Z Vertex 1 {m}
+  0, 0, -2.4384,                          !- X,Y,Z Vertex 2 {m}
+  0, -9.144, -2.4384,                     !- X,Y,Z Vertex 3 {m}
+  0, -9.144, 0;                           !- X,Y,Z Vertex 4 {m}
+
+OS:Surface,
+  {b33c75ed-7292-4a61-b443-73daf0442ab7}, !- Handle
+  Surface 14,                             !- Name
+  Wall,                                   !- Surface Type
+  ,                                       !- Construction Name
+  {da387441-2687-4fe3-8762-a69485cf4859}, !- Space Name
+  Foundation,                             !- Outside Boundary Condition
+  ,                                       !- Outside Boundary Condition Object
+  NoSun,                                  !- Sun Exposure
+  NoWind,                                 !- Wind Exposure
+  ,                                       !- View Factor to Ground
+  ,                                       !- Number of Vertices
+  4.572, 0, 0,                            !- X,Y,Z Vertex 1 {m}
+  4.572, 0, -2.4384,                      !- X,Y,Z Vertex 2 {m}
+  0, 0, -2.4384,                          !- X,Y,Z Vertex 3 {m}
+  0, 0, 0;                                !- X,Y,Z Vertex 4 {m}
+
+OS:Surface,
+  {b611f6a5-3e96-46c2-85ad-fe312feddfe5}, !- Handle
+  Surface 15,                             !- Name
+  Wall,                                   !- Surface Type
+  ,                                       !- Construction Name
+  {da387441-2687-4fe3-8762-a69485cf4859}, !- Space Name
+  Adiabatic,                              !- Outside Boundary Condition
+  ,                                       !- Outside Boundary Condition Object
+  NoSun,                                  !- Sun Exposure
+  NoWind,                                 !- Wind Exposure
+  ,                                       !- View Factor to Ground
+  ,                                       !- Number of Vertices
+  4.572, -9.144, 0,                       !- X,Y,Z Vertex 1 {m}
+  4.572, -9.144, -2.4384,                 !- X,Y,Z Vertex 2 {m}
+  4.572, 0, -2.4384,                      !- X,Y,Z Vertex 3 {m}
+  4.572, 0, 0;                            !- X,Y,Z Vertex 4 {m}
+
+OS:Surface,
+  {b3ed02ea-1f2f-45ed-b9e0-6615c4a356e7}, !- Handle
+  Surface 16,                             !- Name
+  Wall,                                   !- Surface Type
+  ,                                       !- Construction Name
+  {da387441-2687-4fe3-8762-a69485cf4859}, !- Space Name
+  Foundation,                             !- Outside Boundary Condition
+  ,                                       !- Outside Boundary Condition Object
+  NoSun,                                  !- Sun Exposure
+  NoWind,                                 !- Wind Exposure
+  ,                                       !- View Factor to Ground
+  ,                                       !- Number of Vertices
+  0, -9.144, 0,                           !- X,Y,Z Vertex 1 {m}
+  0, -9.144, -2.4384,                     !- X,Y,Z Vertex 2 {m}
+  4.572, -9.144, -2.4384,                 !- X,Y,Z Vertex 3 {m}
+  4.572, -9.144, 0;                       !- X,Y,Z Vertex 4 {m}
+
+OS:Surface,
+  {8fc982aa-08e1-4091-94a1-b25e9ff9dceb}, !- Handle
+  Surface 17,                             !- Name
+  RoofCeiling,                            !- Surface Type
+  ,                                       !- Construction Name
+  {da387441-2687-4fe3-8762-a69485cf4859}, !- Space Name
+  Surface,                                !- Outside Boundary Condition
+  {55ff7a6a-594c-4971-8246-5a55bdff207b}, !- Outside Boundary Condition Object
+  NoSun,                                  !- Sun Exposure
+  NoWind,                                 !- Wind Exposure
+  ,                                       !- View Factor to Ground
+  ,                                       !- Number of Vertices
+  4.572, -9.144, 0,                       !- X,Y,Z Vertex 1 {m}
+  4.572, 0, 0,                            !- X,Y,Z Vertex 2 {m}
+  0, 0, 0,                                !- X,Y,Z Vertex 3 {m}
+  0, -9.144, 0;                           !- X,Y,Z Vertex 4 {m}
+
 OS:ThermalZone,
-  {6157b9dd-099d-460f-95f7-7b395f92564a}, !- Handle
-  living zone|unit 2,                     !- Name
+  {637d1134-4a81-4de6-a19b-d802a0e6addd}, !- Handle
+  finished basement zone,                 !- Name
   ,                                       !- Multiplier
   ,                                       !- Ceiling Height {m}
   ,                                       !- Volume {m3}
@@ -687,10 +604,10 @@
   ,                                       !- Zone Inside Convection Algorithm
   ,                                       !- Zone Outside Convection Algorithm
   ,                                       !- Zone Conditioning Equipment List Name
-  {e6d3eb78-913f-415c-9fa9-c824bbdcc226}, !- Zone Air Inlet Port List
-  {e80fb5ff-57c6-4c86-a594-e5bc52f8283e}, !- Zone Air Exhaust Port List
-  {c9371f1f-fcf5-4741-8ebb-dfdd49549f88}, !- Zone Air Node Name
-  {2b39f917-18a8-4be2-8331-6ea2dd62c18e}, !- Zone Return Air Port List
+  {9e9bd619-d8a5-4cc8-b44c-f0766732e022}, !- Zone Air Inlet Port List
+  {a1d289a2-0f3e-4eed-b14c-b90dbd237fd5}, !- Zone Air Exhaust Port List
+  {e57d22fb-da7e-4516-8dbe-dbe39152f2f1}, !- Zone Air Node Name
+  {94292599-ebc2-423e-a39c-aa01d3c66986}, !- Zone Return Air Port List
   ,                                       !- Primary Daylighting Control Name
   ,                                       !- Fraction of Zone Controlled by Primary Daylighting Control
   ,                                       !- Secondary Daylighting Control Name
@@ -701,37 +618,37 @@
   No;                                     !- Use Ideal Air Loads
 
 OS:Node,
-  {fad809c9-73ff-4116-b6d2-9e7430fbe5c6}, !- Handle
+  {bbf4486a-63fa-4153-b102-17bdc598b36e}, !- Handle
   Node 2,                                 !- Name
-  {c9371f1f-fcf5-4741-8ebb-dfdd49549f88}, !- Inlet Port
+  {e57d22fb-da7e-4516-8dbe-dbe39152f2f1}, !- Inlet Port
   ;                                       !- Outlet Port
 
 OS:Connection,
-  {c9371f1f-fcf5-4741-8ebb-dfdd49549f88}, !- Handle
-  {5c8d2524-1dc6-4e15-9a6c-7a81e3e56e8d}, !- Name
-  {6157b9dd-099d-460f-95f7-7b395f92564a}, !- Source Object
+  {e57d22fb-da7e-4516-8dbe-dbe39152f2f1}, !- Handle
+  {7b94161a-059a-4f92-bcc5-0428cb2f8b04}, !- Name
+  {637d1134-4a81-4de6-a19b-d802a0e6addd}, !- Source Object
   11,                                     !- Outlet Port
-  {fad809c9-73ff-4116-b6d2-9e7430fbe5c6}, !- Target Object
+  {bbf4486a-63fa-4153-b102-17bdc598b36e}, !- Target Object
   2;                                      !- Inlet Port
 
 OS:PortList,
-  {e6d3eb78-913f-415c-9fa9-c824bbdcc226}, !- Handle
-  {b3c68b8a-c94a-4a2a-a34f-630283d6d227}, !- Name
-  {6157b9dd-099d-460f-95f7-7b395f92564a}; !- HVAC Component
+  {9e9bd619-d8a5-4cc8-b44c-f0766732e022}, !- Handle
+  {ca185081-b8d0-43aa-b61d-efa82d605f37}, !- Name
+  {637d1134-4a81-4de6-a19b-d802a0e6addd}; !- HVAC Component
 
 OS:PortList,
-  {e80fb5ff-57c6-4c86-a594-e5bc52f8283e}, !- Handle
-  {a1d7baa3-6b2e-4698-9b6c-fa48f9fae9a9}, !- Name
-  {6157b9dd-099d-460f-95f7-7b395f92564a}; !- HVAC Component
+  {a1d289a2-0f3e-4eed-b14c-b90dbd237fd5}, !- Handle
+  {28ca54a7-b490-4fd9-b310-3141ffb26657}, !- Name
+  {637d1134-4a81-4de6-a19b-d802a0e6addd}; !- HVAC Component
 
 OS:PortList,
-  {2b39f917-18a8-4be2-8331-6ea2dd62c18e}, !- Handle
-  {29a24a9f-35b6-4e33-8d9f-4d2deaac7434}, !- Name
-  {6157b9dd-099d-460f-95f7-7b395f92564a}; !- HVAC Component
+  {94292599-ebc2-423e-a39c-aa01d3c66986}, !- Handle
+  {c9ca9606-e15e-42aa-85e9-85989f057159}, !- Name
+  {637d1134-4a81-4de6-a19b-d802a0e6addd}; !- HVAC Component
 
 OS:Sizing:Zone,
-  {b4205d1e-8d03-465c-85ca-2101b646f3c7}, !- Handle
-  {6157b9dd-099d-460f-95f7-7b395f92564a}, !- Zone or ZoneList Name
+  {a2028594-fa6b-4eef-a7a2-fa0b541b3ec3}, !- Handle
+  {637d1134-4a81-4de6-a19b-d802a0e6addd}, !- Zone or ZoneList Name
   SupplyAirTemperature,                   !- Zone Cooling Design Supply Air Temperature Input Method
   14,                                     !- Zone Cooling Design Supply Air Temperature {C}
   11.11,                                  !- Zone Cooling Design Supply Air Temperature Difference {deltaC}
@@ -760,227 +677,120 @@
   autosize;                               !- Dedicated Outdoor Air High Setpoint Temperature for Design {C}
 
 OS:ZoneHVAC:EquipmentList,
-  {7642a72a-41c8-4c02-b7a9-30309c8ebbca}, !- Handle
+  {fd3024a6-c526-4d11-929f-5a17202e4d62}, !- Handle
   Zone HVAC Equipment List 2,             !- Name
-  {6157b9dd-099d-460f-95f7-7b395f92564a}; !- Thermal Zone
-
-OS:Space,
-  {b5e139bc-54cf-4cb3-8a4b-82c5d2faec24}, !- Handle
-  living space|unit 2|story 1,            !- Name
-  {36fefeba-d753-42b6-920f-e5f64325e7e9}, !- Space Type Name
->>>>>>> ed7d523f
+  {637d1134-4a81-4de6-a19b-d802a0e6addd}; !- Thermal Zone
+
+OS:SpaceType,
+  {c3e2cb58-cd4c-443b-a411-bcd68313dff9}, !- Handle
+  Space Type 2,                           !- Name
   ,                                       !- Default Construction Set Name
   ,                                       !- Default Schedule Set Name
-  -0,                                     !- Direction of Relative North {deg}
-  0,                                      !- X Origin {m}
-  0,                                      !- Y Origin {m}
-  0,                                      !- Z Origin {m}
-  ,                                       !- Building Story Name
-<<<<<<< HEAD
-  {a1a4f824-24da-42b3-ae98-734d393dad71}, !- Thermal Zone Name
-  ,                                       !- Part of Total Floor Area
+  ,                                       !- Group Rendering Name
   ,                                       !- Design Specification Outdoor Air Object Name
-  {e4c656ac-8ec3-427e-9282-0ccbb588e5b7}; !- Building Unit Name
-
-OS:Surface,
-  {8507546e-1db8-461a-98ac-14c6d7c3250c}, !- Handle
-  Surface 12,                             !- Name
+  ,                                       !- Standards Template
+  ,                                       !- Standards Building Type
+  finished basement;                      !- Standards Space Type
+
+OS:Surface,
+  {847887df-7a80-4cb6-95f2-3660afce9e5f}, !- Handle
+  Surface 7,                              !- Name
   Floor,                                  !- Surface Type
   ,                                       !- Construction Name
-  {1170ce3e-a675-46be-943f-93c6439d0811}, !- Space Name
-  Foundation,                             !- Outside Boundary Condition
-  ,                                       !- Outside Boundary Condition Object
-=======
-  {6157b9dd-099d-460f-95f7-7b395f92564a}, !- Thermal Zone Name
-  ,                                       !- Part of Total Floor Area
-  ,                                       !- Design Specification Outdoor Air Object Name
-  {108be4db-a9bc-43d7-b05a-0d33e112b5e0}; !- Building Unit Name
-
-OS:Surface,
-  {e3db939b-a730-4c02-a96b-f964778a46c8}, !- Handle
-  Surface 12,                             !- Name
-  RoofCeiling,                            !- Surface Type
-  ,                                       !- Construction Name
-  {b5e139bc-54cf-4cb3-8a4b-82c5d2faec24}, !- Space Name
+  {3dca35c4-f020-4c97-ac30-f6029aaa0186}, !- Space Name
   Surface,                                !- Outside Boundary Condition
-  {918c5c00-929f-4905-a6f2-7961f9cb6909}, !- Outside Boundary Condition Object
->>>>>>> ed7d523f
+  {54f8d88c-be3f-43c8-84ba-4601b5728163}, !- Outside Boundary Condition Object
   NoSun,                                  !- Sun Exposure
   NoWind,                                 !- Wind Exposure
   ,                                       !- View Factor to Ground
   ,                                       !- Number of Vertices
-<<<<<<< HEAD
-  0, -9.144, -2.4384,                     !- X,Y,Z Vertex 1 {m}
-  0, 0, -2.4384,                          !- X,Y,Z Vertex 2 {m}
-  4.572, 0, -2.4384,                      !- X,Y,Z Vertex 3 {m}
-  4.572, -9.144, -2.4384;                 !- X,Y,Z Vertex 4 {m}
-
-OS:Surface,
-  {bdd909a9-cf69-486e-a073-3d4094316cb8}, !- Handle
-  Surface 13,                             !- Name
-  Wall,                                   !- Surface Type
-  ,                                       !- Construction Name
-  {1170ce3e-a675-46be-943f-93c6439d0811}, !- Space Name
-  Foundation,                             !- Outside Boundary Condition
-  ,                                       !- Outside Boundary Condition Object
-  NoSun,                                  !- Sun Exposure
-  NoWind,                                 !- Wind Exposure
-  ,                                       !- View Factor to Ground
-  ,                                       !- Number of Vertices
-  0, 0, 0,                                !- X,Y,Z Vertex 1 {m}
-  0, 0, -2.4384,                          !- X,Y,Z Vertex 2 {m}
-  0, -9.144, -2.4384,                     !- X,Y,Z Vertex 3 {m}
-  0, -9.144, 0;                           !- X,Y,Z Vertex 4 {m}
-
-OS:Surface,
-  {f0a21674-1c4e-43dc-b5c3-16576645f8a8}, !- Handle
-  Surface 14,                             !- Name
-  Wall,                                   !- Surface Type
-  ,                                       !- Construction Name
-  {1170ce3e-a675-46be-943f-93c6439d0811}, !- Space Name
-  Foundation,                             !- Outside Boundary Condition
-=======
-  9.144, -9.144, 2.4384,                  !- X,Y,Z Vertex 1 {m}
-  9.144, 0, 2.4384,                       !- X,Y,Z Vertex 2 {m}
+  0, -9.144, 2.4384,                      !- X,Y,Z Vertex 1 {m}
+  0, 0, 2.4384,                           !- X,Y,Z Vertex 2 {m}
   4.572, 0, 2.4384,                       !- X,Y,Z Vertex 3 {m}
   4.572, -9.144, 2.4384;                  !- X,Y,Z Vertex 4 {m}
 
 OS:Surface,
-  {cb9fa5ea-df27-46d5-aa4d-b5cba36f8053}, !- Handle
-  Surface 13,                             !- Name
-  Wall,                                   !- Surface Type
-  ,                                       !- Construction Name
-  {b5e139bc-54cf-4cb3-8a4b-82c5d2faec24}, !- Space Name
-  Outdoors,                               !- Outside Boundary Condition
->>>>>>> ed7d523f
-  ,                                       !- Outside Boundary Condition Object
-  NoSun,                                  !- Sun Exposure
-  NoWind,                                 !- Wind Exposure
-  ,                                       !- View Factor to Ground
-  ,                                       !- Number of Vertices
-  4.572, 0, 0,                            !- X,Y,Z Vertex 1 {m}
-  4.572, 0, -2.4384,                      !- X,Y,Z Vertex 2 {m}
-  0, 0, -2.4384,                          !- X,Y,Z Vertex 3 {m}
-  0, 0, 0;                                !- X,Y,Z Vertex 4 {m}
-
-OS:Surface,
-<<<<<<< HEAD
-  {a94d8451-4c39-4b98-9950-45468faa6403}, !- Handle
-  Surface 15,                             !- Name
-  Wall,                                   !- Surface Type
-  ,                                       !- Construction Name
-  {1170ce3e-a675-46be-943f-93c6439d0811}, !- Space Name
-  Adiabatic,                              !- Outside Boundary Condition
-  ,                                       !- Outside Boundary Condition Object
-=======
-  {8bbf493b-1ac2-449d-85cb-389954d0a8f8}, !- Handle
-  Surface 14,                             !- Name
-  Floor,                                  !- Surface Type
-  ,                                       !- Construction Name
-  {b5e139bc-54cf-4cb3-8a4b-82c5d2faec24}, !- Space Name
-  Surface,                                !- Outside Boundary Condition
-  {25974d3b-a692-4fb9-b536-fe8781135fe2}, !- Outside Boundary Condition Object
->>>>>>> ed7d523f
-  NoSun,                                  !- Sun Exposure
-  NoWind,                                 !- Wind Exposure
-  ,                                       !- View Factor to Ground
-  ,                                       !- Number of Vertices
-  4.572, -9.144, 0,                       !- X,Y,Z Vertex 1 {m}
-  4.572, -9.144, -2.4384,                 !- X,Y,Z Vertex 2 {m}
-  4.572, 0, -2.4384,                      !- X,Y,Z Vertex 3 {m}
-  4.572, 0, 0;                            !- X,Y,Z Vertex 4 {m}
-
-OS:Surface,
-<<<<<<< HEAD
-  {72465063-effa-4da9-83f9-c25b672f3dfc}, !- Handle
-  Surface 16,                             !- Name
-  Wall,                                   !- Surface Type
-  ,                                       !- Construction Name
-  {1170ce3e-a675-46be-943f-93c6439d0811}, !- Space Name
-  Foundation,                             !- Outside Boundary Condition
-  ,                                       !- Outside Boundary Condition Object
-=======
-  {15db5732-7101-4491-b2f8-85e361f8bd8a}, !- Handle
-  Surface 15,                             !- Name
-  Wall,                                   !- Surface Type
-  ,                                       !- Construction Name
-  {b5e139bc-54cf-4cb3-8a4b-82c5d2faec24}, !- Space Name
+  {5826d569-b0f8-4740-9782-fdc492a58859}, !- Handle
+  Surface 8,                              !- Name
+  RoofCeiling,                            !- Surface Type
+  ,                                       !- Construction Name
+  {3dca35c4-f020-4c97-ac30-f6029aaa0186}, !- Space Name
   Outdoors,                               !- Outside Boundary Condition
   ,                                       !- Outside Boundary Condition Object
   SunExposed,                             !- Sun Exposure
   WindExposed,                            !- Wind Exposure
   ,                                       !- View Factor to Ground
   ,                                       !- Number of Vertices
-  9.144, 0, 2.4384,                       !- X,Y,Z Vertex 1 {m}
-  9.144, 0, 0,                            !- X,Y,Z Vertex 2 {m}
-  4.572, 0, 0,                            !- X,Y,Z Vertex 3 {m}
-  4.572, 0, 2.4384;                       !- X,Y,Z Vertex 4 {m}
-
-OS:Surface,
-  {65ffa950-d39a-44de-ba20-c9b1cece0f9e}, !- Handle
-  Surface 16,                             !- Name
+  0, -4.572, 5.0292,                      !- X,Y,Z Vertex 1 {m}
+  4.572, -4.572, 5.0292,                  !- X,Y,Z Vertex 2 {m}
+  4.572, 0, 2.7432,                       !- X,Y,Z Vertex 3 {m}
+  0, 0, 2.7432;                           !- X,Y,Z Vertex 4 {m}
+
+OS:Surface,
+  {7eeed567-cbac-40a5-88a8-ae2f606f3ced}, !- Handle
+  Surface 9,                              !- Name
+  RoofCeiling,                            !- Surface Type
+  ,                                       !- Construction Name
+  {3dca35c4-f020-4c97-ac30-f6029aaa0186}, !- Space Name
+  Outdoors,                               !- Outside Boundary Condition
+  ,                                       !- Outside Boundary Condition Object
+  SunExposed,                             !- Sun Exposure
+  WindExposed,                            !- Wind Exposure
+  ,                                       !- View Factor to Ground
+  ,                                       !- Number of Vertices
+  4.572, -4.572, 5.0292,                  !- X,Y,Z Vertex 1 {m}
+  0, -4.572, 5.0292,                      !- X,Y,Z Vertex 2 {m}
+  0, -9.144, 2.7432,                      !- X,Y,Z Vertex 3 {m}
+  4.572, -9.144, 2.7432;                  !- X,Y,Z Vertex 4 {m}
+
+OS:Surface,
+  {c17dcb3a-4dee-472a-9b19-e170d9a892b3}, !- Handle
+  Surface 10,                             !- Name
   Wall,                                   !- Surface Type
   ,                                       !- Construction Name
-  {b5e139bc-54cf-4cb3-8a4b-82c5d2faec24}, !- Space Name
-  Surface,                                !- Outside Boundary Condition
-  {c2326ddf-963f-4b63-9ec5-7e9a0e0b90d3}, !- Outside Boundary Condition Object
->>>>>>> ed7d523f
+  {3dca35c4-f020-4c97-ac30-f6029aaa0186}, !- Space Name
+  Outdoors,                               !- Outside Boundary Condition
+  ,                                       !- Outside Boundary Condition Object
+  SunExposed,                             !- Sun Exposure
+  WindExposed,                            !- Wind Exposure
+  ,                                       !- View Factor to Ground
+  ,                                       !- Number of Vertices
+  0, -4.572, 4.7244,                      !- X,Y,Z Vertex 1 {m}
+  0, 0, 2.4384,                           !- X,Y,Z Vertex 2 {m}
+  0, -9.144, 2.4384;                      !- X,Y,Z Vertex 3 {m}
+
+OS:Surface,
+  {1719d01a-b5a0-4634-8eb0-7dd8993f8441}, !- Handle
+  Surface 11,                             !- Name
+  Wall,                                   !- Surface Type
+  ,                                       !- Construction Name
+  {3dca35c4-f020-4c97-ac30-f6029aaa0186}, !- Space Name
+  Adiabatic,                              !- Outside Boundary Condition
+  ,                                       !- Outside Boundary Condition Object
   NoSun,                                  !- Sun Exposure
   NoWind,                                 !- Wind Exposure
   ,                                       !- View Factor to Ground
   ,                                       !- Number of Vertices
-<<<<<<< HEAD
-  0, -9.144, 0,                           !- X,Y,Z Vertex 1 {m}
-  0, -9.144, -2.4384,                     !- X,Y,Z Vertex 2 {m}
-  4.572, -9.144, -2.4384,                 !- X,Y,Z Vertex 3 {m}
-  4.572, -9.144, 0;                       !- X,Y,Z Vertex 4 {m}
-
-OS:Surface,
-  {42450775-face-4894-a652-0ccffafe2606}, !- Handle
-=======
-  9.144, -9.144, 2.4384,                  !- X,Y,Z Vertex 1 {m}
-  9.144, -9.144, 0,                       !- X,Y,Z Vertex 2 {m}
-  9.144, 0, 0,                            !- X,Y,Z Vertex 3 {m}
-  9.144, 0, 2.4384;                       !- X,Y,Z Vertex 4 {m}
-
-OS:Surface,
-  {f2970dce-eca8-472e-b43a-cb936f0f995e}, !- Handle
->>>>>>> ed7d523f
-  Surface 17,                             !- Name
-  RoofCeiling,                            !- Surface Type
-  ,                                       !- Construction Name
-<<<<<<< HEAD
-  {1170ce3e-a675-46be-943f-93c6439d0811}, !- Space Name
-  Surface,                                !- Outside Boundary Condition
-  {36ffb00d-ffc4-4c75-8717-5ca7457c3437}, !- Outside Boundary Condition Object
-=======
-  {b5e139bc-54cf-4cb3-8a4b-82c5d2faec24}, !- Space Name
-  Surface,                                !- Outside Boundary Condition
-  {5e1d7a70-d077-4d98-b41c-fe54475724fe}, !- Outside Boundary Condition Object
->>>>>>> ed7d523f
-  NoSun,                                  !- Sun Exposure
-  NoWind,                                 !- Wind Exposure
-  ,                                       !- View Factor to Ground
-  ,                                       !- Number of Vertices
-<<<<<<< HEAD
-  4.572, -9.144, 0,                       !- X,Y,Z Vertex 1 {m}
-  4.572, 0, 0,                            !- X,Y,Z Vertex 2 {m}
-  0, 0, 0,                                !- X,Y,Z Vertex 3 {m}
-  0, -9.144, 0;                           !- X,Y,Z Vertex 4 {m}
+  4.572, -4.572, 4.7244,                  !- X,Y,Z Vertex 1 {m}
+  4.572, -9.144, 2.4384,                  !- X,Y,Z Vertex 2 {m}
+  4.572, 0, 2.4384;                       !- X,Y,Z Vertex 3 {m}
+
+OS:Space,
+  {3dca35c4-f020-4c97-ac30-f6029aaa0186}, !- Handle
+  unfinished attic space,                 !- Name
+  {f714504c-a288-4a4c-a5f3-c013b9dc413a}, !- Space Type Name
+  ,                                       !- Default Construction Set Name
+  ,                                       !- Default Schedule Set Name
+  ,                                       !- Direction of Relative North {deg}
+  ,                                       !- X Origin {m}
+  ,                                       !- Y Origin {m}
+  ,                                       !- Z Origin {m}
+  ,                                       !- Building Story Name
+  {f4c7f876-8ede-474d-82bb-989580bdbf0d}; !- Thermal Zone Name
 
 OS:ThermalZone,
-  {a1a4f824-24da-42b3-ae98-734d393dad71}, !- Handle
-  finished basement zone,                 !- Name
-=======
-  4.572, 0, 2.4384,                       !- X,Y,Z Vertex 1 {m}
-  4.572, 0, 0,                            !- X,Y,Z Vertex 2 {m}
-  4.572, -9.144, 0,                       !- X,Y,Z Vertex 3 {m}
-  4.572, -9.144, 2.4384;                  !- X,Y,Z Vertex 4 {m}
-
-OS:ThermalZone,
-  {a14386c3-cd97-4c7b-8a27-b29dd9af1787}, !- Handle
-  living zone|unit 3,                     !- Name
->>>>>>> ed7d523f
+  {f4c7f876-8ede-474d-82bb-989580bdbf0d}, !- Handle
+  unfinished attic zone,                  !- Name
   ,                                       !- Multiplier
   ,                                       !- Ceiling Height {m}
   ,                                       !- Volume {m3}
@@ -988,17 +798,10 @@
   ,                                       !- Zone Inside Convection Algorithm
   ,                                       !- Zone Outside Convection Algorithm
   ,                                       !- Zone Conditioning Equipment List Name
-<<<<<<< HEAD
-  {60d8615a-2a93-44df-a353-6353155daf61}, !- Zone Air Inlet Port List
-  {00612364-1f48-4fbb-849b-c8df4c61db72}, !- Zone Air Exhaust Port List
-  {6ce58837-202d-4f42-ace7-a89c3f224839}, !- Zone Air Node Name
-  {31a01d0a-39fc-46c1-b2d9-1845749e27b2}, !- Zone Return Air Port List
-=======
-  {2312c23b-3fc0-40be-b4e7-f55665b88313}, !- Zone Air Inlet Port List
-  {da655122-b1a7-4d86-9828-2db135b5843b}, !- Zone Air Exhaust Port List
-  {ae9d3ee1-848c-4d12-9f13-2ec870417494}, !- Zone Air Node Name
-  {8d23b6b9-5dd1-48d6-b5e1-26c023a72c2d}, !- Zone Return Air Port List
->>>>>>> ed7d523f
+  {a9ca64ef-2d83-4817-8bce-f6f563e9affe}, !- Zone Air Inlet Port List
+  {923e921f-026f-403b-81c6-0060dfdf0294}, !- Zone Air Exhaust Port List
+  {89844098-e87d-4208-9f6a-28c2fae6bd12}, !- Zone Air Node Name
+  {1f1c1fb0-c145-4244-881f-fdcb1982da1d}, !- Zone Return Air Port List
   ,                                       !- Primary Daylighting Control Name
   ,                                       !- Fraction of Zone Controlled by Primary Daylighting Control
   ,                                       !- Secondary Daylighting Control Name
@@ -1009,71 +812,37 @@
   No;                                     !- Use Ideal Air Loads
 
 OS:Node,
-<<<<<<< HEAD
-  {757a2b30-9f62-4f89-b443-e5e3014715f6}, !- Handle
-  Node 2,                                 !- Name
-  {6ce58837-202d-4f42-ace7-a89c3f224839}, !- Inlet Port
+  {13efeada-5c5c-47c8-a037-6c3040e16a3b}, !- Handle
+  Node 3,                                 !- Name
+  {89844098-e87d-4208-9f6a-28c2fae6bd12}, !- Inlet Port
   ;                                       !- Outlet Port
 
 OS:Connection,
-  {6ce58837-202d-4f42-ace7-a89c3f224839}, !- Handle
-  {5048994c-87f5-45e7-a11a-d30ee166dda6}, !- Name
-  {a1a4f824-24da-42b3-ae98-734d393dad71}, !- Source Object
+  {89844098-e87d-4208-9f6a-28c2fae6bd12}, !- Handle
+  {e74cb188-47ae-4cc4-bea0-8c3d09b703d4}, !- Name
+  {f4c7f876-8ede-474d-82bb-989580bdbf0d}, !- Source Object
   11,                                     !- Outlet Port
-  {757a2b30-9f62-4f89-b443-e5e3014715f6}, !- Target Object
+  {13efeada-5c5c-47c8-a037-6c3040e16a3b}, !- Target Object
   2;                                      !- Inlet Port
 
 OS:PortList,
-  {60d8615a-2a93-44df-a353-6353155daf61}, !- Handle
-  {aa4e9ff7-f724-4716-90f8-e633b1afe251}, !- Name
-  {a1a4f824-24da-42b3-ae98-734d393dad71}; !- HVAC Component
+  {a9ca64ef-2d83-4817-8bce-f6f563e9affe}, !- Handle
+  {39a2aa70-a057-45cb-a8bb-b5b315cdacd1}, !- Name
+  {f4c7f876-8ede-474d-82bb-989580bdbf0d}; !- HVAC Component
 
 OS:PortList,
-  {00612364-1f48-4fbb-849b-c8df4c61db72}, !- Handle
-  {c432010f-a88a-447e-9875-8b5ef315cbe7}, !- Name
-  {a1a4f824-24da-42b3-ae98-734d393dad71}; !- HVAC Component
+  {923e921f-026f-403b-81c6-0060dfdf0294}, !- Handle
+  {f45e77cc-7d19-4ed8-ae2f-e368e43a5a93}, !- Name
+  {f4c7f876-8ede-474d-82bb-989580bdbf0d}; !- HVAC Component
 
 OS:PortList,
-  {31a01d0a-39fc-46c1-b2d9-1845749e27b2}, !- Handle
-  {ca711a54-05fd-434d-80ba-ee915eee0660}, !- Name
-  {a1a4f824-24da-42b3-ae98-734d393dad71}; !- HVAC Component
+  {1f1c1fb0-c145-4244-881f-fdcb1982da1d}, !- Handle
+  {f3191424-5719-42e2-aaf5-dc8bd74a3b16}, !- Name
+  {f4c7f876-8ede-474d-82bb-989580bdbf0d}; !- HVAC Component
 
 OS:Sizing:Zone,
-  {a87c3f80-c6a9-4824-9851-611f2b1b86cd}, !- Handle
-  {a1a4f824-24da-42b3-ae98-734d393dad71}, !- Zone or ZoneList Name
-=======
-  {34d6d071-a9a4-48fa-b993-e4ac4d517c56}, !- Handle
-  Node 3,                                 !- Name
-  {ae9d3ee1-848c-4d12-9f13-2ec870417494}, !- Inlet Port
-  ;                                       !- Outlet Port
-
-OS:Connection,
-  {ae9d3ee1-848c-4d12-9f13-2ec870417494}, !- Handle
-  {b76680be-ad30-4282-9cd1-7a866dc36734}, !- Name
-  {a14386c3-cd97-4c7b-8a27-b29dd9af1787}, !- Source Object
-  11,                                     !- Outlet Port
-  {34d6d071-a9a4-48fa-b993-e4ac4d517c56}, !- Target Object
-  2;                                      !- Inlet Port
-
-OS:PortList,
-  {2312c23b-3fc0-40be-b4e7-f55665b88313}, !- Handle
-  {83bca8df-d4e3-4033-812c-252c5c19d89b}, !- Name
-  {a14386c3-cd97-4c7b-8a27-b29dd9af1787}; !- HVAC Component
-
-OS:PortList,
-  {da655122-b1a7-4d86-9828-2db135b5843b}, !- Handle
-  {0acc91d7-1990-4058-8f97-e07d980ded9c}, !- Name
-  {a14386c3-cd97-4c7b-8a27-b29dd9af1787}; !- HVAC Component
-
-OS:PortList,
-  {8d23b6b9-5dd1-48d6-b5e1-26c023a72c2d}, !- Handle
-  {0cbfcb98-ec4b-45e6-9d45-882a6d48b73d}, !- Name
-  {a14386c3-cd97-4c7b-8a27-b29dd9af1787}; !- HVAC Component
-
-OS:Sizing:Zone,
-  {dfd30627-da49-4764-bd91-21dbce6fa54d}, !- Handle
-  {a14386c3-cd97-4c7b-8a27-b29dd9af1787}, !- Zone or ZoneList Name
->>>>>>> ed7d523f
+  {7b5ad376-f588-4708-a173-30bca1292314}, !- Handle
+  {f4c7f876-8ede-474d-82bb-989580bdbf0d}, !- Zone or ZoneList Name
   SupplyAirTemperature,                   !- Zone Cooling Design Supply Air Temperature Input Method
   14,                                     !- Zone Cooling Design Supply Air Temperature {C}
   11.11,                                  !- Zone Cooling Design Supply Air Temperature Difference {deltaC}
@@ -1102,360 +871,12 @@
   autosize;                               !- Dedicated Outdoor Air High Setpoint Temperature for Design {C}
 
 OS:ZoneHVAC:EquipmentList,
-<<<<<<< HEAD
-  {0141e5a0-de7a-43d3-bc49-02eb709bd907}, !- Handle
-  Zone HVAC Equipment List 2,             !- Name
-  {a1a4f824-24da-42b3-ae98-734d393dad71}; !- Thermal Zone
+  {f7c157c7-f238-4a4e-b07b-05876dfcb988}, !- Handle
+  Zone HVAC Equipment List 3,             !- Name
+  {f4c7f876-8ede-474d-82bb-989580bdbf0d}; !- Thermal Zone
 
 OS:SpaceType,
-  {7edd18d4-cdf5-4fd3-8ca3-82a0de6c75d1}, !- Handle
-  Space Type 2,                           !- Name
-  ,                                       !- Default Construction Set Name
-  ,                                       !- Default Schedule Set Name
-  ,                                       !- Group Rendering Name
-  ,                                       !- Design Specification Outdoor Air Object Name
-  ,                                       !- Standards Template
-  ,                                       !- Standards Building Type
-  finished basement;                      !- Standards Space Type
-
-OS:Surface,
-  {b719ee24-f446-4111-896e-4f4beaed7524}, !- Handle
-  Surface 7,                              !- Name
-  Floor,                                  !- Surface Type
-  ,                                       !- Construction Name
-  {e1400268-406d-47d9-bdc0-35622ea1dad3}, !- Space Name
-  Surface,                                !- Outside Boundary Condition
-  {28f55b66-8431-4c27-9738-261952622808}, !- Outside Boundary Condition Object
-=======
-  {9257ab44-90aa-4f72-b8ec-d791ffd47311}, !- Handle
-  Zone HVAC Equipment List 3,             !- Name
-  {a14386c3-cd97-4c7b-8a27-b29dd9af1787}; !- Thermal Zone
-
-OS:Space,
-  {6b61ffb3-9a9c-40ce-acf1-6b13d0e36dbf}, !- Handle
-  living space|unit 3|story 1,            !- Name
-  {36fefeba-d753-42b6-920f-e5f64325e7e9}, !- Space Type Name
-  ,                                       !- Default Construction Set Name
-  ,                                       !- Default Schedule Set Name
-  -0,                                     !- Direction of Relative North {deg}
-  0,                                      !- X Origin {m}
-  0,                                      !- Y Origin {m}
-  0,                                      !- Z Origin {m}
-  ,                                       !- Building Story Name
-  {a14386c3-cd97-4c7b-8a27-b29dd9af1787}, !- Thermal Zone Name
-  ,                                       !- Part of Total Floor Area
-  ,                                       !- Design Specification Outdoor Air Object Name
-  {e83d5feb-cdb9-484d-8f63-ef38f2924c9d}; !- Building Unit Name
-
-OS:Surface,
-  {3056d54f-aaf4-4ba2-8f43-00c463fab0ba}, !- Handle
-  Surface 23,                             !- Name
-  RoofCeiling,                            !- Surface Type
-  ,                                       !- Construction Name
-  {6b61ffb3-9a9c-40ce-acf1-6b13d0e36dbf}, !- Space Name
-  Surface,                                !- Outside Boundary Condition
-  {8f8c3455-4239-4a69-8f0c-a4dc6212ae3f}, !- Outside Boundary Condition Object
->>>>>>> ed7d523f
-  NoSun,                                  !- Sun Exposure
-  NoWind,                                 !- Wind Exposure
-  ,                                       !- View Factor to Ground
-  ,                                       !- Number of Vertices
-<<<<<<< HEAD
-  0, -9.144, 2.4384,                      !- X,Y,Z Vertex 1 {m}
-  0, 0, 2.4384,                           !- X,Y,Z Vertex 2 {m}
-  4.572, 0, 2.4384,                       !- X,Y,Z Vertex 3 {m}
-  4.572, -9.144, 2.4384;                  !- X,Y,Z Vertex 4 {m}
-
-OS:Surface,
-  {c652535f-e031-48dc-8932-9aa61ac91404}, !- Handle
-  Surface 8,                              !- Name
-  RoofCeiling,                            !- Surface Type
-  ,                                       !- Construction Name
-  {e1400268-406d-47d9-bdc0-35622ea1dad3}, !- Space Name
-  Outdoors,                               !- Outside Boundary Condition
-  ,                                       !- Outside Boundary Condition Object
-  SunExposed,                             !- Sun Exposure
-  WindExposed,                            !- Wind Exposure
-  ,                                       !- View Factor to Ground
-  ,                                       !- Number of Vertices
-  0, -4.572, 5.0292,                      !- X,Y,Z Vertex 1 {m}
-  4.572, -4.572, 5.0292,                  !- X,Y,Z Vertex 2 {m}
-  4.572, 0, 2.7432,                       !- X,Y,Z Vertex 3 {m}
-  0, 0, 2.7432;                           !- X,Y,Z Vertex 4 {m}
-
-OS:Surface,
-  {cc071866-5413-428f-a1e7-b3eafe80208e}, !- Handle
-  Surface 9,                              !- Name
-  RoofCeiling,                            !- Surface Type
-  ,                                       !- Construction Name
-  {e1400268-406d-47d9-bdc0-35622ea1dad3}, !- Space Name
-=======
-  13.716, -9.144, 2.4384,                 !- X,Y,Z Vertex 1 {m}
-  13.716, 0, 2.4384,                      !- X,Y,Z Vertex 2 {m}
-  9.144, 0, 2.4384,                       !- X,Y,Z Vertex 3 {m}
-  9.144, -9.144, 2.4384;                  !- X,Y,Z Vertex 4 {m}
-
-OS:Surface,
-  {2e636d25-78ef-414a-b0cc-a9a34a055b91}, !- Handle
-  Surface 24,                             !- Name
-  Wall,                                   !- Surface Type
-  ,                                       !- Construction Name
-  {6b61ffb3-9a9c-40ce-acf1-6b13d0e36dbf}, !- Space Name
->>>>>>> ed7d523f
-  Outdoors,                               !- Outside Boundary Condition
-  ,                                       !- Outside Boundary Condition Object
-  SunExposed,                             !- Sun Exposure
-  WindExposed,                            !- Wind Exposure
-  ,                                       !- View Factor to Ground
-  ,                                       !- Number of Vertices
-  4.572, -4.572, 5.0292,                  !- X,Y,Z Vertex 1 {m}
-  0, -4.572, 5.0292,                      !- X,Y,Z Vertex 2 {m}
-  0, -9.144, 2.7432,                      !- X,Y,Z Vertex 3 {m}
-  4.572, -9.144, 2.7432;                  !- X,Y,Z Vertex 4 {m}
-
-OS:Surface,
-<<<<<<< HEAD
-  {518a0f75-f687-483d-95c5-e749a6d3330b}, !- Handle
-  Surface 10,                             !- Name
-  Wall,                                   !- Surface Type
-  ,                                       !- Construction Name
-  {e1400268-406d-47d9-bdc0-35622ea1dad3}, !- Space Name
-  Outdoors,                               !- Outside Boundary Condition
-  ,                                       !- Outside Boundary Condition Object
-  SunExposed,                             !- Sun Exposure
-  WindExposed,                            !- Wind Exposure
-=======
-  {dd12d282-0c12-4a8a-842e-5b115d623dc4}, !- Handle
-  Surface 25,                             !- Name
-  Floor,                                  !- Surface Type
-  ,                                       !- Construction Name
-  {6b61ffb3-9a9c-40ce-acf1-6b13d0e36dbf}, !- Space Name
-  Surface,                                !- Outside Boundary Condition
-  {90a4c367-a83d-4a61-ad5e-e0553ae03365}, !- Outside Boundary Condition Object
-  NoSun,                                  !- Sun Exposure
-  NoWind,                                 !- Wind Exposure
->>>>>>> ed7d523f
-  ,                                       !- View Factor to Ground
-  ,                                       !- Number of Vertices
-  0, -4.572, 4.7244,                      !- X,Y,Z Vertex 1 {m}
-  0, 0, 2.4384,                           !- X,Y,Z Vertex 2 {m}
-  0, -9.144, 2.4384;                      !- X,Y,Z Vertex 3 {m}
-
-OS:Surface,
-<<<<<<< HEAD
-  {21176d03-5510-47d1-b32e-f5e989c5c5d5}, !- Handle
-  Surface 11,                             !- Name
-  Wall,                                   !- Surface Type
-  ,                                       !- Construction Name
-  {e1400268-406d-47d9-bdc0-35622ea1dad3}, !- Space Name
-  Adiabatic,                              !- Outside Boundary Condition
-  ,                                       !- Outside Boundary Condition Object
-=======
-  {2def164e-90d7-407a-80ef-e91fedcae6fe}, !- Handle
-  Surface 26,                             !- Name
-  Wall,                                   !- Surface Type
-  ,                                       !- Construction Name
-  {6b61ffb3-9a9c-40ce-acf1-6b13d0e36dbf}, !- Space Name
-  Outdoors,                               !- Outside Boundary Condition
-  ,                                       !- Outside Boundary Condition Object
-  SunExposed,                             !- Sun Exposure
-  WindExposed,                            !- Wind Exposure
-  ,                                       !- View Factor to Ground
-  ,                                       !- Number of Vertices
-  13.716, 0, 2.4384,                      !- X,Y,Z Vertex 1 {m}
-  13.716, 0, 0,                           !- X,Y,Z Vertex 2 {m}
-  9.144, 0, 0,                            !- X,Y,Z Vertex 3 {m}
-  9.144, 0, 2.4384;                       !- X,Y,Z Vertex 4 {m}
-
-OS:Surface,
-  {6c75220a-7c6d-4caf-a8c1-4d8beab1b5bc}, !- Handle
-  Surface 27,                             !- Name
-  Wall,                                   !- Surface Type
-  ,                                       !- Construction Name
-  {6b61ffb3-9a9c-40ce-acf1-6b13d0e36dbf}, !- Space Name
-  Surface,                                !- Outside Boundary Condition
-  {16a7455d-abb3-4c27-ab61-3f3f085d8cbf}, !- Outside Boundary Condition Object
->>>>>>> ed7d523f
-  NoSun,                                  !- Sun Exposure
-  NoWind,                                 !- Wind Exposure
-  ,                                       !- View Factor to Ground
-  ,                                       !- Number of Vertices
-<<<<<<< HEAD
-  4.572, -4.572, 4.7244,                  !- X,Y,Z Vertex 1 {m}
-  4.572, -9.144, 2.4384,                  !- X,Y,Z Vertex 2 {m}
-  4.572, 0, 2.4384;                       !- X,Y,Z Vertex 3 {m}
-
-OS:Space,
-  {e1400268-406d-47d9-bdc0-35622ea1dad3}, !- Handle
-  unfinished attic space,                 !- Name
-  {a15a1907-8026-446b-8ca7-524178217d77}, !- Space Type Name
-  ,                                       !- Default Construction Set Name
-  ,                                       !- Default Schedule Set Name
-  ,                                       !- Direction of Relative North {deg}
-  ,                                       !- X Origin {m}
-  ,                                       !- Y Origin {m}
-  ,                                       !- Z Origin {m}
-  ,                                       !- Building Story Name
-  {8ae893b9-73ab-4f28-85d8-492d27dc0f72}; !- Thermal Zone Name
-
-OS:ThermalZone,
-  {8ae893b9-73ab-4f28-85d8-492d27dc0f72}, !- Handle
-  unfinished attic zone,                  !- Name
-=======
-  13.716, -9.144, 2.4384,                 !- X,Y,Z Vertex 1 {m}
-  13.716, -9.144, 0,                      !- X,Y,Z Vertex 2 {m}
-  13.716, 0, 0,                           !- X,Y,Z Vertex 3 {m}
-  13.716, 0, 2.4384;                      !- X,Y,Z Vertex 4 {m}
-
-OS:Surface,
-  {c2326ddf-963f-4b63-9ec5-7e9a0e0b90d3}, !- Handle
-  Surface 28,                             !- Name
-  Wall,                                   !- Surface Type
-  ,                                       !- Construction Name
-  {6b61ffb3-9a9c-40ce-acf1-6b13d0e36dbf}, !- Space Name
-  Surface,                                !- Outside Boundary Condition
-  {65ffa950-d39a-44de-ba20-c9b1cece0f9e}, !- Outside Boundary Condition Object
-  NoSun,                                  !- Sun Exposure
-  NoWind,                                 !- Wind Exposure
-  ,                                       !- View Factor to Ground
-  ,                                       !- Number of Vertices
-  9.144, 0, 2.4384,                       !- X,Y,Z Vertex 1 {m}
-  9.144, 0, 0,                            !- X,Y,Z Vertex 2 {m}
-  9.144, -9.144, 0,                       !- X,Y,Z Vertex 3 {m}
-  9.144, -9.144, 2.4384;                  !- X,Y,Z Vertex 4 {m}
-
-OS:ThermalZone,
-  {6e362aef-f6a7-4be1-beb4-aced80d67d8b}, !- Handle
-  living zone|unit 4,                     !- Name
->>>>>>> ed7d523f
-  ,                                       !- Multiplier
-  ,                                       !- Ceiling Height {m}
-  ,                                       !- Volume {m3}
-  ,                                       !- Floor Area {m2}
-  ,                                       !- Zone Inside Convection Algorithm
-  ,                                       !- Zone Outside Convection Algorithm
-  ,                                       !- Zone Conditioning Equipment List Name
-<<<<<<< HEAD
-  {94273927-ac70-4f00-a761-b8675a4c0771}, !- Zone Air Inlet Port List
-  {2e294527-e4b3-46ae-86c9-2949b294d132}, !- Zone Air Exhaust Port List
-  {551d14e8-92a2-4ce2-a93c-c8bbc19dba62}, !- Zone Air Node Name
-  {b02fc946-5029-4cc0-9901-bf2326797950}, !- Zone Return Air Port List
-=======
-  {6996b4b8-e0c5-4315-8674-59a79d623575}, !- Zone Air Inlet Port List
-  {251fa501-0f9f-46f8-878f-7af88c73a8ae}, !- Zone Air Exhaust Port List
-  {4a950442-eba6-40d5-9a13-4911ad92af1d}, !- Zone Air Node Name
-  {7368a4e0-7b75-4663-9815-6af670ac681d}, !- Zone Return Air Port List
->>>>>>> ed7d523f
-  ,                                       !- Primary Daylighting Control Name
-  ,                                       !- Fraction of Zone Controlled by Primary Daylighting Control
-  ,                                       !- Secondary Daylighting Control Name
-  ,                                       !- Fraction of Zone Controlled by Secondary Daylighting Control
-  ,                                       !- Illuminance Map Name
-  ,                                       !- Group Rendering Name
-  ,                                       !- Thermostat Name
-  No;                                     !- Use Ideal Air Loads
-
-OS:Node,
-<<<<<<< HEAD
-  {9b4d18fe-74b4-4775-9e71-a919deb213c7}, !- Handle
-  Node 3,                                 !- Name
-  {551d14e8-92a2-4ce2-a93c-c8bbc19dba62}, !- Inlet Port
-  ;                                       !- Outlet Port
-
-OS:Connection,
-  {551d14e8-92a2-4ce2-a93c-c8bbc19dba62}, !- Handle
-  {bc7ba903-6f77-4560-9f84-1d492010925f}, !- Name
-  {8ae893b9-73ab-4f28-85d8-492d27dc0f72}, !- Source Object
-  11,                                     !- Outlet Port
-  {9b4d18fe-74b4-4775-9e71-a919deb213c7}, !- Target Object
-  2;                                      !- Inlet Port
-
-OS:PortList,
-  {94273927-ac70-4f00-a761-b8675a4c0771}, !- Handle
-  {b788d1be-3c1f-4085-8c24-e0026fcba454}, !- Name
-  {8ae893b9-73ab-4f28-85d8-492d27dc0f72}; !- HVAC Component
-
-OS:PortList,
-  {2e294527-e4b3-46ae-86c9-2949b294d132}, !- Handle
-  {9b0e0605-5869-4a41-9983-230061dd6d3b}, !- Name
-  {8ae893b9-73ab-4f28-85d8-492d27dc0f72}; !- HVAC Component
-
-OS:PortList,
-  {b02fc946-5029-4cc0-9901-bf2326797950}, !- Handle
-  {d1379967-a14e-41eb-9d68-0369fb931e32}, !- Name
-  {8ae893b9-73ab-4f28-85d8-492d27dc0f72}; !- HVAC Component
-
-OS:Sizing:Zone,
-  {a6afbc5b-9261-4f92-90c2-618838ae4d25}, !- Handle
-  {8ae893b9-73ab-4f28-85d8-492d27dc0f72}, !- Zone or ZoneList Name
-=======
-  {ad62b177-400a-4f84-9dc0-f0e9e61d80a7}, !- Handle
-  Node 4,                                 !- Name
-  {4a950442-eba6-40d5-9a13-4911ad92af1d}, !- Inlet Port
-  ;                                       !- Outlet Port
-
-OS:Connection,
-  {4a950442-eba6-40d5-9a13-4911ad92af1d}, !- Handle
-  {1977b7ee-f8ee-4b64-a684-34a476de25a1}, !- Name
-  {6e362aef-f6a7-4be1-beb4-aced80d67d8b}, !- Source Object
-  11,                                     !- Outlet Port
-  {ad62b177-400a-4f84-9dc0-f0e9e61d80a7}, !- Target Object
-  2;                                      !- Inlet Port
-
-OS:PortList,
-  {6996b4b8-e0c5-4315-8674-59a79d623575}, !- Handle
-  {8801926f-9cba-44b4-aeba-a4dcb7b7ba6c}, !- Name
-  {6e362aef-f6a7-4be1-beb4-aced80d67d8b}; !- HVAC Component
-
-OS:PortList,
-  {251fa501-0f9f-46f8-878f-7af88c73a8ae}, !- Handle
-  {791da66c-2164-4e47-9fc8-fa6e4a8a3560}, !- Name
-  {6e362aef-f6a7-4be1-beb4-aced80d67d8b}; !- HVAC Component
-
-OS:PortList,
-  {7368a4e0-7b75-4663-9815-6af670ac681d}, !- Handle
-  {815ced47-379c-4d1b-9283-8bb72c4a594b}, !- Name
-  {6e362aef-f6a7-4be1-beb4-aced80d67d8b}; !- HVAC Component
-
-OS:Sizing:Zone,
-  {c4f71f10-c5b9-4f46-b137-a4e7342e7e6a}, !- Handle
-  {6e362aef-f6a7-4be1-beb4-aced80d67d8b}, !- Zone or ZoneList Name
->>>>>>> ed7d523f
-  SupplyAirTemperature,                   !- Zone Cooling Design Supply Air Temperature Input Method
-  14,                                     !- Zone Cooling Design Supply Air Temperature {C}
-  11.11,                                  !- Zone Cooling Design Supply Air Temperature Difference {deltaC}
-  SupplyAirTemperature,                   !- Zone Heating Design Supply Air Temperature Input Method
-  40,                                     !- Zone Heating Design Supply Air Temperature {C}
-  11.11,                                  !- Zone Heating Design Supply Air Temperature Difference {deltaC}
-  0.0085,                                 !- Zone Cooling Design Supply Air Humidity Ratio {kg-H2O/kg-air}
-  0.008,                                  !- Zone Heating Design Supply Air Humidity Ratio {kg-H2O/kg-air}
-  ,                                       !- Zone Heating Sizing Factor
-  ,                                       !- Zone Cooling Sizing Factor
-  DesignDay,                              !- Cooling Design Air Flow Method
-  ,                                       !- Cooling Design Air Flow Rate {m3/s}
-  ,                                       !- Cooling Minimum Air Flow per Zone Floor Area {m3/s-m2}
-  ,                                       !- Cooling Minimum Air Flow {m3/s}
-  ,                                       !- Cooling Minimum Air Flow Fraction
-  DesignDay,                              !- Heating Design Air Flow Method
-  ,                                       !- Heating Design Air Flow Rate {m3/s}
-  ,                                       !- Heating Maximum Air Flow per Zone Floor Area {m3/s-m2}
-  ,                                       !- Heating Maximum Air Flow {m3/s}
-  ,                                       !- Heating Maximum Air Flow Fraction
-  ,                                       !- Design Zone Air Distribution Effectiveness in Cooling Mode
-  ,                                       !- Design Zone Air Distribution Effectiveness in Heating Mode
-  No,                                     !- Account for Dedicated Outdoor Air System
-  NeutralSupplyAir,                       !- Dedicated Outdoor Air System Control Strategy
-  autosize,                               !- Dedicated Outdoor Air Low Setpoint Temperature for Design {C}
-  autosize;                               !- Dedicated Outdoor Air High Setpoint Temperature for Design {C}
-
-OS:ZoneHVAC:EquipmentList,
-<<<<<<< HEAD
-  {6acc6b30-8ab8-467d-b9e0-5feef536a8be}, !- Handle
-  Zone HVAC Equipment List 3,             !- Name
-  {8ae893b9-73ab-4f28-85d8-492d27dc0f72}; !- Thermal Zone
-
-OS:SpaceType,
-  {a15a1907-8026-446b-8ca7-524178217d77}, !- Handle
+  {f714504c-a288-4a4c-a5f3-c013b9dc413a}, !- Handle
   Space Type 3,                           !- Name
   ,                                       !- Default Construction Set Name
   ,                                       !- Default Schedule Set Name
@@ -1466,14 +887,14 @@
   unfinished attic;                       !- Standards Space Type
 
 OS:BuildingUnit,
-  {e4c656ac-8ec3-427e-9282-0ccbb588e5b7}, !- Handle
+  {c00dadc7-3ce3-4770-bcce-8b7b42c93c95}, !- Handle
   unit 1,                                 !- Name
   ,                                       !- Rendering Color
   Residential;                            !- Building Unit Type
 
 OS:AdditionalProperties,
-  {87eba5b1-655a-408f-bdfe-8a0317149c2b}, !- Handle
-  {e4c656ac-8ec3-427e-9282-0ccbb588e5b7}, !- Object Name
+  {73856f7f-76a0-41c8-ba4d-46c13d6cd3d2}, !- Handle
+  {c00dadc7-3ce3-4770-bcce-8b7b42c93c95}, !- Object Name
   NumberOfBedrooms,                       !- Feature Name 1
   Integer,                                !- Feature Data Type 1
   3,                                      !- Feature Value 1
@@ -1485,12 +906,12 @@
   3.3900000000000001;                     !- Feature Value 3
 
 OS:External:File,
-  {4da8a9de-a9fd-40c0-8bf5-6942a792dcda}, !- Handle
+  {5d93e989-39ae-4c34-b424-69fcfce02ad2}, !- Handle
   8760.csv,                               !- Name
   8760.csv;                               !- File Name
 
 OS:Schedule:Day,
-  {63d98237-7da3-4f20-94c4-b1e106746d47}, !- Handle
+  {e1cd2054-c60d-4bc1-b800-ac49b67aadea}, !- Handle
   Schedule Day 1,                         !- Name
   ,                                       !- Schedule Type Limits Name
   ,                                       !- Interpolate to Timestep
@@ -1499,7 +920,7 @@
   0;                                      !- Value Until Time 1
 
 OS:Schedule:Day,
-  {4775bd58-16f1-4673-8820-fa0cc04dd91a}, !- Handle
+  {3c74d78a-b6ab-4bd1-b2d6-11df76e595cd}, !- Handle
   Schedule Day 2,                         !- Name
   ,                                       !- Schedule Type Limits Name
   ,                                       !- Interpolate to Timestep
@@ -1508,10 +929,10 @@
   1;                                      !- Value Until Time 1
 
 OS:Schedule:File,
-  {36416826-921f-4958-a97d-3fb0669d43bc}, !- Handle
+  {8fbb87d9-e08f-40ef-aecb-bbea5eb5de18}, !- Handle
   occupants,                              !- Name
-  {98d71ab7-81e7-4179-a844-26df71d8207e}, !- Schedule Type Limits Name
-  {4da8a9de-a9fd-40c0-8bf5-6942a792dcda}, !- External File Name
+  {cdd4d740-caef-40bb-82e5-13fd80c582e4}, !- Schedule Type Limits Name
+  {5d93e989-39ae-4c34-b424-69fcfce02ad2}, !- External File Name
   1,                                      !- Column Number
   1,                                      !- Rows to Skip at Top
   8760,                                   !- Number of Hours of Data
@@ -1520,22 +941,63 @@
   60;                                     !- Minutes per Item
 
 OS:Schedule:Ruleset,
-  {9e23630f-2997-4e0e-b1ec-757a84b9800b}, !- Handle
+  {8a3ea6bc-7b34-4378-942d-e25a7163070f}, !- Handle
   Schedule Ruleset 1,                     !- Name
-  {d58886b5-459e-4ba8-86f5-41734f40b5fa}, !- Schedule Type Limits Name
-  {42153fb5-2c24-4517-85d8-9be6e8640f93}; !- Default Day Schedule Name
+  {359d2c5f-b142-4947-8b4e-cc29dedd18df}, !- Schedule Type Limits Name
+  {c75d0108-cff5-4368-b81d-370973e3eccb}; !- Default Day Schedule Name
 
 OS:Schedule:Day,
-  {42153fb5-2c24-4517-85d8-9be6e8640f93}, !- Handle
+  {c75d0108-cff5-4368-b81d-370973e3eccb}, !- Handle
   Schedule Day 3,                         !- Name
-  {d58886b5-459e-4ba8-86f5-41734f40b5fa}, !- Schedule Type Limits Name
+  {359d2c5f-b142-4947-8b4e-cc29dedd18df}, !- Schedule Type Limits Name
   ,                                       !- Interpolate to Timestep
   24,                                     !- Hour 1
   0,                                      !- Minute 1
   112.539290946133;                       !- Value Until Time 1
 
 OS:People:Definition,
-  {1074bbec-c5c3-4aa4-bc7d-11799a804d62}, !- Handle
+  {4b2d80f5-0334-467d-affa-365628e8f96f}, !- Handle
+  res occupants|finished basement space,  !- Name
+  People,                                 !- Number of People Calculation Method
+  1.695,                                  !- Number of People {people}
+  ,                                       !- People per Space Floor Area {person/m2}
+  ,                                       !- Space Floor Area per Person {m2/person}
+  0.319734,                               !- Fraction Radiant
+  0.573,                                  !- Sensible Heat Fraction
+  0,                                      !- Carbon Dioxide Generation Rate {m3/s-W}
+  No,                                     !- Enable ASHRAE 55 Comfort Warnings
+  ZoneAveraged;                           !- Mean Radiant Temperature Calculation Type
+
+OS:People,
+  {7c55f522-621d-44d3-9acc-246dae0657bb}, !- Handle
+  res occupants|finished basement space,  !- Name
+  {4b2d80f5-0334-467d-affa-365628e8f96f}, !- People Definition Name
+  {da387441-2687-4fe3-8762-a69485cf4859}, !- Space or SpaceType Name
+  {8fbb87d9-e08f-40ef-aecb-bbea5eb5de18}, !- Number of People Schedule Name
+  {8a3ea6bc-7b34-4378-942d-e25a7163070f}, !- Activity Level Schedule Name
+  ,                                       !- Surface Name/Angle Factor List Name
+  ,                                       !- Work Efficiency Schedule Name
+  ,                                       !- Clothing Insulation Schedule Name
+  ,                                       !- Air Velocity Schedule Name
+  1;                                      !- Multiplier
+
+OS:ScheduleTypeLimits,
+  {359d2c5f-b142-4947-8b4e-cc29dedd18df}, !- Handle
+  ActivityLevel,                          !- Name
+  0,                                      !- Lower Limit Value
+  ,                                       !- Upper Limit Value
+  Continuous,                             !- Numeric Type
+  ActivityLevel;                          !- Unit Type
+
+OS:ScheduleTypeLimits,
+  {cdd4d740-caef-40bb-82e5-13fd80c582e4}, !- Handle
+  Fractional,                             !- Name
+  0,                                      !- Lower Limit Value
+  1,                                      !- Upper Limit Value
+  Continuous;                             !- Numeric Type
+
+OS:People:Definition,
+  {658777c3-0c65-49e8-afb5-eb004d5a3318}, !- Handle
   res occupants|living space,             !- Name
   People,                                 !- Number of People Calculation Method
   1.695,                                  !- Number of People {people}
@@ -1548,69 +1010,28 @@
   ZoneAveraged;                           !- Mean Radiant Temperature Calculation Type
 
 OS:People,
-  {af58bc18-de7f-4194-8651-f87e736ab5b5}, !- Handle
+  {2703f531-93b5-4013-b12f-b5dc8344340a}, !- Handle
   res occupants|living space,             !- Name
-  {1074bbec-c5c3-4aa4-bc7d-11799a804d62}, !- People Definition Name
-  {c2e26124-bbfb-4907-a87b-dea80917f7f7}, !- Space or SpaceType Name
-  {36416826-921f-4958-a97d-3fb0669d43bc}, !- Number of People Schedule Name
-  {9e23630f-2997-4e0e-b1ec-757a84b9800b}, !- Activity Level Schedule Name
+  {658777c3-0c65-49e8-afb5-eb004d5a3318}, !- People Definition Name
+  {b9b5f37c-d1fb-4da9-8e58-ebd8273ec279}, !- Space or SpaceType Name
+  {8fbb87d9-e08f-40ef-aecb-bbea5eb5de18}, !- Number of People Schedule Name
+  {8a3ea6bc-7b34-4378-942d-e25a7163070f}, !- Activity Level Schedule Name
   ,                                       !- Surface Name/Angle Factor List Name
   ,                                       !- Work Efficiency Schedule Name
   ,                                       !- Clothing Insulation Schedule Name
   ,                                       !- Air Velocity Schedule Name
   1;                                      !- Multiplier
 
-OS:ScheduleTypeLimits,
-  {d58886b5-459e-4ba8-86f5-41734f40b5fa}, !- Handle
-  ActivityLevel,                          !- Name
-  0,                                      !- Lower Limit Value
-  ,                                       !- Upper Limit Value
-  Continuous,                             !- Numeric Type
-  ActivityLevel;                          !- Unit Type
-
-OS:ScheduleTypeLimits,
-  {98d71ab7-81e7-4179-a844-26df71d8207e}, !- Handle
-  Fractional,                             !- Name
-  0,                                      !- Lower Limit Value
-  1,                                      !- Upper Limit Value
-  Continuous;                             !- Numeric Type
-
-OS:People:Definition,
-  {8393b7dd-508a-4715-8ee7-d26b83c50a51}, !- Handle
-  res occupants|finished basement space,  !- Name
-  People,                                 !- Number of People Calculation Method
-  1.695,                                  !- Number of People {people}
-  ,                                       !- People per Space Floor Area {person/m2}
-  ,                                       !- Space Floor Area per Person {m2/person}
-  0.319734,                               !- Fraction Radiant
-  0.573,                                  !- Sensible Heat Fraction
-  0,                                      !- Carbon Dioxide Generation Rate {m3/s-W}
-  No,                                     !- Enable ASHRAE 55 Comfort Warnings
-  ZoneAveraged;                           !- Mean Radiant Temperature Calculation Type
-
-OS:People,
-  {41bb8be1-c668-4244-9516-1d0858018059}, !- Handle
-  res occupants|finished basement space,  !- Name
-  {8393b7dd-508a-4715-8ee7-d26b83c50a51}, !- People Definition Name
-  {1170ce3e-a675-46be-943f-93c6439d0811}, !- Space or SpaceType Name
-  {36416826-921f-4958-a97d-3fb0669d43bc}, !- Number of People Schedule Name
-  {9e23630f-2997-4e0e-b1ec-757a84b9800b}, !- Activity Level Schedule Name
-  ,                                       !- Surface Name/Angle Factor List Name
-  ,                                       !- Work Efficiency Schedule Name
-  ,                                       !- Clothing Insulation Schedule Name
-  ,                                       !- Air Velocity Schedule Name
-  1;                                      !- Multiplier
-
 OS:ShadingSurfaceGroup,
-  {aa4fccb8-9a21-4779-9781-2dd821983cd0}, !- Handle
+  {cc0d8d9e-2465-422d-9d0b-f673c3b77aaa}, !- Handle
   res eaves,                              !- Name
   Building;                               !- Shading Surface Type
 
 OS:ShadingSurface,
-  {8e9d75c6-ca21-4e4a-9db7-8fe2ecc076c5}, !- Handle
+  {f64ef7e7-6187-4886-b5f1-c6f1561cbe13}, !- Handle
   Surface 8 - res eaves,                  !- Name
   ,                                       !- Construction Name
-  {aa4fccb8-9a21-4779-9781-2dd821983cd0}, !- Shading Surface Group Name
+  {cc0d8d9e-2465-422d-9d0b-f673c3b77aaa}, !- Shading Surface Group Name
   ,                                       !- Transmittance Schedule Name
   ,                                       !- Number of Vertices
   -0.6096, 0, 2.7432,                     !- X,Y,Z Vertex 1 {m}
@@ -1619,10 +1040,10 @@
   0, 0, 2.7432;                           !- X,Y,Z Vertex 4 {m}
 
 OS:ShadingSurface,
-  {e2e3f24d-9277-4efd-836e-aa2ebd187e47}, !- Handle
+  {6770d864-7396-475e-8487-34c083f1e975}, !- Handle
   Surface 8 - res eaves 1,                !- Name
   ,                                       !- Construction Name
-  {aa4fccb8-9a21-4779-9781-2dd821983cd0}, !- Shading Surface Group Name
+  {cc0d8d9e-2465-422d-9d0b-f673c3b77aaa}, !- Shading Surface Group Name
   ,                                       !- Transmittance Schedule Name
   ,                                       !- Number of Vertices
   5.1816, -4.572, 5.0292,                 !- X,Y,Z Vertex 1 {m}
@@ -1631,10 +1052,10 @@
   4.572, -4.572, 5.0292;                  !- X,Y,Z Vertex 4 {m}
 
 OS:ShadingSurface,
-  {bdf27e09-2adc-4e9c-a8b9-cd70d4fa93eb}, !- Handle
+  {b910aa44-8fc4-46e6-903f-0c1a6e1d5e52}, !- Handle
   Surface 8 - res eaves 2,                !- Name
   ,                                       !- Construction Name
-  {aa4fccb8-9a21-4779-9781-2dd821983cd0}, !- Shading Surface Group Name
+  {cc0d8d9e-2465-422d-9d0b-f673c3b77aaa}, !- Shading Surface Group Name
   ,                                       !- Transmittance Schedule Name
   ,                                       !- Number of Vertices
   4.572, 0.6096, 2.4384,                  !- X,Y,Z Vertex 1 {m}
@@ -1643,10 +1064,10 @@
   4.572, 0, 2.7432;                       !- X,Y,Z Vertex 4 {m}
 
 OS:ShadingSurface,
-  {ba1b648c-ebbf-4f50-8b6d-48f1f0869dff}, !- Handle
+  {3602a093-895a-4a8d-b233-b8e31bcd4470}, !- Handle
   Surface 9 - res eaves,                  !- Name
   ,                                       !- Construction Name
-  {aa4fccb8-9a21-4779-9781-2dd821983cd0}, !- Shading Surface Group Name
+  {cc0d8d9e-2465-422d-9d0b-f673c3b77aaa}, !- Shading Surface Group Name
   ,                                       !- Transmittance Schedule Name
   ,                                       !- Number of Vertices
   5.1816, -9.144, 2.7432,                 !- X,Y,Z Vertex 1 {m}
@@ -1655,10 +1076,10 @@
   4.572, -9.144, 2.7432;                  !- X,Y,Z Vertex 4 {m}
 
 OS:ShadingSurface,
-  {dbd3ba32-0e33-4d3f-b44f-0111a55a214e}, !- Handle
+  {f3b63ab2-1659-412c-8bdf-f90a4d308dcd}, !- Handle
   Surface 9 - res eaves 1,                !- Name
   ,                                       !- Construction Name
-  {aa4fccb8-9a21-4779-9781-2dd821983cd0}, !- Shading Surface Group Name
+  {cc0d8d9e-2465-422d-9d0b-f673c3b77aaa}, !- Shading Surface Group Name
   ,                                       !- Transmittance Schedule Name
   ,                                       !- Number of Vertices
   -0.6096, -4.572, 5.0292,                !- X,Y,Z Vertex 1 {m}
@@ -1667,10 +1088,10 @@
   0, -4.572, 5.0292;                      !- X,Y,Z Vertex 4 {m}
 
 OS:ShadingSurface,
-  {12ec7108-8868-412e-a433-f7bd01467bba}, !- Handle
+  {ed09748f-d8fa-4aab-ab3c-5b622b22f211}, !- Handle
   Surface 9 - res eaves 2,                !- Name
   ,                                       !- Construction Name
-  {aa4fccb8-9a21-4779-9781-2dd821983cd0}, !- Shading Surface Group Name
+  {cc0d8d9e-2465-422d-9d0b-f673c3b77aaa}, !- Shading Surface Group Name
   ,                                       !- Transmittance Schedule Name
   ,                                       !- Number of Vertices
   0, -9.7536, 2.4384,                     !- X,Y,Z Vertex 1 {m}
@@ -1679,1701 +1100,7 @@
   0, -9.144, 2.7432;                      !- X,Y,Z Vertex 4 {m}
 
 OS:PlantLoop,
-  {dc1e3d2e-2dbc-4299-97c5-115834d4a7d0}, !- Handle
-  Domestic Hot Water Loop,                !- Name
-=======
-  {3a6a2588-91d6-4155-8757-81398ef98c6c}, !- Handle
-  Zone HVAC Equipment List 4,             !- Name
-  {6e362aef-f6a7-4be1-beb4-aced80d67d8b}; !- Thermal Zone
-
-OS:Space,
-  {72f595ae-1216-45c1-b339-85b94ab17e43}, !- Handle
-  living space|unit 4|story 1,            !- Name
-  {36fefeba-d753-42b6-920f-e5f64325e7e9}, !- Space Type Name
-  ,                                       !- Default Construction Set Name
-  ,                                       !- Default Schedule Set Name
-  -0,                                     !- Direction of Relative North {deg}
-  0,                                      !- X Origin {m}
-  0,                                      !- Y Origin {m}
-  0,                                      !- Z Origin {m}
-  ,                                       !- Building Story Name
-  {6e362aef-f6a7-4be1-beb4-aced80d67d8b}, !- Thermal Zone Name
-  ,                                       !- Part of Total Floor Area
-  ,                                       !- Design Specification Outdoor Air Object Name
-  {af19f9fb-4319-4da3-804a-aa3ed4269107}; !- Building Unit Name
-
-OS:Surface,
-  {e91f82ce-678f-40ca-b83f-8d6d885aca62}, !- Handle
-  Surface 34,                             !- Name
-  RoofCeiling,                            !- Surface Type
-  ,                                       !- Construction Name
-  {72f595ae-1216-45c1-b339-85b94ab17e43}, !- Space Name
-  Surface,                                !- Outside Boundary Condition
-  {52dcc236-fd04-4bbd-a6e9-9f1ef8e59b21}, !- Outside Boundary Condition Object
-  NoSun,                                  !- Sun Exposure
-  NoWind,                                 !- Wind Exposure
-  ,                                       !- View Factor to Ground
-  ,                                       !- Number of Vertices
-  18.288, -9.144, 2.4384,                 !- X,Y,Z Vertex 1 {m}
-  18.288, 0, 2.4384,                      !- X,Y,Z Vertex 2 {m}
-  13.716, 0, 2.4384,                      !- X,Y,Z Vertex 3 {m}
-  13.716, -9.144, 2.4384;                 !- X,Y,Z Vertex 4 {m}
-
-OS:Surface,
-  {7abbf7ac-cf02-4d00-86fb-717c5eb4ebeb}, !- Handle
-  Surface 35,                             !- Name
-  Wall,                                   !- Surface Type
-  ,                                       !- Construction Name
-  {72f595ae-1216-45c1-b339-85b94ab17e43}, !- Space Name
-  Outdoors,                               !- Outside Boundary Condition
-  ,                                       !- Outside Boundary Condition Object
-  SunExposed,                             !- Sun Exposure
-  WindExposed,                            !- Wind Exposure
-  ,                                       !- View Factor to Ground
-  ,                                       !- Number of Vertices
-  13.716, -9.144, 2.4384,                 !- X,Y,Z Vertex 1 {m}
-  13.716, -9.144, 0,                      !- X,Y,Z Vertex 2 {m}
-  18.288, -9.144, 0,                      !- X,Y,Z Vertex 3 {m}
-  18.288, -9.144, 2.4384;                 !- X,Y,Z Vertex 4 {m}
-
-OS:Surface,
-  {d0232127-2019-481b-bae2-f69d6719ebc8}, !- Handle
-  Surface 36,                             !- Name
-  Floor,                                  !- Surface Type
-  ,                                       !- Construction Name
-  {72f595ae-1216-45c1-b339-85b94ab17e43}, !- Space Name
-  Surface,                                !- Outside Boundary Condition
-  {227cbb48-1ef1-4c90-ada5-c4a067e2fe76}, !- Outside Boundary Condition Object
-  NoSun,                                  !- Sun Exposure
-  NoWind,                                 !- Wind Exposure
-  ,                                       !- View Factor to Ground
-  ,                                       !- Number of Vertices
-  13.716, -9.144, 0,                      !- X,Y,Z Vertex 1 {m}
-  13.716, 0, 0,                           !- X,Y,Z Vertex 2 {m}
-  18.288, 0, 0,                           !- X,Y,Z Vertex 3 {m}
-  18.288, -9.144, 0;                      !- X,Y,Z Vertex 4 {m}
-
-OS:Surface,
-  {79f88b22-3699-4a8a-b84b-5ea4674335a3}, !- Handle
-  Surface 37,                             !- Name
-  Wall,                                   !- Surface Type
-  ,                                       !- Construction Name
-  {72f595ae-1216-45c1-b339-85b94ab17e43}, !- Space Name
-  Outdoors,                               !- Outside Boundary Condition
-  ,                                       !- Outside Boundary Condition Object
-  SunExposed,                             !- Sun Exposure
-  WindExposed,                            !- Wind Exposure
-  ,                                       !- View Factor to Ground
-  ,                                       !- Number of Vertices
-  18.288, 0, 2.4384,                      !- X,Y,Z Vertex 1 {m}
-  18.288, 0, 0,                           !- X,Y,Z Vertex 2 {m}
-  13.716, 0, 0,                           !- X,Y,Z Vertex 3 {m}
-  13.716, 0, 2.4384;                      !- X,Y,Z Vertex 4 {m}
-
-OS:Surface,
-  {71a47ce7-cdba-4a50-9da2-19f382748bd6}, !- Handle
-  Surface 38,                             !- Name
-  Wall,                                   !- Surface Type
-  ,                                       !- Construction Name
-  {72f595ae-1216-45c1-b339-85b94ab17e43}, !- Space Name
-  Outdoors,                               !- Outside Boundary Condition
-  ,                                       !- Outside Boundary Condition Object
-  SunExposed,                             !- Sun Exposure
-  WindExposed,                            !- Wind Exposure
-  ,                                       !- View Factor to Ground
-  ,                                       !- Number of Vertices
-  18.288, -9.144, 2.4384,                 !- X,Y,Z Vertex 1 {m}
-  18.288, -9.144, 0,                      !- X,Y,Z Vertex 2 {m}
-  18.288, 0, 0,                           !- X,Y,Z Vertex 3 {m}
-  18.288, 0, 2.4384;                      !- X,Y,Z Vertex 4 {m}
-
-OS:Surface,
-  {16a7455d-abb3-4c27-ab61-3f3f085d8cbf}, !- Handle
-  Surface 39,                             !- Name
-  Wall,                                   !- Surface Type
-  ,                                       !- Construction Name
-  {72f595ae-1216-45c1-b339-85b94ab17e43}, !- Space Name
-  Surface,                                !- Outside Boundary Condition
-  {6c75220a-7c6d-4caf-a8c1-4d8beab1b5bc}, !- Outside Boundary Condition Object
-  NoSun,                                  !- Sun Exposure
-  NoWind,                                 !- Wind Exposure
-  ,                                       !- View Factor to Ground
-  ,                                       !- Number of Vertices
-  13.716, 0, 2.4384,                      !- X,Y,Z Vertex 1 {m}
-  13.716, 0, 0,                           !- X,Y,Z Vertex 2 {m}
-  13.716, -9.144, 0,                      !- X,Y,Z Vertex 3 {m}
-  13.716, -9.144, 2.4384;                 !- X,Y,Z Vertex 4 {m}
-
-OS:Space,
-  {b8106dd1-63a1-4716-99c7-24e9d0f49d9c}, !- Handle
-  finished basement space,                !- Name
-  {b8586039-8268-431c-853e-1a0cc4e5ad00}, !- Space Type Name
-  ,                                       !- Default Construction Set Name
-  ,                                       !- Default Schedule Set Name
-  -0,                                     !- Direction of Relative North {deg}
-  0,                                      !- X Origin {m}
-  0,                                      !- Y Origin {m}
-  0,                                      !- Z Origin {m}
-  ,                                       !- Building Story Name
-  {a5c7b2ce-5763-4011-a68b-74a24e10d6d9}, !- Thermal Zone Name
-  ,                                       !- Part of Total Floor Area
-  ,                                       !- Design Specification Outdoor Air Object Name
-  {83294911-6f84-477d-be14-44a689c20d5e}; !- Building Unit Name
-
-OS:Surface,
-  {571aa483-960e-4bd0-abd4-9bc77c004a81}, !- Handle
-  Surface 45,                             !- Name
-  Floor,                                  !- Surface Type
-  ,                                       !- Construction Name
-  {b8106dd1-63a1-4716-99c7-24e9d0f49d9c}, !- Space Name
-  Foundation,                             !- Outside Boundary Condition
-  ,                                       !- Outside Boundary Condition Object
-  NoSun,                                  !- Sun Exposure
-  NoWind,                                 !- Wind Exposure
-  ,                                       !- View Factor to Ground
-  ,                                       !- Number of Vertices
-  0, -9.144, -2.4384,                     !- X,Y,Z Vertex 1 {m}
-  0, 0, -2.4384,                          !- X,Y,Z Vertex 2 {m}
-  4.572, 0, -2.4384,                      !- X,Y,Z Vertex 3 {m}
-  4.572, -9.144, -2.4384;                 !- X,Y,Z Vertex 4 {m}
-
-OS:Surface,
-  {0fb9df1d-cb52-4d07-b6cd-38b2d12b07f1}, !- Handle
-  Surface 46,                             !- Name
-  Wall,                                   !- Surface Type
-  ,                                       !- Construction Name
-  {b8106dd1-63a1-4716-99c7-24e9d0f49d9c}, !- Space Name
-  Foundation,                             !- Outside Boundary Condition
-  ,                                       !- Outside Boundary Condition Object
-  NoSun,                                  !- Sun Exposure
-  NoWind,                                 !- Wind Exposure
-  ,                                       !- View Factor to Ground
-  ,                                       !- Number of Vertices
-  0, 0, 0,                                !- X,Y,Z Vertex 1 {m}
-  0, 0, -2.4384,                          !- X,Y,Z Vertex 2 {m}
-  0, -9.144, -2.4384,                     !- X,Y,Z Vertex 3 {m}
-  0, -9.144, 0;                           !- X,Y,Z Vertex 4 {m}
-
-OS:Surface,
-  {30ad11a1-4d79-45c2-ab92-98a5338a3e82}, !- Handle
-  Surface 47,                             !- Name
-  Wall,                                   !- Surface Type
-  ,                                       !- Construction Name
-  {b8106dd1-63a1-4716-99c7-24e9d0f49d9c}, !- Space Name
-  Foundation,                             !- Outside Boundary Condition
-  ,                                       !- Outside Boundary Condition Object
-  NoSun,                                  !- Sun Exposure
-  NoWind,                                 !- Wind Exposure
-  ,                                       !- View Factor to Ground
-  ,                                       !- Number of Vertices
-  4.572, 0, 0,                            !- X,Y,Z Vertex 1 {m}
-  4.572, 0, -2.4384,                      !- X,Y,Z Vertex 2 {m}
-  0, 0, -2.4384,                          !- X,Y,Z Vertex 3 {m}
-  0, 0, 0;                                !- X,Y,Z Vertex 4 {m}
-
-OS:Surface,
-  {163ba1fe-6ba2-48b1-8c83-fbbc8798dfdc}, !- Handle
-  Surface 48,                             !- Name
-  Wall,                                   !- Surface Type
-  ,                                       !- Construction Name
-  {b8106dd1-63a1-4716-99c7-24e9d0f49d9c}, !- Space Name
-  Surface,                                !- Outside Boundary Condition
-  {955516d9-963b-4e56-9399-88f7a0de0dfe}, !- Outside Boundary Condition Object
-  NoSun,                                  !- Sun Exposure
-  NoWind,                                 !- Wind Exposure
-  ,                                       !- View Factor to Ground
-  ,                                       !- Number of Vertices
-  4.572, -9.144, 0,                       !- X,Y,Z Vertex 1 {m}
-  4.572, -9.144, -2.4384,                 !- X,Y,Z Vertex 2 {m}
-  4.572, 0, -2.4384,                      !- X,Y,Z Vertex 3 {m}
-  4.572, 0, 0;                            !- X,Y,Z Vertex 4 {m}
-
-OS:Surface,
-  {0cd3ba79-3e97-4ae3-8e94-4c435f961604}, !- Handle
-  Surface 49,                             !- Name
-  Wall,                                   !- Surface Type
-  ,                                       !- Construction Name
-  {b8106dd1-63a1-4716-99c7-24e9d0f49d9c}, !- Space Name
-  Foundation,                             !- Outside Boundary Condition
-  ,                                       !- Outside Boundary Condition Object
-  NoSun,                                  !- Sun Exposure
-  NoWind,                                 !- Wind Exposure
-  ,                                       !- View Factor to Ground
-  ,                                       !- Number of Vertices
-  0, -9.144, 0,                           !- X,Y,Z Vertex 1 {m}
-  0, -9.144, -2.4384,                     !- X,Y,Z Vertex 2 {m}
-  4.572, -9.144, -2.4384,                 !- X,Y,Z Vertex 3 {m}
-  4.572, -9.144, 0;                       !- X,Y,Z Vertex 4 {m}
-
-OS:Surface,
-  {8b9b683c-2aa8-4dba-b342-b24d2e4428ce}, !- Handle
-  Surface 50,                             !- Name
-  RoofCeiling,                            !- Surface Type
-  ,                                       !- Construction Name
-  {b8106dd1-63a1-4716-99c7-24e9d0f49d9c}, !- Space Name
-  Surface,                                !- Outside Boundary Condition
-  {545b381a-d040-4ec5-901e-eceb95bd5fd3}, !- Outside Boundary Condition Object
-  NoSun,                                  !- Sun Exposure
-  NoWind,                                 !- Wind Exposure
-  ,                                       !- View Factor to Ground
-  ,                                       !- Number of Vertices
-  4.572, -9.144, 0,                       !- X,Y,Z Vertex 1 {m}
-  4.572, 0, 0,                            !- X,Y,Z Vertex 2 {m}
-  0, 0, 0,                                !- X,Y,Z Vertex 3 {m}
-  0, -9.144, 0;                           !- X,Y,Z Vertex 4 {m}
-
-OS:ThermalZone,
-  {a5c7b2ce-5763-4011-a68b-74a24e10d6d9}, !- Handle
-  finished basement zone,                 !- Name
-  ,                                       !- Multiplier
-  ,                                       !- Ceiling Height {m}
-  ,                                       !- Volume {m3}
-  ,                                       !- Floor Area {m2}
-  ,                                       !- Zone Inside Convection Algorithm
-  ,                                       !- Zone Outside Convection Algorithm
-  ,                                       !- Zone Conditioning Equipment List Name
-  {5c7c161c-3a5b-491d-8ce7-65d155f37f52}, !- Zone Air Inlet Port List
-  {7b5e9cf3-4acb-4726-aa05-f0a66d28f2b2}, !- Zone Air Exhaust Port List
-  {4534bc6a-3dd5-495e-94bc-a0d03787eac4}, !- Zone Air Node Name
-  {68c1ad1e-87df-4d9a-91af-ce684f3a4e0f}, !- Zone Return Air Port List
-  ,                                       !- Primary Daylighting Control Name
-  ,                                       !- Fraction of Zone Controlled by Primary Daylighting Control
-  ,                                       !- Secondary Daylighting Control Name
-  ,                                       !- Fraction of Zone Controlled by Secondary Daylighting Control
-  ,                                       !- Illuminance Map Name
-  ,                                       !- Group Rendering Name
-  ,                                       !- Thermostat Name
-  No;                                     !- Use Ideal Air Loads
-
-OS:Node,
-  {303d4ecf-ca13-43b6-b727-19c9fa6c0064}, !- Handle
-  Node 5,                                 !- Name
-  {4534bc6a-3dd5-495e-94bc-a0d03787eac4}, !- Inlet Port
-  ;                                       !- Outlet Port
-
-OS:Connection,
-  {4534bc6a-3dd5-495e-94bc-a0d03787eac4}, !- Handle
-  {eec5a288-0391-4e15-9128-322d9c76fe44}, !- Name
-  {a5c7b2ce-5763-4011-a68b-74a24e10d6d9}, !- Source Object
-  11,                                     !- Outlet Port
-  {303d4ecf-ca13-43b6-b727-19c9fa6c0064}, !- Target Object
-  2;                                      !- Inlet Port
-
-OS:PortList,
-  {5c7c161c-3a5b-491d-8ce7-65d155f37f52}, !- Handle
-  {228a1639-0d59-4708-b203-2ab317bfff27}, !- Name
-  {a5c7b2ce-5763-4011-a68b-74a24e10d6d9}; !- HVAC Component
-
-OS:PortList,
-  {7b5e9cf3-4acb-4726-aa05-f0a66d28f2b2}, !- Handle
-  {30a5646c-75d5-45c6-b436-b3336307c439}, !- Name
-  {a5c7b2ce-5763-4011-a68b-74a24e10d6d9}; !- HVAC Component
-
-OS:PortList,
-  {68c1ad1e-87df-4d9a-91af-ce684f3a4e0f}, !- Handle
-  {80a56cca-c155-4e43-a608-0484cb8df1f1}, !- Name
-  {a5c7b2ce-5763-4011-a68b-74a24e10d6d9}; !- HVAC Component
-
-OS:Sizing:Zone,
-  {9f1efc48-aeff-4ab2-9319-1be67721a748}, !- Handle
-  {a5c7b2ce-5763-4011-a68b-74a24e10d6d9}, !- Zone or ZoneList Name
-  SupplyAirTemperature,                   !- Zone Cooling Design Supply Air Temperature Input Method
-  14,                                     !- Zone Cooling Design Supply Air Temperature {C}
-  11.11,                                  !- Zone Cooling Design Supply Air Temperature Difference {deltaC}
-  SupplyAirTemperature,                   !- Zone Heating Design Supply Air Temperature Input Method
-  40,                                     !- Zone Heating Design Supply Air Temperature {C}
-  11.11,                                  !- Zone Heating Design Supply Air Temperature Difference {deltaC}
-  0.0085,                                 !- Zone Cooling Design Supply Air Humidity Ratio {kg-H2O/kg-air}
-  0.008,                                  !- Zone Heating Design Supply Air Humidity Ratio {kg-H2O/kg-air}
-  ,                                       !- Zone Heating Sizing Factor
-  ,                                       !- Zone Cooling Sizing Factor
-  DesignDay,                              !- Cooling Design Air Flow Method
-  ,                                       !- Cooling Design Air Flow Rate {m3/s}
-  ,                                       !- Cooling Minimum Air Flow per Zone Floor Area {m3/s-m2}
-  ,                                       !- Cooling Minimum Air Flow {m3/s}
-  ,                                       !- Cooling Minimum Air Flow Fraction
-  DesignDay,                              !- Heating Design Air Flow Method
-  ,                                       !- Heating Design Air Flow Rate {m3/s}
-  ,                                       !- Heating Maximum Air Flow per Zone Floor Area {m3/s-m2}
-  ,                                       !- Heating Maximum Air Flow {m3/s}
-  ,                                       !- Heating Maximum Air Flow Fraction
-  ,                                       !- Design Zone Air Distribution Effectiveness in Cooling Mode
-  ,                                       !- Design Zone Air Distribution Effectiveness in Heating Mode
-  No,                                     !- Account for Dedicated Outdoor Air System
-  NeutralSupplyAir,                       !- Dedicated Outdoor Air System Control Strategy
-  autosize,                               !- Dedicated Outdoor Air Low Setpoint Temperature for Design {C}
-  autosize;                               !- Dedicated Outdoor Air High Setpoint Temperature for Design {C}
-
-OS:ZoneHVAC:EquipmentList,
-  {859fcc19-dd76-4b6c-a9b4-2a1389f5eff3}, !- Handle
-  Zone HVAC Equipment List 5,             !- Name
-  {a5c7b2ce-5763-4011-a68b-74a24e10d6d9}; !- Thermal Zone
-
-OS:SpaceType,
-  {b8586039-8268-431c-853e-1a0cc4e5ad00}, !- Handle
-  Space Type 2,                           !- Name
-  ,                                       !- Default Construction Set Name
-  ,                                       !- Default Schedule Set Name
-  ,                                       !- Group Rendering Name
-  ,                                       !- Design Specification Outdoor Air Object Name
-  ,                                       !- Standards Template
-  ,                                       !- Standards Building Type
-  finished basement;                      !- Standards Space Type
-
-OS:ThermalZone,
-  {7bc167a7-2f1a-4aec-a655-8bc9548460e6}, !- Handle
-  finished basement zone|unit 2,          !- Name
-  ,                                       !- Multiplier
-  ,                                       !- Ceiling Height {m}
-  ,                                       !- Volume {m3}
-  ,                                       !- Floor Area {m2}
-  ,                                       !- Zone Inside Convection Algorithm
-  ,                                       !- Zone Outside Convection Algorithm
-  ,                                       !- Zone Conditioning Equipment List Name
-  {6dab8b83-e9db-4466-ab46-77e3cf115b9f}, !- Zone Air Inlet Port List
-  {3b9ea67c-23de-4983-8450-f5b7df51b8d3}, !- Zone Air Exhaust Port List
-  {663a2310-3bee-4793-95dd-1f3ff9bb85a2}, !- Zone Air Node Name
-  {a496fb8d-79f9-4626-818b-c9378a9ba9f5}, !- Zone Return Air Port List
-  ,                                       !- Primary Daylighting Control Name
-  ,                                       !- Fraction of Zone Controlled by Primary Daylighting Control
-  ,                                       !- Secondary Daylighting Control Name
-  ,                                       !- Fraction of Zone Controlled by Secondary Daylighting Control
-  ,                                       !- Illuminance Map Name
-  ,                                       !- Group Rendering Name
-  ,                                       !- Thermostat Name
-  No;                                     !- Use Ideal Air Loads
-
-OS:Node,
-  {950a2767-554b-4e3b-8520-a67817bb9b86}, !- Handle
-  Node 6,                                 !- Name
-  {663a2310-3bee-4793-95dd-1f3ff9bb85a2}, !- Inlet Port
-  ;                                       !- Outlet Port
-
-OS:Connection,
-  {663a2310-3bee-4793-95dd-1f3ff9bb85a2}, !- Handle
-  {5131fe55-12a4-47c6-a4b8-0b25d7c35692}, !- Name
-  {7bc167a7-2f1a-4aec-a655-8bc9548460e6}, !- Source Object
-  11,                                     !- Outlet Port
-  {950a2767-554b-4e3b-8520-a67817bb9b86}, !- Target Object
-  2;                                      !- Inlet Port
-
-OS:PortList,
-  {6dab8b83-e9db-4466-ab46-77e3cf115b9f}, !- Handle
-  {2b43fa97-8706-45cf-8e34-2fb34c65b088}, !- Name
-  {7bc167a7-2f1a-4aec-a655-8bc9548460e6}; !- HVAC Component
-
-OS:PortList,
-  {3b9ea67c-23de-4983-8450-f5b7df51b8d3}, !- Handle
-  {05d73734-220a-4ae7-a294-124e82ab9bff}, !- Name
-  {7bc167a7-2f1a-4aec-a655-8bc9548460e6}; !- HVAC Component
-
-OS:PortList,
-  {a496fb8d-79f9-4626-818b-c9378a9ba9f5}, !- Handle
-  {ec4bf37f-6d95-43f0-a916-0aef4cd34663}, !- Name
-  {7bc167a7-2f1a-4aec-a655-8bc9548460e6}; !- HVAC Component
-
-OS:Sizing:Zone,
-  {ba1c5e11-1809-49d2-96ce-d76948f55d9b}, !- Handle
-  {7bc167a7-2f1a-4aec-a655-8bc9548460e6}, !- Zone or ZoneList Name
-  SupplyAirTemperature,                   !- Zone Cooling Design Supply Air Temperature Input Method
-  14,                                     !- Zone Cooling Design Supply Air Temperature {C}
-  11.11,                                  !- Zone Cooling Design Supply Air Temperature Difference {deltaC}
-  SupplyAirTemperature,                   !- Zone Heating Design Supply Air Temperature Input Method
-  40,                                     !- Zone Heating Design Supply Air Temperature {C}
-  11.11,                                  !- Zone Heating Design Supply Air Temperature Difference {deltaC}
-  0.0085,                                 !- Zone Cooling Design Supply Air Humidity Ratio {kg-H2O/kg-air}
-  0.008,                                  !- Zone Heating Design Supply Air Humidity Ratio {kg-H2O/kg-air}
-  ,                                       !- Zone Heating Sizing Factor
-  ,                                       !- Zone Cooling Sizing Factor
-  DesignDay,                              !- Cooling Design Air Flow Method
-  ,                                       !- Cooling Design Air Flow Rate {m3/s}
-  ,                                       !- Cooling Minimum Air Flow per Zone Floor Area {m3/s-m2}
-  ,                                       !- Cooling Minimum Air Flow {m3/s}
-  ,                                       !- Cooling Minimum Air Flow Fraction
-  DesignDay,                              !- Heating Design Air Flow Method
-  ,                                       !- Heating Design Air Flow Rate {m3/s}
-  ,                                       !- Heating Maximum Air Flow per Zone Floor Area {m3/s-m2}
-  ,                                       !- Heating Maximum Air Flow {m3/s}
-  ,                                       !- Heating Maximum Air Flow Fraction
-  ,                                       !- Design Zone Air Distribution Effectiveness in Cooling Mode
-  ,                                       !- Design Zone Air Distribution Effectiveness in Heating Mode
-  No,                                     !- Account for Dedicated Outdoor Air System
-  NeutralSupplyAir,                       !- Dedicated Outdoor Air System Control Strategy
-  autosize,                               !- Dedicated Outdoor Air Low Setpoint Temperature for Design {C}
-  autosize;                               !- Dedicated Outdoor Air High Setpoint Temperature for Design {C}
-
-OS:ZoneHVAC:EquipmentList,
-  {e7b71ffb-b16f-415f-b742-726c3f0f6ef4}, !- Handle
-  Zone HVAC Equipment List 6,             !- Name
-  {7bc167a7-2f1a-4aec-a655-8bc9548460e6}; !- Thermal Zone
-
-OS:Space,
-  {743e1740-72d1-4242-854c-8eee8bb73c20}, !- Handle
-  finished basement space|unit 2,         !- Name
-  {b8586039-8268-431c-853e-1a0cc4e5ad00}, !- Space Type Name
-  ,                                       !- Default Construction Set Name
-  ,                                       !- Default Schedule Set Name
-  -0,                                     !- Direction of Relative North {deg}
-  0,                                      !- X Origin {m}
-  0,                                      !- Y Origin {m}
-  0,                                      !- Z Origin {m}
-  ,                                       !- Building Story Name
-  {7bc167a7-2f1a-4aec-a655-8bc9548460e6}, !- Thermal Zone Name
-  ,                                       !- Part of Total Floor Area
-  ,                                       !- Design Specification Outdoor Air Object Name
-  {108be4db-a9bc-43d7-b05a-0d33e112b5e0}; !- Building Unit Name
-
-OS:Surface,
-  {dc5f1cfa-adde-491f-b664-0623fc224239}, !- Handle
-  Surface 51,                             !- Name
-  Wall,                                   !- Surface Type
-  ,                                       !- Construction Name
-  {743e1740-72d1-4242-854c-8eee8bb73c20}, !- Space Name
-  Foundation,                             !- Outside Boundary Condition
-  ,                                       !- Outside Boundary Condition Object
-  NoSun,                                  !- Sun Exposure
-  NoWind,                                 !- Wind Exposure
-  ,                                       !- View Factor to Ground
-  ,                                       !- Number of Vertices
-  9.144, 0, 0,                            !- X,Y,Z Vertex 1 {m}
-  9.144, 0, -2.4384,                      !- X,Y,Z Vertex 2 {m}
-  4.572, 0, -2.4384,                      !- X,Y,Z Vertex 3 {m}
-  4.572, 0, 0;                            !- X,Y,Z Vertex 4 {m}
-
-OS:Surface,
-  {955516d9-963b-4e56-9399-88f7a0de0dfe}, !- Handle
-  Surface 52,                             !- Name
-  Wall,                                   !- Surface Type
-  ,                                       !- Construction Name
-  {743e1740-72d1-4242-854c-8eee8bb73c20}, !- Space Name
-  Surface,                                !- Outside Boundary Condition
-  {163ba1fe-6ba2-48b1-8c83-fbbc8798dfdc}, !- Outside Boundary Condition Object
-  NoSun,                                  !- Sun Exposure
-  NoWind,                                 !- Wind Exposure
-  ,                                       !- View Factor to Ground
-  ,                                       !- Number of Vertices
-  4.572, 0, 0,                            !- X,Y,Z Vertex 1 {m}
-  4.572, 0, -2.4384,                      !- X,Y,Z Vertex 2 {m}
-  4.572, -9.144, -2.4384,                 !- X,Y,Z Vertex 3 {m}
-  4.572, -9.144, 0;                       !- X,Y,Z Vertex 4 {m}
-
-OS:Surface,
-  {2a73d1c1-1d20-47d6-a67c-54596601daf4}, !- Handle
-  Surface 53,                             !- Name
-  Wall,                                   !- Surface Type
-  ,                                       !- Construction Name
-  {743e1740-72d1-4242-854c-8eee8bb73c20}, !- Space Name
-  Surface,                                !- Outside Boundary Condition
-  {ab1c3b8b-ce13-47fe-9bfe-b26218a9b55c}, !- Outside Boundary Condition Object
-  NoSun,                                  !- Sun Exposure
-  NoWind,                                 !- Wind Exposure
-  ,                                       !- View Factor to Ground
-  ,                                       !- Number of Vertices
-  9.144, -9.144, 0,                       !- X,Y,Z Vertex 1 {m}
-  9.144, -9.144, -2.4384,                 !- X,Y,Z Vertex 2 {m}
-  9.144, 0, -2.4384,                      !- X,Y,Z Vertex 3 {m}
-  9.144, 0, 0;                            !- X,Y,Z Vertex 4 {m}
-
-OS:Surface,
-  {25974d3b-a692-4fb9-b536-fe8781135fe2}, !- Handle
-  Surface 54,                             !- Name
-  RoofCeiling,                            !- Surface Type
-  ,                                       !- Construction Name
-  {743e1740-72d1-4242-854c-8eee8bb73c20}, !- Space Name
-  Surface,                                !- Outside Boundary Condition
-  {8bbf493b-1ac2-449d-85cb-389954d0a8f8}, !- Outside Boundary Condition Object
-  NoSun,                                  !- Sun Exposure
-  NoWind,                                 !- Wind Exposure
-  ,                                       !- View Factor to Ground
-  ,                                       !- Number of Vertices
-  9.144, -9.144, 0,                       !- X,Y,Z Vertex 1 {m}
-  9.144, 0, 0,                            !- X,Y,Z Vertex 2 {m}
-  4.572, 0, 0,                            !- X,Y,Z Vertex 3 {m}
-  4.572, -9.144, 0;                       !- X,Y,Z Vertex 4 {m}
-
-OS:Surface,
-  {46e20b8f-585c-44c4-b349-8ede76605272}, !- Handle
-  Surface 55,                             !- Name
-  Wall,                                   !- Surface Type
-  ,                                       !- Construction Name
-  {743e1740-72d1-4242-854c-8eee8bb73c20}, !- Space Name
-  Foundation,                             !- Outside Boundary Condition
-  ,                                       !- Outside Boundary Condition Object
-  NoSun,                                  !- Sun Exposure
-  NoWind,                                 !- Wind Exposure
-  ,                                       !- View Factor to Ground
-  ,                                       !- Number of Vertices
-  4.572, -9.144, 0,                       !- X,Y,Z Vertex 1 {m}
-  4.572, -9.144, -2.4384,                 !- X,Y,Z Vertex 2 {m}
-  9.144, -9.144, -2.4384,                 !- X,Y,Z Vertex 3 {m}
-  9.144, -9.144, 0;                       !- X,Y,Z Vertex 4 {m}
-
-OS:Surface,
-  {38f4d2a5-11a6-47be-aef7-58993f2e2011}, !- Handle
-  Surface 56,                             !- Name
-  Floor,                                  !- Surface Type
-  ,                                       !- Construction Name
-  {743e1740-72d1-4242-854c-8eee8bb73c20}, !- Space Name
-  Foundation,                             !- Outside Boundary Condition
-  ,                                       !- Outside Boundary Condition Object
-  NoSun,                                  !- Sun Exposure
-  NoWind,                                 !- Wind Exposure
-  ,                                       !- View Factor to Ground
-  ,                                       !- Number of Vertices
-  4.572, -9.144, -2.4384,                 !- X,Y,Z Vertex 1 {m}
-  4.572, 0, -2.4384,                      !- X,Y,Z Vertex 2 {m}
-  9.144, 0, -2.4384,                      !- X,Y,Z Vertex 3 {m}
-  9.144, -9.144, -2.4384;                 !- X,Y,Z Vertex 4 {m}
-
-OS:ThermalZone,
-  {d2b32746-1f32-4884-ad9b-2aed5a434e64}, !- Handle
-  finished basement zone|unit 3,          !- Name
-  ,                                       !- Multiplier
-  ,                                       !- Ceiling Height {m}
-  ,                                       !- Volume {m3}
-  ,                                       !- Floor Area {m2}
-  ,                                       !- Zone Inside Convection Algorithm
-  ,                                       !- Zone Outside Convection Algorithm
-  ,                                       !- Zone Conditioning Equipment List Name
-  {7c2032c5-22e2-40d4-b0f2-9af7efe0b824}, !- Zone Air Inlet Port List
-  {e941c437-139c-4d0f-a7a8-2f7fb1a4abd0}, !- Zone Air Exhaust Port List
-  {e8887d70-6cd2-45f2-9972-d06347b3cd3c}, !- Zone Air Node Name
-  {d8977f21-9281-41a8-a3c0-9756b2191116}, !- Zone Return Air Port List
-  ,                                       !- Primary Daylighting Control Name
-  ,                                       !- Fraction of Zone Controlled by Primary Daylighting Control
-  ,                                       !- Secondary Daylighting Control Name
-  ,                                       !- Fraction of Zone Controlled by Secondary Daylighting Control
-  ,                                       !- Illuminance Map Name
-  ,                                       !- Group Rendering Name
-  ,                                       !- Thermostat Name
-  No;                                     !- Use Ideal Air Loads
-
-OS:Node,
-  {75d15d8e-0822-41e4-9077-b23a6d6192a8}, !- Handle
-  Node 7,                                 !- Name
-  {e8887d70-6cd2-45f2-9972-d06347b3cd3c}, !- Inlet Port
-  ;                                       !- Outlet Port
-
-OS:Connection,
-  {e8887d70-6cd2-45f2-9972-d06347b3cd3c}, !- Handle
-  {c4cef74d-a2ec-4939-92b9-8da21132cc37}, !- Name
-  {d2b32746-1f32-4884-ad9b-2aed5a434e64}, !- Source Object
-  11,                                     !- Outlet Port
-  {75d15d8e-0822-41e4-9077-b23a6d6192a8}, !- Target Object
-  2;                                      !- Inlet Port
-
-OS:PortList,
-  {7c2032c5-22e2-40d4-b0f2-9af7efe0b824}, !- Handle
-  {0f740da9-8878-455d-8dd0-7567a76a05d6}, !- Name
-  {d2b32746-1f32-4884-ad9b-2aed5a434e64}; !- HVAC Component
-
-OS:PortList,
-  {e941c437-139c-4d0f-a7a8-2f7fb1a4abd0}, !- Handle
-  {203e205b-0b99-46a2-ac61-7c4fdcc2344f}, !- Name
-  {d2b32746-1f32-4884-ad9b-2aed5a434e64}; !- HVAC Component
-
-OS:PortList,
-  {d8977f21-9281-41a8-a3c0-9756b2191116}, !- Handle
-  {c1abccd9-6014-4ecf-a0d5-e81babc43fb8}, !- Name
-  {d2b32746-1f32-4884-ad9b-2aed5a434e64}; !- HVAC Component
-
-OS:Sizing:Zone,
-  {9879cdb9-4e25-4493-8297-0d53feccd9b7}, !- Handle
-  {d2b32746-1f32-4884-ad9b-2aed5a434e64}, !- Zone or ZoneList Name
-  SupplyAirTemperature,                   !- Zone Cooling Design Supply Air Temperature Input Method
-  14,                                     !- Zone Cooling Design Supply Air Temperature {C}
-  11.11,                                  !- Zone Cooling Design Supply Air Temperature Difference {deltaC}
-  SupplyAirTemperature,                   !- Zone Heating Design Supply Air Temperature Input Method
-  40,                                     !- Zone Heating Design Supply Air Temperature {C}
-  11.11,                                  !- Zone Heating Design Supply Air Temperature Difference {deltaC}
-  0.0085,                                 !- Zone Cooling Design Supply Air Humidity Ratio {kg-H2O/kg-air}
-  0.008,                                  !- Zone Heating Design Supply Air Humidity Ratio {kg-H2O/kg-air}
-  ,                                       !- Zone Heating Sizing Factor
-  ,                                       !- Zone Cooling Sizing Factor
-  DesignDay,                              !- Cooling Design Air Flow Method
-  ,                                       !- Cooling Design Air Flow Rate {m3/s}
-  ,                                       !- Cooling Minimum Air Flow per Zone Floor Area {m3/s-m2}
-  ,                                       !- Cooling Minimum Air Flow {m3/s}
-  ,                                       !- Cooling Minimum Air Flow Fraction
-  DesignDay,                              !- Heating Design Air Flow Method
-  ,                                       !- Heating Design Air Flow Rate {m3/s}
-  ,                                       !- Heating Maximum Air Flow per Zone Floor Area {m3/s-m2}
-  ,                                       !- Heating Maximum Air Flow {m3/s}
-  ,                                       !- Heating Maximum Air Flow Fraction
-  ,                                       !- Design Zone Air Distribution Effectiveness in Cooling Mode
-  ,                                       !- Design Zone Air Distribution Effectiveness in Heating Mode
-  No,                                     !- Account for Dedicated Outdoor Air System
-  NeutralSupplyAir,                       !- Dedicated Outdoor Air System Control Strategy
-  autosize,                               !- Dedicated Outdoor Air Low Setpoint Temperature for Design {C}
-  autosize;                               !- Dedicated Outdoor Air High Setpoint Temperature for Design {C}
-
-OS:ZoneHVAC:EquipmentList,
-  {9286da02-a70e-4e22-a211-a19d1b583c67}, !- Handle
-  Zone HVAC Equipment List 7,             !- Name
-  {d2b32746-1f32-4884-ad9b-2aed5a434e64}; !- Thermal Zone
-
-OS:Space,
-  {89b5610a-e1ea-40e4-805a-d8781aaec1de}, !- Handle
-  finished basement space|unit 3,         !- Name
-  {b8586039-8268-431c-853e-1a0cc4e5ad00}, !- Space Type Name
-  ,                                       !- Default Construction Set Name
-  ,                                       !- Default Schedule Set Name
-  -0,                                     !- Direction of Relative North {deg}
-  0,                                      !- X Origin {m}
-  0,                                      !- Y Origin {m}
-  0,                                      !- Z Origin {m}
-  ,                                       !- Building Story Name
-  {d2b32746-1f32-4884-ad9b-2aed5a434e64}, !- Thermal Zone Name
-  ,                                       !- Part of Total Floor Area
-  ,                                       !- Design Specification Outdoor Air Object Name
-  {e83d5feb-cdb9-484d-8f63-ef38f2924c9d}; !- Building Unit Name
-
-OS:Surface,
-  {ad26a44b-09a2-4348-9419-d72b6b0f4858}, !- Handle
-  Surface 57,                             !- Name
-  Wall,                                   !- Surface Type
-  ,                                       !- Construction Name
-  {89b5610a-e1ea-40e4-805a-d8781aaec1de}, !- Space Name
-  Foundation,                             !- Outside Boundary Condition
-  ,                                       !- Outside Boundary Condition Object
-  NoSun,                                  !- Sun Exposure
-  NoWind,                                 !- Wind Exposure
-  ,                                       !- View Factor to Ground
-  ,                                       !- Number of Vertices
-  13.716, 0, 0,                           !- X,Y,Z Vertex 1 {m}
-  13.716, 0, -2.4384,                     !- X,Y,Z Vertex 2 {m}
-  9.144, 0, -2.4384,                      !- X,Y,Z Vertex 3 {m}
-  9.144, 0, 0;                            !- X,Y,Z Vertex 4 {m}
-
-OS:Surface,
-  {ab1c3b8b-ce13-47fe-9bfe-b26218a9b55c}, !- Handle
-  Surface 58,                             !- Name
-  Wall,                                   !- Surface Type
-  ,                                       !- Construction Name
-  {89b5610a-e1ea-40e4-805a-d8781aaec1de}, !- Space Name
-  Surface,                                !- Outside Boundary Condition
-  {2a73d1c1-1d20-47d6-a67c-54596601daf4}, !- Outside Boundary Condition Object
-  NoSun,                                  !- Sun Exposure
-  NoWind,                                 !- Wind Exposure
-  ,                                       !- View Factor to Ground
-  ,                                       !- Number of Vertices
-  9.144, 0, 0,                            !- X,Y,Z Vertex 1 {m}
-  9.144, 0, -2.4384,                      !- X,Y,Z Vertex 2 {m}
-  9.144, -9.144, -2.4384,                 !- X,Y,Z Vertex 3 {m}
-  9.144, -9.144, 0;                       !- X,Y,Z Vertex 4 {m}
-
-OS:Surface,
-  {2b072b6e-1ad9-434f-a9a0-08d855a5f201}, !- Handle
-  Surface 59,                             !- Name
-  Wall,                                   !- Surface Type
-  ,                                       !- Construction Name
-  {89b5610a-e1ea-40e4-805a-d8781aaec1de}, !- Space Name
-  Surface,                                !- Outside Boundary Condition
-  {cfe8be98-a90e-46e0-82c0-eac04afeca5d}, !- Outside Boundary Condition Object
-  NoSun,                                  !- Sun Exposure
-  NoWind,                                 !- Wind Exposure
-  ,                                       !- View Factor to Ground
-  ,                                       !- Number of Vertices
-  13.716, -9.144, 0,                      !- X,Y,Z Vertex 1 {m}
-  13.716, -9.144, -2.4384,                !- X,Y,Z Vertex 2 {m}
-  13.716, 0, -2.4384,                     !- X,Y,Z Vertex 3 {m}
-  13.716, 0, 0;                           !- X,Y,Z Vertex 4 {m}
-
-OS:Surface,
-  {90a4c367-a83d-4a61-ad5e-e0553ae03365}, !- Handle
-  Surface 60,                             !- Name
-  RoofCeiling,                            !- Surface Type
-  ,                                       !- Construction Name
-  {89b5610a-e1ea-40e4-805a-d8781aaec1de}, !- Space Name
-  Surface,                                !- Outside Boundary Condition
-  {dd12d282-0c12-4a8a-842e-5b115d623dc4}, !- Outside Boundary Condition Object
-  NoSun,                                  !- Sun Exposure
-  NoWind,                                 !- Wind Exposure
-  ,                                       !- View Factor to Ground
-  ,                                       !- Number of Vertices
-  13.716, -9.144, 0,                      !- X,Y,Z Vertex 1 {m}
-  13.716, 0, 0,                           !- X,Y,Z Vertex 2 {m}
-  9.144, 0, 0,                            !- X,Y,Z Vertex 3 {m}
-  9.144, -9.144, 0;                       !- X,Y,Z Vertex 4 {m}
-
-OS:Surface,
-  {cb2b6f4f-994e-4b83-bd86-5f08979e068d}, !- Handle
-  Surface 61,                             !- Name
-  Wall,                                   !- Surface Type
-  ,                                       !- Construction Name
-  {89b5610a-e1ea-40e4-805a-d8781aaec1de}, !- Space Name
-  Foundation,                             !- Outside Boundary Condition
-  ,                                       !- Outside Boundary Condition Object
-  NoSun,                                  !- Sun Exposure
-  NoWind,                                 !- Wind Exposure
-  ,                                       !- View Factor to Ground
-  ,                                       !- Number of Vertices
-  9.144, -9.144, 0,                       !- X,Y,Z Vertex 1 {m}
-  9.144, -9.144, -2.4384,                 !- X,Y,Z Vertex 2 {m}
-  13.716, -9.144, -2.4384,                !- X,Y,Z Vertex 3 {m}
-  13.716, -9.144, 0;                      !- X,Y,Z Vertex 4 {m}
-
-OS:Surface,
-  {dfa24004-1e48-4738-94fe-ef4b21a60454}, !- Handle
-  Surface 62,                             !- Name
-  Floor,                                  !- Surface Type
-  ,                                       !- Construction Name
-  {89b5610a-e1ea-40e4-805a-d8781aaec1de}, !- Space Name
-  Foundation,                             !- Outside Boundary Condition
-  ,                                       !- Outside Boundary Condition Object
-  NoSun,                                  !- Sun Exposure
-  NoWind,                                 !- Wind Exposure
-  ,                                       !- View Factor to Ground
-  ,                                       !- Number of Vertices
-  9.144, -9.144, -2.4384,                 !- X,Y,Z Vertex 1 {m}
-  9.144, 0, -2.4384,                      !- X,Y,Z Vertex 2 {m}
-  13.716, 0, -2.4384,                     !- X,Y,Z Vertex 3 {m}
-  13.716, -9.144, -2.4384;                !- X,Y,Z Vertex 4 {m}
-
-OS:ThermalZone,
-  {71b95719-2e20-4ac4-a32b-0ee4054bc53a}, !- Handle
-  finished basement zone|unit 4,          !- Name
-  ,                                       !- Multiplier
-  ,                                       !- Ceiling Height {m}
-  ,                                       !- Volume {m3}
-  ,                                       !- Floor Area {m2}
-  ,                                       !- Zone Inside Convection Algorithm
-  ,                                       !- Zone Outside Convection Algorithm
-  ,                                       !- Zone Conditioning Equipment List Name
-  {0cf4e152-762c-48b6-a6df-d1efab3e921d}, !- Zone Air Inlet Port List
-  {92cbf428-cee1-43ff-9d3d-5532bb9719c4}, !- Zone Air Exhaust Port List
-  {6b5ff8f3-7d36-4e87-8cbf-022cee041a75}, !- Zone Air Node Name
-  {0a006eab-c42e-445d-8ffb-ba3a4d8c9bd1}, !- Zone Return Air Port List
-  ,                                       !- Primary Daylighting Control Name
-  ,                                       !- Fraction of Zone Controlled by Primary Daylighting Control
-  ,                                       !- Secondary Daylighting Control Name
-  ,                                       !- Fraction of Zone Controlled by Secondary Daylighting Control
-  ,                                       !- Illuminance Map Name
-  ,                                       !- Group Rendering Name
-  ,                                       !- Thermostat Name
-  No;                                     !- Use Ideal Air Loads
-
-OS:Node,
-  {7c832371-e89c-477e-bf31-89fbb4dc10af}, !- Handle
-  Node 8,                                 !- Name
-  {6b5ff8f3-7d36-4e87-8cbf-022cee041a75}, !- Inlet Port
-  ;                                       !- Outlet Port
-
-OS:Connection,
-  {6b5ff8f3-7d36-4e87-8cbf-022cee041a75}, !- Handle
-  {1a6d8e72-145c-4f56-8308-233e71ac2cfc}, !- Name
-  {71b95719-2e20-4ac4-a32b-0ee4054bc53a}, !- Source Object
-  11,                                     !- Outlet Port
-  {7c832371-e89c-477e-bf31-89fbb4dc10af}, !- Target Object
-  2;                                      !- Inlet Port
-
-OS:PortList,
-  {0cf4e152-762c-48b6-a6df-d1efab3e921d}, !- Handle
-  {28f811ce-70c2-43ce-bb0d-2a4c6b2bf3dc}, !- Name
-  {71b95719-2e20-4ac4-a32b-0ee4054bc53a}; !- HVAC Component
-
-OS:PortList,
-  {92cbf428-cee1-43ff-9d3d-5532bb9719c4}, !- Handle
-  {a662eff8-ff55-408c-9f82-a28cbe7aa6c3}, !- Name
-  {71b95719-2e20-4ac4-a32b-0ee4054bc53a}; !- HVAC Component
-
-OS:PortList,
-  {0a006eab-c42e-445d-8ffb-ba3a4d8c9bd1}, !- Handle
-  {46f78cd5-1d02-42e2-98d0-fd4a04772f50}, !- Name
-  {71b95719-2e20-4ac4-a32b-0ee4054bc53a}; !- HVAC Component
-
-OS:Sizing:Zone,
-  {cdc55228-b6c6-4e1a-8175-57afa3a3d0ef}, !- Handle
-  {71b95719-2e20-4ac4-a32b-0ee4054bc53a}, !- Zone or ZoneList Name
-  SupplyAirTemperature,                   !- Zone Cooling Design Supply Air Temperature Input Method
-  14,                                     !- Zone Cooling Design Supply Air Temperature {C}
-  11.11,                                  !- Zone Cooling Design Supply Air Temperature Difference {deltaC}
-  SupplyAirTemperature,                   !- Zone Heating Design Supply Air Temperature Input Method
-  40,                                     !- Zone Heating Design Supply Air Temperature {C}
-  11.11,                                  !- Zone Heating Design Supply Air Temperature Difference {deltaC}
-  0.0085,                                 !- Zone Cooling Design Supply Air Humidity Ratio {kg-H2O/kg-air}
-  0.008,                                  !- Zone Heating Design Supply Air Humidity Ratio {kg-H2O/kg-air}
-  ,                                       !- Zone Heating Sizing Factor
-  ,                                       !- Zone Cooling Sizing Factor
-  DesignDay,                              !- Cooling Design Air Flow Method
-  ,                                       !- Cooling Design Air Flow Rate {m3/s}
-  ,                                       !- Cooling Minimum Air Flow per Zone Floor Area {m3/s-m2}
-  ,                                       !- Cooling Minimum Air Flow {m3/s}
-  ,                                       !- Cooling Minimum Air Flow Fraction
-  DesignDay,                              !- Heating Design Air Flow Method
-  ,                                       !- Heating Design Air Flow Rate {m3/s}
-  ,                                       !- Heating Maximum Air Flow per Zone Floor Area {m3/s-m2}
-  ,                                       !- Heating Maximum Air Flow {m3/s}
-  ,                                       !- Heating Maximum Air Flow Fraction
-  ,                                       !- Design Zone Air Distribution Effectiveness in Cooling Mode
-  ,                                       !- Design Zone Air Distribution Effectiveness in Heating Mode
-  No,                                     !- Account for Dedicated Outdoor Air System
-  NeutralSupplyAir,                       !- Dedicated Outdoor Air System Control Strategy
-  autosize,                               !- Dedicated Outdoor Air Low Setpoint Temperature for Design {C}
-  autosize;                               !- Dedicated Outdoor Air High Setpoint Temperature for Design {C}
-
-OS:ZoneHVAC:EquipmentList,
-  {36bbf836-17c2-4558-b336-bfd5c702a62b}, !- Handle
-  Zone HVAC Equipment List 8,             !- Name
-  {71b95719-2e20-4ac4-a32b-0ee4054bc53a}; !- Thermal Zone
-
-OS:Space,
-  {3f737632-41e6-45c4-a0d2-0f044f25487e}, !- Handle
-  finished basement space|unit 4,         !- Name
-  {b8586039-8268-431c-853e-1a0cc4e5ad00}, !- Space Type Name
-  ,                                       !- Default Construction Set Name
-  ,                                       !- Default Schedule Set Name
-  -0,                                     !- Direction of Relative North {deg}
-  0,                                      !- X Origin {m}
-  0,                                      !- Y Origin {m}
-  0,                                      !- Z Origin {m}
-  ,                                       !- Building Story Name
-  {71b95719-2e20-4ac4-a32b-0ee4054bc53a}, !- Thermal Zone Name
-  ,                                       !- Part of Total Floor Area
-  ,                                       !- Design Specification Outdoor Air Object Name
-  {af19f9fb-4319-4da3-804a-aa3ed4269107}; !- Building Unit Name
-
-OS:Surface,
-  {aff2126b-2b04-43bb-b03f-4faf4639fcf0}, !- Handle
-  Surface 63,                             !- Name
-  Wall,                                   !- Surface Type
-  ,                                       !- Construction Name
-  {3f737632-41e6-45c4-a0d2-0f044f25487e}, !- Space Name
-  Foundation,                             !- Outside Boundary Condition
-  ,                                       !- Outside Boundary Condition Object
-  NoSun,                                  !- Sun Exposure
-  NoWind,                                 !- Wind Exposure
-  ,                                       !- View Factor to Ground
-  ,                                       !- Number of Vertices
-  18.288, 0, 0,                           !- X,Y,Z Vertex 1 {m}
-  18.288, 0, -2.4384,                     !- X,Y,Z Vertex 2 {m}
-  13.716, 0, -2.4384,                     !- X,Y,Z Vertex 3 {m}
-  13.716, 0, 0;                           !- X,Y,Z Vertex 4 {m}
-
-OS:Surface,
-  {cfe8be98-a90e-46e0-82c0-eac04afeca5d}, !- Handle
-  Surface 64,                             !- Name
-  Wall,                                   !- Surface Type
-  ,                                       !- Construction Name
-  {3f737632-41e6-45c4-a0d2-0f044f25487e}, !- Space Name
-  Surface,                                !- Outside Boundary Condition
-  {2b072b6e-1ad9-434f-a9a0-08d855a5f201}, !- Outside Boundary Condition Object
-  NoSun,                                  !- Sun Exposure
-  NoWind,                                 !- Wind Exposure
-  ,                                       !- View Factor to Ground
-  ,                                       !- Number of Vertices
-  13.716, 0, 0,                           !- X,Y,Z Vertex 1 {m}
-  13.716, 0, -2.4384,                     !- X,Y,Z Vertex 2 {m}
-  13.716, -9.144, -2.4384,                !- X,Y,Z Vertex 3 {m}
-  13.716, -9.144, 0;                      !- X,Y,Z Vertex 4 {m}
-
-OS:Surface,
-  {1366d9a4-3cc6-4a68-b019-117cdd03c6ff}, !- Handle
-  Surface 65,                             !- Name
-  Wall,                                   !- Surface Type
-  ,                                       !- Construction Name
-  {3f737632-41e6-45c4-a0d2-0f044f25487e}, !- Space Name
-  Foundation,                             !- Outside Boundary Condition
-  ,                                       !- Outside Boundary Condition Object
-  NoSun,                                  !- Sun Exposure
-  NoWind,                                 !- Wind Exposure
-  ,                                       !- View Factor to Ground
-  ,                                       !- Number of Vertices
-  18.288, -9.144, 0,                      !- X,Y,Z Vertex 1 {m}
-  18.288, -9.144, -2.4384,                !- X,Y,Z Vertex 2 {m}
-  18.288, 0, -2.4384,                     !- X,Y,Z Vertex 3 {m}
-  18.288, 0, 0;                           !- X,Y,Z Vertex 4 {m}
-
-OS:Surface,
-  {227cbb48-1ef1-4c90-ada5-c4a067e2fe76}, !- Handle
-  Surface 66,                             !- Name
-  RoofCeiling,                            !- Surface Type
-  ,                                       !- Construction Name
-  {3f737632-41e6-45c4-a0d2-0f044f25487e}, !- Space Name
-  Surface,                                !- Outside Boundary Condition
-  {d0232127-2019-481b-bae2-f69d6719ebc8}, !- Outside Boundary Condition Object
-  NoSun,                                  !- Sun Exposure
-  NoWind,                                 !- Wind Exposure
-  ,                                       !- View Factor to Ground
-  ,                                       !- Number of Vertices
-  18.288, -9.144, 0,                      !- X,Y,Z Vertex 1 {m}
-  18.288, 0, 0,                           !- X,Y,Z Vertex 2 {m}
-  13.716, 0, 0,                           !- X,Y,Z Vertex 3 {m}
-  13.716, -9.144, 0;                      !- X,Y,Z Vertex 4 {m}
-
-OS:Surface,
-  {9320eacf-3dc2-47f8-8d1a-cb647ada18a3}, !- Handle
-  Surface 67,                             !- Name
-  Wall,                                   !- Surface Type
-  ,                                       !- Construction Name
-  {3f737632-41e6-45c4-a0d2-0f044f25487e}, !- Space Name
-  Foundation,                             !- Outside Boundary Condition
-  ,                                       !- Outside Boundary Condition Object
-  NoSun,                                  !- Sun Exposure
-  NoWind,                                 !- Wind Exposure
-  ,                                       !- View Factor to Ground
-  ,                                       !- Number of Vertices
-  13.716, -9.144, 0,                      !- X,Y,Z Vertex 1 {m}
-  13.716, -9.144, -2.4384,                !- X,Y,Z Vertex 2 {m}
-  18.288, -9.144, -2.4384,                !- X,Y,Z Vertex 3 {m}
-  18.288, -9.144, 0;                      !- X,Y,Z Vertex 4 {m}
-
-OS:Surface,
-  {2856bc3a-42d1-486f-8208-e8af3e69fb2f}, !- Handle
-  Surface 68,                             !- Name
-  Floor,                                  !- Surface Type
-  ,                                       !- Construction Name
-  {3f737632-41e6-45c4-a0d2-0f044f25487e}, !- Space Name
-  Foundation,                             !- Outside Boundary Condition
-  ,                                       !- Outside Boundary Condition Object
-  NoSun,                                  !- Sun Exposure
-  NoWind,                                 !- Wind Exposure
-  ,                                       !- View Factor to Ground
-  ,                                       !- Number of Vertices
-  13.716, -9.144, -2.4384,                !- X,Y,Z Vertex 1 {m}
-  13.716, 0, -2.4384,                     !- X,Y,Z Vertex 2 {m}
-  18.288, 0, -2.4384,                     !- X,Y,Z Vertex 3 {m}
-  18.288, -9.144, -2.4384;                !- X,Y,Z Vertex 4 {m}
-
-OS:Surface,
-  {8f8c3455-4239-4a69-8f0c-a4dc6212ae3f}, !- Handle
-  Surface 7,                              !- Name
-  Floor,                                  !- Surface Type
-  ,                                       !- Construction Name
-  {cff7c448-adbb-4832-9f06-f5a2b63d7a48}, !- Space Name
-  Surface,                                !- Outside Boundary Condition
-  {3056d54f-aaf4-4ba2-8f43-00c463fab0ba}, !- Outside Boundary Condition Object
-  NoSun,                                  !- Sun Exposure
-  NoWind,                                 !- Wind Exposure
-  ,                                       !- View Factor to Ground
-  ,                                       !- Number of Vertices
-  13.716, 0, 2.4384,                      !- X,Y,Z Vertex 1 {m}
-  13.716, -9.144, 2.4384,                 !- X,Y,Z Vertex 2 {m}
-  9.144, -9.144, 2.4384,                  !- X,Y,Z Vertex 3 {m}
-  9.144, 0, 2.4384;                       !- X,Y,Z Vertex 4 {m}
-
-OS:Surface,
-  {1bc3bbed-2b8d-4246-af71-03358ad2bab6}, !- Handle
-  Surface 8,                              !- Name
-  RoofCeiling,                            !- Surface Type
-  ,                                       !- Construction Name
-  {cff7c448-adbb-4832-9f06-f5a2b63d7a48}, !- Space Name
-  Outdoors,                               !- Outside Boundary Condition
-  ,                                       !- Outside Boundary Condition Object
-  SunExposed,                             !- Sun Exposure
-  WindExposed,                            !- Wind Exposure
-  ,                                       !- View Factor to Ground
-  ,                                       !- Number of Vertices
-  0, -4.572, 5.0292,                      !- X,Y,Z Vertex 1 {m}
-  18.288, -4.572, 5.0292,                 !- X,Y,Z Vertex 2 {m}
-  18.288, 0, 2.7432,                      !- X,Y,Z Vertex 3 {m}
-  0, 0, 2.7432;                           !- X,Y,Z Vertex 4 {m}
-
-OS:Surface,
-  {e2da60cf-03eb-4b69-83b0-1d2b2be741c5}, !- Handle
-  Surface 9,                              !- Name
-  RoofCeiling,                            !- Surface Type
-  ,                                       !- Construction Name
-  {cff7c448-adbb-4832-9f06-f5a2b63d7a48}, !- Space Name
-  Outdoors,                               !- Outside Boundary Condition
-  ,                                       !- Outside Boundary Condition Object
-  SunExposed,                             !- Sun Exposure
-  WindExposed,                            !- Wind Exposure
-  ,                                       !- View Factor to Ground
-  ,                                       !- Number of Vertices
-  18.288, -4.572, 5.0292,                 !- X,Y,Z Vertex 1 {m}
-  0, -4.572, 5.0292,                      !- X,Y,Z Vertex 2 {m}
-  0, -9.144, 2.7432,                      !- X,Y,Z Vertex 3 {m}
-  18.288, -9.144, 2.7432;                 !- X,Y,Z Vertex 4 {m}
-
-OS:Surface,
-  {d5a1a2d0-e2a6-4240-b75c-ba733548897e}, !- Handle
-  Surface 10,                             !- Name
-  Wall,                                   !- Surface Type
-  ,                                       !- Construction Name
-  {cff7c448-adbb-4832-9f06-f5a2b63d7a48}, !- Space Name
-  Outdoors,                               !- Outside Boundary Condition
-  ,                                       !- Outside Boundary Condition Object
-  SunExposed,                             !- Sun Exposure
-  WindExposed,                            !- Wind Exposure
-  ,                                       !- View Factor to Ground
-  ,                                       !- Number of Vertices
-  0, -4.572, 4.7244,                      !- X,Y,Z Vertex 1 {m}
-  0, 0, 2.4384,                           !- X,Y,Z Vertex 2 {m}
-  0, -9.144, 2.4384;                      !- X,Y,Z Vertex 3 {m}
-
-OS:Surface,
-  {84bcbbd8-9b74-4a84-8a40-fe2818ac6745}, !- Handle
-  Surface 11,                             !- Name
-  Wall,                                   !- Surface Type
-  ,                                       !- Construction Name
-  {cff7c448-adbb-4832-9f06-f5a2b63d7a48}, !- Space Name
-  Outdoors,                               !- Outside Boundary Condition
-  ,                                       !- Outside Boundary Condition Object
-  SunExposed,                             !- Sun Exposure
-  WindExposed,                            !- Wind Exposure
-  ,                                       !- View Factor to Ground
-  ,                                       !- Number of Vertices
-  18.288, -4.572, 4.7244,                 !- X,Y,Z Vertex 1 {m}
-  18.288, -9.144, 2.4384,                 !- X,Y,Z Vertex 2 {m}
-  18.288, 0, 2.4384;                      !- X,Y,Z Vertex 3 {m}
-
-OS:Space,
-  {cff7c448-adbb-4832-9f06-f5a2b63d7a48}, !- Handle
-  unfinished attic space,                 !- Name
-  {0d6184d9-17b5-4ce0-a1ba-96dd876eca46}, !- Space Type Name
-  ,                                       !- Default Construction Set Name
-  ,                                       !- Default Schedule Set Name
-  ,                                       !- Direction of Relative North {deg}
-  ,                                       !- X Origin {m}
-  ,                                       !- Y Origin {m}
-  ,                                       !- Z Origin {m}
-  ,                                       !- Building Story Name
-  {5b784dac-04c6-408d-80ee-863a21846c20}; !- Thermal Zone Name
-
-OS:ThermalZone,
-  {5b784dac-04c6-408d-80ee-863a21846c20}, !- Handle
-  unfinished attic zone,                  !- Name
-  ,                                       !- Multiplier
-  ,                                       !- Ceiling Height {m}
-  ,                                       !- Volume {m3}
-  ,                                       !- Floor Area {m2}
-  ,                                       !- Zone Inside Convection Algorithm
-  ,                                       !- Zone Outside Convection Algorithm
-  ,                                       !- Zone Conditioning Equipment List Name
-  {ca57fa45-25b3-4ec0-bfc6-ab8cedd8e378}, !- Zone Air Inlet Port List
-  {8cbe1ce0-5911-48dc-a4d9-2f8a84708527}, !- Zone Air Exhaust Port List
-  {6d881379-b9d2-44ee-b1fb-4c43f0cffd48}, !- Zone Air Node Name
-  {73f53750-9b68-4825-823a-189302b574e2}, !- Zone Return Air Port List
-  ,                                       !- Primary Daylighting Control Name
-  ,                                       !- Fraction of Zone Controlled by Primary Daylighting Control
-  ,                                       !- Secondary Daylighting Control Name
-  ,                                       !- Fraction of Zone Controlled by Secondary Daylighting Control
-  ,                                       !- Illuminance Map Name
-  ,                                       !- Group Rendering Name
-  ,                                       !- Thermostat Name
-  No;                                     !- Use Ideal Air Loads
-
-OS:Node,
-  {f24ea861-f261-41ca-be82-5265b01cba34}, !- Handle
-  Node 9,                                 !- Name
-  {6d881379-b9d2-44ee-b1fb-4c43f0cffd48}, !- Inlet Port
-  ;                                       !- Outlet Port
-
-OS:Connection,
-  {6d881379-b9d2-44ee-b1fb-4c43f0cffd48}, !- Handle
-  {0fb8cc92-f0b9-44f3-b83a-8f814e9f6225}, !- Name
-  {5b784dac-04c6-408d-80ee-863a21846c20}, !- Source Object
-  11,                                     !- Outlet Port
-  {f24ea861-f261-41ca-be82-5265b01cba34}, !- Target Object
-  2;                                      !- Inlet Port
-
-OS:PortList,
-  {ca57fa45-25b3-4ec0-bfc6-ab8cedd8e378}, !- Handle
-  {aa59a7e3-e7e6-4b1c-8274-6691292b1fd5}, !- Name
-  {5b784dac-04c6-408d-80ee-863a21846c20}; !- HVAC Component
-
-OS:PortList,
-  {8cbe1ce0-5911-48dc-a4d9-2f8a84708527}, !- Handle
-  {5389e141-85f5-42f1-8f83-7cce121f61ed}, !- Name
-  {5b784dac-04c6-408d-80ee-863a21846c20}; !- HVAC Component
-
-OS:PortList,
-  {73f53750-9b68-4825-823a-189302b574e2}, !- Handle
-  {4a66117c-021b-41fd-be28-65192b29da32}, !- Name
-  {5b784dac-04c6-408d-80ee-863a21846c20}; !- HVAC Component
-
-OS:Sizing:Zone,
-  {e6ed5004-ceb6-4269-b2d4-287097ff1967}, !- Handle
-  {5b784dac-04c6-408d-80ee-863a21846c20}, !- Zone or ZoneList Name
-  SupplyAirTemperature,                   !- Zone Cooling Design Supply Air Temperature Input Method
-  14,                                     !- Zone Cooling Design Supply Air Temperature {C}
-  11.11,                                  !- Zone Cooling Design Supply Air Temperature Difference {deltaC}
-  SupplyAirTemperature,                   !- Zone Heating Design Supply Air Temperature Input Method
-  40,                                     !- Zone Heating Design Supply Air Temperature {C}
-  11.11,                                  !- Zone Heating Design Supply Air Temperature Difference {deltaC}
-  0.0085,                                 !- Zone Cooling Design Supply Air Humidity Ratio {kg-H2O/kg-air}
-  0.008,                                  !- Zone Heating Design Supply Air Humidity Ratio {kg-H2O/kg-air}
-  ,                                       !- Zone Heating Sizing Factor
-  ,                                       !- Zone Cooling Sizing Factor
-  DesignDay,                              !- Cooling Design Air Flow Method
-  ,                                       !- Cooling Design Air Flow Rate {m3/s}
-  ,                                       !- Cooling Minimum Air Flow per Zone Floor Area {m3/s-m2}
-  ,                                       !- Cooling Minimum Air Flow {m3/s}
-  ,                                       !- Cooling Minimum Air Flow Fraction
-  DesignDay,                              !- Heating Design Air Flow Method
-  ,                                       !- Heating Design Air Flow Rate {m3/s}
-  ,                                       !- Heating Maximum Air Flow per Zone Floor Area {m3/s-m2}
-  ,                                       !- Heating Maximum Air Flow {m3/s}
-  ,                                       !- Heating Maximum Air Flow Fraction
-  ,                                       !- Design Zone Air Distribution Effectiveness in Cooling Mode
-  ,                                       !- Design Zone Air Distribution Effectiveness in Heating Mode
-  No,                                     !- Account for Dedicated Outdoor Air System
-  NeutralSupplyAir,                       !- Dedicated Outdoor Air System Control Strategy
-  autosize,                               !- Dedicated Outdoor Air Low Setpoint Temperature for Design {C}
-  autosize;                               !- Dedicated Outdoor Air High Setpoint Temperature for Design {C}
-
-OS:ZoneHVAC:EquipmentList,
-  {d67eb311-365e-45ad-b725-bdf6a36f1546}, !- Handle
-  Zone HVAC Equipment List 9,             !- Name
-  {5b784dac-04c6-408d-80ee-863a21846c20}; !- Thermal Zone
-
-OS:SpaceType,
-  {0d6184d9-17b5-4ce0-a1ba-96dd876eca46}, !- Handle
-  Space Type 3,                           !- Name
-  ,                                       !- Default Construction Set Name
-  ,                                       !- Default Schedule Set Name
-  ,                                       !- Group Rendering Name
-  ,                                       !- Design Specification Outdoor Air Object Name
-  ,                                       !- Standards Template
-  ,                                       !- Standards Building Type
-  unfinished attic;                       !- Standards Space Type
-
-OS:BuildingUnit,
-  {83294911-6f84-477d-be14-44a689c20d5e}, !- Handle
-  unit 1,                                 !- Name
-  ,                                       !- Rendering Color
-  Residential;                            !- Building Unit Type
-
-OS:AdditionalProperties,
-  {b219b1de-3890-4822-8bf4-d27029a9a197}, !- Handle
-  {83294911-6f84-477d-be14-44a689c20d5e}, !- Object Name
-  Units Represented,                      !- Feature Name 1
-  Integer,                                !- Feature Data Type 1
-  1,                                      !- Feature Value 1
-  NumberOfBedrooms,                       !- Feature Name 2
-  Integer,                                !- Feature Data Type 2
-  3,                                      !- Feature Value 2
-  NumberOfBathrooms,                      !- Feature Name 3
-  Double,                                 !- Feature Data Type 3
-  2,                                      !- Feature Value 3
-  NumberOfOccupants,                      !- Feature Name 4
-  Double,                                 !- Feature Data Type 4
-  3.3900000000000001;                     !- Feature Value 4
-
-OS:BuildingUnit,
-  {108be4db-a9bc-43d7-b05a-0d33e112b5e0}, !- Handle
-  unit 2,                                 !- Name
-  ,                                       !- Rendering Color
-  Residential;                            !- Building Unit Type
-
-OS:AdditionalProperties,
-  {d77cc2ef-7b26-4fa2-afe6-90c11707eedb}, !- Handle
-  {108be4db-a9bc-43d7-b05a-0d33e112b5e0}, !- Object Name
-  Units Represented,                      !- Feature Name 1
-  Integer,                                !- Feature Data Type 1
-  1,                                      !- Feature Value 1
-  NumberOfBedrooms,                       !- Feature Name 2
-  Integer,                                !- Feature Data Type 2
-  3,                                      !- Feature Value 2
-  NumberOfBathrooms,                      !- Feature Name 3
-  Double,                                 !- Feature Data Type 3
-  2,                                      !- Feature Value 3
-  NumberOfOccupants,                      !- Feature Name 4
-  Double,                                 !- Feature Data Type 4
-  3.3900000000000001;                     !- Feature Value 4
-
-OS:BuildingUnit,
-  {e83d5feb-cdb9-484d-8f63-ef38f2924c9d}, !- Handle
-  unit 3,                                 !- Name
-  ,                                       !- Rendering Color
-  Residential;                            !- Building Unit Type
-
-OS:AdditionalProperties,
-  {6840a2dd-c6b6-4b68-880f-f9d8ec103a7a}, !- Handle
-  {e83d5feb-cdb9-484d-8f63-ef38f2924c9d}, !- Object Name
-  Units Represented,                      !- Feature Name 1
-  Integer,                                !- Feature Data Type 1
-  1,                                      !- Feature Value 1
-  NumberOfBedrooms,                       !- Feature Name 2
-  Integer,                                !- Feature Data Type 2
-  3,                                      !- Feature Value 2
-  NumberOfBathrooms,                      !- Feature Name 3
-  Double,                                 !- Feature Data Type 3
-  2,                                      !- Feature Value 3
-  NumberOfOccupants,                      !- Feature Name 4
-  Double,                                 !- Feature Data Type 4
-  3.3900000000000001;                     !- Feature Value 4
-
-OS:BuildingUnit,
-  {af19f9fb-4319-4da3-804a-aa3ed4269107}, !- Handle
-  unit 4,                                 !- Name
-  ,                                       !- Rendering Color
-  Residential;                            !- Building Unit Type
-
-OS:AdditionalProperties,
-  {bfd8ff21-0513-47f0-8bf0-b06c37040dc2}, !- Handle
-  {af19f9fb-4319-4da3-804a-aa3ed4269107}, !- Object Name
-  Units Represented,                      !- Feature Name 1
-  Integer,                                !- Feature Data Type 1
-  1,                                      !- Feature Value 1
-  NumberOfBedrooms,                       !- Feature Name 2
-  Integer,                                !- Feature Data Type 2
-  3,                                      !- Feature Value 2
-  NumberOfBathrooms,                      !- Feature Name 3
-  Double,                                 !- Feature Data Type 3
-  2,                                      !- Feature Value 3
-  NumberOfOccupants,                      !- Feature Name 4
-  Double,                                 !- Feature Data Type 4
-  3.3900000000000001;                     !- Feature Value 4
-
-OS:Surface,
-  {52dcc236-fd04-4bbd-a6e9-9f1ef8e59b21}, !- Handle
-  Surface 18,                             !- Name
-  Floor,                                  !- Surface Type
-  ,                                       !- Construction Name
-  {cff7c448-adbb-4832-9f06-f5a2b63d7a48}, !- Space Name
-  Surface,                                !- Outside Boundary Condition
-  {e91f82ce-678f-40ca-b83f-8d6d885aca62}, !- Outside Boundary Condition Object
-  NoSun,                                  !- Sun Exposure
-  NoWind,                                 !- Wind Exposure
-  ,                                       !- View Factor to Ground
-  ,                                       !- Number of Vertices
-  18.288, 0, 2.4384,                      !- X,Y,Z Vertex 1 {m}
-  18.288, -9.144, 2.4384,                 !- X,Y,Z Vertex 2 {m}
-  13.716, -9.144, 2.4384,                 !- X,Y,Z Vertex 3 {m}
-  13.716, 0, 2.4384;                      !- X,Y,Z Vertex 4 {m}
-
-OS:Surface,
-  {9b0774ce-796a-456c-b9ee-1d8bc8c02aa9}, !- Handle
-  Surface 19,                             !- Name
-  Floor,                                  !- Surface Type
-  ,                                       !- Construction Name
-  {cff7c448-adbb-4832-9f06-f5a2b63d7a48}, !- Space Name
-  Surface,                                !- Outside Boundary Condition
-  {76d09e82-9032-4d75-a8e4-ca02c039203b}, !- Outside Boundary Condition Object
-  NoSun,                                  !- Sun Exposure
-  NoWind,                                 !- Wind Exposure
-  ,                                       !- View Factor to Ground
-  ,                                       !- Number of Vertices
-  4.572, 0, 2.4384,                       !- X,Y,Z Vertex 1 {m}
-  4.572, -9.144, 2.4384,                  !- X,Y,Z Vertex 2 {m}
-  0, -9.144, 2.4384,                      !- X,Y,Z Vertex 3 {m}
-  0, 0, 2.4384;                           !- X,Y,Z Vertex 4 {m}
-
-OS:Surface,
-  {918c5c00-929f-4905-a6f2-7961f9cb6909}, !- Handle
-  Surface 20,                             !- Name
-  Floor,                                  !- Surface Type
-  ,                                       !- Construction Name
-  {cff7c448-adbb-4832-9f06-f5a2b63d7a48}, !- Space Name
-  Surface,                                !- Outside Boundary Condition
-  {e3db939b-a730-4c02-a96b-f964778a46c8}, !- Outside Boundary Condition Object
-  NoSun,                                  !- Sun Exposure
-  NoWind,                                 !- Wind Exposure
-  ,                                       !- View Factor to Ground
-  ,                                       !- Number of Vertices
-  9.144, 0, 2.4384,                       !- X,Y,Z Vertex 1 {m}
-  9.144, -9.144, 2.4384,                  !- X,Y,Z Vertex 2 {m}
-  4.572, -9.144, 2.4384,                  !- X,Y,Z Vertex 3 {m}
-  4.572, 0, 2.4384;                       !- X,Y,Z Vertex 4 {m}
-
-OS:External:File,
-  {dc76576a-1cae-41af-95da-379b88f7c954}, !- Handle
-  8760.csv,                               !- Name
-  8760.csv;                               !- File Name
-
-OS:Schedule:Day,
-  {98d4931c-3517-4fe2-98e1-fedb656e3212}, !- Handle
-  Schedule Day 1,                         !- Name
-  ,                                       !- Schedule Type Limits Name
-  ,                                       !- Interpolate to Timestep
-  24,                                     !- Hour 1
-  0,                                      !- Minute 1
-  0;                                      !- Value Until Time 1
-
-OS:Schedule:Day,
-  {f972efa8-4a19-44bf-a11f-cd6eccf742fe}, !- Handle
-  Schedule Day 2,                         !- Name
-  ,                                       !- Schedule Type Limits Name
-  ,                                       !- Interpolate to Timestep
-  24,                                     !- Hour 1
-  0,                                      !- Minute 1
-  1;                                      !- Value Until Time 1
-
-OS:Schedule:File,
-  {eb4d4b29-af65-4125-9c67-7d13f74b5c53}, !- Handle
-  occupants,                              !- Name
-  {d3d1e084-125a-4d16-a4b0-3ee0abab600a}, !- Schedule Type Limits Name
-  {dc76576a-1cae-41af-95da-379b88f7c954}, !- External File Name
-  1,                                      !- Column Number
-  1,                                      !- Rows to Skip at Top
-  8760,                                   !- Number of Hours of Data
-  ,                                       !- Column Separator
-  ,                                       !- Interpolate to Timestep
-  60;                                     !- Minutes per Item
-
-OS:Schedule:Ruleset,
-  {8e9c45d2-570c-4142-bccb-01f6cada9da1}, !- Handle
-  Schedule Ruleset 1,                     !- Name
-  {71205531-ac12-4923-9887-57aafd2d8953}, !- Schedule Type Limits Name
-  {02584c69-357e-4266-8093-34b0a0b55713}; !- Default Day Schedule Name
-
-OS:Schedule:Day,
-  {02584c69-357e-4266-8093-34b0a0b55713}, !- Handle
-  Schedule Day 3,                         !- Name
-  {71205531-ac12-4923-9887-57aafd2d8953}, !- Schedule Type Limits Name
-  ,                                       !- Interpolate to Timestep
-  24,                                     !- Hour 1
-  0,                                      !- Minute 1
-  112.539290946133;                       !- Value Until Time 1
-
-OS:People:Definition,
-  {e26a228f-3bf4-4539-a271-acdf6f81a273}, !- Handle
-  res occupants|finished basement space,  !- Name
-  People,                                 !- Number of People Calculation Method
-  1.695,                                  !- Number of People {people}
-  ,                                       !- People per Space Floor Area {person/m2}
-  ,                                       !- Space Floor Area per Person {m2/person}
-  0.319734,                               !- Fraction Radiant
-  0.573,                                  !- Sensible Heat Fraction
-  0,                                      !- Carbon Dioxide Generation Rate {m3/s-W}
-  No,                                     !- Enable ASHRAE 55 Comfort Warnings
-  ZoneAveraged;                           !- Mean Radiant Temperature Calculation Type
-
-OS:People,
-  {b4ef8bb9-a224-4730-b3d1-06459b086595}, !- Handle
-  res occupants|finished basement space,  !- Name
-  {e26a228f-3bf4-4539-a271-acdf6f81a273}, !- People Definition Name
-  {b8106dd1-63a1-4716-99c7-24e9d0f49d9c}, !- Space or SpaceType Name
-  {eb4d4b29-af65-4125-9c67-7d13f74b5c53}, !- Number of People Schedule Name
-  {8e9c45d2-570c-4142-bccb-01f6cada9da1}, !- Activity Level Schedule Name
-  ,                                       !- Surface Name/Angle Factor List Name
-  ,                                       !- Work Efficiency Schedule Name
-  ,                                       !- Clothing Insulation Schedule Name
-  ,                                       !- Air Velocity Schedule Name
-  1;                                      !- Multiplier
-
-OS:ScheduleTypeLimits,
-  {71205531-ac12-4923-9887-57aafd2d8953}, !- Handle
-  ActivityLevel,                          !- Name
-  0,                                      !- Lower Limit Value
-  ,                                       !- Upper Limit Value
-  Continuous,                             !- Numeric Type
-  ActivityLevel;                          !- Unit Type
-
-OS:ScheduleTypeLimits,
-  {d3d1e084-125a-4d16-a4b0-3ee0abab600a}, !- Handle
-  Fractional,                             !- Name
-  0,                                      !- Lower Limit Value
-  1,                                      !- Upper Limit Value
-  Continuous;                             !- Numeric Type
-
-OS:People:Definition,
-  {9aeaf179-eadb-447d-93a9-1416c37716ce}, !- Handle
-  res occupants|living space,             !- Name
-  People,                                 !- Number of People Calculation Method
-  1.695,                                  !- Number of People {people}
-  ,                                       !- People per Space Floor Area {person/m2}
-  ,                                       !- Space Floor Area per Person {m2/person}
-  0.319734,                               !- Fraction Radiant
-  0.573,                                  !- Sensible Heat Fraction
-  0,                                      !- Carbon Dioxide Generation Rate {m3/s-W}
-  No,                                     !- Enable ASHRAE 55 Comfort Warnings
-  ZoneAveraged;                           !- Mean Radiant Temperature Calculation Type
-
-OS:People,
-  {91df2b78-219c-431e-82b0-c492fecfebf6}, !- Handle
-  res occupants|living space,             !- Name
-  {9aeaf179-eadb-447d-93a9-1416c37716ce}, !- People Definition Name
-  {45bce23f-a90e-44c0-86e3-c7472b898f16}, !- Space or SpaceType Name
-  {eb4d4b29-af65-4125-9c67-7d13f74b5c53}, !- Number of People Schedule Name
-  {8e9c45d2-570c-4142-bccb-01f6cada9da1}, !- Activity Level Schedule Name
-  ,                                       !- Surface Name/Angle Factor List Name
-  ,                                       !- Work Efficiency Schedule Name
-  ,                                       !- Clothing Insulation Schedule Name
-  ,                                       !- Air Velocity Schedule Name
-  1;                                      !- Multiplier
-
-OS:Schedule:Day,
-  {b9ce026e-0ddf-45d8-9ba3-5cacf39e3cc5}, !- Handle
-  Schedule Day 4,                         !- Name
-  ,                                       !- Schedule Type Limits Name
-  ,                                       !- Interpolate to Timestep
-  24,                                     !- Hour 1
-  0,                                      !- Minute 1
-  0;                                      !- Value Until Time 1
-
-OS:Schedule:Day,
-  {5df234e8-b914-4fff-a2eb-fb5e42c1c308}, !- Handle
-  Schedule Day 5,                         !- Name
-  ,                                       !- Schedule Type Limits Name
-  ,                                       !- Interpolate to Timestep
-  24,                                     !- Hour 1
-  0,                                      !- Minute 1
-  1;                                      !- Value Until Time 1
-
-OS:People:Definition,
-  {5c1e2f12-9d17-4382-9bd6-d16d7d167f36}, !- Handle
-  res occupants|unit 2|finished basement space|unit 2, !- Name
-  People,                                 !- Number of People Calculation Method
-  1.695,                                  !- Number of People {people}
-  ,                                       !- People per Space Floor Area {person/m2}
-  ,                                       !- Space Floor Area per Person {m2/person}
-  0.319734,                               !- Fraction Radiant
-  0.573,                                  !- Sensible Heat Fraction
-  0,                                      !- Carbon Dioxide Generation Rate {m3/s-W}
-  No,                                     !- Enable ASHRAE 55 Comfort Warnings
-  ZoneAveraged;                           !- Mean Radiant Temperature Calculation Type
-
-OS:People,
-  {f8f87e01-e12c-41b0-b2a5-5905ffe0815b}, !- Handle
-  res occupants|unit 2|finished basement space|unit 2, !- Name
-  {5c1e2f12-9d17-4382-9bd6-d16d7d167f36}, !- People Definition Name
-  {743e1740-72d1-4242-854c-8eee8bb73c20}, !- Space or SpaceType Name
-  {eb4d4b29-af65-4125-9c67-7d13f74b5c53}, !- Number of People Schedule Name
-  {8e9c45d2-570c-4142-bccb-01f6cada9da1}, !- Activity Level Schedule Name
-  ,                                       !- Surface Name/Angle Factor List Name
-  ,                                       !- Work Efficiency Schedule Name
-  ,                                       !- Clothing Insulation Schedule Name
-  ,                                       !- Air Velocity Schedule Name
-  1;                                      !- Multiplier
-
-OS:People:Definition,
-  {15df998b-173c-4676-924f-4a3e1f090912}, !- Handle
-  res occupants|unit 2|living space|unit 2|story 1, !- Name
-  People,                                 !- Number of People Calculation Method
-  1.695,                                  !- Number of People {people}
-  ,                                       !- People per Space Floor Area {person/m2}
-  ,                                       !- Space Floor Area per Person {m2/person}
-  0.319734,                               !- Fraction Radiant
-  0.573,                                  !- Sensible Heat Fraction
-  0,                                      !- Carbon Dioxide Generation Rate {m3/s-W}
-  No,                                     !- Enable ASHRAE 55 Comfort Warnings
-  ZoneAveraged;                           !- Mean Radiant Temperature Calculation Type
-
-OS:People,
-  {55adb33f-beab-4c76-905c-c6d29ffe88c3}, !- Handle
-  res occupants|unit 2|living space|unit 2|story 1, !- Name
-  {15df998b-173c-4676-924f-4a3e1f090912}, !- People Definition Name
-  {b5e139bc-54cf-4cb3-8a4b-82c5d2faec24}, !- Space or SpaceType Name
-  {eb4d4b29-af65-4125-9c67-7d13f74b5c53}, !- Number of People Schedule Name
-  {8e9c45d2-570c-4142-bccb-01f6cada9da1}, !- Activity Level Schedule Name
-  ,                                       !- Surface Name/Angle Factor List Name
-  ,                                       !- Work Efficiency Schedule Name
-  ,                                       !- Clothing Insulation Schedule Name
-  ,                                       !- Air Velocity Schedule Name
-  1;                                      !- Multiplier
-
-OS:Schedule:Day,
-  {3c21ae8d-c6cd-49cc-841d-438f5b392afb}, !- Handle
-  Schedule Day 6,                         !- Name
-  ,                                       !- Schedule Type Limits Name
-  ,                                       !- Interpolate to Timestep
-  24,                                     !- Hour 1
-  0,                                      !- Minute 1
-  0;                                      !- Value Until Time 1
-
-OS:Schedule:Day,
-  {585357c2-1477-49a6-bb11-6a6262a0cd44}, !- Handle
-  Schedule Day 7,                         !- Name
-  ,                                       !- Schedule Type Limits Name
-  ,                                       !- Interpolate to Timestep
-  24,                                     !- Hour 1
-  0,                                      !- Minute 1
-  1;                                      !- Value Until Time 1
-
-OS:People:Definition,
-  {e68329c7-01b2-4e13-b05d-91a3435e1949}, !- Handle
-  res occupants|unit 3|finished basement space|unit 3, !- Name
-  People,                                 !- Number of People Calculation Method
-  1.695,                                  !- Number of People {people}
-  ,                                       !- People per Space Floor Area {person/m2}
-  ,                                       !- Space Floor Area per Person {m2/person}
-  0.319734,                               !- Fraction Radiant
-  0.573,                                  !- Sensible Heat Fraction
-  0,                                      !- Carbon Dioxide Generation Rate {m3/s-W}
-  No,                                     !- Enable ASHRAE 55 Comfort Warnings
-  ZoneAveraged;                           !- Mean Radiant Temperature Calculation Type
-
-OS:People,
-  {c7fb707e-e44b-458b-ae3d-fbcecfc62287}, !- Handle
-  res occupants|unit 3|finished basement space|unit 3, !- Name
-  {e68329c7-01b2-4e13-b05d-91a3435e1949}, !- People Definition Name
-  {89b5610a-e1ea-40e4-805a-d8781aaec1de}, !- Space or SpaceType Name
-  {eb4d4b29-af65-4125-9c67-7d13f74b5c53}, !- Number of People Schedule Name
-  {8e9c45d2-570c-4142-bccb-01f6cada9da1}, !- Activity Level Schedule Name
-  ,                                       !- Surface Name/Angle Factor List Name
-  ,                                       !- Work Efficiency Schedule Name
-  ,                                       !- Clothing Insulation Schedule Name
-  ,                                       !- Air Velocity Schedule Name
-  1;                                      !- Multiplier
-
-OS:People:Definition,
-  {9e3d38e5-1140-4508-ae38-dd08ac8f6042}, !- Handle
-  res occupants|unit 3|living space|unit 3|story 1, !- Name
-  People,                                 !- Number of People Calculation Method
-  1.695,                                  !- Number of People {people}
-  ,                                       !- People per Space Floor Area {person/m2}
-  ,                                       !- Space Floor Area per Person {m2/person}
-  0.319734,                               !- Fraction Radiant
-  0.573,                                  !- Sensible Heat Fraction
-  0,                                      !- Carbon Dioxide Generation Rate {m3/s-W}
-  No,                                     !- Enable ASHRAE 55 Comfort Warnings
-  ZoneAveraged;                           !- Mean Radiant Temperature Calculation Type
-
-OS:People,
-  {6a33fa68-6918-49e2-9310-a23c7c5cd1a1}, !- Handle
-  res occupants|unit 3|living space|unit 3|story 1, !- Name
-  {9e3d38e5-1140-4508-ae38-dd08ac8f6042}, !- People Definition Name
-  {6b61ffb3-9a9c-40ce-acf1-6b13d0e36dbf}, !- Space or SpaceType Name
-  {eb4d4b29-af65-4125-9c67-7d13f74b5c53}, !- Number of People Schedule Name
-  {8e9c45d2-570c-4142-bccb-01f6cada9da1}, !- Activity Level Schedule Name
-  ,                                       !- Surface Name/Angle Factor List Name
-  ,                                       !- Work Efficiency Schedule Name
-  ,                                       !- Clothing Insulation Schedule Name
-  ,                                       !- Air Velocity Schedule Name
-  1;                                      !- Multiplier
-
-OS:Schedule:Day,
-  {f949a234-e3a3-4917-b93c-9e4681626612}, !- Handle
-  Schedule Day 8,                         !- Name
-  ,                                       !- Schedule Type Limits Name
-  ,                                       !- Interpolate to Timestep
-  24,                                     !- Hour 1
-  0,                                      !- Minute 1
-  0;                                      !- Value Until Time 1
-
-OS:Schedule:Day,
-  {6d6d4ce9-e0ea-4b0f-9e58-8a406a93703f}, !- Handle
-  Schedule Day 9,                         !- Name
-  ,                                       !- Schedule Type Limits Name
-  ,                                       !- Interpolate to Timestep
-  24,                                     !- Hour 1
-  0,                                      !- Minute 1
-  1;                                      !- Value Until Time 1
-
-OS:People:Definition,
-  {6f3faf97-d83e-4dca-84f6-41bcdd904df3}, !- Handle
-  res occupants|unit 4|living space|unit 4|story 1, !- Name
-  People,                                 !- Number of People Calculation Method
-  1.695,                                  !- Number of People {people}
-  ,                                       !- People per Space Floor Area {person/m2}
-  ,                                       !- Space Floor Area per Person {m2/person}
-  0.319734,                               !- Fraction Radiant
-  0.573,                                  !- Sensible Heat Fraction
-  0,                                      !- Carbon Dioxide Generation Rate {m3/s-W}
-  No,                                     !- Enable ASHRAE 55 Comfort Warnings
-  ZoneAveraged;                           !- Mean Radiant Temperature Calculation Type
-
-OS:People,
-  {73912a27-40ab-4f5c-b149-169bcf28950b}, !- Handle
-  res occupants|unit 4|living space|unit 4|story 1, !- Name
-  {6f3faf97-d83e-4dca-84f6-41bcdd904df3}, !- People Definition Name
-  {72f595ae-1216-45c1-b339-85b94ab17e43}, !- Space or SpaceType Name
-  {eb4d4b29-af65-4125-9c67-7d13f74b5c53}, !- Number of People Schedule Name
-  {8e9c45d2-570c-4142-bccb-01f6cada9da1}, !- Activity Level Schedule Name
-  ,                                       !- Surface Name/Angle Factor List Name
-  ,                                       !- Work Efficiency Schedule Name
-  ,                                       !- Clothing Insulation Schedule Name
-  ,                                       !- Air Velocity Schedule Name
-  1;                                      !- Multiplier
-
-OS:People:Definition,
-  {585fe5d3-1eb5-4d9d-bddd-ae1900552730}, !- Handle
-  res occupants|unit 4|finished basement space|unit 4, !- Name
-  People,                                 !- Number of People Calculation Method
-  1.695,                                  !- Number of People {people}
-  ,                                       !- People per Space Floor Area {person/m2}
-  ,                                       !- Space Floor Area per Person {m2/person}
-  0.319734,                               !- Fraction Radiant
-  0.573,                                  !- Sensible Heat Fraction
-  0,                                      !- Carbon Dioxide Generation Rate {m3/s-W}
-  No,                                     !- Enable ASHRAE 55 Comfort Warnings
-  ZoneAveraged;                           !- Mean Radiant Temperature Calculation Type
-
-OS:People,
-  {fa9f7b59-d748-4d97-a21f-776182cee028}, !- Handle
-  res occupants|unit 4|finished basement space|unit 4, !- Name
-  {585fe5d3-1eb5-4d9d-bddd-ae1900552730}, !- People Definition Name
-  {3f737632-41e6-45c4-a0d2-0f044f25487e}, !- Space or SpaceType Name
-  {eb4d4b29-af65-4125-9c67-7d13f74b5c53}, !- Number of People Schedule Name
-  {8e9c45d2-570c-4142-bccb-01f6cada9da1}, !- Activity Level Schedule Name
-  ,                                       !- Surface Name/Angle Factor List Name
-  ,                                       !- Work Efficiency Schedule Name
-  ,                                       !- Clothing Insulation Schedule Name
-  ,                                       !- Air Velocity Schedule Name
-  1;                                      !- Multiplier
-
-OS:ShadingSurfaceGroup,
-  {cf1e0652-0a31-4ed4-be9c-0f42aacc2329}, !- Handle
-  res eaves,                              !- Name
-  Building;                               !- Shading Surface Type
-
-OS:ShadingSurface,
-  {7479498e-42d3-44a4-bfb1-677afdd31dd6}, !- Handle
-  Surface 9 - res eaves,                  !- Name
-  ,                                       !- Construction Name
-  {cf1e0652-0a31-4ed4-be9c-0f42aacc2329}, !- Shading Surface Group Name
-  ,                                       !- Transmittance Schedule Name
-  ,                                       !- Number of Vertices
-  18.8976, -9.144, 2.7432,                !- X,Y,Z Vertex 1 {m}
-  18.8976, -4.572, 5.0292,                !- X,Y,Z Vertex 2 {m}
-  18.288, -4.572, 5.0292,                 !- X,Y,Z Vertex 3 {m}
-  18.288, -9.144, 2.7432;                 !- X,Y,Z Vertex 4 {m}
-
-OS:ShadingSurface,
-  {4c8ac842-4fcb-4566-8c74-aa651a004e93}, !- Handle
-  Surface 9 - res eaves 1,                !- Name
-  ,                                       !- Construction Name
-  {cf1e0652-0a31-4ed4-be9c-0f42aacc2329}, !- Shading Surface Group Name
-  ,                                       !- Transmittance Schedule Name
-  ,                                       !- Number of Vertices
-  -0.6096, -4.572, 5.0292,                !- X,Y,Z Vertex 1 {m}
-  -0.6096, -9.144, 2.7432,                !- X,Y,Z Vertex 2 {m}
-  0, -9.144, 2.7432,                      !- X,Y,Z Vertex 3 {m}
-  0, -4.572, 5.0292;                      !- X,Y,Z Vertex 4 {m}
-
-OS:ShadingSurface,
-  {9c77bfef-0167-4eb0-b0e7-4ffc50f7d9f1}, !- Handle
-  Surface 9 - res eaves 2,                !- Name
-  ,                                       !- Construction Name
-  {cf1e0652-0a31-4ed4-be9c-0f42aacc2329}, !- Shading Surface Group Name
-  ,                                       !- Transmittance Schedule Name
-  ,                                       !- Number of Vertices
-  0, -9.7536, 2.4384,                     !- X,Y,Z Vertex 1 {m}
-  18.288, -9.7536, 2.4384,                !- X,Y,Z Vertex 2 {m}
-  18.288, -9.144, 2.7432,                 !- X,Y,Z Vertex 3 {m}
-  0, -9.144, 2.7432;                      !- X,Y,Z Vertex 4 {m}
-
-OS:ShadingSurface,
-  {00366505-27e9-4220-a1fb-204193919e93}, !- Handle
-  Surface 8 - res eaves,                  !- Name
-  ,                                       !- Construction Name
-  {cf1e0652-0a31-4ed4-be9c-0f42aacc2329}, !- Shading Surface Group Name
-  ,                                       !- Transmittance Schedule Name
-  ,                                       !- Number of Vertices
-  -0.6096, 0, 2.7432,                     !- X,Y,Z Vertex 1 {m}
-  -0.6096, -4.572, 5.0292,                !- X,Y,Z Vertex 2 {m}
-  0, -4.572, 5.0292,                      !- X,Y,Z Vertex 3 {m}
-  0, 0, 2.7432;                           !- X,Y,Z Vertex 4 {m}
-
-OS:ShadingSurface,
-  {942d5104-98d8-40d8-8516-3d55f173f3bc}, !- Handle
-  Surface 8 - res eaves 1,                !- Name
-  ,                                       !- Construction Name
-  {cf1e0652-0a31-4ed4-be9c-0f42aacc2329}, !- Shading Surface Group Name
-  ,                                       !- Transmittance Schedule Name
-  ,                                       !- Number of Vertices
-  18.8976, -4.572, 5.0292,                !- X,Y,Z Vertex 1 {m}
-  18.8976, 0, 2.7432,                     !- X,Y,Z Vertex 2 {m}
-  18.288, 0, 2.7432,                      !- X,Y,Z Vertex 3 {m}
-  18.288, -4.572, 5.0292;                 !- X,Y,Z Vertex 4 {m}
-
-OS:ShadingSurface,
-  {b1ec2f2e-f1a9-4b83-80e9-da36965a329e}, !- Handle
-  Surface 8 - res eaves 2,                !- Name
-  ,                                       !- Construction Name
-  {cf1e0652-0a31-4ed4-be9c-0f42aacc2329}, !- Shading Surface Group Name
-  ,                                       !- Transmittance Schedule Name
-  ,                                       !- Number of Vertices
-  18.288, 0.6096, 2.4384,                 !- X,Y,Z Vertex 1 {m}
-  0, 0.6096, 2.4384,                      !- X,Y,Z Vertex 2 {m}
-  0, 0, 2.7432,                           !- X,Y,Z Vertex 3 {m}
-  18.288, 0, 2.7432;                      !- X,Y,Z Vertex 4 {m}
-
-OS:PlantLoop,
-  {5adf0696-6c25-4057-bc13-d559cdfdc610}, !- Handle
+  {486f3743-faa8-439d-b5ad-7fd87157d2e7}, !- Handle
   Domestic Hot Water Loop,                !- Name
   ,                                       !- Fluid Type
   0,                                      !- Glycol Concentration
@@ -3381,21 +1108,21 @@
   ,                                       !- Plant Equipment Operation Heating Load
   ,                                       !- Plant Equipment Operation Cooling Load
   ,                                       !- Primary Plant Equipment Operation Scheme
-  {6068edaa-0b2d-4e3e-b523-b201e04ceed8}, !- Loop Temperature Setpoint Node Name
+  {ed362622-ece8-4798-820f-82581485ad98}, !- Loop Temperature Setpoint Node Name
   ,                                       !- Maximum Loop Temperature {C}
   ,                                       !- Minimum Loop Temperature {C}
   0.01,                                   !- Maximum Loop Flow Rate {m3/s}
   ,                                       !- Minimum Loop Flow Rate {m3/s}
   0.003,                                  !- Plant Loop Volume {m3}
-  {eb74fd88-1c17-420f-a777-b9af7271cfaf}, !- Plant Side Inlet Node Name
-  {c3f53c65-f195-4939-b62e-1707f138a15d}, !- Plant Side Outlet Node Name
+  {aeef6f6c-d0f7-4e8e-afb7-2a8a16c85102}, !- Plant Side Inlet Node Name
+  {4a9666ba-d2bc-41e6-9223-b16be4b5307d}, !- Plant Side Outlet Node Name
   ,                                       !- Plant Side Branch List Name
-  {ab7c3583-2096-4507-944c-b985cecdcc9a}, !- Demand Side Inlet Node Name
-  {c6dd2e51-6369-41a2-884b-5cc93d50e636}, !- Demand Side Outlet Node Name
+  {31d71a75-4f1a-4169-8672-493dac610eae}, !- Demand Side Inlet Node Name
+  {42935558-3469-46d5-b8ef-74910e1eea86}, !- Demand Side Outlet Node Name
   ,                                       !- Demand Side Branch List Name
   ,                                       !- Demand Side Connector List Name
   Optimal,                                !- Load Distribution Scheme
-  {ed428526-f488-43b3-bb30-ed4fa18f98fe}, !- Availability Manager List Name
+  {41774800-9aa4-49b3-8c9c-0a253a3dc733}, !- Availability Manager List Name
   ,                                       !- Plant Loop Demand Calculation Scheme
   ,                                       !- Common Pipe Simulation
   ,                                       !- Pressure Simulation Type
@@ -3403,148 +1130,148 @@
   ,                                       !- Plant Equipment Operation Cooling Load Schedule
   ,                                       !- Primary Plant Equipment Operation Scheme Schedule
   ,                                       !- Component Setpoint Operation Scheme Schedule
-  {701ced59-b096-4f89-9318-d4785dbe79d5}, !- Demand Mixer Name
-  {4d151341-418a-4e02-a66f-9ecae302ed7e}, !- Demand Splitter Name
-  {ff7fdf91-4e39-444a-a18b-4cfaa9485efb}, !- Supply Mixer Name
-  {9c384d72-c715-4703-9e2e-3a8b7d91dce8}; !- Supply Splitter Name
+  {254a152b-b777-4d5a-bc44-4d4e21fb6436}, !- Demand Mixer Name
+  {3b7a71a2-5d68-4d88-9026-b9157b9a58a7}, !- Demand Splitter Name
+  {7149c53c-030e-4b85-b009-99c5749f9c5b}, !- Supply Mixer Name
+  {66ef3856-76fd-4602-8028-50f53b00c99a}; !- Supply Splitter Name
 
 OS:Node,
-  {c1a47c6d-9ad6-45dd-85bd-809dc210950b}, !- Handle
-  Node 10,                                !- Name
-  {eb74fd88-1c17-420f-a777-b9af7271cfaf}, !- Inlet Port
-  {ac5a6f5c-2a6f-4e0d-aba6-aedd47dd1345}; !- Outlet Port
+  {25783a2e-151b-4b1f-931a-c215ac66e923}, !- Handle
+  Node 4,                                 !- Name
+  {aeef6f6c-d0f7-4e8e-afb7-2a8a16c85102}, !- Inlet Port
+  {c84ba932-9a14-4440-8fee-3d9a65ef5f76}; !- Outlet Port
 
 OS:Node,
-  {6068edaa-0b2d-4e3e-b523-b201e04ceed8}, !- Handle
-  Node 11,                                !- Name
-  {53ec81e1-9782-4d61-abfc-dcbc705b9334}, !- Inlet Port
-  {c3f53c65-f195-4939-b62e-1707f138a15d}; !- Outlet Port
+  {ed362622-ece8-4798-820f-82581485ad98}, !- Handle
+  Node 5,                                 !- Name
+  {3b557d92-66c2-47ac-ad39-f99cc9302204}, !- Inlet Port
+  {4a9666ba-d2bc-41e6-9223-b16be4b5307d}; !- Outlet Port
 
 OS:Node,
-  {93ab6a8e-095c-4b35-a171-aaf288d6440d}, !- Handle
-  Node 12,                                !- Name
-  {c3bbceaa-0f78-4ae4-9f3b-525ac3d338a9}, !- Inlet Port
-  {aa92e2fc-1942-4741-9e64-df74ac8106ad}; !- Outlet Port
+  {491f5afc-48ba-406f-865f-2872c0ef6d45}, !- Handle
+  Node 6,                                 !- Name
+  {7c1b1d12-2c3d-4603-abe3-ae72ae222e81}, !- Inlet Port
+  {bc3d1b45-d74a-488b-93b9-65e63d8a665b}; !- Outlet Port
 
 OS:Connector:Mixer,
-  {ff7fdf91-4e39-444a-a18b-4cfaa9485efb}, !- Handle
+  {7149c53c-030e-4b85-b009-99c5749f9c5b}, !- Handle
   Connector Mixer 1,                      !- Name
-  {be6d0507-0b23-45cb-981c-1a1e8077fce2}, !- Outlet Branch Name
-  {62f5fe04-aa7a-4256-a73c-02d0ca9bfef3}, !- Inlet Branch Name 1
-  {d36fc548-262a-4358-9539-71b976c99dd4}; !- Inlet Branch Name 2
+  {a8099b52-2816-47cf-bdc1-8db89591e824}, !- Outlet Branch Name
+  {412b4ae7-b416-45af-9573-2b4bd3ee8990}, !- Inlet Branch Name 1
+  {8ebe56a7-6dd1-45f3-9a61-b1a53b940de6}; !- Inlet Branch Name 2
 
 OS:Connector:Splitter,
-  {9c384d72-c715-4703-9e2e-3a8b7d91dce8}, !- Handle
+  {66ef3856-76fd-4602-8028-50f53b00c99a}, !- Handle
   Connector Splitter 1,                   !- Name
-  {8cb4b6e3-9764-4578-9763-0a01eeabfb5f}, !- Inlet Branch Name
-  {c3bbceaa-0f78-4ae4-9f3b-525ac3d338a9}, !- Outlet Branch Name 1
-  {28c20fd3-b722-4324-8a4d-c77944bfe96f}; !- Outlet Branch Name 2
-
-OS:Connection,
-  {eb74fd88-1c17-420f-a777-b9af7271cfaf}, !- Handle
-  {db73f678-c5d5-4b79-b9ea-2e3632f94124}, !- Name
-  {5adf0696-6c25-4057-bc13-d559cdfdc610}, !- Source Object
+  {e3e56990-8c23-4dc1-84f8-aa672700c53a}, !- Inlet Branch Name
+  {7c1b1d12-2c3d-4603-abe3-ae72ae222e81}, !- Outlet Branch Name 1
+  {1449b78a-4f10-4c00-ae96-0fbce6ba8be7}; !- Outlet Branch Name 2
+
+OS:Connection,
+  {aeef6f6c-d0f7-4e8e-afb7-2a8a16c85102}, !- Handle
+  {4842ca12-6265-40f7-b78b-feb8122edc5e}, !- Name
+  {486f3743-faa8-439d-b5ad-7fd87157d2e7}, !- Source Object
   14,                                     !- Outlet Port
-  {c1a47c6d-9ad6-45dd-85bd-809dc210950b}, !- Target Object
-  2;                                      !- Inlet Port
-
-OS:Connection,
-  {c3bbceaa-0f78-4ae4-9f3b-525ac3d338a9}, !- Handle
-  {76897c0a-8816-4014-a75a-51274c23075e}, !- Name
-  {9c384d72-c715-4703-9e2e-3a8b7d91dce8}, !- Source Object
+  {25783a2e-151b-4b1f-931a-c215ac66e923}, !- Target Object
+  2;                                      !- Inlet Port
+
+OS:Connection,
+  {7c1b1d12-2c3d-4603-abe3-ae72ae222e81}, !- Handle
+  {965366b5-68ce-4b8f-9993-f5ce17169362}, !- Name
+  {66ef3856-76fd-4602-8028-50f53b00c99a}, !- Source Object
   3,                                      !- Outlet Port
-  {93ab6a8e-095c-4b35-a171-aaf288d6440d}, !- Target Object
-  2;                                      !- Inlet Port
-
-OS:Connection,
-  {c3f53c65-f195-4939-b62e-1707f138a15d}, !- Handle
-  {9b5a9955-df60-4140-9ae7-a0bcc930a87b}, !- Name
-  {6068edaa-0b2d-4e3e-b523-b201e04ceed8}, !- Source Object
+  {491f5afc-48ba-406f-865f-2872c0ef6d45}, !- Target Object
+  2;                                      !- Inlet Port
+
+OS:Connection,
+  {4a9666ba-d2bc-41e6-9223-b16be4b5307d}, !- Handle
+  {5cf679f4-153a-4f10-9a76-8782852f8116}, !- Name
+  {ed362622-ece8-4798-820f-82581485ad98}, !- Source Object
   3,                                      !- Outlet Port
-  {5adf0696-6c25-4057-bc13-d559cdfdc610}, !- Target Object
+  {486f3743-faa8-439d-b5ad-7fd87157d2e7}, !- Target Object
   15;                                     !- Inlet Port
 
 OS:Node,
-  {27743866-4652-4f8f-9087-4e4a4a51a8dd}, !- Handle
-  Node 13,                                !- Name
-  {ab7c3583-2096-4507-944c-b985cecdcc9a}, !- Inlet Port
-  {b0643343-2a2f-40a2-b8e7-f45ab08a66a0}; !- Outlet Port
+  {8d414682-6740-4d62-8078-0e1da6e67230}, !- Handle
+  Node 7,                                 !- Name
+  {31d71a75-4f1a-4169-8672-493dac610eae}, !- Inlet Port
+  {bfed5ac2-4b66-47cc-8fab-824c49b2b780}; !- Outlet Port
 
 OS:Node,
-  {8637e6ff-b112-4f8a-8499-13fedecbc386}, !- Handle
-  Node 14,                                !- Name
-  {833355fb-075f-49a3-8f57-1a09e68f504c}, !- Inlet Port
-  {c6dd2e51-6369-41a2-884b-5cc93d50e636}; !- Outlet Port
+  {7580caa9-8a45-43ee-aa69-8a15c74565a6}, !- Handle
+  Node 8,                                 !- Name
+  {b48dcd6e-c153-4874-947f-43f473b96d85}, !- Inlet Port
+  {42935558-3469-46d5-b8ef-74910e1eea86}; !- Outlet Port
 
 OS:Node,
-  {96acf810-42e4-4a7c-a01f-7d4aed9f9a61}, !- Handle
-  Node 15,                                !- Name
-  {53636603-adf2-49e7-87bb-8c40e4f3b03c}, !- Inlet Port
-  {9af0a3ec-5f9c-4642-b7e7-ae77f5448bb9}; !- Outlet Port
+  {96401d2f-cf13-460a-af86-65e8b7219029}, !- Handle
+  Node 9,                                 !- Name
+  {bb319cab-6259-492b-851a-54e2b8cc11bd}, !- Inlet Port
+  {411aa9a2-1612-4efa-b6f7-df8999dbd3c6}; !- Outlet Port
 
 OS:Connector:Mixer,
-  {701ced59-b096-4f89-9318-d4785dbe79d5}, !- Handle
+  {254a152b-b777-4d5a-bc44-4d4e21fb6436}, !- Handle
   Connector Mixer 2,                      !- Name
-  {833355fb-075f-49a3-8f57-1a09e68f504c}, !- Outlet Branch Name
-  {9af0a3ec-5f9c-4642-b7e7-ae77f5448bb9}; !- Inlet Branch Name 1
+  {b48dcd6e-c153-4874-947f-43f473b96d85}, !- Outlet Branch Name
+  {411aa9a2-1612-4efa-b6f7-df8999dbd3c6}; !- Inlet Branch Name 1
 
 OS:Connector:Splitter,
-  {4d151341-418a-4e02-a66f-9ecae302ed7e}, !- Handle
+  {3b7a71a2-5d68-4d88-9026-b9157b9a58a7}, !- Handle
   Connector Splitter 2,                   !- Name
-  {b0643343-2a2f-40a2-b8e7-f45ab08a66a0}, !- Inlet Branch Name
-  {53636603-adf2-49e7-87bb-8c40e4f3b03c}; !- Outlet Branch Name 1
-
-OS:Connection,
-  {ab7c3583-2096-4507-944c-b985cecdcc9a}, !- Handle
-  {f8145257-c4d6-4716-8234-7da7e091ed15}, !- Name
-  {5adf0696-6c25-4057-bc13-d559cdfdc610}, !- Source Object
+  {bfed5ac2-4b66-47cc-8fab-824c49b2b780}, !- Inlet Branch Name
+  {bb319cab-6259-492b-851a-54e2b8cc11bd}; !- Outlet Branch Name 1
+
+OS:Connection,
+  {31d71a75-4f1a-4169-8672-493dac610eae}, !- Handle
+  {d7c9d34f-66d7-4d5f-b03f-662cf3b8bde5}, !- Name
+  {486f3743-faa8-439d-b5ad-7fd87157d2e7}, !- Source Object
   17,                                     !- Outlet Port
-  {27743866-4652-4f8f-9087-4e4a4a51a8dd}, !- Target Object
-  2;                                      !- Inlet Port
-
-OS:Connection,
-  {b0643343-2a2f-40a2-b8e7-f45ab08a66a0}, !- Handle
-  {efcaf560-3eec-4167-9344-1138dfcba2f3}, !- Name
-  {27743866-4652-4f8f-9087-4e4a4a51a8dd}, !- Source Object
+  {8d414682-6740-4d62-8078-0e1da6e67230}, !- Target Object
+  2;                                      !- Inlet Port
+
+OS:Connection,
+  {bfed5ac2-4b66-47cc-8fab-824c49b2b780}, !- Handle
+  {2f4b1f59-1ed0-46a3-8602-e6be9f949b84}, !- Name
+  {8d414682-6740-4d62-8078-0e1da6e67230}, !- Source Object
   3,                                      !- Outlet Port
-  {4d151341-418a-4e02-a66f-9ecae302ed7e}, !- Target Object
-  2;                                      !- Inlet Port
-
-OS:Connection,
-  {53636603-adf2-49e7-87bb-8c40e4f3b03c}, !- Handle
-  {3323a6bd-a0ab-43e8-ad76-cd10579e5f73}, !- Name
-  {4d151341-418a-4e02-a66f-9ecae302ed7e}, !- Source Object
+  {3b7a71a2-5d68-4d88-9026-b9157b9a58a7}, !- Target Object
+  2;                                      !- Inlet Port
+
+OS:Connection,
+  {bb319cab-6259-492b-851a-54e2b8cc11bd}, !- Handle
+  {6ba30513-c3cf-482a-a02d-12d8aaa461d2}, !- Name
+  {3b7a71a2-5d68-4d88-9026-b9157b9a58a7}, !- Source Object
   3,                                      !- Outlet Port
-  {96acf810-42e4-4a7c-a01f-7d4aed9f9a61}, !- Target Object
-  2;                                      !- Inlet Port
-
-OS:Connection,
-  {9af0a3ec-5f9c-4642-b7e7-ae77f5448bb9}, !- Handle
-  {55aa73b1-f9f0-4704-9b45-a839e9f20fef}, !- Name
-  {96acf810-42e4-4a7c-a01f-7d4aed9f9a61}, !- Source Object
+  {96401d2f-cf13-460a-af86-65e8b7219029}, !- Target Object
+  2;                                      !- Inlet Port
+
+OS:Connection,
+  {411aa9a2-1612-4efa-b6f7-df8999dbd3c6}, !- Handle
+  {5c816762-dcd6-424d-bc29-2d19887282c2}, !- Name
+  {96401d2f-cf13-460a-af86-65e8b7219029}, !- Source Object
   3,                                      !- Outlet Port
-  {701ced59-b096-4f89-9318-d4785dbe79d5}, !- Target Object
+  {254a152b-b777-4d5a-bc44-4d4e21fb6436}, !- Target Object
   3;                                      !- Inlet Port
 
 OS:Connection,
-  {833355fb-075f-49a3-8f57-1a09e68f504c}, !- Handle
-  {ba5591ce-00fe-4fc5-9d8a-603c5d9abeab}, !- Name
-  {701ced59-b096-4f89-9318-d4785dbe79d5}, !- Source Object
+  {b48dcd6e-c153-4874-947f-43f473b96d85}, !- Handle
+  {a8776e7e-1cf3-468a-9da4-640f6de282eb}, !- Name
+  {254a152b-b777-4d5a-bc44-4d4e21fb6436}, !- Source Object
   2,                                      !- Outlet Port
-  {8637e6ff-b112-4f8a-8499-13fedecbc386}, !- Target Object
-  2;                                      !- Inlet Port
-
-OS:Connection,
-  {c6dd2e51-6369-41a2-884b-5cc93d50e636}, !- Handle
-  {720aebd4-140c-4652-9ef4-16dcac07bbe2}, !- Name
-  {8637e6ff-b112-4f8a-8499-13fedecbc386}, !- Source Object
+  {7580caa9-8a45-43ee-aa69-8a15c74565a6}, !- Target Object
+  2;                                      !- Inlet Port
+
+OS:Connection,
+  {42935558-3469-46d5-b8ef-74910e1eea86}, !- Handle
+  {a95befec-428c-43ee-83bd-6b17f9215e69}, !- Name
+  {7580caa9-8a45-43ee-aa69-8a15c74565a6}, !- Source Object
   3,                                      !- Outlet Port
-  {5adf0696-6c25-4057-bc13-d559cdfdc610}, !- Target Object
+  {486f3743-faa8-439d-b5ad-7fd87157d2e7}, !- Target Object
   18;                                     !- Inlet Port
 
 OS:Sizing:Plant,
-  {e61d2339-cf93-41a1-ac2f-e7a8b4214d93}, !- Handle
-  {5adf0696-6c25-4057-bc13-d559cdfdc610}, !- Plant or Condenser Loop Name
+  {5d96c4dc-c15a-4696-9c5f-413aa406c26f}, !- Handle
+  {486f3743-faa8-439d-b5ad-7fd87157d2e7}, !- Plant or Condenser Loop Name
   Heating,                                !- Loop Type
   52.6666666666667,                       !- Design Loop Exit Temperature {C}
   5.55555555555556,                       !- Loop Design Temperature Difference {deltaC}
@@ -3553,86 +1280,86 @@
   None;                                   !- Coincident Sizing Factor Mode
 
 OS:AvailabilityManagerAssignmentList,
-  {ed428526-f488-43b3-bb30-ed4fa18f98fe}, !- Handle
+  {41774800-9aa4-49b3-8c9c-0a253a3dc733}, !- Handle
   Plant Loop 1 AvailabilityManagerAssignmentList; !- Name
 
 OS:Pipe:Adiabatic,
-  {c5adf935-c495-44f0-9fdf-4797b1c43feb}, !- Handle
+  {c4516547-dab8-4f04-9875-7be4947c5e37}, !- Handle
   Pipe Adiabatic 1,                       !- Name
-  {aa92e2fc-1942-4741-9e64-df74ac8106ad}, !- Inlet Node Name
-  {e167531e-c807-44e0-8097-0414394fea34}; !- Outlet Node Name
+  {bc3d1b45-d74a-488b-93b9-65e63d8a665b}, !- Inlet Node Name
+  {7f68202d-2c8d-4376-a0c4-2b181177a8ba}; !- Outlet Node Name
 
 OS:Pipe:Adiabatic,
-  {5342bf11-cb31-4d1b-97bb-3e6d9c90a9a9}, !- Handle
+  {4e82c476-7342-4da1-958c-3b8de3133681}, !- Handle
   Pipe Adiabatic 2,                       !- Name
-  {62db0215-6a39-4b52-b013-7013c25e813a}, !- Inlet Node Name
-  {53ec81e1-9782-4d61-abfc-dcbc705b9334}; !- Outlet Node Name
+  {dc4b0132-29ba-47bb-b2ad-6e6dbdc1682b}, !- Inlet Node Name
+  {3b557d92-66c2-47ac-ad39-f99cc9302204}; !- Outlet Node Name
 
 OS:Node,
-  {90b66270-e012-4000-9fc7-d3a060d38caa}, !- Handle
-  Node 16,                                !- Name
-  {e167531e-c807-44e0-8097-0414394fea34}, !- Inlet Port
-  {62f5fe04-aa7a-4256-a73c-02d0ca9bfef3}; !- Outlet Port
-
-OS:Connection,
-  {aa92e2fc-1942-4741-9e64-df74ac8106ad}, !- Handle
-  {d0dda0da-dd01-4e14-9a61-1b264be2bb71}, !- Name
-  {93ab6a8e-095c-4b35-a171-aaf288d6440d}, !- Source Object
+  {a34674d2-7683-4f90-8a8f-40b19322ee42}, !- Handle
+  Node 10,                                !- Name
+  {7f68202d-2c8d-4376-a0c4-2b181177a8ba}, !- Inlet Port
+  {412b4ae7-b416-45af-9573-2b4bd3ee8990}; !- Outlet Port
+
+OS:Connection,
+  {bc3d1b45-d74a-488b-93b9-65e63d8a665b}, !- Handle
+  {1d6b9ed5-c75f-45e5-8c83-dec026ccd5a0}, !- Name
+  {491f5afc-48ba-406f-865f-2872c0ef6d45}, !- Source Object
   3,                                      !- Outlet Port
-  {c5adf935-c495-44f0-9fdf-4797b1c43feb}, !- Target Object
-  2;                                      !- Inlet Port
-
-OS:Connection,
-  {e167531e-c807-44e0-8097-0414394fea34}, !- Handle
-  {8ae4c983-1afe-46ba-a87c-c27420d691cf}, !- Name
-  {c5adf935-c495-44f0-9fdf-4797b1c43feb}, !- Source Object
+  {c4516547-dab8-4f04-9875-7be4947c5e37}, !- Target Object
+  2;                                      !- Inlet Port
+
+OS:Connection,
+  {7f68202d-2c8d-4376-a0c4-2b181177a8ba}, !- Handle
+  {2fed7fb0-8a21-4efc-ada4-c9118a0717e4}, !- Name
+  {c4516547-dab8-4f04-9875-7be4947c5e37}, !- Source Object
   3,                                      !- Outlet Port
-  {90b66270-e012-4000-9fc7-d3a060d38caa}, !- Target Object
-  2;                                      !- Inlet Port
-
-OS:Connection,
-  {62f5fe04-aa7a-4256-a73c-02d0ca9bfef3}, !- Handle
-  {546e5701-54d0-4a5f-954e-dcf54920cc08}, !- Name
-  {90b66270-e012-4000-9fc7-d3a060d38caa}, !- Source Object
+  {a34674d2-7683-4f90-8a8f-40b19322ee42}, !- Target Object
+  2;                                      !- Inlet Port
+
+OS:Connection,
+  {412b4ae7-b416-45af-9573-2b4bd3ee8990}, !- Handle
+  {c7574f12-6c2d-4abc-9fe6-3ca0d87d1a95}, !- Name
+  {a34674d2-7683-4f90-8a8f-40b19322ee42}, !- Source Object
   3,                                      !- Outlet Port
-  {ff7fdf91-4e39-444a-a18b-4cfaa9485efb}, !- Target Object
+  {7149c53c-030e-4b85-b009-99c5749f9c5b}, !- Target Object
   3;                                      !- Inlet Port
 
 OS:Node,
-  {3ac5b6e3-eb67-4543-8d7f-6ec4c48fdbc7}, !- Handle
-  Node 17,                                !- Name
-  {be6d0507-0b23-45cb-981c-1a1e8077fce2}, !- Inlet Port
-  {62db0215-6a39-4b52-b013-7013c25e813a}; !- Outlet Port
-
-OS:Connection,
-  {be6d0507-0b23-45cb-981c-1a1e8077fce2}, !- Handle
-  {505e922e-593d-407f-8757-ef5fb59a6318}, !- Name
-  {ff7fdf91-4e39-444a-a18b-4cfaa9485efb}, !- Source Object
+  {657bb4db-c344-409f-a194-61aedeba4d95}, !- Handle
+  Node 11,                                !- Name
+  {a8099b52-2816-47cf-bdc1-8db89591e824}, !- Inlet Port
+  {dc4b0132-29ba-47bb-b2ad-6e6dbdc1682b}; !- Outlet Port
+
+OS:Connection,
+  {a8099b52-2816-47cf-bdc1-8db89591e824}, !- Handle
+  {825d40d5-1a52-4dba-bb4d-770641f93492}, !- Name
+  {7149c53c-030e-4b85-b009-99c5749f9c5b}, !- Source Object
   2,                                      !- Outlet Port
-  {3ac5b6e3-eb67-4543-8d7f-6ec4c48fdbc7}, !- Target Object
-  2;                                      !- Inlet Port
-
-OS:Connection,
-  {62db0215-6a39-4b52-b013-7013c25e813a}, !- Handle
-  {26da6baf-a195-4a2e-8a8c-3944ea07459c}, !- Name
-  {3ac5b6e3-eb67-4543-8d7f-6ec4c48fdbc7}, !- Source Object
+  {657bb4db-c344-409f-a194-61aedeba4d95}, !- Target Object
+  2;                                      !- Inlet Port
+
+OS:Connection,
+  {dc4b0132-29ba-47bb-b2ad-6e6dbdc1682b}, !- Handle
+  {0d7b71e8-3d7f-435a-a795-ce575297d01d}, !- Name
+  {657bb4db-c344-409f-a194-61aedeba4d95}, !- Source Object
   3,                                      !- Outlet Port
-  {5342bf11-cb31-4d1b-97bb-3e6d9c90a9a9}, !- Target Object
-  2;                                      !- Inlet Port
-
-OS:Connection,
-  {53ec81e1-9782-4d61-abfc-dcbc705b9334}, !- Handle
-  {878a75b8-48e6-4f94-af6c-76e4576af2a9}, !- Name
-  {5342bf11-cb31-4d1b-97bb-3e6d9c90a9a9}, !- Source Object
+  {4e82c476-7342-4da1-958c-3b8de3133681}, !- Target Object
+  2;                                      !- Inlet Port
+
+OS:Connection,
+  {3b557d92-66c2-47ac-ad39-f99cc9302204}, !- Handle
+  {1743e5b9-4e6c-4447-98ef-64b0b7694737}, !- Name
+  {4e82c476-7342-4da1-958c-3b8de3133681}, !- Source Object
   3,                                      !- Outlet Port
-  {6068edaa-0b2d-4e3e-b523-b201e04ceed8}, !- Target Object
+  {ed362622-ece8-4798-820f-82581485ad98}, !- Target Object
   2;                                      !- Inlet Port
 
 OS:Pump:VariableSpeed,
-  {13ed262a-9f34-47d0-9884-f5b29d7b6ee0}, !- Handle
+  {2b80a037-2047-419b-b4ab-e9c0268fe00e}, !- Handle
   Pump Variable Speed 1,                  !- Name
-  {ac5a6f5c-2a6f-4e0d-aba6-aedd47dd1345}, !- Inlet Node Name
-  {31c20513-2960-4e3e-9315-25d202689e5b}, !- Outlet Node Name
+  {c84ba932-9a14-4440-8fee-3d9a65ef5f76}, !- Inlet Node Name
+  {b6ddce52-034a-452e-b907-e7ef6aecf67a}, !- Outlet Node Name
   0.01,                                   !- Rated Flow Rate {m3/s}
   1,                                      !- Rated Pump Head {Pa}
   0,                                      !- Rated Power Consumption {W}
@@ -3662,50 +1389,50 @@
   General;                                !- End-Use Subcategory
 
 OS:Node,
-  {52ea2155-bc12-42e8-a177-78e5b5925121}, !- Handle
-  Node 18,                                !- Name
-  {31c20513-2960-4e3e-9315-25d202689e5b}, !- Inlet Port
-  {8cb4b6e3-9764-4578-9763-0a01eeabfb5f}; !- Outlet Port
-
-OS:Connection,
-  {ac5a6f5c-2a6f-4e0d-aba6-aedd47dd1345}, !- Handle
-  {db68d67b-4882-4c35-b620-ed8db789ff2c}, !- Name
-  {c1a47c6d-9ad6-45dd-85bd-809dc210950b}, !- Source Object
+  {30201085-a3e4-4e4c-8492-717a735f8c65}, !- Handle
+  Node 12,                                !- Name
+  {b6ddce52-034a-452e-b907-e7ef6aecf67a}, !- Inlet Port
+  {e3e56990-8c23-4dc1-84f8-aa672700c53a}; !- Outlet Port
+
+OS:Connection,
+  {c84ba932-9a14-4440-8fee-3d9a65ef5f76}, !- Handle
+  {5b157700-b2bd-4f03-9662-1c338bbd5c77}, !- Name
+  {25783a2e-151b-4b1f-931a-c215ac66e923}, !- Source Object
   3,                                      !- Outlet Port
-  {13ed262a-9f34-47d0-9884-f5b29d7b6ee0}, !- Target Object
-  2;                                      !- Inlet Port
-
-OS:Connection,
-  {31c20513-2960-4e3e-9315-25d202689e5b}, !- Handle
-  {4cd2caaf-7136-4e3a-b93b-f477393d0174}, !- Name
-  {13ed262a-9f34-47d0-9884-f5b29d7b6ee0}, !- Source Object
+  {2b80a037-2047-419b-b4ab-e9c0268fe00e}, !- Target Object
+  2;                                      !- Inlet Port
+
+OS:Connection,
+  {b6ddce52-034a-452e-b907-e7ef6aecf67a}, !- Handle
+  {ee3e1d8c-4828-49db-9db4-b3fb3eb52dc5}, !- Name
+  {2b80a037-2047-419b-b4ab-e9c0268fe00e}, !- Source Object
   3,                                      !- Outlet Port
-  {52ea2155-bc12-42e8-a177-78e5b5925121}, !- Target Object
-  2;                                      !- Inlet Port
-
-OS:Connection,
-  {8cb4b6e3-9764-4578-9763-0a01eeabfb5f}, !- Handle
-  {54296379-ca02-4bb6-b28e-cbb9d884e747}, !- Name
-  {52ea2155-bc12-42e8-a177-78e5b5925121}, !- Source Object
+  {30201085-a3e4-4e4c-8492-717a735f8c65}, !- Target Object
+  2;                                      !- Inlet Port
+
+OS:Connection,
+  {e3e56990-8c23-4dc1-84f8-aa672700c53a}, !- Handle
+  {cde8d9fc-97cb-4118-a45c-3f71df01338b}, !- Name
+  {30201085-a3e4-4e4c-8492-717a735f8c65}, !- Source Object
   3,                                      !- Outlet Port
-  {9c384d72-c715-4703-9e2e-3a8b7d91dce8}, !- Target Object
+  {66ef3856-76fd-4602-8028-50f53b00c99a}, !- Target Object
   2;                                      !- Inlet Port
 
 OS:Schedule:Constant,
-  {09996bc9-57d5-4372-9642-994de2c2c191}, !- Handle
+  {3bbebc35-b3f2-4e88-a730-0113be7f3557}, !- Handle
   dhw temp,                               !- Name
-  {39095017-1571-43c9-adef-a22b06769877}, !- Schedule Type Limits Name
+  {fc75df2e-0006-43ff-b3a1-613cd270aa7a}, !- Schedule Type Limits Name
   52.6666666666667;                       !- Value
 
 OS:SetpointManager:Scheduled,
-  {50a3ae35-0ced-477e-94f3-d1b74fd5717a}, !- Handle
+  {747e0f76-233d-4260-b07f-4f11164f50e0}, !- Handle
   Setpoint Manager Scheduled 1,           !- Name
   Temperature,                            !- Control Variable
-  {09996bc9-57d5-4372-9642-994de2c2c191}, !- Schedule Name
-  {6068edaa-0b2d-4e3e-b523-b201e04ceed8}; !- Setpoint Node or NodeList Name
+  {3bbebc35-b3f2-4e88-a730-0113be7f3557}, !- Schedule Name
+  {ed362622-ece8-4798-820f-82581485ad98}; !- Setpoint Node or NodeList Name
 
 OS:ScheduleTypeLimits,
-  {39095017-1571-43c9-adef-a22b06769877}, !- Handle
+  {fc75df2e-0006-43ff-b3a1-613cd270aa7a}, !- Handle
   Temperature,                            !- Name
   ,                                       !- Lower Limit Value
   ,                                       !- Upper Limit Value
@@ -3713,10 +1440,10 @@
   Temperature;                            !- Unit Type
 
 OS:WaterHeater:Mixed,
-  {bb61a0f0-89ea-4987-ae08-67d982ed1125}, !- Handle
+  {6dbef12b-7b24-4ea7-b88b-4bc8199e2f90}, !- Handle
   res wh,                                 !- Name
   0.143845647790854,                      !- Tank Volume {m3}
-  {2907d22e-f66d-4757-bc37-2cb1ce6b5e7c}, !- Setpoint Temperature Schedule Name
+  {8db837da-6b25-4eb8-b923-d26bb6b2eb06}, !- Setpoint Temperature Schedule Name
   2,                                      !- Deadband Temperature Difference {deltaC}
   99,                                     !- Maximum Temperature Limit {C}
   Cycle,                                  !- Heater Control Type
@@ -3735,7 +1462,7 @@
   0,                                      !- On Cycle Parasitic Heat Fraction to Tank
   ThermalZone,                            !- Ambient Temperature Indicator
   ,                                       !- Ambient Temperature Schedule Name
-  {a5c7b2ce-5763-4011-a68b-74a24e10d6d9}, !- Ambient Temperature Thermal Zone Name
+  {637d1134-4a81-4de6-a19b-d802a0e6addd}, !- Ambient Temperature Thermal Zone Name
   ,                                       !- Ambient Temperature Outdoor Air Node Name
   4.15693173076374,                       !- Off Cycle Loss Coefficient to Ambient Temperature {W/K}
   0.64,                                   !- Off Cycle Loss Fraction to Thermal Zone
@@ -3744,8 +1471,8 @@
   ,                                       !- Peak Use Flow Rate {m3/s}
   ,                                       !- Use Flow Rate Fraction Schedule Name
   ,                                       !- Cold Water Supply Temperature Schedule Name
-  {e4eca598-8829-492a-a3d3-dc147e8c7c1a}, !- Use Side Inlet Node Name
-  {81948348-50c5-4fc4-a928-84c6ff3453c9}, !- Use Side Outlet Node Name
+  {17b7971b-18df-4da6-b3f9-d93b6f7a9d0e}, !- Use Side Inlet Node Name
+  {139a5161-dea6-4c78-83d3-1b448f36d77c}, !- Use Side Outlet Node Name
   1,                                      !- Use Side Effectiveness
   ,                                       !- Source Side Inlet Node Name
   ,                                       !- Source Side Outlet Node Name
@@ -3758,1694 +1485,51 @@
   res wh;                                 !- End-Use Subcategory
 
 OS:Schedule:Constant,
-  {2907d22e-f66d-4757-bc37-2cb1ce6b5e7c}, !- Handle
+  {8db837da-6b25-4eb8-b923-d26bb6b2eb06}, !- Handle
   WH Setpoint Temp,                       !- Name
-  {39095017-1571-43c9-adef-a22b06769877}, !- Schedule Type Limits Name
+  {fc75df2e-0006-43ff-b3a1-613cd270aa7a}, !- Schedule Type Limits Name
   52.6666666666667;                       !- Value
 
 OS:Node,
-  {2604c2aa-d11f-4a01-bd9c-49dda5f72a3e}, !- Handle
-  Node 19,                                !- Name
-  {28c20fd3-b722-4324-8a4d-c77944bfe96f}, !- Inlet Port
-  {e4eca598-8829-492a-a3d3-dc147e8c7c1a}; !- Outlet Port
-
-OS:Connection,
-  {28c20fd3-b722-4324-8a4d-c77944bfe96f}, !- Handle
-  {815ae150-a907-4bbc-8d79-1fb273664f12}, !- Name
-  {9c384d72-c715-4703-9e2e-3a8b7d91dce8}, !- Source Object
+  {8818b2fb-7f29-4e9e-9a7b-16ede89748f2}, !- Handle
+  Node 13,                                !- Name
+  {1449b78a-4f10-4c00-ae96-0fbce6ba8be7}, !- Inlet Port
+  {17b7971b-18df-4da6-b3f9-d93b6f7a9d0e}; !- Outlet Port
+
+OS:Connection,
+  {1449b78a-4f10-4c00-ae96-0fbce6ba8be7}, !- Handle
+  {58461f98-4ba6-4235-b9ae-102c3deb9f86}, !- Name
+  {66ef3856-76fd-4602-8028-50f53b00c99a}, !- Source Object
   4,                                      !- Outlet Port
-  {2604c2aa-d11f-4a01-bd9c-49dda5f72a3e}, !- Target Object
+  {8818b2fb-7f29-4e9e-9a7b-16ede89748f2}, !- Target Object
   2;                                      !- Inlet Port
 
 OS:Node,
-  {f1b80e2b-03f0-49c4-a0bb-19c604eb8e5f}, !- Handle
-  Node 20,                                !- Name
-  {81948348-50c5-4fc4-a928-84c6ff3453c9}, !- Inlet Port
-  {d36fc548-262a-4358-9539-71b976c99dd4}; !- Outlet Port
-
-OS:Connection,
-  {e4eca598-8829-492a-a3d3-dc147e8c7c1a}, !- Handle
-  {74b6d314-a949-4d71-bd22-7450f9c91acf}, !- Name
-  {2604c2aa-d11f-4a01-bd9c-49dda5f72a3e}, !- Source Object
+  {564e0523-a83f-42d4-8453-fff01d04c913}, !- Handle
+  Node 14,                                !- Name
+  {139a5161-dea6-4c78-83d3-1b448f36d77c}, !- Inlet Port
+  {8ebe56a7-6dd1-45f3-9a61-b1a53b940de6}; !- Outlet Port
+
+OS:Connection,
+  {17b7971b-18df-4da6-b3f9-d93b6f7a9d0e}, !- Handle
+  {9fd79eb0-2307-4b24-809e-5a449b4695f1}, !- Name
+  {8818b2fb-7f29-4e9e-9a7b-16ede89748f2}, !- Source Object
   3,                                      !- Outlet Port
-  {bb61a0f0-89ea-4987-ae08-67d982ed1125}, !- Target Object
+  {6dbef12b-7b24-4ea7-b88b-4bc8199e2f90}, !- Target Object
   31;                                     !- Inlet Port
 
 OS:Connection,
-  {81948348-50c5-4fc4-a928-84c6ff3453c9}, !- Handle
-  {d21fe6a6-61c6-42dd-907e-a3fe6a548309}, !- Name
-  {bb61a0f0-89ea-4987-ae08-67d982ed1125}, !- Source Object
+  {139a5161-dea6-4c78-83d3-1b448f36d77c}, !- Handle
+  {99b3745c-68be-427c-a6bc-ec8bd5fb5a6c}, !- Name
+  {6dbef12b-7b24-4ea7-b88b-4bc8199e2f90}, !- Source Object
   32,                                     !- Outlet Port
-  {f1b80e2b-03f0-49c4-a0bb-19c604eb8e5f}, !- Target Object
-  2;                                      !- Inlet Port
-
-OS:Connection,
-  {d36fc548-262a-4358-9539-71b976c99dd4}, !- Handle
-  {a3d4ccc6-e0d0-429d-a48c-d3ba51b80b04}, !- Name
-  {f1b80e2b-03f0-49c4-a0bb-19c604eb8e5f}, !- Source Object
+  {564e0523-a83f-42d4-8453-fff01d04c913}, !- Target Object
+  2;                                      !- Inlet Port
+
+OS:Connection,
+  {8ebe56a7-6dd1-45f3-9a61-b1a53b940de6}, !- Handle
+  {0833e967-705f-4304-95d2-faca6be31820}, !- Name
+  {564e0523-a83f-42d4-8453-fff01d04c913}, !- Source Object
   3,                                      !- Outlet Port
-  {ff7fdf91-4e39-444a-a18b-4cfaa9485efb}, !- Target Object
+  {7149c53c-030e-4b85-b009-99c5749f9c5b}, !- Target Object
   4;                                      !- Inlet Port
-
-OS:PlantLoop,
-  {f20e444c-d450-4f76-9a46-b365c32e363b}, !- Handle
-  Domestic Hot Water Loop|unit 2,         !- Name
-  ,                                       !- Fluid Type
-  0,                                      !- Glycol Concentration
-  ,                                       !- User Defined Fluid Type
-  ,                                       !- Plant Equipment Operation Heating Load
-  ,                                       !- Plant Equipment Operation Cooling Load
-  ,                                       !- Primary Plant Equipment Operation Scheme
-  {9da5faf9-2653-4865-aa3c-3ef0cfb25d3c}, !- Loop Temperature Setpoint Node Name
-  ,                                       !- Maximum Loop Temperature {C}
-  ,                                       !- Minimum Loop Temperature {C}
-  0.01,                                   !- Maximum Loop Flow Rate {m3/s}
-  ,                                       !- Minimum Loop Flow Rate {m3/s}
-  0.003,                                  !- Plant Loop Volume {m3}
-  {5c83944d-8e48-4dd0-b90b-2e1c528c1af4}, !- Plant Side Inlet Node Name
-  {66efdfb7-b65e-4468-bd8d-eae7cb796b20}, !- Plant Side Outlet Node Name
-  ,                                       !- Plant Side Branch List Name
-  {a15e388b-8cce-4e85-b7d8-1eba45537b83}, !- Demand Side Inlet Node Name
-  {19f15e74-bf19-45ff-a690-4d07cd7b6001}, !- Demand Side Outlet Node Name
-  ,                                       !- Demand Side Branch List Name
-  ,                                       !- Demand Side Connector List Name
-  Optimal,                                !- Load Distribution Scheme
-  {04499cbe-ff65-46b4-ac72-106e3973ccd4}, !- Availability Manager List Name
-  ,                                       !- Plant Loop Demand Calculation Scheme
-  ,                                       !- Common Pipe Simulation
-  ,                                       !- Pressure Simulation Type
-  ,                                       !- Plant Equipment Operation Heating Load Schedule
-  ,                                       !- Plant Equipment Operation Cooling Load Schedule
-  ,                                       !- Primary Plant Equipment Operation Scheme Schedule
-  ,                                       !- Component Setpoint Operation Scheme Schedule
-  {3d3342bf-1c12-4fa6-82ef-f4416dcba3ed}, !- Demand Mixer Name
-  {e65c73fb-6772-4b79-a0ba-6dd6601aaa8d}, !- Demand Splitter Name
-  {cc5f46e9-0b80-49a8-895b-d2f4bc236af5}, !- Supply Mixer Name
-  {14ddc040-3213-4211-97c9-3fe0d93fc136}; !- Supply Splitter Name
-
-OS:Node,
-  {54d5c844-1167-40b3-af97-9dd2c2cd4baf}, !- Handle
-  Node 21,                                !- Name
-  {5c83944d-8e48-4dd0-b90b-2e1c528c1af4}, !- Inlet Port
-  {118b624f-a5d9-462e-a7e4-e1ab53432dc2}; !- Outlet Port
-
-OS:Node,
-  {9da5faf9-2653-4865-aa3c-3ef0cfb25d3c}, !- Handle
-  Node 22,                                !- Name
-  {0391b91c-b1c3-4298-b7ce-f5d6aa08bbee}, !- Inlet Port
-  {66efdfb7-b65e-4468-bd8d-eae7cb796b20}; !- Outlet Port
-
-OS:Node,
-  {f6132cd3-0cf8-4d5f-9c2e-2f365f18d7ec}, !- Handle
-  Node 23,                                !- Name
-  {6b9925c9-4573-42c8-8b3b-849fd25e1d6a}, !- Inlet Port
-  {2f96ca30-c1d0-493f-9e8e-a74ad41b89f5}; !- Outlet Port
-
-OS:Connector:Mixer,
-  {cc5f46e9-0b80-49a8-895b-d2f4bc236af5}, !- Handle
-  Connector Mixer 3,                      !- Name
-  {0a7db340-0ac2-40bb-b983-bf261fc57695}, !- Outlet Branch Name
-  {1195d2d6-de6a-4998-9fa7-c8ed8899d21e}, !- Inlet Branch Name 1
-  {36c82a6e-9f1e-4370-b26f-81c9c9a0e476}; !- Inlet Branch Name 2
-
-OS:Connector:Splitter,
-  {14ddc040-3213-4211-97c9-3fe0d93fc136}, !- Handle
-  Connector Splitter 3,                   !- Name
-  {dfb91abb-713f-4856-b219-42b518a5526c}, !- Inlet Branch Name
-  {6b9925c9-4573-42c8-8b3b-849fd25e1d6a}, !- Outlet Branch Name 1
-  {8a8fbd2a-f136-4130-a16b-3924a3a13acb}; !- Outlet Branch Name 2
-
-OS:Connection,
-  {5c83944d-8e48-4dd0-b90b-2e1c528c1af4}, !- Handle
-  {26081268-6799-4f51-b028-d1fc58b3f808}, !- Name
-  {f20e444c-d450-4f76-9a46-b365c32e363b}, !- Source Object
-  14,                                     !- Outlet Port
-  {54d5c844-1167-40b3-af97-9dd2c2cd4baf}, !- Target Object
-  2;                                      !- Inlet Port
-
-OS:Connection,
-  {6b9925c9-4573-42c8-8b3b-849fd25e1d6a}, !- Handle
-  {ec490018-2d6a-473b-874f-809e24184cf3}, !- Name
-  {14ddc040-3213-4211-97c9-3fe0d93fc136}, !- Source Object
-  3,                                      !- Outlet Port
-  {f6132cd3-0cf8-4d5f-9c2e-2f365f18d7ec}, !- Target Object
-  2;                                      !- Inlet Port
-
-OS:Connection,
-  {66efdfb7-b65e-4468-bd8d-eae7cb796b20}, !- Handle
-  {e4a42154-c5c6-4064-a91a-74de0f6c454c}, !- Name
-  {9da5faf9-2653-4865-aa3c-3ef0cfb25d3c}, !- Source Object
-  3,                                      !- Outlet Port
-  {f20e444c-d450-4f76-9a46-b365c32e363b}, !- Target Object
-  15;                                     !- Inlet Port
-
-OS:Node,
-  {66c48b41-6afe-4735-ba0b-c8d8890bec37}, !- Handle
-  Node 24,                                !- Name
-  {a15e388b-8cce-4e85-b7d8-1eba45537b83}, !- Inlet Port
-  {f5f474db-de1d-4f27-9ae4-7da944dbdb0a}; !- Outlet Port
-
-OS:Node,
-  {9cbe3e80-716a-4a88-b8bc-d7d23eac70a2}, !- Handle
-  Node 25,                                !- Name
-  {25d72bf5-0c2d-4607-bd98-dad76185f743}, !- Inlet Port
-  {19f15e74-bf19-45ff-a690-4d07cd7b6001}; !- Outlet Port
-
-OS:Node,
-  {87225191-4494-4d96-ada6-195f9b76f54d}, !- Handle
-  Node 26,                                !- Name
-  {e06d8ee9-1fbb-44ab-87e1-1f98c52562f5}, !- Inlet Port
-  {baa10170-2b11-4689-8bb0-126e069eceb3}; !- Outlet Port
-
-OS:Connector:Mixer,
-  {3d3342bf-1c12-4fa6-82ef-f4416dcba3ed}, !- Handle
-  Connector Mixer 4,                      !- Name
-  {25d72bf5-0c2d-4607-bd98-dad76185f743}, !- Outlet Branch Name
-  {baa10170-2b11-4689-8bb0-126e069eceb3}; !- Inlet Branch Name 1
-
-OS:Connector:Splitter,
-  {e65c73fb-6772-4b79-a0ba-6dd6601aaa8d}, !- Handle
-  Connector Splitter 4,                   !- Name
-  {f5f474db-de1d-4f27-9ae4-7da944dbdb0a}, !- Inlet Branch Name
-  {e06d8ee9-1fbb-44ab-87e1-1f98c52562f5}; !- Outlet Branch Name 1
-
-OS:Connection,
-  {a15e388b-8cce-4e85-b7d8-1eba45537b83}, !- Handle
-  {09258273-2921-478b-9d42-ef47a8677b54}, !- Name
-  {f20e444c-d450-4f76-9a46-b365c32e363b}, !- Source Object
-  17,                                     !- Outlet Port
-  {66c48b41-6afe-4735-ba0b-c8d8890bec37}, !- Target Object
-  2;                                      !- Inlet Port
-
-OS:Connection,
-  {f5f474db-de1d-4f27-9ae4-7da944dbdb0a}, !- Handle
-  {68086ace-993a-4990-b95b-7db4291a0e09}, !- Name
-  {66c48b41-6afe-4735-ba0b-c8d8890bec37}, !- Source Object
-  3,                                      !- Outlet Port
-  {e65c73fb-6772-4b79-a0ba-6dd6601aaa8d}, !- Target Object
-  2;                                      !- Inlet Port
-
-OS:Connection,
-  {e06d8ee9-1fbb-44ab-87e1-1f98c52562f5}, !- Handle
-  {c6a0f5d2-6ca7-4bcf-99e6-ef7118cae60f}, !- Name
-  {e65c73fb-6772-4b79-a0ba-6dd6601aaa8d}, !- Source Object
-  3,                                      !- Outlet Port
-  {87225191-4494-4d96-ada6-195f9b76f54d}, !- Target Object
-  2;                                      !- Inlet Port
-
-OS:Connection,
-  {baa10170-2b11-4689-8bb0-126e069eceb3}, !- Handle
-  {6f1a345e-3748-49c1-9aa0-e8c787a26ac3}, !- Name
-  {87225191-4494-4d96-ada6-195f9b76f54d}, !- Source Object
-  3,                                      !- Outlet Port
-  {3d3342bf-1c12-4fa6-82ef-f4416dcba3ed}, !- Target Object
-  3;                                      !- Inlet Port
-
-OS:Connection,
-  {25d72bf5-0c2d-4607-bd98-dad76185f743}, !- Handle
-  {9ceb05dd-02d0-4548-bb36-56ce17f346d5}, !- Name
-  {3d3342bf-1c12-4fa6-82ef-f4416dcba3ed}, !- Source Object
-  2,                                      !- Outlet Port
-  {9cbe3e80-716a-4a88-b8bc-d7d23eac70a2}, !- Target Object
-  2;                                      !- Inlet Port
-
-OS:Connection,
-  {19f15e74-bf19-45ff-a690-4d07cd7b6001}, !- Handle
-  {41b4eab9-13ca-4775-b644-502370e9eba0}, !- Name
-  {9cbe3e80-716a-4a88-b8bc-d7d23eac70a2}, !- Source Object
-  3,                                      !- Outlet Port
-  {f20e444c-d450-4f76-9a46-b365c32e363b}, !- Target Object
-  18;                                     !- Inlet Port
-
-OS:Sizing:Plant,
-  {95ea38c2-24cf-48db-be4b-243f79bf9667}, !- Handle
-  {f20e444c-d450-4f76-9a46-b365c32e363b}, !- Plant or Condenser Loop Name
-  Heating,                                !- Loop Type
-  52.6666666666667,                       !- Design Loop Exit Temperature {C}
-  5.55555555555556,                       !- Loop Design Temperature Difference {deltaC}
-  NonCoincident,                          !- Sizing Option
-  1,                                      !- Zone Timesteps in Averaging Window
-  None;                                   !- Coincident Sizing Factor Mode
-
-OS:AvailabilityManagerAssignmentList,
-  {04499cbe-ff65-46b4-ac72-106e3973ccd4}, !- Handle
-  Plant Loop 1 AvailabilityManagerAssignmentList 1; !- Name
-
-OS:Pipe:Adiabatic,
-  {9248ec5a-8e01-4d33-b48c-581f241758a0}, !- Handle
-  Pipe Adiabatic 3,                       !- Name
-  {2f96ca30-c1d0-493f-9e8e-a74ad41b89f5}, !- Inlet Node Name
-  {8fa782af-16e2-461f-b1a7-1e2d35dfccc2}; !- Outlet Node Name
-
-OS:Pipe:Adiabatic,
-  {36de1bda-4d2c-4c5b-824b-afc3dd0115d4}, !- Handle
-  Pipe Adiabatic 4,                       !- Name
-  {8327fbf7-d563-41b5-8e58-6e1466171d1a}, !- Inlet Node Name
-  {0391b91c-b1c3-4298-b7ce-f5d6aa08bbee}; !- Outlet Node Name
-
-OS:Node,
-  {a942bab8-9075-48f5-bf03-e311102dc10d}, !- Handle
-  Node 27,                                !- Name
-  {8fa782af-16e2-461f-b1a7-1e2d35dfccc2}, !- Inlet Port
-  {1195d2d6-de6a-4998-9fa7-c8ed8899d21e}; !- Outlet Port
-
-OS:Connection,
-  {2f96ca30-c1d0-493f-9e8e-a74ad41b89f5}, !- Handle
-  {17bef887-4468-429b-800a-0707f092c30e}, !- Name
-  {f6132cd3-0cf8-4d5f-9c2e-2f365f18d7ec}, !- Source Object
-  3,                                      !- Outlet Port
-  {9248ec5a-8e01-4d33-b48c-581f241758a0}, !- Target Object
-  2;                                      !- Inlet Port
-
-OS:Connection,
-  {8fa782af-16e2-461f-b1a7-1e2d35dfccc2}, !- Handle
-  {a311e5b4-6028-4765-a362-3adba898b33b}, !- Name
-  {9248ec5a-8e01-4d33-b48c-581f241758a0}, !- Source Object
-  3,                                      !- Outlet Port
-  {a942bab8-9075-48f5-bf03-e311102dc10d}, !- Target Object
-  2;                                      !- Inlet Port
-
-OS:Connection,
-  {1195d2d6-de6a-4998-9fa7-c8ed8899d21e}, !- Handle
-  {a4d3d50e-1671-4c47-a08a-bb8069a708fd}, !- Name
-  {a942bab8-9075-48f5-bf03-e311102dc10d}, !- Source Object
-  3,                                      !- Outlet Port
-  {cc5f46e9-0b80-49a8-895b-d2f4bc236af5}, !- Target Object
-  3;                                      !- Inlet Port
-
-OS:Node,
-  {748f9ab7-ca32-4535-878b-5955451c4645}, !- Handle
-  Node 28,                                !- Name
-  {0a7db340-0ac2-40bb-b983-bf261fc57695}, !- Inlet Port
-  {8327fbf7-d563-41b5-8e58-6e1466171d1a}; !- Outlet Port
-
-OS:Connection,
-  {0a7db340-0ac2-40bb-b983-bf261fc57695}, !- Handle
-  {ca89401d-fb3c-4814-b465-908b767a7ca2}, !- Name
-  {cc5f46e9-0b80-49a8-895b-d2f4bc236af5}, !- Source Object
-  2,                                      !- Outlet Port
-  {748f9ab7-ca32-4535-878b-5955451c4645}, !- Target Object
-  2;                                      !- Inlet Port
-
-OS:Connection,
-  {8327fbf7-d563-41b5-8e58-6e1466171d1a}, !- Handle
-  {9138e20e-4083-444d-9bb9-f97244913534}, !- Name
-  {748f9ab7-ca32-4535-878b-5955451c4645}, !- Source Object
-  3,                                      !- Outlet Port
-  {36de1bda-4d2c-4c5b-824b-afc3dd0115d4}, !- Target Object
-  2;                                      !- Inlet Port
-
-OS:Connection,
-  {0391b91c-b1c3-4298-b7ce-f5d6aa08bbee}, !- Handle
-  {106b6a1f-b9f2-4573-a8c5-7c8f9040473d}, !- Name
-  {36de1bda-4d2c-4c5b-824b-afc3dd0115d4}, !- Source Object
-  3,                                      !- Outlet Port
-  {9da5faf9-2653-4865-aa3c-3ef0cfb25d3c}, !- Target Object
-  2;                                      !- Inlet Port
-
-OS:Pump:VariableSpeed,
-  {639804a2-b4c3-4969-bf0d-4f4cfab87134}, !- Handle
-  Pump Variable Speed 2,                  !- Name
-  {118b624f-a5d9-462e-a7e4-e1ab53432dc2}, !- Inlet Node Name
-  {33fdbf6d-e318-4140-85ae-f5d56496f9b4}, !- Outlet Node Name
-  0.01,                                   !- Rated Flow Rate {m3/s}
-  1,                                      !- Rated Pump Head {Pa}
-  0,                                      !- Rated Power Consumption {W}
-  1,                                      !- Motor Efficiency
-  0,                                      !- Fraction of Motor Inefficiencies to Fluid Stream
-  0,                                      !- Coefficient 1 of the Part Load Performance Curve
-  1,                                      !- Coefficient 2 of the Part Load Performance Curve
-  0,                                      !- Coefficient 3 of the Part Load Performance Curve
-  0,                                      !- Coefficient 4 of the Part Load Performance Curve
-  ,                                       !- Minimum Flow Rate {m3/s}
-  Intermittent,                           !- Pump Control Type
-  ,                                       !- Pump Flow Rate Schedule Name
-  ,                                       !- Pump Curve Name
-  ,                                       !- Impeller Diameter {m}
-  ,                                       !- VFD Control Type
-  ,                                       !- Pump RPM Schedule Name
-  ,                                       !- Minimum Pressure Schedule {Pa}
-  ,                                       !- Maximum Pressure Schedule {Pa}
-  ,                                       !- Minimum RPM Schedule {rev/min}
-  ,                                       !- Maximum RPM Schedule {rev/min}
-  ,                                       !- Zone Name
-  0.5,                                    !- Skin Loss Radiative Fraction
-  PowerPerFlowPerPressure,                !- Design Power Sizing Method
-  348701.1,                               !- Design Electric Power per Unit Flow Rate {W/(m3/s)}
-  1.282051282,                            !- Design Shaft Power per Unit Flow Rate per Unit Head {W-s/m3-Pa}
-  0,                                      !- Design Minimum Flow Rate Fraction
-  General;                                !- End-Use Subcategory
-
-OS:Node,
-  {cb422c15-43e1-4ba9-8714-ea90ef24d23f}, !- Handle
-  Node 29,                                !- Name
-  {33fdbf6d-e318-4140-85ae-f5d56496f9b4}, !- Inlet Port
-  {dfb91abb-713f-4856-b219-42b518a5526c}; !- Outlet Port
-
-OS:Connection,
-  {118b624f-a5d9-462e-a7e4-e1ab53432dc2}, !- Handle
-  {88c42783-0c72-4d44-89d3-536a654d987b}, !- Name
-  {54d5c844-1167-40b3-af97-9dd2c2cd4baf}, !- Source Object
-  3,                                      !- Outlet Port
-  {639804a2-b4c3-4969-bf0d-4f4cfab87134}, !- Target Object
-  2;                                      !- Inlet Port
-
-OS:Connection,
-  {33fdbf6d-e318-4140-85ae-f5d56496f9b4}, !- Handle
-  {295d0b49-73a2-4d7c-bbf7-a1772a77b1b9}, !- Name
-  {639804a2-b4c3-4969-bf0d-4f4cfab87134}, !- Source Object
-  3,                                      !- Outlet Port
-  {cb422c15-43e1-4ba9-8714-ea90ef24d23f}, !- Target Object
-  2;                                      !- Inlet Port
-
-OS:Connection,
-  {dfb91abb-713f-4856-b219-42b518a5526c}, !- Handle
-  {79f27be2-8653-43a1-b8c6-d5aba3540d30}, !- Name
-  {cb422c15-43e1-4ba9-8714-ea90ef24d23f}, !- Source Object
-  3,                                      !- Outlet Port
-  {14ddc040-3213-4211-97c9-3fe0d93fc136}, !- Target Object
-  2;                                      !- Inlet Port
-
-OS:Schedule:Constant,
-  {c7dc38b8-ec70-4be7-b14b-cb8b7c031947}, !- Handle
-  dhw temp 1,                             !- Name
-  {39095017-1571-43c9-adef-a22b06769877}, !- Schedule Type Limits Name
-  52.6666666666667;                       !- Value
-
-OS:SetpointManager:Scheduled,
-  {b10a282d-f77d-4792-81e7-d7987c68bdb1}, !- Handle
-  Setpoint Manager Scheduled 2,           !- Name
-  Temperature,                            !- Control Variable
-  {c7dc38b8-ec70-4be7-b14b-cb8b7c031947}, !- Schedule Name
-  {9da5faf9-2653-4865-aa3c-3ef0cfb25d3c}; !- Setpoint Node or NodeList Name
-
-OS:WaterHeater:Mixed,
-  {6a400660-7b5e-4824-a433-d07939c87c1f}, !- Handle
-  res wh|unit 2,                          !- Name
-  0.143845647790854,                      !- Tank Volume {m3}
-  {5a30d9c9-32dd-4964-b025-0dc8a7fbc5b0}, !- Setpoint Temperature Schedule Name
-  2,                                      !- Deadband Temperature Difference {deltaC}
-  99,                                     !- Maximum Temperature Limit {C}
-  Cycle,                                  !- Heater Control Type
-  11722.8428068889,                       !- Heater Maximum Capacity {W}
-  0,                                      !- Heater Minimum Capacity {W}
-  ,                                       !- Heater Ignition Minimum Flow Rate {m3/s}
-  ,                                       !- Heater Ignition Delay {s}
-  NaturalGas,                             !- Heater Fuel Type
-  0.773298241318794,                      !- Heater Thermal Efficiency
-  ,                                       !- Part Load Factor Curve Name
-  0,                                      !- Off Cycle Parasitic Fuel Consumption Rate {W}
-  Electricity,                            !- Off Cycle Parasitic Fuel Type
-  0,                                      !- Off Cycle Parasitic Heat Fraction to Tank
-  0,                                      !- On Cycle Parasitic Fuel Consumption Rate {W}
-  Electricity,                            !- On Cycle Parasitic Fuel Type
-  0,                                      !- On Cycle Parasitic Heat Fraction to Tank
-  ThermalZone,                            !- Ambient Temperature Indicator
-  ,                                       !- Ambient Temperature Schedule Name
-  {7bc167a7-2f1a-4aec-a655-8bc9548460e6}, !- Ambient Temperature Thermal Zone Name
-  ,                                       !- Ambient Temperature Outdoor Air Node Name
-  4.15693173076374,                       !- Off Cycle Loss Coefficient to Ambient Temperature {W/K}
-  0.64,                                   !- Off Cycle Loss Fraction to Thermal Zone
-  4.15693173076374,                       !- On Cycle Loss Coefficient to Ambient Temperature {W/K}
-  1,                                      !- On Cycle Loss Fraction to Thermal Zone
-  ,                                       !- Peak Use Flow Rate {m3/s}
-  ,                                       !- Use Flow Rate Fraction Schedule Name
-  ,                                       !- Cold Water Supply Temperature Schedule Name
-  {f9ed96a8-33b9-4769-bef5-c80f55852c28}, !- Use Side Inlet Node Name
-  {617c4ba5-3e6b-47ce-9249-11284fa1654f}, !- Use Side Outlet Node Name
-  1,                                      !- Use Side Effectiveness
-  ,                                       !- Source Side Inlet Node Name
-  ,                                       !- Source Side Outlet Node Name
-  1,                                      !- Source Side Effectiveness
-  autosize,                               !- Use Side Design Flow Rate {m3/s}
-  autosize,                               !- Source Side Design Flow Rate {m3/s}
-  1.5,                                    !- Indirect Water Heating Recovery Time {hr}
-  IndirectHeatPrimarySetpoint,            !- Source Side Flow Control Mode
-  ,                                       !- Indirect Alternate Setpoint Temperature Schedule Name
-  res wh|unit 2;                          !- End-Use Subcategory
-
-OS:Schedule:Constant,
-  {5a30d9c9-32dd-4964-b025-0dc8a7fbc5b0}, !- Handle
-  WH Setpoint Temp 1,                     !- Name
-  {39095017-1571-43c9-adef-a22b06769877}, !- Schedule Type Limits Name
-  52.6666666666667;                       !- Value
-
-OS:Node,
-  {adf98a82-08c2-4fa8-a795-97246c9a0673}, !- Handle
-  Node 30,                                !- Name
-  {8a8fbd2a-f136-4130-a16b-3924a3a13acb}, !- Inlet Port
-  {f9ed96a8-33b9-4769-bef5-c80f55852c28}; !- Outlet Port
-
-OS:Connection,
-  {8a8fbd2a-f136-4130-a16b-3924a3a13acb}, !- Handle
-  {119d9fb5-586d-4809-86f4-f4729b3d8717}, !- Name
-  {14ddc040-3213-4211-97c9-3fe0d93fc136}, !- Source Object
-  4,                                      !- Outlet Port
-  {adf98a82-08c2-4fa8-a795-97246c9a0673}, !- Target Object
-  2;                                      !- Inlet Port
-
-OS:Node,
-  {9adbdc21-4ca0-4be5-8dae-9da69201f2ae}, !- Handle
-  Node 31,                                !- Name
-  {617c4ba5-3e6b-47ce-9249-11284fa1654f}, !- Inlet Port
-  {36c82a6e-9f1e-4370-b26f-81c9c9a0e476}; !- Outlet Port
-
-OS:Connection,
-  {f9ed96a8-33b9-4769-bef5-c80f55852c28}, !- Handle
-  {ac3bf192-8f62-4736-9d4e-9fee86a75960}, !- Name
-  {adf98a82-08c2-4fa8-a795-97246c9a0673}, !- Source Object
-  3,                                      !- Outlet Port
-  {6a400660-7b5e-4824-a433-d07939c87c1f}, !- Target Object
-  31;                                     !- Inlet Port
-
-OS:Connection,
-  {617c4ba5-3e6b-47ce-9249-11284fa1654f}, !- Handle
-  {c8fd6da6-5f32-4741-b3f7-bc6232a53f54}, !- Name
-  {6a400660-7b5e-4824-a433-d07939c87c1f}, !- Source Object
-  32,                                     !- Outlet Port
-  {9adbdc21-4ca0-4be5-8dae-9da69201f2ae}, !- Target Object
-  2;                                      !- Inlet Port
-
-OS:Connection,
-  {36c82a6e-9f1e-4370-b26f-81c9c9a0e476}, !- Handle
-  {2d4f5d55-ec94-4113-9409-4028105c1fba}, !- Name
-  {9adbdc21-4ca0-4be5-8dae-9da69201f2ae}, !- Source Object
-  3,                                      !- Outlet Port
-  {cc5f46e9-0b80-49a8-895b-d2f4bc236af5}, !- Target Object
-  4;                                      !- Inlet Port
-
-OS:PlantLoop,
-  {c19017c1-becd-482f-a3f3-d0b188b3b2e4}, !- Handle
-  Domestic Hot Water Loop|unit 3,         !- Name
-  ,                                       !- Fluid Type
-  0,                                      !- Glycol Concentration
-  ,                                       !- User Defined Fluid Type
-  ,                                       !- Plant Equipment Operation Heating Load
-  ,                                       !- Plant Equipment Operation Cooling Load
-  ,                                       !- Primary Plant Equipment Operation Scheme
-  {3498220e-f874-4664-91d7-bce618d29e00}, !- Loop Temperature Setpoint Node Name
-  ,                                       !- Maximum Loop Temperature {C}
-  ,                                       !- Minimum Loop Temperature {C}
-  0.01,                                   !- Maximum Loop Flow Rate {m3/s}
-  ,                                       !- Minimum Loop Flow Rate {m3/s}
-  0.003,                                  !- Plant Loop Volume {m3}
-  {eca999b9-eca1-4a7d-8ef7-e3bb0e99c988}, !- Plant Side Inlet Node Name
-  {3c7d76e2-dd30-4a49-a118-ba899ca1fdee}, !- Plant Side Outlet Node Name
-  ,                                       !- Plant Side Branch List Name
-  {4571c08c-d039-431e-90b2-6f1af979cd11}, !- Demand Side Inlet Node Name
-  {ac20236e-aa7a-440d-9273-e5515e98849e}, !- Demand Side Outlet Node Name
-  ,                                       !- Demand Side Branch List Name
-  ,                                       !- Demand Side Connector List Name
-  Optimal,                                !- Load Distribution Scheme
-  {3db835f9-c126-4b5a-8c77-7c6a34bafd99}, !- Availability Manager List Name
-  ,                                       !- Plant Loop Demand Calculation Scheme
-  ,                                       !- Common Pipe Simulation
-  ,                                       !- Pressure Simulation Type
-  ,                                       !- Plant Equipment Operation Heating Load Schedule
-  ,                                       !- Plant Equipment Operation Cooling Load Schedule
-  ,                                       !- Primary Plant Equipment Operation Scheme Schedule
-  ,                                       !- Component Setpoint Operation Scheme Schedule
-  {56d5128d-e446-4a94-b686-6ea06ec3613f}, !- Demand Mixer Name
-  {377f8065-5453-439e-8b51-5237ae8ff281}, !- Demand Splitter Name
-  {21ca5551-7e4a-4e84-9e6f-9cc3e0db6ffa}, !- Supply Mixer Name
-  {a9412f29-32d3-4d1b-99a7-d38eb70f7a53}; !- Supply Splitter Name
-
-OS:Node,
-  {4ac65efb-8785-4bd2-8c73-22039ebdacb6}, !- Handle
-  Node 32,                                !- Name
-  {eca999b9-eca1-4a7d-8ef7-e3bb0e99c988}, !- Inlet Port
-  {4eab9b03-ae3a-44b5-98a7-3f061f1e0a71}; !- Outlet Port
-
-OS:Node,
-  {3498220e-f874-4664-91d7-bce618d29e00}, !- Handle
-  Node 33,                                !- Name
-  {bb209a86-2646-447e-bc1a-e583fd685476}, !- Inlet Port
-  {3c7d76e2-dd30-4a49-a118-ba899ca1fdee}; !- Outlet Port
-
-OS:Node,
-  {36df4d49-15a9-418b-9d1a-ad5360c3d745}, !- Handle
-  Node 34,                                !- Name
-  {1d16d6b6-8f7c-454c-aab2-99ec7cdc5275}, !- Inlet Port
-  {ae67b8fb-bb2b-47bf-b637-b120263ac73f}; !- Outlet Port
-
-OS:Connector:Mixer,
-  {21ca5551-7e4a-4e84-9e6f-9cc3e0db6ffa}, !- Handle
-  Connector Mixer 5,                      !- Name
-  {135d868d-5b22-4156-abd8-b6e8ecd33ddf}, !- Outlet Branch Name
-  {28ef0679-10e0-4019-a4b9-15a5ed5c0a43}, !- Inlet Branch Name 1
-  {999966cb-6172-4476-b86c-8118ead0c61f}; !- Inlet Branch Name 2
-
-OS:Connector:Splitter,
-  {a9412f29-32d3-4d1b-99a7-d38eb70f7a53}, !- Handle
-  Connector Splitter 5,                   !- Name
-  {068a90af-d8bb-425d-8cda-ef4120697e12}, !- Inlet Branch Name
-  {1d16d6b6-8f7c-454c-aab2-99ec7cdc5275}, !- Outlet Branch Name 1
-  {7dd89cfb-a4d1-4b1c-8909-3b7622628414}; !- Outlet Branch Name 2
-
-OS:Connection,
-  {eca999b9-eca1-4a7d-8ef7-e3bb0e99c988}, !- Handle
-  {d72bdd63-f4fb-428b-b029-cb765a64b99e}, !- Name
-  {c19017c1-becd-482f-a3f3-d0b188b3b2e4}, !- Source Object
-  14,                                     !- Outlet Port
-  {4ac65efb-8785-4bd2-8c73-22039ebdacb6}, !- Target Object
-  2;                                      !- Inlet Port
-
-OS:Connection,
-  {1d16d6b6-8f7c-454c-aab2-99ec7cdc5275}, !- Handle
-  {15440b46-9c40-413b-9d04-95e50ccd07e0}, !- Name
-  {a9412f29-32d3-4d1b-99a7-d38eb70f7a53}, !- Source Object
-  3,                                      !- Outlet Port
-  {36df4d49-15a9-418b-9d1a-ad5360c3d745}, !- Target Object
-  2;                                      !- Inlet Port
-
-OS:Connection,
-  {3c7d76e2-dd30-4a49-a118-ba899ca1fdee}, !- Handle
-  {ef5fa5e1-a4b9-4848-b63c-d600d0d27c62}, !- Name
-  {3498220e-f874-4664-91d7-bce618d29e00}, !- Source Object
-  3,                                      !- Outlet Port
-  {c19017c1-becd-482f-a3f3-d0b188b3b2e4}, !- Target Object
-  15;                                     !- Inlet Port
-
-OS:Node,
-  {7199fc7a-4639-4037-b891-f6f4a1971e79}, !- Handle
-  Node 35,                                !- Name
-  {4571c08c-d039-431e-90b2-6f1af979cd11}, !- Inlet Port
-  {207532d7-8f5b-4130-addb-167d7baa710a}; !- Outlet Port
-
-OS:Node,
-  {27a5d7dc-2d9d-4c96-9266-cb324f4ec912}, !- Handle
-  Node 36,                                !- Name
-  {ff141e3d-f139-4223-9095-25a8d9130e2d}, !- Inlet Port
-  {ac20236e-aa7a-440d-9273-e5515e98849e}; !- Outlet Port
-
-OS:Node,
-  {d31a44b8-69ec-4e02-80c2-ff51fc4f1282}, !- Handle
-  Node 37,                                !- Name
-  {14b78d3f-bf6c-49ed-8965-3a0bd6361d66}, !- Inlet Port
-  {3ee602ac-ee35-43f2-82a2-b75a75fde636}; !- Outlet Port
-
-OS:Connector:Mixer,
-  {56d5128d-e446-4a94-b686-6ea06ec3613f}, !- Handle
-  Connector Mixer 6,                      !- Name
-  {ff141e3d-f139-4223-9095-25a8d9130e2d}, !- Outlet Branch Name
-  {3ee602ac-ee35-43f2-82a2-b75a75fde636}; !- Inlet Branch Name 1
-
-OS:Connector:Splitter,
-  {377f8065-5453-439e-8b51-5237ae8ff281}, !- Handle
-  Connector Splitter 6,                   !- Name
-  {207532d7-8f5b-4130-addb-167d7baa710a}, !- Inlet Branch Name
-  {14b78d3f-bf6c-49ed-8965-3a0bd6361d66}; !- Outlet Branch Name 1
-
-OS:Connection,
-  {4571c08c-d039-431e-90b2-6f1af979cd11}, !- Handle
-  {aea28655-dfbe-452b-b8f0-2e09f0488448}, !- Name
-  {c19017c1-becd-482f-a3f3-d0b188b3b2e4}, !- Source Object
-  17,                                     !- Outlet Port
-  {7199fc7a-4639-4037-b891-f6f4a1971e79}, !- Target Object
-  2;                                      !- Inlet Port
-
-OS:Connection,
-  {207532d7-8f5b-4130-addb-167d7baa710a}, !- Handle
-  {3d4a6337-060d-4b40-ae8e-98383c01391d}, !- Name
-  {7199fc7a-4639-4037-b891-f6f4a1971e79}, !- Source Object
-  3,                                      !- Outlet Port
-  {377f8065-5453-439e-8b51-5237ae8ff281}, !- Target Object
-  2;                                      !- Inlet Port
-
-OS:Connection,
-  {14b78d3f-bf6c-49ed-8965-3a0bd6361d66}, !- Handle
-  {d732aa58-a60a-447e-8379-9925c7c4dd9e}, !- Name
-  {377f8065-5453-439e-8b51-5237ae8ff281}, !- Source Object
-  3,                                      !- Outlet Port
-  {d31a44b8-69ec-4e02-80c2-ff51fc4f1282}, !- Target Object
-  2;                                      !- Inlet Port
-
-OS:Connection,
-  {3ee602ac-ee35-43f2-82a2-b75a75fde636}, !- Handle
-  {fcc8c827-7e89-4878-84ba-fc8800ac8be4}, !- Name
-  {d31a44b8-69ec-4e02-80c2-ff51fc4f1282}, !- Source Object
-  3,                                      !- Outlet Port
-  {56d5128d-e446-4a94-b686-6ea06ec3613f}, !- Target Object
-  3;                                      !- Inlet Port
-
-OS:Connection,
-  {ff141e3d-f139-4223-9095-25a8d9130e2d}, !- Handle
-  {75446c10-ae6a-4e26-86cf-055c19f5612b}, !- Name
-  {56d5128d-e446-4a94-b686-6ea06ec3613f}, !- Source Object
-  2,                                      !- Outlet Port
-  {27a5d7dc-2d9d-4c96-9266-cb324f4ec912}, !- Target Object
-  2;                                      !- Inlet Port
-
-OS:Connection,
-  {ac20236e-aa7a-440d-9273-e5515e98849e}, !- Handle
-  {a69b75c9-f462-4f92-a6d4-0b27240ff543}, !- Name
-  {27a5d7dc-2d9d-4c96-9266-cb324f4ec912}, !- Source Object
-  3,                                      !- Outlet Port
-  {c19017c1-becd-482f-a3f3-d0b188b3b2e4}, !- Target Object
-  18;                                     !- Inlet Port
-
-OS:Sizing:Plant,
-  {a99f538e-943b-4054-8b33-c4418f65d3d1}, !- Handle
-  {c19017c1-becd-482f-a3f3-d0b188b3b2e4}, !- Plant or Condenser Loop Name
-  Heating,                                !- Loop Type
-  52.6666666666667,                       !- Design Loop Exit Temperature {C}
-  5.55555555555556,                       !- Loop Design Temperature Difference {deltaC}
-  NonCoincident,                          !- Sizing Option
-  1,                                      !- Zone Timesteps in Averaging Window
-  None;                                   !- Coincident Sizing Factor Mode
-
-OS:AvailabilityManagerAssignmentList,
-  {3db835f9-c126-4b5a-8c77-7c6a34bafd99}, !- Handle
-  Plant Loop 1 AvailabilityManagerAssignmentList 2; !- Name
-
-OS:Pipe:Adiabatic,
-  {ea52a702-c907-4b1b-8c04-c63e135519b1}, !- Handle
-  Pipe Adiabatic 5,                       !- Name
-  {ae67b8fb-bb2b-47bf-b637-b120263ac73f}, !- Inlet Node Name
-  {890c286e-e89a-4ccc-abbc-a29e7f2850ce}; !- Outlet Node Name
-
-OS:Pipe:Adiabatic,
-  {470c8009-002c-4485-81f2-129ff3b8ce6a}, !- Handle
-  Pipe Adiabatic 6,                       !- Name
-  {916601df-3987-4462-a4d6-da63178f26c3}, !- Inlet Node Name
-  {bb209a86-2646-447e-bc1a-e583fd685476}; !- Outlet Node Name
-
-OS:Node,
-  {18083017-f0e7-4755-85e8-205be52f183c}, !- Handle
-  Node 38,                                !- Name
-  {890c286e-e89a-4ccc-abbc-a29e7f2850ce}, !- Inlet Port
-  {28ef0679-10e0-4019-a4b9-15a5ed5c0a43}; !- Outlet Port
-
-OS:Connection,
-  {ae67b8fb-bb2b-47bf-b637-b120263ac73f}, !- Handle
-  {b327e8a3-bf4c-42f8-a04a-997efe40bd36}, !- Name
-  {36df4d49-15a9-418b-9d1a-ad5360c3d745}, !- Source Object
-  3,                                      !- Outlet Port
-  {ea52a702-c907-4b1b-8c04-c63e135519b1}, !- Target Object
-  2;                                      !- Inlet Port
-
-OS:Connection,
-  {890c286e-e89a-4ccc-abbc-a29e7f2850ce}, !- Handle
-  {42ce62c0-dfed-4ca0-93ce-77a5cce8c253}, !- Name
-  {ea52a702-c907-4b1b-8c04-c63e135519b1}, !- Source Object
-  3,                                      !- Outlet Port
-  {18083017-f0e7-4755-85e8-205be52f183c}, !- Target Object
-  2;                                      !- Inlet Port
-
-OS:Connection,
-  {28ef0679-10e0-4019-a4b9-15a5ed5c0a43}, !- Handle
-  {89de0547-23f3-4294-beb7-eca424ed9f30}, !- Name
-  {18083017-f0e7-4755-85e8-205be52f183c}, !- Source Object
-  3,                                      !- Outlet Port
-  {21ca5551-7e4a-4e84-9e6f-9cc3e0db6ffa}, !- Target Object
-  3;                                      !- Inlet Port
-
-OS:Node,
-  {0670b832-e621-4855-bfb1-da5ceb6fe7d1}, !- Handle
-  Node 39,                                !- Name
-  {135d868d-5b22-4156-abd8-b6e8ecd33ddf}, !- Inlet Port
-  {916601df-3987-4462-a4d6-da63178f26c3}; !- Outlet Port
-
-OS:Connection,
-  {135d868d-5b22-4156-abd8-b6e8ecd33ddf}, !- Handle
-  {345251b2-c91f-41b9-a5ca-8f7787ccc18a}, !- Name
-  {21ca5551-7e4a-4e84-9e6f-9cc3e0db6ffa}, !- Source Object
-  2,                                      !- Outlet Port
-  {0670b832-e621-4855-bfb1-da5ceb6fe7d1}, !- Target Object
-  2;                                      !- Inlet Port
-
-OS:Connection,
-  {916601df-3987-4462-a4d6-da63178f26c3}, !- Handle
-  {b4f49ad2-2460-4a82-b99c-70f039d2bf7a}, !- Name
-  {0670b832-e621-4855-bfb1-da5ceb6fe7d1}, !- Source Object
-  3,                                      !- Outlet Port
-  {470c8009-002c-4485-81f2-129ff3b8ce6a}, !- Target Object
-  2;                                      !- Inlet Port
-
-OS:Connection,
-  {bb209a86-2646-447e-bc1a-e583fd685476}, !- Handle
-  {cab63a02-71f6-4947-9aa3-4027a7bed23a}, !- Name
-  {470c8009-002c-4485-81f2-129ff3b8ce6a}, !- Source Object
-  3,                                      !- Outlet Port
-  {3498220e-f874-4664-91d7-bce618d29e00}, !- Target Object
-  2;                                      !- Inlet Port
-
-OS:Pump:VariableSpeed,
-  {e1030f14-c2d2-495b-b9c1-536933249a2c}, !- Handle
-  Pump Variable Speed 3,                  !- Name
-  {4eab9b03-ae3a-44b5-98a7-3f061f1e0a71}, !- Inlet Node Name
-  {b4c1e110-f57a-4213-bfeb-068a4d2c08ec}, !- Outlet Node Name
-  0.01,                                   !- Rated Flow Rate {m3/s}
-  1,                                      !- Rated Pump Head {Pa}
-  0,                                      !- Rated Power Consumption {W}
-  1,                                      !- Motor Efficiency
-  0,                                      !- Fraction of Motor Inefficiencies to Fluid Stream
-  0,                                      !- Coefficient 1 of the Part Load Performance Curve
-  1,                                      !- Coefficient 2 of the Part Load Performance Curve
-  0,                                      !- Coefficient 3 of the Part Load Performance Curve
-  0,                                      !- Coefficient 4 of the Part Load Performance Curve
-  ,                                       !- Minimum Flow Rate {m3/s}
-  Intermittent,                           !- Pump Control Type
-  ,                                       !- Pump Flow Rate Schedule Name
-  ,                                       !- Pump Curve Name
-  ,                                       !- Impeller Diameter {m}
-  ,                                       !- VFD Control Type
-  ,                                       !- Pump RPM Schedule Name
-  ,                                       !- Minimum Pressure Schedule {Pa}
-  ,                                       !- Maximum Pressure Schedule {Pa}
-  ,                                       !- Minimum RPM Schedule {rev/min}
-  ,                                       !- Maximum RPM Schedule {rev/min}
-  ,                                       !- Zone Name
-  0.5,                                    !- Skin Loss Radiative Fraction
-  PowerPerFlowPerPressure,                !- Design Power Sizing Method
-  348701.1,                               !- Design Electric Power per Unit Flow Rate {W/(m3/s)}
-  1.282051282,                            !- Design Shaft Power per Unit Flow Rate per Unit Head {W-s/m3-Pa}
-  0,                                      !- Design Minimum Flow Rate Fraction
-  General;                                !- End-Use Subcategory
-
-OS:Node,
-  {646bfd54-51c6-423f-a479-fdbf317edf95}, !- Handle
-  Node 40,                                !- Name
-  {b4c1e110-f57a-4213-bfeb-068a4d2c08ec}, !- Inlet Port
-  {068a90af-d8bb-425d-8cda-ef4120697e12}; !- Outlet Port
-
-OS:Connection,
-  {4eab9b03-ae3a-44b5-98a7-3f061f1e0a71}, !- Handle
-  {fdc55ab3-dcde-41a2-9b42-b26ede7923be}, !- Name
-  {4ac65efb-8785-4bd2-8c73-22039ebdacb6}, !- Source Object
-  3,                                      !- Outlet Port
-  {e1030f14-c2d2-495b-b9c1-536933249a2c}, !- Target Object
-  2;                                      !- Inlet Port
-
-OS:Connection,
-  {b4c1e110-f57a-4213-bfeb-068a4d2c08ec}, !- Handle
-  {1f2bb377-04c4-42a9-83db-3cd8381b2546}, !- Name
-  {e1030f14-c2d2-495b-b9c1-536933249a2c}, !- Source Object
-  3,                                      !- Outlet Port
-  {646bfd54-51c6-423f-a479-fdbf317edf95}, !- Target Object
-  2;                                      !- Inlet Port
-
-OS:Connection,
-  {068a90af-d8bb-425d-8cda-ef4120697e12}, !- Handle
-  {7a4ed693-67d1-4dd3-9848-3ce16c085d3a}, !- Name
-  {646bfd54-51c6-423f-a479-fdbf317edf95}, !- Source Object
-  3,                                      !- Outlet Port
-  {a9412f29-32d3-4d1b-99a7-d38eb70f7a53}, !- Target Object
-  2;                                      !- Inlet Port
-
-OS:Schedule:Constant,
-  {620a6bf8-4e0a-445f-a01c-fd48988d0012}, !- Handle
-  dhw temp 2,                             !- Name
-  {39095017-1571-43c9-adef-a22b06769877}, !- Schedule Type Limits Name
-  52.6666666666667;                       !- Value
-
-OS:SetpointManager:Scheduled,
-  {ef5c0cda-6b2d-41d9-be29-fb68d1ca8a59}, !- Handle
-  Setpoint Manager Scheduled 3,           !- Name
-  Temperature,                            !- Control Variable
-  {620a6bf8-4e0a-445f-a01c-fd48988d0012}, !- Schedule Name
-  {3498220e-f874-4664-91d7-bce618d29e00}; !- Setpoint Node or NodeList Name
-
-OS:WaterHeater:Mixed,
-  {800ef99d-aff7-44fc-b936-7d4a1fd33a94}, !- Handle
-  res wh|unit 3,                          !- Name
-  0.143845647790854,                      !- Tank Volume {m3}
-  {c86d0772-4d04-4d0f-a05a-c78cbf94ea66}, !- Setpoint Temperature Schedule Name
-  2,                                      !- Deadband Temperature Difference {deltaC}
-  99,                                     !- Maximum Temperature Limit {C}
-  Cycle,                                  !- Heater Control Type
-  11722.8428068889,                       !- Heater Maximum Capacity {W}
-  0,                                      !- Heater Minimum Capacity {W}
-  ,                                       !- Heater Ignition Minimum Flow Rate {m3/s}
-  ,                                       !- Heater Ignition Delay {s}
-  NaturalGas,                             !- Heater Fuel Type
-  0.773298241318794,                      !- Heater Thermal Efficiency
-  ,                                       !- Part Load Factor Curve Name
-  0,                                      !- Off Cycle Parasitic Fuel Consumption Rate {W}
-  Electricity,                            !- Off Cycle Parasitic Fuel Type
-  0,                                      !- Off Cycle Parasitic Heat Fraction to Tank
-  0,                                      !- On Cycle Parasitic Fuel Consumption Rate {W}
-  Electricity,                            !- On Cycle Parasitic Fuel Type
-  0,                                      !- On Cycle Parasitic Heat Fraction to Tank
-  ThermalZone,                            !- Ambient Temperature Indicator
-  ,                                       !- Ambient Temperature Schedule Name
-  {d2b32746-1f32-4884-ad9b-2aed5a434e64}, !- Ambient Temperature Thermal Zone Name
-  ,                                       !- Ambient Temperature Outdoor Air Node Name
-  4.15693173076374,                       !- Off Cycle Loss Coefficient to Ambient Temperature {W/K}
-  0.64,                                   !- Off Cycle Loss Fraction to Thermal Zone
-  4.15693173076374,                       !- On Cycle Loss Coefficient to Ambient Temperature {W/K}
-  1,                                      !- On Cycle Loss Fraction to Thermal Zone
-  ,                                       !- Peak Use Flow Rate {m3/s}
-  ,                                       !- Use Flow Rate Fraction Schedule Name
-  ,                                       !- Cold Water Supply Temperature Schedule Name
-  {2c62baab-807b-4754-83fc-50e383ac6a28}, !- Use Side Inlet Node Name
-  {1d519ccc-1404-4fba-baf3-76b34ae25c5b}, !- Use Side Outlet Node Name
-  1,                                      !- Use Side Effectiveness
-  ,                                       !- Source Side Inlet Node Name
-  ,                                       !- Source Side Outlet Node Name
-  1,                                      !- Source Side Effectiveness
-  autosize,                               !- Use Side Design Flow Rate {m3/s}
-  autosize,                               !- Source Side Design Flow Rate {m3/s}
-  1.5,                                    !- Indirect Water Heating Recovery Time {hr}
-  IndirectHeatPrimarySetpoint,            !- Source Side Flow Control Mode
-  ,                                       !- Indirect Alternate Setpoint Temperature Schedule Name
-  res wh|unit 3;                          !- End-Use Subcategory
-
-OS:Schedule:Constant,
-  {c86d0772-4d04-4d0f-a05a-c78cbf94ea66}, !- Handle
-  WH Setpoint Temp 2,                     !- Name
-  {39095017-1571-43c9-adef-a22b06769877}, !- Schedule Type Limits Name
-  52.6666666666667;                       !- Value
-
-OS:Node,
-  {ba25f08e-40ec-4cce-8319-036a839d71bf}, !- Handle
-  Node 41,                                !- Name
-  {7dd89cfb-a4d1-4b1c-8909-3b7622628414}, !- Inlet Port
-  {2c62baab-807b-4754-83fc-50e383ac6a28}; !- Outlet Port
-
-OS:Connection,
-  {7dd89cfb-a4d1-4b1c-8909-3b7622628414}, !- Handle
-  {6b09ec33-a9fc-40c2-b530-9b5d91f2b318}, !- Name
-  {a9412f29-32d3-4d1b-99a7-d38eb70f7a53}, !- Source Object
-  4,                                      !- Outlet Port
-  {ba25f08e-40ec-4cce-8319-036a839d71bf}, !- Target Object
-  2;                                      !- Inlet Port
-
-OS:Node,
-  {ade3746a-732a-47f5-9e88-d73b91999461}, !- Handle
-  Node 42,                                !- Name
-  {1d519ccc-1404-4fba-baf3-76b34ae25c5b}, !- Inlet Port
-  {999966cb-6172-4476-b86c-8118ead0c61f}; !- Outlet Port
-
-OS:Connection,
-  {2c62baab-807b-4754-83fc-50e383ac6a28}, !- Handle
-  {1386c1bc-834a-4ca1-967e-097f8c752bbe}, !- Name
-  {ba25f08e-40ec-4cce-8319-036a839d71bf}, !- Source Object
-  3,                                      !- Outlet Port
-  {800ef99d-aff7-44fc-b936-7d4a1fd33a94}, !- Target Object
-  31;                                     !- Inlet Port
-
-OS:Connection,
-  {1d519ccc-1404-4fba-baf3-76b34ae25c5b}, !- Handle
-  {3f6c3f31-fc62-4b4e-92c0-5c697400fd53}, !- Name
-  {800ef99d-aff7-44fc-b936-7d4a1fd33a94}, !- Source Object
-  32,                                     !- Outlet Port
-  {ade3746a-732a-47f5-9e88-d73b91999461}, !- Target Object
-  2;                                      !- Inlet Port
-
-OS:Connection,
-  {999966cb-6172-4476-b86c-8118ead0c61f}, !- Handle
-  {8b98cb0a-e40a-4868-98b0-bcc13c4331d9}, !- Name
-  {ade3746a-732a-47f5-9e88-d73b91999461}, !- Source Object
-  3,                                      !- Outlet Port
-  {21ca5551-7e4a-4e84-9e6f-9cc3e0db6ffa}, !- Target Object
-  4;                                      !- Inlet Port
-
-OS:PlantLoop,
-  {13010632-cac2-40da-894e-5de23f7d2838}, !- Handle
-  Domestic Hot Water Loop|unit 4,         !- Name
->>>>>>> ed7d523f
-  ,                                       !- Fluid Type
-  0,                                      !- Glycol Concentration
-  ,                                       !- User Defined Fluid Type
-  ,                                       !- Plant Equipment Operation Heating Load
-  ,                                       !- Plant Equipment Operation Cooling Load
-  ,                                       !- Primary Plant Equipment Operation Scheme
-<<<<<<< HEAD
-  {5687bb2e-723e-45f5-858e-6c340309b15c}, !- Loop Temperature Setpoint Node Name
-=======
-  {893c9fbc-6a95-481a-8667-9df7072eddb5}, !- Loop Temperature Setpoint Node Name
->>>>>>> ed7d523f
-  ,                                       !- Maximum Loop Temperature {C}
-  ,                                       !- Minimum Loop Temperature {C}
-  0.01,                                   !- Maximum Loop Flow Rate {m3/s}
-  ,                                       !- Minimum Loop Flow Rate {m3/s}
-  0.003,                                  !- Plant Loop Volume {m3}
-<<<<<<< HEAD
-  {06570093-2743-44ea-9e73-f0786189805e}, !- Plant Side Inlet Node Name
-  {e39f39e5-c88f-4630-87f0-89c2dbe502b4}, !- Plant Side Outlet Node Name
-  ,                                       !- Plant Side Branch List Name
-  {e2c8a945-e8d7-4497-b606-878e53d7d572}, !- Demand Side Inlet Node Name
-  {e979dc96-2678-47ad-9596-b140902573a2}, !- Demand Side Outlet Node Name
-  ,                                       !- Demand Side Branch List Name
-  ,                                       !- Demand Side Connector List Name
-  Optimal,                                !- Load Distribution Scheme
-  {a5a5ef4e-4a53-4b67-b29b-d80ca1b447b4}, !- Availability Manager List Name
-=======
-  {e8752d0c-7ff9-49f4-915b-a11eb363c95b}, !- Plant Side Inlet Node Name
-  {55973e42-da24-4918-a5ed-f609170021ab}, !- Plant Side Outlet Node Name
-  ,                                       !- Plant Side Branch List Name
-  {b36a380c-e8d8-4b20-9f61-17112787f533}, !- Demand Side Inlet Node Name
-  {8243c89b-559d-4946-a8b5-0a7ad6961c31}, !- Demand Side Outlet Node Name
-  ,                                       !- Demand Side Branch List Name
-  ,                                       !- Demand Side Connector List Name
-  Optimal,                                !- Load Distribution Scheme
-  {7b3fe382-82ff-460d-afc2-1207ea1afa74}, !- Availability Manager List Name
->>>>>>> ed7d523f
-  ,                                       !- Plant Loop Demand Calculation Scheme
-  ,                                       !- Common Pipe Simulation
-  ,                                       !- Pressure Simulation Type
-  ,                                       !- Plant Equipment Operation Heating Load Schedule
-  ,                                       !- Plant Equipment Operation Cooling Load Schedule
-  ,                                       !- Primary Plant Equipment Operation Scheme Schedule
-  ,                                       !- Component Setpoint Operation Scheme Schedule
-<<<<<<< HEAD
-  {874aa92e-20f9-4bac-8992-1d4effe1dd39}, !- Demand Mixer Name
-  {5bda5ae7-415c-4212-9634-7741119cf876}, !- Demand Splitter Name
-  {f42b8a44-c8f3-4aae-8b2b-983c65443e02}, !- Supply Mixer Name
-  {53b8ef5c-a4ba-4c2e-aeb9-da8f07f55aa2}; !- Supply Splitter Name
-
-OS:Node,
-  {e12576d0-26b3-4e90-8ee4-2fd316fb7c88}, !- Handle
-  Node 4,                                 !- Name
-  {06570093-2743-44ea-9e73-f0786189805e}, !- Inlet Port
-  {838f1aae-3c08-46e3-a58d-5123c849a8dc}; !- Outlet Port
-
-OS:Node,
-  {5687bb2e-723e-45f5-858e-6c340309b15c}, !- Handle
-  Node 5,                                 !- Name
-  {54158820-45e4-4679-8ee1-ef774ab6ce9f}, !- Inlet Port
-  {e39f39e5-c88f-4630-87f0-89c2dbe502b4}; !- Outlet Port
-
-OS:Node,
-  {4ba266ff-c98f-4fde-99e4-57da009afe35}, !- Handle
-  Node 6,                                 !- Name
-  {5ac73ef1-3efb-456e-b9e4-78b3b647eead}, !- Inlet Port
-  {2fd58d58-5cef-4f2c-8c9c-ad4babb9ecfd}; !- Outlet Port
-
-OS:Connector:Mixer,
-  {f42b8a44-c8f3-4aae-8b2b-983c65443e02}, !- Handle
-  Connector Mixer 1,                      !- Name
-  {2d91fd35-c431-4e2c-96ba-669377234770}, !- Outlet Branch Name
-  {dde1e4f9-4b45-4caf-a0a6-b54316bd0a73}, !- Inlet Branch Name 1
-  {cbc02a1f-ffc8-4e2f-8683-125bb76200bd}; !- Inlet Branch Name 2
-
-OS:Connector:Splitter,
-  {53b8ef5c-a4ba-4c2e-aeb9-da8f07f55aa2}, !- Handle
-  Connector Splitter 1,                   !- Name
-  {e33c1382-29c8-437a-8e30-fce7ed50227b}, !- Inlet Branch Name
-  {5ac73ef1-3efb-456e-b9e4-78b3b647eead}, !- Outlet Branch Name 1
-  {b4248944-2680-4690-93d9-245e0013c745}; !- Outlet Branch Name 2
-
-OS:Connection,
-  {06570093-2743-44ea-9e73-f0786189805e}, !- Handle
-  {e83f2e9a-f843-4590-bd36-3fc0bc872dcd}, !- Name
-  {dc1e3d2e-2dbc-4299-97c5-115834d4a7d0}, !- Source Object
-  14,                                     !- Outlet Port
-  {e12576d0-26b3-4e90-8ee4-2fd316fb7c88}, !- Target Object
-  2;                                      !- Inlet Port
-
-OS:Connection,
-  {5ac73ef1-3efb-456e-b9e4-78b3b647eead}, !- Handle
-  {a527aed3-798d-43a9-b9a3-e74f7128f9ee}, !- Name
-  {53b8ef5c-a4ba-4c2e-aeb9-da8f07f55aa2}, !- Source Object
-  3,                                      !- Outlet Port
-  {4ba266ff-c98f-4fde-99e4-57da009afe35}, !- Target Object
-  2;                                      !- Inlet Port
-
-OS:Connection,
-  {e39f39e5-c88f-4630-87f0-89c2dbe502b4}, !- Handle
-  {896efc62-fb17-466d-9c1b-32aa11accb44}, !- Name
-  {5687bb2e-723e-45f5-858e-6c340309b15c}, !- Source Object
-  3,                                      !- Outlet Port
-  {dc1e3d2e-2dbc-4299-97c5-115834d4a7d0}, !- Target Object
-  15;                                     !- Inlet Port
-
-OS:Node,
-  {3641946a-bbd7-44d5-97d5-b7c8a2cb5ca8}, !- Handle
-  Node 7,                                 !- Name
-  {e2c8a945-e8d7-4497-b606-878e53d7d572}, !- Inlet Port
-  {d360933c-28a6-478b-b838-28aa0d8274a5}; !- Outlet Port
-
-OS:Node,
-  {d8263883-b0fa-4ebd-a631-2cedc367ccff}, !- Handle
-  Node 8,                                 !- Name
-  {7376c179-d217-4211-85a2-582271ab0bf9}, !- Inlet Port
-  {e979dc96-2678-47ad-9596-b140902573a2}; !- Outlet Port
-
-OS:Node,
-  {9ac2f70f-6af7-4a47-9b4a-717c396f37ed}, !- Handle
-  Node 9,                                 !- Name
-  {4a77fccf-1c15-47a7-b72b-b5613f673084}, !- Inlet Port
-  {9d73e065-2ce9-4e5d-8e0a-4ddca1500376}; !- Outlet Port
-
-OS:Connector:Mixer,
-  {874aa92e-20f9-4bac-8992-1d4effe1dd39}, !- Handle
-  Connector Mixer 2,                      !- Name
-  {7376c179-d217-4211-85a2-582271ab0bf9}, !- Outlet Branch Name
-  {9d73e065-2ce9-4e5d-8e0a-4ddca1500376}; !- Inlet Branch Name 1
-
-OS:Connector:Splitter,
-  {5bda5ae7-415c-4212-9634-7741119cf876}, !- Handle
-  Connector Splitter 2,                   !- Name
-  {d360933c-28a6-478b-b838-28aa0d8274a5}, !- Inlet Branch Name
-  {4a77fccf-1c15-47a7-b72b-b5613f673084}; !- Outlet Branch Name 1
-
-OS:Connection,
-  {e2c8a945-e8d7-4497-b606-878e53d7d572}, !- Handle
-  {ec4048a6-611b-42f0-bddc-d08b88f85e6e}, !- Name
-  {dc1e3d2e-2dbc-4299-97c5-115834d4a7d0}, !- Source Object
-  17,                                     !- Outlet Port
-  {3641946a-bbd7-44d5-97d5-b7c8a2cb5ca8}, !- Target Object
-  2;                                      !- Inlet Port
-
-OS:Connection,
-  {d360933c-28a6-478b-b838-28aa0d8274a5}, !- Handle
-  {7ae67d4a-bb17-480d-aed3-229d5b365126}, !- Name
-  {3641946a-bbd7-44d5-97d5-b7c8a2cb5ca8}, !- Source Object
-  3,                                      !- Outlet Port
-  {5bda5ae7-415c-4212-9634-7741119cf876}, !- Target Object
-  2;                                      !- Inlet Port
-
-OS:Connection,
-  {4a77fccf-1c15-47a7-b72b-b5613f673084}, !- Handle
-  {72033af4-1c93-4bdd-88a6-2032daa3343f}, !- Name
-  {5bda5ae7-415c-4212-9634-7741119cf876}, !- Source Object
-  3,                                      !- Outlet Port
-  {9ac2f70f-6af7-4a47-9b4a-717c396f37ed}, !- Target Object
-  2;                                      !- Inlet Port
-
-OS:Connection,
-  {9d73e065-2ce9-4e5d-8e0a-4ddca1500376}, !- Handle
-  {b02e9417-6ac5-4c3d-853f-d746b1f58d4a}, !- Name
-  {9ac2f70f-6af7-4a47-9b4a-717c396f37ed}, !- Source Object
-  3,                                      !- Outlet Port
-  {874aa92e-20f9-4bac-8992-1d4effe1dd39}, !- Target Object
-  3;                                      !- Inlet Port
-
-OS:Connection,
-  {7376c179-d217-4211-85a2-582271ab0bf9}, !- Handle
-  {7df631d4-ba03-4799-b266-10dc83dfa427}, !- Name
-  {874aa92e-20f9-4bac-8992-1d4effe1dd39}, !- Source Object
-  2,                                      !- Outlet Port
-  {d8263883-b0fa-4ebd-a631-2cedc367ccff}, !- Target Object
-  2;                                      !- Inlet Port
-
-OS:Connection,
-  {e979dc96-2678-47ad-9596-b140902573a2}, !- Handle
-  {b1c9a440-a160-45d5-a727-1d5ebdbd1700}, !- Name
-  {d8263883-b0fa-4ebd-a631-2cedc367ccff}, !- Source Object
-  3,                                      !- Outlet Port
-  {dc1e3d2e-2dbc-4299-97c5-115834d4a7d0}, !- Target Object
-  18;                                     !- Inlet Port
-
-OS:Sizing:Plant,
-  {8636777b-1e43-4372-b34a-d005a4f841de}, !- Handle
-  {dc1e3d2e-2dbc-4299-97c5-115834d4a7d0}, !- Plant or Condenser Loop Name
-=======
-  {c12b03a6-a0f2-416c-980b-6953f1324220}, !- Demand Mixer Name
-  {487ea75e-80cb-4fab-81cf-44cf5ff73f9b}, !- Demand Splitter Name
-  {f57c1eba-d50b-46ee-8737-af7b06f36f40}, !- Supply Mixer Name
-  {e9bff7fc-49eb-4192-bf3a-e272f1bf8b28}; !- Supply Splitter Name
-
-OS:Node,
-  {febbdeec-93cf-4d5d-9d98-4c55c527b089}, !- Handle
-  Node 43,                                !- Name
-  {e8752d0c-7ff9-49f4-915b-a11eb363c95b}, !- Inlet Port
-  {df2a56b1-ee70-453b-832a-88a4c2baae61}; !- Outlet Port
-
-OS:Node,
-  {893c9fbc-6a95-481a-8667-9df7072eddb5}, !- Handle
-  Node 44,                                !- Name
-  {d6d77a07-89f8-42f6-823c-cbc6a48e54eb}, !- Inlet Port
-  {55973e42-da24-4918-a5ed-f609170021ab}; !- Outlet Port
-
-OS:Node,
-  {2cc9ee39-f768-4e15-9647-760aae7fdcca}, !- Handle
-  Node 45,                                !- Name
-  {f2632770-406a-404c-b593-ddb4ee8e1d2c}, !- Inlet Port
-  {e6d9b250-87fa-4162-afed-16c7a68c4c10}; !- Outlet Port
-
-OS:Connector:Mixer,
-  {f57c1eba-d50b-46ee-8737-af7b06f36f40}, !- Handle
-  Connector Mixer 7,                      !- Name
-  {4d8ad2c7-54e1-48ad-ba71-914014c4b49f}, !- Outlet Branch Name
-  {546bf41b-7756-4b5a-b003-92bc287a2210}, !- Inlet Branch Name 1
-  {857c11ea-782b-4407-9a91-f89e7a6e69d7}; !- Inlet Branch Name 2
-
-OS:Connector:Splitter,
-  {e9bff7fc-49eb-4192-bf3a-e272f1bf8b28}, !- Handle
-  Connector Splitter 7,                   !- Name
-  {0486f603-fca2-4470-be9e-5f586bcd25fe}, !- Inlet Branch Name
-  {f2632770-406a-404c-b593-ddb4ee8e1d2c}, !- Outlet Branch Name 1
-  {41458abf-e76a-4a14-b120-fd78de7cacbf}; !- Outlet Branch Name 2
-
-OS:Connection,
-  {e8752d0c-7ff9-49f4-915b-a11eb363c95b}, !- Handle
-  {10a91703-7d21-40ad-96bb-6167d76ab3d3}, !- Name
-  {13010632-cac2-40da-894e-5de23f7d2838}, !- Source Object
-  14,                                     !- Outlet Port
-  {febbdeec-93cf-4d5d-9d98-4c55c527b089}, !- Target Object
-  2;                                      !- Inlet Port
-
-OS:Connection,
-  {f2632770-406a-404c-b593-ddb4ee8e1d2c}, !- Handle
-  {ccac7902-f31a-41f3-a6dd-756a29cb46f0}, !- Name
-  {e9bff7fc-49eb-4192-bf3a-e272f1bf8b28}, !- Source Object
-  3,                                      !- Outlet Port
-  {2cc9ee39-f768-4e15-9647-760aae7fdcca}, !- Target Object
-  2;                                      !- Inlet Port
-
-OS:Connection,
-  {55973e42-da24-4918-a5ed-f609170021ab}, !- Handle
-  {25fbaa84-eaf3-4dec-afc8-75dd8beac4ea}, !- Name
-  {893c9fbc-6a95-481a-8667-9df7072eddb5}, !- Source Object
-  3,                                      !- Outlet Port
-  {13010632-cac2-40da-894e-5de23f7d2838}, !- Target Object
-  15;                                     !- Inlet Port
-
-OS:Node,
-  {122ed416-ff74-4b68-ad1d-87c35de1ea2e}, !- Handle
-  Node 46,                                !- Name
-  {b36a380c-e8d8-4b20-9f61-17112787f533}, !- Inlet Port
-  {f57ea257-c321-4f8b-97dd-bd407b213b23}; !- Outlet Port
-
-OS:Node,
-  {7f778fda-4dae-474c-aca9-3778afde36ce}, !- Handle
-  Node 47,                                !- Name
-  {9c3a47af-3014-48d9-b9ca-8f8ebe949991}, !- Inlet Port
-  {8243c89b-559d-4946-a8b5-0a7ad6961c31}; !- Outlet Port
-
-OS:Node,
-  {6e377f66-93eb-4c56-b602-c686a4b7cd94}, !- Handle
-  Node 48,                                !- Name
-  {99bf6302-5dda-424b-87f1-d27acd27ddc4}, !- Inlet Port
-  {da1e08d6-6ed2-4a45-acc2-c90b0736557a}; !- Outlet Port
-
-OS:Connector:Mixer,
-  {c12b03a6-a0f2-416c-980b-6953f1324220}, !- Handle
-  Connector Mixer 8,                      !- Name
-  {9c3a47af-3014-48d9-b9ca-8f8ebe949991}, !- Outlet Branch Name
-  {da1e08d6-6ed2-4a45-acc2-c90b0736557a}; !- Inlet Branch Name 1
-
-OS:Connector:Splitter,
-  {487ea75e-80cb-4fab-81cf-44cf5ff73f9b}, !- Handle
-  Connector Splitter 8,                   !- Name
-  {f57ea257-c321-4f8b-97dd-bd407b213b23}, !- Inlet Branch Name
-  {99bf6302-5dda-424b-87f1-d27acd27ddc4}; !- Outlet Branch Name 1
-
-OS:Connection,
-  {b36a380c-e8d8-4b20-9f61-17112787f533}, !- Handle
-  {d0862636-eef4-4647-ba0f-043fb880103e}, !- Name
-  {13010632-cac2-40da-894e-5de23f7d2838}, !- Source Object
-  17,                                     !- Outlet Port
-  {122ed416-ff74-4b68-ad1d-87c35de1ea2e}, !- Target Object
-  2;                                      !- Inlet Port
-
-OS:Connection,
-  {f57ea257-c321-4f8b-97dd-bd407b213b23}, !- Handle
-  {3900af10-21e0-4039-ae3f-ac05251573bf}, !- Name
-  {122ed416-ff74-4b68-ad1d-87c35de1ea2e}, !- Source Object
-  3,                                      !- Outlet Port
-  {487ea75e-80cb-4fab-81cf-44cf5ff73f9b}, !- Target Object
-  2;                                      !- Inlet Port
-
-OS:Connection,
-  {99bf6302-5dda-424b-87f1-d27acd27ddc4}, !- Handle
-  {866e60f9-2b8d-4718-99d1-7efb49b621bf}, !- Name
-  {487ea75e-80cb-4fab-81cf-44cf5ff73f9b}, !- Source Object
-  3,                                      !- Outlet Port
-  {6e377f66-93eb-4c56-b602-c686a4b7cd94}, !- Target Object
-  2;                                      !- Inlet Port
-
-OS:Connection,
-  {da1e08d6-6ed2-4a45-acc2-c90b0736557a}, !- Handle
-  {5bb70b82-187d-462c-b927-e858ccb1037b}, !- Name
-  {6e377f66-93eb-4c56-b602-c686a4b7cd94}, !- Source Object
-  3,                                      !- Outlet Port
-  {c12b03a6-a0f2-416c-980b-6953f1324220}, !- Target Object
-  3;                                      !- Inlet Port
-
-OS:Connection,
-  {9c3a47af-3014-48d9-b9ca-8f8ebe949991}, !- Handle
-  {f99e1143-f794-460d-a05f-0f4c21039e86}, !- Name
-  {c12b03a6-a0f2-416c-980b-6953f1324220}, !- Source Object
-  2,                                      !- Outlet Port
-  {7f778fda-4dae-474c-aca9-3778afde36ce}, !- Target Object
-  2;                                      !- Inlet Port
-
-OS:Connection,
-  {8243c89b-559d-4946-a8b5-0a7ad6961c31}, !- Handle
-  {518c2771-37bc-4f7e-ba77-dad47c0cb563}, !- Name
-  {7f778fda-4dae-474c-aca9-3778afde36ce}, !- Source Object
-  3,                                      !- Outlet Port
-  {13010632-cac2-40da-894e-5de23f7d2838}, !- Target Object
-  18;                                     !- Inlet Port
-
-OS:Sizing:Plant,
-  {43bea272-e277-465d-8010-e6af2b45358c}, !- Handle
-  {13010632-cac2-40da-894e-5de23f7d2838}, !- Plant or Condenser Loop Name
->>>>>>> ed7d523f
-  Heating,                                !- Loop Type
-  52.6666666666667,                       !- Design Loop Exit Temperature {C}
-  5.55555555555556,                       !- Loop Design Temperature Difference {deltaC}
-  NonCoincident,                          !- Sizing Option
-  1,                                      !- Zone Timesteps in Averaging Window
-  None;                                   !- Coincident Sizing Factor Mode
-
-OS:AvailabilityManagerAssignmentList,
-<<<<<<< HEAD
-  {a5a5ef4e-4a53-4b67-b29b-d80ca1b447b4}, !- Handle
-  Plant Loop 1 AvailabilityManagerAssignmentList; !- Name
-
-OS:Pipe:Adiabatic,
-  {50ec85a3-6395-41c6-a012-eb9a3de4edeb}, !- Handle
-  Pipe Adiabatic 1,                       !- Name
-  {2fd58d58-5cef-4f2c-8c9c-ad4babb9ecfd}, !- Inlet Node Name
-  {6d2c22c1-0edc-4339-8ec0-5fea9a1433a6}; !- Outlet Node Name
-
-OS:Pipe:Adiabatic,
-  {5331a1a2-f4b5-4be6-856d-8a1c85a95d58}, !- Handle
-  Pipe Adiabatic 2,                       !- Name
-  {9fb8d706-5b62-49ca-961b-83f167f64deb}, !- Inlet Node Name
-  {54158820-45e4-4679-8ee1-ef774ab6ce9f}; !- Outlet Node Name
-
-OS:Node,
-  {a18ad126-e614-4b0c-97f6-e21af2710444}, !- Handle
-  Node 10,                                !- Name
-  {6d2c22c1-0edc-4339-8ec0-5fea9a1433a6}, !- Inlet Port
-  {dde1e4f9-4b45-4caf-a0a6-b54316bd0a73}; !- Outlet Port
-
-OS:Connection,
-  {2fd58d58-5cef-4f2c-8c9c-ad4babb9ecfd}, !- Handle
-  {5f8ccab2-4117-4f6a-9210-56b522175250}, !- Name
-  {4ba266ff-c98f-4fde-99e4-57da009afe35}, !- Source Object
-  3,                                      !- Outlet Port
-  {50ec85a3-6395-41c6-a012-eb9a3de4edeb}, !- Target Object
-  2;                                      !- Inlet Port
-
-OS:Connection,
-  {6d2c22c1-0edc-4339-8ec0-5fea9a1433a6}, !- Handle
-  {109e3b8b-5ddc-496f-a327-76a8f23fbba9}, !- Name
-  {50ec85a3-6395-41c6-a012-eb9a3de4edeb}, !- Source Object
-  3,                                      !- Outlet Port
-  {a18ad126-e614-4b0c-97f6-e21af2710444}, !- Target Object
-  2;                                      !- Inlet Port
-
-OS:Connection,
-  {dde1e4f9-4b45-4caf-a0a6-b54316bd0a73}, !- Handle
-  {7b2c529c-5628-419d-96ca-061257bcb92b}, !- Name
-  {a18ad126-e614-4b0c-97f6-e21af2710444}, !- Source Object
-  3,                                      !- Outlet Port
-  {f42b8a44-c8f3-4aae-8b2b-983c65443e02}, !- Target Object
-  3;                                      !- Inlet Port
-
-OS:Node,
-  {8344f9b7-2e01-4617-93b1-ff80a36542cb}, !- Handle
-  Node 11,                                !- Name
-  {2d91fd35-c431-4e2c-96ba-669377234770}, !- Inlet Port
-  {9fb8d706-5b62-49ca-961b-83f167f64deb}; !- Outlet Port
-
-OS:Connection,
-  {2d91fd35-c431-4e2c-96ba-669377234770}, !- Handle
-  {a227d477-29e6-49cb-9dce-b74ca2c2d52d}, !- Name
-  {f42b8a44-c8f3-4aae-8b2b-983c65443e02}, !- Source Object
-  2,                                      !- Outlet Port
-  {8344f9b7-2e01-4617-93b1-ff80a36542cb}, !- Target Object
-  2;                                      !- Inlet Port
-
-OS:Connection,
-  {9fb8d706-5b62-49ca-961b-83f167f64deb}, !- Handle
-  {cf72fb98-1c2a-4fa8-a5ab-4ceac2fb398a}, !- Name
-  {8344f9b7-2e01-4617-93b1-ff80a36542cb}, !- Source Object
-  3,                                      !- Outlet Port
-  {5331a1a2-f4b5-4be6-856d-8a1c85a95d58}, !- Target Object
-  2;                                      !- Inlet Port
-
-OS:Connection,
-  {54158820-45e4-4679-8ee1-ef774ab6ce9f}, !- Handle
-  {c8221c5e-7cc8-46b3-a022-3f99b5832ecc}, !- Name
-  {5331a1a2-f4b5-4be6-856d-8a1c85a95d58}, !- Source Object
-  3,                                      !- Outlet Port
-  {5687bb2e-723e-45f5-858e-6c340309b15c}, !- Target Object
-  2;                                      !- Inlet Port
-
-OS:Pump:VariableSpeed,
-  {ea276188-4c35-4fad-8962-3be21e4ea551}, !- Handle
-  Pump Variable Speed 1,                  !- Name
-  {838f1aae-3c08-46e3-a58d-5123c849a8dc}, !- Inlet Node Name
-  {8e770b32-bdce-4f5a-a208-8a5539343aac}, !- Outlet Node Name
-=======
-  {7b3fe382-82ff-460d-afc2-1207ea1afa74}, !- Handle
-  Plant Loop 1 AvailabilityManagerAssignmentList 3; !- Name
-
-OS:Pipe:Adiabatic,
-  {71aa81e9-3837-4108-8c47-0dfa30c171a6}, !- Handle
-  Pipe Adiabatic 7,                       !- Name
-  {e6d9b250-87fa-4162-afed-16c7a68c4c10}, !- Inlet Node Name
-  {135aa103-3af2-49e4-a8a3-500b81baaa30}; !- Outlet Node Name
-
-OS:Pipe:Adiabatic,
-  {620b8a2c-1b01-44b5-abb5-da2b102883bf}, !- Handle
-  Pipe Adiabatic 8,                       !- Name
-  {e52a8d1b-38ce-4e97-8266-29b710d43183}, !- Inlet Node Name
-  {d6d77a07-89f8-42f6-823c-cbc6a48e54eb}; !- Outlet Node Name
-
-OS:Node,
-  {e3eebcf5-e78c-4d39-8531-adc15c96e909}, !- Handle
-  Node 49,                                !- Name
-  {135aa103-3af2-49e4-a8a3-500b81baaa30}, !- Inlet Port
-  {546bf41b-7756-4b5a-b003-92bc287a2210}; !- Outlet Port
-
-OS:Connection,
-  {e6d9b250-87fa-4162-afed-16c7a68c4c10}, !- Handle
-  {c5ca9a90-46ff-45d7-bcff-bb62de6e15cd}, !- Name
-  {2cc9ee39-f768-4e15-9647-760aae7fdcca}, !- Source Object
-  3,                                      !- Outlet Port
-  {71aa81e9-3837-4108-8c47-0dfa30c171a6}, !- Target Object
-  2;                                      !- Inlet Port
-
-OS:Connection,
-  {135aa103-3af2-49e4-a8a3-500b81baaa30}, !- Handle
-  {ee6c7f32-c434-430e-b2b5-30e4fe6e5aaa}, !- Name
-  {71aa81e9-3837-4108-8c47-0dfa30c171a6}, !- Source Object
-  3,                                      !- Outlet Port
-  {e3eebcf5-e78c-4d39-8531-adc15c96e909}, !- Target Object
-  2;                                      !- Inlet Port
-
-OS:Connection,
-  {546bf41b-7756-4b5a-b003-92bc287a2210}, !- Handle
-  {20a85133-7e80-4339-9c55-d5fc8c248d03}, !- Name
-  {e3eebcf5-e78c-4d39-8531-adc15c96e909}, !- Source Object
-  3,                                      !- Outlet Port
-  {f57c1eba-d50b-46ee-8737-af7b06f36f40}, !- Target Object
-  3;                                      !- Inlet Port
-
-OS:Node,
-  {28b8dde0-9783-4db1-a0b3-51d47ad6ea05}, !- Handle
-  Node 50,                                !- Name
-  {4d8ad2c7-54e1-48ad-ba71-914014c4b49f}, !- Inlet Port
-  {e52a8d1b-38ce-4e97-8266-29b710d43183}; !- Outlet Port
-
-OS:Connection,
-  {4d8ad2c7-54e1-48ad-ba71-914014c4b49f}, !- Handle
-  {d15c3d0c-df46-4b3b-8226-5082ef0bbb22}, !- Name
-  {f57c1eba-d50b-46ee-8737-af7b06f36f40}, !- Source Object
-  2,                                      !- Outlet Port
-  {28b8dde0-9783-4db1-a0b3-51d47ad6ea05}, !- Target Object
-  2;                                      !- Inlet Port
-
-OS:Connection,
-  {e52a8d1b-38ce-4e97-8266-29b710d43183}, !- Handle
-  {87bddee5-208c-4e00-b79b-60c4a7753cd8}, !- Name
-  {28b8dde0-9783-4db1-a0b3-51d47ad6ea05}, !- Source Object
-  3,                                      !- Outlet Port
-  {620b8a2c-1b01-44b5-abb5-da2b102883bf}, !- Target Object
-  2;                                      !- Inlet Port
-
-OS:Connection,
-  {d6d77a07-89f8-42f6-823c-cbc6a48e54eb}, !- Handle
-  {663e3ebd-7698-4c5f-8716-04e1d7b30428}, !- Name
-  {620b8a2c-1b01-44b5-abb5-da2b102883bf}, !- Source Object
-  3,                                      !- Outlet Port
-  {893c9fbc-6a95-481a-8667-9df7072eddb5}, !- Target Object
-  2;                                      !- Inlet Port
-
-OS:Pump:VariableSpeed,
-  {2bed7883-4266-4b04-bc1d-9b6302d1dee4}, !- Handle
-  Pump Variable Speed 4,                  !- Name
-  {df2a56b1-ee70-453b-832a-88a4c2baae61}, !- Inlet Node Name
-  {002defbb-ca19-44b7-a885-a0435b845865}, !- Outlet Node Name
->>>>>>> ed7d523f
-  0.01,                                   !- Rated Flow Rate {m3/s}
-  1,                                      !- Rated Pump Head {Pa}
-  0,                                      !- Rated Power Consumption {W}
-  1,                                      !- Motor Efficiency
-  0,                                      !- Fraction of Motor Inefficiencies to Fluid Stream
-  0,                                      !- Coefficient 1 of the Part Load Performance Curve
-  1,                                      !- Coefficient 2 of the Part Load Performance Curve
-  0,                                      !- Coefficient 3 of the Part Load Performance Curve
-  0,                                      !- Coefficient 4 of the Part Load Performance Curve
-  ,                                       !- Minimum Flow Rate {m3/s}
-  Intermittent,                           !- Pump Control Type
-  ,                                       !- Pump Flow Rate Schedule Name
-  ,                                       !- Pump Curve Name
-  ,                                       !- Impeller Diameter {m}
-  ,                                       !- VFD Control Type
-  ,                                       !- Pump RPM Schedule Name
-  ,                                       !- Minimum Pressure Schedule {Pa}
-  ,                                       !- Maximum Pressure Schedule {Pa}
-  ,                                       !- Minimum RPM Schedule {rev/min}
-  ,                                       !- Maximum RPM Schedule {rev/min}
-  ,                                       !- Zone Name
-  0.5,                                    !- Skin Loss Radiative Fraction
-  PowerPerFlowPerPressure,                !- Design Power Sizing Method
-  348701.1,                               !- Design Electric Power per Unit Flow Rate {W/(m3/s)}
-  1.282051282,                            !- Design Shaft Power per Unit Flow Rate per Unit Head {W-s/m3-Pa}
-  0,                                      !- Design Minimum Flow Rate Fraction
-  General;                                !- End-Use Subcategory
-
-OS:Node,
-<<<<<<< HEAD
-  {fb2018b4-03a9-4694-ba50-7dbd3c559386}, !- Handle
-  Node 12,                                !- Name
-  {8e770b32-bdce-4f5a-a208-8a5539343aac}, !- Inlet Port
-  {e33c1382-29c8-437a-8e30-fce7ed50227b}; !- Outlet Port
-
-OS:Connection,
-  {838f1aae-3c08-46e3-a58d-5123c849a8dc}, !- Handle
-  {df034d1c-3ff8-4d7c-adb1-18f7141e59e3}, !- Name
-  {e12576d0-26b3-4e90-8ee4-2fd316fb7c88}, !- Source Object
-  3,                                      !- Outlet Port
-  {ea276188-4c35-4fad-8962-3be21e4ea551}, !- Target Object
-  2;                                      !- Inlet Port
-
-OS:Connection,
-  {8e770b32-bdce-4f5a-a208-8a5539343aac}, !- Handle
-  {958b3c52-073f-40ab-841e-6777485d26c2}, !- Name
-  {ea276188-4c35-4fad-8962-3be21e4ea551}, !- Source Object
-  3,                                      !- Outlet Port
-  {fb2018b4-03a9-4694-ba50-7dbd3c559386}, !- Target Object
-  2;                                      !- Inlet Port
-
-OS:Connection,
-  {e33c1382-29c8-437a-8e30-fce7ed50227b}, !- Handle
-  {33e8df74-b202-48cc-a27b-7c12d61eb900}, !- Name
-  {fb2018b4-03a9-4694-ba50-7dbd3c559386}, !- Source Object
-  3,                                      !- Outlet Port
-  {53b8ef5c-a4ba-4c2e-aeb9-da8f07f55aa2}, !- Target Object
-  2;                                      !- Inlet Port
-
-OS:Schedule:Constant,
-  {98348157-0c80-4726-b6fe-6ac707e30de5}, !- Handle
-  dhw temp,                               !- Name
-  {5a59788c-b22c-47b9-b91f-b5cedec1d856}, !- Schedule Type Limits Name
-  52.6666666666667;                       !- Value
-
-OS:SetpointManager:Scheduled,
-  {b184f350-d244-4854-807c-9b9d326808e0}, !- Handle
-  Setpoint Manager Scheduled 1,           !- Name
-  Temperature,                            !- Control Variable
-  {98348157-0c80-4726-b6fe-6ac707e30de5}, !- Schedule Name
-  {5687bb2e-723e-45f5-858e-6c340309b15c}; !- Setpoint Node or NodeList Name
-
-OS:ScheduleTypeLimits,
-  {5a59788c-b22c-47b9-b91f-b5cedec1d856}, !- Handle
-  Temperature,                            !- Name
-  ,                                       !- Lower Limit Value
-  ,                                       !- Upper Limit Value
-  Continuous,                             !- Numeric Type
-  Temperature;                            !- Unit Type
-
-OS:WaterHeater:Mixed,
-  {21061340-67f9-496f-94e7-d89bbc6fa070}, !- Handle
-  res wh,                                 !- Name
-  0.143845647790854,                      !- Tank Volume {m3}
-  {55ed853f-3a63-423f-a1ce-4ce29a56c316}, !- Setpoint Temperature Schedule Name
-=======
-  {f16569e3-bdf9-42ab-991a-a7e4f044b006}, !- Handle
-  Node 51,                                !- Name
-  {002defbb-ca19-44b7-a885-a0435b845865}, !- Inlet Port
-  {0486f603-fca2-4470-be9e-5f586bcd25fe}; !- Outlet Port
-
-OS:Connection,
-  {df2a56b1-ee70-453b-832a-88a4c2baae61}, !- Handle
-  {870aba1a-94c6-463a-8a05-e33ffab871d9}, !- Name
-  {febbdeec-93cf-4d5d-9d98-4c55c527b089}, !- Source Object
-  3,                                      !- Outlet Port
-  {2bed7883-4266-4b04-bc1d-9b6302d1dee4}, !- Target Object
-  2;                                      !- Inlet Port
-
-OS:Connection,
-  {002defbb-ca19-44b7-a885-a0435b845865}, !- Handle
-  {ea68b0df-71c3-416a-99e5-79ee65fa14f2}, !- Name
-  {2bed7883-4266-4b04-bc1d-9b6302d1dee4}, !- Source Object
-  3,                                      !- Outlet Port
-  {f16569e3-bdf9-42ab-991a-a7e4f044b006}, !- Target Object
-  2;                                      !- Inlet Port
-
-OS:Connection,
-  {0486f603-fca2-4470-be9e-5f586bcd25fe}, !- Handle
-  {23e3a690-85c7-4543-8ced-2a9e678fa5c7}, !- Name
-  {f16569e3-bdf9-42ab-991a-a7e4f044b006}, !- Source Object
-  3,                                      !- Outlet Port
-  {e9bff7fc-49eb-4192-bf3a-e272f1bf8b28}, !- Target Object
-  2;                                      !- Inlet Port
-
-OS:Schedule:Constant,
-  {601955b9-5146-46f1-9d41-36901d2967cf}, !- Handle
-  dhw temp 3,                             !- Name
-  {39095017-1571-43c9-adef-a22b06769877}, !- Schedule Type Limits Name
-  52.6666666666667;                       !- Value
-
-OS:SetpointManager:Scheduled,
-  {9f5cd0b4-369c-4503-b588-6def96ef83cc}, !- Handle
-  Setpoint Manager Scheduled 4,           !- Name
-  Temperature,                            !- Control Variable
-  {601955b9-5146-46f1-9d41-36901d2967cf}, !- Schedule Name
-  {893c9fbc-6a95-481a-8667-9df7072eddb5}; !- Setpoint Node or NodeList Name
-
-OS:WaterHeater:Mixed,
-  {502e2550-8525-4a6a-9044-f960cf00449e}, !- Handle
-  res wh|unit 4,                          !- Name
-  0.143845647790854,                      !- Tank Volume {m3}
-  {62fb62a6-a314-43a0-921b-96853adebfb5}, !- Setpoint Temperature Schedule Name
->>>>>>> ed7d523f
-  2,                                      !- Deadband Temperature Difference {deltaC}
-  99,                                     !- Maximum Temperature Limit {C}
-  Cycle,                                  !- Heater Control Type
-  11722.8428068889,                       !- Heater Maximum Capacity {W}
-  0,                                      !- Heater Minimum Capacity {W}
-  ,                                       !- Heater Ignition Minimum Flow Rate {m3/s}
-  ,                                       !- Heater Ignition Delay {s}
-  NaturalGas,                             !- Heater Fuel Type
-  0.773298241318794,                      !- Heater Thermal Efficiency
-  ,                                       !- Part Load Factor Curve Name
-  0,                                      !- Off Cycle Parasitic Fuel Consumption Rate {W}
-  Electricity,                            !- Off Cycle Parasitic Fuel Type
-  0,                                      !- Off Cycle Parasitic Heat Fraction to Tank
-  0,                                      !- On Cycle Parasitic Fuel Consumption Rate {W}
-  Electricity,                            !- On Cycle Parasitic Fuel Type
-  0,                                      !- On Cycle Parasitic Heat Fraction to Tank
-  ThermalZone,                            !- Ambient Temperature Indicator
-  ,                                       !- Ambient Temperature Schedule Name
-<<<<<<< HEAD
-  {a1a4f824-24da-42b3-ae98-734d393dad71}, !- Ambient Temperature Thermal Zone Name
-=======
-  {71b95719-2e20-4ac4-a32b-0ee4054bc53a}, !- Ambient Temperature Thermal Zone Name
->>>>>>> ed7d523f
-  ,                                       !- Ambient Temperature Outdoor Air Node Name
-  4.15693173076374,                       !- Off Cycle Loss Coefficient to Ambient Temperature {W/K}
-  0.64,                                   !- Off Cycle Loss Fraction to Thermal Zone
-  4.15693173076374,                       !- On Cycle Loss Coefficient to Ambient Temperature {W/K}
-  1,                                      !- On Cycle Loss Fraction to Thermal Zone
-  ,                                       !- Peak Use Flow Rate {m3/s}
-  ,                                       !- Use Flow Rate Fraction Schedule Name
-  ,                                       !- Cold Water Supply Temperature Schedule Name
-<<<<<<< HEAD
-  {0232f4e1-5181-4600-8541-eb3280ab20ae}, !- Use Side Inlet Node Name
-  {dfc07ce3-b28b-4bdf-a61b-00c9ffa34db1}, !- Use Side Outlet Node Name
-=======
-  {2702eca5-3a62-47bd-b89b-2a0ddf0e7290}, !- Use Side Inlet Node Name
-  {0d71df40-eecf-4bff-a539-a88d921696a9}, !- Use Side Outlet Node Name
->>>>>>> ed7d523f
-  1,                                      !- Use Side Effectiveness
-  ,                                       !- Source Side Inlet Node Name
-  ,                                       !- Source Side Outlet Node Name
-  1,                                      !- Source Side Effectiveness
-  autosize,                               !- Use Side Design Flow Rate {m3/s}
-  autosize,                               !- Source Side Design Flow Rate {m3/s}
-  1.5,                                    !- Indirect Water Heating Recovery Time {hr}
-  IndirectHeatPrimarySetpoint,            !- Source Side Flow Control Mode
-  ,                                       !- Indirect Alternate Setpoint Temperature Schedule Name
-  res wh;                                 !- End-Use Subcategory
-
-OS:Schedule:Constant,
-<<<<<<< HEAD
-  {55ed853f-3a63-423f-a1ce-4ce29a56c316}, !- Handle
-  WH Setpoint Temp,                       !- Name
-  {5a59788c-b22c-47b9-b91f-b5cedec1d856}, !- Schedule Type Limits Name
-  52.6666666666667;                       !- Value
-
-OS:Node,
-  {7218e32e-451e-494b-902e-87b310500d72}, !- Handle
-  Node 13,                                !- Name
-  {b4248944-2680-4690-93d9-245e0013c745}, !- Inlet Port
-  {0232f4e1-5181-4600-8541-eb3280ab20ae}; !- Outlet Port
-
-OS:Connection,
-  {b4248944-2680-4690-93d9-245e0013c745}, !- Handle
-  {33414c9e-26d0-4cff-bb21-c45d199b2649}, !- Name
-  {53b8ef5c-a4ba-4c2e-aeb9-da8f07f55aa2}, !- Source Object
-  4,                                      !- Outlet Port
-  {7218e32e-451e-494b-902e-87b310500d72}, !- Target Object
-  2;                                      !- Inlet Port
-
-OS:Node,
-  {d612c024-caef-4f55-a73c-19cf95b14147}, !- Handle
-  Node 14,                                !- Name
-  {dfc07ce3-b28b-4bdf-a61b-00c9ffa34db1}, !- Inlet Port
-  {cbc02a1f-ffc8-4e2f-8683-125bb76200bd}; !- Outlet Port
-
-OS:Connection,
-  {0232f4e1-5181-4600-8541-eb3280ab20ae}, !- Handle
-  {37bdf19a-3e56-422b-a55e-f58a1ff059c3}, !- Name
-  {7218e32e-451e-494b-902e-87b310500d72}, !- Source Object
-  3,                                      !- Outlet Port
-  {21061340-67f9-496f-94e7-d89bbc6fa070}, !- Target Object
-  31;                                     !- Inlet Port
-
-OS:Connection,
-  {dfc07ce3-b28b-4bdf-a61b-00c9ffa34db1}, !- Handle
-  {2d0d5367-8992-4cc2-9798-bc7549eacb8d}, !- Name
-  {21061340-67f9-496f-94e7-d89bbc6fa070}, !- Source Object
-  32,                                     !- Outlet Port
-  {d612c024-caef-4f55-a73c-19cf95b14147}, !- Target Object
-  2;                                      !- Inlet Port
-
-OS:Connection,
-  {cbc02a1f-ffc8-4e2f-8683-125bb76200bd}, !- Handle
-  {805ab4ad-7adb-414a-9ec5-1284f4f7fa98}, !- Name
-  {d612c024-caef-4f55-a73c-19cf95b14147}, !- Source Object
-  3,                                      !- Outlet Port
-  {f42b8a44-c8f3-4aae-8b2b-983c65443e02}, !- Target Object
-=======
-  {62fb62a6-a314-43a0-921b-96853adebfb5}, !- Handle
-  WH Setpoint Temp 3,                     !- Name
-  {39095017-1571-43c9-adef-a22b06769877}, !- Schedule Type Limits Name
-  52.6666666666667;                       !- Value
-
-OS:Node,
-  {8a5dd5d0-03a3-4463-99b5-3241cee6097b}, !- Handle
-  Node 52,                                !- Name
-  {41458abf-e76a-4a14-b120-fd78de7cacbf}, !- Inlet Port
-  {2702eca5-3a62-47bd-b89b-2a0ddf0e7290}; !- Outlet Port
-
-OS:Connection,
-  {41458abf-e76a-4a14-b120-fd78de7cacbf}, !- Handle
-  {b3411e3b-ddb3-4588-9da6-b9d40f585e6f}, !- Name
-  {e9bff7fc-49eb-4192-bf3a-e272f1bf8b28}, !- Source Object
-  4,                                      !- Outlet Port
-  {8a5dd5d0-03a3-4463-99b5-3241cee6097b}, !- Target Object
-  2;                                      !- Inlet Port
-
-OS:Node,
-  {43b5e5ec-dc7d-44c6-94de-3b277e4d3af0}, !- Handle
-  Node 53,                                !- Name
-  {0d71df40-eecf-4bff-a539-a88d921696a9}, !- Inlet Port
-  {857c11ea-782b-4407-9a91-f89e7a6e69d7}; !- Outlet Port
-
-OS:Connection,
-  {2702eca5-3a62-47bd-b89b-2a0ddf0e7290}, !- Handle
-  {e4734d18-4e5b-4434-b116-648e5aa77ba9}, !- Name
-  {8a5dd5d0-03a3-4463-99b5-3241cee6097b}, !- Source Object
-  3,                                      !- Outlet Port
-  {502e2550-8525-4a6a-9044-f960cf00449e}, !- Target Object
-  31;                                     !- Inlet Port
-
-OS:Connection,
-  {0d71df40-eecf-4bff-a539-a88d921696a9}, !- Handle
-  {a0e03646-890a-48b6-a5d0-d7c6d463730c}, !- Name
-  {502e2550-8525-4a6a-9044-f960cf00449e}, !- Source Object
-  32,                                     !- Outlet Port
-  {43b5e5ec-dc7d-44c6-94de-3b277e4d3af0}, !- Target Object
-  2;                                      !- Inlet Port
-
-OS:Connection,
-  {857c11ea-782b-4407-9a91-f89e7a6e69d7}, !- Handle
-  {6051d77f-2fda-473e-8fdb-66ff9226c376}, !- Name
-  {43b5e5ec-dc7d-44c6-94de-3b277e4d3af0}, !- Source Object
-  3,                                      !- Outlet Port
-  {f57c1eba-d50b-46ee-8737-af7b06f36f40}, !- Target Object
->>>>>>> ed7d523f
-  4;                                      !- Inlet Port
