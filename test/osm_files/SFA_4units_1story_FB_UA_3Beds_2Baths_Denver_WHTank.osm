--- conflicted
+++ resolved
@@ -1,53 +1,26 @@
 !- NOTE: Auto-generated from /test/osw_files/SFA_4units_1story_FB_UA_3Beds_2Baths_Denver_WHTank.osw
 
 OS:Version,
-<<<<<<< HEAD
-  {e063d97a-5aa2-4a46-a9f6-4f74f299dbc6}, !- Handle
-  2.9.0;                                  !- Version Identifier
-
-OS:SimulationControl,
-  {a33b2bb1-ba4a-45c9-ba32-61b6d9058b2a}, !- Handle
-=======
   {85decad3-9c5c-4592-827c-b42457766c3c}, !- Handle
   2.9.0;                                  !- Version Identifier
 
 OS:SimulationControl,
   {4ace5b75-e8d6-4557-a51f-abc181d8db40}, !- Handle
->>>>>>> d385fff4
   ,                                       !- Do Zone Sizing Calculation
   ,                                       !- Do System Sizing Calculation
   ,                                       !- Do Plant Sizing Calculation
   No;                                     !- Run Simulation for Sizing Periods
 
 OS:Timestep,
-<<<<<<< HEAD
-  {dc0d2069-5b53-494f-b700-76d38837085f}, !- Handle
-  6;                                      !- Number of Timesteps per Hour
-
-OS:ShadowCalculation,
-  {bd0a9c4d-2677-45a0-b88d-bd4fadc0d11c}, !- Handle
-=======
   {048afae1-4251-471a-806c-dec21757ae56}, !- Handle
   6;                                      !- Number of Timesteps per Hour
 
 OS:ShadowCalculation,
   {d3cef956-4533-44d8-922e-e6ae9ef47291}, !- Handle
->>>>>>> d385fff4
   20,                                     !- Calculation Frequency
   200;                                    !- Maximum Figures in Shadow Overlap Calculations
 
 OS:SurfaceConvectionAlgorithm:Outside,
-<<<<<<< HEAD
-  {cff0f009-6218-41e7-9239-f3947996743d}, !- Handle
-  DOE-2;                                  !- Algorithm
-
-OS:SurfaceConvectionAlgorithm:Inside,
-  {6d99f309-6398-411f-beb1-f5a317cae208}, !- Handle
-  TARP;                                   !- Algorithm
-
-OS:ZoneCapacitanceMultiplier:ResearchSpecial,
-  {a00a6209-196d-413e-9057-c608c9e0d610}, !- Handle
-=======
   {e42d6a2c-d52b-4284-9bec-20e32464e068}, !- Handle
   DOE-2;                                  !- Algorithm
 
@@ -57,17 +30,12 @@
 
 OS:ZoneCapacitanceMultiplier:ResearchSpecial,
   {7ca450b3-674b-4eda-9483-ca19385a0301}, !- Handle
->>>>>>> d385fff4
   ,                                       !- Temperature Capacity Multiplier
   15,                                     !- Humidity Capacity Multiplier
   ;                                       !- Carbon Dioxide Capacity Multiplier
 
 OS:RunPeriod,
-<<<<<<< HEAD
-  {79e74de8-d9d0-435a-8531-56c47c37a90b}, !- Handle
-=======
   {150f8c96-5f89-415c-a99d-de01b842e137}, !- Handle
->>>>>>> d385fff4
   Run Period 1,                           !- Name
   1,                                      !- Begin Month
   1,                                      !- Begin Day of Month
@@ -81,21 +49,13 @@
   ;                                       !- Number of Times Runperiod to be Repeated
 
 OS:YearDescription,
-<<<<<<< HEAD
-  {a6cd6f92-0471-4a18-b2c4-2bf810699cc3}, !- Handle
-=======
   {c34bba4b-114f-461d-9925-284a9355a785}, !- Handle
->>>>>>> d385fff4
   2007,                                   !- Calendar Year
   ,                                       !- Day of Week for Start Day
   ;                                       !- Is Leap Year
 
 OS:WeatherFile,
-<<<<<<< HEAD
-  {dc10f27e-cb79-4980-b79a-fb376d64161e}, !- Handle
-=======
   {07ab2665-9cec-42a7-b4cd-dfdf8ae2b30f}, !- Handle
->>>>>>> d385fff4
   Denver Intl Ap,                         !- City
   CO,                                     !- State Province Region
   USA,                                    !- Country
@@ -109,13 +69,8 @@
   E23378AA;                               !- Checksum
 
 OS:AdditionalProperties,
-<<<<<<< HEAD
-  {c9647360-5318-4525-af17-bc51986e2b7c}, !- Handle
-  {dc10f27e-cb79-4980-b79a-fb376d64161e}, !- Object Name
-=======
   {f167d0d4-d7b8-417a-bea4-6e878f00142b}, !- Handle
   {07ab2665-9cec-42a7-b4cd-dfdf8ae2b30f}, !- Object Name
->>>>>>> d385fff4
   EPWHeaderCity,                          !- Feature Name 1
   String,                                 !- Feature Data Type 1
   Denver Intl Ap,                         !- Feature Value 1
@@ -223,11 +178,7 @@
   84;                                     !- Feature Value 35
 
 OS:Site,
-<<<<<<< HEAD
-  {7419839a-5067-471e-87f3-5cbdefd5610f}, !- Handle
-=======
   {366da6d3-3764-42c5-ba10-b178e785d567}, !- Handle
->>>>>>> d385fff4
   Denver Intl Ap_CO_USA,                  !- Name
   39.83,                                  !- Latitude {deg}
   -104.65,                                !- Longitude {deg}
@@ -236,11 +187,7 @@
   ;                                       !- Terrain
 
 OS:ClimateZones,
-<<<<<<< HEAD
-  {99586085-13d8-4ebc-bd81-144510583e8a}, !- Handle
-=======
   {3ba2b168-cf78-432f-ab10-7f9942ac4446}, !- Handle
->>>>>>> d385fff4
   ,                                       !- Active Institution
   ,                                       !- Active Year
   ,                                       !- Climate Zone Institution Name 1
@@ -253,31 +200,19 @@
   Cold;                                   !- Climate Zone Value 2
 
 OS:Site:WaterMainsTemperature,
-<<<<<<< HEAD
-  {4eed19ac-ad49-4fd5-8a86-210215d05ce9}, !- Handle
-=======
   {439fd470-439a-4b11-b1eb-3e73a22c0777}, !- Handle
->>>>>>> d385fff4
   Correlation,                            !- Calculation Method
   ,                                       !- Temperature Schedule Name
   10.8753424657535,                       !- Annual Average Outdoor Air Temperature {C}
   23.1524007936508;                       !- Maximum Difference In Monthly Average Outdoor Air Temperatures {deltaC}
 
 OS:RunPeriodControl:DaylightSavingTime,
-<<<<<<< HEAD
-  {40c9d768-dc7c-4946-a91f-57545689f1c1}, !- Handle
-=======
   {37b31ed2-4c46-4176-bf14-d9d0091bfc67}, !- Handle
->>>>>>> d385fff4
   4/7,                                    !- Start Date
   10/26;                                  !- End Date
 
 OS:Site:GroundTemperature:Deep,
-<<<<<<< HEAD
-  {30480c3f-32be-4f6d-b803-51917372e718}, !- Handle
-=======
   {51314dd9-5a84-4a47-9aa7-e56c94d43910}, !- Handle
->>>>>>> d385fff4
   10.8753424657535,                       !- January Deep Ground Temperature {C}
   10.8753424657535,                       !- February Deep Ground Temperature {C}
   10.8753424657535,                       !- March Deep Ground Temperature {C}
@@ -292,11 +227,7 @@
   10.8753424657535;                       !- December Deep Ground Temperature {C}
 
 OS:Building,
-<<<<<<< HEAD
-  {bb5569c8-4225-445e-b716-4f4e2996eacf}, !- Handle
-=======
   {d405110e-1789-4fb4-85b9-064732edaa05}, !- Handle
->>>>>>> d385fff4
   Building 1,                             !- Name
   ,                                       !- Building Sector Type
   0,                                      !- North Axis {deg}
@@ -311,28 +242,6 @@
   4;                                      !- Standards Number of Living Units
 
 OS:AdditionalProperties,
-<<<<<<< HEAD
-  {ed91948e-9867-4ac6-a698-ac8417fe08cd}, !- Handle
-  {bb5569c8-4225-445e-b716-4f4e2996eacf}, !- Object Name
-  num_units,                              !- Feature Name 1
-  Integer,                                !- Feature Data Type 1
-  4,                                      !- Feature Value 1
-  has_rear_units,                         !- Feature Name 2
-  Boolean,                                !- Feature Data Type 2
-  false,                                  !- Feature Value 2
-  horz_location,                          !- Feature Name 3
-  String,                                 !- Feature Data Type 3
-  Left,                                   !- Feature Value 3
-  num_floors,                             !- Feature Name 4
-  Integer,                                !- Feature Data Type 4
-  1,                                      !- Feature Value 4
-  has_water_heater_flue,                  !- Feature Name 5
-  Boolean,                                !- Feature Data Type 5
-  true;                                   !- Feature Value 5
-
-OS:ThermalZone,
-  {a9d81db2-21cb-4985-938e-a5d915c7b53d}, !- Handle
-=======
   {e62bbe9e-6611-4380-b6e0-208db62066d6}, !- Handle
   {d405110e-1789-4fb4-85b9-064732edaa05}, !- Object Name
   Total Units Represented,                !- Feature Name 1
@@ -347,7 +256,6 @@
 
 OS:ThermalZone,
   {1a767f12-4a4b-4102-91d3-3bdaa67269b8}, !- Handle
->>>>>>> d385fff4
   living zone,                            !- Name
   ,                                       !- Multiplier
   ,                                       !- Ceiling Height {m}
@@ -356,17 +264,10 @@
   ,                                       !- Zone Inside Convection Algorithm
   ,                                       !- Zone Outside Convection Algorithm
   ,                                       !- Zone Conditioning Equipment List Name
-<<<<<<< HEAD
-  {f3aac0ea-e231-4099-838d-3a96b6d9bdcd}, !- Zone Air Inlet Port List
-  {387aba90-9c94-40bf-a390-55b491defdea}, !- Zone Air Exhaust Port List
-  {8919f029-622a-471b-b8f7-8badb3aee698}, !- Zone Air Node Name
-  {0b252ad6-8f4e-4dbc-9818-4e14fd6557ff}, !- Zone Return Air Port List
-=======
   {ade30d93-5936-4b4b-ad85-44e0c7ec3115}, !- Zone Air Inlet Port List
   {98c0aee2-0701-4383-ad29-3410478105d1}, !- Zone Air Exhaust Port List
   {d29827f8-c015-4537-bd8d-b658fec55f97}, !- Zone Air Node Name
   {06ffc4f0-a7bc-4a6f-8225-25523c72796a}, !- Zone Return Air Port List
->>>>>>> d385fff4
   ,                                       !- Primary Daylighting Control Name
   ,                                       !- Fraction of Zone Controlled by Primary Daylighting Control
   ,                                       !- Secondary Daylighting Control Name
@@ -377,39 +278,6 @@
   No;                                     !- Use Ideal Air Loads
 
 OS:Node,
-<<<<<<< HEAD
-  {cc555cda-c5bd-4f48-ba62-e6aa23d07fd7}, !- Handle
-  Node 1,                                 !- Name
-  {8919f029-622a-471b-b8f7-8badb3aee698}, !- Inlet Port
-  ;                                       !- Outlet Port
-
-OS:Connection,
-  {8919f029-622a-471b-b8f7-8badb3aee698}, !- Handle
-  {f065add9-de83-4491-82be-c709f0f1bdba}, !- Name
-  {a9d81db2-21cb-4985-938e-a5d915c7b53d}, !- Source Object
-  11,                                     !- Outlet Port
-  {cc555cda-c5bd-4f48-ba62-e6aa23d07fd7}, !- Target Object
-  2;                                      !- Inlet Port
-
-OS:PortList,
-  {f3aac0ea-e231-4099-838d-3a96b6d9bdcd}, !- Handle
-  {57674969-61d6-4014-9a9e-1b25608fbc99}, !- Name
-  {a9d81db2-21cb-4985-938e-a5d915c7b53d}; !- HVAC Component
-
-OS:PortList,
-  {387aba90-9c94-40bf-a390-55b491defdea}, !- Handle
-  {aac028af-cd83-405f-a99a-962f38d47c7b}, !- Name
-  {a9d81db2-21cb-4985-938e-a5d915c7b53d}; !- HVAC Component
-
-OS:PortList,
-  {0b252ad6-8f4e-4dbc-9818-4e14fd6557ff}, !- Handle
-  {2bba6a39-f1f9-4808-b0cb-fb4aeb298060}, !- Name
-  {a9d81db2-21cb-4985-938e-a5d915c7b53d}; !- HVAC Component
-
-OS:Sizing:Zone,
-  {baa14333-8900-4abf-a889-9a1389121e1c}, !- Handle
-  {a9d81db2-21cb-4985-938e-a5d915c7b53d}, !- Zone or ZoneList Name
-=======
   {dba58234-ebf9-4cca-b03f-369b6b25bc7b}, !- Handle
   Node 1,                                 !- Name
   {d29827f8-c015-4537-bd8d-b658fec55f97}, !- Inlet Port
@@ -441,7 +309,6 @@
 OS:Sizing:Zone,
   {a05489a1-d6f6-4d42-afea-a1766c09f7a9}, !- Handle
   {1a767f12-4a4b-4102-91d3-3bdaa67269b8}, !- Zone or ZoneList Name
->>>>>>> d385fff4
   SupplyAirTemperature,                   !- Zone Cooling Design Supply Air Temperature Input Method
   14,                                     !- Zone Cooling Design Supply Air Temperature {C}
   11.11,                                  !- Zone Cooling Design Supply Air Temperature Difference {deltaC}
@@ -470,16 +337,6 @@
   autosize;                               !- Dedicated Outdoor Air High Setpoint Temperature for Design {C}
 
 OS:ZoneHVAC:EquipmentList,
-<<<<<<< HEAD
-  {bc145703-c09f-40a2-9054-b2c056fc156b}, !- Handle
-  Zone HVAC Equipment List 1,             !- Name
-  {a9d81db2-21cb-4985-938e-a5d915c7b53d}; !- Thermal Zone
-
-OS:Space,
-  {3384ac07-fdab-49a3-80bf-093ebb0409d2}, !- Handle
-  living space,                           !- Name
-  {948056c7-bbe8-4be6-b260-20b31624a415}, !- Space Type Name
-=======
   {b071a618-2a2d-41a8-bb58-d33ffc3ab70c}, !- Handle
   Zone HVAC Equipment List 1,             !- Name
   {1a767f12-4a4b-4102-91d3-3bdaa67269b8}; !- Thermal Zone
@@ -488,7 +345,6 @@
   {2c3b7c3d-3865-4cce-9412-07b3b6af4cc7}, !- Handle
   living space,                           !- Name
   {1983fd39-52e0-4db7-9dd2-622949e0607a}, !- Space Type Name
->>>>>>> d385fff4
   ,                                       !- Default Construction Set Name
   ,                                       !- Default Schedule Set Name
   ,                                       !- Direction of Relative North {deg}
@@ -496,21 +352,6 @@
   ,                                       !- Y Origin {m}
   ,                                       !- Z Origin {m}
   ,                                       !- Building Story Name
-<<<<<<< HEAD
-  {a9d81db2-21cb-4985-938e-a5d915c7b53d}, !- Thermal Zone Name
-  ,                                       !- Part of Total Floor Area
-  ,                                       !- Design Specification Outdoor Air Object Name
-  {e8c1642b-0c57-4d30-9fa5-d01e673ff61f}; !- Building Unit Name
-
-OS:Surface,
-  {01aaef24-07e2-468f-b378-a72303405742}, !- Handle
-  Surface 1,                              !- Name
-  Floor,                                  !- Surface Type
-  ,                                       !- Construction Name
-  {3384ac07-fdab-49a3-80bf-093ebb0409d2}, !- Space Name
-  Surface,                                !- Outside Boundary Condition
-  {33305287-cb3c-4a8e-be63-b6fea38b9a0e}, !- Outside Boundary Condition Object
-=======
   {1a767f12-4a4b-4102-91d3-3bdaa67269b8}, !- Thermal Zone Name
   ,                                       !- Part of Total Floor Area
   ,                                       !- Design Specification Outdoor Air Object Name
@@ -524,7 +365,6 @@
   {2c3b7c3d-3865-4cce-9412-07b3b6af4cc7}, !- Space Name
   Surface,                                !- Outside Boundary Condition
   {1fd180dd-7930-43bd-a116-ca9dd4b40d64}, !- Outside Boundary Condition Object
->>>>>>> d385fff4
   NoSun,                                  !- Sun Exposure
   NoWind,                                 !- Wind Exposure
   ,                                       !- View Factor to Ground
@@ -535,19 +375,11 @@
   4.572, -9.144, 0;                       !- X,Y,Z Vertex 4 {m}
 
 OS:Surface,
-<<<<<<< HEAD
-  {d0e5f2ac-6c4c-467d-87cc-3c07ed9af4ca}, !- Handle
-  Surface 2,                              !- Name
-  Wall,                                   !- Surface Type
-  ,                                       !- Construction Name
-  {3384ac07-fdab-49a3-80bf-093ebb0409d2}, !- Space Name
-=======
   {43a5c0cc-a021-4df5-851e-a1778461260b}, !- Handle
   Surface 2,                              !- Name
   Wall,                                   !- Surface Type
   ,                                       !- Construction Name
   {2c3b7c3d-3865-4cce-9412-07b3b6af4cc7}, !- Space Name
->>>>>>> d385fff4
   Outdoors,                               !- Outside Boundary Condition
   ,                                       !- Outside Boundary Condition Object
   SunExposed,                             !- Sun Exposure
@@ -560,19 +392,11 @@
   0, -9.144, 2.4384;                      !- X,Y,Z Vertex 4 {m}
 
 OS:Surface,
-<<<<<<< HEAD
-  {a82c0f58-376d-4d63-baff-96c0928f28c1}, !- Handle
-  Surface 3,                              !- Name
-  Wall,                                   !- Surface Type
-  ,                                       !- Construction Name
-  {3384ac07-fdab-49a3-80bf-093ebb0409d2}, !- Space Name
-=======
   {47cfa08c-57d7-43db-8a8b-d299550dec82}, !- Handle
   Surface 3,                              !- Name
   Wall,                                   !- Surface Type
   ,                                       !- Construction Name
   {2c3b7c3d-3865-4cce-9412-07b3b6af4cc7}, !- Space Name
->>>>>>> d385fff4
   Outdoors,                               !- Outside Boundary Condition
   ,                                       !- Outside Boundary Condition Object
   SunExposed,                             !- Sun Exposure
@@ -585,15 +409,6 @@
   0, 0, 2.4384;                           !- X,Y,Z Vertex 4 {m}
 
 OS:Surface,
-<<<<<<< HEAD
-  {03488d93-70f9-43b7-91b4-0711b0332c6a}, !- Handle
-  Surface 4,                              !- Name
-  Wall,                                   !- Surface Type
-  ,                                       !- Construction Name
-  {3384ac07-fdab-49a3-80bf-093ebb0409d2}, !- Space Name
-  Adiabatic,                              !- Outside Boundary Condition
-  ,                                       !- Outside Boundary Condition Object
-=======
   {f28f1732-f17a-49ef-9c44-42aa5f6f5860}, !- Handle
   Surface 4,                              !- Name
   Wall,                                   !- Surface Type
@@ -601,7 +416,6 @@
   {2c3b7c3d-3865-4cce-9412-07b3b6af4cc7}, !- Space Name
   Surface,                                !- Outside Boundary Condition
   {8a75b222-232b-4581-baf6-abdc7b11008e}, !- Outside Boundary Condition Object
->>>>>>> d385fff4
   NoSun,                                  !- Sun Exposure
   NoWind,                                 !- Wind Exposure
   ,                                       !- View Factor to Ground
@@ -612,19 +426,11 @@
   4.572, 0, 2.4384;                       !- X,Y,Z Vertex 4 {m}
 
 OS:Surface,
-<<<<<<< HEAD
-  {2b0e7951-e3cc-4cc5-bc6c-a4c70d274f6d}, !- Handle
-  Surface 5,                              !- Name
-  Wall,                                   !- Surface Type
-  ,                                       !- Construction Name
-  {3384ac07-fdab-49a3-80bf-093ebb0409d2}, !- Space Name
-=======
   {4044e0cd-e4a7-44c0-a8a4-37f005051ae7}, !- Handle
   Surface 5,                              !- Name
   Wall,                                   !- Surface Type
   ,                                       !- Construction Name
   {2c3b7c3d-3865-4cce-9412-07b3b6af4cc7}, !- Space Name
->>>>>>> d385fff4
   Outdoors,                               !- Outside Boundary Condition
   ,                                       !- Outside Boundary Condition Object
   SunExposed,                             !- Sun Exposure
@@ -637,15 +443,6 @@
   4.572, -9.144, 2.4384;                  !- X,Y,Z Vertex 4 {m}
 
 OS:Surface,
-<<<<<<< HEAD
-  {4ebfda6d-ef33-4489-bc21-194f46ef6274}, !- Handle
-  Surface 6,                              !- Name
-  RoofCeiling,                            !- Surface Type
-  ,                                       !- Construction Name
-  {3384ac07-fdab-49a3-80bf-093ebb0409d2}, !- Space Name
-  Surface,                                !- Outside Boundary Condition
-  {efc9dbdd-a48e-4adc-a3bc-af081780da67}, !- Outside Boundary Condition Object
-=======
   {bec97a21-7407-42b7-8f56-3989d59a46bd}, !- Handle
   Surface 6,                              !- Name
   RoofCeiling,                            !- Surface Type
@@ -653,7 +450,6 @@
   {2c3b7c3d-3865-4cce-9412-07b3b6af4cc7}, !- Space Name
   Surface,                                !- Outside Boundary Condition
   {8d692bdb-b00a-4139-81dc-346a76de7551}, !- Outside Boundary Condition Object
->>>>>>> d385fff4
   NoSun,                                  !- Sun Exposure
   NoWind,                                 !- Wind Exposure
   ,                                       !- View Factor to Ground
@@ -664,11 +460,7 @@
   0, -9.144, 2.4384;                      !- X,Y,Z Vertex 4 {m}
 
 OS:SpaceType,
-<<<<<<< HEAD
-  {948056c7-bbe8-4be6-b260-20b31624a415}, !- Handle
-=======
   {1983fd39-52e0-4db7-9dd2-622949e0607a}, !- Handle
->>>>>>> d385fff4
   Space Type 1,                           !- Name
   ,                                       !- Default Construction Set Name
   ,                                       !- Default Schedule Set Name
@@ -678,12 +470,6 @@
   ,                                       !- Standards Building Type
   living;                                 !- Standards Space Type
 
-<<<<<<< HEAD
-OS:Space,
-  {4fe78fe0-e9b9-4640-8a36-e29641aebc6a}, !- Handle
-  finished basement space,                !- Name
-  {910d69c6-bc1b-4600-bc56-1f70947172f3}, !- Space Type Name
-=======
 OS:ThermalZone,
   {1f51454e-ddaa-4d29-99c3-eb0e49fb5e83}, !- Handle
   living zone|unit 2,                     !- Name
@@ -775,7 +561,6 @@
   {159d869d-4d7a-45bd-a0b1-4fa945b3424e}, !- Handle
   living space|unit 2|story 1,            !- Name
   {1983fd39-52e0-4db7-9dd2-622949e0607a}, !- Space Type Name
->>>>>>> d385fff4
   ,                                       !- Default Construction Set Name
   ,                                       !- Default Schedule Set Name
   -0,                                     !- Direction of Relative North {deg}
@@ -783,15 +568,6 @@
   0,                                      !- Y Origin {m}
   0,                                      !- Z Origin {m}
   ,                                       !- Building Story Name
-<<<<<<< HEAD
-  {72749c4e-d788-4af6-a2cb-07f6965ef3af}, !- Thermal Zone Name
-  ,                                       !- Part of Total Floor Area
-  ,                                       !- Design Specification Outdoor Air Object Name
-  {e8c1642b-0c57-4d30-9fa5-d01e673ff61f}; !- Building Unit Name
-
-OS:Surface,
-  {1af96af6-3643-485c-a29d-d4b7bbdd07f1}, !- Handle
-=======
   {1f51454e-ddaa-4d29-99c3-eb0e49fb5e83}, !- Thermal Zone Name
   ,                                       !- Part of Total Floor Area
   ,                                       !- Design Specification Outdoor Air Object Name
@@ -799,177 +575,7 @@
 
 OS:Surface,
   {164091b6-386b-452c-a148-b4dd1fcd463b}, !- Handle
->>>>>>> d385fff4
   Surface 12,                             !- Name
-  Floor,                                  !- Surface Type
-  ,                                       !- Construction Name
-<<<<<<< HEAD
-  {4fe78fe0-e9b9-4640-8a36-e29641aebc6a}, !- Space Name
-  Foundation,                             !- Outside Boundary Condition
-=======
-  {159d869d-4d7a-45bd-a0b1-4fa945b3424e}, !- Space Name
-  Outdoors,                               !- Outside Boundary Condition
->>>>>>> d385fff4
-  ,                                       !- Outside Boundary Condition Object
-  NoSun,                                  !- Sun Exposure
-  NoWind,                                 !- Wind Exposure
-  ,                                       !- View Factor to Ground
-  ,                                       !- Number of Vertices
-  0, -9.144, -2.4384,                     !- X,Y,Z Vertex 1 {m}
-  0, 0, -2.4384,                          !- X,Y,Z Vertex 2 {m}
-  4.572, 0, -2.4384,                      !- X,Y,Z Vertex 3 {m}
-  4.572, -9.144, -2.4384;                 !- X,Y,Z Vertex 4 {m}
-
-OS:Surface,
-<<<<<<< HEAD
-  {a5f403d6-b8bf-4370-9db4-dab42509af04}, !- Handle
-=======
-  {cd1ef4db-30eb-41da-ad38-8d7a12f8558e}, !- Handle
->>>>>>> d385fff4
-  Surface 13,                             !- Name
-  Floor,                                  !- Surface Type
-  ,                                       !- Construction Name
-<<<<<<< HEAD
-  {4fe78fe0-e9b9-4640-8a36-e29641aebc6a}, !- Space Name
-  Foundation,                             !- Outside Boundary Condition
-  ,                                       !- Outside Boundary Condition Object
-=======
-  {159d869d-4d7a-45bd-a0b1-4fa945b3424e}, !- Space Name
-  Surface,                                !- Outside Boundary Condition
-  {d892565a-49af-415b-9874-a1b8060e977f}, !- Outside Boundary Condition Object
->>>>>>> d385fff4
-  NoSun,                                  !- Sun Exposure
-  NoWind,                                 !- Wind Exposure
-  ,                                       !- View Factor to Ground
-  ,                                       !- Number of Vertices
-<<<<<<< HEAD
-  0, 0, 0,                                !- X,Y,Z Vertex 1 {m}
-  0, 0, -2.4384,                          !- X,Y,Z Vertex 2 {m}
-  0, -9.144, -2.4384,                     !- X,Y,Z Vertex 3 {m}
-  0, -9.144, 0;                           !- X,Y,Z Vertex 4 {m}
-
-OS:Surface,
-  {91869f13-7bf7-4089-a6a6-7a5a41b316f1}, !- Handle
-=======
-  4.572, -9.144, 0,                       !- X,Y,Z Vertex 1 {m}
-  4.572, 0, 0,                            !- X,Y,Z Vertex 2 {m}
-  9.144, 0, 0,                            !- X,Y,Z Vertex 3 {m}
-  9.144, -9.144, 0;                       !- X,Y,Z Vertex 4 {m}
-
-OS:Surface,
-  {5b359f04-7f30-4c3e-9867-40dccd3dc4eb}, !- Handle
->>>>>>> d385fff4
-  Surface 14,                             !- Name
-  Wall,                                   !- Surface Type
-  ,                                       !- Construction Name
-<<<<<<< HEAD
-  {4fe78fe0-e9b9-4640-8a36-e29641aebc6a}, !- Space Name
-  Foundation,                             !- Outside Boundary Condition
-  ,                                       !- Outside Boundary Condition Object
-=======
-  {159d869d-4d7a-45bd-a0b1-4fa945b3424e}, !- Space Name
-  Surface,                                !- Outside Boundary Condition
-  {c8b1661a-23f3-4d2c-a626-edc316a94f7f}, !- Outside Boundary Condition Object
->>>>>>> d385fff4
-  NoSun,                                  !- Sun Exposure
-  NoWind,                                 !- Wind Exposure
-  ,                                       !- View Factor to Ground
-  ,                                       !- Number of Vertices
-  4.572, 0, 0,                            !- X,Y,Z Vertex 1 {m}
-  4.572, 0, -2.4384,                      !- X,Y,Z Vertex 2 {m}
-  0, 0, -2.4384,                          !- X,Y,Z Vertex 3 {m}
-  0, 0, 0;                                !- X,Y,Z Vertex 4 {m}
-
-OS:Surface,
-<<<<<<< HEAD
-  {b50ad4dd-f5bd-48cf-84bf-5c917154487b}, !- Handle
-  Surface 15,                             !- Name
-  Wall,                                   !- Surface Type
-  ,                                       !- Construction Name
-  {4fe78fe0-e9b9-4640-8a36-e29641aebc6a}, !- Space Name
-  Adiabatic,                              !- Outside Boundary Condition
-  ,                                       !- Outside Boundary Condition Object
-=======
-  {8a75b222-232b-4581-baf6-abdc7b11008e}, !- Handle
-  Surface 15,                             !- Name
-  Wall,                                   !- Surface Type
-  ,                                       !- Construction Name
-  {159d869d-4d7a-45bd-a0b1-4fa945b3424e}, !- Space Name
-  Surface,                                !- Outside Boundary Condition
-  {f28f1732-f17a-49ef-9c44-42aa5f6f5860}, !- Outside Boundary Condition Object
->>>>>>> d385fff4
-  NoSun,                                  !- Sun Exposure
-  NoWind,                                 !- Wind Exposure
-  ,                                       !- View Factor to Ground
-  ,                                       !- Number of Vertices
-<<<<<<< HEAD
-  4.572, -9.144, 0,                       !- X,Y,Z Vertex 1 {m}
-  4.572, -9.144, -2.4384,                 !- X,Y,Z Vertex 2 {m}
-  4.572, 0, -2.4384,                      !- X,Y,Z Vertex 3 {m}
-  4.572, 0, 0;                            !- X,Y,Z Vertex 4 {m}
-
-OS:Surface,
-  {ee05c074-c61e-4667-9486-d682f684bb5a}, !- Handle
-  Surface 16,                             !- Name
-  Wall,                                   !- Surface Type
-  ,                                       !- Construction Name
-  {4fe78fe0-e9b9-4640-8a36-e29641aebc6a}, !- Space Name
-  Foundation,                             !- Outside Boundary Condition
-  ,                                       !- Outside Boundary Condition Object
-=======
-  4.572, 0, 2.4384,                       !- X,Y,Z Vertex 1 {m}
-  4.572, 0, 0,                            !- X,Y,Z Vertex 2 {m}
-  4.572, -9.144, 0,                       !- X,Y,Z Vertex 3 {m}
-  4.572, -9.144, 2.4384;                  !- X,Y,Z Vertex 4 {m}
-
-OS:Surface,
-  {adab17e7-1db9-4769-a55b-df29a97a91ac}, !- Handle
-  Surface 16,                             !- Name
-  Wall,                                   !- Surface Type
-  ,                                       !- Construction Name
-  {159d869d-4d7a-45bd-a0b1-4fa945b3424e}, !- Space Name
-  Surface,                                !- Outside Boundary Condition
-  {a2cadfd2-7dcd-4109-9fc7-9b8d24aefa60}, !- Outside Boundary Condition Object
->>>>>>> d385fff4
-  NoSun,                                  !- Sun Exposure
-  NoWind,                                 !- Wind Exposure
-  ,                                       !- View Factor to Ground
-  ,                                       !- Number of Vertices
-<<<<<<< HEAD
-  0, -9.144, 0,                           !- X,Y,Z Vertex 1 {m}
-  0, -9.144, -2.4384,                     !- X,Y,Z Vertex 2 {m}
-  4.572, -9.144, -2.4384,                 !- X,Y,Z Vertex 3 {m}
-  4.572, -9.144, 0;                       !- X,Y,Z Vertex 4 {m}
-
-OS:Surface,
-  {33305287-cb3c-4a8e-be63-b6fea38b9a0e}, !- Handle
-  Surface 17,                             !- Name
-  RoofCeiling,                            !- Surface Type
-  ,                                       !- Construction Name
-  {4fe78fe0-e9b9-4640-8a36-e29641aebc6a}, !- Space Name
-  Surface,                                !- Outside Boundary Condition
-  {01aaef24-07e2-468f-b378-a72303405742}, !- Outside Boundary Condition Object
-  NoSun,                                  !- Sun Exposure
-  NoWind,                                 !- Wind Exposure
-  ,                                       !- View Factor to Ground
-  ,                                       !- Number of Vertices
-  4.572, -9.144, 0,                       !- X,Y,Z Vertex 1 {m}
-  4.572, 0, 0,                            !- X,Y,Z Vertex 2 {m}
-  0, 0, 0,                                !- X,Y,Z Vertex 3 {m}
-  0, -9.144, 0;                           !- X,Y,Z Vertex 4 {m}
-
-OS:ThermalZone,
-  {72749c4e-d788-4af6-a2cb-07f6965ef3af}, !- Handle
-  finished basement zone,                 !- Name
-=======
-  9.144, -9.144, 2.4384,                  !- X,Y,Z Vertex 1 {m}
-  9.144, -9.144, 0,                       !- X,Y,Z Vertex 2 {m}
-  9.144, 0, 0,                            !- X,Y,Z Vertex 3 {m}
-  9.144, 0, 2.4384;                       !- X,Y,Z Vertex 4 {m}
-
-OS:Surface,
-  {0d536156-a366-4681-a74e-43e3ebf83e30}, !- Handle
-  Surface 17,                             !- Name
   Wall,                                   !- Surface Type
   ,                                       !- Construction Name
   {159d869d-4d7a-45bd-a0b1-4fa945b3424e}, !- Space Name
@@ -979,6 +585,91 @@
   WindExposed,                            !- Wind Exposure
   ,                                       !- View Factor to Ground
   ,                                       !- Number of Vertices
+  9.144, 0, 2.4384,                       !- X,Y,Z Vertex 1 {m}
+  9.144, 0, 0,                            !- X,Y,Z Vertex 2 {m}
+  4.572, 0, 0,                            !- X,Y,Z Vertex 3 {m}
+  4.572, 0, 2.4384;                       !- X,Y,Z Vertex 4 {m}
+
+OS:Surface,
+  {cd1ef4db-30eb-41da-ad38-8d7a12f8558e}, !- Handle
+  Surface 13,                             !- Name
+  Floor,                                  !- Surface Type
+  ,                                       !- Construction Name
+  {159d869d-4d7a-45bd-a0b1-4fa945b3424e}, !- Space Name
+  Surface,                                !- Outside Boundary Condition
+  {d892565a-49af-415b-9874-a1b8060e977f}, !- Outside Boundary Condition Object
+  NoSun,                                  !- Sun Exposure
+  NoWind,                                 !- Wind Exposure
+  ,                                       !- View Factor to Ground
+  ,                                       !- Number of Vertices
+  4.572, -9.144, 0,                       !- X,Y,Z Vertex 1 {m}
+  4.572, 0, 0,                            !- X,Y,Z Vertex 2 {m}
+  9.144, 0, 0,                            !- X,Y,Z Vertex 3 {m}
+  9.144, -9.144, 0;                       !- X,Y,Z Vertex 4 {m}
+
+OS:Surface,
+  {5b359f04-7f30-4c3e-9867-40dccd3dc4eb}, !- Handle
+  Surface 14,                             !- Name
+  RoofCeiling,                            !- Surface Type
+  ,                                       !- Construction Name
+  {159d869d-4d7a-45bd-a0b1-4fa945b3424e}, !- Space Name
+  Surface,                                !- Outside Boundary Condition
+  {c8b1661a-23f3-4d2c-a626-edc316a94f7f}, !- Outside Boundary Condition Object
+  NoSun,                                  !- Sun Exposure
+  NoWind,                                 !- Wind Exposure
+  ,                                       !- View Factor to Ground
+  ,                                       !- Number of Vertices
+  9.144, -9.144, 2.4384,                  !- X,Y,Z Vertex 1 {m}
+  9.144, 0, 2.4384,                       !- X,Y,Z Vertex 2 {m}
+  4.572, 0, 2.4384,                       !- X,Y,Z Vertex 3 {m}
+  4.572, -9.144, 2.4384;                  !- X,Y,Z Vertex 4 {m}
+
+OS:Surface,
+  {8a75b222-232b-4581-baf6-abdc7b11008e}, !- Handle
+  Surface 15,                             !- Name
+  Wall,                                   !- Surface Type
+  ,                                       !- Construction Name
+  {159d869d-4d7a-45bd-a0b1-4fa945b3424e}, !- Space Name
+  Surface,                                !- Outside Boundary Condition
+  {f28f1732-f17a-49ef-9c44-42aa5f6f5860}, !- Outside Boundary Condition Object
+  NoSun,                                  !- Sun Exposure
+  NoWind,                                 !- Wind Exposure
+  ,                                       !- View Factor to Ground
+  ,                                       !- Number of Vertices
+  4.572, 0, 2.4384,                       !- X,Y,Z Vertex 1 {m}
+  4.572, 0, 0,                            !- X,Y,Z Vertex 2 {m}
+  4.572, -9.144, 0,                       !- X,Y,Z Vertex 3 {m}
+  4.572, -9.144, 2.4384;                  !- X,Y,Z Vertex 4 {m}
+
+OS:Surface,
+  {adab17e7-1db9-4769-a55b-df29a97a91ac}, !- Handle
+  Surface 16,                             !- Name
+  Wall,                                   !- Surface Type
+  ,                                       !- Construction Name
+  {159d869d-4d7a-45bd-a0b1-4fa945b3424e}, !- Space Name
+  Surface,                                !- Outside Boundary Condition
+  {a2cadfd2-7dcd-4109-9fc7-9b8d24aefa60}, !- Outside Boundary Condition Object
+  NoSun,                                  !- Sun Exposure
+  NoWind,                                 !- Wind Exposure
+  ,                                       !- View Factor to Ground
+  ,                                       !- Number of Vertices
+  9.144, -9.144, 2.4384,                  !- X,Y,Z Vertex 1 {m}
+  9.144, -9.144, 0,                       !- X,Y,Z Vertex 2 {m}
+  9.144, 0, 0,                            !- X,Y,Z Vertex 3 {m}
+  9.144, 0, 2.4384;                       !- X,Y,Z Vertex 4 {m}
+
+OS:Surface,
+  {0d536156-a366-4681-a74e-43e3ebf83e30}, !- Handle
+  Surface 17,                             !- Name
+  Wall,                                   !- Surface Type
+  ,                                       !- Construction Name
+  {159d869d-4d7a-45bd-a0b1-4fa945b3424e}, !- Space Name
+  Outdoors,                               !- Outside Boundary Condition
+  ,                                       !- Outside Boundary Condition Object
+  SunExposed,                             !- Sun Exposure
+  WindExposed,                            !- Wind Exposure
+  ,                                       !- View Factor to Ground
+  ,                                       !- Number of Vertices
   4.572, -9.144, 2.4384,                  !- X,Y,Z Vertex 1 {m}
   4.572, -9.144, 0,                       !- X,Y,Z Vertex 2 {m}
   9.144, -9.144, 0,                       !- X,Y,Z Vertex 3 {m}
@@ -987,7 +678,6 @@
 OS:ThermalZone,
   {75ea82ae-267f-4614-aa5d-89ef918750fd}, !- Handle
   living zone|unit 3,                     !- Name
->>>>>>> d385fff4
   ,                                       !- Multiplier
   ,                                       !- Ceiling Height {m}
   ,                                       !- Volume {m3}
@@ -995,17 +685,10 @@
   ,                                       !- Zone Inside Convection Algorithm
   ,                                       !- Zone Outside Convection Algorithm
   ,                                       !- Zone Conditioning Equipment List Name
-<<<<<<< HEAD
-  {34ca9674-3819-4452-ab04-ca8f0a2749a3}, !- Zone Air Inlet Port List
-  {75331a06-5165-4712-91eb-0cb488a93cbc}, !- Zone Air Exhaust Port List
-  {0d5c707c-9ac9-42d4-80f7-5dceb9203159}, !- Zone Air Node Name
-  {6401640f-dff9-4c89-9303-9191428eb1df}, !- Zone Return Air Port List
-=======
   {d3a1643c-d78a-4159-a544-76d991e09c89}, !- Zone Air Inlet Port List
   {c7bbb534-13b3-4028-a7ce-ed193a389797}, !- Zone Air Exhaust Port List
   {d5320321-d264-4e37-a220-72b28ecdfa71}, !- Zone Air Node Name
   {1f6d5d6f-e6da-4600-a1d7-96619ac2e1b8}, !- Zone Return Air Port List
->>>>>>> d385fff4
   ,                                       !- Primary Daylighting Control Name
   ,                                       !- Fraction of Zone Controlled by Primary Daylighting Control
   ,                                       !- Secondary Daylighting Control Name
@@ -1016,39 +699,6 @@
   No;                                     !- Use Ideal Air Loads
 
 OS:Node,
-<<<<<<< HEAD
-  {8e452ef5-eadc-45ff-ada9-4c9fa12c35ee}, !- Handle
-  Node 2,                                 !- Name
-  {0d5c707c-9ac9-42d4-80f7-5dceb9203159}, !- Inlet Port
-  ;                                       !- Outlet Port
-
-OS:Connection,
-  {0d5c707c-9ac9-42d4-80f7-5dceb9203159}, !- Handle
-  {4e6884ff-b3ca-4d39-a3b9-bbf788c68b1b}, !- Name
-  {72749c4e-d788-4af6-a2cb-07f6965ef3af}, !- Source Object
-  11,                                     !- Outlet Port
-  {8e452ef5-eadc-45ff-ada9-4c9fa12c35ee}, !- Target Object
-  2;                                      !- Inlet Port
-
-OS:PortList,
-  {34ca9674-3819-4452-ab04-ca8f0a2749a3}, !- Handle
-  {b9a142b4-9595-46e5-9336-34e53952a2e1}, !- Name
-  {72749c4e-d788-4af6-a2cb-07f6965ef3af}; !- HVAC Component
-
-OS:PortList,
-  {75331a06-5165-4712-91eb-0cb488a93cbc}, !- Handle
-  {1159ba6a-256b-44a6-a788-56069ee50078}, !- Name
-  {72749c4e-d788-4af6-a2cb-07f6965ef3af}; !- HVAC Component
-
-OS:PortList,
-  {6401640f-dff9-4c89-9303-9191428eb1df}, !- Handle
-  {328f9510-8cbe-4238-9b60-9ceb3849a3d2}, !- Name
-  {72749c4e-d788-4af6-a2cb-07f6965ef3af}; !- HVAC Component
-
-OS:Sizing:Zone,
-  {2e87e828-5021-4602-9c5d-5036876db928}, !- Handle
-  {72749c4e-d788-4af6-a2cb-07f6965ef3af}, !- Zone or ZoneList Name
-=======
   {6ae5c439-cf91-4cd2-a3d1-a0682f1e5e13}, !- Handle
   Node 3,                                 !- Name
   {d5320321-d264-4e37-a220-72b28ecdfa71}, !- Inlet Port
@@ -1080,7 +730,6 @@
 OS:Sizing:Zone,
   {58b17ba7-beeb-4b4c-a257-4d7ea740734b}, !- Handle
   {75ea82ae-267f-4614-aa5d-89ef918750fd}, !- Zone or ZoneList Name
->>>>>>> d385fff4
   SupplyAirTemperature,                   !- Zone Cooling Design Supply Air Temperature Input Method
   14,                                     !- Zone Cooling Design Supply Air Temperature {C}
   11.11,                                  !- Zone Cooling Design Supply Air Temperature Difference {deltaC}
@@ -1109,33 +758,6 @@
   autosize;                               !- Dedicated Outdoor Air High Setpoint Temperature for Design {C}
 
 OS:ZoneHVAC:EquipmentList,
-<<<<<<< HEAD
-  {cb04fc05-bc04-42ba-942a-7777ada198cb}, !- Handle
-  Zone HVAC Equipment List 2,             !- Name
-  {72749c4e-d788-4af6-a2cb-07f6965ef3af}; !- Thermal Zone
-
-OS:SpaceType,
-  {910d69c6-bc1b-4600-bc56-1f70947172f3}, !- Handle
-  Space Type 2,                           !- Name
-  ,                                       !- Default Construction Set Name
-  ,                                       !- Default Schedule Set Name
-  ,                                       !- Group Rendering Name
-  ,                                       !- Design Specification Outdoor Air Object Name
-  ,                                       !- Standards Template
-  ,                                       !- Standards Building Type
-  finished basement;                      !- Standards Space Type
-
-OS:Surface,
-  {efc9dbdd-a48e-4adc-a3bc-af081780da67}, !- Handle
-  Surface 7,                              !- Name
-  Floor,                                  !- Surface Type
-  ,                                       !- Construction Name
-  {37881e34-ba7b-4066-9e04-6ea6f1782fca}, !- Space Name
-  Surface,                                !- Outside Boundary Condition
-  {4ebfda6d-ef33-4489-bc21-194f46ef6274}, !- Outside Boundary Condition Object
-  NoSun,                                  !- Sun Exposure
-  NoWind,                                 !- Wind Exposure
-=======
   {e6965f7f-59eb-47b6-a127-0ec449ba6250}, !- Handle
   Zone HVAC Equipment List 3,             !- Name
   {75ea82ae-267f-4614-aa5d-89ef918750fd}; !- Thermal Zone
@@ -1166,43 +788,14 @@
   ,                                       !- Outside Boundary Condition Object
   SunExposed,                             !- Sun Exposure
   WindExposed,                            !- Wind Exposure
->>>>>>> d385fff4
-  ,                                       !- View Factor to Ground
-  ,                                       !- Number of Vertices
-  0, -9.144, 2.4384,                      !- X,Y,Z Vertex 1 {m}
-  0, 0, 2.4384,                           !- X,Y,Z Vertex 2 {m}
-  4.572, 0, 2.4384,                       !- X,Y,Z Vertex 3 {m}
-  4.572, -9.144, 2.4384;                  !- X,Y,Z Vertex 4 {m}
-
-OS:Surface,
-<<<<<<< HEAD
-  {34c0eda1-563e-48aa-a056-57355a0e64f7}, !- Handle
-  Surface 8,                              !- Name
-  RoofCeiling,                            !- Surface Type
-  ,                                       !- Construction Name
-  {37881e34-ba7b-4066-9e04-6ea6f1782fca}, !- Space Name
-  Outdoors,                               !- Outside Boundary Condition
-  ,                                       !- Outside Boundary Condition Object
-  SunExposed,                             !- Sun Exposure
-  WindExposed,                            !- Wind Exposure
-  ,                                       !- View Factor to Ground
-  ,                                       !- Number of Vertices
-  0, -4.572, 5.0292,                      !- X,Y,Z Vertex 1 {m}
-  4.572, -4.572, 5.0292,                  !- X,Y,Z Vertex 2 {m}
-  4.572, 0, 2.7432,                       !- X,Y,Z Vertex 3 {m}
-  0, 0, 2.7432;                           !- X,Y,Z Vertex 4 {m}
-
-OS:Surface,
-  {08dfdfd9-a6ab-4c71-a971-6edcc7edae8d}, !- Handle
-  Surface 9,                              !- Name
-  RoofCeiling,                            !- Surface Type
-  ,                                       !- Construction Name
-  {37881e34-ba7b-4066-9e04-6ea6f1782fca}, !- Space Name
-  Outdoors,                               !- Outside Boundary Condition
-  ,                                       !- Outside Boundary Condition Object
-  SunExposed,                             !- Sun Exposure
-  WindExposed,                            !- Wind Exposure
-=======
+  ,                                       !- View Factor to Ground
+  ,                                       !- Number of Vertices
+  13.716, 0, 2.4384,                      !- X,Y,Z Vertex 1 {m}
+  13.716, 0, 0,                           !- X,Y,Z Vertex 2 {m}
+  9.144, 0, 0,                            !- X,Y,Z Vertex 3 {m}
+  9.144, 0, 2.4384;                       !- X,Y,Z Vertex 4 {m}
+
+OS:Surface,
   {fa536785-d6ce-4682-84ca-8cb02aa0af72}, !- Handle
   Surface 24,                             !- Name
   Floor,                                  !- Surface Type
@@ -1229,40 +822,14 @@
   {31f36787-86de-43e4-a2ca-c348f848c96e}, !- Outside Boundary Condition Object
   NoSun,                                  !- Sun Exposure
   NoWind,                                 !- Wind Exposure
->>>>>>> d385fff4
-  ,                                       !- View Factor to Ground
-  ,                                       !- Number of Vertices
-  4.572, -4.572, 5.0292,                  !- X,Y,Z Vertex 1 {m}
-  0, -4.572, 5.0292,                      !- X,Y,Z Vertex 2 {m}
-  0, -9.144, 2.7432,                      !- X,Y,Z Vertex 3 {m}
-  4.572, -9.144, 2.7432;                  !- X,Y,Z Vertex 4 {m}
-
-OS:Surface,
-<<<<<<< HEAD
-  {2c046672-689a-42e4-8cb7-ca42578350a1}, !- Handle
-  Surface 10,                             !- Name
-  Wall,                                   !- Surface Type
-  ,                                       !- Construction Name
-  {37881e34-ba7b-4066-9e04-6ea6f1782fca}, !- Space Name
-  Outdoors,                               !- Outside Boundary Condition
-  ,                                       !- Outside Boundary Condition Object
-  SunExposed,                             !- Sun Exposure
-  WindExposed,                            !- Wind Exposure
-  ,                                       !- View Factor to Ground
-  ,                                       !- Number of Vertices
-  0, -4.572, 4.7244,                      !- X,Y,Z Vertex 1 {m}
-  0, 0, 2.4384,                           !- X,Y,Z Vertex 2 {m}
-  0, -9.144, 2.4384;                      !- X,Y,Z Vertex 3 {m}
-
-OS:Surface,
-  {6bde37ca-8ef3-4f7a-8324-9ca8aa0549de}, !- Handle
-  Surface 11,                             !- Name
-  Wall,                                   !- Surface Type
-  ,                                       !- Construction Name
-  {37881e34-ba7b-4066-9e04-6ea6f1782fca}, !- Space Name
-  Adiabatic,                              !- Outside Boundary Condition
-  ,                                       !- Outside Boundary Condition Object
-=======
+  ,                                       !- View Factor to Ground
+  ,                                       !- Number of Vertices
+  13.716, -9.144, 2.4384,                 !- X,Y,Z Vertex 1 {m}
+  13.716, 0, 2.4384,                      !- X,Y,Z Vertex 2 {m}
+  9.144, 0, 2.4384,                       !- X,Y,Z Vertex 3 {m}
+  9.144, -9.144, 2.4384;                  !- X,Y,Z Vertex 4 {m}
+
+OS:Surface,
   {a2cadfd2-7dcd-4109-9fc7-9b8d24aefa60}, !- Handle
   Surface 26,                             !- Name
   Wall,                                   !- Surface Type
@@ -1287,33 +854,10 @@
   {8b090778-ff59-4563-8acd-21737ca88f9b}, !- Space Name
   Surface,                                !- Outside Boundary Condition
   {4c41b21f-3b66-4c26-ae4f-ea13c2a7110f}, !- Outside Boundary Condition Object
->>>>>>> d385fff4
   NoSun,                                  !- Sun Exposure
   NoWind,                                 !- Wind Exposure
   ,                                       !- View Factor to Ground
   ,                                       !- Number of Vertices
-<<<<<<< HEAD
-  4.572, -4.572, 4.7244,                  !- X,Y,Z Vertex 1 {m}
-  4.572, -9.144, 2.4384,                  !- X,Y,Z Vertex 2 {m}
-  4.572, 0, 2.4384;                       !- X,Y,Z Vertex 3 {m}
-
-OS:Space,
-  {37881e34-ba7b-4066-9e04-6ea6f1782fca}, !- Handle
-  unfinished attic space,                 !- Name
-  {c8e0b65d-bd6d-4886-80cb-cc74336e68c5}, !- Space Type Name
-  ,                                       !- Default Construction Set Name
-  ,                                       !- Default Schedule Set Name
-  ,                                       !- Direction of Relative North {deg}
-  ,                                       !- X Origin {m}
-  ,                                       !- Y Origin {m}
-  ,                                       !- Z Origin {m}
-  ,                                       !- Building Story Name
-  {7378cc94-fc4c-47a7-9602-18835981d9bb}; !- Thermal Zone Name
-
-OS:ThermalZone,
-  {7378cc94-fc4c-47a7-9602-18835981d9bb}, !- Handle
-  unfinished attic zone,                  !- Name
-=======
   13.716, -9.144, 2.4384,                 !- X,Y,Z Vertex 1 {m}
   13.716, -9.144, 0,                      !- X,Y,Z Vertex 2 {m}
   13.716, 0, 0,                           !- X,Y,Z Vertex 3 {m}
@@ -1339,7 +883,6 @@
 OS:ThermalZone,
   {c41b93ce-a97f-424c-a0de-a05167d77206}, !- Handle
   living zone|unit 4,                     !- Name
->>>>>>> d385fff4
   ,                                       !- Multiplier
   ,                                       !- Ceiling Height {m}
   ,                                       !- Volume {m3}
@@ -1347,17 +890,10 @@
   ,                                       !- Zone Inside Convection Algorithm
   ,                                       !- Zone Outside Convection Algorithm
   ,                                       !- Zone Conditioning Equipment List Name
-<<<<<<< HEAD
-  {cf7ebdb2-e826-4cf1-996c-2ee2ad6faa0a}, !- Zone Air Inlet Port List
-  {d8fa33c6-d4e0-4725-8e30-e7dfdaebe0f8}, !- Zone Air Exhaust Port List
-  {d9f482bc-27a5-4d1a-9fce-4016f42cb40b}, !- Zone Air Node Name
-  {9be5f894-efe5-4c80-9a5f-fb6b24d496e5}, !- Zone Return Air Port List
-=======
   {52adabcb-4863-4904-818b-95d445496002}, !- Zone Air Inlet Port List
   {b8a27459-ace4-48c0-ac47-ca18d941969b}, !- Zone Air Exhaust Port List
   {a5d3b729-f043-4801-8728-eb5af29ac84c}, !- Zone Air Node Name
   {0d1315fb-d368-4dac-8796-1ee030e2c4e8}, !- Zone Return Air Port List
->>>>>>> d385fff4
   ,                                       !- Primary Daylighting Control Name
   ,                                       !- Fraction of Zone Controlled by Primary Daylighting Control
   ,                                       !- Secondary Daylighting Control Name
@@ -1368,39 +904,6 @@
   No;                                     !- Use Ideal Air Loads
 
 OS:Node,
-<<<<<<< HEAD
-  {e72e8ab6-6c7c-43f3-9f06-8ff2dc65108f}, !- Handle
-  Node 3,                                 !- Name
-  {d9f482bc-27a5-4d1a-9fce-4016f42cb40b}, !- Inlet Port
-  ;                                       !- Outlet Port
-
-OS:Connection,
-  {d9f482bc-27a5-4d1a-9fce-4016f42cb40b}, !- Handle
-  {92ef1f76-796b-43b5-a138-02bc28cad67c}, !- Name
-  {7378cc94-fc4c-47a7-9602-18835981d9bb}, !- Source Object
-  11,                                     !- Outlet Port
-  {e72e8ab6-6c7c-43f3-9f06-8ff2dc65108f}, !- Target Object
-  2;                                      !- Inlet Port
-
-OS:PortList,
-  {cf7ebdb2-e826-4cf1-996c-2ee2ad6faa0a}, !- Handle
-  {9bd8b800-a859-4166-aea4-b7a8082cb5c4}, !- Name
-  {7378cc94-fc4c-47a7-9602-18835981d9bb}; !- HVAC Component
-
-OS:PortList,
-  {d8fa33c6-d4e0-4725-8e30-e7dfdaebe0f8}, !- Handle
-  {75ffa18e-dd2e-47a5-becb-5f2597d5724a}, !- Name
-  {7378cc94-fc4c-47a7-9602-18835981d9bb}; !- HVAC Component
-
-OS:PortList,
-  {9be5f894-efe5-4c80-9a5f-fb6b24d496e5}, !- Handle
-  {e2201b4f-ff8e-4b65-a5f1-e678e2804ca9}, !- Name
-  {7378cc94-fc4c-47a7-9602-18835981d9bb}; !- HVAC Component
-
-OS:Sizing:Zone,
-  {7ea7a576-481a-4429-b094-6c301309afb1}, !- Handle
-  {7378cc94-fc4c-47a7-9602-18835981d9bb}, !- Zone or ZoneList Name
-=======
   {ee729ff0-3900-4fc7-a691-3b276d9afc92}, !- Handle
   Node 4,                                 !- Name
   {a5d3b729-f043-4801-8728-eb5af29ac84c}, !- Inlet Port
@@ -1432,7 +935,6 @@
 OS:Sizing:Zone,
   {287b2e1f-fba6-48ec-850c-e5e12a9438af}, !- Handle
   {c41b93ce-a97f-424c-a0de-a05167d77206}, !- Zone or ZoneList Name
->>>>>>> d385fff4
   SupplyAirTemperature,                   !- Zone Cooling Design Supply Air Temperature Input Method
   14,                                     !- Zone Cooling Design Supply Air Temperature {C}
   11.11,                                  !- Zone Cooling Design Supply Air Temperature Difference {deltaC}
@@ -1461,230 +963,6 @@
   autosize;                               !- Dedicated Outdoor Air High Setpoint Temperature for Design {C}
 
 OS:ZoneHVAC:EquipmentList,
-<<<<<<< HEAD
-  {7f9a8c66-f702-4295-bca9-43944e8954cc}, !- Handle
-  Zone HVAC Equipment List 3,             !- Name
-  {7378cc94-fc4c-47a7-9602-18835981d9bb}; !- Thermal Zone
-
-OS:SpaceType,
-  {c8e0b65d-bd6d-4886-80cb-cc74336e68c5}, !- Handle
-  Space Type 3,                           !- Name
-  ,                                       !- Default Construction Set Name
-  ,                                       !- Default Schedule Set Name
-  ,                                       !- Group Rendering Name
-  ,                                       !- Design Specification Outdoor Air Object Name
-  ,                                       !- Standards Template
-  ,                                       !- Standards Building Type
-  unfinished attic;                       !- Standards Space Type
-
-OS:BuildingUnit,
-  {e8c1642b-0c57-4d30-9fa5-d01e673ff61f}, !- Handle
-  unit 1,                                 !- Name
-  ,                                       !- Rendering Color
-  Residential;                            !- Building Unit Type
-
-OS:AdditionalProperties,
-  {e3ea650f-e430-4f74-b8b3-1d99c901cd8e}, !- Handle
-  {e8c1642b-0c57-4d30-9fa5-d01e673ff61f}, !- Object Name
-  NumberOfBedrooms,                       !- Feature Name 1
-  Integer,                                !- Feature Data Type 1
-  3,                                      !- Feature Value 1
-  NumberOfBathrooms,                      !- Feature Name 2
-  Double,                                 !- Feature Data Type 2
-  2,                                      !- Feature Value 2
-  NumberOfOccupants,                      !- Feature Name 3
-  Double,                                 !- Feature Data Type 3
-  3.3900000000000001;                     !- Feature Value 3
-
-OS:External:File,
-  {17e20955-1e6e-4404-b52c-f1d1bc11c9d8}, !- Handle
-  8760.csv,                               !- Name
-  8760.csv;                               !- File Name
-
-OS:Schedule:Day,
-  {34433c12-3410-484a-bd2c-2ec046d25a0d}, !- Handle
-  Schedule Day 1,                         !- Name
-  ,                                       !- Schedule Type Limits Name
-  ,                                       !- Interpolate to Timestep
-  24,                                     !- Hour 1
-  0,                                      !- Minute 1
-  0;                                      !- Value Until Time 1
-
-OS:Schedule:Day,
-  {2232ae98-d42c-480e-956c-236371bec932}, !- Handle
-  Schedule Day 2,                         !- Name
-  ,                                       !- Schedule Type Limits Name
-  ,                                       !- Interpolate to Timestep
-  24,                                     !- Hour 1
-  0,                                      !- Minute 1
-  1;                                      !- Value Until Time 1
-
-OS:Schedule:File,
-  {53bfbd29-948d-4d53-b0fe-2be8bbf05d91}, !- Handle
-  occupants,                              !- Name
-  {3c4b655e-6aa1-4546-bde4-0731c23c0925}, !- Schedule Type Limits Name
-  {17e20955-1e6e-4404-b52c-f1d1bc11c9d8}, !- External File Name
-  1,                                      !- Column Number
-  1,                                      !- Rows to Skip at Top
-  8760,                                   !- Number of Hours of Data
-  ,                                       !- Column Separator
-  ,                                       !- Interpolate to Timestep
-  60;                                     !- Minutes per Item
-
-OS:Schedule:Ruleset,
-  {1441ae6a-d374-4b6c-a0e1-7b4a3924f453}, !- Handle
-  Schedule Ruleset 1,                     !- Name
-  {ee32ce51-86ba-43f2-aff6-3d54c3ea45e9}, !- Schedule Type Limits Name
-  {90357b23-ef2b-4466-916a-be63242195eb}; !- Default Day Schedule Name
-
-OS:Schedule:Day,
-  {90357b23-ef2b-4466-916a-be63242195eb}, !- Handle
-  Schedule Day 3,                         !- Name
-  {ee32ce51-86ba-43f2-aff6-3d54c3ea45e9}, !- Schedule Type Limits Name
-  ,                                       !- Interpolate to Timestep
-  24,                                     !- Hour 1
-  0,                                      !- Minute 1
-  112.539290946133;                       !- Value Until Time 1
-
-OS:People:Definition,
-  {32904556-1539-423d-be51-47b7a91d8fa9}, !- Handle
-  res occupants|finished basement space,  !- Name
-  People,                                 !- Number of People Calculation Method
-  1.695,                                  !- Number of People {people}
-  ,                                       !- People per Space Floor Area {person/m2}
-  ,                                       !- Space Floor Area per Person {m2/person}
-  0.319734,                               !- Fraction Radiant
-  0.573,                                  !- Sensible Heat Fraction
-  0,                                      !- Carbon Dioxide Generation Rate {m3/s-W}
-  No,                                     !- Enable ASHRAE 55 Comfort Warnings
-  ZoneAveraged;                           !- Mean Radiant Temperature Calculation Type
-
-OS:People,
-  {98d72fd6-8a99-4dd8-8ff2-87c376a9d2bc}, !- Handle
-  res occupants|finished basement space,  !- Name
-  {32904556-1539-423d-be51-47b7a91d8fa9}, !- People Definition Name
-  {4fe78fe0-e9b9-4640-8a36-e29641aebc6a}, !- Space or SpaceType Name
-  {53bfbd29-948d-4d53-b0fe-2be8bbf05d91}, !- Number of People Schedule Name
-  {1441ae6a-d374-4b6c-a0e1-7b4a3924f453}, !- Activity Level Schedule Name
-  ,                                       !- Surface Name/Angle Factor List Name
-  ,                                       !- Work Efficiency Schedule Name
-  ,                                       !- Clothing Insulation Schedule Name
-  ,                                       !- Air Velocity Schedule Name
-  1;                                      !- Multiplier
-
-OS:ScheduleTypeLimits,
-  {ee32ce51-86ba-43f2-aff6-3d54c3ea45e9}, !- Handle
-  ActivityLevel,                          !- Name
-  0,                                      !- Lower Limit Value
-  ,                                       !- Upper Limit Value
-  Continuous,                             !- Numeric Type
-  ActivityLevel;                          !- Unit Type
-
-OS:ScheduleTypeLimits,
-  {3c4b655e-6aa1-4546-bde4-0731c23c0925}, !- Handle
-  Fractional,                             !- Name
-  0,                                      !- Lower Limit Value
-  1,                                      !- Upper Limit Value
-  Continuous;                             !- Numeric Type
-
-OS:People:Definition,
-  {953dd1af-fd30-48f9-9eb2-43d1b7f9bb5b}, !- Handle
-  res occupants|living space,             !- Name
-  People,                                 !- Number of People Calculation Method
-  1.695,                                  !- Number of People {people}
-  ,                                       !- People per Space Floor Area {person/m2}
-  ,                                       !- Space Floor Area per Person {m2/person}
-  0.319734,                               !- Fraction Radiant
-  0.573,                                  !- Sensible Heat Fraction
-  0,                                      !- Carbon Dioxide Generation Rate {m3/s-W}
-  No,                                     !- Enable ASHRAE 55 Comfort Warnings
-  ZoneAveraged;                           !- Mean Radiant Temperature Calculation Type
-
-OS:People,
-  {586f392e-1abc-4616-b71d-5a19498fb434}, !- Handle
-  res occupants|living space,             !- Name
-  {953dd1af-fd30-48f9-9eb2-43d1b7f9bb5b}, !- People Definition Name
-  {3384ac07-fdab-49a3-80bf-093ebb0409d2}, !- Space or SpaceType Name
-  {53bfbd29-948d-4d53-b0fe-2be8bbf05d91}, !- Number of People Schedule Name
-  {1441ae6a-d374-4b6c-a0e1-7b4a3924f453}, !- Activity Level Schedule Name
-  ,                                       !- Surface Name/Angle Factor List Name
-  ,                                       !- Work Efficiency Schedule Name
-  ,                                       !- Clothing Insulation Schedule Name
-  ,                                       !- Air Velocity Schedule Name
-  1;                                      !- Multiplier
-
-OS:ShadingSurfaceGroup,
-  {16f8f21d-8e1d-4f9c-b391-41f8b62c519a}, !- Handle
-  res eaves,                              !- Name
-  Building;                               !- Shading Surface Type
-
-OS:ShadingSurface,
-  {dcb142e4-7914-45eb-9a02-8eca78fb6d42}, !- Handle
-  Surface 9 - res eaves,                  !- Name
-  ,                                       !- Construction Name
-  {16f8f21d-8e1d-4f9c-b391-41f8b62c519a}, !- Shading Surface Group Name
-  ,                                       !- Transmittance Schedule Name
-  ,                                       !- Number of Vertices
-  5.1816, -9.144, 2.7432,                 !- X,Y,Z Vertex 1 {m}
-  5.1816, -4.572, 5.0292,                 !- X,Y,Z Vertex 2 {m}
-  4.572, -4.572, 5.0292,                  !- X,Y,Z Vertex 3 {m}
-  4.572, -9.144, 2.7432;                  !- X,Y,Z Vertex 4 {m}
-
-OS:ShadingSurface,
-  {43bb7c54-30d9-42f7-bc1c-fd9a360288c5}, !- Handle
-  Surface 9 - res eaves 1,                !- Name
-  ,                                       !- Construction Name
-  {16f8f21d-8e1d-4f9c-b391-41f8b62c519a}, !- Shading Surface Group Name
-  ,                                       !- Transmittance Schedule Name
-  ,                                       !- Number of Vertices
-  -0.6096, -4.572, 5.0292,                !- X,Y,Z Vertex 1 {m}
-  -0.6096, -9.144, 2.7432,                !- X,Y,Z Vertex 2 {m}
-  0, -9.144, 2.7432,                      !- X,Y,Z Vertex 3 {m}
-  0, -4.572, 5.0292;                      !- X,Y,Z Vertex 4 {m}
-
-OS:ShadingSurface,
-  {aa505ce9-79cb-4ca5-b9bd-3f83ef5b5245}, !- Handle
-  Surface 9 - res eaves 2,                !- Name
-  ,                                       !- Construction Name
-  {16f8f21d-8e1d-4f9c-b391-41f8b62c519a}, !- Shading Surface Group Name
-  ,                                       !- Transmittance Schedule Name
-  ,                                       !- Number of Vertices
-  0, -9.7536, 2.4384,                     !- X,Y,Z Vertex 1 {m}
-  4.572, -9.7536, 2.4384,                 !- X,Y,Z Vertex 2 {m}
-  4.572, -9.144, 2.7432,                  !- X,Y,Z Vertex 3 {m}
-  0, -9.144, 2.7432;                      !- X,Y,Z Vertex 4 {m}
-
-OS:ShadingSurface,
-  {54ec70a2-f094-49a5-93b8-fe794fc5c9b6}, !- Handle
-  Surface 8 - res eaves,                  !- Name
-  ,                                       !- Construction Name
-  {16f8f21d-8e1d-4f9c-b391-41f8b62c519a}, !- Shading Surface Group Name
-  ,                                       !- Transmittance Schedule Name
-  ,                                       !- Number of Vertices
-  -0.6096, 0, 2.7432,                     !- X,Y,Z Vertex 1 {m}
-  -0.6096, -4.572, 5.0292,                !- X,Y,Z Vertex 2 {m}
-  0, -4.572, 5.0292,                      !- X,Y,Z Vertex 3 {m}
-  0, 0, 2.7432;                           !- X,Y,Z Vertex 4 {m}
-
-OS:ShadingSurface,
-  {e8822c67-d5f0-4230-a525-67cf14199031}, !- Handle
-  Surface 8 - res eaves 1,                !- Name
-  ,                                       !- Construction Name
-  {16f8f21d-8e1d-4f9c-b391-41f8b62c519a}, !- Shading Surface Group Name
-  ,                                       !- Transmittance Schedule Name
-  ,                                       !- Number of Vertices
-  5.1816, -4.572, 5.0292,                 !- X,Y,Z Vertex 1 {m}
-  5.1816, 0, 2.7432,                      !- X,Y,Z Vertex 2 {m}
-  4.572, 0, 2.7432,                       !- X,Y,Z Vertex 3 {m}
-  4.572, -4.572, 5.0292;                  !- X,Y,Z Vertex 4 {m}
-
-OS:ShadingSurface,
-  {9cfc03a4-3c26-4eb1-84b5-8e52da6d9e55}, !- Handle
-  Surface 8 - res eaves 2,                !- Name
-  ,                                       !- Construction Name
-  {16f8f21d-8e1d-4f9c-b391-41f8b62c519a}, !- Shading Surface Group Name
-  ,                                       !- Transmittance Schedule Name
-=======
   {dd6ed28e-5433-4c28-b2ba-f8f503e169fa}, !- Handle
   Zone HVAC Equipment List 4,             !- Name
   {c41b93ce-a97f-424c-a0de-a05167d77206}; !- Thermal Zone
@@ -1919,448 +1197,12 @@
   NoSun,                                  !- Sun Exposure
   NoWind,                                 !- Wind Exposure
   ,                                       !- View Factor to Ground
->>>>>>> d385fff4
-  ,                                       !- Number of Vertices
-  4.572, 0.6096, 2.4384,                  !- X,Y,Z Vertex 1 {m}
-  0, 0.6096, 2.4384,                      !- X,Y,Z Vertex 2 {m}
-  0, 0, 2.7432,                           !- X,Y,Z Vertex 3 {m}
-  4.572, 0, 2.7432;                       !- X,Y,Z Vertex 4 {m}
-
-OS:PlantLoop,
-  {1383c5a6-cca0-441e-8f14-6ddc5fce3597}, !- Handle
-  Domestic Hot Water Loop,                !- Name
-  ,                                       !- Fluid Type
-  0,                                      !- Glycol Concentration
-  ,                                       !- User Defined Fluid Type
-  ,                                       !- Plant Equipment Operation Heating Load
-  ,                                       !- Plant Equipment Operation Cooling Load
-  ,                                       !- Primary Plant Equipment Operation Scheme
-  {5ab3454c-f728-4f75-9930-e98c83cc9430}, !- Loop Temperature Setpoint Node Name
-  ,                                       !- Maximum Loop Temperature {C}
-  ,                                       !- Minimum Loop Temperature {C}
-  0.01,                                   !- Maximum Loop Flow Rate {m3/s}
-  ,                                       !- Minimum Loop Flow Rate {m3/s}
-  0.003,                                  !- Plant Loop Volume {m3}
-  {150f7499-9417-4358-9036-c58bd23a1500}, !- Plant Side Inlet Node Name
-  {02663ddf-6b51-4675-bf0f-e8f80f3f2aa5}, !- Plant Side Outlet Node Name
-  ,                                       !- Plant Side Branch List Name
-  {d24d2365-8866-4575-b8f2-03a065cf0b32}, !- Demand Side Inlet Node Name
-  {d80f9ba8-cf4a-471d-9d74-f6fc2b2248f7}, !- Demand Side Outlet Node Name
-  ,                                       !- Demand Side Branch List Name
-  ,                                       !- Demand Side Connector List Name
-  Optimal,                                !- Load Distribution Scheme
-  {a8dedba8-f583-411b-86da-7b19489a4d60}, !- Availability Manager List Name
-  ,                                       !- Plant Loop Demand Calculation Scheme
-  ,                                       !- Common Pipe Simulation
-  ,                                       !- Pressure Simulation Type
-  ,                                       !- Plant Equipment Operation Heating Load Schedule
-  ,                                       !- Plant Equipment Operation Cooling Load Schedule
-  ,                                       !- Primary Plant Equipment Operation Scheme Schedule
-  ,                                       !- Component Setpoint Operation Scheme Schedule
-  {090c8ac9-7086-409f-b414-8f425b6cd6e3}, !- Demand Mixer Name
-  {69ee2c18-2bc0-4883-b32b-c1886ce5e244}, !- Demand Splitter Name
-  {f544e814-ad7d-424a-98c1-79221c38f0f1}, !- Supply Mixer Name
-  {34f7714d-c8d6-4f7d-9a71-fae4e74747c1}; !- Supply Splitter Name
-
-<<<<<<< HEAD
-OS:Node,
-  {fe2e5186-9c02-4521-8afa-60d77543380b}, !- Handle
-  Node 4,                                 !- Name
-  {150f7499-9417-4358-9036-c58bd23a1500}, !- Inlet Port
-  {b7ebc934-32fa-4e23-ad34-7e0b97cce6da}; !- Outlet Port
-
-OS:Node,
-  {5ab3454c-f728-4f75-9930-e98c83cc9430}, !- Handle
-  Node 5,                                 !- Name
-  {47fd618a-e8fc-454c-a7ea-b756aa339047}, !- Inlet Port
-  {02663ddf-6b51-4675-bf0f-e8f80f3f2aa5}; !- Outlet Port
-
-OS:Node,
-  {76b4da43-e884-43b3-a60c-806b1c8c903b}, !- Handle
-  Node 6,                                 !- Name
-  {922b7677-79d8-475b-8fe6-aa226e2a2151}, !- Inlet Port
-  {4f55ece4-9adb-4394-9778-9ad5fc4d145f}; !- Outlet Port
-
-OS:Connector:Mixer,
-  {f544e814-ad7d-424a-98c1-79221c38f0f1}, !- Handle
-  Connector Mixer 1,                      !- Name
-  {3956c895-8bc4-418e-a029-b00982caed60}, !- Outlet Branch Name
-  {99c7a9a6-ef7b-41c6-80f9-d2df9712bfa9}, !- Inlet Branch Name 1
-  {92232a01-75dc-4310-8fe0-51f3b58c2b2b}; !- Inlet Branch Name 2
-
-OS:Connector:Splitter,
-  {34f7714d-c8d6-4f7d-9a71-fae4e74747c1}, !- Handle
-  Connector Splitter 1,                   !- Name
-  {1daf92d4-c29f-4a75-ae54-a01e3dded517}, !- Inlet Branch Name
-  {922b7677-79d8-475b-8fe6-aa226e2a2151}, !- Outlet Branch Name 1
-  {f5e70c0f-1c89-4a2c-823a-95ae24183b8e}; !- Outlet Branch Name 2
-
-OS:Connection,
-  {150f7499-9417-4358-9036-c58bd23a1500}, !- Handle
-  {8f5dfaf1-6835-4972-adad-c57c0835d0fa}, !- Name
-  {1383c5a6-cca0-441e-8f14-6ddc5fce3597}, !- Source Object
-  14,                                     !- Outlet Port
-  {fe2e5186-9c02-4521-8afa-60d77543380b}, !- Target Object
-  2;                                      !- Inlet Port
-
-OS:Connection,
-  {922b7677-79d8-475b-8fe6-aa226e2a2151}, !- Handle
-  {64d564a7-b391-4bd1-bce3-dd4f42db0860}, !- Name
-  {34f7714d-c8d6-4f7d-9a71-fae4e74747c1}, !- Source Object
-  3,                                      !- Outlet Port
-  {76b4da43-e884-43b3-a60c-806b1c8c903b}, !- Target Object
-  2;                                      !- Inlet Port
-
-OS:Connection,
-  {02663ddf-6b51-4675-bf0f-e8f80f3f2aa5}, !- Handle
-  {3e056653-302f-4b7c-9c83-a1f2c72ddbbd}, !- Name
-  {5ab3454c-f728-4f75-9930-e98c83cc9430}, !- Source Object
-  3,                                      !- Outlet Port
-  {1383c5a6-cca0-441e-8f14-6ddc5fce3597}, !- Target Object
-  15;                                     !- Inlet Port
-
-OS:Node,
-  {f6711c19-e715-4b7d-859d-636449a3d098}, !- Handle
-  Node 7,                                 !- Name
-  {d24d2365-8866-4575-b8f2-03a065cf0b32}, !- Inlet Port
-  {cfeb2533-8667-4ec7-a756-0dbbec289fd9}; !- Outlet Port
-
-OS:Node,
-  {cce0309a-8207-4351-ae6c-2a793e071091}, !- Handle
-  Node 8,                                 !- Name
-  {82e461de-2b58-431e-af28-d05f5f901240}, !- Inlet Port
-  {d80f9ba8-cf4a-471d-9d74-f6fc2b2248f7}; !- Outlet Port
-
-OS:Node,
-  {47e307a3-b940-4150-b334-c0a367c496dc}, !- Handle
-  Node 9,                                 !- Name
-  {4ed2c6a7-f865-4139-a6fd-d8e21ccebc7f}, !- Inlet Port
-  {979aabb7-2fb2-488e-8e3c-fd9be23ad859}; !- Outlet Port
-
-OS:Connector:Mixer,
-  {090c8ac9-7086-409f-b414-8f425b6cd6e3}, !- Handle
-  Connector Mixer 2,                      !- Name
-  {82e461de-2b58-431e-af28-d05f5f901240}, !- Outlet Branch Name
-  {979aabb7-2fb2-488e-8e3c-fd9be23ad859}; !- Inlet Branch Name 1
-
-OS:Connector:Splitter,
-  {69ee2c18-2bc0-4883-b32b-c1886ce5e244}, !- Handle
-  Connector Splitter 2,                   !- Name
-  {cfeb2533-8667-4ec7-a756-0dbbec289fd9}, !- Inlet Branch Name
-  {4ed2c6a7-f865-4139-a6fd-d8e21ccebc7f}; !- Outlet Branch Name 1
-
-OS:Connection,
-  {d24d2365-8866-4575-b8f2-03a065cf0b32}, !- Handle
-  {67184b0b-5e99-4a10-8133-11b6c150e87a}, !- Name
-  {1383c5a6-cca0-441e-8f14-6ddc5fce3597}, !- Source Object
-  17,                                     !- Outlet Port
-  {f6711c19-e715-4b7d-859d-636449a3d098}, !- Target Object
-  2;                                      !- Inlet Port
-
-OS:Connection,
-  {cfeb2533-8667-4ec7-a756-0dbbec289fd9}, !- Handle
-  {af19b779-8989-49b0-afb1-a5448ca91a8c}, !- Name
-  {f6711c19-e715-4b7d-859d-636449a3d098}, !- Source Object
-  3,                                      !- Outlet Port
-  {69ee2c18-2bc0-4883-b32b-c1886ce5e244}, !- Target Object
-  2;                                      !- Inlet Port
-
-OS:Connection,
-  {4ed2c6a7-f865-4139-a6fd-d8e21ccebc7f}, !- Handle
-  {5d83f397-f2fc-4047-80c9-39b75bd571bd}, !- Name
-  {69ee2c18-2bc0-4883-b32b-c1886ce5e244}, !- Source Object
-  3,                                      !- Outlet Port
-  {47e307a3-b940-4150-b334-c0a367c496dc}, !- Target Object
-  2;                                      !- Inlet Port
-
-OS:Connection,
-  {979aabb7-2fb2-488e-8e3c-fd9be23ad859}, !- Handle
-  {68a0065a-7d72-4002-b67c-2031a033da6a}, !- Name
-  {47e307a3-b940-4150-b334-c0a367c496dc}, !- Source Object
-  3,                                      !- Outlet Port
-  {090c8ac9-7086-409f-b414-8f425b6cd6e3}, !- Target Object
-  3;                                      !- Inlet Port
-
-OS:Connection,
-  {82e461de-2b58-431e-af28-d05f5f901240}, !- Handle
-  {0155f16b-a899-4f54-b3d2-548de8b9ae0b}, !- Name
-  {090c8ac9-7086-409f-b414-8f425b6cd6e3}, !- Source Object
-  2,                                      !- Outlet Port
-  {cce0309a-8207-4351-ae6c-2a793e071091}, !- Target Object
-  2;                                      !- Inlet Port
-
-OS:Connection,
-  {d80f9ba8-cf4a-471d-9d74-f6fc2b2248f7}, !- Handle
-  {e23cce0d-efc7-4acb-944d-643e3286622f}, !- Name
-  {cce0309a-8207-4351-ae6c-2a793e071091}, !- Source Object
-  3,                                      !- Outlet Port
-  {1383c5a6-cca0-441e-8f14-6ddc5fce3597}, !- Target Object
-  18;                                     !- Inlet Port
-
-OS:Sizing:Plant,
-  {33eb3891-0c42-4bb0-8c69-b8d5b487199f}, !- Handle
-  {1383c5a6-cca0-441e-8f14-6ddc5fce3597}, !- Plant or Condenser Loop Name
-  Heating,                                !- Loop Type
-  52.6666666666667,                       !- Design Loop Exit Temperature {C}
-  5.55555555555556,                       !- Loop Design Temperature Difference {deltaC}
-  NonCoincident,                          !- Sizing Option
-  1,                                      !- Zone Timesteps in Averaging Window
-  None;                                   !- Coincident Sizing Factor Mode
-
-OS:AvailabilityManagerAssignmentList,
-  {a8dedba8-f583-411b-86da-7b19489a4d60}, !- Handle
-  Plant Loop 1 AvailabilityManagerAssignmentList; !- Name
-
-OS:Pipe:Adiabatic,
-  {1c046ad3-2487-42d1-ac41-159ff2b288ea}, !- Handle
-  Pipe Adiabatic 1,                       !- Name
-  {4f55ece4-9adb-4394-9778-9ad5fc4d145f}, !- Inlet Node Name
-  {129dbcec-2c2f-4df3-90be-615c7351ea17}; !- Outlet Node Name
-
-OS:Pipe:Adiabatic,
-  {af14f790-efcf-41b0-9b57-16b9698ff908}, !- Handle
-  Pipe Adiabatic 2,                       !- Name
-  {4300dc61-92f4-47ea-9712-47bbf70bfca4}, !- Inlet Node Name
-  {47fd618a-e8fc-454c-a7ea-b756aa339047}; !- Outlet Node Name
-
-OS:Node,
-  {210cde3d-0900-4272-901d-0b23f7603e9d}, !- Handle
-  Node 10,                                !- Name
-  {129dbcec-2c2f-4df3-90be-615c7351ea17}, !- Inlet Port
-  {99c7a9a6-ef7b-41c6-80f9-d2df9712bfa9}; !- Outlet Port
-
-OS:Connection,
-  {4f55ece4-9adb-4394-9778-9ad5fc4d145f}, !- Handle
-  {54103909-c600-4279-9a72-4575dd3672e9}, !- Name
-  {76b4da43-e884-43b3-a60c-806b1c8c903b}, !- Source Object
-  3,                                      !- Outlet Port
-  {1c046ad3-2487-42d1-ac41-159ff2b288ea}, !- Target Object
-  2;                                      !- Inlet Port
-
-OS:Connection,
-  {129dbcec-2c2f-4df3-90be-615c7351ea17}, !- Handle
-  {c86e61bc-435e-4010-a461-27318478980e}, !- Name
-  {1c046ad3-2487-42d1-ac41-159ff2b288ea}, !- Source Object
-  3,                                      !- Outlet Port
-  {210cde3d-0900-4272-901d-0b23f7603e9d}, !- Target Object
-  2;                                      !- Inlet Port
-
-OS:Connection,
-  {99c7a9a6-ef7b-41c6-80f9-d2df9712bfa9}, !- Handle
-  {5654edc0-d807-4bca-b73e-76cf20d4e991}, !- Name
-  {210cde3d-0900-4272-901d-0b23f7603e9d}, !- Source Object
-  3,                                      !- Outlet Port
-  {f544e814-ad7d-424a-98c1-79221c38f0f1}, !- Target Object
-  3;                                      !- Inlet Port
-
-OS:Node,
-  {a193f3d0-e57c-465a-b4ea-41cbbd2b664c}, !- Handle
-  Node 11,                                !- Name
-  {3956c895-8bc4-418e-a029-b00982caed60}, !- Inlet Port
-  {4300dc61-92f4-47ea-9712-47bbf70bfca4}; !- Outlet Port
-
-OS:Connection,
-  {3956c895-8bc4-418e-a029-b00982caed60}, !- Handle
-  {6f3f4d46-1749-4f8a-9fe0-2083eff58c49}, !- Name
-  {f544e814-ad7d-424a-98c1-79221c38f0f1}, !- Source Object
-  2,                                      !- Outlet Port
-  {a193f3d0-e57c-465a-b4ea-41cbbd2b664c}, !- Target Object
-  2;                                      !- Inlet Port
-
-OS:Connection,
-  {4300dc61-92f4-47ea-9712-47bbf70bfca4}, !- Handle
-  {bda0e33a-d8c5-4a3c-b11d-f071efe5b421}, !- Name
-  {a193f3d0-e57c-465a-b4ea-41cbbd2b664c}, !- Source Object
-  3,                                      !- Outlet Port
-  {af14f790-efcf-41b0-9b57-16b9698ff908}, !- Target Object
-  2;                                      !- Inlet Port
-
-OS:Connection,
-  {47fd618a-e8fc-454c-a7ea-b756aa339047}, !- Handle
-  {3045ef29-6509-4986-a1c1-fdb3994004a0}, !- Name
-  {af14f790-efcf-41b0-9b57-16b9698ff908}, !- Source Object
-  3,                                      !- Outlet Port
-  {5ab3454c-f728-4f75-9930-e98c83cc9430}, !- Target Object
-  2;                                      !- Inlet Port
-
-OS:Pump:VariableSpeed,
-  {031d08fc-31d0-4165-8e98-21d1c3e1e2d6}, !- Handle
-  Pump Variable Speed 1,                  !- Name
-  {b7ebc934-32fa-4e23-ad34-7e0b97cce6da}, !- Inlet Node Name
-  {31b75d1f-7670-4a09-8a0e-8125e974467f}, !- Outlet Node Name
-  0.01,                                   !- Rated Flow Rate {m3/s}
-  1,                                      !- Rated Pump Head {Pa}
-  0,                                      !- Rated Power Consumption {W}
-  1,                                      !- Motor Efficiency
-  0,                                      !- Fraction of Motor Inefficiencies to Fluid Stream
-  0,                                      !- Coefficient 1 of the Part Load Performance Curve
-  1,                                      !- Coefficient 2 of the Part Load Performance Curve
-  0,                                      !- Coefficient 3 of the Part Load Performance Curve
-  0,                                      !- Coefficient 4 of the Part Load Performance Curve
-  ,                                       !- Minimum Flow Rate {m3/s}
-  Intermittent,                           !- Pump Control Type
-  ,                                       !- Pump Flow Rate Schedule Name
-  ,                                       !- Pump Curve Name
-  ,                                       !- Impeller Diameter {m}
-  ,                                       !- VFD Control Type
-  ,                                       !- Pump RPM Schedule Name
-  ,                                       !- Minimum Pressure Schedule {Pa}
-  ,                                       !- Maximum Pressure Schedule {Pa}
-  ,                                       !- Minimum RPM Schedule {rev/min}
-  ,                                       !- Maximum RPM Schedule {rev/min}
-  ,                                       !- Zone Name
-  0.5,                                    !- Skin Loss Radiative Fraction
-  PowerPerFlowPerPressure,                !- Design Power Sizing Method
-  348701.1,                               !- Design Electric Power per Unit Flow Rate {W/(m3/s)}
-  1.282051282,                            !- Design Shaft Power per Unit Flow Rate per Unit Head {W-s/m3-Pa}
-  0,                                      !- Design Minimum Flow Rate Fraction
-  General;                                !- End-Use Subcategory
-
-OS:Node,
-  {32d5ade0-4ffa-4405-a791-f8f37a4b3d12}, !- Handle
-  Node 12,                                !- Name
-  {31b75d1f-7670-4a09-8a0e-8125e974467f}, !- Inlet Port
-  {1daf92d4-c29f-4a75-ae54-a01e3dded517}; !- Outlet Port
-
-OS:Connection,
-  {b7ebc934-32fa-4e23-ad34-7e0b97cce6da}, !- Handle
-  {fdfc5f9b-d5e3-42f9-b596-dc00f644f5b9}, !- Name
-  {fe2e5186-9c02-4521-8afa-60d77543380b}, !- Source Object
-  3,                                      !- Outlet Port
-  {031d08fc-31d0-4165-8e98-21d1c3e1e2d6}, !- Target Object
-  2;                                      !- Inlet Port
-
-OS:Connection,
-  {31b75d1f-7670-4a09-8a0e-8125e974467f}, !- Handle
-  {428ece20-96e9-422c-8fcb-460461fd6ad0}, !- Name
-  {031d08fc-31d0-4165-8e98-21d1c3e1e2d6}, !- Source Object
-  3,                                      !- Outlet Port
-  {32d5ade0-4ffa-4405-a791-f8f37a4b3d12}, !- Target Object
-  2;                                      !- Inlet Port
-
-OS:Connection,
-  {1daf92d4-c29f-4a75-ae54-a01e3dded517}, !- Handle
-  {01d32b20-c5b7-48f1-ad4e-909d8b91c15b}, !- Name
-  {32d5ade0-4ffa-4405-a791-f8f37a4b3d12}, !- Source Object
-  3,                                      !- Outlet Port
-  {34f7714d-c8d6-4f7d-9a71-fae4e74747c1}, !- Target Object
-  2;                                      !- Inlet Port
-
-OS:Schedule:Constant,
-  {42e2e873-c6ed-459e-bb26-517499ee412f}, !- Handle
-  dhw temp,                               !- Name
-  {1ed3d86e-0c2f-4d73-a7d6-f9f57de9d642}, !- Schedule Type Limits Name
-  52.6666666666667;                       !- Value
-
-OS:SetpointManager:Scheduled,
-  {e52003a9-3d36-48cd-8b8f-8d3acd2f1a69}, !- Handle
-  Setpoint Manager Scheduled 1,           !- Name
-  Temperature,                            !- Control Variable
-  {42e2e873-c6ed-459e-bb26-517499ee412f}, !- Schedule Name
-  {5ab3454c-f728-4f75-9930-e98c83cc9430}; !- Setpoint Node or NodeList Name
-
-OS:ScheduleTypeLimits,
-  {1ed3d86e-0c2f-4d73-a7d6-f9f57de9d642}, !- Handle
-  Temperature,                            !- Name
-  ,                                       !- Lower Limit Value
-  ,                                       !- Upper Limit Value
-  Continuous,                             !- Numeric Type
-  Temperature;                            !- Unit Type
-
-OS:WaterHeater:Mixed,
-  {e51cf626-0a94-4afe-ad7b-1db98606f769}, !- Handle
-  res wh,                                 !- Name
-  0.143845647790854,                      !- Tank Volume {m3}
-  {542600e4-868b-4622-b759-9681cf2c9603}, !- Setpoint Temperature Schedule Name
-  2,                                      !- Deadband Temperature Difference {deltaC}
-  99,                                     !- Maximum Temperature Limit {C}
-  Cycle,                                  !- Heater Control Type
-  11722.8428068889,                       !- Heater Maximum Capacity {W}
-  0,                                      !- Heater Minimum Capacity {W}
-  ,                                       !- Heater Ignition Minimum Flow Rate {m3/s}
-  ,                                       !- Heater Ignition Delay {s}
-  NaturalGas,                             !- Heater Fuel Type
-  0.773298241318794,                      !- Heater Thermal Efficiency
-  ,                                       !- Part Load Factor Curve Name
-  0,                                      !- Off Cycle Parasitic Fuel Consumption Rate {W}
-  Electricity,                            !- Off Cycle Parasitic Fuel Type
-  0,                                      !- Off Cycle Parasitic Heat Fraction to Tank
-  0,                                      !- On Cycle Parasitic Fuel Consumption Rate {W}
-  Electricity,                            !- On Cycle Parasitic Fuel Type
-  0,                                      !- On Cycle Parasitic Heat Fraction to Tank
-  ThermalZone,                            !- Ambient Temperature Indicator
-  ,                                       !- Ambient Temperature Schedule Name
-  {72749c4e-d788-4af6-a2cb-07f6965ef3af}, !- Ambient Temperature Thermal Zone Name
-  ,                                       !- Ambient Temperature Outdoor Air Node Name
-  4.15693173076374,                       !- Off Cycle Loss Coefficient to Ambient Temperature {W/K}
-  0.64,                                   !- Off Cycle Loss Fraction to Thermal Zone
-  4.15693173076374,                       !- On Cycle Loss Coefficient to Ambient Temperature {W/K}
-  1,                                      !- On Cycle Loss Fraction to Thermal Zone
-  ,                                       !- Peak Use Flow Rate {m3/s}
-  ,                                       !- Use Flow Rate Fraction Schedule Name
-  ,                                       !- Cold Water Supply Temperature Schedule Name
-  {390751a5-4fb9-42d9-a505-8be5ccbf8448}, !- Use Side Inlet Node Name
-  {1282b27b-a3af-460c-b48c-986ab445721a}, !- Use Side Outlet Node Name
-  1,                                      !- Use Side Effectiveness
-  ,                                       !- Source Side Inlet Node Name
-  ,                                       !- Source Side Outlet Node Name
-  1,                                      !- Source Side Effectiveness
-  autosize,                               !- Use Side Design Flow Rate {m3/s}
-  autosize,                               !- Source Side Design Flow Rate {m3/s}
-  1.5,                                    !- Indirect Water Heating Recovery Time {hr}
-  IndirectHeatPrimarySetpoint,            !- Source Side Flow Control Mode
-  ,                                       !- Indirect Alternate Setpoint Temperature Schedule Name
-  res wh;                                 !- End-Use Subcategory
-
-OS:Schedule:Constant,
-  {542600e4-868b-4622-b759-9681cf2c9603}, !- Handle
-  WH Setpoint Temp,                       !- Name
-  {1ed3d86e-0c2f-4d73-a7d6-f9f57de9d642}, !- Schedule Type Limits Name
-  52.6666666666667;                       !- Value
-
-OS:Node,
-  {8f4941f4-0769-48b1-be38-82b6ce8a8f2b}, !- Handle
-  Node 13,                                !- Name
-  {f5e70c0f-1c89-4a2c-823a-95ae24183b8e}, !- Inlet Port
-  {390751a5-4fb9-42d9-a505-8be5ccbf8448}; !- Outlet Port
-
-OS:Connection,
-  {f5e70c0f-1c89-4a2c-823a-95ae24183b8e}, !- Handle
-  {8f1f5d2c-38da-4245-9cbf-69341dfadbcb}, !- Name
-  {34f7714d-c8d6-4f7d-9a71-fae4e74747c1}, !- Source Object
-  4,                                      !- Outlet Port
-  {8f4941f4-0769-48b1-be38-82b6ce8a8f2b}, !- Target Object
-  2;                                      !- Inlet Port
-
-OS:Node,
-  {bfdf245e-dcc3-4086-b013-9c16c53d6f09}, !- Handle
-  Node 14,                                !- Name
-  {1282b27b-a3af-460c-b48c-986ab445721a}, !- Inlet Port
-  {92232a01-75dc-4310-8fe0-51f3b58c2b2b}; !- Outlet Port
-
-OS:Connection,
-  {390751a5-4fb9-42d9-a505-8be5ccbf8448}, !- Handle
-  {0e5c9e9a-931d-4b0e-85f3-589604bdb3c5}, !- Name
-  {8f4941f4-0769-48b1-be38-82b6ce8a8f2b}, !- Source Object
-  3,                                      !- Outlet Port
-  {e51cf626-0a94-4afe-ad7b-1db98606f769}, !- Target Object
-  31;                                     !- Inlet Port
-
-OS:Connection,
-  {1282b27b-a3af-460c-b48c-986ab445721a}, !- Handle
-  {19248a28-0871-4c83-95dc-1224061c41a1}, !- Name
-  {e51cf626-0a94-4afe-ad7b-1db98606f769}, !- Source Object
-  32,                                     !- Outlet Port
-  {bfdf245e-dcc3-4086-b013-9c16c53d6f09}, !- Target Object
-  2;                                      !- Inlet Port
-
-OS:Connection,
-  {92232a01-75dc-4310-8fe0-51f3b58c2b2b}, !- Handle
-  {7a78123d-9262-4df6-9de9-d0994e2811cd}, !- Name
-  {bfdf245e-dcc3-4086-b013-9c16c53d6f09}, !- Source Object
-  3,                                      !- Outlet Port
-  {f544e814-ad7d-424a-98c1-79221c38f0f1}, !- Target Object
-=======
+  ,                                       !- Number of Vertices
+  4.572, -9.144, 0,                       !- X,Y,Z Vertex 1 {m}
+  4.572, 0, 0,                            !- X,Y,Z Vertex 2 {m}
+  0, 0, 0,                                !- X,Y,Z Vertex 3 {m}
+  0, -9.144, 0;                           !- X,Y,Z Vertex 4 {m}
+
 OS:ThermalZone,
   {fc43d1a7-550f-429f-9f50-a18f287aac96}, !- Handle
   finished basement zone,                 !- Name
@@ -5525,5 +4367,4 @@
   {fa2f090e-4667-4561-8c1d-7c3699439ac0}, !- Source Object
   3,                                      !- Outlet Port
   {9167db50-65e7-4953-9ee1-c7d2886dce34}, !- Target Object
->>>>>>> d385fff4
   4;                                      !- Inlet Port
