!- NOTE: Auto-generated from /test/osw_files/SFD_2000sqft_2story_SL_UA_Denver_West.osw

OS:Version,
<<<<<<< HEAD
  {23080fb7-5fa5-46fe-8ae8-c97867e58a6a}, !- Handle
  2.9.0;                                  !- Version Identifier

OS:SimulationControl,
  {a82b1f5e-e455-4f09-8983-689ffc24ce60}, !- Handle
=======
  {f51b5075-ec2b-4258-901e-c9e10cae5d67}, !- Handle
  2.9.0;                                  !- Version Identifier

OS:SimulationControl,
  {f833e39d-ae96-4795-aeed-a87b9b38b79a}, !- Handle
>>>>>>> 5553552e
  ,                                       !- Do Zone Sizing Calculation
  ,                                       !- Do System Sizing Calculation
  ,                                       !- Do Plant Sizing Calculation
  No;                                     !- Run Simulation for Sizing Periods

OS:Timestep,
<<<<<<< HEAD
  {67dc459b-d256-4400-9096-b0be2a521b3d}, !- Handle
  6;                                      !- Number of Timesteps per Hour

OS:ShadowCalculation,
  {83defd42-92fb-4b32-8b73-44cf74ed5413}, !- Handle
=======
  {8905dcaa-341b-4a6f-a105-c9969f51930b}, !- Handle
  6;                                      !- Number of Timesteps per Hour

OS:ShadowCalculation,
  {81bdf01e-9203-49bb-a706-90cb28e26890}, !- Handle
>>>>>>> 5553552e
  20,                                     !- Calculation Frequency
  200;                                    !- Maximum Figures in Shadow Overlap Calculations

OS:SurfaceConvectionAlgorithm:Outside,
<<<<<<< HEAD
  {6db6a978-26ec-480b-836c-bf3f5e7b110a}, !- Handle
  DOE-2;                                  !- Algorithm

OS:SurfaceConvectionAlgorithm:Inside,
  {967df4b6-43d7-4241-b6f0-a43e004ff9f1}, !- Handle
  TARP;                                   !- Algorithm

OS:ZoneCapacitanceMultiplier:ResearchSpecial,
  {55bf32e8-2bfe-46e0-98bb-e1ebfb8401b0}, !- Handle
=======
  {2572d2e0-8cf6-42c8-9406-752510747246}, !- Handle
  DOE-2;                                  !- Algorithm

OS:SurfaceConvectionAlgorithm:Inside,
  {0d3acc73-7503-45ab-b0eb-e8235ff85d4d}, !- Handle
  TARP;                                   !- Algorithm

OS:ZoneCapacitanceMultiplier:ResearchSpecial,
  {6d885c17-4806-409e-93f1-c44b7e040fcb}, !- Handle
>>>>>>> 5553552e
  ,                                       !- Temperature Capacity Multiplier
  15,                                     !- Humidity Capacity Multiplier
  ;                                       !- Carbon Dioxide Capacity Multiplier

OS:RunPeriod,
<<<<<<< HEAD
  {0b19020e-35b7-41bc-8cc5-bc09ccb92272}, !- Handle
=======
  {8154e286-718c-4834-9549-90a9bde6a97f}, !- Handle
>>>>>>> 5553552e
  Run Period 1,                           !- Name
  1,                                      !- Begin Month
  1,                                      !- Begin Day of Month
  12,                                     !- End Month
  31,                                     !- End Day of Month
  ,                                       !- Use Weather File Holidays and Special Days
  ,                                       !- Use Weather File Daylight Saving Period
  ,                                       !- Apply Weekend Holiday Rule
  ,                                       !- Use Weather File Rain Indicators
  ,                                       !- Use Weather File Snow Indicators
  ;                                       !- Number of Times Runperiod to be Repeated

OS:YearDescription,
<<<<<<< HEAD
  {2890efc3-3dc1-4fe5-8c80-2a69f4f6e765}, !- Handle
=======
  {892abaf1-e4be-49df-a7e0-178d2f332c31}, !- Handle
>>>>>>> 5553552e
  2007,                                   !- Calendar Year
  ,                                       !- Day of Week for Start Day
  ;                                       !- Is Leap Year

OS:WeatherFile,
<<<<<<< HEAD
  {2485ebca-5cb2-49c2-8a10-8d39237eb75f}, !- Handle
=======
  {cb37f7e7-94dd-4010-866e-13ab34b513a2}, !- Handle
>>>>>>> 5553552e
  Denver Intl Ap,                         !- City
  CO,                                     !- State Province Region
  USA,                                    !- Country
  TMY3,                                   !- Data Source
  725650,                                 !- WMO Number
  39.83,                                  !- Latitude {deg}
  -104.65,                                !- Longitude {deg}
  -7,                                     !- Time Zone {hr}
  1650,                                   !- Elevation {m}
  file:../weather/USA_CO_Denver.Intl.AP.725650_TMY3.epw, !- Url
  E23378AA;                               !- Checksum

OS:AdditionalProperties,
<<<<<<< HEAD
  {c437165f-37d4-4d37-a555-bb21ae7ad0c9}, !- Handle
  {2485ebca-5cb2-49c2-8a10-8d39237eb75f}, !- Object Name
=======
  {56dbc60f-1dd8-49df-9a0e-c67d319ee852}, !- Handle
  {cb37f7e7-94dd-4010-866e-13ab34b513a2}, !- Object Name
>>>>>>> 5553552e
  EPWHeaderCity,                          !- Feature Name 1
  String,                                 !- Feature Data Type 1
  Denver Intl Ap,                         !- Feature Value 1
  EPWHeaderState,                         !- Feature Name 2
  String,                                 !- Feature Data Type 2
  CO,                                     !- Feature Value 2
  EPWHeaderCountry,                       !- Feature Name 3
  String,                                 !- Feature Data Type 3
  USA,                                    !- Feature Value 3
  EPWHeaderDataSource,                    !- Feature Name 4
  String,                                 !- Feature Data Type 4
  TMY3,                                   !- Feature Value 4
  EPWHeaderStation,                       !- Feature Name 5
  String,                                 !- Feature Data Type 5
  725650,                                 !- Feature Value 5
  EPWHeaderLatitude,                      !- Feature Name 6
  Double,                                 !- Feature Data Type 6
  39.829999999999998,                     !- Feature Value 6
  EPWHeaderLongitude,                     !- Feature Name 7
  Double,                                 !- Feature Data Type 7
  -104.65000000000001,                    !- Feature Value 7
  EPWHeaderTimezone,                      !- Feature Name 8
  Double,                                 !- Feature Data Type 8
  -7,                                     !- Feature Value 8
  EPWHeaderAltitude,                      !- Feature Name 9
  Double,                                 !- Feature Data Type 9
  5413.3858267716532,                     !- Feature Value 9
  EPWHeaderLocalPressure,                 !- Feature Name 10
  Double,                                 !- Feature Data Type 10
  0.81937567683596546,                    !- Feature Value 10
  EPWHeaderRecordsPerHour,                !- Feature Name 11
  Double,                                 !- Feature Data Type 11
  0,                                      !- Feature Value 11
  EPWDataAnnualAvgDrybulb,                !- Feature Name 12
  Double,                                 !- Feature Data Type 12
  51.575616438356228,                     !- Feature Value 12
  EPWDataAnnualMinDrybulb,                !- Feature Name 13
  Double,                                 !- Feature Data Type 13
  -2.9200000000000017,                    !- Feature Value 13
  EPWDataAnnualMaxDrybulb,                !- Feature Name 14
  Double,                                 !- Feature Data Type 14
  104,                                    !- Feature Value 14
  EPWDataCDD50F,                          !- Feature Name 15
  Double,                                 !- Feature Data Type 15
  3072.2925000000005,                     !- Feature Value 15
  EPWDataCDD65F,                          !- Feature Name 16
  Double,                                 !- Feature Data Type 16
  883.62000000000035,                     !- Feature Value 16
  EPWDataHDD50F,                          !- Feature Name 17
  Double,                                 !- Feature Data Type 17
  2497.1925000000001,                     !- Feature Value 17
  EPWDataHDD65F,                          !- Feature Name 18
  Double,                                 !- Feature Data Type 18
  5783.5200000000013,                     !- Feature Value 18
  EPWDataAnnualAvgWindspeed,              !- Feature Name 19
  Double,                                 !- Feature Data Type 19
  3.9165296803649667,                     !- Feature Value 19
  EPWDataMonthlyAvgDrybulbs,              !- Feature Name 20
  String,                                 !- Feature Data Type 20
  33.4191935483871&#4431.90142857142857&#4443.02620967741937&#4442.48624999999999&#4459.877741935483854&#4473.57574999999997&#4472.07975806451608&#4472.70008064516134&#4466.49200000000006&#4450.079112903225806&#4437.218250000000005&#4434.582177419354835, !- Feature Value 20
  EPWDataGroundMonthlyTemps,              !- Feature Name 21
  String,                                 !- Feature Data Type 21
  44.08306285945173&#4440.89570904991865&#4440.64045432632048&#4442.153016571250646&#4448.225111118704206&#4454.268919273837525&#4459.508577937551024&#4462.82777283423508&#4463.10975667174995&#4460.41014950381947&#4455.304105212311526&#4449.445696474514364, !- Feature Value 21
  EPWDataWSF,                             !- Feature Name 22
  Double,                                 !- Feature Data Type 22
  0.58999999999999997,                    !- Feature Value 22
  EPWDataMonthlyAvgDailyHighDrybulbs,     !- Feature Name 23
  String,                                 !- Feature Data Type 23
  47.41032258064516&#4446.58642857142857&#4455.15032258064517&#4453.708&#4472.80193548387098&#4488.67600000000002&#4486.1858064516129&#4485.87225806451613&#4482.082&#4463.18064516129033&#4448.73400000000001&#4448.87935483870968, !- Feature Value 23
  EPWDataMonthlyAvgDailyLowDrybulbs,      !- Feature Name 24
  String,                                 !- Feature Data Type 24
  19.347741935483874&#4419.856428571428573&#4430.316129032258065&#4431.112&#4447.41612903225806&#4457.901999999999994&#4459.063870967741934&#4460.956774193548384&#4452.352000000000004&#4438.41612903225806&#4427.002000000000002&#4423.02903225806451, !- Feature Value 24
  EPWDesignHeatingDrybulb,                !- Feature Name 25
  Double,                                 !- Feature Data Type 25
  12.02,                                  !- Feature Value 25
  EPWDesignHeatingWindspeed,              !- Feature Name 26
  Double,                                 !- Feature Data Type 26
  2.8062500000000004,                     !- Feature Value 26
  EPWDesignCoolingDrybulb,                !- Feature Name 27
  Double,                                 !- Feature Data Type 27
  91.939999999999998,                     !- Feature Value 27
  EPWDesignCoolingWetbulb,                !- Feature Name 28
  Double,                                 !- Feature Data Type 28
  59.95131430195849,                      !- Feature Value 28
  EPWDesignCoolingHumidityRatio,          !- Feature Name 29
  Double,                                 !- Feature Data Type 29
  0.0059161086834698092,                  !- Feature Value 29
  EPWDesignCoolingWindspeed,              !- Feature Name 30
  Double,                                 !- Feature Data Type 30
  3.7999999999999989,                     !- Feature Value 30
  EPWDesignDailyTemperatureRange,         !- Feature Name 31
  Double,                                 !- Feature Data Type 31
  24.915483870967748,                     !- Feature Value 31
  EPWDesignDehumidDrybulb,                !- Feature Name 32
  Double,                                 !- Feature Data Type 32
  67.996785714285721,                     !- Feature Value 32
  EPWDesignDehumidHumidityRatio,          !- Feature Name 33
  Double,                                 !- Feature Data Type 33
  0.012133744170488724,                   !- Feature Value 33
  EPWDesignCoolingDirectNormal,           !- Feature Name 34
  Double,                                 !- Feature Data Type 34
  985,                                    !- Feature Value 34
  EPWDesignCoolingDiffuseHorizontal,      !- Feature Name 35
  Double,                                 !- Feature Data Type 35
  84;                                     !- Feature Value 35

OS:Site,
<<<<<<< HEAD
  {9e60eea7-4d17-4f60-abd5-0c1b5f3f5e7f}, !- Handle
=======
  {cfe499c7-f8ac-45c7-a868-d811f1e243a9}, !- Handle
>>>>>>> 5553552e
  Denver Intl Ap_CO_USA,                  !- Name
  39.83,                                  !- Latitude {deg}
  -104.65,                                !- Longitude {deg}
  -7,                                     !- Time Zone {hr}
  1650,                                   !- Elevation {m}
  ;                                       !- Terrain

OS:ClimateZones,
<<<<<<< HEAD
  {8d50dff1-327f-4c91-bf0a-9da6bc1e52b8}, !- Handle
=======
  {fe25fd2c-c482-4d5c-9572-a022bd656783}, !- Handle
>>>>>>> 5553552e
  ,                                       !- Active Institution
  ,                                       !- Active Year
  ,                                       !- Climate Zone Institution Name 1
  ,                                       !- Climate Zone Document Name 1
  ,                                       !- Climate Zone Document Year 1
  ,                                       !- Climate Zone Value 1
  Building America,                       !- Climate Zone Institution Name 2
  ,                                       !- Climate Zone Document Name 2
  0,                                      !- Climate Zone Document Year 2
  Cold;                                   !- Climate Zone Value 2

OS:Site:WaterMainsTemperature,
<<<<<<< HEAD
  {d5d28219-5809-4f97-9a0f-92f89f7e6945}, !- Handle
=======
  {e5c4796d-04e2-4c5a-859c-49a4fcac938e}, !- Handle
>>>>>>> 5553552e
  Correlation,                            !- Calculation Method
  ,                                       !- Temperature Schedule Name
  10.8753424657535,                       !- Annual Average Outdoor Air Temperature {C}
  23.1524007936508;                       !- Maximum Difference In Monthly Average Outdoor Air Temperatures {deltaC}

OS:RunPeriodControl:DaylightSavingTime,
<<<<<<< HEAD
  {c3c91dfa-ef54-4468-b0c7-7ecfd2d49e77}, !- Handle
=======
  {81e904c4-3dee-4749-beb0-599234114119}, !- Handle
>>>>>>> 5553552e
  4/7,                                    !- Start Date
  10/26;                                  !- End Date

OS:Site:GroundTemperature:Deep,
<<<<<<< HEAD
  {839745cc-0362-4dde-9ff2-22819684606f}, !- Handle
=======
  {a6ad8c29-eaca-469a-bc2f-ccc3fd0661c6}, !- Handle
>>>>>>> 5553552e
  10.8753424657535,                       !- January Deep Ground Temperature {C}
  10.8753424657535,                       !- February Deep Ground Temperature {C}
  10.8753424657535,                       !- March Deep Ground Temperature {C}
  10.8753424657535,                       !- April Deep Ground Temperature {C}
  10.8753424657535,                       !- May Deep Ground Temperature {C}
  10.8753424657535,                       !- June Deep Ground Temperature {C}
  10.8753424657535,                       !- July Deep Ground Temperature {C}
  10.8753424657535,                       !- August Deep Ground Temperature {C}
  10.8753424657535,                       !- September Deep Ground Temperature {C}
  10.8753424657535,                       !- October Deep Ground Temperature {C}
  10.8753424657535,                       !- November Deep Ground Temperature {C}
  10.8753424657535;                       !- December Deep Ground Temperature {C}

OS:Building,
<<<<<<< HEAD
  {f00892b0-3fdb-4758-9f55-42585bd308f2}, !- Handle
=======
  {fb6891f0-9aa8-4586-9d97-73d6ec6f728b}, !- Handle
>>>>>>> 5553552e
  Building 1,                             !- Name
  ,                                       !- Building Sector Type
  90,                                     !- North Axis {deg}
  ,                                       !- Nominal Floor to Floor Height {m}
  ,                                       !- Space Type Name
  ,                                       !- Default Construction Set Name
  ,                                       !- Default Schedule Set Name
  2,                                      !- Standards Number of Stories
  2,                                      !- Standards Number of Above Ground Stories
  ,                                       !- Standards Template
  singlefamilydetached,                   !- Standards Building Type
  1;                                      !- Standards Number of Living Units

OS:AdditionalProperties,
<<<<<<< HEAD
  {4cc32940-b059-4476-8a38-f8168b3eccca}, !- Handle
  {f00892b0-3fdb-4758-9f55-42585bd308f2}, !- Object Name
=======
  {a17f1a6d-c3d7-4292-956c-f6b60ca56ebf}, !- Handle
  {fb6891f0-9aa8-4586-9d97-73d6ec6f728b}, !- Object Name
>>>>>>> 5553552e
  Total Units Represented,                !- Feature Name 1
  Integer,                                !- Feature Data Type 1
  1,                                      !- Feature Value 1
  Total Units Modeled,                    !- Feature Name 2
  Integer,                                !- Feature Data Type 2
  1;                                      !- Feature Value 2

OS:ThermalZone,
<<<<<<< HEAD
  {13ecc89e-0e7d-49d9-bbf3-2fbf4a2584cf}, !- Handle
=======
  {8f0a4b89-a434-4d2e-acd8-e13ca3fa4886}, !- Handle
>>>>>>> 5553552e
  living zone,                            !- Name
  ,                                       !- Multiplier
  ,                                       !- Ceiling Height {m}
  ,                                       !- Volume {m3}
  ,                                       !- Floor Area {m2}
  ,                                       !- Zone Inside Convection Algorithm
  ,                                       !- Zone Outside Convection Algorithm
  ,                                       !- Zone Conditioning Equipment List Name
<<<<<<< HEAD
  {e723d3ec-5934-4eac-b27f-fa727b3d1cf9}, !- Zone Air Inlet Port List
  {d863294b-c0cd-41f3-be3e-93b7879f61f6}, !- Zone Air Exhaust Port List
  {82c37692-d60d-4aa8-b1a0-eb37622e28ab}, !- Zone Air Node Name
  {61d7a0cb-2976-4b1e-80ec-5c659c660ee5}, !- Zone Return Air Port List
=======
  {7fa6b1c8-8f8b-4d94-987e-ae50f1d3d9e3}, !- Zone Air Inlet Port List
  {f048d581-afff-4201-aea7-310d3cbdcd9d}, !- Zone Air Exhaust Port List
  {84e32250-4f1c-48e5-abb6-41a6e7eb0938}, !- Zone Air Node Name
  {d45b4fd2-e2dd-4f3e-a72a-7702b26c8408}, !- Zone Return Air Port List
>>>>>>> 5553552e
  ,                                       !- Primary Daylighting Control Name
  ,                                       !- Fraction of Zone Controlled by Primary Daylighting Control
  ,                                       !- Secondary Daylighting Control Name
  ,                                       !- Fraction of Zone Controlled by Secondary Daylighting Control
  ,                                       !- Illuminance Map Name
  ,                                       !- Group Rendering Name
  ,                                       !- Thermostat Name
  No;                                     !- Use Ideal Air Loads

OS:Node,
<<<<<<< HEAD
  {6e78e171-5025-42ff-8e1d-c6d76b8ac0d8}, !- Handle
  Node 1,                                 !- Name
  {82c37692-d60d-4aa8-b1a0-eb37622e28ab}, !- Inlet Port
  ;                                       !- Outlet Port

OS:Connection,
  {82c37692-d60d-4aa8-b1a0-eb37622e28ab}, !- Handle
  {541cb0cb-237e-4202-81d0-7d62d3c312a9}, !- Name
  {13ecc89e-0e7d-49d9-bbf3-2fbf4a2584cf}, !- Source Object
  11,                                     !- Outlet Port
  {6e78e171-5025-42ff-8e1d-c6d76b8ac0d8}, !- Target Object
  2;                                      !- Inlet Port

OS:PortList,
  {e723d3ec-5934-4eac-b27f-fa727b3d1cf9}, !- Handle
  {d219754c-0688-4996-bfc0-994bb2d073d7}, !- Name
  {13ecc89e-0e7d-49d9-bbf3-2fbf4a2584cf}; !- HVAC Component

OS:PortList,
  {d863294b-c0cd-41f3-be3e-93b7879f61f6}, !- Handle
  {d00d494a-a874-486d-8649-6f84fbf5d67a}, !- Name
  {13ecc89e-0e7d-49d9-bbf3-2fbf4a2584cf}; !- HVAC Component

OS:PortList,
  {61d7a0cb-2976-4b1e-80ec-5c659c660ee5}, !- Handle
  {1b769604-05ee-48d1-9750-c859bdcf2a54}, !- Name
  {13ecc89e-0e7d-49d9-bbf3-2fbf4a2584cf}; !- HVAC Component

OS:Sizing:Zone,
  {86c7afb3-ab39-487f-a2e5-ea730f70f0c3}, !- Handle
  {13ecc89e-0e7d-49d9-bbf3-2fbf4a2584cf}, !- Zone or ZoneList Name
=======
  {0f7b924b-86eb-478f-971b-5170ada7d971}, !- Handle
  Node 1,                                 !- Name
  {84e32250-4f1c-48e5-abb6-41a6e7eb0938}, !- Inlet Port
  ;                                       !- Outlet Port

OS:Connection,
  {84e32250-4f1c-48e5-abb6-41a6e7eb0938}, !- Handle
  {97db3424-5b70-4787-9a3b-f55e2deb9d59}, !- Name
  {8f0a4b89-a434-4d2e-acd8-e13ca3fa4886}, !- Source Object
  11,                                     !- Outlet Port
  {0f7b924b-86eb-478f-971b-5170ada7d971}, !- Target Object
  2;                                      !- Inlet Port

OS:PortList,
  {7fa6b1c8-8f8b-4d94-987e-ae50f1d3d9e3}, !- Handle
  {6974a14c-7b08-49d0-a419-2bc96109f3fb}, !- Name
  {8f0a4b89-a434-4d2e-acd8-e13ca3fa4886}; !- HVAC Component

OS:PortList,
  {f048d581-afff-4201-aea7-310d3cbdcd9d}, !- Handle
  {969ee586-9e07-4ebd-8f9c-49055ec48374}, !- Name
  {8f0a4b89-a434-4d2e-acd8-e13ca3fa4886}; !- HVAC Component

OS:PortList,
  {d45b4fd2-e2dd-4f3e-a72a-7702b26c8408}, !- Handle
  {d862daf1-3e7e-4092-b03f-a6cbbfde566e}, !- Name
  {8f0a4b89-a434-4d2e-acd8-e13ca3fa4886}; !- HVAC Component

OS:Sizing:Zone,
  {08d88dcc-02ca-4c95-9cdc-6346c197d241}, !- Handle
  {8f0a4b89-a434-4d2e-acd8-e13ca3fa4886}, !- Zone or ZoneList Name
>>>>>>> 5553552e
  SupplyAirTemperature,                   !- Zone Cooling Design Supply Air Temperature Input Method
  14,                                     !- Zone Cooling Design Supply Air Temperature {C}
  11.11,                                  !- Zone Cooling Design Supply Air Temperature Difference {deltaC}
  SupplyAirTemperature,                   !- Zone Heating Design Supply Air Temperature Input Method
  40,                                     !- Zone Heating Design Supply Air Temperature {C}
  11.11,                                  !- Zone Heating Design Supply Air Temperature Difference {deltaC}
  0.0085,                                 !- Zone Cooling Design Supply Air Humidity Ratio {kg-H2O/kg-air}
  0.008,                                  !- Zone Heating Design Supply Air Humidity Ratio {kg-H2O/kg-air}
  ,                                       !- Zone Heating Sizing Factor
  ,                                       !- Zone Cooling Sizing Factor
  DesignDay,                              !- Cooling Design Air Flow Method
  ,                                       !- Cooling Design Air Flow Rate {m3/s}
  ,                                       !- Cooling Minimum Air Flow per Zone Floor Area {m3/s-m2}
  ,                                       !- Cooling Minimum Air Flow {m3/s}
  ,                                       !- Cooling Minimum Air Flow Fraction
  DesignDay,                              !- Heating Design Air Flow Method
  ,                                       !- Heating Design Air Flow Rate {m3/s}
  ,                                       !- Heating Maximum Air Flow per Zone Floor Area {m3/s-m2}
  ,                                       !- Heating Maximum Air Flow {m3/s}
  ,                                       !- Heating Maximum Air Flow Fraction
  ,                                       !- Design Zone Air Distribution Effectiveness in Cooling Mode
  ,                                       !- Design Zone Air Distribution Effectiveness in Heating Mode
  No,                                     !- Account for Dedicated Outdoor Air System
  NeutralSupplyAir,                       !- Dedicated Outdoor Air System Control Strategy
  autosize,                               !- Dedicated Outdoor Air Low Setpoint Temperature for Design {C}
  autosize;                               !- Dedicated Outdoor Air High Setpoint Temperature for Design {C}

OS:ZoneHVAC:EquipmentList,
<<<<<<< HEAD
  {14617a6c-878d-4258-aa59-77ae475652fb}, !- Handle
  Zone HVAC Equipment List 1,             !- Name
  {13ecc89e-0e7d-49d9-bbf3-2fbf4a2584cf}; !- Thermal Zone

OS:Space,
  {779aae04-cb8c-47f0-84c9-88208821ae25}, !- Handle
  living space,                           !- Name
  {e0b342a5-5ad9-4983-9102-a9930e30c809}, !- Space Type Name
=======
  {0538c748-8d3f-4a95-bd63-a59ed82327dd}, !- Handle
  Zone HVAC Equipment List 1,             !- Name
  {8f0a4b89-a434-4d2e-acd8-e13ca3fa4886}; !- Thermal Zone

OS:Space,
  {2acfffa6-5854-4f74-8fbb-b55c719670bd}, !- Handle
  living space,                           !- Name
  {b8c2ab42-d4a4-4aea-8a3c-1f672f85195f}, !- Space Type Name
>>>>>>> 5553552e
  ,                                       !- Default Construction Set Name
  ,                                       !- Default Schedule Set Name
  -0,                                     !- Direction of Relative North {deg}
  0,                                      !- X Origin {m}
  0,                                      !- Y Origin {m}
  0,                                      !- Z Origin {m}
  ,                                       !- Building Story Name
<<<<<<< HEAD
  {13ecc89e-0e7d-49d9-bbf3-2fbf4a2584cf}, !- Thermal Zone Name
  ,                                       !- Part of Total Floor Area
  ,                                       !- Design Specification Outdoor Air Object Name
  {0c543b55-8f92-4c23-b839-ff61a9570978}; !- Building Unit Name

OS:Surface,
  {9eacca19-cde0-45ff-b11a-f350f80186e4}, !- Handle
  Surface 1,                              !- Name
  Floor,                                  !- Surface Type
  ,                                       !- Construction Name
  {779aae04-cb8c-47f0-84c9-88208821ae25}, !- Space Name
=======
  {8f0a4b89-a434-4d2e-acd8-e13ca3fa4886}, !- Thermal Zone Name
  ,                                       !- Part of Total Floor Area
  ,                                       !- Design Specification Outdoor Air Object Name
  {b3be02e1-5ce0-4164-b69b-40af1d17d01e}; !- Building Unit Name

OS:Surface,
  {8b1d54ef-3a0a-4126-beba-3716ce3646c1}, !- Handle
  Surface 1,                              !- Name
  Floor,                                  !- Surface Type
  ,                                       !- Construction Name
  {2acfffa6-5854-4f74-8fbb-b55c719670bd}, !- Space Name
>>>>>>> 5553552e
  Foundation,                             !- Outside Boundary Condition
  ,                                       !- Outside Boundary Condition Object
  NoSun,                                  !- Sun Exposure
  NoWind,                                 !- Wind Exposure
  ,                                       !- View Factor to Ground
  ,                                       !- Number of Vertices
  0, 0, 0,                                !- X,Y,Z Vertex 1 {m}
  0, 6.81553519541936, 0,                 !- X,Y,Z Vertex 2 {m}
  13.6310703908387, 6.81553519541936, 0,  !- X,Y,Z Vertex 3 {m}
  13.6310703908387, 0, 0;                 !- X,Y,Z Vertex 4 {m}

OS:Surface,
<<<<<<< HEAD
  {31d7cee8-ad43-4685-af9d-58fab4b83fc8}, !- Handle
  Surface 2,                              !- Name
  Wall,                                   !- Surface Type
  ,                                       !- Construction Name
  {779aae04-cb8c-47f0-84c9-88208821ae25}, !- Space Name
=======
  {be46eee0-b759-4d10-883d-5f5a23ebf10f}, !- Handle
  Surface 2,                              !- Name
  Wall,                                   !- Surface Type
  ,                                       !- Construction Name
  {2acfffa6-5854-4f74-8fbb-b55c719670bd}, !- Space Name
>>>>>>> 5553552e
  Outdoors,                               !- Outside Boundary Condition
  ,                                       !- Outside Boundary Condition Object
  SunExposed,                             !- Sun Exposure
  WindExposed,                            !- Wind Exposure
  ,                                       !- View Factor to Ground
  ,                                       !- Number of Vertices
  0, 6.81553519541936, 2.4384,            !- X,Y,Z Vertex 1 {m}
  0, 6.81553519541936, 0,                 !- X,Y,Z Vertex 2 {m}
  0, 0, 0,                                !- X,Y,Z Vertex 3 {m}
  0, 0, 2.4384;                           !- X,Y,Z Vertex 4 {m}

OS:Surface,
<<<<<<< HEAD
  {966348aa-41cc-4f12-b5cd-a3ef8642b9f6}, !- Handle
  Surface 3,                              !- Name
  Wall,                                   !- Surface Type
  ,                                       !- Construction Name
  {779aae04-cb8c-47f0-84c9-88208821ae25}, !- Space Name
=======
  {d6cc23f7-b5c6-4424-8252-1e0c19b52c8f}, !- Handle
  Surface 3,                              !- Name
  Wall,                                   !- Surface Type
  ,                                       !- Construction Name
  {2acfffa6-5854-4f74-8fbb-b55c719670bd}, !- Space Name
>>>>>>> 5553552e
  Outdoors,                               !- Outside Boundary Condition
  ,                                       !- Outside Boundary Condition Object
  SunExposed,                             !- Sun Exposure
  WindExposed,                            !- Wind Exposure
  ,                                       !- View Factor to Ground
  ,                                       !- Number of Vertices
  13.6310703908387, 6.81553519541936, 2.4384, !- X,Y,Z Vertex 1 {m}
  13.6310703908387, 6.81553519541936, 0,  !- X,Y,Z Vertex 2 {m}
  0, 6.81553519541936, 0,                 !- X,Y,Z Vertex 3 {m}
  0, 6.81553519541936, 2.4384;            !- X,Y,Z Vertex 4 {m}

OS:Surface,
<<<<<<< HEAD
  {52a69c50-05ca-42ad-91d2-b8aeb7c5786e}, !- Handle
  Surface 4,                              !- Name
  Wall,                                   !- Surface Type
  ,                                       !- Construction Name
  {779aae04-cb8c-47f0-84c9-88208821ae25}, !- Space Name
=======
  {4de35172-9efe-4222-8b76-9e63f6635d58}, !- Handle
  Surface 4,                              !- Name
  Wall,                                   !- Surface Type
  ,                                       !- Construction Name
  {2acfffa6-5854-4f74-8fbb-b55c719670bd}, !- Space Name
>>>>>>> 5553552e
  Outdoors,                               !- Outside Boundary Condition
  ,                                       !- Outside Boundary Condition Object
  SunExposed,                             !- Sun Exposure
  WindExposed,                            !- Wind Exposure
  ,                                       !- View Factor to Ground
  ,                                       !- Number of Vertices
  13.6310703908387, 0, 2.4384,            !- X,Y,Z Vertex 1 {m}
  13.6310703908387, 0, 0,                 !- X,Y,Z Vertex 2 {m}
  13.6310703908387, 6.81553519541936, 0,  !- X,Y,Z Vertex 3 {m}
  13.6310703908387, 6.81553519541936, 2.4384; !- X,Y,Z Vertex 4 {m}

OS:Surface,
<<<<<<< HEAD
  {94621b97-165d-4792-9a2e-733a4954cb31}, !- Handle
  Surface 5,                              !- Name
  Wall,                                   !- Surface Type
  ,                                       !- Construction Name
  {779aae04-cb8c-47f0-84c9-88208821ae25}, !- Space Name
=======
  {53f08706-2648-47fa-8d56-802a584cc465}, !- Handle
  Surface 5,                              !- Name
  Wall,                                   !- Surface Type
  ,                                       !- Construction Name
  {2acfffa6-5854-4f74-8fbb-b55c719670bd}, !- Space Name
>>>>>>> 5553552e
  Outdoors,                               !- Outside Boundary Condition
  ,                                       !- Outside Boundary Condition Object
  SunExposed,                             !- Sun Exposure
  WindExposed,                            !- Wind Exposure
  ,                                       !- View Factor to Ground
  ,                                       !- Number of Vertices
  0, 0, 2.4384,                           !- X,Y,Z Vertex 1 {m}
  0, 0, 0,                                !- X,Y,Z Vertex 2 {m}
  13.6310703908387, 0, 0,                 !- X,Y,Z Vertex 3 {m}
  13.6310703908387, 0, 2.4384;            !- X,Y,Z Vertex 4 {m}

OS:Surface,
<<<<<<< HEAD
  {1866bbc7-54fb-41a0-8480-3c998919a80b}, !- Handle
  Surface 6,                              !- Name
  RoofCeiling,                            !- Surface Type
  ,                                       !- Construction Name
  {779aae04-cb8c-47f0-84c9-88208821ae25}, !- Space Name
  Surface,                                !- Outside Boundary Condition
  {1c9a3ced-1843-48fb-8526-40a4807ce251}, !- Outside Boundary Condition Object
=======
  {081e4b4f-ea98-4c91-8ab7-79ab9f0533e4}, !- Handle
  Surface 6,                              !- Name
  RoofCeiling,                            !- Surface Type
  ,                                       !- Construction Name
  {2acfffa6-5854-4f74-8fbb-b55c719670bd}, !- Space Name
  Surface,                                !- Outside Boundary Condition
  {b4975fff-37f5-46bd-9c96-5b88ea1e2712}, !- Outside Boundary Condition Object
>>>>>>> 5553552e
  NoSun,                                  !- Sun Exposure
  NoWind,                                 !- Wind Exposure
  ,                                       !- View Factor to Ground
  ,                                       !- Number of Vertices
  13.6310703908387, 0, 2.4384,            !- X,Y,Z Vertex 1 {m}
  13.6310703908387, 6.81553519541936, 2.4384, !- X,Y,Z Vertex 2 {m}
  0, 6.81553519541936, 2.4384,            !- X,Y,Z Vertex 3 {m}
  0, 0, 2.4384;                           !- X,Y,Z Vertex 4 {m}

OS:SpaceType,
<<<<<<< HEAD
  {e0b342a5-5ad9-4983-9102-a9930e30c809}, !- Handle
=======
  {b8c2ab42-d4a4-4aea-8a3c-1f672f85195f}, !- Handle
>>>>>>> 5553552e
  Space Type 1,                           !- Name
  ,                                       !- Default Construction Set Name
  ,                                       !- Default Schedule Set Name
  ,                                       !- Group Rendering Name
  ,                                       !- Design Specification Outdoor Air Object Name
  ,                                       !- Standards Template
  ,                                       !- Standards Building Type
  living;                                 !- Standards Space Type

OS:Space,
<<<<<<< HEAD
  {ff6b8fe3-75b8-4769-b763-5f2db4f3fce4}, !- Handle
  living space|story 2,                   !- Name
  {e0b342a5-5ad9-4983-9102-a9930e30c809}, !- Space Type Name
=======
  {d3fa4e03-f627-4390-b4b9-17a91fdb7e97}, !- Handle
  living space|story 2,                   !- Name
  {b8c2ab42-d4a4-4aea-8a3c-1f672f85195f}, !- Space Type Name
>>>>>>> 5553552e
  ,                                       !- Default Construction Set Name
  ,                                       !- Default Schedule Set Name
  -0,                                     !- Direction of Relative North {deg}
  0,                                      !- X Origin {m}
  0,                                      !- Y Origin {m}
  2.4384,                                 !- Z Origin {m}
  ,                                       !- Building Story Name
<<<<<<< HEAD
  {13ecc89e-0e7d-49d9-bbf3-2fbf4a2584cf}, !- Thermal Zone Name
  ,                                       !- Part of Total Floor Area
  ,                                       !- Design Specification Outdoor Air Object Name
  {0c543b55-8f92-4c23-b839-ff61a9570978}; !- Building Unit Name

OS:Surface,
  {1c9a3ced-1843-48fb-8526-40a4807ce251}, !- Handle
  Surface 7,                              !- Name
  Floor,                                  !- Surface Type
  ,                                       !- Construction Name
  {ff6b8fe3-75b8-4769-b763-5f2db4f3fce4}, !- Space Name
  Surface,                                !- Outside Boundary Condition
  {1866bbc7-54fb-41a0-8480-3c998919a80b}, !- Outside Boundary Condition Object
=======
  {8f0a4b89-a434-4d2e-acd8-e13ca3fa4886}, !- Thermal Zone Name
  ,                                       !- Part of Total Floor Area
  ,                                       !- Design Specification Outdoor Air Object Name
  {b3be02e1-5ce0-4164-b69b-40af1d17d01e}; !- Building Unit Name

OS:Surface,
  {b4975fff-37f5-46bd-9c96-5b88ea1e2712}, !- Handle
  Surface 7,                              !- Name
  Floor,                                  !- Surface Type
  ,                                       !- Construction Name
  {d3fa4e03-f627-4390-b4b9-17a91fdb7e97}, !- Space Name
  Surface,                                !- Outside Boundary Condition
  {081e4b4f-ea98-4c91-8ab7-79ab9f0533e4}, !- Outside Boundary Condition Object
>>>>>>> 5553552e
  NoSun,                                  !- Sun Exposure
  NoWind,                                 !- Wind Exposure
  ,                                       !- View Factor to Ground
  ,                                       !- Number of Vertices
  0, 0, 0,                                !- X,Y,Z Vertex 1 {m}
  0, 6.81553519541936, 0,                 !- X,Y,Z Vertex 2 {m}
  13.6310703908387, 6.81553519541936, 0,  !- X,Y,Z Vertex 3 {m}
  13.6310703908387, 0, 0;                 !- X,Y,Z Vertex 4 {m}

OS:Surface,
<<<<<<< HEAD
  {897bae36-36be-4a03-8b83-ac70cb0dd2d7}, !- Handle
  Surface 8,                              !- Name
  Wall,                                   !- Surface Type
  ,                                       !- Construction Name
  {ff6b8fe3-75b8-4769-b763-5f2db4f3fce4}, !- Space Name
=======
  {84d6a322-085f-4063-9d4c-e79f4c5e4b26}, !- Handle
  Surface 8,                              !- Name
  Wall,                                   !- Surface Type
  ,                                       !- Construction Name
  {d3fa4e03-f627-4390-b4b9-17a91fdb7e97}, !- Space Name
>>>>>>> 5553552e
  Outdoors,                               !- Outside Boundary Condition
  ,                                       !- Outside Boundary Condition Object
  SunExposed,                             !- Sun Exposure
  WindExposed,                            !- Wind Exposure
  ,                                       !- View Factor to Ground
  ,                                       !- Number of Vertices
  0, 6.81553519541936, 2.4384,            !- X,Y,Z Vertex 1 {m}
  0, 6.81553519541936, 0,                 !- X,Y,Z Vertex 2 {m}
  0, 0, 0,                                !- X,Y,Z Vertex 3 {m}
  0, 0, 2.4384;                           !- X,Y,Z Vertex 4 {m}

OS:Surface,
<<<<<<< HEAD
  {688c92c4-a1a2-406d-a1a4-6201d61f010f}, !- Handle
  Surface 9,                              !- Name
  Wall,                                   !- Surface Type
  ,                                       !- Construction Name
  {ff6b8fe3-75b8-4769-b763-5f2db4f3fce4}, !- Space Name
=======
  {3c81d3b2-307c-49c3-9fcf-2d8e0f510058}, !- Handle
  Surface 9,                              !- Name
  Wall,                                   !- Surface Type
  ,                                       !- Construction Name
  {d3fa4e03-f627-4390-b4b9-17a91fdb7e97}, !- Space Name
>>>>>>> 5553552e
  Outdoors,                               !- Outside Boundary Condition
  ,                                       !- Outside Boundary Condition Object
  SunExposed,                             !- Sun Exposure
  WindExposed,                            !- Wind Exposure
  ,                                       !- View Factor to Ground
  ,                                       !- Number of Vertices
  13.6310703908387, 6.81553519541936, 2.4384, !- X,Y,Z Vertex 1 {m}
  13.6310703908387, 6.81553519541936, 0,  !- X,Y,Z Vertex 2 {m}
  0, 6.81553519541936, 0,                 !- X,Y,Z Vertex 3 {m}
  0, 6.81553519541936, 2.4384;            !- X,Y,Z Vertex 4 {m}

OS:Surface,
<<<<<<< HEAD
  {2dab6274-c86f-42a1-b443-a5d156ec0fe5}, !- Handle
  Surface 10,                             !- Name
  Wall,                                   !- Surface Type
  ,                                       !- Construction Name
  {ff6b8fe3-75b8-4769-b763-5f2db4f3fce4}, !- Space Name
=======
  {d59ee546-db05-49c9-9c00-9a579e0ef2a4}, !- Handle
  Surface 10,                             !- Name
  Wall,                                   !- Surface Type
  ,                                       !- Construction Name
  {d3fa4e03-f627-4390-b4b9-17a91fdb7e97}, !- Space Name
>>>>>>> 5553552e
  Outdoors,                               !- Outside Boundary Condition
  ,                                       !- Outside Boundary Condition Object
  SunExposed,                             !- Sun Exposure
  WindExposed,                            !- Wind Exposure
  ,                                       !- View Factor to Ground
  ,                                       !- Number of Vertices
  13.6310703908387, 0, 2.4384,            !- X,Y,Z Vertex 1 {m}
  13.6310703908387, 0, 0,                 !- X,Y,Z Vertex 2 {m}
  13.6310703908387, 6.81553519541936, 0,  !- X,Y,Z Vertex 3 {m}
  13.6310703908387, 6.81553519541936, 2.4384; !- X,Y,Z Vertex 4 {m}

OS:Surface,
<<<<<<< HEAD
  {4d6bf1c5-c8a6-44ed-9e59-e99149311aed}, !- Handle
  Surface 11,                             !- Name
  Wall,                                   !- Surface Type
  ,                                       !- Construction Name
  {ff6b8fe3-75b8-4769-b763-5f2db4f3fce4}, !- Space Name
=======
  {c383127c-b65b-4296-8104-cb06e1a2e737}, !- Handle
  Surface 11,                             !- Name
  Wall,                                   !- Surface Type
  ,                                       !- Construction Name
  {d3fa4e03-f627-4390-b4b9-17a91fdb7e97}, !- Space Name
>>>>>>> 5553552e
  Outdoors,                               !- Outside Boundary Condition
  ,                                       !- Outside Boundary Condition Object
  SunExposed,                             !- Sun Exposure
  WindExposed,                            !- Wind Exposure
  ,                                       !- View Factor to Ground
  ,                                       !- Number of Vertices
  0, 0, 2.4384,                           !- X,Y,Z Vertex 1 {m}
  0, 0, 0,                                !- X,Y,Z Vertex 2 {m}
  13.6310703908387, 0, 0,                 !- X,Y,Z Vertex 3 {m}
  13.6310703908387, 0, 2.4384;            !- X,Y,Z Vertex 4 {m}

OS:Surface,
<<<<<<< HEAD
  {2f592061-f79b-423a-beda-e0148f8e9ad7}, !- Handle
  Surface 12,                             !- Name
  RoofCeiling,                            !- Surface Type
  ,                                       !- Construction Name
  {ff6b8fe3-75b8-4769-b763-5f2db4f3fce4}, !- Space Name
  Surface,                                !- Outside Boundary Condition
  {b9b23ba5-112d-4a2c-8d29-15552093d55c}, !- Outside Boundary Condition Object
=======
  {12ae97e9-25a3-48e6-a227-8a59d9c24d47}, !- Handle
  Surface 12,                             !- Name
  RoofCeiling,                            !- Surface Type
  ,                                       !- Construction Name
  {d3fa4e03-f627-4390-b4b9-17a91fdb7e97}, !- Space Name
  Surface,                                !- Outside Boundary Condition
  {74574980-327f-402f-8c5a-23c691188f99}, !- Outside Boundary Condition Object
>>>>>>> 5553552e
  NoSun,                                  !- Sun Exposure
  NoWind,                                 !- Wind Exposure
  ,                                       !- View Factor to Ground
  ,                                       !- Number of Vertices
  13.6310703908387, 0, 2.4384,            !- X,Y,Z Vertex 1 {m}
  13.6310703908387, 6.81553519541936, 2.4384, !- X,Y,Z Vertex 2 {m}
  0, 6.81553519541936, 2.4384,            !- X,Y,Z Vertex 3 {m}
  0, 0, 2.4384;                           !- X,Y,Z Vertex 4 {m}

OS:Surface,
<<<<<<< HEAD
  {b9b23ba5-112d-4a2c-8d29-15552093d55c}, !- Handle
  Surface 13,                             !- Name
  Floor,                                  !- Surface Type
  ,                                       !- Construction Name
  {3599dc97-57a3-4161-a262-117a1e59e347}, !- Space Name
  Surface,                                !- Outside Boundary Condition
  {2f592061-f79b-423a-beda-e0148f8e9ad7}, !- Outside Boundary Condition Object
=======
  {74574980-327f-402f-8c5a-23c691188f99}, !- Handle
  Surface 13,                             !- Name
  Floor,                                  !- Surface Type
  ,                                       !- Construction Name
  {d7e72a74-c200-469c-9d57-e82ca252887b}, !- Space Name
  Surface,                                !- Outside Boundary Condition
  {12ae97e9-25a3-48e6-a227-8a59d9c24d47}, !- Outside Boundary Condition Object
>>>>>>> 5553552e
  NoSun,                                  !- Sun Exposure
  NoWind,                                 !- Wind Exposure
  ,                                       !- View Factor to Ground
  ,                                       !- Number of Vertices
  0, 6.81553519541936, 0,                 !- X,Y,Z Vertex 1 {m}
  13.6310703908387, 6.81553519541936, 0,  !- X,Y,Z Vertex 2 {m}
  13.6310703908387, 0, 0,                 !- X,Y,Z Vertex 3 {m}
  0, 0, 0;                                !- X,Y,Z Vertex 4 {m}

OS:Surface,
<<<<<<< HEAD
  {fa6a425a-b52b-48c3-9206-d8e57321d98a}, !- Handle
  Surface 14,                             !- Name
  RoofCeiling,                            !- Surface Type
  ,                                       !- Construction Name
  {3599dc97-57a3-4161-a262-117a1e59e347}, !- Space Name
=======
  {f56bf72b-6ac1-43f8-8fab-211ec136441d}, !- Handle
  Surface 14,                             !- Name
  RoofCeiling,                            !- Surface Type
  ,                                       !- Construction Name
  {d7e72a74-c200-469c-9d57-e82ca252887b}, !- Space Name
>>>>>>> 5553552e
  Outdoors,                               !- Outside Boundary Condition
  ,                                       !- Outside Boundary Condition Object
  SunExposed,                             !- Sun Exposure
  WindExposed,                            !- Wind Exposure
  ,                                       !- View Factor to Ground
  ,                                       !- Number of Vertices
  13.6310703908387, 3.40776759770968, 1.70388379885484, !- X,Y,Z Vertex 1 {m}
  0, 3.40776759770968, 1.70388379885484,  !- X,Y,Z Vertex 2 {m}
  0, 0, 0,                                !- X,Y,Z Vertex 3 {m}
  13.6310703908387, 0, 0;                 !- X,Y,Z Vertex 4 {m}

OS:Surface,
<<<<<<< HEAD
  {8b7d284c-43df-45ac-b19e-344b9b1dd71e}, !- Handle
  Surface 15,                             !- Name
  RoofCeiling,                            !- Surface Type
  ,                                       !- Construction Name
  {3599dc97-57a3-4161-a262-117a1e59e347}, !- Space Name
=======
  {c940fb61-bec8-4c6d-ae83-16cd400feba8}, !- Handle
  Surface 15,                             !- Name
  RoofCeiling,                            !- Surface Type
  ,                                       !- Construction Name
  {d7e72a74-c200-469c-9d57-e82ca252887b}, !- Space Name
>>>>>>> 5553552e
  Outdoors,                               !- Outside Boundary Condition
  ,                                       !- Outside Boundary Condition Object
  SunExposed,                             !- Sun Exposure
  WindExposed,                            !- Wind Exposure
  ,                                       !- View Factor to Ground
  ,                                       !- Number of Vertices
  0, 3.40776759770968, 1.70388379885484,  !- X,Y,Z Vertex 1 {m}
  13.6310703908387, 3.40776759770968, 1.70388379885484, !- X,Y,Z Vertex 2 {m}
  13.6310703908387, 6.81553519541936, 0,  !- X,Y,Z Vertex 3 {m}
  0, 6.81553519541936, 0;                 !- X,Y,Z Vertex 4 {m}

OS:Surface,
<<<<<<< HEAD
  {082aaf8f-23aa-4cee-be1f-3e82cb4c0d6b}, !- Handle
  Surface 16,                             !- Name
  Wall,                                   !- Surface Type
  ,                                       !- Construction Name
  {3599dc97-57a3-4161-a262-117a1e59e347}, !- Space Name
=======
  {aa02f2f0-1d46-4d85-9e03-adf556d97d0a}, !- Handle
  Surface 16,                             !- Name
  Wall,                                   !- Surface Type
  ,                                       !- Construction Name
  {d7e72a74-c200-469c-9d57-e82ca252887b}, !- Space Name
>>>>>>> 5553552e
  Outdoors,                               !- Outside Boundary Condition
  ,                                       !- Outside Boundary Condition Object
  SunExposed,                             !- Sun Exposure
  WindExposed,                            !- Wind Exposure
  ,                                       !- View Factor to Ground
  ,                                       !- Number of Vertices
  0, 3.40776759770968, 1.70388379885484,  !- X,Y,Z Vertex 1 {m}
  0, 6.81553519541936, 0,                 !- X,Y,Z Vertex 2 {m}
  0, 0, 0;                                !- X,Y,Z Vertex 3 {m}

OS:Surface,
<<<<<<< HEAD
  {c8b90655-b168-4520-aede-d5aee7d3e1a8}, !- Handle
  Surface 17,                             !- Name
  Wall,                                   !- Surface Type
  ,                                       !- Construction Name
  {3599dc97-57a3-4161-a262-117a1e59e347}, !- Space Name
=======
  {6cf7677d-57c4-4cc4-81c7-531cd6fe5a7a}, !- Handle
  Surface 17,                             !- Name
  Wall,                                   !- Surface Type
  ,                                       !- Construction Name
  {d7e72a74-c200-469c-9d57-e82ca252887b}, !- Space Name
>>>>>>> 5553552e
  Outdoors,                               !- Outside Boundary Condition
  ,                                       !- Outside Boundary Condition Object
  SunExposed,                             !- Sun Exposure
  WindExposed,                            !- Wind Exposure
  ,                                       !- View Factor to Ground
  ,                                       !- Number of Vertices
  13.6310703908387, 3.40776759770968, 1.70388379885484, !- X,Y,Z Vertex 1 {m}
  13.6310703908387, 0, 0,                 !- X,Y,Z Vertex 2 {m}
  13.6310703908387, 6.81553519541936, 0;  !- X,Y,Z Vertex 3 {m}

OS:Space,
<<<<<<< HEAD
  {3599dc97-57a3-4161-a262-117a1e59e347}, !- Handle
  unfinished attic space,                 !- Name
  {54e3dbed-a0cf-4e7f-9c1c-bbe372b0dbe5}, !- Space Type Name
=======
  {d7e72a74-c200-469c-9d57-e82ca252887b}, !- Handle
  unfinished attic space,                 !- Name
  {3a02b1df-d372-4d91-958b-4e1d1c9880b0}, !- Space Type Name
>>>>>>> 5553552e
  ,                                       !- Default Construction Set Name
  ,                                       !- Default Schedule Set Name
  -0,                                     !- Direction of Relative North {deg}
  0,                                      !- X Origin {m}
  0,                                      !- Y Origin {m}
  4.8768,                                 !- Z Origin {m}
  ,                                       !- Building Story Name
<<<<<<< HEAD
  {35126837-4c80-4e82-b088-b0f1f60895db}; !- Thermal Zone Name

OS:ThermalZone,
  {35126837-4c80-4e82-b088-b0f1f60895db}, !- Handle
=======
  {7eee5fce-e406-4ae0-be9d-ddb16beb551c}; !- Thermal Zone Name

OS:ThermalZone,
  {7eee5fce-e406-4ae0-be9d-ddb16beb551c}, !- Handle
>>>>>>> 5553552e
  unfinished attic zone,                  !- Name
  ,                                       !- Multiplier
  ,                                       !- Ceiling Height {m}
  ,                                       !- Volume {m3}
  ,                                       !- Floor Area {m2}
  ,                                       !- Zone Inside Convection Algorithm
  ,                                       !- Zone Outside Convection Algorithm
  ,                                       !- Zone Conditioning Equipment List Name
<<<<<<< HEAD
  {c6b659db-caf3-40a2-b65b-f3943f7dcdf6}, !- Zone Air Inlet Port List
  {f50e3964-6d7b-4e25-afc6-636ca9b1a6e9}, !- Zone Air Exhaust Port List
  {21d86267-7b7f-4718-ab10-28b08c29a2d6}, !- Zone Air Node Name
  {6147b307-4b07-4e4a-8e0b-f41a048b1178}, !- Zone Return Air Port List
=======
  {46c603eb-b625-47ce-bd31-25d0f0dda87d}, !- Zone Air Inlet Port List
  {768e7c96-226c-4edd-a135-a1506bb43d18}, !- Zone Air Exhaust Port List
  {7af2a224-5135-4ef1-88a5-419b783ed9d0}, !- Zone Air Node Name
  {d502bacd-0a0a-4abd-8961-1130d47d82ad}, !- Zone Return Air Port List
>>>>>>> 5553552e
  ,                                       !- Primary Daylighting Control Name
  ,                                       !- Fraction of Zone Controlled by Primary Daylighting Control
  ,                                       !- Secondary Daylighting Control Name
  ,                                       !- Fraction of Zone Controlled by Secondary Daylighting Control
  ,                                       !- Illuminance Map Name
  ,                                       !- Group Rendering Name
  ,                                       !- Thermostat Name
  No;                                     !- Use Ideal Air Loads

OS:Node,
<<<<<<< HEAD
  {9d854fde-0131-4c7f-af8d-24806fe62b38}, !- Handle
  Node 2,                                 !- Name
  {21d86267-7b7f-4718-ab10-28b08c29a2d6}, !- Inlet Port
  ;                                       !- Outlet Port

OS:Connection,
  {21d86267-7b7f-4718-ab10-28b08c29a2d6}, !- Handle
  {327588f0-a38a-42b4-b1e8-ba150d4e2106}, !- Name
  {35126837-4c80-4e82-b088-b0f1f60895db}, !- Source Object
  11,                                     !- Outlet Port
  {9d854fde-0131-4c7f-af8d-24806fe62b38}, !- Target Object
  2;                                      !- Inlet Port

OS:PortList,
  {c6b659db-caf3-40a2-b65b-f3943f7dcdf6}, !- Handle
  {1fa94324-9a2a-4afd-a355-4110fb922557}, !- Name
  {35126837-4c80-4e82-b088-b0f1f60895db}; !- HVAC Component

OS:PortList,
  {f50e3964-6d7b-4e25-afc6-636ca9b1a6e9}, !- Handle
  {db589f88-097b-4894-acf3-ea2ba0f847cd}, !- Name
  {35126837-4c80-4e82-b088-b0f1f60895db}; !- HVAC Component

OS:PortList,
  {6147b307-4b07-4e4a-8e0b-f41a048b1178}, !- Handle
  {a4e68dbb-3a0d-428b-be38-7b842266eb6f}, !- Name
  {35126837-4c80-4e82-b088-b0f1f60895db}; !- HVAC Component

OS:Sizing:Zone,
  {28cc7023-8a9b-4627-8f8f-57fa6faf22d8}, !- Handle
  {35126837-4c80-4e82-b088-b0f1f60895db}, !- Zone or ZoneList Name
=======
  {3fa1016f-a84d-49fe-a402-9ec43a216f26}, !- Handle
  Node 2,                                 !- Name
  {7af2a224-5135-4ef1-88a5-419b783ed9d0}, !- Inlet Port
  ;                                       !- Outlet Port

OS:Connection,
  {7af2a224-5135-4ef1-88a5-419b783ed9d0}, !- Handle
  {94a6ef43-de33-4645-9d95-8b22eb474c53}, !- Name
  {7eee5fce-e406-4ae0-be9d-ddb16beb551c}, !- Source Object
  11,                                     !- Outlet Port
  {3fa1016f-a84d-49fe-a402-9ec43a216f26}, !- Target Object
  2;                                      !- Inlet Port

OS:PortList,
  {46c603eb-b625-47ce-bd31-25d0f0dda87d}, !- Handle
  {84e7ada7-ca5b-46c7-8c37-8d5ae1b1d614}, !- Name
  {7eee5fce-e406-4ae0-be9d-ddb16beb551c}; !- HVAC Component

OS:PortList,
  {768e7c96-226c-4edd-a135-a1506bb43d18}, !- Handle
  {638f1e44-0a6e-439f-a4d8-5d8764ea341d}, !- Name
  {7eee5fce-e406-4ae0-be9d-ddb16beb551c}; !- HVAC Component

OS:PortList,
  {d502bacd-0a0a-4abd-8961-1130d47d82ad}, !- Handle
  {1ddb2672-5ebe-46dc-92d4-f6b4d0eae410}, !- Name
  {7eee5fce-e406-4ae0-be9d-ddb16beb551c}; !- HVAC Component

OS:Sizing:Zone,
  {f677b5ce-e847-497f-b07d-3ad72b5f3ba2}, !- Handle
  {7eee5fce-e406-4ae0-be9d-ddb16beb551c}, !- Zone or ZoneList Name
>>>>>>> 5553552e
  SupplyAirTemperature,                   !- Zone Cooling Design Supply Air Temperature Input Method
  14,                                     !- Zone Cooling Design Supply Air Temperature {C}
  11.11,                                  !- Zone Cooling Design Supply Air Temperature Difference {deltaC}
  SupplyAirTemperature,                   !- Zone Heating Design Supply Air Temperature Input Method
  40,                                     !- Zone Heating Design Supply Air Temperature {C}
  11.11,                                  !- Zone Heating Design Supply Air Temperature Difference {deltaC}
  0.0085,                                 !- Zone Cooling Design Supply Air Humidity Ratio {kg-H2O/kg-air}
  0.008,                                  !- Zone Heating Design Supply Air Humidity Ratio {kg-H2O/kg-air}
  ,                                       !- Zone Heating Sizing Factor
  ,                                       !- Zone Cooling Sizing Factor
  DesignDay,                              !- Cooling Design Air Flow Method
  ,                                       !- Cooling Design Air Flow Rate {m3/s}
  ,                                       !- Cooling Minimum Air Flow per Zone Floor Area {m3/s-m2}
  ,                                       !- Cooling Minimum Air Flow {m3/s}
  ,                                       !- Cooling Minimum Air Flow Fraction
  DesignDay,                              !- Heating Design Air Flow Method
  ,                                       !- Heating Design Air Flow Rate {m3/s}
  ,                                       !- Heating Maximum Air Flow per Zone Floor Area {m3/s-m2}
  ,                                       !- Heating Maximum Air Flow {m3/s}
  ,                                       !- Heating Maximum Air Flow Fraction
  ,                                       !- Design Zone Air Distribution Effectiveness in Cooling Mode
  ,                                       !- Design Zone Air Distribution Effectiveness in Heating Mode
  No,                                     !- Account for Dedicated Outdoor Air System
  NeutralSupplyAir,                       !- Dedicated Outdoor Air System Control Strategy
  autosize,                               !- Dedicated Outdoor Air Low Setpoint Temperature for Design {C}
  autosize;                               !- Dedicated Outdoor Air High Setpoint Temperature for Design {C}

OS:ZoneHVAC:EquipmentList,
<<<<<<< HEAD
  {1a279fae-5480-4649-a664-a2d274fa5a8d}, !- Handle
  Zone HVAC Equipment List 2,             !- Name
  {35126837-4c80-4e82-b088-b0f1f60895db}; !- Thermal Zone

OS:SpaceType,
  {54e3dbed-a0cf-4e7f-9c1c-bbe372b0dbe5}, !- Handle
=======
  {ea5d4327-c1b2-4105-87ff-dbdb8cf92794}, !- Handle
  Zone HVAC Equipment List 2,             !- Name
  {7eee5fce-e406-4ae0-be9d-ddb16beb551c}; !- Thermal Zone

OS:SpaceType,
  {3a02b1df-d372-4d91-958b-4e1d1c9880b0}, !- Handle
>>>>>>> 5553552e
  Space Type 2,                           !- Name
  ,                                       !- Default Construction Set Name
  ,                                       !- Default Schedule Set Name
  ,                                       !- Group Rendering Name
  ,                                       !- Design Specification Outdoor Air Object Name
  ,                                       !- Standards Template
  ,                                       !- Standards Building Type
  unfinished attic;                       !- Standards Space Type

OS:BuildingUnit,
<<<<<<< HEAD
  {0c543b55-8f92-4c23-b839-ff61a9570978}, !- Handle
=======
  {b3be02e1-5ce0-4164-b69b-40af1d17d01e}, !- Handle
>>>>>>> 5553552e
  unit 1,                                 !- Name
  ,                                       !- Rendering Color
  Residential;                            !- Building Unit Type

OS:AdditionalProperties,
<<<<<<< HEAD
  {658d4c1b-103e-4266-b7ba-6189eb2b8489}, !- Handle
  {0c543b55-8f92-4c23-b839-ff61a9570978}, !- Object Name
=======
  {dfcf8512-3448-4875-a6b2-d6043e9ece2d}, !- Handle
  {b3be02e1-5ce0-4164-b69b-40af1d17d01e}, !- Object Name
>>>>>>> 5553552e
  NumberOfBedrooms,                       !- Feature Name 1
  Integer,                                !- Feature Data Type 1
  3,                                      !- Feature Value 1
  NumberOfBathrooms,                      !- Feature Name 2
  Double,                                 !- Feature Data Type 2
  2,                                      !- Feature Value 2
  NumberOfOccupants,                      !- Feature Name 3
  Double,                                 !- Feature Data Type 3
  2.6400000000000001;                     !- Feature Value 3

OS:External:File,
<<<<<<< HEAD
  {7e880637-afac-487c-80d5-1243ececdddb}, !- Handle
=======
  {57d90895-423f-4501-adeb-7f5368e44955}, !- Handle
>>>>>>> 5553552e
  8760.csv,                               !- Name
  8760.csv;                               !- File Name

OS:Schedule:Day,
<<<<<<< HEAD
  {3ab7b652-ebff-4d40-854f-f10915dd007e}, !- Handle
=======
  {f4943112-a7f2-43a3-a03c-19fe091a6c36}, !- Handle
>>>>>>> 5553552e
  Schedule Day 1,                         !- Name
  ,                                       !- Schedule Type Limits Name
  ,                                       !- Interpolate to Timestep
  24,                                     !- Hour 1
  0,                                      !- Minute 1
  0;                                      !- Value Until Time 1

OS:Schedule:Day,
<<<<<<< HEAD
  {7ed6183a-98c6-4bc0-84d3-013a17533a33}, !- Handle
=======
  {ab2d47c4-ede4-4139-ad0e-53a965a9ac06}, !- Handle
>>>>>>> 5553552e
  Schedule Day 2,                         !- Name
  ,                                       !- Schedule Type Limits Name
  ,                                       !- Interpolate to Timestep
  24,                                     !- Hour 1
  0,                                      !- Minute 1
  1;                                      !- Value Until Time 1

OS:Schedule:File,
<<<<<<< HEAD
  {8812f0eb-6590-45ab-9bc8-f71710604ecf}, !- Handle
  occupants,                              !- Name
  {69d04e98-a4d2-414e-a124-7e1ec3ec8ac9}, !- Schedule Type Limits Name
  {7e880637-afac-487c-80d5-1243ececdddb}, !- External File Name
=======
  {f43435aa-0763-45b3-bf91-0bd5745856ef}, !- Handle
  occupants,                              !- Name
  {00ed606a-2b73-4c1c-b2b7-9c1c19af17bc}, !- Schedule Type Limits Name
  {57d90895-423f-4501-adeb-7f5368e44955}, !- External File Name
>>>>>>> 5553552e
  1,                                      !- Column Number
  1,                                      !- Rows to Skip at Top
  8760,                                   !- Number of Hours of Data
  ,                                       !- Column Separator
  ,                                       !- Interpolate to Timestep
  60;                                     !- Minutes per Item

OS:Schedule:Ruleset,
<<<<<<< HEAD
  {47323a87-bad1-42ff-88fa-83275cee2ae1}, !- Handle
  Schedule Ruleset 1,                     !- Name
  {c48d65ea-39c3-4ca5-a1b7-2a97cddab6cc}, !- Schedule Type Limits Name
  {7df2f486-10ee-476d-92d1-482d5870a6fe}; !- Default Day Schedule Name

OS:Schedule:Day,
  {7df2f486-10ee-476d-92d1-482d5870a6fe}, !- Handle
  Schedule Day 3,                         !- Name
  {c48d65ea-39c3-4ca5-a1b7-2a97cddab6cc}, !- Schedule Type Limits Name
=======
  {5735ae29-bc24-40bb-b23f-f64f1decf4c0}, !- Handle
  Schedule Ruleset 1,                     !- Name
  {96b448fe-e8ca-4250-b55d-4afd4e3a1b1a}, !- Schedule Type Limits Name
  {09d9f864-253f-4fe0-a498-d1d20cd1a318}; !- Default Day Schedule Name

OS:Schedule:Day,
  {09d9f864-253f-4fe0-a498-d1d20cd1a318}, !- Handle
  Schedule Day 3,                         !- Name
  {96b448fe-e8ca-4250-b55d-4afd4e3a1b1a}, !- Schedule Type Limits Name
>>>>>>> 5553552e
  ,                                       !- Interpolate to Timestep
  24,                                     !- Hour 1
  0,                                      !- Minute 1
  112.539290946133;                       !- Value Until Time 1

OS:People:Definition,
<<<<<<< HEAD
  {da1f09f6-e561-470b-b852-49c2ff7134a7}, !- Handle
=======
  {6bf0c4f8-5191-4e83-a702-fe4817a839e9}, !- Handle
>>>>>>> 5553552e
  res occupants|living space|story 2,     !- Name
  People,                                 !- Number of People Calculation Method
  1.32,                                   !- Number of People {people}
  ,                                       !- People per Space Floor Area {person/m2}
  ,                                       !- Space Floor Area per Person {m2/person}
  0.319734,                               !- Fraction Radiant
  0.573,                                  !- Sensible Heat Fraction
  0,                                      !- Carbon Dioxide Generation Rate {m3/s-W}
  No,                                     !- Enable ASHRAE 55 Comfort Warnings
  ZoneAveraged;                           !- Mean Radiant Temperature Calculation Type

OS:People,
<<<<<<< HEAD
  {0fe7661c-9df8-4710-8f18-08dea3c0009d}, !- Handle
  res occupants|living space|story 2,     !- Name
  {da1f09f6-e561-470b-b852-49c2ff7134a7}, !- People Definition Name
  {ff6b8fe3-75b8-4769-b763-5f2db4f3fce4}, !- Space or SpaceType Name
  {8812f0eb-6590-45ab-9bc8-f71710604ecf}, !- Number of People Schedule Name
  {47323a87-bad1-42ff-88fa-83275cee2ae1}, !- Activity Level Schedule Name
=======
  {92c0a81e-e241-425b-a13f-8885cf9a7f3d}, !- Handle
  res occupants|living space|story 2,     !- Name
  {6bf0c4f8-5191-4e83-a702-fe4817a839e9}, !- People Definition Name
  {d3fa4e03-f627-4390-b4b9-17a91fdb7e97}, !- Space or SpaceType Name
  {f43435aa-0763-45b3-bf91-0bd5745856ef}, !- Number of People Schedule Name
  {5735ae29-bc24-40bb-b23f-f64f1decf4c0}, !- Activity Level Schedule Name
>>>>>>> 5553552e
  ,                                       !- Surface Name/Angle Factor List Name
  ,                                       !- Work Efficiency Schedule Name
  ,                                       !- Clothing Insulation Schedule Name
  ,                                       !- Air Velocity Schedule Name
  1;                                      !- Multiplier

OS:ScheduleTypeLimits,
<<<<<<< HEAD
  {c48d65ea-39c3-4ca5-a1b7-2a97cddab6cc}, !- Handle
=======
  {96b448fe-e8ca-4250-b55d-4afd4e3a1b1a}, !- Handle
>>>>>>> 5553552e
  ActivityLevel,                          !- Name
  0,                                      !- Lower Limit Value
  ,                                       !- Upper Limit Value
  Continuous,                             !- Numeric Type
  ActivityLevel;                          !- Unit Type

OS:ScheduleTypeLimits,
<<<<<<< HEAD
  {69d04e98-a4d2-414e-a124-7e1ec3ec8ac9}, !- Handle
=======
  {00ed606a-2b73-4c1c-b2b7-9c1c19af17bc}, !- Handle
>>>>>>> 5553552e
  Fractional,                             !- Name
  0,                                      !- Lower Limit Value
  1,                                      !- Upper Limit Value
  Continuous;                             !- Numeric Type

OS:People:Definition,
<<<<<<< HEAD
  {67c4ef90-34d3-443f-902e-d1906ff608cb}, !- Handle
=======
  {98d95ff7-63cd-4a4e-831f-5e8df5713b9e}, !- Handle
>>>>>>> 5553552e
  res occupants|living space,             !- Name
  People,                                 !- Number of People Calculation Method
  1.32,                                   !- Number of People {people}
  ,                                       !- People per Space Floor Area {person/m2}
  ,                                       !- Space Floor Area per Person {m2/person}
  0.319734,                               !- Fraction Radiant
  0.573,                                  !- Sensible Heat Fraction
  0,                                      !- Carbon Dioxide Generation Rate {m3/s-W}
  No,                                     !- Enable ASHRAE 55 Comfort Warnings
  ZoneAveraged;                           !- Mean Radiant Temperature Calculation Type

OS:People,
<<<<<<< HEAD
  {5a15ae72-3ac6-4ac7-8ae9-cf05c7a6aa30}, !- Handle
  res occupants|living space,             !- Name
  {67c4ef90-34d3-443f-902e-d1906ff608cb}, !- People Definition Name
  {779aae04-cb8c-47f0-84c9-88208821ae25}, !- Space or SpaceType Name
  {8812f0eb-6590-45ab-9bc8-f71710604ecf}, !- Number of People Schedule Name
  {47323a87-bad1-42ff-88fa-83275cee2ae1}, !- Activity Level Schedule Name
=======
  {4632a598-d475-4d06-ad02-e030a97f7e06}, !- Handle
  res occupants|living space,             !- Name
  {98d95ff7-63cd-4a4e-831f-5e8df5713b9e}, !- People Definition Name
  {2acfffa6-5854-4f74-8fbb-b55c719670bd}, !- Space or SpaceType Name
  {f43435aa-0763-45b3-bf91-0bd5745856ef}, !- Number of People Schedule Name
  {5735ae29-bc24-40bb-b23f-f64f1decf4c0}, !- Activity Level Schedule Name
>>>>>>> 5553552e
  ,                                       !- Surface Name/Angle Factor List Name
  ,                                       !- Work Efficiency Schedule Name
  ,                                       !- Clothing Insulation Schedule Name
  ,                                       !- Air Velocity Schedule Name
  1;                                      !- Multiplier
<|MERGE_RESOLUTION|>--- conflicted
+++ resolved
@@ -1,73 +1,41 @@
 !- NOTE: Auto-generated from /test/osw_files/SFD_2000sqft_2story_SL_UA_Denver_West.osw
 
 OS:Version,
-<<<<<<< HEAD
-  {23080fb7-5fa5-46fe-8ae8-c97867e58a6a}, !- Handle
+  {a8533b41-9be4-47fd-98a2-af12ba207c8b}, !- Handle
   2.9.0;                                  !- Version Identifier
 
 OS:SimulationControl,
-  {a82b1f5e-e455-4f09-8983-689ffc24ce60}, !- Handle
-=======
-  {f51b5075-ec2b-4258-901e-c9e10cae5d67}, !- Handle
-  2.9.0;                                  !- Version Identifier
-
-OS:SimulationControl,
-  {f833e39d-ae96-4795-aeed-a87b9b38b79a}, !- Handle
->>>>>>> 5553552e
+  {62e461f8-23b3-4ef0-ba7e-d30d010b941c}, !- Handle
   ,                                       !- Do Zone Sizing Calculation
   ,                                       !- Do System Sizing Calculation
   ,                                       !- Do Plant Sizing Calculation
   No;                                     !- Run Simulation for Sizing Periods
 
 OS:Timestep,
-<<<<<<< HEAD
-  {67dc459b-d256-4400-9096-b0be2a521b3d}, !- Handle
+  {cef9b9d6-4d08-4c41-aeaf-50931c5c52ce}, !- Handle
   6;                                      !- Number of Timesteps per Hour
 
 OS:ShadowCalculation,
-  {83defd42-92fb-4b32-8b73-44cf74ed5413}, !- Handle
-=======
-  {8905dcaa-341b-4a6f-a105-c9969f51930b}, !- Handle
-  6;                                      !- Number of Timesteps per Hour
-
-OS:ShadowCalculation,
-  {81bdf01e-9203-49bb-a706-90cb28e26890}, !- Handle
->>>>>>> 5553552e
+  {c61ca7b4-b143-46ca-b01b-d99c761cf5d8}, !- Handle
   20,                                     !- Calculation Frequency
   200;                                    !- Maximum Figures in Shadow Overlap Calculations
 
 OS:SurfaceConvectionAlgorithm:Outside,
-<<<<<<< HEAD
-  {6db6a978-26ec-480b-836c-bf3f5e7b110a}, !- Handle
+  {2ac49b6f-0148-48a7-8c75-253945d29106}, !- Handle
   DOE-2;                                  !- Algorithm
 
 OS:SurfaceConvectionAlgorithm:Inside,
-  {967df4b6-43d7-4241-b6f0-a43e004ff9f1}, !- Handle
+  {7e3ab847-d0e5-4509-a254-6451e66c8e4f}, !- Handle
   TARP;                                   !- Algorithm
 
 OS:ZoneCapacitanceMultiplier:ResearchSpecial,
-  {55bf32e8-2bfe-46e0-98bb-e1ebfb8401b0}, !- Handle
-=======
-  {2572d2e0-8cf6-42c8-9406-752510747246}, !- Handle
-  DOE-2;                                  !- Algorithm
-
-OS:SurfaceConvectionAlgorithm:Inside,
-  {0d3acc73-7503-45ab-b0eb-e8235ff85d4d}, !- Handle
-  TARP;                                   !- Algorithm
-
-OS:ZoneCapacitanceMultiplier:ResearchSpecial,
-  {6d885c17-4806-409e-93f1-c44b7e040fcb}, !- Handle
->>>>>>> 5553552e
+  {adc3826c-7e38-4acf-804b-d87c32891725}, !- Handle
   ,                                       !- Temperature Capacity Multiplier
   15,                                     !- Humidity Capacity Multiplier
   ;                                       !- Carbon Dioxide Capacity Multiplier
 
 OS:RunPeriod,
-<<<<<<< HEAD
-  {0b19020e-35b7-41bc-8cc5-bc09ccb92272}, !- Handle
-=======
-  {8154e286-718c-4834-9549-90a9bde6a97f}, !- Handle
->>>>>>> 5553552e
+  {835a91a7-5a3e-4053-bcb5-80367622c2ee}, !- Handle
   Run Period 1,                           !- Name
   1,                                      !- Begin Month
   1,                                      !- Begin Day of Month
@@ -81,21 +49,13 @@
   ;                                       !- Number of Times Runperiod to be Repeated
 
 OS:YearDescription,
-<<<<<<< HEAD
-  {2890efc3-3dc1-4fe5-8c80-2a69f4f6e765}, !- Handle
-=======
-  {892abaf1-e4be-49df-a7e0-178d2f332c31}, !- Handle
->>>>>>> 5553552e
+  {8d689849-dcae-40a1-8b38-a634e139906e}, !- Handle
   2007,                                   !- Calendar Year
   ,                                       !- Day of Week for Start Day
   ;                                       !- Is Leap Year
 
 OS:WeatherFile,
-<<<<<<< HEAD
-  {2485ebca-5cb2-49c2-8a10-8d39237eb75f}, !- Handle
-=======
-  {cb37f7e7-94dd-4010-866e-13ab34b513a2}, !- Handle
->>>>>>> 5553552e
+  {99077e29-fdf0-4e6d-84b7-d532b7bcee4c}, !- Handle
   Denver Intl Ap,                         !- City
   CO,                                     !- State Province Region
   USA,                                    !- Country
@@ -109,13 +69,8 @@
   E23378AA;                               !- Checksum
 
 OS:AdditionalProperties,
-<<<<<<< HEAD
-  {c437165f-37d4-4d37-a555-bb21ae7ad0c9}, !- Handle
-  {2485ebca-5cb2-49c2-8a10-8d39237eb75f}, !- Object Name
-=======
-  {56dbc60f-1dd8-49df-9a0e-c67d319ee852}, !- Handle
-  {cb37f7e7-94dd-4010-866e-13ab34b513a2}, !- Object Name
->>>>>>> 5553552e
+  {bcdbcb97-1de3-4a29-b691-77c95aaddb73}, !- Handle
+  {99077e29-fdf0-4e6d-84b7-d532b7bcee4c}, !- Object Name
   EPWHeaderCity,                          !- Feature Name 1
   String,                                 !- Feature Data Type 1
   Denver Intl Ap,                         !- Feature Value 1
@@ -223,11 +178,7 @@
   84;                                     !- Feature Value 35
 
 OS:Site,
-<<<<<<< HEAD
-  {9e60eea7-4d17-4f60-abd5-0c1b5f3f5e7f}, !- Handle
-=======
-  {cfe499c7-f8ac-45c7-a868-d811f1e243a9}, !- Handle
->>>>>>> 5553552e
+  {f9dcc420-636e-4984-86d8-4c4617aaaffb}, !- Handle
   Denver Intl Ap_CO_USA,                  !- Name
   39.83,                                  !- Latitude {deg}
   -104.65,                                !- Longitude {deg}
@@ -236,11 +187,7 @@
   ;                                       !- Terrain
 
 OS:ClimateZones,
-<<<<<<< HEAD
-  {8d50dff1-327f-4c91-bf0a-9da6bc1e52b8}, !- Handle
-=======
-  {fe25fd2c-c482-4d5c-9572-a022bd656783}, !- Handle
->>>>>>> 5553552e
+  {26c0bf01-9ffb-46f9-9316-ab5345acbca1}, !- Handle
   ,                                       !- Active Institution
   ,                                       !- Active Year
   ,                                       !- Climate Zone Institution Name 1
@@ -253,31 +200,19 @@
   Cold;                                   !- Climate Zone Value 2
 
 OS:Site:WaterMainsTemperature,
-<<<<<<< HEAD
-  {d5d28219-5809-4f97-9a0f-92f89f7e6945}, !- Handle
-=======
-  {e5c4796d-04e2-4c5a-859c-49a4fcac938e}, !- Handle
->>>>>>> 5553552e
+  {bc221ae9-8c22-42cc-b401-a1c7ab036f3c}, !- Handle
   Correlation,                            !- Calculation Method
   ,                                       !- Temperature Schedule Name
   10.8753424657535,                       !- Annual Average Outdoor Air Temperature {C}
   23.1524007936508;                       !- Maximum Difference In Monthly Average Outdoor Air Temperatures {deltaC}
 
 OS:RunPeriodControl:DaylightSavingTime,
-<<<<<<< HEAD
-  {c3c91dfa-ef54-4468-b0c7-7ecfd2d49e77}, !- Handle
-=======
-  {81e904c4-3dee-4749-beb0-599234114119}, !- Handle
->>>>>>> 5553552e
+  {b4dcb2e0-1fca-40d9-b20b-682393c453aa}, !- Handle
   4/7,                                    !- Start Date
   10/26;                                  !- End Date
 
 OS:Site:GroundTemperature:Deep,
-<<<<<<< HEAD
-  {839745cc-0362-4dde-9ff2-22819684606f}, !- Handle
-=======
-  {a6ad8c29-eaca-469a-bc2f-ccc3fd0661c6}, !- Handle
->>>>>>> 5553552e
+  {7a36d910-b20d-4cfe-8472-fce062c2dbd1}, !- Handle
   10.8753424657535,                       !- January Deep Ground Temperature {C}
   10.8753424657535,                       !- February Deep Ground Temperature {C}
   10.8753424657535,                       !- March Deep Ground Temperature {C}
@@ -292,11 +227,7 @@
   10.8753424657535;                       !- December Deep Ground Temperature {C}
 
 OS:Building,
-<<<<<<< HEAD
-  {f00892b0-3fdb-4758-9f55-42585bd308f2}, !- Handle
-=======
-  {fb6891f0-9aa8-4586-9d97-73d6ec6f728b}, !- Handle
->>>>>>> 5553552e
+  {75c2a3af-7af4-407b-b1f9-f9b3955a5d62}, !- Handle
   Building 1,                             !- Name
   ,                                       !- Building Sector Type
   90,                                     !- North Axis {deg}
@@ -311,13 +242,8 @@
   1;                                      !- Standards Number of Living Units
 
 OS:AdditionalProperties,
-<<<<<<< HEAD
-  {4cc32940-b059-4476-8a38-f8168b3eccca}, !- Handle
-  {f00892b0-3fdb-4758-9f55-42585bd308f2}, !- Object Name
-=======
-  {a17f1a6d-c3d7-4292-956c-f6b60ca56ebf}, !- Handle
-  {fb6891f0-9aa8-4586-9d97-73d6ec6f728b}, !- Object Name
->>>>>>> 5553552e
+  {e2cd281b-3bf9-48d7-91e3-067d05e5eaa3}, !- Handle
+  {75c2a3af-7af4-407b-b1f9-f9b3955a5d62}, !- Object Name
   Total Units Represented,                !- Feature Name 1
   Integer,                                !- Feature Data Type 1
   1,                                      !- Feature Value 1
@@ -326,11 +252,7 @@
   1;                                      !- Feature Value 2
 
 OS:ThermalZone,
-<<<<<<< HEAD
-  {13ecc89e-0e7d-49d9-bbf3-2fbf4a2584cf}, !- Handle
-=======
-  {8f0a4b89-a434-4d2e-acd8-e13ca3fa4886}, !- Handle
->>>>>>> 5553552e
+  {0c977484-7db6-4a1b-a893-357125642154}, !- Handle
   living zone,                            !- Name
   ,                                       !- Multiplier
   ,                                       !- Ceiling Height {m}
@@ -339,17 +261,10 @@
   ,                                       !- Zone Inside Convection Algorithm
   ,                                       !- Zone Outside Convection Algorithm
   ,                                       !- Zone Conditioning Equipment List Name
-<<<<<<< HEAD
-  {e723d3ec-5934-4eac-b27f-fa727b3d1cf9}, !- Zone Air Inlet Port List
-  {d863294b-c0cd-41f3-be3e-93b7879f61f6}, !- Zone Air Exhaust Port List
-  {82c37692-d60d-4aa8-b1a0-eb37622e28ab}, !- Zone Air Node Name
-  {61d7a0cb-2976-4b1e-80ec-5c659c660ee5}, !- Zone Return Air Port List
-=======
-  {7fa6b1c8-8f8b-4d94-987e-ae50f1d3d9e3}, !- Zone Air Inlet Port List
-  {f048d581-afff-4201-aea7-310d3cbdcd9d}, !- Zone Air Exhaust Port List
-  {84e32250-4f1c-48e5-abb6-41a6e7eb0938}, !- Zone Air Node Name
-  {d45b4fd2-e2dd-4f3e-a72a-7702b26c8408}, !- Zone Return Air Port List
->>>>>>> 5553552e
+  {0a47edb8-8d19-45d1-915c-dd9ffd1e1c8b}, !- Zone Air Inlet Port List
+  {f620222e-8321-4dcd-b368-be22e139512f}, !- Zone Air Exhaust Port List
+  {56725cea-af75-4614-b6f9-a414774e622c}, !- Zone Air Node Name
+  {2d2afc53-d3aa-41bd-9f48-906fe847d08d}, !- Zone Return Air Port List
   ,                                       !- Primary Daylighting Control Name
   ,                                       !- Fraction of Zone Controlled by Primary Daylighting Control
   ,                                       !- Secondary Daylighting Control Name
@@ -360,71 +275,37 @@
   No;                                     !- Use Ideal Air Loads
 
 OS:Node,
-<<<<<<< HEAD
-  {6e78e171-5025-42ff-8e1d-c6d76b8ac0d8}, !- Handle
+  {dfb9bbbc-44c1-44d4-a832-974aa6755414}, !- Handle
   Node 1,                                 !- Name
-  {82c37692-d60d-4aa8-b1a0-eb37622e28ab}, !- Inlet Port
+  {56725cea-af75-4614-b6f9-a414774e622c}, !- Inlet Port
   ;                                       !- Outlet Port
 
 OS:Connection,
-  {82c37692-d60d-4aa8-b1a0-eb37622e28ab}, !- Handle
-  {541cb0cb-237e-4202-81d0-7d62d3c312a9}, !- Name
-  {13ecc89e-0e7d-49d9-bbf3-2fbf4a2584cf}, !- Source Object
+  {56725cea-af75-4614-b6f9-a414774e622c}, !- Handle
+  {0a209565-f846-4ee5-869f-42104c279163}, !- Name
+  {0c977484-7db6-4a1b-a893-357125642154}, !- Source Object
   11,                                     !- Outlet Port
-  {6e78e171-5025-42ff-8e1d-c6d76b8ac0d8}, !- Target Object
+  {dfb9bbbc-44c1-44d4-a832-974aa6755414}, !- Target Object
   2;                                      !- Inlet Port
 
 OS:PortList,
-  {e723d3ec-5934-4eac-b27f-fa727b3d1cf9}, !- Handle
-  {d219754c-0688-4996-bfc0-994bb2d073d7}, !- Name
-  {13ecc89e-0e7d-49d9-bbf3-2fbf4a2584cf}; !- HVAC Component
+  {0a47edb8-8d19-45d1-915c-dd9ffd1e1c8b}, !- Handle
+  {8b694ac3-7718-4c79-a31a-9f7085abcf7c}, !- Name
+  {0c977484-7db6-4a1b-a893-357125642154}; !- HVAC Component
 
 OS:PortList,
-  {d863294b-c0cd-41f3-be3e-93b7879f61f6}, !- Handle
-  {d00d494a-a874-486d-8649-6f84fbf5d67a}, !- Name
-  {13ecc89e-0e7d-49d9-bbf3-2fbf4a2584cf}; !- HVAC Component
+  {f620222e-8321-4dcd-b368-be22e139512f}, !- Handle
+  {40a190d1-c3be-4d0e-9bee-bb77f05f824b}, !- Name
+  {0c977484-7db6-4a1b-a893-357125642154}; !- HVAC Component
 
 OS:PortList,
-  {61d7a0cb-2976-4b1e-80ec-5c659c660ee5}, !- Handle
-  {1b769604-05ee-48d1-9750-c859bdcf2a54}, !- Name
-  {13ecc89e-0e7d-49d9-bbf3-2fbf4a2584cf}; !- HVAC Component
+  {2d2afc53-d3aa-41bd-9f48-906fe847d08d}, !- Handle
+  {c6a91849-3659-49ba-9e45-8131f41daad3}, !- Name
+  {0c977484-7db6-4a1b-a893-357125642154}; !- HVAC Component
 
 OS:Sizing:Zone,
-  {86c7afb3-ab39-487f-a2e5-ea730f70f0c3}, !- Handle
-  {13ecc89e-0e7d-49d9-bbf3-2fbf4a2584cf}, !- Zone or ZoneList Name
-=======
-  {0f7b924b-86eb-478f-971b-5170ada7d971}, !- Handle
-  Node 1,                                 !- Name
-  {84e32250-4f1c-48e5-abb6-41a6e7eb0938}, !- Inlet Port
-  ;                                       !- Outlet Port
-
-OS:Connection,
-  {84e32250-4f1c-48e5-abb6-41a6e7eb0938}, !- Handle
-  {97db3424-5b70-4787-9a3b-f55e2deb9d59}, !- Name
-  {8f0a4b89-a434-4d2e-acd8-e13ca3fa4886}, !- Source Object
-  11,                                     !- Outlet Port
-  {0f7b924b-86eb-478f-971b-5170ada7d971}, !- Target Object
-  2;                                      !- Inlet Port
-
-OS:PortList,
-  {7fa6b1c8-8f8b-4d94-987e-ae50f1d3d9e3}, !- Handle
-  {6974a14c-7b08-49d0-a419-2bc96109f3fb}, !- Name
-  {8f0a4b89-a434-4d2e-acd8-e13ca3fa4886}; !- HVAC Component
-
-OS:PortList,
-  {f048d581-afff-4201-aea7-310d3cbdcd9d}, !- Handle
-  {969ee586-9e07-4ebd-8f9c-49055ec48374}, !- Name
-  {8f0a4b89-a434-4d2e-acd8-e13ca3fa4886}; !- HVAC Component
-
-OS:PortList,
-  {d45b4fd2-e2dd-4f3e-a72a-7702b26c8408}, !- Handle
-  {d862daf1-3e7e-4092-b03f-a6cbbfde566e}, !- Name
-  {8f0a4b89-a434-4d2e-acd8-e13ca3fa4886}; !- HVAC Component
-
-OS:Sizing:Zone,
-  {08d88dcc-02ca-4c95-9cdc-6346c197d241}, !- Handle
-  {8f0a4b89-a434-4d2e-acd8-e13ca3fa4886}, !- Zone or ZoneList Name
->>>>>>> 5553552e
+  {7db55892-319f-4dd6-afac-155166307444}, !- Handle
+  {0c977484-7db6-4a1b-a893-357125642154}, !- Zone or ZoneList Name
   SupplyAirTemperature,                   !- Zone Cooling Design Supply Air Temperature Input Method
   14,                                     !- Zone Cooling Design Supply Air Temperature {C}
   11.11,                                  !- Zone Cooling Design Supply Air Temperature Difference {deltaC}
@@ -453,25 +334,14 @@
   autosize;                               !- Dedicated Outdoor Air High Setpoint Temperature for Design {C}
 
 OS:ZoneHVAC:EquipmentList,
-<<<<<<< HEAD
-  {14617a6c-878d-4258-aa59-77ae475652fb}, !- Handle
+  {d783d6d2-c4c9-4c19-a464-06282da8fab7}, !- Handle
   Zone HVAC Equipment List 1,             !- Name
-  {13ecc89e-0e7d-49d9-bbf3-2fbf4a2584cf}; !- Thermal Zone
+  {0c977484-7db6-4a1b-a893-357125642154}; !- Thermal Zone
 
 OS:Space,
-  {779aae04-cb8c-47f0-84c9-88208821ae25}, !- Handle
+  {2ac03940-3cdc-469d-8a76-0c13b2552bfd}, !- Handle
   living space,                           !- Name
-  {e0b342a5-5ad9-4983-9102-a9930e30c809}, !- Space Type Name
-=======
-  {0538c748-8d3f-4a95-bd63-a59ed82327dd}, !- Handle
-  Zone HVAC Equipment List 1,             !- Name
-  {8f0a4b89-a434-4d2e-acd8-e13ca3fa4886}; !- Thermal Zone
-
-OS:Space,
-  {2acfffa6-5854-4f74-8fbb-b55c719670bd}, !- Handle
-  living space,                           !- Name
-  {b8c2ab42-d4a4-4aea-8a3c-1f672f85195f}, !- Space Type Name
->>>>>>> 5553552e
+  {169b0b62-400c-4899-be58-68c4a45885d1}, !- Space Type Name
   ,                                       !- Default Construction Set Name
   ,                                       !- Default Schedule Set Name
   -0,                                     !- Direction of Relative North {deg}
@@ -479,31 +349,17 @@
   0,                                      !- Y Origin {m}
   0,                                      !- Z Origin {m}
   ,                                       !- Building Story Name
-<<<<<<< HEAD
-  {13ecc89e-0e7d-49d9-bbf3-2fbf4a2584cf}, !- Thermal Zone Name
+  {0c977484-7db6-4a1b-a893-357125642154}, !- Thermal Zone Name
   ,                                       !- Part of Total Floor Area
   ,                                       !- Design Specification Outdoor Air Object Name
-  {0c543b55-8f92-4c23-b839-ff61a9570978}; !- Building Unit Name
-
-OS:Surface,
-  {9eacca19-cde0-45ff-b11a-f350f80186e4}, !- Handle
+  {435f75b5-38dd-4cef-9f42-1848a0834db8}; !- Building Unit Name
+
+OS:Surface,
+  {eae053b4-a86e-4932-b73e-84d6fb673094}, !- Handle
   Surface 1,                              !- Name
   Floor,                                  !- Surface Type
   ,                                       !- Construction Name
-  {779aae04-cb8c-47f0-84c9-88208821ae25}, !- Space Name
-=======
-  {8f0a4b89-a434-4d2e-acd8-e13ca3fa4886}, !- Thermal Zone Name
-  ,                                       !- Part of Total Floor Area
-  ,                                       !- Design Specification Outdoor Air Object Name
-  {b3be02e1-5ce0-4164-b69b-40af1d17d01e}; !- Building Unit Name
-
-OS:Surface,
-  {8b1d54ef-3a0a-4126-beba-3716ce3646c1}, !- Handle
-  Surface 1,                              !- Name
-  Floor,                                  !- Surface Type
-  ,                                       !- Construction Name
-  {2acfffa6-5854-4f74-8fbb-b55c719670bd}, !- Space Name
->>>>>>> 5553552e
+  {2ac03940-3cdc-469d-8a76-0c13b2552bfd}, !- Space Name
   Foundation,                             !- Outside Boundary Condition
   ,                                       !- Outside Boundary Condition Object
   NoSun,                                  !- Sun Exposure
@@ -516,19 +372,11 @@
   13.6310703908387, 0, 0;                 !- X,Y,Z Vertex 4 {m}
 
 OS:Surface,
-<<<<<<< HEAD
-  {31d7cee8-ad43-4685-af9d-58fab4b83fc8}, !- Handle
+  {ff2b2ea5-d679-41c5-9069-99e061a266e0}, !- Handle
   Surface 2,                              !- Name
   Wall,                                   !- Surface Type
   ,                                       !- Construction Name
-  {779aae04-cb8c-47f0-84c9-88208821ae25}, !- Space Name
-=======
-  {be46eee0-b759-4d10-883d-5f5a23ebf10f}, !- Handle
-  Surface 2,                              !- Name
-  Wall,                                   !- Surface Type
-  ,                                       !- Construction Name
-  {2acfffa6-5854-4f74-8fbb-b55c719670bd}, !- Space Name
->>>>>>> 5553552e
+  {2ac03940-3cdc-469d-8a76-0c13b2552bfd}, !- Space Name
   Outdoors,                               !- Outside Boundary Condition
   ,                                       !- Outside Boundary Condition Object
   SunExposed,                             !- Sun Exposure
@@ -541,19 +389,11 @@
   0, 0, 2.4384;                           !- X,Y,Z Vertex 4 {m}
 
 OS:Surface,
-<<<<<<< HEAD
-  {966348aa-41cc-4f12-b5cd-a3ef8642b9f6}, !- Handle
+  {ff375960-7916-4a39-b795-bb2a6b40cb45}, !- Handle
   Surface 3,                              !- Name
   Wall,                                   !- Surface Type
   ,                                       !- Construction Name
-  {779aae04-cb8c-47f0-84c9-88208821ae25}, !- Space Name
-=======
-  {d6cc23f7-b5c6-4424-8252-1e0c19b52c8f}, !- Handle
-  Surface 3,                              !- Name
-  Wall,                                   !- Surface Type
-  ,                                       !- Construction Name
-  {2acfffa6-5854-4f74-8fbb-b55c719670bd}, !- Space Name
->>>>>>> 5553552e
+  {2ac03940-3cdc-469d-8a76-0c13b2552bfd}, !- Space Name
   Outdoors,                               !- Outside Boundary Condition
   ,                                       !- Outside Boundary Condition Object
   SunExposed,                             !- Sun Exposure
@@ -566,19 +406,11 @@
   0, 6.81553519541936, 2.4384;            !- X,Y,Z Vertex 4 {m}
 
 OS:Surface,
-<<<<<<< HEAD
-  {52a69c50-05ca-42ad-91d2-b8aeb7c5786e}, !- Handle
+  {b24225fe-7ecf-4ee7-b599-11d766e0a7e8}, !- Handle
   Surface 4,                              !- Name
   Wall,                                   !- Surface Type
   ,                                       !- Construction Name
-  {779aae04-cb8c-47f0-84c9-88208821ae25}, !- Space Name
-=======
-  {4de35172-9efe-4222-8b76-9e63f6635d58}, !- Handle
-  Surface 4,                              !- Name
-  Wall,                                   !- Surface Type
-  ,                                       !- Construction Name
-  {2acfffa6-5854-4f74-8fbb-b55c719670bd}, !- Space Name
->>>>>>> 5553552e
+  {2ac03940-3cdc-469d-8a76-0c13b2552bfd}, !- Space Name
   Outdoors,                               !- Outside Boundary Condition
   ,                                       !- Outside Boundary Condition Object
   SunExposed,                             !- Sun Exposure
@@ -591,19 +423,11 @@
   13.6310703908387, 6.81553519541936, 2.4384; !- X,Y,Z Vertex 4 {m}
 
 OS:Surface,
-<<<<<<< HEAD
-  {94621b97-165d-4792-9a2e-733a4954cb31}, !- Handle
+  {61c47c44-efc2-408b-8d77-432cd539e72e}, !- Handle
   Surface 5,                              !- Name
   Wall,                                   !- Surface Type
   ,                                       !- Construction Name
-  {779aae04-cb8c-47f0-84c9-88208821ae25}, !- Space Name
-=======
-  {53f08706-2648-47fa-8d56-802a584cc465}, !- Handle
-  Surface 5,                              !- Name
-  Wall,                                   !- Surface Type
-  ,                                       !- Construction Name
-  {2acfffa6-5854-4f74-8fbb-b55c719670bd}, !- Space Name
->>>>>>> 5553552e
+  {2ac03940-3cdc-469d-8a76-0c13b2552bfd}, !- Space Name
   Outdoors,                               !- Outside Boundary Condition
   ,                                       !- Outside Boundary Condition Object
   SunExposed,                             !- Sun Exposure
@@ -616,23 +440,13 @@
   13.6310703908387, 0, 2.4384;            !- X,Y,Z Vertex 4 {m}
 
 OS:Surface,
-<<<<<<< HEAD
-  {1866bbc7-54fb-41a0-8480-3c998919a80b}, !- Handle
+  {05d610e7-a68a-4b4e-b99c-93791e472a68}, !- Handle
   Surface 6,                              !- Name
   RoofCeiling,                            !- Surface Type
   ,                                       !- Construction Name
-  {779aae04-cb8c-47f0-84c9-88208821ae25}, !- Space Name
+  {2ac03940-3cdc-469d-8a76-0c13b2552bfd}, !- Space Name
   Surface,                                !- Outside Boundary Condition
-  {1c9a3ced-1843-48fb-8526-40a4807ce251}, !- Outside Boundary Condition Object
-=======
-  {081e4b4f-ea98-4c91-8ab7-79ab9f0533e4}, !- Handle
-  Surface 6,                              !- Name
-  RoofCeiling,                            !- Surface Type
-  ,                                       !- Construction Name
-  {2acfffa6-5854-4f74-8fbb-b55c719670bd}, !- Space Name
-  Surface,                                !- Outside Boundary Condition
-  {b4975fff-37f5-46bd-9c96-5b88ea1e2712}, !- Outside Boundary Condition Object
->>>>>>> 5553552e
+  {f27e0498-7c57-4b3f-bf7b-fd65651128e6}, !- Outside Boundary Condition Object
   NoSun,                                  !- Sun Exposure
   NoWind,                                 !- Wind Exposure
   ,                                       !- View Factor to Ground
@@ -643,11 +457,7 @@
   0, 0, 2.4384;                           !- X,Y,Z Vertex 4 {m}
 
 OS:SpaceType,
-<<<<<<< HEAD
-  {e0b342a5-5ad9-4983-9102-a9930e30c809}, !- Handle
-=======
-  {b8c2ab42-d4a4-4aea-8a3c-1f672f85195f}, !- Handle
->>>>>>> 5553552e
+  {169b0b62-400c-4899-be58-68c4a45885d1}, !- Handle
   Space Type 1,                           !- Name
   ,                                       !- Default Construction Set Name
   ,                                       !- Default Schedule Set Name
@@ -658,15 +468,9 @@
   living;                                 !- Standards Space Type
 
 OS:Space,
-<<<<<<< HEAD
-  {ff6b8fe3-75b8-4769-b763-5f2db4f3fce4}, !- Handle
+  {104977dc-7cfe-47f6-afb1-a533c92a22aa}, !- Handle
   living space|story 2,                   !- Name
-  {e0b342a5-5ad9-4983-9102-a9930e30c809}, !- Space Type Name
-=======
-  {d3fa4e03-f627-4390-b4b9-17a91fdb7e97}, !- Handle
-  living space|story 2,                   !- Name
-  {b8c2ab42-d4a4-4aea-8a3c-1f672f85195f}, !- Space Type Name
->>>>>>> 5553552e
+  {169b0b62-400c-4899-be58-68c4a45885d1}, !- Space Type Name
   ,                                       !- Default Construction Set Name
   ,                                       !- Default Schedule Set Name
   -0,                                     !- Direction of Relative North {deg}
@@ -674,35 +478,19 @@
   0,                                      !- Y Origin {m}
   2.4384,                                 !- Z Origin {m}
   ,                                       !- Building Story Name
-<<<<<<< HEAD
-  {13ecc89e-0e7d-49d9-bbf3-2fbf4a2584cf}, !- Thermal Zone Name
+  {0c977484-7db6-4a1b-a893-357125642154}, !- Thermal Zone Name
   ,                                       !- Part of Total Floor Area
   ,                                       !- Design Specification Outdoor Air Object Name
-  {0c543b55-8f92-4c23-b839-ff61a9570978}; !- Building Unit Name
-
-OS:Surface,
-  {1c9a3ced-1843-48fb-8526-40a4807ce251}, !- Handle
+  {435f75b5-38dd-4cef-9f42-1848a0834db8}; !- Building Unit Name
+
+OS:Surface,
+  {f27e0498-7c57-4b3f-bf7b-fd65651128e6}, !- Handle
   Surface 7,                              !- Name
   Floor,                                  !- Surface Type
   ,                                       !- Construction Name
-  {ff6b8fe3-75b8-4769-b763-5f2db4f3fce4}, !- Space Name
+  {104977dc-7cfe-47f6-afb1-a533c92a22aa}, !- Space Name
   Surface,                                !- Outside Boundary Condition
-  {1866bbc7-54fb-41a0-8480-3c998919a80b}, !- Outside Boundary Condition Object
-=======
-  {8f0a4b89-a434-4d2e-acd8-e13ca3fa4886}, !- Thermal Zone Name
-  ,                                       !- Part of Total Floor Area
-  ,                                       !- Design Specification Outdoor Air Object Name
-  {b3be02e1-5ce0-4164-b69b-40af1d17d01e}; !- Building Unit Name
-
-OS:Surface,
-  {b4975fff-37f5-46bd-9c96-5b88ea1e2712}, !- Handle
-  Surface 7,                              !- Name
-  Floor,                                  !- Surface Type
-  ,                                       !- Construction Name
-  {d3fa4e03-f627-4390-b4b9-17a91fdb7e97}, !- Space Name
-  Surface,                                !- Outside Boundary Condition
-  {081e4b4f-ea98-4c91-8ab7-79ab9f0533e4}, !- Outside Boundary Condition Object
->>>>>>> 5553552e
+  {05d610e7-a68a-4b4e-b99c-93791e472a68}, !- Outside Boundary Condition Object
   NoSun,                                  !- Sun Exposure
   NoWind,                                 !- Wind Exposure
   ,                                       !- View Factor to Ground
@@ -713,19 +501,11 @@
   13.6310703908387, 0, 0;                 !- X,Y,Z Vertex 4 {m}
 
 OS:Surface,
-<<<<<<< HEAD
-  {897bae36-36be-4a03-8b83-ac70cb0dd2d7}, !- Handle
+  {bbd95d62-819a-4acf-98e5-a6a55fd81a0c}, !- Handle
   Surface 8,                              !- Name
   Wall,                                   !- Surface Type
   ,                                       !- Construction Name
-  {ff6b8fe3-75b8-4769-b763-5f2db4f3fce4}, !- Space Name
-=======
-  {84d6a322-085f-4063-9d4c-e79f4c5e4b26}, !- Handle
-  Surface 8,                              !- Name
-  Wall,                                   !- Surface Type
-  ,                                       !- Construction Name
-  {d3fa4e03-f627-4390-b4b9-17a91fdb7e97}, !- Space Name
->>>>>>> 5553552e
+  {104977dc-7cfe-47f6-afb1-a533c92a22aa}, !- Space Name
   Outdoors,                               !- Outside Boundary Condition
   ,                                       !- Outside Boundary Condition Object
   SunExposed,                             !- Sun Exposure
@@ -738,19 +518,11 @@
   0, 0, 2.4384;                           !- X,Y,Z Vertex 4 {m}
 
 OS:Surface,
-<<<<<<< HEAD
-  {688c92c4-a1a2-406d-a1a4-6201d61f010f}, !- Handle
+  {781ba3ac-4882-4cb6-8f92-9d8cb2f54a0c}, !- Handle
   Surface 9,                              !- Name
   Wall,                                   !- Surface Type
   ,                                       !- Construction Name
-  {ff6b8fe3-75b8-4769-b763-5f2db4f3fce4}, !- Space Name
-=======
-  {3c81d3b2-307c-49c3-9fcf-2d8e0f510058}, !- Handle
-  Surface 9,                              !- Name
-  Wall,                                   !- Surface Type
-  ,                                       !- Construction Name
-  {d3fa4e03-f627-4390-b4b9-17a91fdb7e97}, !- Space Name
->>>>>>> 5553552e
+  {104977dc-7cfe-47f6-afb1-a533c92a22aa}, !- Space Name
   Outdoors,                               !- Outside Boundary Condition
   ,                                       !- Outside Boundary Condition Object
   SunExposed,                             !- Sun Exposure
@@ -763,19 +535,11 @@
   0, 6.81553519541936, 2.4384;            !- X,Y,Z Vertex 4 {m}
 
 OS:Surface,
-<<<<<<< HEAD
-  {2dab6274-c86f-42a1-b443-a5d156ec0fe5}, !- Handle
+  {eded39b6-0ec5-4282-9862-37a0e71e6eb6}, !- Handle
   Surface 10,                             !- Name
   Wall,                                   !- Surface Type
   ,                                       !- Construction Name
-  {ff6b8fe3-75b8-4769-b763-5f2db4f3fce4}, !- Space Name
-=======
-  {d59ee546-db05-49c9-9c00-9a579e0ef2a4}, !- Handle
-  Surface 10,                             !- Name
-  Wall,                                   !- Surface Type
-  ,                                       !- Construction Name
-  {d3fa4e03-f627-4390-b4b9-17a91fdb7e97}, !- Space Name
->>>>>>> 5553552e
+  {104977dc-7cfe-47f6-afb1-a533c92a22aa}, !- Space Name
   Outdoors,                               !- Outside Boundary Condition
   ,                                       !- Outside Boundary Condition Object
   SunExposed,                             !- Sun Exposure
@@ -788,19 +552,11 @@
   13.6310703908387, 6.81553519541936, 2.4384; !- X,Y,Z Vertex 4 {m}
 
 OS:Surface,
-<<<<<<< HEAD
-  {4d6bf1c5-c8a6-44ed-9e59-e99149311aed}, !- Handle
+  {2f326c5f-d8f9-4737-aa53-367c86be374b}, !- Handle
   Surface 11,                             !- Name
   Wall,                                   !- Surface Type
   ,                                       !- Construction Name
-  {ff6b8fe3-75b8-4769-b763-5f2db4f3fce4}, !- Space Name
-=======
-  {c383127c-b65b-4296-8104-cb06e1a2e737}, !- Handle
-  Surface 11,                             !- Name
-  Wall,                                   !- Surface Type
-  ,                                       !- Construction Name
-  {d3fa4e03-f627-4390-b4b9-17a91fdb7e97}, !- Space Name
->>>>>>> 5553552e
+  {104977dc-7cfe-47f6-afb1-a533c92a22aa}, !- Space Name
   Outdoors,                               !- Outside Boundary Condition
   ,                                       !- Outside Boundary Condition Object
   SunExposed,                             !- Sun Exposure
@@ -813,23 +569,13 @@
   13.6310703908387, 0, 2.4384;            !- X,Y,Z Vertex 4 {m}
 
 OS:Surface,
-<<<<<<< HEAD
-  {2f592061-f79b-423a-beda-e0148f8e9ad7}, !- Handle
+  {70b6ccba-095d-4b7e-870d-43b85ee66048}, !- Handle
   Surface 12,                             !- Name
   RoofCeiling,                            !- Surface Type
   ,                                       !- Construction Name
-  {ff6b8fe3-75b8-4769-b763-5f2db4f3fce4}, !- Space Name
+  {104977dc-7cfe-47f6-afb1-a533c92a22aa}, !- Space Name
   Surface,                                !- Outside Boundary Condition
-  {b9b23ba5-112d-4a2c-8d29-15552093d55c}, !- Outside Boundary Condition Object
-=======
-  {12ae97e9-25a3-48e6-a227-8a59d9c24d47}, !- Handle
-  Surface 12,                             !- Name
-  RoofCeiling,                            !- Surface Type
-  ,                                       !- Construction Name
-  {d3fa4e03-f627-4390-b4b9-17a91fdb7e97}, !- Space Name
-  Surface,                                !- Outside Boundary Condition
-  {74574980-327f-402f-8c5a-23c691188f99}, !- Outside Boundary Condition Object
->>>>>>> 5553552e
+  {bb0d8128-7fe7-4835-8c22-5cf9336c55f3}, !- Outside Boundary Condition Object
   NoSun,                                  !- Sun Exposure
   NoWind,                                 !- Wind Exposure
   ,                                       !- View Factor to Ground
@@ -840,23 +586,13 @@
   0, 0, 2.4384;                           !- X,Y,Z Vertex 4 {m}
 
 OS:Surface,
-<<<<<<< HEAD
-  {b9b23ba5-112d-4a2c-8d29-15552093d55c}, !- Handle
+  {bb0d8128-7fe7-4835-8c22-5cf9336c55f3}, !- Handle
   Surface 13,                             !- Name
   Floor,                                  !- Surface Type
   ,                                       !- Construction Name
-  {3599dc97-57a3-4161-a262-117a1e59e347}, !- Space Name
+  {a826c33c-b9b4-49ca-9577-baa113ce4994}, !- Space Name
   Surface,                                !- Outside Boundary Condition
-  {2f592061-f79b-423a-beda-e0148f8e9ad7}, !- Outside Boundary Condition Object
-=======
-  {74574980-327f-402f-8c5a-23c691188f99}, !- Handle
-  Surface 13,                             !- Name
-  Floor,                                  !- Surface Type
-  ,                                       !- Construction Name
-  {d7e72a74-c200-469c-9d57-e82ca252887b}, !- Space Name
-  Surface,                                !- Outside Boundary Condition
-  {12ae97e9-25a3-48e6-a227-8a59d9c24d47}, !- Outside Boundary Condition Object
->>>>>>> 5553552e
+  {70b6ccba-095d-4b7e-870d-43b85ee66048}, !- Outside Boundary Condition Object
   NoSun,                                  !- Sun Exposure
   NoWind,                                 !- Wind Exposure
   ,                                       !- View Factor to Ground
@@ -867,19 +603,11 @@
   0, 0, 0;                                !- X,Y,Z Vertex 4 {m}
 
 OS:Surface,
-<<<<<<< HEAD
-  {fa6a425a-b52b-48c3-9206-d8e57321d98a}, !- Handle
+  {7d60f30e-b1d9-4ae3-809e-560faf4e6c50}, !- Handle
   Surface 14,                             !- Name
   RoofCeiling,                            !- Surface Type
   ,                                       !- Construction Name
-  {3599dc97-57a3-4161-a262-117a1e59e347}, !- Space Name
-=======
-  {f56bf72b-6ac1-43f8-8fab-211ec136441d}, !- Handle
-  Surface 14,                             !- Name
-  RoofCeiling,                            !- Surface Type
-  ,                                       !- Construction Name
-  {d7e72a74-c200-469c-9d57-e82ca252887b}, !- Space Name
->>>>>>> 5553552e
+  {a826c33c-b9b4-49ca-9577-baa113ce4994}, !- Space Name
   Outdoors,                               !- Outside Boundary Condition
   ,                                       !- Outside Boundary Condition Object
   SunExposed,                             !- Sun Exposure
@@ -892,19 +620,11 @@
   13.6310703908387, 0, 0;                 !- X,Y,Z Vertex 4 {m}
 
 OS:Surface,
-<<<<<<< HEAD
-  {8b7d284c-43df-45ac-b19e-344b9b1dd71e}, !- Handle
+  {ce64b491-6196-42da-af22-24b278f18016}, !- Handle
   Surface 15,                             !- Name
   RoofCeiling,                            !- Surface Type
   ,                                       !- Construction Name
-  {3599dc97-57a3-4161-a262-117a1e59e347}, !- Space Name
-=======
-  {c940fb61-bec8-4c6d-ae83-16cd400feba8}, !- Handle
-  Surface 15,                             !- Name
-  RoofCeiling,                            !- Surface Type
-  ,                                       !- Construction Name
-  {d7e72a74-c200-469c-9d57-e82ca252887b}, !- Space Name
->>>>>>> 5553552e
+  {a826c33c-b9b4-49ca-9577-baa113ce4994}, !- Space Name
   Outdoors,                               !- Outside Boundary Condition
   ,                                       !- Outside Boundary Condition Object
   SunExposed,                             !- Sun Exposure
@@ -917,19 +637,11 @@
   0, 6.81553519541936, 0;                 !- X,Y,Z Vertex 4 {m}
 
 OS:Surface,
-<<<<<<< HEAD
-  {082aaf8f-23aa-4cee-be1f-3e82cb4c0d6b}, !- Handle
+  {4a610cf7-0cbe-42f1-bab5-50cec0b54cb9}, !- Handle
   Surface 16,                             !- Name
   Wall,                                   !- Surface Type
   ,                                       !- Construction Name
-  {3599dc97-57a3-4161-a262-117a1e59e347}, !- Space Name
-=======
-  {aa02f2f0-1d46-4d85-9e03-adf556d97d0a}, !- Handle
-  Surface 16,                             !- Name
-  Wall,                                   !- Surface Type
-  ,                                       !- Construction Name
-  {d7e72a74-c200-469c-9d57-e82ca252887b}, !- Space Name
->>>>>>> 5553552e
+  {a826c33c-b9b4-49ca-9577-baa113ce4994}, !- Space Name
   Outdoors,                               !- Outside Boundary Condition
   ,                                       !- Outside Boundary Condition Object
   SunExposed,                             !- Sun Exposure
@@ -941,19 +653,11 @@
   0, 0, 0;                                !- X,Y,Z Vertex 3 {m}
 
 OS:Surface,
-<<<<<<< HEAD
-  {c8b90655-b168-4520-aede-d5aee7d3e1a8}, !- Handle
+  {38c0694b-571b-4f80-a08d-ec9e64eaf8bf}, !- Handle
   Surface 17,                             !- Name
   Wall,                                   !- Surface Type
   ,                                       !- Construction Name
-  {3599dc97-57a3-4161-a262-117a1e59e347}, !- Space Name
-=======
-  {6cf7677d-57c4-4cc4-81c7-531cd6fe5a7a}, !- Handle
-  Surface 17,                             !- Name
-  Wall,                                   !- Surface Type
-  ,                                       !- Construction Name
-  {d7e72a74-c200-469c-9d57-e82ca252887b}, !- Space Name
->>>>>>> 5553552e
+  {a826c33c-b9b4-49ca-9577-baa113ce4994}, !- Space Name
   Outdoors,                               !- Outside Boundary Condition
   ,                                       !- Outside Boundary Condition Object
   SunExposed,                             !- Sun Exposure
@@ -965,15 +669,9 @@
   13.6310703908387, 6.81553519541936, 0;  !- X,Y,Z Vertex 3 {m}
 
 OS:Space,
-<<<<<<< HEAD
-  {3599dc97-57a3-4161-a262-117a1e59e347}, !- Handle
+  {a826c33c-b9b4-49ca-9577-baa113ce4994}, !- Handle
   unfinished attic space,                 !- Name
-  {54e3dbed-a0cf-4e7f-9c1c-bbe372b0dbe5}, !- Space Type Name
-=======
-  {d7e72a74-c200-469c-9d57-e82ca252887b}, !- Handle
-  unfinished attic space,                 !- Name
-  {3a02b1df-d372-4d91-958b-4e1d1c9880b0}, !- Space Type Name
->>>>>>> 5553552e
+  {df863493-31c7-4e7f-b851-756d159202b4}, !- Space Type Name
   ,                                       !- Default Construction Set Name
   ,                                       !- Default Schedule Set Name
   -0,                                     !- Direction of Relative North {deg}
@@ -981,17 +679,10 @@
   0,                                      !- Y Origin {m}
   4.8768,                                 !- Z Origin {m}
   ,                                       !- Building Story Name
-<<<<<<< HEAD
-  {35126837-4c80-4e82-b088-b0f1f60895db}; !- Thermal Zone Name
+  {03fcbea5-6553-4db3-bdad-b25313678b16}; !- Thermal Zone Name
 
 OS:ThermalZone,
-  {35126837-4c80-4e82-b088-b0f1f60895db}, !- Handle
-=======
-  {7eee5fce-e406-4ae0-be9d-ddb16beb551c}; !- Thermal Zone Name
-
-OS:ThermalZone,
-  {7eee5fce-e406-4ae0-be9d-ddb16beb551c}, !- Handle
->>>>>>> 5553552e
+  {03fcbea5-6553-4db3-bdad-b25313678b16}, !- Handle
   unfinished attic zone,                  !- Name
   ,                                       !- Multiplier
   ,                                       !- Ceiling Height {m}
@@ -1000,17 +691,10 @@
   ,                                       !- Zone Inside Convection Algorithm
   ,                                       !- Zone Outside Convection Algorithm
   ,                                       !- Zone Conditioning Equipment List Name
-<<<<<<< HEAD
-  {c6b659db-caf3-40a2-b65b-f3943f7dcdf6}, !- Zone Air Inlet Port List
-  {f50e3964-6d7b-4e25-afc6-636ca9b1a6e9}, !- Zone Air Exhaust Port List
-  {21d86267-7b7f-4718-ab10-28b08c29a2d6}, !- Zone Air Node Name
-  {6147b307-4b07-4e4a-8e0b-f41a048b1178}, !- Zone Return Air Port List
-=======
-  {46c603eb-b625-47ce-bd31-25d0f0dda87d}, !- Zone Air Inlet Port List
-  {768e7c96-226c-4edd-a135-a1506bb43d18}, !- Zone Air Exhaust Port List
-  {7af2a224-5135-4ef1-88a5-419b783ed9d0}, !- Zone Air Node Name
-  {d502bacd-0a0a-4abd-8961-1130d47d82ad}, !- Zone Return Air Port List
->>>>>>> 5553552e
+  {01379a32-d63e-4a3a-b209-0c9eb99f2c46}, !- Zone Air Inlet Port List
+  {d9c7b427-0e95-4904-8cd8-14d695796e7a}, !- Zone Air Exhaust Port List
+  {7d9b69a6-fa32-4904-98a7-98d5d6cdfa8b}, !- Zone Air Node Name
+  {dd13074a-d6b5-40b0-8cf5-73ed1156ed9b}, !- Zone Return Air Port List
   ,                                       !- Primary Daylighting Control Name
   ,                                       !- Fraction of Zone Controlled by Primary Daylighting Control
   ,                                       !- Secondary Daylighting Control Name
@@ -1021,71 +705,37 @@
   No;                                     !- Use Ideal Air Loads
 
 OS:Node,
-<<<<<<< HEAD
-  {9d854fde-0131-4c7f-af8d-24806fe62b38}, !- Handle
+  {26932986-d3b7-4a6a-b82f-945d62045d1c}, !- Handle
   Node 2,                                 !- Name
-  {21d86267-7b7f-4718-ab10-28b08c29a2d6}, !- Inlet Port
+  {7d9b69a6-fa32-4904-98a7-98d5d6cdfa8b}, !- Inlet Port
   ;                                       !- Outlet Port
 
 OS:Connection,
-  {21d86267-7b7f-4718-ab10-28b08c29a2d6}, !- Handle
-  {327588f0-a38a-42b4-b1e8-ba150d4e2106}, !- Name
-  {35126837-4c80-4e82-b088-b0f1f60895db}, !- Source Object
+  {7d9b69a6-fa32-4904-98a7-98d5d6cdfa8b}, !- Handle
+  {cb11a434-0f21-40d3-8522-c5032cd4932c}, !- Name
+  {03fcbea5-6553-4db3-bdad-b25313678b16}, !- Source Object
   11,                                     !- Outlet Port
-  {9d854fde-0131-4c7f-af8d-24806fe62b38}, !- Target Object
+  {26932986-d3b7-4a6a-b82f-945d62045d1c}, !- Target Object
   2;                                      !- Inlet Port
 
 OS:PortList,
-  {c6b659db-caf3-40a2-b65b-f3943f7dcdf6}, !- Handle
-  {1fa94324-9a2a-4afd-a355-4110fb922557}, !- Name
-  {35126837-4c80-4e82-b088-b0f1f60895db}; !- HVAC Component
+  {01379a32-d63e-4a3a-b209-0c9eb99f2c46}, !- Handle
+  {21f2eb82-6a1d-4b27-b44c-3927f2713185}, !- Name
+  {03fcbea5-6553-4db3-bdad-b25313678b16}; !- HVAC Component
 
 OS:PortList,
-  {f50e3964-6d7b-4e25-afc6-636ca9b1a6e9}, !- Handle
-  {db589f88-097b-4894-acf3-ea2ba0f847cd}, !- Name
-  {35126837-4c80-4e82-b088-b0f1f60895db}; !- HVAC Component
+  {d9c7b427-0e95-4904-8cd8-14d695796e7a}, !- Handle
+  {77cc5a98-07a5-4e8d-87bc-d35a44e987ca}, !- Name
+  {03fcbea5-6553-4db3-bdad-b25313678b16}; !- HVAC Component
 
 OS:PortList,
-  {6147b307-4b07-4e4a-8e0b-f41a048b1178}, !- Handle
-  {a4e68dbb-3a0d-428b-be38-7b842266eb6f}, !- Name
-  {35126837-4c80-4e82-b088-b0f1f60895db}; !- HVAC Component
+  {dd13074a-d6b5-40b0-8cf5-73ed1156ed9b}, !- Handle
+  {6d5428a2-51e1-44c9-a12e-61dad5ecd981}, !- Name
+  {03fcbea5-6553-4db3-bdad-b25313678b16}; !- HVAC Component
 
 OS:Sizing:Zone,
-  {28cc7023-8a9b-4627-8f8f-57fa6faf22d8}, !- Handle
-  {35126837-4c80-4e82-b088-b0f1f60895db}, !- Zone or ZoneList Name
-=======
-  {3fa1016f-a84d-49fe-a402-9ec43a216f26}, !- Handle
-  Node 2,                                 !- Name
-  {7af2a224-5135-4ef1-88a5-419b783ed9d0}, !- Inlet Port
-  ;                                       !- Outlet Port
-
-OS:Connection,
-  {7af2a224-5135-4ef1-88a5-419b783ed9d0}, !- Handle
-  {94a6ef43-de33-4645-9d95-8b22eb474c53}, !- Name
-  {7eee5fce-e406-4ae0-be9d-ddb16beb551c}, !- Source Object
-  11,                                     !- Outlet Port
-  {3fa1016f-a84d-49fe-a402-9ec43a216f26}, !- Target Object
-  2;                                      !- Inlet Port
-
-OS:PortList,
-  {46c603eb-b625-47ce-bd31-25d0f0dda87d}, !- Handle
-  {84e7ada7-ca5b-46c7-8c37-8d5ae1b1d614}, !- Name
-  {7eee5fce-e406-4ae0-be9d-ddb16beb551c}; !- HVAC Component
-
-OS:PortList,
-  {768e7c96-226c-4edd-a135-a1506bb43d18}, !- Handle
-  {638f1e44-0a6e-439f-a4d8-5d8764ea341d}, !- Name
-  {7eee5fce-e406-4ae0-be9d-ddb16beb551c}; !- HVAC Component
-
-OS:PortList,
-  {d502bacd-0a0a-4abd-8961-1130d47d82ad}, !- Handle
-  {1ddb2672-5ebe-46dc-92d4-f6b4d0eae410}, !- Name
-  {7eee5fce-e406-4ae0-be9d-ddb16beb551c}; !- HVAC Component
-
-OS:Sizing:Zone,
-  {f677b5ce-e847-497f-b07d-3ad72b5f3ba2}, !- Handle
-  {7eee5fce-e406-4ae0-be9d-ddb16beb551c}, !- Zone or ZoneList Name
->>>>>>> 5553552e
+  {27304ec7-d2e3-4373-86f4-0145f27287ac}, !- Handle
+  {03fcbea5-6553-4db3-bdad-b25313678b16}, !- Zone or ZoneList Name
   SupplyAirTemperature,                   !- Zone Cooling Design Supply Air Temperature Input Method
   14,                                     !- Zone Cooling Design Supply Air Temperature {C}
   11.11,                                  !- Zone Cooling Design Supply Air Temperature Difference {deltaC}
@@ -1114,21 +764,12 @@
   autosize;                               !- Dedicated Outdoor Air High Setpoint Temperature for Design {C}
 
 OS:ZoneHVAC:EquipmentList,
-<<<<<<< HEAD
-  {1a279fae-5480-4649-a664-a2d274fa5a8d}, !- Handle
+  {53787868-2c6e-47a3-afc2-4cc7a2459f71}, !- Handle
   Zone HVAC Equipment List 2,             !- Name
-  {35126837-4c80-4e82-b088-b0f1f60895db}; !- Thermal Zone
+  {03fcbea5-6553-4db3-bdad-b25313678b16}; !- Thermal Zone
 
 OS:SpaceType,
-  {54e3dbed-a0cf-4e7f-9c1c-bbe372b0dbe5}, !- Handle
-=======
-  {ea5d4327-c1b2-4105-87ff-dbdb8cf92794}, !- Handle
-  Zone HVAC Equipment List 2,             !- Name
-  {7eee5fce-e406-4ae0-be9d-ddb16beb551c}; !- Thermal Zone
-
-OS:SpaceType,
-  {3a02b1df-d372-4d91-958b-4e1d1c9880b0}, !- Handle
->>>>>>> 5553552e
+  {df863493-31c7-4e7f-b851-756d159202b4}, !- Handle
   Space Type 2,                           !- Name
   ,                                       !- Default Construction Set Name
   ,                                       !- Default Schedule Set Name
@@ -1139,23 +780,14 @@
   unfinished attic;                       !- Standards Space Type
 
 OS:BuildingUnit,
-<<<<<<< HEAD
-  {0c543b55-8f92-4c23-b839-ff61a9570978}, !- Handle
-=======
-  {b3be02e1-5ce0-4164-b69b-40af1d17d01e}, !- Handle
->>>>>>> 5553552e
+  {435f75b5-38dd-4cef-9f42-1848a0834db8}, !- Handle
   unit 1,                                 !- Name
   ,                                       !- Rendering Color
   Residential;                            !- Building Unit Type
 
 OS:AdditionalProperties,
-<<<<<<< HEAD
-  {658d4c1b-103e-4266-b7ba-6189eb2b8489}, !- Handle
-  {0c543b55-8f92-4c23-b839-ff61a9570978}, !- Object Name
-=======
-  {dfcf8512-3448-4875-a6b2-d6043e9ece2d}, !- Handle
-  {b3be02e1-5ce0-4164-b69b-40af1d17d01e}, !- Object Name
->>>>>>> 5553552e
+  {7e78e454-e126-44f4-9330-4b18e0c3f1ca}, !- Handle
+  {435f75b5-38dd-4cef-9f42-1848a0834db8}, !- Object Name
   NumberOfBedrooms,                       !- Feature Name 1
   Integer,                                !- Feature Data Type 1
   3,                                      !- Feature Value 1
@@ -1167,20 +799,12 @@
   2.6400000000000001;                     !- Feature Value 3
 
 OS:External:File,
-<<<<<<< HEAD
-  {7e880637-afac-487c-80d5-1243ececdddb}, !- Handle
-=======
-  {57d90895-423f-4501-adeb-7f5368e44955}, !- Handle
->>>>>>> 5553552e
+  {5d3b4941-dc7e-4820-ac1a-98da1aae1cc2}, !- Handle
   8760.csv,                               !- Name
   8760.csv;                               !- File Name
 
 OS:Schedule:Day,
-<<<<<<< HEAD
-  {3ab7b652-ebff-4d40-854f-f10915dd007e}, !- Handle
-=======
-  {f4943112-a7f2-43a3-a03c-19fe091a6c36}, !- Handle
->>>>>>> 5553552e
+  {8c316c2f-7bcb-4a02-ab85-2f329bb08673}, !- Handle
   Schedule Day 1,                         !- Name
   ,                                       !- Schedule Type Limits Name
   ,                                       !- Interpolate to Timestep
@@ -1189,11 +813,7 @@
   0;                                      !- Value Until Time 1
 
 OS:Schedule:Day,
-<<<<<<< HEAD
-  {7ed6183a-98c6-4bc0-84d3-013a17533a33}, !- Handle
-=======
-  {ab2d47c4-ede4-4139-ad0e-53a965a9ac06}, !- Handle
->>>>>>> 5553552e
+  {f1a35679-6a25-4e03-aec5-c7688f864b4b}, !- Handle
   Schedule Day 2,                         !- Name
   ,                                       !- Schedule Type Limits Name
   ,                                       !- Interpolate to Timestep
@@ -1202,17 +822,10 @@
   1;                                      !- Value Until Time 1
 
 OS:Schedule:File,
-<<<<<<< HEAD
-  {8812f0eb-6590-45ab-9bc8-f71710604ecf}, !- Handle
+  {a7d7a9ec-e617-490d-bad8-e1ba8b0bed98}, !- Handle
   occupants,                              !- Name
-  {69d04e98-a4d2-414e-a124-7e1ec3ec8ac9}, !- Schedule Type Limits Name
-  {7e880637-afac-487c-80d5-1243ececdddb}, !- External File Name
-=======
-  {f43435aa-0763-45b3-bf91-0bd5745856ef}, !- Handle
-  occupants,                              !- Name
-  {00ed606a-2b73-4c1c-b2b7-9c1c19af17bc}, !- Schedule Type Limits Name
-  {57d90895-423f-4501-adeb-7f5368e44955}, !- External File Name
->>>>>>> 5553552e
+  {b352647b-a072-42c1-a460-1cd1f4d32ef3}, !- Schedule Type Limits Name
+  {5d3b4941-dc7e-4820-ac1a-98da1aae1cc2}, !- External File Name
   1,                                      !- Column Number
   1,                                      !- Rows to Skip at Top
   8760,                                   !- Number of Hours of Data
@@ -1221,38 +834,63 @@
   60;                                     !- Minutes per Item
 
 OS:Schedule:Ruleset,
-<<<<<<< HEAD
-  {47323a87-bad1-42ff-88fa-83275cee2ae1}, !- Handle
+  {f78cbf22-8860-4684-9c58-3946499bb9dc}, !- Handle
   Schedule Ruleset 1,                     !- Name
-  {c48d65ea-39c3-4ca5-a1b7-2a97cddab6cc}, !- Schedule Type Limits Name
-  {7df2f486-10ee-476d-92d1-482d5870a6fe}; !- Default Day Schedule Name
+  {04dbe4bd-6936-476b-b0f6-c1020671258d}, !- Schedule Type Limits Name
+  {50cc2e7b-09e2-4b54-b00a-3addd79ea816}; !- Default Day Schedule Name
 
 OS:Schedule:Day,
-  {7df2f486-10ee-476d-92d1-482d5870a6fe}, !- Handle
+  {50cc2e7b-09e2-4b54-b00a-3addd79ea816}, !- Handle
   Schedule Day 3,                         !- Name
-  {c48d65ea-39c3-4ca5-a1b7-2a97cddab6cc}, !- Schedule Type Limits Name
-=======
-  {5735ae29-bc24-40bb-b23f-f64f1decf4c0}, !- Handle
-  Schedule Ruleset 1,                     !- Name
-  {96b448fe-e8ca-4250-b55d-4afd4e3a1b1a}, !- Schedule Type Limits Name
-  {09d9f864-253f-4fe0-a498-d1d20cd1a318}; !- Default Day Schedule Name
-
-OS:Schedule:Day,
-  {09d9f864-253f-4fe0-a498-d1d20cd1a318}, !- Handle
-  Schedule Day 3,                         !- Name
-  {96b448fe-e8ca-4250-b55d-4afd4e3a1b1a}, !- Schedule Type Limits Name
->>>>>>> 5553552e
+  {04dbe4bd-6936-476b-b0f6-c1020671258d}, !- Schedule Type Limits Name
   ,                                       !- Interpolate to Timestep
   24,                                     !- Hour 1
   0,                                      !- Minute 1
   112.539290946133;                       !- Value Until Time 1
 
 OS:People:Definition,
-<<<<<<< HEAD
-  {da1f09f6-e561-470b-b852-49c2ff7134a7}, !- Handle
-=======
-  {6bf0c4f8-5191-4e83-a702-fe4817a839e9}, !- Handle
->>>>>>> 5553552e
+  {92876f0a-f488-4e96-b019-e0b46e9fdb01}, !- Handle
+  res occupants|living space,             !- Name
+  People,                                 !- Number of People Calculation Method
+  1.32,                                   !- Number of People {people}
+  ,                                       !- People per Space Floor Area {person/m2}
+  ,                                       !- Space Floor Area per Person {m2/person}
+  0.319734,                               !- Fraction Radiant
+  0.573,                                  !- Sensible Heat Fraction
+  0,                                      !- Carbon Dioxide Generation Rate {m3/s-W}
+  No,                                     !- Enable ASHRAE 55 Comfort Warnings
+  ZoneAveraged;                           !- Mean Radiant Temperature Calculation Type
+
+OS:People,
+  {41568725-327a-4058-83d8-ec9fae5545e9}, !- Handle
+  res occupants|living space,             !- Name
+  {92876f0a-f488-4e96-b019-e0b46e9fdb01}, !- People Definition Name
+  {2ac03940-3cdc-469d-8a76-0c13b2552bfd}, !- Space or SpaceType Name
+  {a7d7a9ec-e617-490d-bad8-e1ba8b0bed98}, !- Number of People Schedule Name
+  {f78cbf22-8860-4684-9c58-3946499bb9dc}, !- Activity Level Schedule Name
+  ,                                       !- Surface Name/Angle Factor List Name
+  ,                                       !- Work Efficiency Schedule Name
+  ,                                       !- Clothing Insulation Schedule Name
+  ,                                       !- Air Velocity Schedule Name
+  1;                                      !- Multiplier
+
+OS:ScheduleTypeLimits,
+  {04dbe4bd-6936-476b-b0f6-c1020671258d}, !- Handle
+  ActivityLevel,                          !- Name
+  0,                                      !- Lower Limit Value
+  ,                                       !- Upper Limit Value
+  Continuous,                             !- Numeric Type
+  ActivityLevel;                          !- Unit Type
+
+OS:ScheduleTypeLimits,
+  {b352647b-a072-42c1-a460-1cd1f4d32ef3}, !- Handle
+  Fractional,                             !- Name
+  0,                                      !- Lower Limit Value
+  1,                                      !- Upper Limit Value
+  Continuous;                             !- Numeric Type
+
+OS:People:Definition,
+  {a44fc584-a232-409c-a84d-6592a90b888d}, !- Handle
   res occupants|living space|story 2,     !- Name
   People,                                 !- Number of People Calculation Method
   1.32,                                   !- Number of People {people}
@@ -1265,85 +903,14 @@
   ZoneAveraged;                           !- Mean Radiant Temperature Calculation Type
 
 OS:People,
-<<<<<<< HEAD
-  {0fe7661c-9df8-4710-8f18-08dea3c0009d}, !- Handle
+  {96e7588b-77b1-45d2-b341-4a380521cbbd}, !- Handle
   res occupants|living space|story 2,     !- Name
-  {da1f09f6-e561-470b-b852-49c2ff7134a7}, !- People Definition Name
-  {ff6b8fe3-75b8-4769-b763-5f2db4f3fce4}, !- Space or SpaceType Name
-  {8812f0eb-6590-45ab-9bc8-f71710604ecf}, !- Number of People Schedule Name
-  {47323a87-bad1-42ff-88fa-83275cee2ae1}, !- Activity Level Schedule Name
-=======
-  {92c0a81e-e241-425b-a13f-8885cf9a7f3d}, !- Handle
-  res occupants|living space|story 2,     !- Name
-  {6bf0c4f8-5191-4e83-a702-fe4817a839e9}, !- People Definition Name
-  {d3fa4e03-f627-4390-b4b9-17a91fdb7e97}, !- Space or SpaceType Name
-  {f43435aa-0763-45b3-bf91-0bd5745856ef}, !- Number of People Schedule Name
-  {5735ae29-bc24-40bb-b23f-f64f1decf4c0}, !- Activity Level Schedule Name
->>>>>>> 5553552e
+  {a44fc584-a232-409c-a84d-6592a90b888d}, !- People Definition Name
+  {104977dc-7cfe-47f6-afb1-a533c92a22aa}, !- Space or SpaceType Name
+  {a7d7a9ec-e617-490d-bad8-e1ba8b0bed98}, !- Number of People Schedule Name
+  {f78cbf22-8860-4684-9c58-3946499bb9dc}, !- Activity Level Schedule Name
   ,                                       !- Surface Name/Angle Factor List Name
   ,                                       !- Work Efficiency Schedule Name
   ,                                       !- Clothing Insulation Schedule Name
   ,                                       !- Air Velocity Schedule Name
   1;                                      !- Multiplier
-
-OS:ScheduleTypeLimits,
-<<<<<<< HEAD
-  {c48d65ea-39c3-4ca5-a1b7-2a97cddab6cc}, !- Handle
-=======
-  {96b448fe-e8ca-4250-b55d-4afd4e3a1b1a}, !- Handle
->>>>>>> 5553552e
-  ActivityLevel,                          !- Name
-  0,                                      !- Lower Limit Value
-  ,                                       !- Upper Limit Value
-  Continuous,                             !- Numeric Type
-  ActivityLevel;                          !- Unit Type
-
-OS:ScheduleTypeLimits,
-<<<<<<< HEAD
-  {69d04e98-a4d2-414e-a124-7e1ec3ec8ac9}, !- Handle
-=======
-  {00ed606a-2b73-4c1c-b2b7-9c1c19af17bc}, !- Handle
->>>>>>> 5553552e
-  Fractional,                             !- Name
-  0,                                      !- Lower Limit Value
-  1,                                      !- Upper Limit Value
-  Continuous;                             !- Numeric Type
-
-OS:People:Definition,
-<<<<<<< HEAD
-  {67c4ef90-34d3-443f-902e-d1906ff608cb}, !- Handle
-=======
-  {98d95ff7-63cd-4a4e-831f-5e8df5713b9e}, !- Handle
->>>>>>> 5553552e
-  res occupants|living space,             !- Name
-  People,                                 !- Number of People Calculation Method
-  1.32,                                   !- Number of People {people}
-  ,                                       !- People per Space Floor Area {person/m2}
-  ,                                       !- Space Floor Area per Person {m2/person}
-  0.319734,                               !- Fraction Radiant
-  0.573,                                  !- Sensible Heat Fraction
-  0,                                      !- Carbon Dioxide Generation Rate {m3/s-W}
-  No,                                     !- Enable ASHRAE 55 Comfort Warnings
-  ZoneAveraged;                           !- Mean Radiant Temperature Calculation Type
-
-OS:People,
-<<<<<<< HEAD
-  {5a15ae72-3ac6-4ac7-8ae9-cf05c7a6aa30}, !- Handle
-  res occupants|living space,             !- Name
-  {67c4ef90-34d3-443f-902e-d1906ff608cb}, !- People Definition Name
-  {779aae04-cb8c-47f0-84c9-88208821ae25}, !- Space or SpaceType Name
-  {8812f0eb-6590-45ab-9bc8-f71710604ecf}, !- Number of People Schedule Name
-  {47323a87-bad1-42ff-88fa-83275cee2ae1}, !- Activity Level Schedule Name
-=======
-  {4632a598-d475-4d06-ad02-e030a97f7e06}, !- Handle
-  res occupants|living space,             !- Name
-  {98d95ff7-63cd-4a4e-831f-5e8df5713b9e}, !- People Definition Name
-  {2acfffa6-5854-4f74-8fbb-b55c719670bd}, !- Space or SpaceType Name
-  {f43435aa-0763-45b3-bf91-0bd5745856ef}, !- Number of People Schedule Name
-  {5735ae29-bc24-40bb-b23f-f64f1decf4c0}, !- Activity Level Schedule Name
->>>>>>> 5553552e
-  ,                                       !- Surface Name/Angle Factor List Name
-  ,                                       !- Work Efficiency Schedule Name
-  ,                                       !- Clothing Insulation Schedule Name
-  ,                                       !- Air Velocity Schedule Name
-  1;                                      !- Multiplier
