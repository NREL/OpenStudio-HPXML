!- NOTE: Auto-generated from /test/osw_files/SFD_2000sqft_2story_SL_FA_LeftRight.osw

OS:Version,
<<<<<<< HEAD
  {de597e9c-4a6c-4d0d-aa16-f7e988bc5c05}, !- Handle
  2.9.0;                                  !- Version Identifier

OS:SimulationControl,
  {be6222b0-8210-4089-9f8d-4a5ef69c37cf}, !- Handle
=======
  {87329111-9e1b-47ff-a44e-4c1b3f7baf20}, !- Handle
  2.9.0;                                  !- Version Identifier

OS:SimulationControl,
  {b8033d8c-cefd-4051-8c5e-1a206b5319dd}, !- Handle
>>>>>>> 5553552e
  ,                                       !- Do Zone Sizing Calculation
  ,                                       !- Do System Sizing Calculation
  ,                                       !- Do Plant Sizing Calculation
  No;                                     !- Run Simulation for Sizing Periods

OS:Timestep,
<<<<<<< HEAD
  {56beb559-91a4-4fc1-a073-c340df94b37c}, !- Handle
  6;                                      !- Number of Timesteps per Hour

OS:ShadowCalculation,
  {2880f4b4-98ae-408a-860f-08349b639daa}, !- Handle
=======
  {12bde772-af5b-46c5-a8dc-f48179551952}, !- Handle
  6;                                      !- Number of Timesteps per Hour

OS:ShadowCalculation,
  {e542ed7c-c3a1-454b-acd7-3a4429d81605}, !- Handle
>>>>>>> 5553552e
  20,                                     !- Calculation Frequency
  200;                                    !- Maximum Figures in Shadow Overlap Calculations

OS:SurfaceConvectionAlgorithm:Outside,
<<<<<<< HEAD
  {9dc9c4f9-e8af-4457-92eb-c92e08ecaf97}, !- Handle
  DOE-2;                                  !- Algorithm

OS:SurfaceConvectionAlgorithm:Inside,
  {a82ae064-a68d-4f7b-b851-48ff854fb818}, !- Handle
  TARP;                                   !- Algorithm

OS:ZoneCapacitanceMultiplier:ResearchSpecial,
  {f820cd12-ca0c-4c86-8a19-bfda83ba537a}, !- Handle
=======
  {708e2b12-57b9-4acb-9e8a-56f566f822b3}, !- Handle
  DOE-2;                                  !- Algorithm

OS:SurfaceConvectionAlgorithm:Inside,
  {c25b86da-77fd-415a-afde-f14a53f8aba2}, !- Handle
  TARP;                                   !- Algorithm

OS:ZoneCapacitanceMultiplier:ResearchSpecial,
  {135d338e-3be4-4743-81bb-d785c0300a7a}, !- Handle
>>>>>>> 5553552e
  ,                                       !- Temperature Capacity Multiplier
  15,                                     !- Humidity Capacity Multiplier
  ;                                       !- Carbon Dioxide Capacity Multiplier

OS:RunPeriod,
<<<<<<< HEAD
  {c5408801-0a9c-4e2b-b28b-20e6b0cb8521}, !- Handle
=======
  {a4a9e446-7dff-41ef-a518-aeabf57ab1fb}, !- Handle
>>>>>>> 5553552e
  Run Period 1,                           !- Name
  1,                                      !- Begin Month
  1,                                      !- Begin Day of Month
  12,                                     !- End Month
  31,                                     !- End Day of Month
  ,                                       !- Use Weather File Holidays and Special Days
  ,                                       !- Use Weather File Daylight Saving Period
  ,                                       !- Apply Weekend Holiday Rule
  ,                                       !- Use Weather File Rain Indicators
  ,                                       !- Use Weather File Snow Indicators
  ;                                       !- Number of Times Runperiod to be Repeated

OS:YearDescription,
<<<<<<< HEAD
  {550cd7c6-b426-4ec1-b25e-d617037b6cca}, !- Handle
=======
  {ea174315-9069-46a8-966f-78e405b67981}, !- Handle
>>>>>>> 5553552e
  2007,                                   !- Calendar Year
  ,                                       !- Day of Week for Start Day
  ;                                       !- Is Leap Year

OS:WeatherFile,
<<<<<<< HEAD
  {810643a3-7f05-4f15-9132-ea9693e19a47}, !- Handle
=======
  {252f4ce3-2748-4864-a6df-0987f31283c0}, !- Handle
>>>>>>> 5553552e
  Denver Intl Ap,                         !- City
  CO,                                     !- State Province Region
  USA,                                    !- Country
  TMY3,                                   !- Data Source
  725650,                                 !- WMO Number
  39.83,                                  !- Latitude {deg}
  -104.65,                                !- Longitude {deg}
  -7,                                     !- Time Zone {hr}
  1650,                                   !- Elevation {m}
  file:../weather/USA_CO_Denver.Intl.AP.725650_TMY3.epw, !- Url
  E23378AA;                               !- Checksum

OS:AdditionalProperties,
<<<<<<< HEAD
  {022e8920-a984-4d00-9e28-774786806784}, !- Handle
  {810643a3-7f05-4f15-9132-ea9693e19a47}, !- Object Name
=======
  {86287aa2-65f9-402e-b13d-9a6f0f77d6be}, !- Handle
  {252f4ce3-2748-4864-a6df-0987f31283c0}, !- Object Name
>>>>>>> 5553552e
  EPWHeaderCity,                          !- Feature Name 1
  String,                                 !- Feature Data Type 1
  Denver Intl Ap,                         !- Feature Value 1
  EPWHeaderState,                         !- Feature Name 2
  String,                                 !- Feature Data Type 2
  CO,                                     !- Feature Value 2
  EPWHeaderCountry,                       !- Feature Name 3
  String,                                 !- Feature Data Type 3
  USA,                                    !- Feature Value 3
  EPWHeaderDataSource,                    !- Feature Name 4
  String,                                 !- Feature Data Type 4
  TMY3,                                   !- Feature Value 4
  EPWHeaderStation,                       !- Feature Name 5
  String,                                 !- Feature Data Type 5
  725650,                                 !- Feature Value 5
  EPWHeaderLatitude,                      !- Feature Name 6
  Double,                                 !- Feature Data Type 6
  39.829999999999998,                     !- Feature Value 6
  EPWHeaderLongitude,                     !- Feature Name 7
  Double,                                 !- Feature Data Type 7
  -104.65000000000001,                    !- Feature Value 7
  EPWHeaderTimezone,                      !- Feature Name 8
  Double,                                 !- Feature Data Type 8
  -7,                                     !- Feature Value 8
  EPWHeaderAltitude,                      !- Feature Name 9
  Double,                                 !- Feature Data Type 9
  5413.3858267716532,                     !- Feature Value 9
  EPWHeaderLocalPressure,                 !- Feature Name 10
  Double,                                 !- Feature Data Type 10
  0.81937567683596546,                    !- Feature Value 10
  EPWHeaderRecordsPerHour,                !- Feature Name 11
  Double,                                 !- Feature Data Type 11
  0,                                      !- Feature Value 11
  EPWDataAnnualAvgDrybulb,                !- Feature Name 12
  Double,                                 !- Feature Data Type 12
  51.575616438356228,                     !- Feature Value 12
  EPWDataAnnualMinDrybulb,                !- Feature Name 13
  Double,                                 !- Feature Data Type 13
  -2.9200000000000017,                    !- Feature Value 13
  EPWDataAnnualMaxDrybulb,                !- Feature Name 14
  Double,                                 !- Feature Data Type 14
  104,                                    !- Feature Value 14
  EPWDataCDD50F,                          !- Feature Name 15
  Double,                                 !- Feature Data Type 15
  3072.2925000000005,                     !- Feature Value 15
  EPWDataCDD65F,                          !- Feature Name 16
  Double,                                 !- Feature Data Type 16
  883.62000000000035,                     !- Feature Value 16
  EPWDataHDD50F,                          !- Feature Name 17
  Double,                                 !- Feature Data Type 17
  2497.1925000000001,                     !- Feature Value 17
  EPWDataHDD65F,                          !- Feature Name 18
  Double,                                 !- Feature Data Type 18
  5783.5200000000013,                     !- Feature Value 18
  EPWDataAnnualAvgWindspeed,              !- Feature Name 19
  Double,                                 !- Feature Data Type 19
  3.9165296803649667,                     !- Feature Value 19
  EPWDataMonthlyAvgDrybulbs,              !- Feature Name 20
  String,                                 !- Feature Data Type 20
  33.4191935483871&#4431.90142857142857&#4443.02620967741937&#4442.48624999999999&#4459.877741935483854&#4473.57574999999997&#4472.07975806451608&#4472.70008064516134&#4466.49200000000006&#4450.079112903225806&#4437.218250000000005&#4434.582177419354835, !- Feature Value 20
  EPWDataGroundMonthlyTemps,              !- Feature Name 21
  String,                                 !- Feature Data Type 21
  44.08306285945173&#4440.89570904991865&#4440.64045432632048&#4442.153016571250646&#4448.225111118704206&#4454.268919273837525&#4459.508577937551024&#4462.82777283423508&#4463.10975667174995&#4460.41014950381947&#4455.304105212311526&#4449.445696474514364, !- Feature Value 21
  EPWDataWSF,                             !- Feature Name 22
  Double,                                 !- Feature Data Type 22
  0.58999999999999997,                    !- Feature Value 22
  EPWDataMonthlyAvgDailyHighDrybulbs,     !- Feature Name 23
  String,                                 !- Feature Data Type 23
  47.41032258064516&#4446.58642857142857&#4455.15032258064517&#4453.708&#4472.80193548387098&#4488.67600000000002&#4486.1858064516129&#4485.87225806451613&#4482.082&#4463.18064516129033&#4448.73400000000001&#4448.87935483870968, !- Feature Value 23
  EPWDataMonthlyAvgDailyLowDrybulbs,      !- Feature Name 24
  String,                                 !- Feature Data Type 24
  19.347741935483874&#4419.856428571428573&#4430.316129032258065&#4431.112&#4447.41612903225806&#4457.901999999999994&#4459.063870967741934&#4460.956774193548384&#4452.352000000000004&#4438.41612903225806&#4427.002000000000002&#4423.02903225806451, !- Feature Value 24
  EPWDesignHeatingDrybulb,                !- Feature Name 25
  Double,                                 !- Feature Data Type 25
  12.02,                                  !- Feature Value 25
  EPWDesignHeatingWindspeed,              !- Feature Name 26
  Double,                                 !- Feature Data Type 26
  2.8062500000000004,                     !- Feature Value 26
  EPWDesignCoolingDrybulb,                !- Feature Name 27
  Double,                                 !- Feature Data Type 27
  91.939999999999998,                     !- Feature Value 27
  EPWDesignCoolingWetbulb,                !- Feature Name 28
  Double,                                 !- Feature Data Type 28
  59.95131430195849,                      !- Feature Value 28
  EPWDesignCoolingHumidityRatio,          !- Feature Name 29
  Double,                                 !- Feature Data Type 29
  0.0059161086834698092,                  !- Feature Value 29
  EPWDesignCoolingWindspeed,              !- Feature Name 30
  Double,                                 !- Feature Data Type 30
  3.7999999999999989,                     !- Feature Value 30
  EPWDesignDailyTemperatureRange,         !- Feature Name 31
  Double,                                 !- Feature Data Type 31
  24.915483870967748,                     !- Feature Value 31
  EPWDesignDehumidDrybulb,                !- Feature Name 32
  Double,                                 !- Feature Data Type 32
  67.996785714285721,                     !- Feature Value 32
  EPWDesignDehumidHumidityRatio,          !- Feature Name 33
  Double,                                 !- Feature Data Type 33
  0.012133744170488724,                   !- Feature Value 33
  EPWDesignCoolingDirectNormal,           !- Feature Name 34
  Double,                                 !- Feature Data Type 34
  985,                                    !- Feature Value 34
  EPWDesignCoolingDiffuseHorizontal,      !- Feature Name 35
  Double,                                 !- Feature Data Type 35
  84;                                     !- Feature Value 35

OS:Site,
<<<<<<< HEAD
  {7cf97c51-a6e6-4246-97c0-1fbab169be30}, !- Handle
=======
  {230437d7-4caf-4476-8006-87320256995e}, !- Handle
>>>>>>> 5553552e
  Denver Intl Ap_CO_USA,                  !- Name
  39.83,                                  !- Latitude {deg}
  -104.65,                                !- Longitude {deg}
  -7,                                     !- Time Zone {hr}
  1650,                                   !- Elevation {m}
  ;                                       !- Terrain

OS:ClimateZones,
<<<<<<< HEAD
  {2b22f107-b44c-4c3c-a029-478fc405e6dc}, !- Handle
=======
  {2940b7aa-d646-4cf1-8539-cd9f8c76b3fe}, !- Handle
>>>>>>> 5553552e
  ,                                       !- Active Institution
  ,                                       !- Active Year
  ,                                       !- Climate Zone Institution Name 1
  ,                                       !- Climate Zone Document Name 1
  ,                                       !- Climate Zone Document Year 1
  ,                                       !- Climate Zone Value 1
  Building America,                       !- Climate Zone Institution Name 2
  ,                                       !- Climate Zone Document Name 2
  0,                                      !- Climate Zone Document Year 2
  Cold;                                   !- Climate Zone Value 2

OS:Site:WaterMainsTemperature,
<<<<<<< HEAD
  {583c4ee0-8ef7-4cc1-a791-a11497474a95}, !- Handle
=======
  {7a3240b1-771e-46fe-99e3-a75fff4b4ef7}, !- Handle
>>>>>>> 5553552e
  Correlation,                            !- Calculation Method
  ,                                       !- Temperature Schedule Name
  10.8753424657535,                       !- Annual Average Outdoor Air Temperature {C}
  23.1524007936508;                       !- Maximum Difference In Monthly Average Outdoor Air Temperatures {deltaC}

OS:RunPeriodControl:DaylightSavingTime,
<<<<<<< HEAD
  {b84366dd-841b-49b8-ae0d-876e17837e00}, !- Handle
=======
  {505c4bbc-7efa-4a47-9e4c-0b6acda43c56}, !- Handle
>>>>>>> 5553552e
  4/7,                                    !- Start Date
  10/26;                                  !- End Date

OS:Site:GroundTemperature:Deep,
<<<<<<< HEAD
  {ce8a5493-ac7a-43a1-ad28-96e906ee9f39}, !- Handle
=======
  {e1c20fcb-051c-41f4-8c67-0cf8f0bc175a}, !- Handle
>>>>>>> 5553552e
  10.8753424657535,                       !- January Deep Ground Temperature {C}
  10.8753424657535,                       !- February Deep Ground Temperature {C}
  10.8753424657535,                       !- March Deep Ground Temperature {C}
  10.8753424657535,                       !- April Deep Ground Temperature {C}
  10.8753424657535,                       !- May Deep Ground Temperature {C}
  10.8753424657535,                       !- June Deep Ground Temperature {C}
  10.8753424657535,                       !- July Deep Ground Temperature {C}
  10.8753424657535,                       !- August Deep Ground Temperature {C}
  10.8753424657535,                       !- September Deep Ground Temperature {C}
  10.8753424657535,                       !- October Deep Ground Temperature {C}
  10.8753424657535,                       !- November Deep Ground Temperature {C}
  10.8753424657535;                       !- December Deep Ground Temperature {C}

OS:Building,
<<<<<<< HEAD
  {7a069541-0359-4cbd-b1fa-7345a9f823cb}, !- Handle
=======
  {74c840e2-d41a-422b-886f-7bfa7af90d39}, !- Handle
>>>>>>> 5553552e
  Building 1,                             !- Name
  ,                                       !- Building Sector Type
  0,                                      !- North Axis {deg}
  ,                                       !- Nominal Floor to Floor Height {m}
  ,                                       !- Space Type Name
  ,                                       !- Default Construction Set Name
  ,                                       !- Default Schedule Set Name
  3,                                      !- Standards Number of Stories
  3,                                      !- Standards Number of Above Ground Stories
  ,                                       !- Standards Template
  singlefamilydetached,                   !- Standards Building Type
  1;                                      !- Standards Number of Living Units

OS:AdditionalProperties,
<<<<<<< HEAD
  {15effdef-59e8-4297-895a-2436d0dec041}, !- Handle
  {7a069541-0359-4cbd-b1fa-7345a9f823cb}, !- Object Name
=======
  {e9c96557-91dc-4020-b244-8e9bf91f0a06}, !- Handle
  {74c840e2-d41a-422b-886f-7bfa7af90d39}, !- Object Name
>>>>>>> 5553552e
  Total Units Represented,                !- Feature Name 1
  Integer,                                !- Feature Data Type 1
  1,                                      !- Feature Value 1
  Total Units Modeled,                    !- Feature Name 2
  Integer,                                !- Feature Data Type 2
  1;                                      !- Feature Value 2

OS:ThermalZone,
<<<<<<< HEAD
  {eeda69f9-1abf-4a3e-92d7-5e7502714678}, !- Handle
=======
  {4918607d-d7ed-4c20-a05c-1029f5d082bb}, !- Handle
>>>>>>> 5553552e
  living zone,                            !- Name
  ,                                       !- Multiplier
  ,                                       !- Ceiling Height {m}
  ,                                       !- Volume {m3}
  ,                                       !- Floor Area {m2}
  ,                                       !- Zone Inside Convection Algorithm
  ,                                       !- Zone Outside Convection Algorithm
  ,                                       !- Zone Conditioning Equipment List Name
<<<<<<< HEAD
  {5c1e096f-6a83-4d83-82a4-e33f3edb4242}, !- Zone Air Inlet Port List
  {e0c8ae20-31ba-42d3-b28a-b11e2c9644ad}, !- Zone Air Exhaust Port List
  {a4d1d61d-ed93-4fa6-a7b7-bef34dec3a06}, !- Zone Air Node Name
  {e5cb6aa5-698e-4f03-b7ca-690547b42679}, !- Zone Return Air Port List
=======
  {68f60b04-e507-46e8-977c-92a428f899ef}, !- Zone Air Inlet Port List
  {a51443d4-f8f7-4c98-a5f7-3f858b53d51a}, !- Zone Air Exhaust Port List
  {40568329-a257-43b2-8230-04ba8fd1f547}, !- Zone Air Node Name
  {5021ff4c-6e88-42b0-ac5e-250222a82fff}, !- Zone Return Air Port List
>>>>>>> 5553552e
  ,                                       !- Primary Daylighting Control Name
  ,                                       !- Fraction of Zone Controlled by Primary Daylighting Control
  ,                                       !- Secondary Daylighting Control Name
  ,                                       !- Fraction of Zone Controlled by Secondary Daylighting Control
  ,                                       !- Illuminance Map Name
  ,                                       !- Group Rendering Name
  ,                                       !- Thermostat Name
  No;                                     !- Use Ideal Air Loads

OS:Node,
<<<<<<< HEAD
  {50c93b86-bd07-4d1a-9fee-d0f1de581159}, !- Handle
  Node 1,                                 !- Name
  {a4d1d61d-ed93-4fa6-a7b7-bef34dec3a06}, !- Inlet Port
  ;                                       !- Outlet Port

OS:Connection,
  {a4d1d61d-ed93-4fa6-a7b7-bef34dec3a06}, !- Handle
  {607c2da1-e094-4289-9905-89b574e10b30}, !- Name
  {eeda69f9-1abf-4a3e-92d7-5e7502714678}, !- Source Object
  11,                                     !- Outlet Port
  {50c93b86-bd07-4d1a-9fee-d0f1de581159}, !- Target Object
  2;                                      !- Inlet Port

OS:PortList,
  {5c1e096f-6a83-4d83-82a4-e33f3edb4242}, !- Handle
  {561a70e9-6e7b-4f07-8322-e21920a4d68e}, !- Name
  {eeda69f9-1abf-4a3e-92d7-5e7502714678}; !- HVAC Component

OS:PortList,
  {e0c8ae20-31ba-42d3-b28a-b11e2c9644ad}, !- Handle
  {45539d51-dc1a-42be-b41c-0c3a62666738}, !- Name
  {eeda69f9-1abf-4a3e-92d7-5e7502714678}; !- HVAC Component

OS:PortList,
  {e5cb6aa5-698e-4f03-b7ca-690547b42679}, !- Handle
  {e3402edd-deb0-4c09-bba6-f0e332b37675}, !- Name
  {eeda69f9-1abf-4a3e-92d7-5e7502714678}; !- HVAC Component

OS:Sizing:Zone,
  {eff9ae5b-8284-4bf5-9273-b502ab2f10c6}, !- Handle
  {eeda69f9-1abf-4a3e-92d7-5e7502714678}, !- Zone or ZoneList Name
=======
  {fcef898f-4a9e-49ea-ab10-bbf6bd34e957}, !- Handle
  Node 1,                                 !- Name
  {40568329-a257-43b2-8230-04ba8fd1f547}, !- Inlet Port
  ;                                       !- Outlet Port

OS:Connection,
  {40568329-a257-43b2-8230-04ba8fd1f547}, !- Handle
  {cb1ccb72-d055-4686-abce-6523697503e4}, !- Name
  {4918607d-d7ed-4c20-a05c-1029f5d082bb}, !- Source Object
  11,                                     !- Outlet Port
  {fcef898f-4a9e-49ea-ab10-bbf6bd34e957}, !- Target Object
  2;                                      !- Inlet Port

OS:PortList,
  {68f60b04-e507-46e8-977c-92a428f899ef}, !- Handle
  {93278aea-7f26-4d94-8de1-fbd0bda33f9c}, !- Name
  {4918607d-d7ed-4c20-a05c-1029f5d082bb}; !- HVAC Component

OS:PortList,
  {a51443d4-f8f7-4c98-a5f7-3f858b53d51a}, !- Handle
  {d6faa54d-df28-43c4-80a6-ee50a83405d1}, !- Name
  {4918607d-d7ed-4c20-a05c-1029f5d082bb}; !- HVAC Component

OS:PortList,
  {5021ff4c-6e88-42b0-ac5e-250222a82fff}, !- Handle
  {167fb9df-b6fa-49fb-855c-1380dc4d1140}, !- Name
  {4918607d-d7ed-4c20-a05c-1029f5d082bb}; !- HVAC Component

OS:Sizing:Zone,
  {ed46e36f-6097-4318-a156-8d94a6e377e2}, !- Handle
  {4918607d-d7ed-4c20-a05c-1029f5d082bb}, !- Zone or ZoneList Name
>>>>>>> 5553552e
  SupplyAirTemperature,                   !- Zone Cooling Design Supply Air Temperature Input Method
  14,                                     !- Zone Cooling Design Supply Air Temperature {C}
  11.11,                                  !- Zone Cooling Design Supply Air Temperature Difference {deltaC}
  SupplyAirTemperature,                   !- Zone Heating Design Supply Air Temperature Input Method
  40,                                     !- Zone Heating Design Supply Air Temperature {C}
  11.11,                                  !- Zone Heating Design Supply Air Temperature Difference {deltaC}
  0.0085,                                 !- Zone Cooling Design Supply Air Humidity Ratio {kg-H2O/kg-air}
  0.008,                                  !- Zone Heating Design Supply Air Humidity Ratio {kg-H2O/kg-air}
  ,                                       !- Zone Heating Sizing Factor
  ,                                       !- Zone Cooling Sizing Factor
  DesignDay,                              !- Cooling Design Air Flow Method
  ,                                       !- Cooling Design Air Flow Rate {m3/s}
  ,                                       !- Cooling Minimum Air Flow per Zone Floor Area {m3/s-m2}
  ,                                       !- Cooling Minimum Air Flow {m3/s}
  ,                                       !- Cooling Minimum Air Flow Fraction
  DesignDay,                              !- Heating Design Air Flow Method
  ,                                       !- Heating Design Air Flow Rate {m3/s}
  ,                                       !- Heating Maximum Air Flow per Zone Floor Area {m3/s-m2}
  ,                                       !- Heating Maximum Air Flow {m3/s}
  ,                                       !- Heating Maximum Air Flow Fraction
  ,                                       !- Design Zone Air Distribution Effectiveness in Cooling Mode
  ,                                       !- Design Zone Air Distribution Effectiveness in Heating Mode
  No,                                     !- Account for Dedicated Outdoor Air System
  NeutralSupplyAir,                       !- Dedicated Outdoor Air System Control Strategy
  autosize,                               !- Dedicated Outdoor Air Low Setpoint Temperature for Design {C}
  autosize;                               !- Dedicated Outdoor Air High Setpoint Temperature for Design {C}

OS:ZoneHVAC:EquipmentList,
<<<<<<< HEAD
  {af4bf5d1-725a-4ff0-99a3-9c1448800164}, !- Handle
  Zone HVAC Equipment List 1,             !- Name
  {eeda69f9-1abf-4a3e-92d7-5e7502714678}; !- Thermal Zone

OS:Space,
  {6d4ab7ed-9e8d-49ae-a380-1586367ce624}, !- Handle
  living space,                           !- Name
  {70e19776-b85b-449d-841a-42f06b2587ab}, !- Space Type Name
=======
  {f7d4e166-6b71-446a-81b2-3e7866886862}, !- Handle
  Zone HVAC Equipment List 1,             !- Name
  {4918607d-d7ed-4c20-a05c-1029f5d082bb}; !- Thermal Zone

OS:Space,
  {4c270b46-05b0-4f2a-9a66-f97944fd29f8}, !- Handle
  living space,                           !- Name
  {1f10fccc-014e-4ead-b0ef-66dd707dc0dd}, !- Space Type Name
>>>>>>> 5553552e
  ,                                       !- Default Construction Set Name
  ,                                       !- Default Schedule Set Name
  -0,                                     !- Direction of Relative North {deg}
  0,                                      !- X Origin {m}
  0,                                      !- Y Origin {m}
  0,                                      !- Z Origin {m}
  ,                                       !- Building Story Name
<<<<<<< HEAD
  {eeda69f9-1abf-4a3e-92d7-5e7502714678}, !- Thermal Zone Name
  ,                                       !- Part of Total Floor Area
  ,                                       !- Design Specification Outdoor Air Object Name
  {7c5aab9d-ce7c-4171-9d03-fc0a73109906}; !- Building Unit Name

OS:Surface,
  {5f068ac9-87b6-4aca-898b-48ffcc635f74}, !- Handle
  Surface 1,                              !- Name
  Floor,                                  !- Surface Type
  ,                                       !- Construction Name
  {6d4ab7ed-9e8d-49ae-a380-1586367ce624}, !- Space Name
=======
  {4918607d-d7ed-4c20-a05c-1029f5d082bb}, !- Thermal Zone Name
  ,                                       !- Part of Total Floor Area
  ,                                       !- Design Specification Outdoor Air Object Name
  {cddc311e-9f1e-43af-8075-687c29afaf40}; !- Building Unit Name

OS:Surface,
  {8bb4695f-8102-4f8b-9cd6-68256e8e13f0}, !- Handle
  Surface 1,                              !- Name
  Floor,                                  !- Surface Type
  ,                                       !- Construction Name
  {4c270b46-05b0-4f2a-9a66-f97944fd29f8}, !- Space Name
>>>>>>> 5553552e
  Foundation,                             !- Outside Boundary Condition
  ,                                       !- Outside Boundary Condition Object
  NoSun,                                  !- Sun Exposure
  NoWind,                                 !- Wind Exposure
  ,                                       !- View Factor to Ground
  ,                                       !- Number of Vertices
  0, 0, 0,                                !- X,Y,Z Vertex 1 {m}
  0, 11.129722368505, 0,                  !- X,Y,Z Vertex 2 {m}
  5.56486118425249, 11.129722368505, 0,   !- X,Y,Z Vertex 3 {m}
  5.56486118425249, 0, 0;                 !- X,Y,Z Vertex 4 {m}

OS:Surface,
<<<<<<< HEAD
  {24a50575-2b51-49b2-b305-dcf4eccbdf1c}, !- Handle
  Surface 2,                              !- Name
  Wall,                                   !- Surface Type
  ,                                       !- Construction Name
  {6d4ab7ed-9e8d-49ae-a380-1586367ce624}, !- Space Name
=======
  {6471d6a6-35ed-469b-bf6a-c27b0982bcb6}, !- Handle
  Surface 2,                              !- Name
  Wall,                                   !- Surface Type
  ,                                       !- Construction Name
  {4c270b46-05b0-4f2a-9a66-f97944fd29f8}, !- Space Name
>>>>>>> 5553552e
  Outdoors,                               !- Outside Boundary Condition
  ,                                       !- Outside Boundary Condition Object
  SunExposed,                             !- Sun Exposure
  WindExposed,                            !- Wind Exposure
  ,                                       !- View Factor to Ground
  ,                                       !- Number of Vertices
  0, 11.129722368505, 2.4384,             !- X,Y,Z Vertex 1 {m}
  0, 11.129722368505, 0,                  !- X,Y,Z Vertex 2 {m}
  0, 0, 0,                                !- X,Y,Z Vertex 3 {m}
  0, 0, 2.4384;                           !- X,Y,Z Vertex 4 {m}

OS:Surface,
<<<<<<< HEAD
  {9e1fc490-4d22-4fe5-95ca-b8fe299b6344}, !- Handle
  Surface 3,                              !- Name
  Wall,                                   !- Surface Type
  ,                                       !- Construction Name
  {6d4ab7ed-9e8d-49ae-a380-1586367ce624}, !- Space Name
=======
  {2dc40fce-0782-4f1c-b051-26d62f3745af}, !- Handle
  Surface 3,                              !- Name
  Wall,                                   !- Surface Type
  ,                                       !- Construction Name
  {4c270b46-05b0-4f2a-9a66-f97944fd29f8}, !- Space Name
>>>>>>> 5553552e
  Outdoors,                               !- Outside Boundary Condition
  ,                                       !- Outside Boundary Condition Object
  SunExposed,                             !- Sun Exposure
  WindExposed,                            !- Wind Exposure
  ,                                       !- View Factor to Ground
  ,                                       !- Number of Vertices
  5.56486118425249, 11.129722368505, 2.4384, !- X,Y,Z Vertex 1 {m}
  5.56486118425249, 11.129722368505, 0,   !- X,Y,Z Vertex 2 {m}
  0, 11.129722368505, 0,                  !- X,Y,Z Vertex 3 {m}
  0, 11.129722368505, 2.4384;             !- X,Y,Z Vertex 4 {m}

OS:Surface,
<<<<<<< HEAD
  {c999be27-4e92-4645-9775-29ad877acb65}, !- Handle
  Surface 4,                              !- Name
  Wall,                                   !- Surface Type
  ,                                       !- Construction Name
  {6d4ab7ed-9e8d-49ae-a380-1586367ce624}, !- Space Name
=======
  {c1ce777d-ff4d-40c4-9884-0111473ced8f}, !- Handle
  Surface 4,                              !- Name
  Wall,                                   !- Surface Type
  ,                                       !- Construction Name
  {4c270b46-05b0-4f2a-9a66-f97944fd29f8}, !- Space Name
>>>>>>> 5553552e
  Outdoors,                               !- Outside Boundary Condition
  ,                                       !- Outside Boundary Condition Object
  SunExposed,                             !- Sun Exposure
  WindExposed,                            !- Wind Exposure
  ,                                       !- View Factor to Ground
  ,                                       !- Number of Vertices
  5.56486118425249, 0, 2.4384,            !- X,Y,Z Vertex 1 {m}
  5.56486118425249, 0, 0,                 !- X,Y,Z Vertex 2 {m}
  5.56486118425249, 11.129722368505, 0,   !- X,Y,Z Vertex 3 {m}
  5.56486118425249, 11.129722368505, 2.4384; !- X,Y,Z Vertex 4 {m}

OS:Surface,
<<<<<<< HEAD
  {525e1f60-4dbf-4b42-a5bb-98a54e432214}, !- Handle
  Surface 5,                              !- Name
  Wall,                                   !- Surface Type
  ,                                       !- Construction Name
  {6d4ab7ed-9e8d-49ae-a380-1586367ce624}, !- Space Name
=======
  {c9e46e81-eb33-4242-82c6-c803e0f47a74}, !- Handle
  Surface 5,                              !- Name
  Wall,                                   !- Surface Type
  ,                                       !- Construction Name
  {4c270b46-05b0-4f2a-9a66-f97944fd29f8}, !- Space Name
>>>>>>> 5553552e
  Outdoors,                               !- Outside Boundary Condition
  ,                                       !- Outside Boundary Condition Object
  SunExposed,                             !- Sun Exposure
  WindExposed,                            !- Wind Exposure
  ,                                       !- View Factor to Ground
  ,                                       !- Number of Vertices
  0, 0, 2.4384,                           !- X,Y,Z Vertex 1 {m}
  0, 0, 0,                                !- X,Y,Z Vertex 2 {m}
  5.56486118425249, 0, 0,                 !- X,Y,Z Vertex 3 {m}
  5.56486118425249, 0, 2.4384;            !- X,Y,Z Vertex 4 {m}

OS:Surface,
<<<<<<< HEAD
  {ea0d64b2-7dd8-438e-831a-77b91178eedd}, !- Handle
  Surface 6,                              !- Name
  RoofCeiling,                            !- Surface Type
  ,                                       !- Construction Name
  {6d4ab7ed-9e8d-49ae-a380-1586367ce624}, !- Space Name
  Surface,                                !- Outside Boundary Condition
  {d165393d-15aa-4b48-bdb8-045ebe52a05d}, !- Outside Boundary Condition Object
=======
  {e2294ab7-a2af-4fbe-ad2e-d71e40969d42}, !- Handle
  Surface 6,                              !- Name
  RoofCeiling,                            !- Surface Type
  ,                                       !- Construction Name
  {4c270b46-05b0-4f2a-9a66-f97944fd29f8}, !- Space Name
  Surface,                                !- Outside Boundary Condition
  {104902ae-2418-44fd-a1ed-058fe1859dd5}, !- Outside Boundary Condition Object
>>>>>>> 5553552e
  NoSun,                                  !- Sun Exposure
  NoWind,                                 !- Wind Exposure
  ,                                       !- View Factor to Ground
  ,                                       !- Number of Vertices
  5.56486118425249, 0, 2.4384,            !- X,Y,Z Vertex 1 {m}
  5.56486118425249, 11.129722368505, 2.4384, !- X,Y,Z Vertex 2 {m}
  0, 11.129722368505, 2.4384,             !- X,Y,Z Vertex 3 {m}
  0, 0, 2.4384;                           !- X,Y,Z Vertex 4 {m}

OS:SpaceType,
<<<<<<< HEAD
  {70e19776-b85b-449d-841a-42f06b2587ab}, !- Handle
=======
  {1f10fccc-014e-4ead-b0ef-66dd707dc0dd}, !- Handle
>>>>>>> 5553552e
  Space Type 1,                           !- Name
  ,                                       !- Default Construction Set Name
  ,                                       !- Default Schedule Set Name
  ,                                       !- Group Rendering Name
  ,                                       !- Design Specification Outdoor Air Object Name
  ,                                       !- Standards Template
  ,                                       !- Standards Building Type
  living;                                 !- Standards Space Type

OS:Space,
<<<<<<< HEAD
  {97cbbbbf-6200-4565-b875-7555acd42472}, !- Handle
  living space|story 2,                   !- Name
  {70e19776-b85b-449d-841a-42f06b2587ab}, !- Space Type Name
=======
  {f33009ad-a871-4bee-9072-b84f9d2e545b}, !- Handle
  living space|story 2,                   !- Name
  {1f10fccc-014e-4ead-b0ef-66dd707dc0dd}, !- Space Type Name
>>>>>>> 5553552e
  ,                                       !- Default Construction Set Name
  ,                                       !- Default Schedule Set Name
  -0,                                     !- Direction of Relative North {deg}
  0,                                      !- X Origin {m}
  0,                                      !- Y Origin {m}
  2.4384,                                 !- Z Origin {m}
  ,                                       !- Building Story Name
<<<<<<< HEAD
  {eeda69f9-1abf-4a3e-92d7-5e7502714678}, !- Thermal Zone Name
  ,                                       !- Part of Total Floor Area
  ,                                       !- Design Specification Outdoor Air Object Name
  {7c5aab9d-ce7c-4171-9d03-fc0a73109906}; !- Building Unit Name

OS:Surface,
  {d165393d-15aa-4b48-bdb8-045ebe52a05d}, !- Handle
  Surface 7,                              !- Name
  Floor,                                  !- Surface Type
  ,                                       !- Construction Name
  {97cbbbbf-6200-4565-b875-7555acd42472}, !- Space Name
  Surface,                                !- Outside Boundary Condition
  {ea0d64b2-7dd8-438e-831a-77b91178eedd}, !- Outside Boundary Condition Object
=======
  {4918607d-d7ed-4c20-a05c-1029f5d082bb}, !- Thermal Zone Name
  ,                                       !- Part of Total Floor Area
  ,                                       !- Design Specification Outdoor Air Object Name
  {cddc311e-9f1e-43af-8075-687c29afaf40}; !- Building Unit Name

OS:Surface,
  {104902ae-2418-44fd-a1ed-058fe1859dd5}, !- Handle
  Surface 7,                              !- Name
  Floor,                                  !- Surface Type
  ,                                       !- Construction Name
  {f33009ad-a871-4bee-9072-b84f9d2e545b}, !- Space Name
  Surface,                                !- Outside Boundary Condition
  {e2294ab7-a2af-4fbe-ad2e-d71e40969d42}, !- Outside Boundary Condition Object
>>>>>>> 5553552e
  NoSun,                                  !- Sun Exposure
  NoWind,                                 !- Wind Exposure
  ,                                       !- View Factor to Ground
  ,                                       !- Number of Vertices
  0, 0, 0,                                !- X,Y,Z Vertex 1 {m}
  0, 11.129722368505, 0,                  !- X,Y,Z Vertex 2 {m}
  5.56486118425249, 11.129722368505, 0,   !- X,Y,Z Vertex 3 {m}
  5.56486118425249, 0, 0;                 !- X,Y,Z Vertex 4 {m}

OS:Surface,
<<<<<<< HEAD
  {08768f26-5fce-4d81-a51d-9c219a54c914}, !- Handle
  Surface 8,                              !- Name
  Wall,                                   !- Surface Type
  ,                                       !- Construction Name
  {97cbbbbf-6200-4565-b875-7555acd42472}, !- Space Name
=======
  {4ae3b963-adf4-49be-a98e-3db2b0ccb311}, !- Handle
  Surface 8,                              !- Name
  Wall,                                   !- Surface Type
  ,                                       !- Construction Name
  {f33009ad-a871-4bee-9072-b84f9d2e545b}, !- Space Name
>>>>>>> 5553552e
  Outdoors,                               !- Outside Boundary Condition
  ,                                       !- Outside Boundary Condition Object
  SunExposed,                             !- Sun Exposure
  WindExposed,                            !- Wind Exposure
  ,                                       !- View Factor to Ground
  ,                                       !- Number of Vertices
  0, 11.129722368505, 2.4384,             !- X,Y,Z Vertex 1 {m}
  0, 11.129722368505, 0,                  !- X,Y,Z Vertex 2 {m}
  0, 0, 0,                                !- X,Y,Z Vertex 3 {m}
  0, 0, 2.4384;                           !- X,Y,Z Vertex 4 {m}

OS:Surface,
<<<<<<< HEAD
  {9b0f9235-fcff-4dd3-b549-1aefcf6791f6}, !- Handle
  Surface 9,                              !- Name
  Wall,                                   !- Surface Type
  ,                                       !- Construction Name
  {97cbbbbf-6200-4565-b875-7555acd42472}, !- Space Name
=======
  {479a096e-e1e0-4048-b2c7-c2bee74466d3}, !- Handle
  Surface 9,                              !- Name
  Wall,                                   !- Surface Type
  ,                                       !- Construction Name
  {f33009ad-a871-4bee-9072-b84f9d2e545b}, !- Space Name
>>>>>>> 5553552e
  Outdoors,                               !- Outside Boundary Condition
  ,                                       !- Outside Boundary Condition Object
  SunExposed,                             !- Sun Exposure
  WindExposed,                            !- Wind Exposure
  ,                                       !- View Factor to Ground
  ,                                       !- Number of Vertices
  5.56486118425249, 11.129722368505, 2.4384, !- X,Y,Z Vertex 1 {m}
  5.56486118425249, 11.129722368505, 0,   !- X,Y,Z Vertex 2 {m}
  0, 11.129722368505, 0,                  !- X,Y,Z Vertex 3 {m}
  0, 11.129722368505, 2.4384;             !- X,Y,Z Vertex 4 {m}

OS:Surface,
<<<<<<< HEAD
  {f3dd5282-b787-45f9-aaee-756d191e66b3}, !- Handle
  Surface 10,                             !- Name
  Wall,                                   !- Surface Type
  ,                                       !- Construction Name
  {97cbbbbf-6200-4565-b875-7555acd42472}, !- Space Name
=======
  {96b2ee70-4d28-42bd-8ed2-ed5b5e0b3e9e}, !- Handle
  Surface 10,                             !- Name
  Wall,                                   !- Surface Type
  ,                                       !- Construction Name
  {f33009ad-a871-4bee-9072-b84f9d2e545b}, !- Space Name
>>>>>>> 5553552e
  Outdoors,                               !- Outside Boundary Condition
  ,                                       !- Outside Boundary Condition Object
  SunExposed,                             !- Sun Exposure
  WindExposed,                            !- Wind Exposure
  ,                                       !- View Factor to Ground
  ,                                       !- Number of Vertices
  5.56486118425249, 0, 2.4384,            !- X,Y,Z Vertex 1 {m}
  5.56486118425249, 0, 0,                 !- X,Y,Z Vertex 2 {m}
  5.56486118425249, 11.129722368505, 0,   !- X,Y,Z Vertex 3 {m}
  5.56486118425249, 11.129722368505, 2.4384; !- X,Y,Z Vertex 4 {m}

OS:Surface,
<<<<<<< HEAD
  {0fe24e62-c4d5-400c-9152-538247b73e80}, !- Handle
  Surface 11,                             !- Name
  Wall,                                   !- Surface Type
  ,                                       !- Construction Name
  {97cbbbbf-6200-4565-b875-7555acd42472}, !- Space Name
=======
  {3688e7cb-96c5-4e7b-925c-1cefb96ed9ed}, !- Handle
  Surface 11,                             !- Name
  Wall,                                   !- Surface Type
  ,                                       !- Construction Name
  {f33009ad-a871-4bee-9072-b84f9d2e545b}, !- Space Name
>>>>>>> 5553552e
  Outdoors,                               !- Outside Boundary Condition
  ,                                       !- Outside Boundary Condition Object
  SunExposed,                             !- Sun Exposure
  WindExposed,                            !- Wind Exposure
  ,                                       !- View Factor to Ground
  ,                                       !- Number of Vertices
  0, 0, 2.4384,                           !- X,Y,Z Vertex 1 {m}
  0, 0, 0,                                !- X,Y,Z Vertex 2 {m}
  5.56486118425249, 0, 0,                 !- X,Y,Z Vertex 3 {m}
  5.56486118425249, 0, 2.4384;            !- X,Y,Z Vertex 4 {m}

OS:Surface,
<<<<<<< HEAD
  {f32e13dd-4915-48fe-af13-e5eaec3ba67e}, !- Handle
  Surface 12,                             !- Name
  RoofCeiling,                            !- Surface Type
  ,                                       !- Construction Name
  {97cbbbbf-6200-4565-b875-7555acd42472}, !- Space Name
  Surface,                                !- Outside Boundary Condition
  {7256c507-0967-49b4-9c08-f65d494c5102}, !- Outside Boundary Condition Object
=======
  {a42ffbee-7a09-4fdf-a5ef-5f3d93c41412}, !- Handle
  Surface 12,                             !- Name
  RoofCeiling,                            !- Surface Type
  ,                                       !- Construction Name
  {f33009ad-a871-4bee-9072-b84f9d2e545b}, !- Space Name
  Surface,                                !- Outside Boundary Condition
  {88124cf1-4e65-4e2e-bc8a-50a84b78f375}, !- Outside Boundary Condition Object
>>>>>>> 5553552e
  NoSun,                                  !- Sun Exposure
  NoWind,                                 !- Wind Exposure
  ,                                       !- View Factor to Ground
  ,                                       !- Number of Vertices
  5.56486118425249, 0, 2.4384,            !- X,Y,Z Vertex 1 {m}
  5.56486118425249, 11.129722368505, 2.4384, !- X,Y,Z Vertex 2 {m}
  0, 11.129722368505, 2.4384,             !- X,Y,Z Vertex 3 {m}
  0, 0, 2.4384;                           !- X,Y,Z Vertex 4 {m}

OS:Surface,
<<<<<<< HEAD
  {7256c507-0967-49b4-9c08-f65d494c5102}, !- Handle
  Surface 13,                             !- Name
  Floor,                                  !- Surface Type
  ,                                       !- Construction Name
  {7f94478f-bc87-4413-b87d-0c3e2cf050cc}, !- Space Name
  Surface,                                !- Outside Boundary Condition
  {f32e13dd-4915-48fe-af13-e5eaec3ba67e}, !- Outside Boundary Condition Object
=======
  {88124cf1-4e65-4e2e-bc8a-50a84b78f375}, !- Handle
  Surface 13,                             !- Name
  Floor,                                  !- Surface Type
  ,                                       !- Construction Name
  {9ee1e5b4-0ad8-4372-9247-5e3652e61ea2}, !- Space Name
  Surface,                                !- Outside Boundary Condition
  {a42ffbee-7a09-4fdf-a5ef-5f3d93c41412}, !- Outside Boundary Condition Object
>>>>>>> 5553552e
  NoSun,                                  !- Sun Exposure
  NoWind,                                 !- Wind Exposure
  ,                                       !- View Factor to Ground
  ,                                       !- Number of Vertices
  0, 11.129722368505, 0,                  !- X,Y,Z Vertex 1 {m}
  5.56486118425249, 11.129722368505, 0,   !- X,Y,Z Vertex 2 {m}
  5.56486118425249, 0, 0,                 !- X,Y,Z Vertex 3 {m}
  0, 0, 0;                                !- X,Y,Z Vertex 4 {m}

OS:Surface,
<<<<<<< HEAD
  {ae0ecf0e-49e2-47ab-bf43-e2f34b2a662b}, !- Handle
  Surface 14,                             !- Name
  RoofCeiling,                            !- Surface Type
  ,                                       !- Construction Name
  {7f94478f-bc87-4413-b87d-0c3e2cf050cc}, !- Space Name
=======
  {556830df-713f-459c-9275-0d868aba9bdc}, !- Handle
  Surface 14,                             !- Name
  RoofCeiling,                            !- Surface Type
  ,                                       !- Construction Name
  {9ee1e5b4-0ad8-4372-9247-5e3652e61ea2}, !- Space Name
>>>>>>> 5553552e
  Outdoors,                               !- Outside Boundary Condition
  ,                                       !- Outside Boundary Condition Object
  SunExposed,                             !- Sun Exposure
  WindExposed,                            !- Wind Exposure
  ,                                       !- View Factor to Ground
  ,                                       !- Number of Vertices
  2.78243059212624, 11.129722368505, 1.69601529606312, !- X,Y,Z Vertex 1 {m}
  2.78243059212624, 0, 1.69601529606312,  !- X,Y,Z Vertex 2 {m}
  5.56486118425249, 0, 0.304799999999999, !- X,Y,Z Vertex 3 {m}
  5.56486118425249, 11.129722368505, 0.304799999999999; !- X,Y,Z Vertex 4 {m}

OS:Surface,
<<<<<<< HEAD
  {6a0a77e5-a363-424f-b234-527c5c553924}, !- Handle
  Surface 15,                             !- Name
  RoofCeiling,                            !- Surface Type
  ,                                       !- Construction Name
  {7f94478f-bc87-4413-b87d-0c3e2cf050cc}, !- Space Name
=======
  {ba2ce3cd-2362-4ad6-9ca4-0d70fcb1cdf5}, !- Handle
  Surface 15,                             !- Name
  RoofCeiling,                            !- Surface Type
  ,                                       !- Construction Name
  {9ee1e5b4-0ad8-4372-9247-5e3652e61ea2}, !- Space Name
>>>>>>> 5553552e
  Outdoors,                               !- Outside Boundary Condition
  ,                                       !- Outside Boundary Condition Object
  SunExposed,                             !- Sun Exposure
  WindExposed,                            !- Wind Exposure
  ,                                       !- View Factor to Ground
  ,                                       !- Number of Vertices
  2.78243059212624, 0, 1.69601529606312,  !- X,Y,Z Vertex 1 {m}
  2.78243059212624, 11.129722368505, 1.69601529606312, !- X,Y,Z Vertex 2 {m}
  0, 11.129722368505, 0.3048,             !- X,Y,Z Vertex 3 {m}
  0, 0, 0.3048;                           !- X,Y,Z Vertex 4 {m}

OS:Surface,
<<<<<<< HEAD
  {93812ef9-6447-4453-bc74-cbcb86b7cb6d}, !- Handle
  Surface 16,                             !- Name
  Wall,                                   !- Surface Type
  ,                                       !- Construction Name
  {7f94478f-bc87-4413-b87d-0c3e2cf050cc}, !- Space Name
=======
  {2862d603-ef69-4e67-9419-e3a5891cc1e2}, !- Handle
  Surface 16,                             !- Name
  Wall,                                   !- Surface Type
  ,                                       !- Construction Name
  {9ee1e5b4-0ad8-4372-9247-5e3652e61ea2}, !- Space Name
>>>>>>> 5553552e
  Outdoors,                               !- Outside Boundary Condition
  ,                                       !- Outside Boundary Condition Object
  SunExposed,                             !- Sun Exposure
  WindExposed,                            !- Wind Exposure
  ,                                       !- View Factor to Ground
  ,                                       !- Number of Vertices
  2.78243059212624, 0, 1.39121529606312,  !- X,Y,Z Vertex 1 {m}
  0, 0, 0,                                !- X,Y,Z Vertex 2 {m}
  5.56486118425249, 0, 0;                 !- X,Y,Z Vertex 3 {m}

OS:Surface,
<<<<<<< HEAD
  {cc42eae8-e7c8-4cba-bdd3-b828058d357b}, !- Handle
  Surface 17,                             !- Name
  Wall,                                   !- Surface Type
  ,                                       !- Construction Name
  {7f94478f-bc87-4413-b87d-0c3e2cf050cc}, !- Space Name
=======
  {b849a645-7e98-4b83-8f9b-97f358ceb7ef}, !- Handle
  Surface 17,                             !- Name
  Wall,                                   !- Surface Type
  ,                                       !- Construction Name
  {9ee1e5b4-0ad8-4372-9247-5e3652e61ea2}, !- Space Name
>>>>>>> 5553552e
  Outdoors,                               !- Outside Boundary Condition
  ,                                       !- Outside Boundary Condition Object
  SunExposed,                             !- Sun Exposure
  WindExposed,                            !- Wind Exposure
  ,                                       !- View Factor to Ground
  ,                                       !- Number of Vertices
  2.78243059212624, 11.129722368505, 1.39121529606312, !- X,Y,Z Vertex 1 {m}
  5.56486118425249, 11.129722368505, 0,   !- X,Y,Z Vertex 2 {m}
  0, 11.129722368505, 0;                  !- X,Y,Z Vertex 3 {m}

OS:Space,
<<<<<<< HEAD
  {7f94478f-bc87-4413-b87d-0c3e2cf050cc}, !- Handle
  finished attic space,                   !- Name
  {70e19776-b85b-449d-841a-42f06b2587ab}, !- Space Type Name
=======
  {9ee1e5b4-0ad8-4372-9247-5e3652e61ea2}, !- Handle
  finished attic space,                   !- Name
  {1f10fccc-014e-4ead-b0ef-66dd707dc0dd}, !- Space Type Name
>>>>>>> 5553552e
  ,                                       !- Default Construction Set Name
  ,                                       !- Default Schedule Set Name
  -0,                                     !- Direction of Relative North {deg}
  0,                                      !- X Origin {m}
  0,                                      !- Y Origin {m}
  4.8768,                                 !- Z Origin {m}
  ,                                       !- Building Story Name
<<<<<<< HEAD
  {eeda69f9-1abf-4a3e-92d7-5e7502714678}, !- Thermal Zone Name
  ,                                       !- Part of Total Floor Area
  ,                                       !- Design Specification Outdoor Air Object Name
  {7c5aab9d-ce7c-4171-9d03-fc0a73109906}; !- Building Unit Name

OS:BuildingUnit,
  {7c5aab9d-ce7c-4171-9d03-fc0a73109906}, !- Handle
=======
  {4918607d-d7ed-4c20-a05c-1029f5d082bb}, !- Thermal Zone Name
  ,                                       !- Part of Total Floor Area
  ,                                       !- Design Specification Outdoor Air Object Name
  {cddc311e-9f1e-43af-8075-687c29afaf40}; !- Building Unit Name

OS:BuildingUnit,
  {cddc311e-9f1e-43af-8075-687c29afaf40}, !- Handle
>>>>>>> 5553552e
  unit 1,                                 !- Name
  ,                                       !- Rendering Color
  Residential;                            !- Building Unit Type

OS:AdditionalProperties,
<<<<<<< HEAD
  {5108bc83-477d-4726-a2f1-ddab568898ca}, !- Handle
  {7c5aab9d-ce7c-4171-9d03-fc0a73109906}, !- Object Name
=======
  {79a75883-b3f9-4aef-9bb9-f233fa3a6997}, !- Handle
  {cddc311e-9f1e-43af-8075-687c29afaf40}, !- Object Name
>>>>>>> 5553552e
  NumberOfBedrooms,                       !- Feature Name 1
  Integer,                                !- Feature Data Type 1
  3,                                      !- Feature Value 1
  NumberOfBathrooms,                      !- Feature Name 2
  Double,                                 !- Feature Data Type 2
  2,                                      !- Feature Value 2
  NumberOfOccupants,                      !- Feature Name 3
  Double,                                 !- Feature Data Type 3
  2.6400000000000001;                     !- Feature Value 3

OS:External:File,
<<<<<<< HEAD
  {f2e82a14-8069-4eff-86bf-7fd140d2c4f2}, !- Handle
=======
  {9b130aab-3c6a-4d22-b21c-e1bb8fefb4c6}, !- Handle
>>>>>>> 5553552e
  8760.csv,                               !- Name
  8760.csv;                               !- File Name

OS:Schedule:Day,
<<<<<<< HEAD
  {5274f0ea-63e0-4c3e-b683-9da92e400ce1}, !- Handle
=======
  {623523f8-f35e-4c19-a22a-1b6dee68fa1f}, !- Handle
>>>>>>> 5553552e
  Schedule Day 1,                         !- Name
  ,                                       !- Schedule Type Limits Name
  ,                                       !- Interpolate to Timestep
  24,                                     !- Hour 1
  0,                                      !- Minute 1
  0;                                      !- Value Until Time 1

OS:Schedule:Day,
<<<<<<< HEAD
  {6ac12546-53cf-4b31-af35-fd1fd67f6124}, !- Handle
=======
  {e8bff172-c9a5-4b6c-9a83-4f9ec2fe165e}, !- Handle
>>>>>>> 5553552e
  Schedule Day 2,                         !- Name
  ,                                       !- Schedule Type Limits Name
  ,                                       !- Interpolate to Timestep
  24,                                     !- Hour 1
  0,                                      !- Minute 1
  1;                                      !- Value Until Time 1

OS:Schedule:File,
<<<<<<< HEAD
  {47b99eae-7dfb-4290-a4da-383f7b542565}, !- Handle
  occupants,                              !- Name
  {3d146eb2-658e-4bb8-9747-0446bec5efb7}, !- Schedule Type Limits Name
  {f2e82a14-8069-4eff-86bf-7fd140d2c4f2}, !- External File Name
=======
  {7ab0d80f-d655-41ec-b9ad-44b68a214fd9}, !- Handle
  occupants,                              !- Name
  {93835b11-cc80-442e-9de0-0bec6ff055f4}, !- Schedule Type Limits Name
  {9b130aab-3c6a-4d22-b21c-e1bb8fefb4c6}, !- External File Name
>>>>>>> 5553552e
  1,                                      !- Column Number
  1,                                      !- Rows to Skip at Top
  8760,                                   !- Number of Hours of Data
  ,                                       !- Column Separator
  ,                                       !- Interpolate to Timestep
  60;                                     !- Minutes per Item

OS:Schedule:Ruleset,
<<<<<<< HEAD
  {292b3029-4756-4bcf-95c0-785b586c67f3}, !- Handle
  Schedule Ruleset 1,                     !- Name
  {03b97d2d-0a7f-4a4f-8704-a055947877e1}, !- Schedule Type Limits Name
  {c4b5d5bf-88ae-48f8-966d-5e1b30040759}; !- Default Day Schedule Name

OS:Schedule:Day,
  {c4b5d5bf-88ae-48f8-966d-5e1b30040759}, !- Handle
  Schedule Day 3,                         !- Name
  {03b97d2d-0a7f-4a4f-8704-a055947877e1}, !- Schedule Type Limits Name
=======
  {f3a59ad0-6821-466b-8ec9-b8db1fe44531}, !- Handle
  Schedule Ruleset 1,                     !- Name
  {9f52c0d9-e832-4a0b-95c8-1751dee73eb4}, !- Schedule Type Limits Name
  {3b4f14eb-0151-48b8-9049-b76ede7ac577}; !- Default Day Schedule Name

OS:Schedule:Day,
  {3b4f14eb-0151-48b8-9049-b76ede7ac577}, !- Handle
  Schedule Day 3,                         !- Name
  {9f52c0d9-e832-4a0b-95c8-1751dee73eb4}, !- Schedule Type Limits Name
>>>>>>> 5553552e
  ,                                       !- Interpolate to Timestep
  24,                                     !- Hour 1
  0,                                      !- Minute 1
  112.539290946133;                       !- Value Until Time 1

OS:People:Definition,
<<<<<<< HEAD
  {519b31f8-f532-496d-80fe-f49e9b222d91}, !- Handle
  res occupants|living space,             !- Name
=======
  {b7b5698e-8ea9-4b75-b181-9667fd8e0530}, !- Handle
  res occupants|finished attic space,     !- Name
>>>>>>> 5553552e
  People,                                 !- Number of People Calculation Method
  0.88,                                   !- Number of People {people}
  ,                                       !- People per Space Floor Area {person/m2}
  ,                                       !- Space Floor Area per Person {m2/person}
  0.319734,                               !- Fraction Radiant
  0.573,                                  !- Sensible Heat Fraction
  0,                                      !- Carbon Dioxide Generation Rate {m3/s-W}
  No,                                     !- Enable ASHRAE 55 Comfort Warnings
  ZoneAveraged;                           !- Mean Radiant Temperature Calculation Type

OS:People,
<<<<<<< HEAD
  {70d94dc5-4fd0-40f5-9801-987c2eb37a5b}, !- Handle
  res occupants|living space,             !- Name
  {519b31f8-f532-496d-80fe-f49e9b222d91}, !- People Definition Name
  {6d4ab7ed-9e8d-49ae-a380-1586367ce624}, !- Space or SpaceType Name
  {47b99eae-7dfb-4290-a4da-383f7b542565}, !- Number of People Schedule Name
  {292b3029-4756-4bcf-95c0-785b586c67f3}, !- Activity Level Schedule Name
=======
  {ed807707-cb6f-4c53-bc7f-5e406fbfaf8d}, !- Handle
  res occupants|finished attic space,     !- Name
  {b7b5698e-8ea9-4b75-b181-9667fd8e0530}, !- People Definition Name
  {9ee1e5b4-0ad8-4372-9247-5e3652e61ea2}, !- Space or SpaceType Name
  {7ab0d80f-d655-41ec-b9ad-44b68a214fd9}, !- Number of People Schedule Name
  {f3a59ad0-6821-466b-8ec9-b8db1fe44531}, !- Activity Level Schedule Name
>>>>>>> 5553552e
  ,                                       !- Surface Name/Angle Factor List Name
  ,                                       !- Work Efficiency Schedule Name
  ,                                       !- Clothing Insulation Schedule Name
  ,                                       !- Air Velocity Schedule Name
  1;                                      !- Multiplier

OS:ScheduleTypeLimits,
<<<<<<< HEAD
  {03b97d2d-0a7f-4a4f-8704-a055947877e1}, !- Handle
=======
  {9f52c0d9-e832-4a0b-95c8-1751dee73eb4}, !- Handle
>>>>>>> 5553552e
  ActivityLevel,                          !- Name
  0,                                      !- Lower Limit Value
  ,                                       !- Upper Limit Value
  Continuous,                             !- Numeric Type
  ActivityLevel;                          !- Unit Type

OS:ScheduleTypeLimits,
<<<<<<< HEAD
  {3d146eb2-658e-4bb8-9747-0446bec5efb7}, !- Handle
=======
  {93835b11-cc80-442e-9de0-0bec6ff055f4}, !- Handle
>>>>>>> 5553552e
  Fractional,                             !- Name
  0,                                      !- Lower Limit Value
  1,                                      !- Upper Limit Value
  Continuous;                             !- Numeric Type

OS:People:Definition,
<<<<<<< HEAD
  {377c6a48-07b2-470c-aabe-466b0185e023}, !- Handle
=======
  {c92d184a-8863-4285-a512-5f21a7ff476a}, !- Handle
>>>>>>> 5553552e
  res occupants|living space|story 2,     !- Name
  People,                                 !- Number of People Calculation Method
  0.88,                                   !- Number of People {people}
  ,                                       !- People per Space Floor Area {person/m2}
  ,                                       !- Space Floor Area per Person {m2/person}
  0.319734,                               !- Fraction Radiant
  0.573,                                  !- Sensible Heat Fraction
  0,                                      !- Carbon Dioxide Generation Rate {m3/s-W}
  No,                                     !- Enable ASHRAE 55 Comfort Warnings
  ZoneAveraged;                           !- Mean Radiant Temperature Calculation Type

OS:People,
<<<<<<< HEAD
  {bd9035c8-47b2-4445-80c5-f390c980d008}, !- Handle
  res occupants|living space|story 2,     !- Name
  {377c6a48-07b2-470c-aabe-466b0185e023}, !- People Definition Name
  {97cbbbbf-6200-4565-b875-7555acd42472}, !- Space or SpaceType Name
  {47b99eae-7dfb-4290-a4da-383f7b542565}, !- Number of People Schedule Name
  {292b3029-4756-4bcf-95c0-785b586c67f3}, !- Activity Level Schedule Name
=======
  {4780df3f-b6b5-43fa-859e-e3951a013cad}, !- Handle
  res occupants|living space|story 2,     !- Name
  {c92d184a-8863-4285-a512-5f21a7ff476a}, !- People Definition Name
  {f33009ad-a871-4bee-9072-b84f9d2e545b}, !- Space or SpaceType Name
  {7ab0d80f-d655-41ec-b9ad-44b68a214fd9}, !- Number of People Schedule Name
  {f3a59ad0-6821-466b-8ec9-b8db1fe44531}, !- Activity Level Schedule Name
>>>>>>> 5553552e
  ,                                       !- Surface Name/Angle Factor List Name
  ,                                       !- Work Efficiency Schedule Name
  ,                                       !- Clothing Insulation Schedule Name
  ,                                       !- Air Velocity Schedule Name
  1;                                      !- Multiplier

OS:People:Definition,
<<<<<<< HEAD
  {23c8b369-228f-4d97-b1ee-06aaa3792afa}, !- Handle
  res occupants|finished attic space,     !- Name
=======
  {c7de4cbe-02a9-4094-8c78-56b19cb7d48c}, !- Handle
  res occupants|living space,             !- Name
>>>>>>> 5553552e
  People,                                 !- Number of People Calculation Method
  0.88,                                   !- Number of People {people}
  ,                                       !- People per Space Floor Area {person/m2}
  ,                                       !- Space Floor Area per Person {m2/person}
  0.319734,                               !- Fraction Radiant
  0.573,                                  !- Sensible Heat Fraction
  0,                                      !- Carbon Dioxide Generation Rate {m3/s-W}
  No,                                     !- Enable ASHRAE 55 Comfort Warnings
  ZoneAveraged;                           !- Mean Radiant Temperature Calculation Type

OS:People,
<<<<<<< HEAD
  {4bc17d06-c404-4e05-9c9a-a1e2d4ec2649}, !- Handle
  res occupants|finished attic space,     !- Name
  {23c8b369-228f-4d97-b1ee-06aaa3792afa}, !- People Definition Name
  {7f94478f-bc87-4413-b87d-0c3e2cf050cc}, !- Space or SpaceType Name
  {47b99eae-7dfb-4290-a4da-383f7b542565}, !- Number of People Schedule Name
  {292b3029-4756-4bcf-95c0-785b586c67f3}, !- Activity Level Schedule Name
=======
  {5b4bed64-102e-4cdf-bedc-c66c352592c7}, !- Handle
  res occupants|living space,             !- Name
  {c7de4cbe-02a9-4094-8c78-56b19cb7d48c}, !- People Definition Name
  {4c270b46-05b0-4f2a-9a66-f97944fd29f8}, !- Space or SpaceType Name
  {7ab0d80f-d655-41ec-b9ad-44b68a214fd9}, !- Number of People Schedule Name
  {f3a59ad0-6821-466b-8ec9-b8db1fe44531}, !- Activity Level Schedule Name
>>>>>>> 5553552e
  ,                                       !- Surface Name/Angle Factor List Name
  ,                                       !- Work Efficiency Schedule Name
  ,                                       !- Clothing Insulation Schedule Name
  ,                                       !- Air Velocity Schedule Name
  1;                                      !- Multiplier

OS:ShadingSurfaceGroup,
<<<<<<< HEAD
  {d79a3665-dcf4-4655-81e9-67d5607bd55c}, !- Handle
=======
  {65a7ed62-320c-4846-b7cf-9275b1cb20a6}, !- Handle
>>>>>>> 5553552e
  res eaves,                              !- Name
  Building;                               !- Shading Surface Type

OS:ShadingSurface,
<<<<<<< HEAD
  {7360c809-b5fa-424c-8a79-78d41f05cca8}, !- Handle
  Surface 14 - res eaves,                 !- Name
  ,                                       !- Construction Name
  {d79a3665-dcf4-4655-81e9-67d5607bd55c}, !- Shading Surface Group Name
=======
  {1a44eaee-e77c-4339-a03f-60e741ef600b}, !- Handle
  Surface 14 - res eaves,                 !- Name
  ,                                       !- Construction Name
  {65a7ed62-320c-4846-b7cf-9275b1cb20a6}, !- Shading Surface Group Name
>>>>>>> 5553552e
  ,                                       !- Transmittance Schedule Name
  ,                                       !- Number of Vertices
  5.56486118425249, 11.739322368505, 5.1816, !- X,Y,Z Vertex 1 {m}
  2.78243059212624, 11.739322368505, 6.57281529606312, !- X,Y,Z Vertex 2 {m}
  2.78243059212624, 11.129722368505, 6.57281529606312, !- X,Y,Z Vertex 3 {m}
  5.56486118425249, 11.129722368505, 5.1816; !- X,Y,Z Vertex 4 {m}

OS:ShadingSurface,
<<<<<<< HEAD
  {acfc1275-41c6-423f-8651-db460ab268f5}, !- Handle
  Surface 14 - res eaves 1,               !- Name
  ,                                       !- Construction Name
  {d79a3665-dcf4-4655-81e9-67d5607bd55c}, !- Shading Surface Group Name
=======
  {c42a0000-3c9d-44a8-8df7-81bf6674dd90}, !- Handle
  Surface 14 - res eaves 1,               !- Name
  ,                                       !- Construction Name
  {65a7ed62-320c-4846-b7cf-9275b1cb20a6}, !- Shading Surface Group Name
>>>>>>> 5553552e
  ,                                       !- Transmittance Schedule Name
  ,                                       !- Number of Vertices
  2.78243059212624, -0.6096, 6.57281529606312, !- X,Y,Z Vertex 1 {m}
  5.56486118425249, -0.6096, 5.1816,      !- X,Y,Z Vertex 2 {m}
  5.56486118425249, 0, 5.1816,            !- X,Y,Z Vertex 3 {m}
  2.78243059212624, 0, 6.57281529606312;  !- X,Y,Z Vertex 4 {m}

OS:ShadingSurface,
<<<<<<< HEAD
  {8e9c3797-3694-4af1-b410-cf97fbcd9c4c}, !- Handle
  Surface 14 - res eaves 2,               !- Name
  ,                                       !- Construction Name
  {d79a3665-dcf4-4655-81e9-67d5607bd55c}, !- Shading Surface Group Name
=======
  {7d1796c9-4735-435c-8679-90614bcbf294}, !- Handle
  Surface 14 - res eaves 2,               !- Name
  ,                                       !- Construction Name
  {65a7ed62-320c-4846-b7cf-9275b1cb20a6}, !- Shading Surface Group Name
>>>>>>> 5553552e
  ,                                       !- Transmittance Schedule Name
  ,                                       !- Number of Vertices
  6.17446118425249, 0, 4.8768,            !- X,Y,Z Vertex 1 {m}
  6.17446118425249, 11.129722368505, 4.8768, !- X,Y,Z Vertex 2 {m}
  5.56486118425249, 11.129722368505, 5.1816, !- X,Y,Z Vertex 3 {m}
  5.56486118425249, 0, 5.1816;            !- X,Y,Z Vertex 4 {m}

OS:ShadingSurface,
<<<<<<< HEAD
  {c16208cf-e4fe-4573-a12f-d93ba47c2701}, !- Handle
  Surface 15 - res eaves,                 !- Name
  ,                                       !- Construction Name
  {d79a3665-dcf4-4655-81e9-67d5607bd55c}, !- Shading Surface Group Name
=======
  {97a0afec-bba6-420e-a7ff-5bc9b8504294}, !- Handle
  Surface 15 - res eaves,                 !- Name
  ,                                       !- Construction Name
  {65a7ed62-320c-4846-b7cf-9275b1cb20a6}, !- Shading Surface Group Name
>>>>>>> 5553552e
  ,                                       !- Transmittance Schedule Name
  ,                                       !- Number of Vertices
  0, -0.6096, 5.1816,                     !- X,Y,Z Vertex 1 {m}
  2.78243059212624, -0.6096, 6.57281529606312, !- X,Y,Z Vertex 2 {m}
  2.78243059212624, 0, 6.57281529606312,  !- X,Y,Z Vertex 3 {m}
  0, 0, 5.1816;                           !- X,Y,Z Vertex 4 {m}

OS:ShadingSurface,
<<<<<<< HEAD
  {bb3dbfbd-fa31-49b6-a7fe-e8e183f20429}, !- Handle
  Surface 15 - res eaves 1,               !- Name
  ,                                       !- Construction Name
  {d79a3665-dcf4-4655-81e9-67d5607bd55c}, !- Shading Surface Group Name
=======
  {44033e82-ae89-4b6a-88d5-342779cb2d13}, !- Handle
  Surface 15 - res eaves 1,               !- Name
  ,                                       !- Construction Name
  {65a7ed62-320c-4846-b7cf-9275b1cb20a6}, !- Shading Surface Group Name
>>>>>>> 5553552e
  ,                                       !- Transmittance Schedule Name
  ,                                       !- Number of Vertices
  2.78243059212624, 11.739322368505, 6.57281529606312, !- X,Y,Z Vertex 1 {m}
  0, 11.739322368505, 5.1816,             !- X,Y,Z Vertex 2 {m}
  0, 11.129722368505, 5.1816,             !- X,Y,Z Vertex 3 {m}
  2.78243059212624, 11.129722368505, 6.57281529606312; !- X,Y,Z Vertex 4 {m}

OS:ShadingSurface,
<<<<<<< HEAD
  {eca27661-311c-4faf-9b03-5cec91a62254}, !- Handle
  Surface 15 - res eaves 2,               !- Name
  ,                                       !- Construction Name
  {d79a3665-dcf4-4655-81e9-67d5607bd55c}, !- Shading Surface Group Name
=======
  {1b52df62-6825-4e99-825e-67696da33c4a}, !- Handle
  Surface 15 - res eaves 2,               !- Name
  ,                                       !- Construction Name
  {65a7ed62-320c-4846-b7cf-9275b1cb20a6}, !- Shading Surface Group Name
>>>>>>> 5553552e
  ,                                       !- Transmittance Schedule Name
  ,                                       !- Number of Vertices
  -0.6096, 11.129722368505, 4.8768,       !- X,Y,Z Vertex 1 {m}
  -0.6096, 0, 4.8768,                     !- X,Y,Z Vertex 2 {m}
  0, 0, 5.1816,                           !- X,Y,Z Vertex 3 {m}
  0, 11.129722368505, 5.1816;             !- X,Y,Z Vertex 4 {m}
<|MERGE_RESOLUTION|>--- conflicted
+++ resolved
@@ -1,73 +1,41 @@
 !- NOTE: Auto-generated from /test/osw_files/SFD_2000sqft_2story_SL_FA_LeftRight.osw
 
 OS:Version,
-<<<<<<< HEAD
-  {de597e9c-4a6c-4d0d-aa16-f7e988bc5c05}, !- Handle
+  {c40dc684-20fb-4490-b7a0-fc2b97b9ec93}, !- Handle
   2.9.0;                                  !- Version Identifier
 
 OS:SimulationControl,
-  {be6222b0-8210-4089-9f8d-4a5ef69c37cf}, !- Handle
-=======
-  {87329111-9e1b-47ff-a44e-4c1b3f7baf20}, !- Handle
-  2.9.0;                                  !- Version Identifier
-
-OS:SimulationControl,
-  {b8033d8c-cefd-4051-8c5e-1a206b5319dd}, !- Handle
->>>>>>> 5553552e
+  {63f04834-3785-44e4-8861-68f990890aad}, !- Handle
   ,                                       !- Do Zone Sizing Calculation
   ,                                       !- Do System Sizing Calculation
   ,                                       !- Do Plant Sizing Calculation
   No;                                     !- Run Simulation for Sizing Periods
 
 OS:Timestep,
-<<<<<<< HEAD
-  {56beb559-91a4-4fc1-a073-c340df94b37c}, !- Handle
+  {6f2a24fa-e468-4818-81f6-f27f70f31de0}, !- Handle
   6;                                      !- Number of Timesteps per Hour
 
 OS:ShadowCalculation,
-  {2880f4b4-98ae-408a-860f-08349b639daa}, !- Handle
-=======
-  {12bde772-af5b-46c5-a8dc-f48179551952}, !- Handle
-  6;                                      !- Number of Timesteps per Hour
-
-OS:ShadowCalculation,
-  {e542ed7c-c3a1-454b-acd7-3a4429d81605}, !- Handle
->>>>>>> 5553552e
+  {b2a1691f-f5e9-4af5-b763-7eda7240e49b}, !- Handle
   20,                                     !- Calculation Frequency
   200;                                    !- Maximum Figures in Shadow Overlap Calculations
 
 OS:SurfaceConvectionAlgorithm:Outside,
-<<<<<<< HEAD
-  {9dc9c4f9-e8af-4457-92eb-c92e08ecaf97}, !- Handle
+  {ed0f9262-6945-4e43-a2e4-b6249168e038}, !- Handle
   DOE-2;                                  !- Algorithm
 
 OS:SurfaceConvectionAlgorithm:Inside,
-  {a82ae064-a68d-4f7b-b851-48ff854fb818}, !- Handle
+  {d458cbef-1bfd-487d-b98b-57db57dc450f}, !- Handle
   TARP;                                   !- Algorithm
 
 OS:ZoneCapacitanceMultiplier:ResearchSpecial,
-  {f820cd12-ca0c-4c86-8a19-bfda83ba537a}, !- Handle
-=======
-  {708e2b12-57b9-4acb-9e8a-56f566f822b3}, !- Handle
-  DOE-2;                                  !- Algorithm
-
-OS:SurfaceConvectionAlgorithm:Inside,
-  {c25b86da-77fd-415a-afde-f14a53f8aba2}, !- Handle
-  TARP;                                   !- Algorithm
-
-OS:ZoneCapacitanceMultiplier:ResearchSpecial,
-  {135d338e-3be4-4743-81bb-d785c0300a7a}, !- Handle
->>>>>>> 5553552e
+  {bd872225-84b3-4205-a9a8-b1761efbf9e0}, !- Handle
   ,                                       !- Temperature Capacity Multiplier
   15,                                     !- Humidity Capacity Multiplier
   ;                                       !- Carbon Dioxide Capacity Multiplier
 
 OS:RunPeriod,
-<<<<<<< HEAD
-  {c5408801-0a9c-4e2b-b28b-20e6b0cb8521}, !- Handle
-=======
-  {a4a9e446-7dff-41ef-a518-aeabf57ab1fb}, !- Handle
->>>>>>> 5553552e
+  {2b7b8bfc-c394-4f6a-a525-a77460e8561d}, !- Handle
   Run Period 1,                           !- Name
   1,                                      !- Begin Month
   1,                                      !- Begin Day of Month
@@ -81,21 +49,13 @@
   ;                                       !- Number of Times Runperiod to be Repeated
 
 OS:YearDescription,
-<<<<<<< HEAD
-  {550cd7c6-b426-4ec1-b25e-d617037b6cca}, !- Handle
-=======
-  {ea174315-9069-46a8-966f-78e405b67981}, !- Handle
->>>>>>> 5553552e
+  {28355392-83c5-4259-a45b-215e9e6a5c50}, !- Handle
   2007,                                   !- Calendar Year
   ,                                       !- Day of Week for Start Day
   ;                                       !- Is Leap Year
 
 OS:WeatherFile,
-<<<<<<< HEAD
-  {810643a3-7f05-4f15-9132-ea9693e19a47}, !- Handle
-=======
-  {252f4ce3-2748-4864-a6df-0987f31283c0}, !- Handle
->>>>>>> 5553552e
+  {c8434b93-264f-42d5-bf07-a1d48df84fd9}, !- Handle
   Denver Intl Ap,                         !- City
   CO,                                     !- State Province Region
   USA,                                    !- Country
@@ -109,13 +69,8 @@
   E23378AA;                               !- Checksum
 
 OS:AdditionalProperties,
-<<<<<<< HEAD
-  {022e8920-a984-4d00-9e28-774786806784}, !- Handle
-  {810643a3-7f05-4f15-9132-ea9693e19a47}, !- Object Name
-=======
-  {86287aa2-65f9-402e-b13d-9a6f0f77d6be}, !- Handle
-  {252f4ce3-2748-4864-a6df-0987f31283c0}, !- Object Name
->>>>>>> 5553552e
+  {c6297cc4-a852-4e5b-888c-8af620de02b3}, !- Handle
+  {c8434b93-264f-42d5-bf07-a1d48df84fd9}, !- Object Name
   EPWHeaderCity,                          !- Feature Name 1
   String,                                 !- Feature Data Type 1
   Denver Intl Ap,                         !- Feature Value 1
@@ -223,11 +178,7 @@
   84;                                     !- Feature Value 35
 
 OS:Site,
-<<<<<<< HEAD
-  {7cf97c51-a6e6-4246-97c0-1fbab169be30}, !- Handle
-=======
-  {230437d7-4caf-4476-8006-87320256995e}, !- Handle
->>>>>>> 5553552e
+  {f5ccbd9c-a694-4b3e-9979-368226faa342}, !- Handle
   Denver Intl Ap_CO_USA,                  !- Name
   39.83,                                  !- Latitude {deg}
   -104.65,                                !- Longitude {deg}
@@ -236,11 +187,7 @@
   ;                                       !- Terrain
 
 OS:ClimateZones,
-<<<<<<< HEAD
-  {2b22f107-b44c-4c3c-a029-478fc405e6dc}, !- Handle
-=======
-  {2940b7aa-d646-4cf1-8539-cd9f8c76b3fe}, !- Handle
->>>>>>> 5553552e
+  {b7015bcb-5c9a-4991-bea7-d4d6c52c353a}, !- Handle
   ,                                       !- Active Institution
   ,                                       !- Active Year
   ,                                       !- Climate Zone Institution Name 1
@@ -253,31 +200,19 @@
   Cold;                                   !- Climate Zone Value 2
 
 OS:Site:WaterMainsTemperature,
-<<<<<<< HEAD
-  {583c4ee0-8ef7-4cc1-a791-a11497474a95}, !- Handle
-=======
-  {7a3240b1-771e-46fe-99e3-a75fff4b4ef7}, !- Handle
->>>>>>> 5553552e
+  {3de8187f-567f-44f3-b15d-cc845e05af62}, !- Handle
   Correlation,                            !- Calculation Method
   ,                                       !- Temperature Schedule Name
   10.8753424657535,                       !- Annual Average Outdoor Air Temperature {C}
   23.1524007936508;                       !- Maximum Difference In Monthly Average Outdoor Air Temperatures {deltaC}
 
 OS:RunPeriodControl:DaylightSavingTime,
-<<<<<<< HEAD
-  {b84366dd-841b-49b8-ae0d-876e17837e00}, !- Handle
-=======
-  {505c4bbc-7efa-4a47-9e4c-0b6acda43c56}, !- Handle
->>>>>>> 5553552e
+  {2eab1ac2-633b-44d9-a329-e3f2588eb517}, !- Handle
   4/7,                                    !- Start Date
   10/26;                                  !- End Date
 
 OS:Site:GroundTemperature:Deep,
-<<<<<<< HEAD
-  {ce8a5493-ac7a-43a1-ad28-96e906ee9f39}, !- Handle
-=======
-  {e1c20fcb-051c-41f4-8c67-0cf8f0bc175a}, !- Handle
->>>>>>> 5553552e
+  {e5ddd2da-a417-41de-9de3-02bb56e82414}, !- Handle
   10.8753424657535,                       !- January Deep Ground Temperature {C}
   10.8753424657535,                       !- February Deep Ground Temperature {C}
   10.8753424657535,                       !- March Deep Ground Temperature {C}
@@ -292,11 +227,7 @@
   10.8753424657535;                       !- December Deep Ground Temperature {C}
 
 OS:Building,
-<<<<<<< HEAD
-  {7a069541-0359-4cbd-b1fa-7345a9f823cb}, !- Handle
-=======
-  {74c840e2-d41a-422b-886f-7bfa7af90d39}, !- Handle
->>>>>>> 5553552e
+  {abde5290-fdd9-418e-aa34-e3f06c3109c0}, !- Handle
   Building 1,                             !- Name
   ,                                       !- Building Sector Type
   0,                                      !- North Axis {deg}
@@ -311,13 +242,8 @@
   1;                                      !- Standards Number of Living Units
 
 OS:AdditionalProperties,
-<<<<<<< HEAD
-  {15effdef-59e8-4297-895a-2436d0dec041}, !- Handle
-  {7a069541-0359-4cbd-b1fa-7345a9f823cb}, !- Object Name
-=======
-  {e9c96557-91dc-4020-b244-8e9bf91f0a06}, !- Handle
-  {74c840e2-d41a-422b-886f-7bfa7af90d39}, !- Object Name
->>>>>>> 5553552e
+  {2514ae7a-7018-43a9-b919-fdb01a431048}, !- Handle
+  {abde5290-fdd9-418e-aa34-e3f06c3109c0}, !- Object Name
   Total Units Represented,                !- Feature Name 1
   Integer,                                !- Feature Data Type 1
   1,                                      !- Feature Value 1
@@ -326,11 +252,7 @@
   1;                                      !- Feature Value 2
 
 OS:ThermalZone,
-<<<<<<< HEAD
-  {eeda69f9-1abf-4a3e-92d7-5e7502714678}, !- Handle
-=======
-  {4918607d-d7ed-4c20-a05c-1029f5d082bb}, !- Handle
->>>>>>> 5553552e
+  {bf8a5bb9-4a57-4da5-a488-a1d64cd2be15}, !- Handle
   living zone,                            !- Name
   ,                                       !- Multiplier
   ,                                       !- Ceiling Height {m}
@@ -339,17 +261,10 @@
   ,                                       !- Zone Inside Convection Algorithm
   ,                                       !- Zone Outside Convection Algorithm
   ,                                       !- Zone Conditioning Equipment List Name
-<<<<<<< HEAD
-  {5c1e096f-6a83-4d83-82a4-e33f3edb4242}, !- Zone Air Inlet Port List
-  {e0c8ae20-31ba-42d3-b28a-b11e2c9644ad}, !- Zone Air Exhaust Port List
-  {a4d1d61d-ed93-4fa6-a7b7-bef34dec3a06}, !- Zone Air Node Name
-  {e5cb6aa5-698e-4f03-b7ca-690547b42679}, !- Zone Return Air Port List
-=======
-  {68f60b04-e507-46e8-977c-92a428f899ef}, !- Zone Air Inlet Port List
-  {a51443d4-f8f7-4c98-a5f7-3f858b53d51a}, !- Zone Air Exhaust Port List
-  {40568329-a257-43b2-8230-04ba8fd1f547}, !- Zone Air Node Name
-  {5021ff4c-6e88-42b0-ac5e-250222a82fff}, !- Zone Return Air Port List
->>>>>>> 5553552e
+  {fcd83753-5b96-4b0e-bd41-e70f2e50f5e9}, !- Zone Air Inlet Port List
+  {c052593d-83b6-4191-88e2-ccff0f7177e5}, !- Zone Air Exhaust Port List
+  {a07e19da-a0ce-45b7-85ae-7c1c60a32e3f}, !- Zone Air Node Name
+  {461bede2-0829-4d24-b323-cb2f90a5449e}, !- Zone Return Air Port List
   ,                                       !- Primary Daylighting Control Name
   ,                                       !- Fraction of Zone Controlled by Primary Daylighting Control
   ,                                       !- Secondary Daylighting Control Name
@@ -360,71 +275,37 @@
   No;                                     !- Use Ideal Air Loads
 
 OS:Node,
-<<<<<<< HEAD
-  {50c93b86-bd07-4d1a-9fee-d0f1de581159}, !- Handle
+  {dd9bd9a2-054d-47a0-a949-c05999c70bc7}, !- Handle
   Node 1,                                 !- Name
-  {a4d1d61d-ed93-4fa6-a7b7-bef34dec3a06}, !- Inlet Port
+  {a07e19da-a0ce-45b7-85ae-7c1c60a32e3f}, !- Inlet Port
   ;                                       !- Outlet Port
 
 OS:Connection,
-  {a4d1d61d-ed93-4fa6-a7b7-bef34dec3a06}, !- Handle
-  {607c2da1-e094-4289-9905-89b574e10b30}, !- Name
-  {eeda69f9-1abf-4a3e-92d7-5e7502714678}, !- Source Object
+  {a07e19da-a0ce-45b7-85ae-7c1c60a32e3f}, !- Handle
+  {6effcbd0-ae33-425a-9a65-cd5dcfed483b}, !- Name
+  {bf8a5bb9-4a57-4da5-a488-a1d64cd2be15}, !- Source Object
   11,                                     !- Outlet Port
-  {50c93b86-bd07-4d1a-9fee-d0f1de581159}, !- Target Object
+  {dd9bd9a2-054d-47a0-a949-c05999c70bc7}, !- Target Object
   2;                                      !- Inlet Port
 
 OS:PortList,
-  {5c1e096f-6a83-4d83-82a4-e33f3edb4242}, !- Handle
-  {561a70e9-6e7b-4f07-8322-e21920a4d68e}, !- Name
-  {eeda69f9-1abf-4a3e-92d7-5e7502714678}; !- HVAC Component
+  {fcd83753-5b96-4b0e-bd41-e70f2e50f5e9}, !- Handle
+  {c44e8dbf-1a5d-4fa7-b404-df31eb4034dc}, !- Name
+  {bf8a5bb9-4a57-4da5-a488-a1d64cd2be15}; !- HVAC Component
 
 OS:PortList,
-  {e0c8ae20-31ba-42d3-b28a-b11e2c9644ad}, !- Handle
-  {45539d51-dc1a-42be-b41c-0c3a62666738}, !- Name
-  {eeda69f9-1abf-4a3e-92d7-5e7502714678}; !- HVAC Component
+  {c052593d-83b6-4191-88e2-ccff0f7177e5}, !- Handle
+  {6e828bb4-e909-43f7-b4bf-0904d8b128bf}, !- Name
+  {bf8a5bb9-4a57-4da5-a488-a1d64cd2be15}; !- HVAC Component
 
 OS:PortList,
-  {e5cb6aa5-698e-4f03-b7ca-690547b42679}, !- Handle
-  {e3402edd-deb0-4c09-bba6-f0e332b37675}, !- Name
-  {eeda69f9-1abf-4a3e-92d7-5e7502714678}; !- HVAC Component
+  {461bede2-0829-4d24-b323-cb2f90a5449e}, !- Handle
+  {6510d40a-b56e-4bf3-adf5-3df6a2f4f501}, !- Name
+  {bf8a5bb9-4a57-4da5-a488-a1d64cd2be15}; !- HVAC Component
 
 OS:Sizing:Zone,
-  {eff9ae5b-8284-4bf5-9273-b502ab2f10c6}, !- Handle
-  {eeda69f9-1abf-4a3e-92d7-5e7502714678}, !- Zone or ZoneList Name
-=======
-  {fcef898f-4a9e-49ea-ab10-bbf6bd34e957}, !- Handle
-  Node 1,                                 !- Name
-  {40568329-a257-43b2-8230-04ba8fd1f547}, !- Inlet Port
-  ;                                       !- Outlet Port
-
-OS:Connection,
-  {40568329-a257-43b2-8230-04ba8fd1f547}, !- Handle
-  {cb1ccb72-d055-4686-abce-6523697503e4}, !- Name
-  {4918607d-d7ed-4c20-a05c-1029f5d082bb}, !- Source Object
-  11,                                     !- Outlet Port
-  {fcef898f-4a9e-49ea-ab10-bbf6bd34e957}, !- Target Object
-  2;                                      !- Inlet Port
-
-OS:PortList,
-  {68f60b04-e507-46e8-977c-92a428f899ef}, !- Handle
-  {93278aea-7f26-4d94-8de1-fbd0bda33f9c}, !- Name
-  {4918607d-d7ed-4c20-a05c-1029f5d082bb}; !- HVAC Component
-
-OS:PortList,
-  {a51443d4-f8f7-4c98-a5f7-3f858b53d51a}, !- Handle
-  {d6faa54d-df28-43c4-80a6-ee50a83405d1}, !- Name
-  {4918607d-d7ed-4c20-a05c-1029f5d082bb}; !- HVAC Component
-
-OS:PortList,
-  {5021ff4c-6e88-42b0-ac5e-250222a82fff}, !- Handle
-  {167fb9df-b6fa-49fb-855c-1380dc4d1140}, !- Name
-  {4918607d-d7ed-4c20-a05c-1029f5d082bb}; !- HVAC Component
-
-OS:Sizing:Zone,
-  {ed46e36f-6097-4318-a156-8d94a6e377e2}, !- Handle
-  {4918607d-d7ed-4c20-a05c-1029f5d082bb}, !- Zone or ZoneList Name
->>>>>>> 5553552e
+  {fad26270-8fa5-40f2-85b8-cd54b7c7ed8a}, !- Handle
+  {bf8a5bb9-4a57-4da5-a488-a1d64cd2be15}, !- Zone or ZoneList Name
   SupplyAirTemperature,                   !- Zone Cooling Design Supply Air Temperature Input Method
   14,                                     !- Zone Cooling Design Supply Air Temperature {C}
   11.11,                                  !- Zone Cooling Design Supply Air Temperature Difference {deltaC}
@@ -453,25 +334,14 @@
   autosize;                               !- Dedicated Outdoor Air High Setpoint Temperature for Design {C}
 
 OS:ZoneHVAC:EquipmentList,
-<<<<<<< HEAD
-  {af4bf5d1-725a-4ff0-99a3-9c1448800164}, !- Handle
+  {80e9930b-8aa8-4854-b499-c8bea846fd10}, !- Handle
   Zone HVAC Equipment List 1,             !- Name
-  {eeda69f9-1abf-4a3e-92d7-5e7502714678}; !- Thermal Zone
+  {bf8a5bb9-4a57-4da5-a488-a1d64cd2be15}; !- Thermal Zone
 
 OS:Space,
-  {6d4ab7ed-9e8d-49ae-a380-1586367ce624}, !- Handle
+  {7fd5516a-560a-497a-95d4-c568d967a079}, !- Handle
   living space,                           !- Name
-  {70e19776-b85b-449d-841a-42f06b2587ab}, !- Space Type Name
-=======
-  {f7d4e166-6b71-446a-81b2-3e7866886862}, !- Handle
-  Zone HVAC Equipment List 1,             !- Name
-  {4918607d-d7ed-4c20-a05c-1029f5d082bb}; !- Thermal Zone
-
-OS:Space,
-  {4c270b46-05b0-4f2a-9a66-f97944fd29f8}, !- Handle
-  living space,                           !- Name
-  {1f10fccc-014e-4ead-b0ef-66dd707dc0dd}, !- Space Type Name
->>>>>>> 5553552e
+  {6fbdca9a-066f-4e00-bfbb-4659679457c5}, !- Space Type Name
   ,                                       !- Default Construction Set Name
   ,                                       !- Default Schedule Set Name
   -0,                                     !- Direction of Relative North {deg}
@@ -479,31 +349,17 @@
   0,                                      !- Y Origin {m}
   0,                                      !- Z Origin {m}
   ,                                       !- Building Story Name
-<<<<<<< HEAD
-  {eeda69f9-1abf-4a3e-92d7-5e7502714678}, !- Thermal Zone Name
+  {bf8a5bb9-4a57-4da5-a488-a1d64cd2be15}, !- Thermal Zone Name
   ,                                       !- Part of Total Floor Area
   ,                                       !- Design Specification Outdoor Air Object Name
-  {7c5aab9d-ce7c-4171-9d03-fc0a73109906}; !- Building Unit Name
-
-OS:Surface,
-  {5f068ac9-87b6-4aca-898b-48ffcc635f74}, !- Handle
+  {292e0a32-ad2b-49df-8ce6-610402e6e59d}; !- Building Unit Name
+
+OS:Surface,
+  {319b0045-9cb2-4aa8-9c1b-06e24beaf7e9}, !- Handle
   Surface 1,                              !- Name
   Floor,                                  !- Surface Type
   ,                                       !- Construction Name
-  {6d4ab7ed-9e8d-49ae-a380-1586367ce624}, !- Space Name
-=======
-  {4918607d-d7ed-4c20-a05c-1029f5d082bb}, !- Thermal Zone Name
-  ,                                       !- Part of Total Floor Area
-  ,                                       !- Design Specification Outdoor Air Object Name
-  {cddc311e-9f1e-43af-8075-687c29afaf40}; !- Building Unit Name
-
-OS:Surface,
-  {8bb4695f-8102-4f8b-9cd6-68256e8e13f0}, !- Handle
-  Surface 1,                              !- Name
-  Floor,                                  !- Surface Type
-  ,                                       !- Construction Name
-  {4c270b46-05b0-4f2a-9a66-f97944fd29f8}, !- Space Name
->>>>>>> 5553552e
+  {7fd5516a-560a-497a-95d4-c568d967a079}, !- Space Name
   Foundation,                             !- Outside Boundary Condition
   ,                                       !- Outside Boundary Condition Object
   NoSun,                                  !- Sun Exposure
@@ -516,19 +372,11 @@
   5.56486118425249, 0, 0;                 !- X,Y,Z Vertex 4 {m}
 
 OS:Surface,
-<<<<<<< HEAD
-  {24a50575-2b51-49b2-b305-dcf4eccbdf1c}, !- Handle
+  {69975976-850a-4bb2-abcf-e148f4432840}, !- Handle
   Surface 2,                              !- Name
   Wall,                                   !- Surface Type
   ,                                       !- Construction Name
-  {6d4ab7ed-9e8d-49ae-a380-1586367ce624}, !- Space Name
-=======
-  {6471d6a6-35ed-469b-bf6a-c27b0982bcb6}, !- Handle
-  Surface 2,                              !- Name
-  Wall,                                   !- Surface Type
-  ,                                       !- Construction Name
-  {4c270b46-05b0-4f2a-9a66-f97944fd29f8}, !- Space Name
->>>>>>> 5553552e
+  {7fd5516a-560a-497a-95d4-c568d967a079}, !- Space Name
   Outdoors,                               !- Outside Boundary Condition
   ,                                       !- Outside Boundary Condition Object
   SunExposed,                             !- Sun Exposure
@@ -541,19 +389,11 @@
   0, 0, 2.4384;                           !- X,Y,Z Vertex 4 {m}
 
 OS:Surface,
-<<<<<<< HEAD
-  {9e1fc490-4d22-4fe5-95ca-b8fe299b6344}, !- Handle
+  {114162e0-8951-42f9-87d8-b258434544a8}, !- Handle
   Surface 3,                              !- Name
   Wall,                                   !- Surface Type
   ,                                       !- Construction Name
-  {6d4ab7ed-9e8d-49ae-a380-1586367ce624}, !- Space Name
-=======
-  {2dc40fce-0782-4f1c-b051-26d62f3745af}, !- Handle
-  Surface 3,                              !- Name
-  Wall,                                   !- Surface Type
-  ,                                       !- Construction Name
-  {4c270b46-05b0-4f2a-9a66-f97944fd29f8}, !- Space Name
->>>>>>> 5553552e
+  {7fd5516a-560a-497a-95d4-c568d967a079}, !- Space Name
   Outdoors,                               !- Outside Boundary Condition
   ,                                       !- Outside Boundary Condition Object
   SunExposed,                             !- Sun Exposure
@@ -566,19 +406,11 @@
   0, 11.129722368505, 2.4384;             !- X,Y,Z Vertex 4 {m}
 
 OS:Surface,
-<<<<<<< HEAD
-  {c999be27-4e92-4645-9775-29ad877acb65}, !- Handle
+  {e8d9d41d-17f3-407c-92e6-c73cd8e655df}, !- Handle
   Surface 4,                              !- Name
   Wall,                                   !- Surface Type
   ,                                       !- Construction Name
-  {6d4ab7ed-9e8d-49ae-a380-1586367ce624}, !- Space Name
-=======
-  {c1ce777d-ff4d-40c4-9884-0111473ced8f}, !- Handle
-  Surface 4,                              !- Name
-  Wall,                                   !- Surface Type
-  ,                                       !- Construction Name
-  {4c270b46-05b0-4f2a-9a66-f97944fd29f8}, !- Space Name
->>>>>>> 5553552e
+  {7fd5516a-560a-497a-95d4-c568d967a079}, !- Space Name
   Outdoors,                               !- Outside Boundary Condition
   ,                                       !- Outside Boundary Condition Object
   SunExposed,                             !- Sun Exposure
@@ -591,19 +423,11 @@
   5.56486118425249, 11.129722368505, 2.4384; !- X,Y,Z Vertex 4 {m}
 
 OS:Surface,
-<<<<<<< HEAD
-  {525e1f60-4dbf-4b42-a5bb-98a54e432214}, !- Handle
+  {a58cfd61-4cd1-4c37-a41b-066fa5d57a1c}, !- Handle
   Surface 5,                              !- Name
   Wall,                                   !- Surface Type
   ,                                       !- Construction Name
-  {6d4ab7ed-9e8d-49ae-a380-1586367ce624}, !- Space Name
-=======
-  {c9e46e81-eb33-4242-82c6-c803e0f47a74}, !- Handle
-  Surface 5,                              !- Name
-  Wall,                                   !- Surface Type
-  ,                                       !- Construction Name
-  {4c270b46-05b0-4f2a-9a66-f97944fd29f8}, !- Space Name
->>>>>>> 5553552e
+  {7fd5516a-560a-497a-95d4-c568d967a079}, !- Space Name
   Outdoors,                               !- Outside Boundary Condition
   ,                                       !- Outside Boundary Condition Object
   SunExposed,                             !- Sun Exposure
@@ -616,23 +440,13 @@
   5.56486118425249, 0, 2.4384;            !- X,Y,Z Vertex 4 {m}
 
 OS:Surface,
-<<<<<<< HEAD
-  {ea0d64b2-7dd8-438e-831a-77b91178eedd}, !- Handle
+  {6f12cae6-6a97-406c-b97a-7ae5da022ac4}, !- Handle
   Surface 6,                              !- Name
   RoofCeiling,                            !- Surface Type
   ,                                       !- Construction Name
-  {6d4ab7ed-9e8d-49ae-a380-1586367ce624}, !- Space Name
+  {7fd5516a-560a-497a-95d4-c568d967a079}, !- Space Name
   Surface,                                !- Outside Boundary Condition
-  {d165393d-15aa-4b48-bdb8-045ebe52a05d}, !- Outside Boundary Condition Object
-=======
-  {e2294ab7-a2af-4fbe-ad2e-d71e40969d42}, !- Handle
-  Surface 6,                              !- Name
-  RoofCeiling,                            !- Surface Type
-  ,                                       !- Construction Name
-  {4c270b46-05b0-4f2a-9a66-f97944fd29f8}, !- Space Name
-  Surface,                                !- Outside Boundary Condition
-  {104902ae-2418-44fd-a1ed-058fe1859dd5}, !- Outside Boundary Condition Object
->>>>>>> 5553552e
+  {68184863-d93d-403b-8f17-52e65aeb1eae}, !- Outside Boundary Condition Object
   NoSun,                                  !- Sun Exposure
   NoWind,                                 !- Wind Exposure
   ,                                       !- View Factor to Ground
@@ -643,11 +457,7 @@
   0, 0, 2.4384;                           !- X,Y,Z Vertex 4 {m}
 
 OS:SpaceType,
-<<<<<<< HEAD
-  {70e19776-b85b-449d-841a-42f06b2587ab}, !- Handle
-=======
-  {1f10fccc-014e-4ead-b0ef-66dd707dc0dd}, !- Handle
->>>>>>> 5553552e
+  {6fbdca9a-066f-4e00-bfbb-4659679457c5}, !- Handle
   Space Type 1,                           !- Name
   ,                                       !- Default Construction Set Name
   ,                                       !- Default Schedule Set Name
@@ -658,15 +468,9 @@
   living;                                 !- Standards Space Type
 
 OS:Space,
-<<<<<<< HEAD
-  {97cbbbbf-6200-4565-b875-7555acd42472}, !- Handle
+  {418c46ae-0eed-433a-98ae-d6eaf113ffd4}, !- Handle
   living space|story 2,                   !- Name
-  {70e19776-b85b-449d-841a-42f06b2587ab}, !- Space Type Name
-=======
-  {f33009ad-a871-4bee-9072-b84f9d2e545b}, !- Handle
-  living space|story 2,                   !- Name
-  {1f10fccc-014e-4ead-b0ef-66dd707dc0dd}, !- Space Type Name
->>>>>>> 5553552e
+  {6fbdca9a-066f-4e00-bfbb-4659679457c5}, !- Space Type Name
   ,                                       !- Default Construction Set Name
   ,                                       !- Default Schedule Set Name
   -0,                                     !- Direction of Relative North {deg}
@@ -674,35 +478,19 @@
   0,                                      !- Y Origin {m}
   2.4384,                                 !- Z Origin {m}
   ,                                       !- Building Story Name
-<<<<<<< HEAD
-  {eeda69f9-1abf-4a3e-92d7-5e7502714678}, !- Thermal Zone Name
+  {bf8a5bb9-4a57-4da5-a488-a1d64cd2be15}, !- Thermal Zone Name
   ,                                       !- Part of Total Floor Area
   ,                                       !- Design Specification Outdoor Air Object Name
-  {7c5aab9d-ce7c-4171-9d03-fc0a73109906}; !- Building Unit Name
-
-OS:Surface,
-  {d165393d-15aa-4b48-bdb8-045ebe52a05d}, !- Handle
+  {292e0a32-ad2b-49df-8ce6-610402e6e59d}; !- Building Unit Name
+
+OS:Surface,
+  {68184863-d93d-403b-8f17-52e65aeb1eae}, !- Handle
   Surface 7,                              !- Name
   Floor,                                  !- Surface Type
   ,                                       !- Construction Name
-  {97cbbbbf-6200-4565-b875-7555acd42472}, !- Space Name
+  {418c46ae-0eed-433a-98ae-d6eaf113ffd4}, !- Space Name
   Surface,                                !- Outside Boundary Condition
-  {ea0d64b2-7dd8-438e-831a-77b91178eedd}, !- Outside Boundary Condition Object
-=======
-  {4918607d-d7ed-4c20-a05c-1029f5d082bb}, !- Thermal Zone Name
-  ,                                       !- Part of Total Floor Area
-  ,                                       !- Design Specification Outdoor Air Object Name
-  {cddc311e-9f1e-43af-8075-687c29afaf40}; !- Building Unit Name
-
-OS:Surface,
-  {104902ae-2418-44fd-a1ed-058fe1859dd5}, !- Handle
-  Surface 7,                              !- Name
-  Floor,                                  !- Surface Type
-  ,                                       !- Construction Name
-  {f33009ad-a871-4bee-9072-b84f9d2e545b}, !- Space Name
-  Surface,                                !- Outside Boundary Condition
-  {e2294ab7-a2af-4fbe-ad2e-d71e40969d42}, !- Outside Boundary Condition Object
->>>>>>> 5553552e
+  {6f12cae6-6a97-406c-b97a-7ae5da022ac4}, !- Outside Boundary Condition Object
   NoSun,                                  !- Sun Exposure
   NoWind,                                 !- Wind Exposure
   ,                                       !- View Factor to Ground
@@ -713,19 +501,11 @@
   5.56486118425249, 0, 0;                 !- X,Y,Z Vertex 4 {m}
 
 OS:Surface,
-<<<<<<< HEAD
-  {08768f26-5fce-4d81-a51d-9c219a54c914}, !- Handle
+  {f5e42e7c-1ad3-47de-a584-d287ce96d422}, !- Handle
   Surface 8,                              !- Name
   Wall,                                   !- Surface Type
   ,                                       !- Construction Name
-  {97cbbbbf-6200-4565-b875-7555acd42472}, !- Space Name
-=======
-  {4ae3b963-adf4-49be-a98e-3db2b0ccb311}, !- Handle
-  Surface 8,                              !- Name
-  Wall,                                   !- Surface Type
-  ,                                       !- Construction Name
-  {f33009ad-a871-4bee-9072-b84f9d2e545b}, !- Space Name
->>>>>>> 5553552e
+  {418c46ae-0eed-433a-98ae-d6eaf113ffd4}, !- Space Name
   Outdoors,                               !- Outside Boundary Condition
   ,                                       !- Outside Boundary Condition Object
   SunExposed,                             !- Sun Exposure
@@ -738,19 +518,11 @@
   0, 0, 2.4384;                           !- X,Y,Z Vertex 4 {m}
 
 OS:Surface,
-<<<<<<< HEAD
-  {9b0f9235-fcff-4dd3-b549-1aefcf6791f6}, !- Handle
+  {31288127-2650-4894-876e-730e4071721a}, !- Handle
   Surface 9,                              !- Name
   Wall,                                   !- Surface Type
   ,                                       !- Construction Name
-  {97cbbbbf-6200-4565-b875-7555acd42472}, !- Space Name
-=======
-  {479a096e-e1e0-4048-b2c7-c2bee74466d3}, !- Handle
-  Surface 9,                              !- Name
-  Wall,                                   !- Surface Type
-  ,                                       !- Construction Name
-  {f33009ad-a871-4bee-9072-b84f9d2e545b}, !- Space Name
->>>>>>> 5553552e
+  {418c46ae-0eed-433a-98ae-d6eaf113ffd4}, !- Space Name
   Outdoors,                               !- Outside Boundary Condition
   ,                                       !- Outside Boundary Condition Object
   SunExposed,                             !- Sun Exposure
@@ -763,19 +535,11 @@
   0, 11.129722368505, 2.4384;             !- X,Y,Z Vertex 4 {m}
 
 OS:Surface,
-<<<<<<< HEAD
-  {f3dd5282-b787-45f9-aaee-756d191e66b3}, !- Handle
+  {1c50d93f-de10-42be-86e8-1658f7aa8bdd}, !- Handle
   Surface 10,                             !- Name
   Wall,                                   !- Surface Type
   ,                                       !- Construction Name
-  {97cbbbbf-6200-4565-b875-7555acd42472}, !- Space Name
-=======
-  {96b2ee70-4d28-42bd-8ed2-ed5b5e0b3e9e}, !- Handle
-  Surface 10,                             !- Name
-  Wall,                                   !- Surface Type
-  ,                                       !- Construction Name
-  {f33009ad-a871-4bee-9072-b84f9d2e545b}, !- Space Name
->>>>>>> 5553552e
+  {418c46ae-0eed-433a-98ae-d6eaf113ffd4}, !- Space Name
   Outdoors,                               !- Outside Boundary Condition
   ,                                       !- Outside Boundary Condition Object
   SunExposed,                             !- Sun Exposure
@@ -788,19 +552,11 @@
   5.56486118425249, 11.129722368505, 2.4384; !- X,Y,Z Vertex 4 {m}
 
 OS:Surface,
-<<<<<<< HEAD
-  {0fe24e62-c4d5-400c-9152-538247b73e80}, !- Handle
+  {6c4a41a4-32a9-4d04-b250-957d5b6f6063}, !- Handle
   Surface 11,                             !- Name
   Wall,                                   !- Surface Type
   ,                                       !- Construction Name
-  {97cbbbbf-6200-4565-b875-7555acd42472}, !- Space Name
-=======
-  {3688e7cb-96c5-4e7b-925c-1cefb96ed9ed}, !- Handle
-  Surface 11,                             !- Name
-  Wall,                                   !- Surface Type
-  ,                                       !- Construction Name
-  {f33009ad-a871-4bee-9072-b84f9d2e545b}, !- Space Name
->>>>>>> 5553552e
+  {418c46ae-0eed-433a-98ae-d6eaf113ffd4}, !- Space Name
   Outdoors,                               !- Outside Boundary Condition
   ,                                       !- Outside Boundary Condition Object
   SunExposed,                             !- Sun Exposure
@@ -813,23 +569,13 @@
   5.56486118425249, 0, 2.4384;            !- X,Y,Z Vertex 4 {m}
 
 OS:Surface,
-<<<<<<< HEAD
-  {f32e13dd-4915-48fe-af13-e5eaec3ba67e}, !- Handle
+  {c0d0799b-f129-4e33-bb0b-7ef972e12223}, !- Handle
   Surface 12,                             !- Name
   RoofCeiling,                            !- Surface Type
   ,                                       !- Construction Name
-  {97cbbbbf-6200-4565-b875-7555acd42472}, !- Space Name
+  {418c46ae-0eed-433a-98ae-d6eaf113ffd4}, !- Space Name
   Surface,                                !- Outside Boundary Condition
-  {7256c507-0967-49b4-9c08-f65d494c5102}, !- Outside Boundary Condition Object
-=======
-  {a42ffbee-7a09-4fdf-a5ef-5f3d93c41412}, !- Handle
-  Surface 12,                             !- Name
-  RoofCeiling,                            !- Surface Type
-  ,                                       !- Construction Name
-  {f33009ad-a871-4bee-9072-b84f9d2e545b}, !- Space Name
-  Surface,                                !- Outside Boundary Condition
-  {88124cf1-4e65-4e2e-bc8a-50a84b78f375}, !- Outside Boundary Condition Object
->>>>>>> 5553552e
+  {7de33cf0-f184-458e-a7b8-3f4d8b50ce00}, !- Outside Boundary Condition Object
   NoSun,                                  !- Sun Exposure
   NoWind,                                 !- Wind Exposure
   ,                                       !- View Factor to Ground
@@ -840,23 +586,13 @@
   0, 0, 2.4384;                           !- X,Y,Z Vertex 4 {m}
 
 OS:Surface,
-<<<<<<< HEAD
-  {7256c507-0967-49b4-9c08-f65d494c5102}, !- Handle
+  {7de33cf0-f184-458e-a7b8-3f4d8b50ce00}, !- Handle
   Surface 13,                             !- Name
   Floor,                                  !- Surface Type
   ,                                       !- Construction Name
-  {7f94478f-bc87-4413-b87d-0c3e2cf050cc}, !- Space Name
+  {e8f3baf7-0fd1-4ab0-ba73-3482dade5832}, !- Space Name
   Surface,                                !- Outside Boundary Condition
-  {f32e13dd-4915-48fe-af13-e5eaec3ba67e}, !- Outside Boundary Condition Object
-=======
-  {88124cf1-4e65-4e2e-bc8a-50a84b78f375}, !- Handle
-  Surface 13,                             !- Name
-  Floor,                                  !- Surface Type
-  ,                                       !- Construction Name
-  {9ee1e5b4-0ad8-4372-9247-5e3652e61ea2}, !- Space Name
-  Surface,                                !- Outside Boundary Condition
-  {a42ffbee-7a09-4fdf-a5ef-5f3d93c41412}, !- Outside Boundary Condition Object
->>>>>>> 5553552e
+  {c0d0799b-f129-4e33-bb0b-7ef972e12223}, !- Outside Boundary Condition Object
   NoSun,                                  !- Sun Exposure
   NoWind,                                 !- Wind Exposure
   ,                                       !- View Factor to Ground
@@ -867,19 +603,11 @@
   0, 0, 0;                                !- X,Y,Z Vertex 4 {m}
 
 OS:Surface,
-<<<<<<< HEAD
-  {ae0ecf0e-49e2-47ab-bf43-e2f34b2a662b}, !- Handle
+  {7fa79044-b2e5-4ca3-bc95-ef2b9c8757b1}, !- Handle
   Surface 14,                             !- Name
   RoofCeiling,                            !- Surface Type
   ,                                       !- Construction Name
-  {7f94478f-bc87-4413-b87d-0c3e2cf050cc}, !- Space Name
-=======
-  {556830df-713f-459c-9275-0d868aba9bdc}, !- Handle
-  Surface 14,                             !- Name
-  RoofCeiling,                            !- Surface Type
-  ,                                       !- Construction Name
-  {9ee1e5b4-0ad8-4372-9247-5e3652e61ea2}, !- Space Name
->>>>>>> 5553552e
+  {e8f3baf7-0fd1-4ab0-ba73-3482dade5832}, !- Space Name
   Outdoors,                               !- Outside Boundary Condition
   ,                                       !- Outside Boundary Condition Object
   SunExposed,                             !- Sun Exposure
@@ -892,19 +620,11 @@
   5.56486118425249, 11.129722368505, 0.304799999999999; !- X,Y,Z Vertex 4 {m}
 
 OS:Surface,
-<<<<<<< HEAD
-  {6a0a77e5-a363-424f-b234-527c5c553924}, !- Handle
+  {1446c38b-7e2d-4a61-b902-98c3630e0b14}, !- Handle
   Surface 15,                             !- Name
   RoofCeiling,                            !- Surface Type
   ,                                       !- Construction Name
-  {7f94478f-bc87-4413-b87d-0c3e2cf050cc}, !- Space Name
-=======
-  {ba2ce3cd-2362-4ad6-9ca4-0d70fcb1cdf5}, !- Handle
-  Surface 15,                             !- Name
-  RoofCeiling,                            !- Surface Type
-  ,                                       !- Construction Name
-  {9ee1e5b4-0ad8-4372-9247-5e3652e61ea2}, !- Space Name
->>>>>>> 5553552e
+  {e8f3baf7-0fd1-4ab0-ba73-3482dade5832}, !- Space Name
   Outdoors,                               !- Outside Boundary Condition
   ,                                       !- Outside Boundary Condition Object
   SunExposed,                             !- Sun Exposure
@@ -917,19 +637,11 @@
   0, 0, 0.3048;                           !- X,Y,Z Vertex 4 {m}
 
 OS:Surface,
-<<<<<<< HEAD
-  {93812ef9-6447-4453-bc74-cbcb86b7cb6d}, !- Handle
+  {0d20442e-d83c-46b1-b4ad-2da44ec9d67c}, !- Handle
   Surface 16,                             !- Name
   Wall,                                   !- Surface Type
   ,                                       !- Construction Name
-  {7f94478f-bc87-4413-b87d-0c3e2cf050cc}, !- Space Name
-=======
-  {2862d603-ef69-4e67-9419-e3a5891cc1e2}, !- Handle
-  Surface 16,                             !- Name
-  Wall,                                   !- Surface Type
-  ,                                       !- Construction Name
-  {9ee1e5b4-0ad8-4372-9247-5e3652e61ea2}, !- Space Name
->>>>>>> 5553552e
+  {e8f3baf7-0fd1-4ab0-ba73-3482dade5832}, !- Space Name
   Outdoors,                               !- Outside Boundary Condition
   ,                                       !- Outside Boundary Condition Object
   SunExposed,                             !- Sun Exposure
@@ -941,19 +653,11 @@
   5.56486118425249, 0, 0;                 !- X,Y,Z Vertex 3 {m}
 
 OS:Surface,
-<<<<<<< HEAD
-  {cc42eae8-e7c8-4cba-bdd3-b828058d357b}, !- Handle
+  {56e5075f-4b9d-44eb-a990-b68956730beb}, !- Handle
   Surface 17,                             !- Name
   Wall,                                   !- Surface Type
   ,                                       !- Construction Name
-  {7f94478f-bc87-4413-b87d-0c3e2cf050cc}, !- Space Name
-=======
-  {b849a645-7e98-4b83-8f9b-97f358ceb7ef}, !- Handle
-  Surface 17,                             !- Name
-  Wall,                                   !- Surface Type
-  ,                                       !- Construction Name
-  {9ee1e5b4-0ad8-4372-9247-5e3652e61ea2}, !- Space Name
->>>>>>> 5553552e
+  {e8f3baf7-0fd1-4ab0-ba73-3482dade5832}, !- Space Name
   Outdoors,                               !- Outside Boundary Condition
   ,                                       !- Outside Boundary Condition Object
   SunExposed,                             !- Sun Exposure
@@ -965,15 +669,9 @@
   0, 11.129722368505, 0;                  !- X,Y,Z Vertex 3 {m}
 
 OS:Space,
-<<<<<<< HEAD
-  {7f94478f-bc87-4413-b87d-0c3e2cf050cc}, !- Handle
+  {e8f3baf7-0fd1-4ab0-ba73-3482dade5832}, !- Handle
   finished attic space,                   !- Name
-  {70e19776-b85b-449d-841a-42f06b2587ab}, !- Space Type Name
-=======
-  {9ee1e5b4-0ad8-4372-9247-5e3652e61ea2}, !- Handle
-  finished attic space,                   !- Name
-  {1f10fccc-014e-4ead-b0ef-66dd707dc0dd}, !- Space Type Name
->>>>>>> 5553552e
+  {6fbdca9a-066f-4e00-bfbb-4659679457c5}, !- Space Type Name
   ,                                       !- Default Construction Set Name
   ,                                       !- Default Schedule Set Name
   -0,                                     !- Direction of Relative North {deg}
@@ -981,35 +679,20 @@
   0,                                      !- Y Origin {m}
   4.8768,                                 !- Z Origin {m}
   ,                                       !- Building Story Name
-<<<<<<< HEAD
-  {eeda69f9-1abf-4a3e-92d7-5e7502714678}, !- Thermal Zone Name
+  {bf8a5bb9-4a57-4da5-a488-a1d64cd2be15}, !- Thermal Zone Name
   ,                                       !- Part of Total Floor Area
   ,                                       !- Design Specification Outdoor Air Object Name
-  {7c5aab9d-ce7c-4171-9d03-fc0a73109906}; !- Building Unit Name
+  {292e0a32-ad2b-49df-8ce6-610402e6e59d}; !- Building Unit Name
 
 OS:BuildingUnit,
-  {7c5aab9d-ce7c-4171-9d03-fc0a73109906}, !- Handle
-=======
-  {4918607d-d7ed-4c20-a05c-1029f5d082bb}, !- Thermal Zone Name
-  ,                                       !- Part of Total Floor Area
-  ,                                       !- Design Specification Outdoor Air Object Name
-  {cddc311e-9f1e-43af-8075-687c29afaf40}; !- Building Unit Name
-
-OS:BuildingUnit,
-  {cddc311e-9f1e-43af-8075-687c29afaf40}, !- Handle
->>>>>>> 5553552e
+  {292e0a32-ad2b-49df-8ce6-610402e6e59d}, !- Handle
   unit 1,                                 !- Name
   ,                                       !- Rendering Color
   Residential;                            !- Building Unit Type
 
 OS:AdditionalProperties,
-<<<<<<< HEAD
-  {5108bc83-477d-4726-a2f1-ddab568898ca}, !- Handle
-  {7c5aab9d-ce7c-4171-9d03-fc0a73109906}, !- Object Name
-=======
-  {79a75883-b3f9-4aef-9bb9-f233fa3a6997}, !- Handle
-  {cddc311e-9f1e-43af-8075-687c29afaf40}, !- Object Name
->>>>>>> 5553552e
+  {0ae70775-1fd3-4690-8c04-ca33c934bc42}, !- Handle
+  {292e0a32-ad2b-49df-8ce6-610402e6e59d}, !- Object Name
   NumberOfBedrooms,                       !- Feature Name 1
   Integer,                                !- Feature Data Type 1
   3,                                      !- Feature Value 1
@@ -1021,20 +704,12 @@
   2.6400000000000001;                     !- Feature Value 3
 
 OS:External:File,
-<<<<<<< HEAD
-  {f2e82a14-8069-4eff-86bf-7fd140d2c4f2}, !- Handle
-=======
-  {9b130aab-3c6a-4d22-b21c-e1bb8fefb4c6}, !- Handle
->>>>>>> 5553552e
+  {a594d013-3515-4b73-a17b-79b6a905be76}, !- Handle
   8760.csv,                               !- Name
   8760.csv;                               !- File Name
 
 OS:Schedule:Day,
-<<<<<<< HEAD
-  {5274f0ea-63e0-4c3e-b683-9da92e400ce1}, !- Handle
-=======
-  {623523f8-f35e-4c19-a22a-1b6dee68fa1f}, !- Handle
->>>>>>> 5553552e
+  {2af2f227-49cc-45bd-9997-f33e22af8f77}, !- Handle
   Schedule Day 1,                         !- Name
   ,                                       !- Schedule Type Limits Name
   ,                                       !- Interpolate to Timestep
@@ -1043,11 +718,7 @@
   0;                                      !- Value Until Time 1
 
 OS:Schedule:Day,
-<<<<<<< HEAD
-  {6ac12546-53cf-4b31-af35-fd1fd67f6124}, !- Handle
-=======
-  {e8bff172-c9a5-4b6c-9a83-4f9ec2fe165e}, !- Handle
->>>>>>> 5553552e
+  {6e7f0156-8f81-4701-b3f0-17f763de3a3e}, !- Handle
   Schedule Day 2,                         !- Name
   ,                                       !- Schedule Type Limits Name
   ,                                       !- Interpolate to Timestep
@@ -1056,17 +727,10 @@
   1;                                      !- Value Until Time 1
 
 OS:Schedule:File,
-<<<<<<< HEAD
-  {47b99eae-7dfb-4290-a4da-383f7b542565}, !- Handle
+  {08ef7895-dd4c-410c-aa5a-51471d9578c1}, !- Handle
   occupants,                              !- Name
-  {3d146eb2-658e-4bb8-9747-0446bec5efb7}, !- Schedule Type Limits Name
-  {f2e82a14-8069-4eff-86bf-7fd140d2c4f2}, !- External File Name
-=======
-  {7ab0d80f-d655-41ec-b9ad-44b68a214fd9}, !- Handle
-  occupants,                              !- Name
-  {93835b11-cc80-442e-9de0-0bec6ff055f4}, !- Schedule Type Limits Name
-  {9b130aab-3c6a-4d22-b21c-e1bb8fefb4c6}, !- External File Name
->>>>>>> 5553552e
+  {e77e1d22-13e6-4e80-a10b-522b2b3fb067}, !- Schedule Type Limits Name
+  {a594d013-3515-4b73-a17b-79b6a905be76}, !- External File Name
   1,                                      !- Column Number
   1,                                      !- Rows to Skip at Top
   8760,                                   !- Number of Hours of Data
@@ -1075,40 +739,23 @@
   60;                                     !- Minutes per Item
 
 OS:Schedule:Ruleset,
-<<<<<<< HEAD
-  {292b3029-4756-4bcf-95c0-785b586c67f3}, !- Handle
+  {1867ff84-0755-41eb-ae03-82869f332372}, !- Handle
   Schedule Ruleset 1,                     !- Name
-  {03b97d2d-0a7f-4a4f-8704-a055947877e1}, !- Schedule Type Limits Name
-  {c4b5d5bf-88ae-48f8-966d-5e1b30040759}; !- Default Day Schedule Name
+  {3cdb3aa1-e53a-4571-9658-d0600641cc04}, !- Schedule Type Limits Name
+  {d2e35906-f970-4464-a037-150b903c3023}; !- Default Day Schedule Name
 
 OS:Schedule:Day,
-  {c4b5d5bf-88ae-48f8-966d-5e1b30040759}, !- Handle
+  {d2e35906-f970-4464-a037-150b903c3023}, !- Handle
   Schedule Day 3,                         !- Name
-  {03b97d2d-0a7f-4a4f-8704-a055947877e1}, !- Schedule Type Limits Name
-=======
-  {f3a59ad0-6821-466b-8ec9-b8db1fe44531}, !- Handle
-  Schedule Ruleset 1,                     !- Name
-  {9f52c0d9-e832-4a0b-95c8-1751dee73eb4}, !- Schedule Type Limits Name
-  {3b4f14eb-0151-48b8-9049-b76ede7ac577}; !- Default Day Schedule Name
-
-OS:Schedule:Day,
-  {3b4f14eb-0151-48b8-9049-b76ede7ac577}, !- Handle
-  Schedule Day 3,                         !- Name
-  {9f52c0d9-e832-4a0b-95c8-1751dee73eb4}, !- Schedule Type Limits Name
->>>>>>> 5553552e
+  {3cdb3aa1-e53a-4571-9658-d0600641cc04}, !- Schedule Type Limits Name
   ,                                       !- Interpolate to Timestep
   24,                                     !- Hour 1
   0,                                      !- Minute 1
   112.539290946133;                       !- Value Until Time 1
 
 OS:People:Definition,
-<<<<<<< HEAD
-  {519b31f8-f532-496d-80fe-f49e9b222d91}, !- Handle
-  res occupants|living space,             !- Name
-=======
-  {b7b5698e-8ea9-4b75-b181-9667fd8e0530}, !- Handle
+  {4d2883e5-aae7-4ddf-9fb6-bfd273a9c963}, !- Handle
   res occupants|finished attic space,     !- Name
->>>>>>> 5553552e
   People,                                 !- Number of People Calculation Method
   0.88,                                   !- Number of People {people}
   ,                                       !- People per Space Floor Area {person/m2}
@@ -1120,21 +767,12 @@
   ZoneAveraged;                           !- Mean Radiant Temperature Calculation Type
 
 OS:People,
-<<<<<<< HEAD
-  {70d94dc5-4fd0-40f5-9801-987c2eb37a5b}, !- Handle
-  res occupants|living space,             !- Name
-  {519b31f8-f532-496d-80fe-f49e9b222d91}, !- People Definition Name
-  {6d4ab7ed-9e8d-49ae-a380-1586367ce624}, !- Space or SpaceType Name
-  {47b99eae-7dfb-4290-a4da-383f7b542565}, !- Number of People Schedule Name
-  {292b3029-4756-4bcf-95c0-785b586c67f3}, !- Activity Level Schedule Name
-=======
-  {ed807707-cb6f-4c53-bc7f-5e406fbfaf8d}, !- Handle
+  {f82ed353-eb05-4af5-9f22-8a224fb0ec73}, !- Handle
   res occupants|finished attic space,     !- Name
-  {b7b5698e-8ea9-4b75-b181-9667fd8e0530}, !- People Definition Name
-  {9ee1e5b4-0ad8-4372-9247-5e3652e61ea2}, !- Space or SpaceType Name
-  {7ab0d80f-d655-41ec-b9ad-44b68a214fd9}, !- Number of People Schedule Name
-  {f3a59ad0-6821-466b-8ec9-b8db1fe44531}, !- Activity Level Schedule Name
->>>>>>> 5553552e
+  {4d2883e5-aae7-4ddf-9fb6-bfd273a9c963}, !- People Definition Name
+  {e8f3baf7-0fd1-4ab0-ba73-3482dade5832}, !- Space or SpaceType Name
+  {08ef7895-dd4c-410c-aa5a-51471d9578c1}, !- Number of People Schedule Name
+  {1867ff84-0755-41eb-ae03-82869f332372}, !- Activity Level Schedule Name
   ,                                       !- Surface Name/Angle Factor List Name
   ,                                       !- Work Efficiency Schedule Name
   ,                                       !- Clothing Insulation Schedule Name
@@ -1142,11 +780,7 @@
   1;                                      !- Multiplier
 
 OS:ScheduleTypeLimits,
-<<<<<<< HEAD
-  {03b97d2d-0a7f-4a4f-8704-a055947877e1}, !- Handle
-=======
-  {9f52c0d9-e832-4a0b-95c8-1751dee73eb4}, !- Handle
->>>>>>> 5553552e
+  {3cdb3aa1-e53a-4571-9658-d0600641cc04}, !- Handle
   ActivityLevel,                          !- Name
   0,                                      !- Lower Limit Value
   ,                                       !- Upper Limit Value
@@ -1154,22 +788,14 @@
   ActivityLevel;                          !- Unit Type
 
 OS:ScheduleTypeLimits,
-<<<<<<< HEAD
-  {3d146eb2-658e-4bb8-9747-0446bec5efb7}, !- Handle
-=======
-  {93835b11-cc80-442e-9de0-0bec6ff055f4}, !- Handle
->>>>>>> 5553552e
+  {e77e1d22-13e6-4e80-a10b-522b2b3fb067}, !- Handle
   Fractional,                             !- Name
   0,                                      !- Lower Limit Value
   1,                                      !- Upper Limit Value
   Continuous;                             !- Numeric Type
 
 OS:People:Definition,
-<<<<<<< HEAD
-  {377c6a48-07b2-470c-aabe-466b0185e023}, !- Handle
-=======
-  {c92d184a-8863-4285-a512-5f21a7ff476a}, !- Handle
->>>>>>> 5553552e
+  {344d3d86-1d71-448c-8bcd-3ccb8d6e41ba}, !- Handle
   res occupants|living space|story 2,     !- Name
   People,                                 !- Number of People Calculation Method
   0.88,                                   !- Number of People {people}
@@ -1182,21 +808,12 @@
   ZoneAveraged;                           !- Mean Radiant Temperature Calculation Type
 
 OS:People,
-<<<<<<< HEAD
-  {bd9035c8-47b2-4445-80c5-f390c980d008}, !- Handle
+  {4c83f70a-1517-4cd3-aa71-ec7b47236403}, !- Handle
   res occupants|living space|story 2,     !- Name
-  {377c6a48-07b2-470c-aabe-466b0185e023}, !- People Definition Name
-  {97cbbbbf-6200-4565-b875-7555acd42472}, !- Space or SpaceType Name
-  {47b99eae-7dfb-4290-a4da-383f7b542565}, !- Number of People Schedule Name
-  {292b3029-4756-4bcf-95c0-785b586c67f3}, !- Activity Level Schedule Name
-=======
-  {4780df3f-b6b5-43fa-859e-e3951a013cad}, !- Handle
-  res occupants|living space|story 2,     !- Name
-  {c92d184a-8863-4285-a512-5f21a7ff476a}, !- People Definition Name
-  {f33009ad-a871-4bee-9072-b84f9d2e545b}, !- Space or SpaceType Name
-  {7ab0d80f-d655-41ec-b9ad-44b68a214fd9}, !- Number of People Schedule Name
-  {f3a59ad0-6821-466b-8ec9-b8db1fe44531}, !- Activity Level Schedule Name
->>>>>>> 5553552e
+  {344d3d86-1d71-448c-8bcd-3ccb8d6e41ba}, !- People Definition Name
+  {418c46ae-0eed-433a-98ae-d6eaf113ffd4}, !- Space or SpaceType Name
+  {08ef7895-dd4c-410c-aa5a-51471d9578c1}, !- Number of People Schedule Name
+  {1867ff84-0755-41eb-ae03-82869f332372}, !- Activity Level Schedule Name
   ,                                       !- Surface Name/Angle Factor List Name
   ,                                       !- Work Efficiency Schedule Name
   ,                                       !- Clothing Insulation Schedule Name
@@ -1204,13 +821,8 @@
   1;                                      !- Multiplier
 
 OS:People:Definition,
-<<<<<<< HEAD
-  {23c8b369-228f-4d97-b1ee-06aaa3792afa}, !- Handle
-  res occupants|finished attic space,     !- Name
-=======
-  {c7de4cbe-02a9-4094-8c78-56b19cb7d48c}, !- Handle
+  {fb2d2fa5-b54a-44f8-9797-37acc0da4af4}, !- Handle
   res occupants|living space,             !- Name
->>>>>>> 5553552e
   People,                                 !- Number of People Calculation Method
   0.88,                                   !- Number of People {people}
   ,                                       !- People per Space Floor Area {person/m2}
@@ -1222,21 +834,12 @@
   ZoneAveraged;                           !- Mean Radiant Temperature Calculation Type
 
 OS:People,
-<<<<<<< HEAD
-  {4bc17d06-c404-4e05-9c9a-a1e2d4ec2649}, !- Handle
-  res occupants|finished attic space,     !- Name
-  {23c8b369-228f-4d97-b1ee-06aaa3792afa}, !- People Definition Name
-  {7f94478f-bc87-4413-b87d-0c3e2cf050cc}, !- Space or SpaceType Name
-  {47b99eae-7dfb-4290-a4da-383f7b542565}, !- Number of People Schedule Name
-  {292b3029-4756-4bcf-95c0-785b586c67f3}, !- Activity Level Schedule Name
-=======
-  {5b4bed64-102e-4cdf-bedc-c66c352592c7}, !- Handle
+  {7026ff9e-95c5-48dd-ae8b-93bf05a13b72}, !- Handle
   res occupants|living space,             !- Name
-  {c7de4cbe-02a9-4094-8c78-56b19cb7d48c}, !- People Definition Name
-  {4c270b46-05b0-4f2a-9a66-f97944fd29f8}, !- Space or SpaceType Name
-  {7ab0d80f-d655-41ec-b9ad-44b68a214fd9}, !- Number of People Schedule Name
-  {f3a59ad0-6821-466b-8ec9-b8db1fe44531}, !- Activity Level Schedule Name
->>>>>>> 5553552e
+  {fb2d2fa5-b54a-44f8-9797-37acc0da4af4}, !- People Definition Name
+  {7fd5516a-560a-497a-95d4-c568d967a079}, !- Space or SpaceType Name
+  {08ef7895-dd4c-410c-aa5a-51471d9578c1}, !- Number of People Schedule Name
+  {1867ff84-0755-41eb-ae03-82869f332372}, !- Activity Level Schedule Name
   ,                                       !- Surface Name/Angle Factor List Name
   ,                                       !- Work Efficiency Schedule Name
   ,                                       !- Clothing Insulation Schedule Name
@@ -1244,26 +847,15 @@
   1;                                      !- Multiplier
 
 OS:ShadingSurfaceGroup,
-<<<<<<< HEAD
-  {d79a3665-dcf4-4655-81e9-67d5607bd55c}, !- Handle
-=======
-  {65a7ed62-320c-4846-b7cf-9275b1cb20a6}, !- Handle
->>>>>>> 5553552e
+  {96c1a2dc-ea04-4d92-9a41-7f2b50df979c}, !- Handle
   res eaves,                              !- Name
   Building;                               !- Shading Surface Type
 
 OS:ShadingSurface,
-<<<<<<< HEAD
-  {7360c809-b5fa-424c-8a79-78d41f05cca8}, !- Handle
+  {9332ce14-47ab-4d10-9250-6bcab794d3f2}, !- Handle
   Surface 14 - res eaves,                 !- Name
   ,                                       !- Construction Name
-  {d79a3665-dcf4-4655-81e9-67d5607bd55c}, !- Shading Surface Group Name
-=======
-  {1a44eaee-e77c-4339-a03f-60e741ef600b}, !- Handle
-  Surface 14 - res eaves,                 !- Name
-  ,                                       !- Construction Name
-  {65a7ed62-320c-4846-b7cf-9275b1cb20a6}, !- Shading Surface Group Name
->>>>>>> 5553552e
+  {96c1a2dc-ea04-4d92-9a41-7f2b50df979c}, !- Shading Surface Group Name
   ,                                       !- Transmittance Schedule Name
   ,                                       !- Number of Vertices
   5.56486118425249, 11.739322368505, 5.1816, !- X,Y,Z Vertex 1 {m}
@@ -1272,17 +864,10 @@
   5.56486118425249, 11.129722368505, 5.1816; !- X,Y,Z Vertex 4 {m}
 
 OS:ShadingSurface,
-<<<<<<< HEAD
-  {acfc1275-41c6-423f-8651-db460ab268f5}, !- Handle
+  {e0b2926f-50f5-4bb0-83ed-baf35ab1668c}, !- Handle
   Surface 14 - res eaves 1,               !- Name
   ,                                       !- Construction Name
-  {d79a3665-dcf4-4655-81e9-67d5607bd55c}, !- Shading Surface Group Name
-=======
-  {c42a0000-3c9d-44a8-8df7-81bf6674dd90}, !- Handle
-  Surface 14 - res eaves 1,               !- Name
-  ,                                       !- Construction Name
-  {65a7ed62-320c-4846-b7cf-9275b1cb20a6}, !- Shading Surface Group Name
->>>>>>> 5553552e
+  {96c1a2dc-ea04-4d92-9a41-7f2b50df979c}, !- Shading Surface Group Name
   ,                                       !- Transmittance Schedule Name
   ,                                       !- Number of Vertices
   2.78243059212624, -0.6096, 6.57281529606312, !- X,Y,Z Vertex 1 {m}
@@ -1291,17 +876,10 @@
   2.78243059212624, 0, 6.57281529606312;  !- X,Y,Z Vertex 4 {m}
 
 OS:ShadingSurface,
-<<<<<<< HEAD
-  {8e9c3797-3694-4af1-b410-cf97fbcd9c4c}, !- Handle
+  {37c21cef-9ddf-4d39-82a3-358cee6c2788}, !- Handle
   Surface 14 - res eaves 2,               !- Name
   ,                                       !- Construction Name
-  {d79a3665-dcf4-4655-81e9-67d5607bd55c}, !- Shading Surface Group Name
-=======
-  {7d1796c9-4735-435c-8679-90614bcbf294}, !- Handle
-  Surface 14 - res eaves 2,               !- Name
-  ,                                       !- Construction Name
-  {65a7ed62-320c-4846-b7cf-9275b1cb20a6}, !- Shading Surface Group Name
->>>>>>> 5553552e
+  {96c1a2dc-ea04-4d92-9a41-7f2b50df979c}, !- Shading Surface Group Name
   ,                                       !- Transmittance Schedule Name
   ,                                       !- Number of Vertices
   6.17446118425249, 0, 4.8768,            !- X,Y,Z Vertex 1 {m}
@@ -1310,17 +888,10 @@
   5.56486118425249, 0, 5.1816;            !- X,Y,Z Vertex 4 {m}
 
 OS:ShadingSurface,
-<<<<<<< HEAD
-  {c16208cf-e4fe-4573-a12f-d93ba47c2701}, !- Handle
+  {33775f3e-729c-481d-ab25-e7f3b7c8ff5d}, !- Handle
   Surface 15 - res eaves,                 !- Name
   ,                                       !- Construction Name
-  {d79a3665-dcf4-4655-81e9-67d5607bd55c}, !- Shading Surface Group Name
-=======
-  {97a0afec-bba6-420e-a7ff-5bc9b8504294}, !- Handle
-  Surface 15 - res eaves,                 !- Name
-  ,                                       !- Construction Name
-  {65a7ed62-320c-4846-b7cf-9275b1cb20a6}, !- Shading Surface Group Name
->>>>>>> 5553552e
+  {96c1a2dc-ea04-4d92-9a41-7f2b50df979c}, !- Shading Surface Group Name
   ,                                       !- Transmittance Schedule Name
   ,                                       !- Number of Vertices
   0, -0.6096, 5.1816,                     !- X,Y,Z Vertex 1 {m}
@@ -1329,17 +900,10 @@
   0, 0, 5.1816;                           !- X,Y,Z Vertex 4 {m}
 
 OS:ShadingSurface,
-<<<<<<< HEAD
-  {bb3dbfbd-fa31-49b6-a7fe-e8e183f20429}, !- Handle
+  {92db8cd8-a3f7-45fa-ab5c-5b8e3e9902b8}, !- Handle
   Surface 15 - res eaves 1,               !- Name
   ,                                       !- Construction Name
-  {d79a3665-dcf4-4655-81e9-67d5607bd55c}, !- Shading Surface Group Name
-=======
-  {44033e82-ae89-4b6a-88d5-342779cb2d13}, !- Handle
-  Surface 15 - res eaves 1,               !- Name
-  ,                                       !- Construction Name
-  {65a7ed62-320c-4846-b7cf-9275b1cb20a6}, !- Shading Surface Group Name
->>>>>>> 5553552e
+  {96c1a2dc-ea04-4d92-9a41-7f2b50df979c}, !- Shading Surface Group Name
   ,                                       !- Transmittance Schedule Name
   ,                                       !- Number of Vertices
   2.78243059212624, 11.739322368505, 6.57281529606312, !- X,Y,Z Vertex 1 {m}
@@ -1348,17 +912,10 @@
   2.78243059212624, 11.129722368505, 6.57281529606312; !- X,Y,Z Vertex 4 {m}
 
 OS:ShadingSurface,
-<<<<<<< HEAD
-  {eca27661-311c-4faf-9b03-5cec91a62254}, !- Handle
+  {9eab6735-8f6b-4722-a1a3-5754d4d28881}, !- Handle
   Surface 15 - res eaves 2,               !- Name
   ,                                       !- Construction Name
-  {d79a3665-dcf4-4655-81e9-67d5607bd55c}, !- Shading Surface Group Name
-=======
-  {1b52df62-6825-4e99-825e-67696da33c4a}, !- Handle
-  Surface 15 - res eaves 2,               !- Name
-  ,                                       !- Construction Name
-  {65a7ed62-320c-4846-b7cf-9275b1cb20a6}, !- Shading Surface Group Name
->>>>>>> 5553552e
+  {96c1a2dc-ea04-4d92-9a41-7f2b50df979c}, !- Shading Surface Group Name
   ,                                       !- Transmittance Schedule Name
   ,                                       !- Number of Vertices
   -0.6096, 11.129722368505, 4.8768,       !- X,Y,Z Vertex 1 {m}
