!- NOTE: Auto-generated from /test/osw_files/SFD_2000sqft_2story_SL_FA_LeftRight.osw

OS:Version,
<<<<<<< HEAD
  {6c9594c4-1c68-441a-a666-f5c64b56f560}, !- Handle
  2.9.0;                                  !- Version Identifier

OS:SimulationControl,
  {c7990979-f5c1-4d1b-9d97-10d90f1053f1}, !- Handle
=======
  {912be29e-7109-45b1-865a-ab2493afb017}, !- Handle
  2.9.0;                                  !- Version Identifier

OS:SimulationControl,
  {4f2b7bd9-70bd-44e6-9c40-c47b127cdb85}, !- Handle
>>>>>>> 039e157a
  ,                                       !- Do Zone Sizing Calculation
  ,                                       !- Do System Sizing Calculation
  ,                                       !- Do Plant Sizing Calculation
  No;                                     !- Run Simulation for Sizing Periods

OS:Timestep,
<<<<<<< HEAD
  {6606998d-c8c9-4969-b6b7-d8f8605658b7}, !- Handle
  6;                                      !- Number of Timesteps per Hour

OS:ShadowCalculation,
  {06c59c95-c550-4b9d-a08f-41164b260bb4}, !- Handle
=======
  {24d7c531-7cd2-4855-a3e9-9dd539eb259f}, !- Handle
  6;                                      !- Number of Timesteps per Hour

OS:ShadowCalculation,
  {fee4e680-1a6b-4d4f-ba7c-04b960edbe89}, !- Handle
>>>>>>> 039e157a
  20,                                     !- Calculation Frequency
  200;                                    !- Maximum Figures in Shadow Overlap Calculations

OS:SurfaceConvectionAlgorithm:Outside,
<<<<<<< HEAD
  {9e9098af-014d-4f3f-b4e5-f9181e0df2de}, !- Handle
  DOE-2;                                  !- Algorithm

OS:SurfaceConvectionAlgorithm:Inside,
  {b05dc42f-3a23-4398-aae8-ae91c67197f2}, !- Handle
  TARP;                                   !- Algorithm

OS:ZoneCapacitanceMultiplier:ResearchSpecial,
  {43e2e1a0-5ab5-4e47-83f7-9a05e30ae146}, !- Handle
=======
  {03d05880-1926-472b-a4e6-31b03247a2d7}, !- Handle
  DOE-2;                                  !- Algorithm

OS:SurfaceConvectionAlgorithm:Inside,
  {f8933adf-f951-41ab-96f1-ec5e67091397}, !- Handle
  TARP;                                   !- Algorithm

OS:ZoneCapacitanceMultiplier:ResearchSpecial,
  {e0adacb3-a66b-4236-b9ab-6b76e476acda}, !- Handle
>>>>>>> 039e157a
  ,                                       !- Temperature Capacity Multiplier
  15,                                     !- Humidity Capacity Multiplier
  ;                                       !- Carbon Dioxide Capacity Multiplier

OS:RunPeriod,
<<<<<<< HEAD
  {cdaa3e60-e37f-401b-8193-0545daa50ed7}, !- Handle
=======
  {f0647649-f2ec-4c94-8f88-e52d8de439ff}, !- Handle
>>>>>>> 039e157a
  Run Period 1,                           !- Name
  1,                                      !- Begin Month
  1,                                      !- Begin Day of Month
  12,                                     !- End Month
  31,                                     !- End Day of Month
  ,                                       !- Use Weather File Holidays and Special Days
  ,                                       !- Use Weather File Daylight Saving Period
  ,                                       !- Apply Weekend Holiday Rule
  ,                                       !- Use Weather File Rain Indicators
  ,                                       !- Use Weather File Snow Indicators
  ;                                       !- Number of Times Runperiod to be Repeated

OS:YearDescription,
<<<<<<< HEAD
  {85945a0b-c22c-4154-b416-f0cf8c473205}, !- Handle
=======
  {a5f1fe2d-1c29-4d04-8600-3a8e8e204fef}, !- Handle
>>>>>>> 039e157a
  2007,                                   !- Calendar Year
  ,                                       !- Day of Week for Start Day
  ;                                       !- Is Leap Year

OS:WeatherFile,
<<<<<<< HEAD
  {8520d9b6-03aa-40ed-94bf-3c6d9d12c006}, !- Handle
=======
  {cb2ab4f1-4841-4fc3-80fa-3c921c4f2937}, !- Handle
>>>>>>> 039e157a
  Denver Intl Ap,                         !- City
  CO,                                     !- State Province Region
  USA,                                    !- Country
  TMY3,                                   !- Data Source
  725650,                                 !- WMO Number
  39.83,                                  !- Latitude {deg}
  -104.65,                                !- Longitude {deg}
  -7,                                     !- Time Zone {hr}
  1650,                                   !- Elevation {m}
  file:../weather/USA_CO_Denver.Intl.AP.725650_TMY3.epw, !- Url
  E23378AA;                               !- Checksum

OS:AdditionalProperties,
<<<<<<< HEAD
  {e10ed096-ac5d-477a-a866-c1cca2c5e37f}, !- Handle
  {8520d9b6-03aa-40ed-94bf-3c6d9d12c006}, !- Object Name
=======
  {886d5ad4-ea08-4128-b168-c5d41dc3fac3}, !- Handle
  {cb2ab4f1-4841-4fc3-80fa-3c921c4f2937}, !- Object Name
>>>>>>> 039e157a
  EPWHeaderCity,                          !- Feature Name 1
  String,                                 !- Feature Data Type 1
  Denver Intl Ap,                         !- Feature Value 1
  EPWHeaderState,                         !- Feature Name 2
  String,                                 !- Feature Data Type 2
  CO,                                     !- Feature Value 2
  EPWHeaderCountry,                       !- Feature Name 3
  String,                                 !- Feature Data Type 3
  USA,                                    !- Feature Value 3
  EPWHeaderDataSource,                    !- Feature Name 4
  String,                                 !- Feature Data Type 4
  TMY3,                                   !- Feature Value 4
  EPWHeaderStation,                       !- Feature Name 5
  String,                                 !- Feature Data Type 5
  725650,                                 !- Feature Value 5
  EPWHeaderLatitude,                      !- Feature Name 6
  Double,                                 !- Feature Data Type 6
  39.829999999999998,                     !- Feature Value 6
  EPWHeaderLongitude,                     !- Feature Name 7
  Double,                                 !- Feature Data Type 7
  -104.65000000000001,                    !- Feature Value 7
  EPWHeaderTimezone,                      !- Feature Name 8
  Double,                                 !- Feature Data Type 8
  -7,                                     !- Feature Value 8
  EPWHeaderAltitude,                      !- Feature Name 9
  Double,                                 !- Feature Data Type 9
  5413.3858267716532,                     !- Feature Value 9
  EPWHeaderLocalPressure,                 !- Feature Name 10
  Double,                                 !- Feature Data Type 10
  0.81937567683596546,                    !- Feature Value 10
  EPWHeaderRecordsPerHour,                !- Feature Name 11
  Double,                                 !- Feature Data Type 11
  0,                                      !- Feature Value 11
  EPWDataAnnualAvgDrybulb,                !- Feature Name 12
  Double,                                 !- Feature Data Type 12
  51.575616438356228,                     !- Feature Value 12
  EPWDataAnnualMinDrybulb,                !- Feature Name 13
  Double,                                 !- Feature Data Type 13
  -2.9200000000000017,                    !- Feature Value 13
  EPWDataAnnualMaxDrybulb,                !- Feature Name 14
  Double,                                 !- Feature Data Type 14
  104,                                    !- Feature Value 14
  EPWDataCDD50F,                          !- Feature Name 15
  Double,                                 !- Feature Data Type 15
  3072.2925000000005,                     !- Feature Value 15
  EPWDataCDD65F,                          !- Feature Name 16
  Double,                                 !- Feature Data Type 16
  883.62000000000035,                     !- Feature Value 16
  EPWDataHDD50F,                          !- Feature Name 17
  Double,                                 !- Feature Data Type 17
  2497.1925000000001,                     !- Feature Value 17
  EPWDataHDD65F,                          !- Feature Name 18
  Double,                                 !- Feature Data Type 18
  5783.5200000000013,                     !- Feature Value 18
  EPWDataAnnualAvgWindspeed,              !- Feature Name 19
  Double,                                 !- Feature Data Type 19
  3.9165296803649667,                     !- Feature Value 19
  EPWDataMonthlyAvgDrybulbs,              !- Feature Name 20
  String,                                 !- Feature Data Type 20
  33.4191935483871&#4431.90142857142857&#4443.02620967741937&#4442.48624999999999&#4459.877741935483854&#4473.57574999999997&#4472.07975806451608&#4472.70008064516134&#4466.49200000000006&#4450.079112903225806&#4437.218250000000005&#4434.582177419354835, !- Feature Value 20
  EPWDataGroundMonthlyTemps,              !- Feature Name 21
  String,                                 !- Feature Data Type 21
  44.08306285945173&#4440.89570904991865&#4440.64045432632048&#4442.153016571250646&#4448.225111118704206&#4454.268919273837525&#4459.508577937551024&#4462.82777283423508&#4463.10975667174995&#4460.41014950381947&#4455.304105212311526&#4449.445696474514364, !- Feature Value 21
  EPWDataWSF,                             !- Feature Name 22
  Double,                                 !- Feature Data Type 22
  0.58999999999999997,                    !- Feature Value 22
  EPWDataMonthlyAvgDailyHighDrybulbs,     !- Feature Name 23
  String,                                 !- Feature Data Type 23
  47.41032258064516&#4446.58642857142857&#4455.15032258064517&#4453.708&#4472.80193548387098&#4488.67600000000002&#4486.1858064516129&#4485.87225806451613&#4482.082&#4463.18064516129033&#4448.73400000000001&#4448.87935483870968, !- Feature Value 23
  EPWDataMonthlyAvgDailyLowDrybulbs,      !- Feature Name 24
  String,                                 !- Feature Data Type 24
  19.347741935483874&#4419.856428571428573&#4430.316129032258065&#4431.112&#4447.41612903225806&#4457.901999999999994&#4459.063870967741934&#4460.956774193548384&#4452.352000000000004&#4438.41612903225806&#4427.002000000000002&#4423.02903225806451, !- Feature Value 24
  EPWDesignHeatingDrybulb,                !- Feature Name 25
  Double,                                 !- Feature Data Type 25
  12.02,                                  !- Feature Value 25
  EPWDesignHeatingWindspeed,              !- Feature Name 26
  Double,                                 !- Feature Data Type 26
  2.8062500000000004,                     !- Feature Value 26
  EPWDesignCoolingDrybulb,                !- Feature Name 27
  Double,                                 !- Feature Data Type 27
  91.939999999999998,                     !- Feature Value 27
  EPWDesignCoolingWetbulb,                !- Feature Name 28
  Double,                                 !- Feature Data Type 28
  59.95131430195849,                      !- Feature Value 28
  EPWDesignCoolingHumidityRatio,          !- Feature Name 29
  Double,                                 !- Feature Data Type 29
  0.0059161086834698092,                  !- Feature Value 29
  EPWDesignCoolingWindspeed,              !- Feature Name 30
  Double,                                 !- Feature Data Type 30
  3.7999999999999989,                     !- Feature Value 30
  EPWDesignDailyTemperatureRange,         !- Feature Name 31
  Double,                                 !- Feature Data Type 31
  24.915483870967748,                     !- Feature Value 31
  EPWDesignDehumidDrybulb,                !- Feature Name 32
  Double,                                 !- Feature Data Type 32
  67.996785714285721,                     !- Feature Value 32
  EPWDesignDehumidHumidityRatio,          !- Feature Name 33
  Double,                                 !- Feature Data Type 33
  0.012133744170488724,                   !- Feature Value 33
  EPWDesignCoolingDirectNormal,           !- Feature Name 34
  Double,                                 !- Feature Data Type 34
  985,                                    !- Feature Value 34
  EPWDesignCoolingDiffuseHorizontal,      !- Feature Name 35
  Double,                                 !- Feature Data Type 35
  84;                                     !- Feature Value 35

OS:Site,
<<<<<<< HEAD
  {be6f4fce-6a10-4447-a69e-7d21fa2be3ad}, !- Handle
=======
  {87677ea9-a4ab-4d7d-9220-d8bb67beaf2a}, !- Handle
>>>>>>> 039e157a
  Denver Intl Ap_CO_USA,                  !- Name
  39.83,                                  !- Latitude {deg}
  -104.65,                                !- Longitude {deg}
  -7,                                     !- Time Zone {hr}
  1650,                                   !- Elevation {m}
  ;                                       !- Terrain

OS:ClimateZones,
<<<<<<< HEAD
  {53b4e847-b4a1-4b35-9909-e6e123ef31a3}, !- Handle
=======
  {0b996e3e-7130-4b97-9098-0bb277577c1e}, !- Handle
>>>>>>> 039e157a
  ,                                       !- Active Institution
  ,                                       !- Active Year
  ,                                       !- Climate Zone Institution Name 1
  ,                                       !- Climate Zone Document Name 1
  ,                                       !- Climate Zone Document Year 1
  ,                                       !- Climate Zone Value 1
  Building America,                       !- Climate Zone Institution Name 2
  ,                                       !- Climate Zone Document Name 2
  0,                                      !- Climate Zone Document Year 2
  Cold;                                   !- Climate Zone Value 2

OS:Site:WaterMainsTemperature,
<<<<<<< HEAD
  {2e7468da-b05a-4ee4-ba4f-923b700d5dca}, !- Handle
=======
  {bc615772-9db6-4806-bfe8-73e81b45befa}, !- Handle
>>>>>>> 039e157a
  Correlation,                            !- Calculation Method
  ,                                       !- Temperature Schedule Name
  10.8753424657535,                       !- Annual Average Outdoor Air Temperature {C}
  23.1524007936508;                       !- Maximum Difference In Monthly Average Outdoor Air Temperatures {deltaC}

OS:RunPeriodControl:DaylightSavingTime,
<<<<<<< HEAD
  {17ef5a4b-51e5-4fcd-82da-953ac0fd6168}, !- Handle
=======
  {299d9122-37a5-4431-88fc-ca26267af2da}, !- Handle
>>>>>>> 039e157a
  4/7,                                    !- Start Date
  10/26;                                  !- End Date

OS:Site:GroundTemperature:Deep,
<<<<<<< HEAD
  {b8b04f1a-af88-4cf8-a121-533e939d0fd1}, !- Handle
=======
  {1329ed49-c822-4946-9bd3-34f4a1fa010a}, !- Handle
>>>>>>> 039e157a
  10.8753424657535,                       !- January Deep Ground Temperature {C}
  10.8753424657535,                       !- February Deep Ground Temperature {C}
  10.8753424657535,                       !- March Deep Ground Temperature {C}
  10.8753424657535,                       !- April Deep Ground Temperature {C}
  10.8753424657535,                       !- May Deep Ground Temperature {C}
  10.8753424657535,                       !- June Deep Ground Temperature {C}
  10.8753424657535,                       !- July Deep Ground Temperature {C}
  10.8753424657535,                       !- August Deep Ground Temperature {C}
  10.8753424657535,                       !- September Deep Ground Temperature {C}
  10.8753424657535,                       !- October Deep Ground Temperature {C}
  10.8753424657535,                       !- November Deep Ground Temperature {C}
  10.8753424657535;                       !- December Deep Ground Temperature {C}

OS:Building,
<<<<<<< HEAD
  {e4279344-7c6d-471f-883a-f6e08a7d3756}, !- Handle
=======
  {e783ee46-7569-4ce6-b277-87e5fe4e6ba2}, !- Handle
>>>>>>> 039e157a
  Building 1,                             !- Name
  ,                                       !- Building Sector Type
  0,                                      !- North Axis {deg}
  ,                                       !- Nominal Floor to Floor Height {m}
  ,                                       !- Space Type Name
  ,                                       !- Default Construction Set Name
  ,                                       !- Default Schedule Set Name
  3,                                      !- Standards Number of Stories
  3,                                      !- Standards Number of Above Ground Stories
  ,                                       !- Standards Template
  singlefamilydetached,                   !- Standards Building Type
  1;                                      !- Standards Number of Living Units

OS:AdditionalProperties,
<<<<<<< HEAD
  {c77ac796-0918-4091-8d06-6389207406d1}, !- Handle
  {e4279344-7c6d-471f-883a-f6e08a7d3756}, !- Object Name
=======
  {219c1889-fb2b-466b-a041-72c755fff070}, !- Handle
  {e783ee46-7569-4ce6-b277-87e5fe4e6ba2}, !- Object Name
>>>>>>> 039e157a
  Total Units Represented,                !- Feature Name 1
  Integer,                                !- Feature Data Type 1
  1,                                      !- Feature Value 1
  Total Units Modeled,                    !- Feature Name 2
  Integer,                                !- Feature Data Type 2
  1;                                      !- Feature Value 2

OS:ThermalZone,
<<<<<<< HEAD
  {04c9be76-c246-4e2e-81ee-b2ebe95d2450}, !- Handle
=======
  {95201840-837a-4a41-a7cd-5074981f381b}, !- Handle
>>>>>>> 039e157a
  living zone,                            !- Name
  ,                                       !- Multiplier
  ,                                       !- Ceiling Height {m}
  ,                                       !- Volume {m3}
  ,                                       !- Floor Area {m2}
  ,                                       !- Zone Inside Convection Algorithm
  ,                                       !- Zone Outside Convection Algorithm
  ,                                       !- Zone Conditioning Equipment List Name
<<<<<<< HEAD
  {40eaee3f-d7d9-4027-84b0-aeff528c3c1f}, !- Zone Air Inlet Port List
  {9e9cbf2f-f09a-4717-9716-4d7e9cf4ff2d}, !- Zone Air Exhaust Port List
  {1701ba27-d83e-4192-ba95-da431453af4c}, !- Zone Air Node Name
  {399a19d7-1c2b-4902-bc6f-8972df75c68e}, !- Zone Return Air Port List
=======
  {12443bc2-f5c8-40ed-aeb3-7b6ef99701eb}, !- Zone Air Inlet Port List
  {dd2323c7-6f69-4489-97b8-32d695e085cd}, !- Zone Air Exhaust Port List
  {abae3a8f-9fb7-422f-9f29-063c73952552}, !- Zone Air Node Name
  {23aa65e2-1149-4ee8-91eb-bb8939a10723}, !- Zone Return Air Port List
>>>>>>> 039e157a
  ,                                       !- Primary Daylighting Control Name
  ,                                       !- Fraction of Zone Controlled by Primary Daylighting Control
  ,                                       !- Secondary Daylighting Control Name
  ,                                       !- Fraction of Zone Controlled by Secondary Daylighting Control
  ,                                       !- Illuminance Map Name
  ,                                       !- Group Rendering Name
  ,                                       !- Thermostat Name
  No;                                     !- Use Ideal Air Loads

OS:Node,
<<<<<<< HEAD
  {08461ece-bf59-448a-94f1-86e7f65b9eac}, !- Handle
  Node 1,                                 !- Name
  {1701ba27-d83e-4192-ba95-da431453af4c}, !- Inlet Port
  ;                                       !- Outlet Port

OS:Connection,
  {1701ba27-d83e-4192-ba95-da431453af4c}, !- Handle
  {764eb87f-8657-404b-b32b-64544fa3bdbc}, !- Name
  {04c9be76-c246-4e2e-81ee-b2ebe95d2450}, !- Source Object
  11,                                     !- Outlet Port
  {08461ece-bf59-448a-94f1-86e7f65b9eac}, !- Target Object
  2;                                      !- Inlet Port

OS:PortList,
  {40eaee3f-d7d9-4027-84b0-aeff528c3c1f}, !- Handle
  {eaf433b7-5cba-4301-a5cb-b51d35fb1c68}, !- Name
  {04c9be76-c246-4e2e-81ee-b2ebe95d2450}; !- HVAC Component

OS:PortList,
  {9e9cbf2f-f09a-4717-9716-4d7e9cf4ff2d}, !- Handle
  {1328fe5d-18ba-4231-9ab8-b4d8b1419a5b}, !- Name
  {04c9be76-c246-4e2e-81ee-b2ebe95d2450}; !- HVAC Component

OS:PortList,
  {399a19d7-1c2b-4902-bc6f-8972df75c68e}, !- Handle
  {560e725e-0819-4153-ade5-543f009a1d83}, !- Name
  {04c9be76-c246-4e2e-81ee-b2ebe95d2450}; !- HVAC Component

OS:Sizing:Zone,
  {1952e20f-2e1d-432b-8a4d-32642e9c16d9}, !- Handle
  {04c9be76-c246-4e2e-81ee-b2ebe95d2450}, !- Zone or ZoneList Name
=======
  {b2ee0169-c4d8-4b2f-aa52-4e862bfa602a}, !- Handle
  Node 1,                                 !- Name
  {abae3a8f-9fb7-422f-9f29-063c73952552}, !- Inlet Port
  ;                                       !- Outlet Port

OS:Connection,
  {abae3a8f-9fb7-422f-9f29-063c73952552}, !- Handle
  {4380039b-063c-45cb-8ab5-f20876683300}, !- Name
  {95201840-837a-4a41-a7cd-5074981f381b}, !- Source Object
  11,                                     !- Outlet Port
  {b2ee0169-c4d8-4b2f-aa52-4e862bfa602a}, !- Target Object
  2;                                      !- Inlet Port

OS:PortList,
  {12443bc2-f5c8-40ed-aeb3-7b6ef99701eb}, !- Handle
  {ae58e805-b7ca-4a07-b5a5-4c1c054f6d1d}, !- Name
  {95201840-837a-4a41-a7cd-5074981f381b}; !- HVAC Component

OS:PortList,
  {dd2323c7-6f69-4489-97b8-32d695e085cd}, !- Handle
  {6d68a86c-c5eb-4d38-b0be-dc857a9e9386}, !- Name
  {95201840-837a-4a41-a7cd-5074981f381b}; !- HVAC Component

OS:PortList,
  {23aa65e2-1149-4ee8-91eb-bb8939a10723}, !- Handle
  {c88e9b24-d37c-48c8-9fe2-85b9e8188b82}, !- Name
  {95201840-837a-4a41-a7cd-5074981f381b}; !- HVAC Component

OS:Sizing:Zone,
  {7e717c82-3a40-4799-a46a-ff10b22ce3d6}, !- Handle
  {95201840-837a-4a41-a7cd-5074981f381b}, !- Zone or ZoneList Name
>>>>>>> 039e157a
  SupplyAirTemperature,                   !- Zone Cooling Design Supply Air Temperature Input Method
  14,                                     !- Zone Cooling Design Supply Air Temperature {C}
  11.11,                                  !- Zone Cooling Design Supply Air Temperature Difference {deltaC}
  SupplyAirTemperature,                   !- Zone Heating Design Supply Air Temperature Input Method
  40,                                     !- Zone Heating Design Supply Air Temperature {C}
  11.11,                                  !- Zone Heating Design Supply Air Temperature Difference {deltaC}
  0.0085,                                 !- Zone Cooling Design Supply Air Humidity Ratio {kg-H2O/kg-air}
  0.008,                                  !- Zone Heating Design Supply Air Humidity Ratio {kg-H2O/kg-air}
  ,                                       !- Zone Heating Sizing Factor
  ,                                       !- Zone Cooling Sizing Factor
  DesignDay,                              !- Cooling Design Air Flow Method
  ,                                       !- Cooling Design Air Flow Rate {m3/s}
  ,                                       !- Cooling Minimum Air Flow per Zone Floor Area {m3/s-m2}
  ,                                       !- Cooling Minimum Air Flow {m3/s}
  ,                                       !- Cooling Minimum Air Flow Fraction
  DesignDay,                              !- Heating Design Air Flow Method
  ,                                       !- Heating Design Air Flow Rate {m3/s}
  ,                                       !- Heating Maximum Air Flow per Zone Floor Area {m3/s-m2}
  ,                                       !- Heating Maximum Air Flow {m3/s}
  ,                                       !- Heating Maximum Air Flow Fraction
  ,                                       !- Design Zone Air Distribution Effectiveness in Cooling Mode
  ,                                       !- Design Zone Air Distribution Effectiveness in Heating Mode
  No,                                     !- Account for Dedicated Outdoor Air System
  NeutralSupplyAir,                       !- Dedicated Outdoor Air System Control Strategy
  autosize,                               !- Dedicated Outdoor Air Low Setpoint Temperature for Design {C}
  autosize;                               !- Dedicated Outdoor Air High Setpoint Temperature for Design {C}

OS:ZoneHVAC:EquipmentList,
<<<<<<< HEAD
  {e618af01-82be-4efb-9457-6c2c9ff09138}, !- Handle
  Zone HVAC Equipment List 1,             !- Name
  {04c9be76-c246-4e2e-81ee-b2ebe95d2450}; !- Thermal Zone

OS:Space,
  {3bb87688-4b28-4792-8089-865d0460b339}, !- Handle
  living space,                           !- Name
  {061997f4-aaaa-4200-a167-63f142cd05d0}, !- Space Type Name
=======
  {b800a2b8-0c0a-4e7a-8ed1-38259eb1026a}, !- Handle
  Zone HVAC Equipment List 1,             !- Name
  {95201840-837a-4a41-a7cd-5074981f381b}; !- Thermal Zone

OS:Space,
  {f892a70a-9268-46e5-9e18-6feb7a2e9706}, !- Handle
  living space,                           !- Name
  {7027cd85-f579-44af-8204-1425f145c294}, !- Space Type Name
>>>>>>> 039e157a
  ,                                       !- Default Construction Set Name
  ,                                       !- Default Schedule Set Name
  -0,                                     !- Direction of Relative North {deg}
  0,                                      !- X Origin {m}
  0,                                      !- Y Origin {m}
  0,                                      !- Z Origin {m}
  ,                                       !- Building Story Name
<<<<<<< HEAD
  {04c9be76-c246-4e2e-81ee-b2ebe95d2450}, !- Thermal Zone Name
  ,                                       !- Part of Total Floor Area
  ,                                       !- Design Specification Outdoor Air Object Name
  {ec407bfe-eea1-48b4-b6d2-b992f0381578}; !- Building Unit Name

OS:Surface,
  {01a7bf20-4284-4dea-9991-0724c8c9f5f0}, !- Handle
  Surface 1,                              !- Name
  Floor,                                  !- Surface Type
  ,                                       !- Construction Name
  {3bb87688-4b28-4792-8089-865d0460b339}, !- Space Name
=======
  {95201840-837a-4a41-a7cd-5074981f381b}, !- Thermal Zone Name
  ,                                       !- Part of Total Floor Area
  ,                                       !- Design Specification Outdoor Air Object Name
  {0f9a0725-fa81-4250-9e04-73f35764e5be}; !- Building Unit Name

OS:Surface,
  {2f986efd-c5b6-437b-957a-be3ad8ea9c44}, !- Handle
  Surface 1,                              !- Name
  Floor,                                  !- Surface Type
  ,                                       !- Construction Name
  {f892a70a-9268-46e5-9e18-6feb7a2e9706}, !- Space Name
>>>>>>> 039e157a
  Foundation,                             !- Outside Boundary Condition
  ,                                       !- Outside Boundary Condition Object
  NoSun,                                  !- Sun Exposure
  NoWind,                                 !- Wind Exposure
  ,                                       !- View Factor to Ground
  ,                                       !- Number of Vertices
  0, 0, 0,                                !- X,Y,Z Vertex 1 {m}
  0, 11.129722368505, 0,                  !- X,Y,Z Vertex 2 {m}
  5.56486118425249, 11.129722368505, 0,   !- X,Y,Z Vertex 3 {m}
  5.56486118425249, 0, 0;                 !- X,Y,Z Vertex 4 {m}

OS:Surface,
<<<<<<< HEAD
  {ddb1236d-4172-4ed4-89a9-1384ffbdcb36}, !- Handle
  Surface 2,                              !- Name
  Wall,                                   !- Surface Type
  ,                                       !- Construction Name
  {3bb87688-4b28-4792-8089-865d0460b339}, !- Space Name
=======
  {14a2f721-1d39-4629-9613-69a782bd9f5b}, !- Handle
  Surface 2,                              !- Name
  Wall,                                   !- Surface Type
  ,                                       !- Construction Name
  {f892a70a-9268-46e5-9e18-6feb7a2e9706}, !- Space Name
>>>>>>> 039e157a
  Outdoors,                               !- Outside Boundary Condition
  ,                                       !- Outside Boundary Condition Object
  SunExposed,                             !- Sun Exposure
  WindExposed,                            !- Wind Exposure
  ,                                       !- View Factor to Ground
  ,                                       !- Number of Vertices
  0, 11.129722368505, 2.4384,             !- X,Y,Z Vertex 1 {m}
  0, 11.129722368505, 0,                  !- X,Y,Z Vertex 2 {m}
  0, 0, 0,                                !- X,Y,Z Vertex 3 {m}
  0, 0, 2.4384;                           !- X,Y,Z Vertex 4 {m}

OS:Surface,
<<<<<<< HEAD
  {593c783d-441c-46b2-a2f9-ea52febadfbd}, !- Handle
  Surface 3,                              !- Name
  Wall,                                   !- Surface Type
  ,                                       !- Construction Name
  {3bb87688-4b28-4792-8089-865d0460b339}, !- Space Name
=======
  {25c91ddd-2ec0-4747-83a5-17bf77442ac5}, !- Handle
  Surface 3,                              !- Name
  Wall,                                   !- Surface Type
  ,                                       !- Construction Name
  {f892a70a-9268-46e5-9e18-6feb7a2e9706}, !- Space Name
>>>>>>> 039e157a
  Outdoors,                               !- Outside Boundary Condition
  ,                                       !- Outside Boundary Condition Object
  SunExposed,                             !- Sun Exposure
  WindExposed,                            !- Wind Exposure
  ,                                       !- View Factor to Ground
  ,                                       !- Number of Vertices
  5.56486118425249, 11.129722368505, 2.4384, !- X,Y,Z Vertex 1 {m}
  5.56486118425249, 11.129722368505, 0,   !- X,Y,Z Vertex 2 {m}
  0, 11.129722368505, 0,                  !- X,Y,Z Vertex 3 {m}
  0, 11.129722368505, 2.4384;             !- X,Y,Z Vertex 4 {m}

OS:Surface,
<<<<<<< HEAD
  {5ba1023a-ab08-4498-9dfa-9327210be128}, !- Handle
  Surface 4,                              !- Name
  Wall,                                   !- Surface Type
  ,                                       !- Construction Name
  {3bb87688-4b28-4792-8089-865d0460b339}, !- Space Name
=======
  {6d04bdc3-660e-4555-addd-e0affe696cb1}, !- Handle
  Surface 4,                              !- Name
  Wall,                                   !- Surface Type
  ,                                       !- Construction Name
  {f892a70a-9268-46e5-9e18-6feb7a2e9706}, !- Space Name
>>>>>>> 039e157a
  Outdoors,                               !- Outside Boundary Condition
  ,                                       !- Outside Boundary Condition Object
  SunExposed,                             !- Sun Exposure
  WindExposed,                            !- Wind Exposure
  ,                                       !- View Factor to Ground
  ,                                       !- Number of Vertices
  5.56486118425249, 0, 2.4384,            !- X,Y,Z Vertex 1 {m}
  5.56486118425249, 0, 0,                 !- X,Y,Z Vertex 2 {m}
  5.56486118425249, 11.129722368505, 0,   !- X,Y,Z Vertex 3 {m}
  5.56486118425249, 11.129722368505, 2.4384; !- X,Y,Z Vertex 4 {m}

OS:Surface,
<<<<<<< HEAD
  {baad1849-0455-434e-9b42-84603e3ba7fa}, !- Handle
  Surface 5,                              !- Name
  Wall,                                   !- Surface Type
  ,                                       !- Construction Name
  {3bb87688-4b28-4792-8089-865d0460b339}, !- Space Name
=======
  {fdcb0f9b-9dcf-42ee-9ba5-1b393c3c2c5b}, !- Handle
  Surface 5,                              !- Name
  Wall,                                   !- Surface Type
  ,                                       !- Construction Name
  {f892a70a-9268-46e5-9e18-6feb7a2e9706}, !- Space Name
>>>>>>> 039e157a
  Outdoors,                               !- Outside Boundary Condition
  ,                                       !- Outside Boundary Condition Object
  SunExposed,                             !- Sun Exposure
  WindExposed,                            !- Wind Exposure
  ,                                       !- View Factor to Ground
  ,                                       !- Number of Vertices
  0, 0, 2.4384,                           !- X,Y,Z Vertex 1 {m}
  0, 0, 0,                                !- X,Y,Z Vertex 2 {m}
  5.56486118425249, 0, 0,                 !- X,Y,Z Vertex 3 {m}
  5.56486118425249, 0, 2.4384;            !- X,Y,Z Vertex 4 {m}

OS:Surface,
<<<<<<< HEAD
  {a59eadec-63a3-44a4-a075-1c45069bd09f}, !- Handle
  Surface 6,                              !- Name
  RoofCeiling,                            !- Surface Type
  ,                                       !- Construction Name
  {3bb87688-4b28-4792-8089-865d0460b339}, !- Space Name
  Surface,                                !- Outside Boundary Condition
  {668d8456-aac2-44cc-b0c3-26b3ec761876}, !- Outside Boundary Condition Object
=======
  {7e6e5155-6225-43c4-8fc0-b9c257d06cbc}, !- Handle
  Surface 6,                              !- Name
  RoofCeiling,                            !- Surface Type
  ,                                       !- Construction Name
  {f892a70a-9268-46e5-9e18-6feb7a2e9706}, !- Space Name
  Surface,                                !- Outside Boundary Condition
  {c58507bb-d6fc-4dcd-9373-075099c62f06}, !- Outside Boundary Condition Object
>>>>>>> 039e157a
  NoSun,                                  !- Sun Exposure
  NoWind,                                 !- Wind Exposure
  ,                                       !- View Factor to Ground
  ,                                       !- Number of Vertices
  5.56486118425249, 0, 2.4384,            !- X,Y,Z Vertex 1 {m}
  5.56486118425249, 11.129722368505, 2.4384, !- X,Y,Z Vertex 2 {m}
  0, 11.129722368505, 2.4384,             !- X,Y,Z Vertex 3 {m}
  0, 0, 2.4384;                           !- X,Y,Z Vertex 4 {m}

OS:SpaceType,
<<<<<<< HEAD
  {061997f4-aaaa-4200-a167-63f142cd05d0}, !- Handle
=======
  {7027cd85-f579-44af-8204-1425f145c294}, !- Handle
>>>>>>> 039e157a
  Space Type 1,                           !- Name
  ,                                       !- Default Construction Set Name
  ,                                       !- Default Schedule Set Name
  ,                                       !- Group Rendering Name
  ,                                       !- Design Specification Outdoor Air Object Name
  ,                                       !- Standards Template
  ,                                       !- Standards Building Type
  living;                                 !- Standards Space Type

OS:Space,
<<<<<<< HEAD
  {62283511-e289-44da-9793-6ce892071378}, !- Handle
  living space|story 2,                   !- Name
  {061997f4-aaaa-4200-a167-63f142cd05d0}, !- Space Type Name
=======
  {1a717349-eb8c-4ab2-9396-f25f9498e38b}, !- Handle
  living space|story 2,                   !- Name
  {7027cd85-f579-44af-8204-1425f145c294}, !- Space Type Name
>>>>>>> 039e157a
  ,                                       !- Default Construction Set Name
  ,                                       !- Default Schedule Set Name
  -0,                                     !- Direction of Relative North {deg}
  0,                                      !- X Origin {m}
  0,                                      !- Y Origin {m}
  2.4384,                                 !- Z Origin {m}
  ,                                       !- Building Story Name
<<<<<<< HEAD
  {04c9be76-c246-4e2e-81ee-b2ebe95d2450}, !- Thermal Zone Name
  ,                                       !- Part of Total Floor Area
  ,                                       !- Design Specification Outdoor Air Object Name
  {ec407bfe-eea1-48b4-b6d2-b992f0381578}; !- Building Unit Name

OS:Surface,
  {668d8456-aac2-44cc-b0c3-26b3ec761876}, !- Handle
  Surface 7,                              !- Name
  Floor,                                  !- Surface Type
  ,                                       !- Construction Name
  {62283511-e289-44da-9793-6ce892071378}, !- Space Name
  Surface,                                !- Outside Boundary Condition
  {a59eadec-63a3-44a4-a075-1c45069bd09f}, !- Outside Boundary Condition Object
=======
  {95201840-837a-4a41-a7cd-5074981f381b}, !- Thermal Zone Name
  ,                                       !- Part of Total Floor Area
  ,                                       !- Design Specification Outdoor Air Object Name
  {0f9a0725-fa81-4250-9e04-73f35764e5be}; !- Building Unit Name

OS:Surface,
  {c58507bb-d6fc-4dcd-9373-075099c62f06}, !- Handle
  Surface 7,                              !- Name
  Floor,                                  !- Surface Type
  ,                                       !- Construction Name
  {1a717349-eb8c-4ab2-9396-f25f9498e38b}, !- Space Name
  Surface,                                !- Outside Boundary Condition
  {7e6e5155-6225-43c4-8fc0-b9c257d06cbc}, !- Outside Boundary Condition Object
>>>>>>> 039e157a
  NoSun,                                  !- Sun Exposure
  NoWind,                                 !- Wind Exposure
  ,                                       !- View Factor to Ground
  ,                                       !- Number of Vertices
  0, 0, 0,                                !- X,Y,Z Vertex 1 {m}
  0, 11.129722368505, 0,                  !- X,Y,Z Vertex 2 {m}
  5.56486118425249, 11.129722368505, 0,   !- X,Y,Z Vertex 3 {m}
  5.56486118425249, 0, 0;                 !- X,Y,Z Vertex 4 {m}

OS:Surface,
<<<<<<< HEAD
  {cb71be28-8654-428f-a211-027004c2d64d}, !- Handle
  Surface 8,                              !- Name
  Wall,                                   !- Surface Type
  ,                                       !- Construction Name
  {62283511-e289-44da-9793-6ce892071378}, !- Space Name
=======
  {e0e0eb66-c870-4fe4-b2c9-7d11c8c18f86}, !- Handle
  Surface 8,                              !- Name
  Wall,                                   !- Surface Type
  ,                                       !- Construction Name
  {1a717349-eb8c-4ab2-9396-f25f9498e38b}, !- Space Name
>>>>>>> 039e157a
  Outdoors,                               !- Outside Boundary Condition
  ,                                       !- Outside Boundary Condition Object
  SunExposed,                             !- Sun Exposure
  WindExposed,                            !- Wind Exposure
  ,                                       !- View Factor to Ground
  ,                                       !- Number of Vertices
  0, 11.129722368505, 2.4384,             !- X,Y,Z Vertex 1 {m}
  0, 11.129722368505, 0,                  !- X,Y,Z Vertex 2 {m}
  0, 0, 0,                                !- X,Y,Z Vertex 3 {m}
  0, 0, 2.4384;                           !- X,Y,Z Vertex 4 {m}

OS:Surface,
<<<<<<< HEAD
  {a14d4cf2-350f-4b09-9dd0-74d1aea20a4c}, !- Handle
  Surface 9,                              !- Name
  Wall,                                   !- Surface Type
  ,                                       !- Construction Name
  {62283511-e289-44da-9793-6ce892071378}, !- Space Name
=======
  {3f214fce-e4a9-4031-be9b-f7cd2a3207dd}, !- Handle
  Surface 9,                              !- Name
  Wall,                                   !- Surface Type
  ,                                       !- Construction Name
  {1a717349-eb8c-4ab2-9396-f25f9498e38b}, !- Space Name
>>>>>>> 039e157a
  Outdoors,                               !- Outside Boundary Condition
  ,                                       !- Outside Boundary Condition Object
  SunExposed,                             !- Sun Exposure
  WindExposed,                            !- Wind Exposure
  ,                                       !- View Factor to Ground
  ,                                       !- Number of Vertices
  5.56486118425249, 11.129722368505, 2.4384, !- X,Y,Z Vertex 1 {m}
  5.56486118425249, 11.129722368505, 0,   !- X,Y,Z Vertex 2 {m}
  0, 11.129722368505, 0,                  !- X,Y,Z Vertex 3 {m}
  0, 11.129722368505, 2.4384;             !- X,Y,Z Vertex 4 {m}

OS:Surface,
<<<<<<< HEAD
  {9bcf71b9-d0f2-4442-b555-25478b98638e}, !- Handle
  Surface 10,                             !- Name
  Wall,                                   !- Surface Type
  ,                                       !- Construction Name
  {62283511-e289-44da-9793-6ce892071378}, !- Space Name
=======
  {6634a9a2-152a-4a7e-9281-38dfab6711cb}, !- Handle
  Surface 10,                             !- Name
  Wall,                                   !- Surface Type
  ,                                       !- Construction Name
  {1a717349-eb8c-4ab2-9396-f25f9498e38b}, !- Space Name
>>>>>>> 039e157a
  Outdoors,                               !- Outside Boundary Condition
  ,                                       !- Outside Boundary Condition Object
  SunExposed,                             !- Sun Exposure
  WindExposed,                            !- Wind Exposure
  ,                                       !- View Factor to Ground
  ,                                       !- Number of Vertices
  5.56486118425249, 0, 2.4384,            !- X,Y,Z Vertex 1 {m}
  5.56486118425249, 0, 0,                 !- X,Y,Z Vertex 2 {m}
  5.56486118425249, 11.129722368505, 0,   !- X,Y,Z Vertex 3 {m}
  5.56486118425249, 11.129722368505, 2.4384; !- X,Y,Z Vertex 4 {m}

OS:Surface,
<<<<<<< HEAD
  {c8b917ec-1701-4411-b0eb-95a8e737d258}, !- Handle
  Surface 11,                             !- Name
  Wall,                                   !- Surface Type
  ,                                       !- Construction Name
  {62283511-e289-44da-9793-6ce892071378}, !- Space Name
=======
  {29fd8466-d596-4d71-8cf1-1597ff5d4d04}, !- Handle
  Surface 11,                             !- Name
  Wall,                                   !- Surface Type
  ,                                       !- Construction Name
  {1a717349-eb8c-4ab2-9396-f25f9498e38b}, !- Space Name
>>>>>>> 039e157a
  Outdoors,                               !- Outside Boundary Condition
  ,                                       !- Outside Boundary Condition Object
  SunExposed,                             !- Sun Exposure
  WindExposed,                            !- Wind Exposure
  ,                                       !- View Factor to Ground
  ,                                       !- Number of Vertices
  0, 0, 2.4384,                           !- X,Y,Z Vertex 1 {m}
  0, 0, 0,                                !- X,Y,Z Vertex 2 {m}
  5.56486118425249, 0, 0,                 !- X,Y,Z Vertex 3 {m}
  5.56486118425249, 0, 2.4384;            !- X,Y,Z Vertex 4 {m}

OS:Surface,
<<<<<<< HEAD
  {00ce284e-9600-4785-95d1-f4aa7180ac19}, !- Handle
  Surface 12,                             !- Name
  RoofCeiling,                            !- Surface Type
  ,                                       !- Construction Name
  {62283511-e289-44da-9793-6ce892071378}, !- Space Name
  Surface,                                !- Outside Boundary Condition
  {9125aaa8-e47f-4dae-9f9d-7c390535be8d}, !- Outside Boundary Condition Object
=======
  {c4525bfc-59b5-497e-818e-e3cf000d34b0}, !- Handle
  Surface 12,                             !- Name
  RoofCeiling,                            !- Surface Type
  ,                                       !- Construction Name
  {1a717349-eb8c-4ab2-9396-f25f9498e38b}, !- Space Name
  Surface,                                !- Outside Boundary Condition
  {f35a2ae0-94ce-4641-bfe0-8467d5e76c21}, !- Outside Boundary Condition Object
>>>>>>> 039e157a
  NoSun,                                  !- Sun Exposure
  NoWind,                                 !- Wind Exposure
  ,                                       !- View Factor to Ground
  ,                                       !- Number of Vertices
  5.56486118425249, 0, 2.4384,            !- X,Y,Z Vertex 1 {m}
  5.56486118425249, 11.129722368505, 2.4384, !- X,Y,Z Vertex 2 {m}
  0, 11.129722368505, 2.4384,             !- X,Y,Z Vertex 3 {m}
  0, 0, 2.4384;                           !- X,Y,Z Vertex 4 {m}

OS:Surface,
<<<<<<< HEAD
  {9125aaa8-e47f-4dae-9f9d-7c390535be8d}, !- Handle
  Surface 13,                             !- Name
  Floor,                                  !- Surface Type
  ,                                       !- Construction Name
  {9c3f14a9-8f68-430b-81ea-462f412cce85}, !- Space Name
  Surface,                                !- Outside Boundary Condition
  {00ce284e-9600-4785-95d1-f4aa7180ac19}, !- Outside Boundary Condition Object
=======
  {f35a2ae0-94ce-4641-bfe0-8467d5e76c21}, !- Handle
  Surface 13,                             !- Name
  Floor,                                  !- Surface Type
  ,                                       !- Construction Name
  {51923a58-b2d7-42ef-8ff7-0554e9b68674}, !- Space Name
  Surface,                                !- Outside Boundary Condition
  {c4525bfc-59b5-497e-818e-e3cf000d34b0}, !- Outside Boundary Condition Object
>>>>>>> 039e157a
  NoSun,                                  !- Sun Exposure
  NoWind,                                 !- Wind Exposure
  ,                                       !- View Factor to Ground
  ,                                       !- Number of Vertices
  0, 11.129722368505, 0,                  !- X,Y,Z Vertex 1 {m}
  5.56486118425249, 11.129722368505, 0,   !- X,Y,Z Vertex 2 {m}
  5.56486118425249, 0, 0,                 !- X,Y,Z Vertex 3 {m}
  0, 0, 0;                                !- X,Y,Z Vertex 4 {m}

OS:Surface,
<<<<<<< HEAD
  {7768885f-3502-4a2b-8ea2-1a34034f2000}, !- Handle
  Surface 14,                             !- Name
  RoofCeiling,                            !- Surface Type
  ,                                       !- Construction Name
  {9c3f14a9-8f68-430b-81ea-462f412cce85}, !- Space Name
=======
  {4f28cd6f-4970-480b-a0c4-345569f0d792}, !- Handle
  Surface 14,                             !- Name
  RoofCeiling,                            !- Surface Type
  ,                                       !- Construction Name
  {51923a58-b2d7-42ef-8ff7-0554e9b68674}, !- Space Name
>>>>>>> 039e157a
  Outdoors,                               !- Outside Boundary Condition
  ,                                       !- Outside Boundary Condition Object
  SunExposed,                             !- Sun Exposure
  WindExposed,                            !- Wind Exposure
  ,                                       !- View Factor to Ground
  ,                                       !- Number of Vertices
  2.78243059212624, 11.129722368505, 1.69601529606312, !- X,Y,Z Vertex 1 {m}
  2.78243059212624, 0, 1.69601529606312,  !- X,Y,Z Vertex 2 {m}
  5.56486118425249, 0, 0.304799999999999, !- X,Y,Z Vertex 3 {m}
  5.56486118425249, 11.129722368505, 0.304799999999999; !- X,Y,Z Vertex 4 {m}

OS:Surface,
<<<<<<< HEAD
  {c1858408-1907-4b18-bbf5-649731af31bc}, !- Handle
  Surface 15,                             !- Name
  RoofCeiling,                            !- Surface Type
  ,                                       !- Construction Name
  {9c3f14a9-8f68-430b-81ea-462f412cce85}, !- Space Name
=======
  {ecea5f23-909b-4764-a530-17070f56dc73}, !- Handle
  Surface 15,                             !- Name
  RoofCeiling,                            !- Surface Type
  ,                                       !- Construction Name
  {51923a58-b2d7-42ef-8ff7-0554e9b68674}, !- Space Name
>>>>>>> 039e157a
  Outdoors,                               !- Outside Boundary Condition
  ,                                       !- Outside Boundary Condition Object
  SunExposed,                             !- Sun Exposure
  WindExposed,                            !- Wind Exposure
  ,                                       !- View Factor to Ground
  ,                                       !- Number of Vertices
  2.78243059212624, 0, 1.69601529606312,  !- X,Y,Z Vertex 1 {m}
  2.78243059212624, 11.129722368505, 1.69601529606312, !- X,Y,Z Vertex 2 {m}
  0, 11.129722368505, 0.3048,             !- X,Y,Z Vertex 3 {m}
  0, 0, 0.3048;                           !- X,Y,Z Vertex 4 {m}

OS:Surface,
<<<<<<< HEAD
  {696c7c3a-f7c4-4ca2-a9a2-60f1196ed238}, !- Handle
  Surface 16,                             !- Name
  Wall,                                   !- Surface Type
  ,                                       !- Construction Name
  {9c3f14a9-8f68-430b-81ea-462f412cce85}, !- Space Name
=======
  {ac85c008-f228-4879-83cd-96dd2012844b}, !- Handle
  Surface 16,                             !- Name
  Wall,                                   !- Surface Type
  ,                                       !- Construction Name
  {51923a58-b2d7-42ef-8ff7-0554e9b68674}, !- Space Name
>>>>>>> 039e157a
  Outdoors,                               !- Outside Boundary Condition
  ,                                       !- Outside Boundary Condition Object
  SunExposed,                             !- Sun Exposure
  WindExposed,                            !- Wind Exposure
  ,                                       !- View Factor to Ground
  ,                                       !- Number of Vertices
  2.78243059212624, 0, 1.39121529606312,  !- X,Y,Z Vertex 1 {m}
  0, 0, 0,                                !- X,Y,Z Vertex 2 {m}
  5.56486118425249, 0, 0;                 !- X,Y,Z Vertex 3 {m}

OS:Surface,
<<<<<<< HEAD
  {5571e61f-4db1-45b0-ac42-35c5cd90613c}, !- Handle
  Surface 17,                             !- Name
  Wall,                                   !- Surface Type
  ,                                       !- Construction Name
  {9c3f14a9-8f68-430b-81ea-462f412cce85}, !- Space Name
=======
  {007ead3a-c218-4f24-a386-176c9783d78b}, !- Handle
  Surface 17,                             !- Name
  Wall,                                   !- Surface Type
  ,                                       !- Construction Name
  {51923a58-b2d7-42ef-8ff7-0554e9b68674}, !- Space Name
>>>>>>> 039e157a
  Outdoors,                               !- Outside Boundary Condition
  ,                                       !- Outside Boundary Condition Object
  SunExposed,                             !- Sun Exposure
  WindExposed,                            !- Wind Exposure
  ,                                       !- View Factor to Ground
  ,                                       !- Number of Vertices
  2.78243059212624, 11.129722368505, 1.39121529606312, !- X,Y,Z Vertex 1 {m}
  5.56486118425249, 11.129722368505, 0,   !- X,Y,Z Vertex 2 {m}
  0, 11.129722368505, 0;                  !- X,Y,Z Vertex 3 {m}

OS:Space,
<<<<<<< HEAD
  {9c3f14a9-8f68-430b-81ea-462f412cce85}, !- Handle
  finished attic space,                   !- Name
  {061997f4-aaaa-4200-a167-63f142cd05d0}, !- Space Type Name
=======
  {51923a58-b2d7-42ef-8ff7-0554e9b68674}, !- Handle
  finished attic space,                   !- Name
  {7027cd85-f579-44af-8204-1425f145c294}, !- Space Type Name
>>>>>>> 039e157a
  ,                                       !- Default Construction Set Name
  ,                                       !- Default Schedule Set Name
  -0,                                     !- Direction of Relative North {deg}
  0,                                      !- X Origin {m}
  0,                                      !- Y Origin {m}
  4.8768,                                 !- Z Origin {m}
  ,                                       !- Building Story Name
<<<<<<< HEAD
  {04c9be76-c246-4e2e-81ee-b2ebe95d2450}, !- Thermal Zone Name
  ,                                       !- Part of Total Floor Area
  ,                                       !- Design Specification Outdoor Air Object Name
  {ec407bfe-eea1-48b4-b6d2-b992f0381578}; !- Building Unit Name

OS:BuildingUnit,
  {ec407bfe-eea1-48b4-b6d2-b992f0381578}, !- Handle
=======
  {95201840-837a-4a41-a7cd-5074981f381b}, !- Thermal Zone Name
  ,                                       !- Part of Total Floor Area
  ,                                       !- Design Specification Outdoor Air Object Name
  {0f9a0725-fa81-4250-9e04-73f35764e5be}; !- Building Unit Name

OS:BuildingUnit,
  {0f9a0725-fa81-4250-9e04-73f35764e5be}, !- Handle
>>>>>>> 039e157a
  unit 1,                                 !- Name
  ,                                       !- Rendering Color
  Residential;                            !- Building Unit Type

OS:AdditionalProperties,
<<<<<<< HEAD
  {bd9d2b26-1b79-415e-898a-76a00fff0cfc}, !- Handle
  {ec407bfe-eea1-48b4-b6d2-b992f0381578}, !- Object Name
=======
  {7f699374-7a3a-4561-9977-999aa2fb8545}, !- Handle
  {0f9a0725-fa81-4250-9e04-73f35764e5be}, !- Object Name
>>>>>>> 039e157a
  NumberOfBedrooms,                       !- Feature Name 1
  Integer,                                !- Feature Data Type 1
  3,                                      !- Feature Value 1
  NumberOfBathrooms,                      !- Feature Name 2
  Double,                                 !- Feature Data Type 2
  2,                                      !- Feature Value 2
  NumberOfOccupants,                      !- Feature Name 3
  Double,                                 !- Feature Data Type 3
  2.6400000000000001;                     !- Feature Value 3

OS:External:File,
<<<<<<< HEAD
  {09a3149c-0d70-4dfe-ad3b-2508055595db}, !- Handle
=======
  {eed360e2-8cdb-44ad-849a-5fa3ad1ebb59}, !- Handle
>>>>>>> 039e157a
  8760.csv,                               !- Name
  8760.csv;                               !- File Name

OS:Schedule:Day,
<<<<<<< HEAD
  {ed148546-f887-43ba-b9ca-671436c6cf3a}, !- Handle
=======
  {28b396cc-a972-4b48-98a2-5803219bf5ee}, !- Handle
>>>>>>> 039e157a
  Schedule Day 1,                         !- Name
  ,                                       !- Schedule Type Limits Name
  ,                                       !- Interpolate to Timestep
  24,                                     !- Hour 1
  0,                                      !- Minute 1
  0;                                      !- Value Until Time 1

OS:Schedule:Day,
<<<<<<< HEAD
  {e15f608c-2503-4db2-905e-e4cfc78f0de6}, !- Handle
=======
  {4e9fe095-76c8-4fc2-858a-e845a8aa92ac}, !- Handle
>>>>>>> 039e157a
  Schedule Day 2,                         !- Name
  ,                                       !- Schedule Type Limits Name
  ,                                       !- Interpolate to Timestep
  24,                                     !- Hour 1
  0,                                      !- Minute 1
  1;                                      !- Value Until Time 1

OS:Schedule:File,
<<<<<<< HEAD
  {eaa897a7-77b9-4ced-b390-95c8be8041f8}, !- Handle
  occupants,                              !- Name
  {3de3e013-adce-401f-ad18-08bcb8c1fa97}, !- Schedule Type Limits Name
  {09a3149c-0d70-4dfe-ad3b-2508055595db}, !- External File Name
=======
  {35c4042d-ad2f-4f3b-93cd-19399d2f92b2}, !- Handle
  occupants,                              !- Name
  {362f444f-4770-44e3-b7fd-8aa6e79e4e2e}, !- Schedule Type Limits Name
  {eed360e2-8cdb-44ad-849a-5fa3ad1ebb59}, !- External File Name
>>>>>>> 039e157a
  1,                                      !- Column Number
  1,                                      !- Rows to Skip at Top
  8760,                                   !- Number of Hours of Data
  ,                                       !- Column Separator
  ,                                       !- Interpolate to Timestep
  60;                                     !- Minutes per Item

OS:Schedule:Ruleset,
<<<<<<< HEAD
  {63d024e8-224e-4b42-8b78-2f29ff415560}, !- Handle
  Schedule Ruleset 1,                     !- Name
  {1cf03a12-0608-4e75-977f-b8f3084641d9}, !- Schedule Type Limits Name
  {a2374e3e-304b-45db-8762-ee1e85629f00}; !- Default Day Schedule Name

OS:Schedule:Day,
  {a2374e3e-304b-45db-8762-ee1e85629f00}, !- Handle
  Schedule Day 3,                         !- Name
  {1cf03a12-0608-4e75-977f-b8f3084641d9}, !- Schedule Type Limits Name
=======
  {d21ba0fd-273d-42b8-a51e-c0dfbe4e3ac0}, !- Handle
  Schedule Ruleset 1,                     !- Name
  {5edd8d6a-7db1-4864-a0b3-197c5acff19e}, !- Schedule Type Limits Name
  {eef217f1-952f-48b5-8406-61dfc9ec12a6}; !- Default Day Schedule Name

OS:Schedule:Day,
  {eef217f1-952f-48b5-8406-61dfc9ec12a6}, !- Handle
  Schedule Day 3,                         !- Name
  {5edd8d6a-7db1-4864-a0b3-197c5acff19e}, !- Schedule Type Limits Name
>>>>>>> 039e157a
  ,                                       !- Interpolate to Timestep
  24,                                     !- Hour 1
  0,                                      !- Minute 1
  112.539290946133;                       !- Value Until Time 1

OS:People:Definition,
<<<<<<< HEAD
  {6f6fcd43-4d3f-45e0-8db7-6ad51d0585ac}, !- Handle
  res occupants|finished attic space,     !- Name
=======
  {329a1198-4c60-4953-b4ca-0eceadf28789}, !- Handle
  res occupants|living space|story 2,     !- Name
>>>>>>> 039e157a
  People,                                 !- Number of People Calculation Method
  0.88,                                   !- Number of People {people}
  ,                                       !- People per Space Floor Area {person/m2}
  ,                                       !- Space Floor Area per Person {m2/person}
  0.319734,                               !- Fraction Radiant
  0.573,                                  !- Sensible Heat Fraction
  0,                                      !- Carbon Dioxide Generation Rate {m3/s-W}
  No,                                     !- Enable ASHRAE 55 Comfort Warnings
  ZoneAveraged;                           !- Mean Radiant Temperature Calculation Type

OS:People,
<<<<<<< HEAD
  {7c08d65c-38f9-48fe-b540-ea18c049e1cb}, !- Handle
  res occupants|finished attic space,     !- Name
  {6f6fcd43-4d3f-45e0-8db7-6ad51d0585ac}, !- People Definition Name
  {9c3f14a9-8f68-430b-81ea-462f412cce85}, !- Space or SpaceType Name
  {eaa897a7-77b9-4ced-b390-95c8be8041f8}, !- Number of People Schedule Name
  {63d024e8-224e-4b42-8b78-2f29ff415560}, !- Activity Level Schedule Name
=======
  {d96ff4d9-680d-4e96-92bf-90bb8798aae5}, !- Handle
  res occupants|living space|story 2,     !- Name
  {329a1198-4c60-4953-b4ca-0eceadf28789}, !- People Definition Name
  {1a717349-eb8c-4ab2-9396-f25f9498e38b}, !- Space or SpaceType Name
  {35c4042d-ad2f-4f3b-93cd-19399d2f92b2}, !- Number of People Schedule Name
  {d21ba0fd-273d-42b8-a51e-c0dfbe4e3ac0}, !- Activity Level Schedule Name
>>>>>>> 039e157a
  ,                                       !- Surface Name/Angle Factor List Name
  ,                                       !- Work Efficiency Schedule Name
  ,                                       !- Clothing Insulation Schedule Name
  ,                                       !- Air Velocity Schedule Name
  1;                                      !- Multiplier

OS:ScheduleTypeLimits,
<<<<<<< HEAD
  {1cf03a12-0608-4e75-977f-b8f3084641d9}, !- Handle
=======
  {5edd8d6a-7db1-4864-a0b3-197c5acff19e}, !- Handle
>>>>>>> 039e157a
  ActivityLevel,                          !- Name
  0,                                      !- Lower Limit Value
  ,                                       !- Upper Limit Value
  Continuous,                             !- Numeric Type
  ActivityLevel;                          !- Unit Type

OS:ScheduleTypeLimits,
<<<<<<< HEAD
  {3de3e013-adce-401f-ad18-08bcb8c1fa97}, !- Handle
=======
  {362f444f-4770-44e3-b7fd-8aa6e79e4e2e}, !- Handle
>>>>>>> 039e157a
  Fractional,                             !- Name
  0,                                      !- Lower Limit Value
  1,                                      !- Upper Limit Value
  Continuous;                             !- Numeric Type

OS:People:Definition,
<<<<<<< HEAD
  {26705464-619d-4686-b4fc-217b87c415a0}, !- Handle
  res occupants|living space|story 2,     !- Name
=======
  {ed7d284a-b059-449b-8b0a-b6589a864191}, !- Handle
  res occupants|finished attic space,     !- Name
>>>>>>> 039e157a
  People,                                 !- Number of People Calculation Method
  0.88,                                   !- Number of People {people}
  ,                                       !- People per Space Floor Area {person/m2}
  ,                                       !- Space Floor Area per Person {m2/person}
  0.319734,                               !- Fraction Radiant
  0.573,                                  !- Sensible Heat Fraction
  0,                                      !- Carbon Dioxide Generation Rate {m3/s-W}
  No,                                     !- Enable ASHRAE 55 Comfort Warnings
  ZoneAveraged;                           !- Mean Radiant Temperature Calculation Type

OS:People,
<<<<<<< HEAD
  {40b34cd3-5dbb-4fc8-bd82-23dd32373355}, !- Handle
  res occupants|living space|story 2,     !- Name
  {26705464-619d-4686-b4fc-217b87c415a0}, !- People Definition Name
  {62283511-e289-44da-9793-6ce892071378}, !- Space or SpaceType Name
  {eaa897a7-77b9-4ced-b390-95c8be8041f8}, !- Number of People Schedule Name
  {63d024e8-224e-4b42-8b78-2f29ff415560}, !- Activity Level Schedule Name
=======
  {2db50975-eff8-4f13-a8cd-700507787ff3}, !- Handle
  res occupants|finished attic space,     !- Name
  {ed7d284a-b059-449b-8b0a-b6589a864191}, !- People Definition Name
  {51923a58-b2d7-42ef-8ff7-0554e9b68674}, !- Space or SpaceType Name
  {35c4042d-ad2f-4f3b-93cd-19399d2f92b2}, !- Number of People Schedule Name
  {d21ba0fd-273d-42b8-a51e-c0dfbe4e3ac0}, !- Activity Level Schedule Name
>>>>>>> 039e157a
  ,                                       !- Surface Name/Angle Factor List Name
  ,                                       !- Work Efficiency Schedule Name
  ,                                       !- Clothing Insulation Schedule Name
  ,                                       !- Air Velocity Schedule Name
  1;                                      !- Multiplier

OS:People:Definition,
<<<<<<< HEAD
  {ad5ee4f0-9a3b-42fc-b9d2-b579d5446415}, !- Handle
=======
  {28cab5fb-c428-4105-b7cc-b9a9b9d62ca6}, !- Handle
>>>>>>> 039e157a
  res occupants|living space,             !- Name
  People,                                 !- Number of People Calculation Method
  0.88,                                   !- Number of People {people}
  ,                                       !- People per Space Floor Area {person/m2}
  ,                                       !- Space Floor Area per Person {m2/person}
  0.319734,                               !- Fraction Radiant
  0.573,                                  !- Sensible Heat Fraction
  0,                                      !- Carbon Dioxide Generation Rate {m3/s-W}
  No,                                     !- Enable ASHRAE 55 Comfort Warnings
  ZoneAveraged;                           !- Mean Radiant Temperature Calculation Type

OS:People,
<<<<<<< HEAD
  {72917747-162c-4300-9645-0c2fd0447722}, !- Handle
  res occupants|living space,             !- Name
  {ad5ee4f0-9a3b-42fc-b9d2-b579d5446415}, !- People Definition Name
  {3bb87688-4b28-4792-8089-865d0460b339}, !- Space or SpaceType Name
  {eaa897a7-77b9-4ced-b390-95c8be8041f8}, !- Number of People Schedule Name
  {63d024e8-224e-4b42-8b78-2f29ff415560}, !- Activity Level Schedule Name
=======
  {e0a31d2d-d178-4bb0-8c39-0d82c5f817ab}, !- Handle
  res occupants|living space,             !- Name
  {28cab5fb-c428-4105-b7cc-b9a9b9d62ca6}, !- People Definition Name
  {f892a70a-9268-46e5-9e18-6feb7a2e9706}, !- Space or SpaceType Name
  {35c4042d-ad2f-4f3b-93cd-19399d2f92b2}, !- Number of People Schedule Name
  {d21ba0fd-273d-42b8-a51e-c0dfbe4e3ac0}, !- Activity Level Schedule Name
>>>>>>> 039e157a
  ,                                       !- Surface Name/Angle Factor List Name
  ,                                       !- Work Efficiency Schedule Name
  ,                                       !- Clothing Insulation Schedule Name
  ,                                       !- Air Velocity Schedule Name
  1;                                      !- Multiplier

OS:ShadingSurfaceGroup,
<<<<<<< HEAD
  {a4e4f067-3b7e-42ce-87b5-2457d39c814e}, !- Handle
=======
  {f3e822ef-6e0e-4dda-b2e1-0aebda23e40a}, !- Handle
>>>>>>> 039e157a
  res eaves,                              !- Name
  Building;                               !- Shading Surface Type

OS:ShadingSurface,
<<<<<<< HEAD
  {5a91a02a-e898-46a4-9c14-d13b665615e6}, !- Handle
  Surface 14 - res eaves,                 !- Name
  ,                                       !- Construction Name
  {a4e4f067-3b7e-42ce-87b5-2457d39c814e}, !- Shading Surface Group Name
  ,                                       !- Transmittance Schedule Name
  ,                                       !- Number of Vertices
  5.56486118425249, 11.739322368505, 5.1816, !- X,Y,Z Vertex 1 {m}
  2.78243059212624, 11.739322368505, 6.57281529606312, !- X,Y,Z Vertex 2 {m}
  2.78243059212624, 11.129722368505, 6.57281529606312, !- X,Y,Z Vertex 3 {m}
  5.56486118425249, 11.129722368505, 5.1816; !- X,Y,Z Vertex 4 {m}

OS:ShadingSurface,
  {ecf44435-1173-4e0f-a336-51820eb392f2}, !- Handle
  Surface 14 - res eaves 1,               !- Name
  ,                                       !- Construction Name
  {a4e4f067-3b7e-42ce-87b5-2457d39c814e}, !- Shading Surface Group Name
  ,                                       !- Transmittance Schedule Name
  ,                                       !- Number of Vertices
  2.78243059212624, -0.6096, 6.57281529606312, !- X,Y,Z Vertex 1 {m}
  5.56486118425249, -0.6096, 5.1816,      !- X,Y,Z Vertex 2 {m}
  5.56486118425249, 0, 5.1816,            !- X,Y,Z Vertex 3 {m}
  2.78243059212624, 0, 6.57281529606312;  !- X,Y,Z Vertex 4 {m}

OS:ShadingSurface,
  {241cee50-4b08-4364-9cab-1667f0aa9b01}, !- Handle
  Surface 14 - res eaves 2,               !- Name
  ,                                       !- Construction Name
  {a4e4f067-3b7e-42ce-87b5-2457d39c814e}, !- Shading Surface Group Name
  ,                                       !- Transmittance Schedule Name
  ,                                       !- Number of Vertices
  6.17446118425249, 0, 4.8768,            !- X,Y,Z Vertex 1 {m}
  6.17446118425249, 11.129722368505, 4.8768, !- X,Y,Z Vertex 2 {m}
  5.56486118425249, 11.129722368505, 5.1816, !- X,Y,Z Vertex 3 {m}
  5.56486118425249, 0, 5.1816;            !- X,Y,Z Vertex 4 {m}

OS:ShadingSurface,
  {89d5d89d-70c7-4cb8-9ed7-92373b24f519}, !- Handle
  Surface 15 - res eaves,                 !- Name
  ,                                       !- Construction Name
  {a4e4f067-3b7e-42ce-87b5-2457d39c814e}, !- Shading Surface Group Name
=======
  {4ef53b15-c742-4886-b7ca-ccc50c1c17e0}, !- Handle
  Surface 15 - res eaves,                 !- Name
  ,                                       !- Construction Name
  {f3e822ef-6e0e-4dda-b2e1-0aebda23e40a}, !- Shading Surface Group Name
>>>>>>> 039e157a
  ,                                       !- Transmittance Schedule Name
  ,                                       !- Number of Vertices
  0, -0.6096, 5.1816,                     !- X,Y,Z Vertex 1 {m}
  2.78243059212624, -0.6096, 6.57281529606312, !- X,Y,Z Vertex 2 {m}
  2.78243059212624, 0, 6.57281529606312,  !- X,Y,Z Vertex 3 {m}
  0, 0, 5.1816;                           !- X,Y,Z Vertex 4 {m}

OS:ShadingSurface,
<<<<<<< HEAD
  {3261d653-0365-4ecf-9eb6-3da952d61b01}, !- Handle
  Surface 15 - res eaves 1,               !- Name
  ,                                       !- Construction Name
  {a4e4f067-3b7e-42ce-87b5-2457d39c814e}, !- Shading Surface Group Name
=======
  {599192b5-6bed-46b4-a947-b9360a8817fd}, !- Handle
  Surface 15 - res eaves 1,               !- Name
  ,                                       !- Construction Name
  {f3e822ef-6e0e-4dda-b2e1-0aebda23e40a}, !- Shading Surface Group Name
>>>>>>> 039e157a
  ,                                       !- Transmittance Schedule Name
  ,                                       !- Number of Vertices
  2.78243059212624, 11.739322368505, 6.57281529606312, !- X,Y,Z Vertex 1 {m}
  0, 11.739322368505, 5.1816,             !- X,Y,Z Vertex 2 {m}
  0, 11.129722368505, 5.1816,             !- X,Y,Z Vertex 3 {m}
  2.78243059212624, 11.129722368505, 6.57281529606312; !- X,Y,Z Vertex 4 {m}

OS:ShadingSurface,
<<<<<<< HEAD
  {2e0364e1-45dc-4885-b13f-a1be428d878a}, !- Handle
  Surface 15 - res eaves 2,               !- Name
  ,                                       !- Construction Name
  {a4e4f067-3b7e-42ce-87b5-2457d39c814e}, !- Shading Surface Group Name
=======
  {e8dfc5e9-47fb-4f66-81a0-ce72998803b5}, !- Handle
  Surface 15 - res eaves 2,               !- Name
  ,                                       !- Construction Name
  {f3e822ef-6e0e-4dda-b2e1-0aebda23e40a}, !- Shading Surface Group Name
>>>>>>> 039e157a
  ,                                       !- Transmittance Schedule Name
  ,                                       !- Number of Vertices
  -0.6096, 11.129722368505, 4.8768,       !- X,Y,Z Vertex 1 {m}
  -0.6096, 0, 4.8768,                     !- X,Y,Z Vertex 2 {m}
  0, 0, 5.1816,                           !- X,Y,Z Vertex 3 {m}
  0, 11.129722368505, 5.1816;             !- X,Y,Z Vertex 4 {m}

OS:ShadingSurface,
  {f93c2243-9f3b-49eb-8319-815d829f6512}, !- Handle
  Surface 14 - res eaves,                 !- Name
  ,                                       !- Construction Name
  {f3e822ef-6e0e-4dda-b2e1-0aebda23e40a}, !- Shading Surface Group Name
  ,                                       !- Transmittance Schedule Name
  ,                                       !- Number of Vertices
  5.56486118425249, 11.739322368505, 5.1816, !- X,Y,Z Vertex 1 {m}
  2.78243059212624, 11.739322368505, 6.57281529606312, !- X,Y,Z Vertex 2 {m}
  2.78243059212624, 11.129722368505, 6.57281529606312, !- X,Y,Z Vertex 3 {m}
  5.56486118425249, 11.129722368505, 5.1816; !- X,Y,Z Vertex 4 {m}

OS:ShadingSurface,
  {79af5304-7c23-4b7a-afba-5e5480c0e874}, !- Handle
  Surface 14 - res eaves 1,               !- Name
  ,                                       !- Construction Name
  {f3e822ef-6e0e-4dda-b2e1-0aebda23e40a}, !- Shading Surface Group Name
  ,                                       !- Transmittance Schedule Name
  ,                                       !- Number of Vertices
  2.78243059212624, -0.6096, 6.57281529606312, !- X,Y,Z Vertex 1 {m}
  5.56486118425249, -0.6096, 5.1816,      !- X,Y,Z Vertex 2 {m}
  5.56486118425249, 0, 5.1816,            !- X,Y,Z Vertex 3 {m}
  2.78243059212624, 0, 6.57281529606312;  !- X,Y,Z Vertex 4 {m}

OS:ShadingSurface,
  {887a5060-695b-4957-8f70-c90502251230}, !- Handle
  Surface 14 - res eaves 2,               !- Name
  ,                                       !- Construction Name
  {f3e822ef-6e0e-4dda-b2e1-0aebda23e40a}, !- Shading Surface Group Name
  ,                                       !- Transmittance Schedule Name
  ,                                       !- Number of Vertices
  6.17446118425249, 0, 4.8768,            !- X,Y,Z Vertex 1 {m}
  6.17446118425249, 11.129722368505, 4.8768, !- X,Y,Z Vertex 2 {m}
  5.56486118425249, 11.129722368505, 5.1816, !- X,Y,Z Vertex 3 {m}
  5.56486118425249, 0, 5.1816;            !- X,Y,Z Vertex 4 {m}
<|MERGE_RESOLUTION|>--- conflicted
+++ resolved
@@ -1,73 +1,41 @@
 !- NOTE: Auto-generated from /test/osw_files/SFD_2000sqft_2story_SL_FA_LeftRight.osw
 
 OS:Version,
-<<<<<<< HEAD
-  {6c9594c4-1c68-441a-a666-f5c64b56f560}, !- Handle
+  {690cd2ef-b986-4f5d-bc3a-3524ebd43376}, !- Handle
   2.9.0;                                  !- Version Identifier
 
 OS:SimulationControl,
-  {c7990979-f5c1-4d1b-9d97-10d90f1053f1}, !- Handle
-=======
-  {912be29e-7109-45b1-865a-ab2493afb017}, !- Handle
-  2.9.0;                                  !- Version Identifier
-
-OS:SimulationControl,
-  {4f2b7bd9-70bd-44e6-9c40-c47b127cdb85}, !- Handle
->>>>>>> 039e157a
+  {f7557f21-a7c2-4db4-848f-5076e74875e4}, !- Handle
   ,                                       !- Do Zone Sizing Calculation
   ,                                       !- Do System Sizing Calculation
   ,                                       !- Do Plant Sizing Calculation
   No;                                     !- Run Simulation for Sizing Periods
 
 OS:Timestep,
-<<<<<<< HEAD
-  {6606998d-c8c9-4969-b6b7-d8f8605658b7}, !- Handle
+  {d58f60db-52e5-4fab-8ca9-0abb3e09c360}, !- Handle
   6;                                      !- Number of Timesteps per Hour
 
 OS:ShadowCalculation,
-  {06c59c95-c550-4b9d-a08f-41164b260bb4}, !- Handle
-=======
-  {24d7c531-7cd2-4855-a3e9-9dd539eb259f}, !- Handle
-  6;                                      !- Number of Timesteps per Hour
-
-OS:ShadowCalculation,
-  {fee4e680-1a6b-4d4f-ba7c-04b960edbe89}, !- Handle
->>>>>>> 039e157a
+  {8dcfe54c-fddd-4e87-be31-68ad42675651}, !- Handle
   20,                                     !- Calculation Frequency
   200;                                    !- Maximum Figures in Shadow Overlap Calculations
 
 OS:SurfaceConvectionAlgorithm:Outside,
-<<<<<<< HEAD
-  {9e9098af-014d-4f3f-b4e5-f9181e0df2de}, !- Handle
+  {01c7b4e0-8cb8-4cc8-a4f9-2b91affb71f6}, !- Handle
   DOE-2;                                  !- Algorithm
 
 OS:SurfaceConvectionAlgorithm:Inside,
-  {b05dc42f-3a23-4398-aae8-ae91c67197f2}, !- Handle
+  {06f6c788-9a5b-4d6c-a917-7a2c1b06d548}, !- Handle
   TARP;                                   !- Algorithm
 
 OS:ZoneCapacitanceMultiplier:ResearchSpecial,
-  {43e2e1a0-5ab5-4e47-83f7-9a05e30ae146}, !- Handle
-=======
-  {03d05880-1926-472b-a4e6-31b03247a2d7}, !- Handle
-  DOE-2;                                  !- Algorithm
-
-OS:SurfaceConvectionAlgorithm:Inside,
-  {f8933adf-f951-41ab-96f1-ec5e67091397}, !- Handle
-  TARP;                                   !- Algorithm
-
-OS:ZoneCapacitanceMultiplier:ResearchSpecial,
-  {e0adacb3-a66b-4236-b9ab-6b76e476acda}, !- Handle
->>>>>>> 039e157a
+  {c5d1ed18-cc75-4ca0-9d83-a9df7dc7866a}, !- Handle
   ,                                       !- Temperature Capacity Multiplier
   15,                                     !- Humidity Capacity Multiplier
   ;                                       !- Carbon Dioxide Capacity Multiplier
 
 OS:RunPeriod,
-<<<<<<< HEAD
-  {cdaa3e60-e37f-401b-8193-0545daa50ed7}, !- Handle
-=======
-  {f0647649-f2ec-4c94-8f88-e52d8de439ff}, !- Handle
->>>>>>> 039e157a
+  {e336bc9d-167a-40b0-86bd-bec47ba955f5}, !- Handle
   Run Period 1,                           !- Name
   1,                                      !- Begin Month
   1,                                      !- Begin Day of Month
@@ -81,21 +49,13 @@
   ;                                       !- Number of Times Runperiod to be Repeated
 
 OS:YearDescription,
-<<<<<<< HEAD
-  {85945a0b-c22c-4154-b416-f0cf8c473205}, !- Handle
-=======
-  {a5f1fe2d-1c29-4d04-8600-3a8e8e204fef}, !- Handle
->>>>>>> 039e157a
+  {9259a40c-b8bb-4cd2-8b8e-816acddc0891}, !- Handle
   2007,                                   !- Calendar Year
   ,                                       !- Day of Week for Start Day
   ;                                       !- Is Leap Year
 
 OS:WeatherFile,
-<<<<<<< HEAD
-  {8520d9b6-03aa-40ed-94bf-3c6d9d12c006}, !- Handle
-=======
-  {cb2ab4f1-4841-4fc3-80fa-3c921c4f2937}, !- Handle
->>>>>>> 039e157a
+  {9b11922c-eb57-4145-9d69-05a3a8f5b43a}, !- Handle
   Denver Intl Ap,                         !- City
   CO,                                     !- State Province Region
   USA,                                    !- Country
@@ -109,13 +69,8 @@
   E23378AA;                               !- Checksum
 
 OS:AdditionalProperties,
-<<<<<<< HEAD
-  {e10ed096-ac5d-477a-a866-c1cca2c5e37f}, !- Handle
-  {8520d9b6-03aa-40ed-94bf-3c6d9d12c006}, !- Object Name
-=======
-  {886d5ad4-ea08-4128-b168-c5d41dc3fac3}, !- Handle
-  {cb2ab4f1-4841-4fc3-80fa-3c921c4f2937}, !- Object Name
->>>>>>> 039e157a
+  {d49f4ff0-0f00-4c24-915f-57f957fe9fcc}, !- Handle
+  {9b11922c-eb57-4145-9d69-05a3a8f5b43a}, !- Object Name
   EPWHeaderCity,                          !- Feature Name 1
   String,                                 !- Feature Data Type 1
   Denver Intl Ap,                         !- Feature Value 1
@@ -223,11 +178,7 @@
   84;                                     !- Feature Value 35
 
 OS:Site,
-<<<<<<< HEAD
-  {be6f4fce-6a10-4447-a69e-7d21fa2be3ad}, !- Handle
-=======
-  {87677ea9-a4ab-4d7d-9220-d8bb67beaf2a}, !- Handle
->>>>>>> 039e157a
+  {57395d4b-ec61-40f7-a517-aea088c06b9c}, !- Handle
   Denver Intl Ap_CO_USA,                  !- Name
   39.83,                                  !- Latitude {deg}
   -104.65,                                !- Longitude {deg}
@@ -236,11 +187,7 @@
   ;                                       !- Terrain
 
 OS:ClimateZones,
-<<<<<<< HEAD
-  {53b4e847-b4a1-4b35-9909-e6e123ef31a3}, !- Handle
-=======
-  {0b996e3e-7130-4b97-9098-0bb277577c1e}, !- Handle
->>>>>>> 039e157a
+  {f50a464d-b3d9-4bae-8a96-8df4f38957ec}, !- Handle
   ,                                       !- Active Institution
   ,                                       !- Active Year
   ,                                       !- Climate Zone Institution Name 1
@@ -253,31 +200,19 @@
   Cold;                                   !- Climate Zone Value 2
 
 OS:Site:WaterMainsTemperature,
-<<<<<<< HEAD
-  {2e7468da-b05a-4ee4-ba4f-923b700d5dca}, !- Handle
-=======
-  {bc615772-9db6-4806-bfe8-73e81b45befa}, !- Handle
->>>>>>> 039e157a
+  {e747e7aa-21c2-4b9c-b91c-95f5924ab844}, !- Handle
   Correlation,                            !- Calculation Method
   ,                                       !- Temperature Schedule Name
   10.8753424657535,                       !- Annual Average Outdoor Air Temperature {C}
   23.1524007936508;                       !- Maximum Difference In Monthly Average Outdoor Air Temperatures {deltaC}
 
 OS:RunPeriodControl:DaylightSavingTime,
-<<<<<<< HEAD
-  {17ef5a4b-51e5-4fcd-82da-953ac0fd6168}, !- Handle
-=======
-  {299d9122-37a5-4431-88fc-ca26267af2da}, !- Handle
->>>>>>> 039e157a
+  {01948208-c667-47e5-9863-ec26cf86a747}, !- Handle
   4/7,                                    !- Start Date
   10/26;                                  !- End Date
 
 OS:Site:GroundTemperature:Deep,
-<<<<<<< HEAD
-  {b8b04f1a-af88-4cf8-a121-533e939d0fd1}, !- Handle
-=======
-  {1329ed49-c822-4946-9bd3-34f4a1fa010a}, !- Handle
->>>>>>> 039e157a
+  {4ccd7006-1b6d-44ec-bec4-96988ac93b7a}, !- Handle
   10.8753424657535,                       !- January Deep Ground Temperature {C}
   10.8753424657535,                       !- February Deep Ground Temperature {C}
   10.8753424657535,                       !- March Deep Ground Temperature {C}
@@ -292,11 +227,7 @@
   10.8753424657535;                       !- December Deep Ground Temperature {C}
 
 OS:Building,
-<<<<<<< HEAD
-  {e4279344-7c6d-471f-883a-f6e08a7d3756}, !- Handle
-=======
-  {e783ee46-7569-4ce6-b277-87e5fe4e6ba2}, !- Handle
->>>>>>> 039e157a
+  {051ac396-4972-4918-a059-cf0d2b4e4727}, !- Handle
   Building 1,                             !- Name
   ,                                       !- Building Sector Type
   0,                                      !- North Axis {deg}
@@ -311,13 +242,8 @@
   1;                                      !- Standards Number of Living Units
 
 OS:AdditionalProperties,
-<<<<<<< HEAD
-  {c77ac796-0918-4091-8d06-6389207406d1}, !- Handle
-  {e4279344-7c6d-471f-883a-f6e08a7d3756}, !- Object Name
-=======
-  {219c1889-fb2b-466b-a041-72c755fff070}, !- Handle
-  {e783ee46-7569-4ce6-b277-87e5fe4e6ba2}, !- Object Name
->>>>>>> 039e157a
+  {395abc58-2084-4b11-a086-b0a92d304715}, !- Handle
+  {051ac396-4972-4918-a059-cf0d2b4e4727}, !- Object Name
   Total Units Represented,                !- Feature Name 1
   Integer,                                !- Feature Data Type 1
   1,                                      !- Feature Value 1
@@ -326,11 +252,7 @@
   1;                                      !- Feature Value 2
 
 OS:ThermalZone,
-<<<<<<< HEAD
-  {04c9be76-c246-4e2e-81ee-b2ebe95d2450}, !- Handle
-=======
-  {95201840-837a-4a41-a7cd-5074981f381b}, !- Handle
->>>>>>> 039e157a
+  {40737b0a-ebf3-4c28-a7c7-6c74fb43963b}, !- Handle
   living zone,                            !- Name
   ,                                       !- Multiplier
   ,                                       !- Ceiling Height {m}
@@ -339,17 +261,10 @@
   ,                                       !- Zone Inside Convection Algorithm
   ,                                       !- Zone Outside Convection Algorithm
   ,                                       !- Zone Conditioning Equipment List Name
-<<<<<<< HEAD
-  {40eaee3f-d7d9-4027-84b0-aeff528c3c1f}, !- Zone Air Inlet Port List
-  {9e9cbf2f-f09a-4717-9716-4d7e9cf4ff2d}, !- Zone Air Exhaust Port List
-  {1701ba27-d83e-4192-ba95-da431453af4c}, !- Zone Air Node Name
-  {399a19d7-1c2b-4902-bc6f-8972df75c68e}, !- Zone Return Air Port List
-=======
-  {12443bc2-f5c8-40ed-aeb3-7b6ef99701eb}, !- Zone Air Inlet Port List
-  {dd2323c7-6f69-4489-97b8-32d695e085cd}, !- Zone Air Exhaust Port List
-  {abae3a8f-9fb7-422f-9f29-063c73952552}, !- Zone Air Node Name
-  {23aa65e2-1149-4ee8-91eb-bb8939a10723}, !- Zone Return Air Port List
->>>>>>> 039e157a
+  {e53ca40a-24e5-4022-bf53-e1a3f3819535}, !- Zone Air Inlet Port List
+  {82149a80-9237-40dd-a2b9-0ddc72464966}, !- Zone Air Exhaust Port List
+  {ad6541ab-8681-4618-98c4-a09a0bb748a0}, !- Zone Air Node Name
+  {8c9c6fec-4278-48aa-a89b-a4e453dc5e90}, !- Zone Return Air Port List
   ,                                       !- Primary Daylighting Control Name
   ,                                       !- Fraction of Zone Controlled by Primary Daylighting Control
   ,                                       !- Secondary Daylighting Control Name
@@ -360,71 +275,37 @@
   No;                                     !- Use Ideal Air Loads
 
 OS:Node,
-<<<<<<< HEAD
-  {08461ece-bf59-448a-94f1-86e7f65b9eac}, !- Handle
+  {ef498c21-d3b5-4d6c-83ef-318e57c02e18}, !- Handle
   Node 1,                                 !- Name
-  {1701ba27-d83e-4192-ba95-da431453af4c}, !- Inlet Port
+  {ad6541ab-8681-4618-98c4-a09a0bb748a0}, !- Inlet Port
   ;                                       !- Outlet Port
 
 OS:Connection,
-  {1701ba27-d83e-4192-ba95-da431453af4c}, !- Handle
-  {764eb87f-8657-404b-b32b-64544fa3bdbc}, !- Name
-  {04c9be76-c246-4e2e-81ee-b2ebe95d2450}, !- Source Object
+  {ad6541ab-8681-4618-98c4-a09a0bb748a0}, !- Handle
+  {25dd7948-69ff-4ab3-aa8b-524e1eb866f3}, !- Name
+  {40737b0a-ebf3-4c28-a7c7-6c74fb43963b}, !- Source Object
   11,                                     !- Outlet Port
-  {08461ece-bf59-448a-94f1-86e7f65b9eac}, !- Target Object
+  {ef498c21-d3b5-4d6c-83ef-318e57c02e18}, !- Target Object
   2;                                      !- Inlet Port
 
 OS:PortList,
-  {40eaee3f-d7d9-4027-84b0-aeff528c3c1f}, !- Handle
-  {eaf433b7-5cba-4301-a5cb-b51d35fb1c68}, !- Name
-  {04c9be76-c246-4e2e-81ee-b2ebe95d2450}; !- HVAC Component
+  {e53ca40a-24e5-4022-bf53-e1a3f3819535}, !- Handle
+  {c03f6acf-e534-46ac-9bac-c50d72fd2647}, !- Name
+  {40737b0a-ebf3-4c28-a7c7-6c74fb43963b}; !- HVAC Component
 
 OS:PortList,
-  {9e9cbf2f-f09a-4717-9716-4d7e9cf4ff2d}, !- Handle
-  {1328fe5d-18ba-4231-9ab8-b4d8b1419a5b}, !- Name
-  {04c9be76-c246-4e2e-81ee-b2ebe95d2450}; !- HVAC Component
+  {82149a80-9237-40dd-a2b9-0ddc72464966}, !- Handle
+  {57768e9a-bab0-4f2e-8877-c1b005734777}, !- Name
+  {40737b0a-ebf3-4c28-a7c7-6c74fb43963b}; !- HVAC Component
 
 OS:PortList,
-  {399a19d7-1c2b-4902-bc6f-8972df75c68e}, !- Handle
-  {560e725e-0819-4153-ade5-543f009a1d83}, !- Name
-  {04c9be76-c246-4e2e-81ee-b2ebe95d2450}; !- HVAC Component
+  {8c9c6fec-4278-48aa-a89b-a4e453dc5e90}, !- Handle
+  {311d7c48-ee16-4633-a860-e30e439491ff}, !- Name
+  {40737b0a-ebf3-4c28-a7c7-6c74fb43963b}; !- HVAC Component
 
 OS:Sizing:Zone,
-  {1952e20f-2e1d-432b-8a4d-32642e9c16d9}, !- Handle
-  {04c9be76-c246-4e2e-81ee-b2ebe95d2450}, !- Zone or ZoneList Name
-=======
-  {b2ee0169-c4d8-4b2f-aa52-4e862bfa602a}, !- Handle
-  Node 1,                                 !- Name
-  {abae3a8f-9fb7-422f-9f29-063c73952552}, !- Inlet Port
-  ;                                       !- Outlet Port
-
-OS:Connection,
-  {abae3a8f-9fb7-422f-9f29-063c73952552}, !- Handle
-  {4380039b-063c-45cb-8ab5-f20876683300}, !- Name
-  {95201840-837a-4a41-a7cd-5074981f381b}, !- Source Object
-  11,                                     !- Outlet Port
-  {b2ee0169-c4d8-4b2f-aa52-4e862bfa602a}, !- Target Object
-  2;                                      !- Inlet Port
-
-OS:PortList,
-  {12443bc2-f5c8-40ed-aeb3-7b6ef99701eb}, !- Handle
-  {ae58e805-b7ca-4a07-b5a5-4c1c054f6d1d}, !- Name
-  {95201840-837a-4a41-a7cd-5074981f381b}; !- HVAC Component
-
-OS:PortList,
-  {dd2323c7-6f69-4489-97b8-32d695e085cd}, !- Handle
-  {6d68a86c-c5eb-4d38-b0be-dc857a9e9386}, !- Name
-  {95201840-837a-4a41-a7cd-5074981f381b}; !- HVAC Component
-
-OS:PortList,
-  {23aa65e2-1149-4ee8-91eb-bb8939a10723}, !- Handle
-  {c88e9b24-d37c-48c8-9fe2-85b9e8188b82}, !- Name
-  {95201840-837a-4a41-a7cd-5074981f381b}; !- HVAC Component
-
-OS:Sizing:Zone,
-  {7e717c82-3a40-4799-a46a-ff10b22ce3d6}, !- Handle
-  {95201840-837a-4a41-a7cd-5074981f381b}, !- Zone or ZoneList Name
->>>>>>> 039e157a
+  {0c549c1e-0c34-428d-9c8b-2247fcf30bcc}, !- Handle
+  {40737b0a-ebf3-4c28-a7c7-6c74fb43963b}, !- Zone or ZoneList Name
   SupplyAirTemperature,                   !- Zone Cooling Design Supply Air Temperature Input Method
   14,                                     !- Zone Cooling Design Supply Air Temperature {C}
   11.11,                                  !- Zone Cooling Design Supply Air Temperature Difference {deltaC}
@@ -453,25 +334,14 @@
   autosize;                               !- Dedicated Outdoor Air High Setpoint Temperature for Design {C}
 
 OS:ZoneHVAC:EquipmentList,
-<<<<<<< HEAD
-  {e618af01-82be-4efb-9457-6c2c9ff09138}, !- Handle
+  {5325c0f4-5c66-4163-9171-53bdf39f973f}, !- Handle
   Zone HVAC Equipment List 1,             !- Name
-  {04c9be76-c246-4e2e-81ee-b2ebe95d2450}; !- Thermal Zone
+  {40737b0a-ebf3-4c28-a7c7-6c74fb43963b}; !- Thermal Zone
 
 OS:Space,
-  {3bb87688-4b28-4792-8089-865d0460b339}, !- Handle
+  {3cbb0b06-59ec-42d5-ade6-de8ca2a71724}, !- Handle
   living space,                           !- Name
-  {061997f4-aaaa-4200-a167-63f142cd05d0}, !- Space Type Name
-=======
-  {b800a2b8-0c0a-4e7a-8ed1-38259eb1026a}, !- Handle
-  Zone HVAC Equipment List 1,             !- Name
-  {95201840-837a-4a41-a7cd-5074981f381b}; !- Thermal Zone
-
-OS:Space,
-  {f892a70a-9268-46e5-9e18-6feb7a2e9706}, !- Handle
-  living space,                           !- Name
-  {7027cd85-f579-44af-8204-1425f145c294}, !- Space Type Name
->>>>>>> 039e157a
+  {adaa4b03-9560-465d-94af-99fd11e14c7a}, !- Space Type Name
   ,                                       !- Default Construction Set Name
   ,                                       !- Default Schedule Set Name
   -0,                                     !- Direction of Relative North {deg}
@@ -479,31 +349,17 @@
   0,                                      !- Y Origin {m}
   0,                                      !- Z Origin {m}
   ,                                       !- Building Story Name
-<<<<<<< HEAD
-  {04c9be76-c246-4e2e-81ee-b2ebe95d2450}, !- Thermal Zone Name
+  {40737b0a-ebf3-4c28-a7c7-6c74fb43963b}, !- Thermal Zone Name
   ,                                       !- Part of Total Floor Area
   ,                                       !- Design Specification Outdoor Air Object Name
-  {ec407bfe-eea1-48b4-b6d2-b992f0381578}; !- Building Unit Name
-
-OS:Surface,
-  {01a7bf20-4284-4dea-9991-0724c8c9f5f0}, !- Handle
+  {cca1f629-4c98-4f85-8baa-89f4b5ef7377}; !- Building Unit Name
+
+OS:Surface,
+  {c43424a8-1fdf-4bf2-bc55-83ded5098341}, !- Handle
   Surface 1,                              !- Name
   Floor,                                  !- Surface Type
   ,                                       !- Construction Name
-  {3bb87688-4b28-4792-8089-865d0460b339}, !- Space Name
-=======
-  {95201840-837a-4a41-a7cd-5074981f381b}, !- Thermal Zone Name
-  ,                                       !- Part of Total Floor Area
-  ,                                       !- Design Specification Outdoor Air Object Name
-  {0f9a0725-fa81-4250-9e04-73f35764e5be}; !- Building Unit Name
-
-OS:Surface,
-  {2f986efd-c5b6-437b-957a-be3ad8ea9c44}, !- Handle
-  Surface 1,                              !- Name
-  Floor,                                  !- Surface Type
-  ,                                       !- Construction Name
-  {f892a70a-9268-46e5-9e18-6feb7a2e9706}, !- Space Name
->>>>>>> 039e157a
+  {3cbb0b06-59ec-42d5-ade6-de8ca2a71724}, !- Space Name
   Foundation,                             !- Outside Boundary Condition
   ,                                       !- Outside Boundary Condition Object
   NoSun,                                  !- Sun Exposure
@@ -516,19 +372,11 @@
   5.56486118425249, 0, 0;                 !- X,Y,Z Vertex 4 {m}
 
 OS:Surface,
-<<<<<<< HEAD
-  {ddb1236d-4172-4ed4-89a9-1384ffbdcb36}, !- Handle
+  {dbe66bfa-ba3b-4864-b944-bad0e3d4c875}, !- Handle
   Surface 2,                              !- Name
   Wall,                                   !- Surface Type
   ,                                       !- Construction Name
-  {3bb87688-4b28-4792-8089-865d0460b339}, !- Space Name
-=======
-  {14a2f721-1d39-4629-9613-69a782bd9f5b}, !- Handle
-  Surface 2,                              !- Name
-  Wall,                                   !- Surface Type
-  ,                                       !- Construction Name
-  {f892a70a-9268-46e5-9e18-6feb7a2e9706}, !- Space Name
->>>>>>> 039e157a
+  {3cbb0b06-59ec-42d5-ade6-de8ca2a71724}, !- Space Name
   Outdoors,                               !- Outside Boundary Condition
   ,                                       !- Outside Boundary Condition Object
   SunExposed,                             !- Sun Exposure
@@ -541,19 +389,11 @@
   0, 0, 2.4384;                           !- X,Y,Z Vertex 4 {m}
 
 OS:Surface,
-<<<<<<< HEAD
-  {593c783d-441c-46b2-a2f9-ea52febadfbd}, !- Handle
+  {dd4b03b6-f5fb-4e53-9a52-207dc29dba98}, !- Handle
   Surface 3,                              !- Name
   Wall,                                   !- Surface Type
   ,                                       !- Construction Name
-  {3bb87688-4b28-4792-8089-865d0460b339}, !- Space Name
-=======
-  {25c91ddd-2ec0-4747-83a5-17bf77442ac5}, !- Handle
-  Surface 3,                              !- Name
-  Wall,                                   !- Surface Type
-  ,                                       !- Construction Name
-  {f892a70a-9268-46e5-9e18-6feb7a2e9706}, !- Space Name
->>>>>>> 039e157a
+  {3cbb0b06-59ec-42d5-ade6-de8ca2a71724}, !- Space Name
   Outdoors,                               !- Outside Boundary Condition
   ,                                       !- Outside Boundary Condition Object
   SunExposed,                             !- Sun Exposure
@@ -566,19 +406,11 @@
   0, 11.129722368505, 2.4384;             !- X,Y,Z Vertex 4 {m}
 
 OS:Surface,
-<<<<<<< HEAD
-  {5ba1023a-ab08-4498-9dfa-9327210be128}, !- Handle
+  {d02467b9-6783-4847-88b0-c195f66628ad}, !- Handle
   Surface 4,                              !- Name
   Wall,                                   !- Surface Type
   ,                                       !- Construction Name
-  {3bb87688-4b28-4792-8089-865d0460b339}, !- Space Name
-=======
-  {6d04bdc3-660e-4555-addd-e0affe696cb1}, !- Handle
-  Surface 4,                              !- Name
-  Wall,                                   !- Surface Type
-  ,                                       !- Construction Name
-  {f892a70a-9268-46e5-9e18-6feb7a2e9706}, !- Space Name
->>>>>>> 039e157a
+  {3cbb0b06-59ec-42d5-ade6-de8ca2a71724}, !- Space Name
   Outdoors,                               !- Outside Boundary Condition
   ,                                       !- Outside Boundary Condition Object
   SunExposed,                             !- Sun Exposure
@@ -591,19 +423,11 @@
   5.56486118425249, 11.129722368505, 2.4384; !- X,Y,Z Vertex 4 {m}
 
 OS:Surface,
-<<<<<<< HEAD
-  {baad1849-0455-434e-9b42-84603e3ba7fa}, !- Handle
+  {bc70e5be-427d-4fc2-b505-212a65c1a070}, !- Handle
   Surface 5,                              !- Name
   Wall,                                   !- Surface Type
   ,                                       !- Construction Name
-  {3bb87688-4b28-4792-8089-865d0460b339}, !- Space Name
-=======
-  {fdcb0f9b-9dcf-42ee-9ba5-1b393c3c2c5b}, !- Handle
-  Surface 5,                              !- Name
-  Wall,                                   !- Surface Type
-  ,                                       !- Construction Name
-  {f892a70a-9268-46e5-9e18-6feb7a2e9706}, !- Space Name
->>>>>>> 039e157a
+  {3cbb0b06-59ec-42d5-ade6-de8ca2a71724}, !- Space Name
   Outdoors,                               !- Outside Boundary Condition
   ,                                       !- Outside Boundary Condition Object
   SunExposed,                             !- Sun Exposure
@@ -616,23 +440,13 @@
   5.56486118425249, 0, 2.4384;            !- X,Y,Z Vertex 4 {m}
 
 OS:Surface,
-<<<<<<< HEAD
-  {a59eadec-63a3-44a4-a075-1c45069bd09f}, !- Handle
+  {41fc92eb-5b28-4e83-b6cf-1edd54459669}, !- Handle
   Surface 6,                              !- Name
   RoofCeiling,                            !- Surface Type
   ,                                       !- Construction Name
-  {3bb87688-4b28-4792-8089-865d0460b339}, !- Space Name
+  {3cbb0b06-59ec-42d5-ade6-de8ca2a71724}, !- Space Name
   Surface,                                !- Outside Boundary Condition
-  {668d8456-aac2-44cc-b0c3-26b3ec761876}, !- Outside Boundary Condition Object
-=======
-  {7e6e5155-6225-43c4-8fc0-b9c257d06cbc}, !- Handle
-  Surface 6,                              !- Name
-  RoofCeiling,                            !- Surface Type
-  ,                                       !- Construction Name
-  {f892a70a-9268-46e5-9e18-6feb7a2e9706}, !- Space Name
-  Surface,                                !- Outside Boundary Condition
-  {c58507bb-d6fc-4dcd-9373-075099c62f06}, !- Outside Boundary Condition Object
->>>>>>> 039e157a
+  {c0585359-de0e-49b3-9a94-49580424976c}, !- Outside Boundary Condition Object
   NoSun,                                  !- Sun Exposure
   NoWind,                                 !- Wind Exposure
   ,                                       !- View Factor to Ground
@@ -643,11 +457,7 @@
   0, 0, 2.4384;                           !- X,Y,Z Vertex 4 {m}
 
 OS:SpaceType,
-<<<<<<< HEAD
-  {061997f4-aaaa-4200-a167-63f142cd05d0}, !- Handle
-=======
-  {7027cd85-f579-44af-8204-1425f145c294}, !- Handle
->>>>>>> 039e157a
+  {adaa4b03-9560-465d-94af-99fd11e14c7a}, !- Handle
   Space Type 1,                           !- Name
   ,                                       !- Default Construction Set Name
   ,                                       !- Default Schedule Set Name
@@ -658,15 +468,9 @@
   living;                                 !- Standards Space Type
 
 OS:Space,
-<<<<<<< HEAD
-  {62283511-e289-44da-9793-6ce892071378}, !- Handle
+  {2e75df8b-a7ab-47b5-b2c6-cb4ddf41d110}, !- Handle
   living space|story 2,                   !- Name
-  {061997f4-aaaa-4200-a167-63f142cd05d0}, !- Space Type Name
-=======
-  {1a717349-eb8c-4ab2-9396-f25f9498e38b}, !- Handle
-  living space|story 2,                   !- Name
-  {7027cd85-f579-44af-8204-1425f145c294}, !- Space Type Name
->>>>>>> 039e157a
+  {adaa4b03-9560-465d-94af-99fd11e14c7a}, !- Space Type Name
   ,                                       !- Default Construction Set Name
   ,                                       !- Default Schedule Set Name
   -0,                                     !- Direction of Relative North {deg}
@@ -674,35 +478,19 @@
   0,                                      !- Y Origin {m}
   2.4384,                                 !- Z Origin {m}
   ,                                       !- Building Story Name
-<<<<<<< HEAD
-  {04c9be76-c246-4e2e-81ee-b2ebe95d2450}, !- Thermal Zone Name
+  {40737b0a-ebf3-4c28-a7c7-6c74fb43963b}, !- Thermal Zone Name
   ,                                       !- Part of Total Floor Area
   ,                                       !- Design Specification Outdoor Air Object Name
-  {ec407bfe-eea1-48b4-b6d2-b992f0381578}; !- Building Unit Name
-
-OS:Surface,
-  {668d8456-aac2-44cc-b0c3-26b3ec761876}, !- Handle
+  {cca1f629-4c98-4f85-8baa-89f4b5ef7377}; !- Building Unit Name
+
+OS:Surface,
+  {c0585359-de0e-49b3-9a94-49580424976c}, !- Handle
   Surface 7,                              !- Name
   Floor,                                  !- Surface Type
   ,                                       !- Construction Name
-  {62283511-e289-44da-9793-6ce892071378}, !- Space Name
+  {2e75df8b-a7ab-47b5-b2c6-cb4ddf41d110}, !- Space Name
   Surface,                                !- Outside Boundary Condition
-  {a59eadec-63a3-44a4-a075-1c45069bd09f}, !- Outside Boundary Condition Object
-=======
-  {95201840-837a-4a41-a7cd-5074981f381b}, !- Thermal Zone Name
-  ,                                       !- Part of Total Floor Area
-  ,                                       !- Design Specification Outdoor Air Object Name
-  {0f9a0725-fa81-4250-9e04-73f35764e5be}; !- Building Unit Name
-
-OS:Surface,
-  {c58507bb-d6fc-4dcd-9373-075099c62f06}, !- Handle
-  Surface 7,                              !- Name
-  Floor,                                  !- Surface Type
-  ,                                       !- Construction Name
-  {1a717349-eb8c-4ab2-9396-f25f9498e38b}, !- Space Name
-  Surface,                                !- Outside Boundary Condition
-  {7e6e5155-6225-43c4-8fc0-b9c257d06cbc}, !- Outside Boundary Condition Object
->>>>>>> 039e157a
+  {41fc92eb-5b28-4e83-b6cf-1edd54459669}, !- Outside Boundary Condition Object
   NoSun,                                  !- Sun Exposure
   NoWind,                                 !- Wind Exposure
   ,                                       !- View Factor to Ground
@@ -713,19 +501,11 @@
   5.56486118425249, 0, 0;                 !- X,Y,Z Vertex 4 {m}
 
 OS:Surface,
-<<<<<<< HEAD
-  {cb71be28-8654-428f-a211-027004c2d64d}, !- Handle
+  {b991a3f1-f805-4d00-bb73-9bc1c93b00f1}, !- Handle
   Surface 8,                              !- Name
   Wall,                                   !- Surface Type
   ,                                       !- Construction Name
-  {62283511-e289-44da-9793-6ce892071378}, !- Space Name
-=======
-  {e0e0eb66-c870-4fe4-b2c9-7d11c8c18f86}, !- Handle
-  Surface 8,                              !- Name
-  Wall,                                   !- Surface Type
-  ,                                       !- Construction Name
-  {1a717349-eb8c-4ab2-9396-f25f9498e38b}, !- Space Name
->>>>>>> 039e157a
+  {2e75df8b-a7ab-47b5-b2c6-cb4ddf41d110}, !- Space Name
   Outdoors,                               !- Outside Boundary Condition
   ,                                       !- Outside Boundary Condition Object
   SunExposed,                             !- Sun Exposure
@@ -738,19 +518,11 @@
   0, 0, 2.4384;                           !- X,Y,Z Vertex 4 {m}
 
 OS:Surface,
-<<<<<<< HEAD
-  {a14d4cf2-350f-4b09-9dd0-74d1aea20a4c}, !- Handle
+  {379c1414-69be-494d-90f2-20c5c4165daa}, !- Handle
   Surface 9,                              !- Name
   Wall,                                   !- Surface Type
   ,                                       !- Construction Name
-  {62283511-e289-44da-9793-6ce892071378}, !- Space Name
-=======
-  {3f214fce-e4a9-4031-be9b-f7cd2a3207dd}, !- Handle
-  Surface 9,                              !- Name
-  Wall,                                   !- Surface Type
-  ,                                       !- Construction Name
-  {1a717349-eb8c-4ab2-9396-f25f9498e38b}, !- Space Name
->>>>>>> 039e157a
+  {2e75df8b-a7ab-47b5-b2c6-cb4ddf41d110}, !- Space Name
   Outdoors,                               !- Outside Boundary Condition
   ,                                       !- Outside Boundary Condition Object
   SunExposed,                             !- Sun Exposure
@@ -763,19 +535,11 @@
   0, 11.129722368505, 2.4384;             !- X,Y,Z Vertex 4 {m}
 
 OS:Surface,
-<<<<<<< HEAD
-  {9bcf71b9-d0f2-4442-b555-25478b98638e}, !- Handle
+  {93280fa7-3e9f-4c61-8eed-7a0915a2201d}, !- Handle
   Surface 10,                             !- Name
   Wall,                                   !- Surface Type
   ,                                       !- Construction Name
-  {62283511-e289-44da-9793-6ce892071378}, !- Space Name
-=======
-  {6634a9a2-152a-4a7e-9281-38dfab6711cb}, !- Handle
-  Surface 10,                             !- Name
-  Wall,                                   !- Surface Type
-  ,                                       !- Construction Name
-  {1a717349-eb8c-4ab2-9396-f25f9498e38b}, !- Space Name
->>>>>>> 039e157a
+  {2e75df8b-a7ab-47b5-b2c6-cb4ddf41d110}, !- Space Name
   Outdoors,                               !- Outside Boundary Condition
   ,                                       !- Outside Boundary Condition Object
   SunExposed,                             !- Sun Exposure
@@ -788,19 +552,11 @@
   5.56486118425249, 11.129722368505, 2.4384; !- X,Y,Z Vertex 4 {m}
 
 OS:Surface,
-<<<<<<< HEAD
-  {c8b917ec-1701-4411-b0eb-95a8e737d258}, !- Handle
+  {2fdfe3d8-380c-4af8-b8ab-1b359a8625a2}, !- Handle
   Surface 11,                             !- Name
   Wall,                                   !- Surface Type
   ,                                       !- Construction Name
-  {62283511-e289-44da-9793-6ce892071378}, !- Space Name
-=======
-  {29fd8466-d596-4d71-8cf1-1597ff5d4d04}, !- Handle
-  Surface 11,                             !- Name
-  Wall,                                   !- Surface Type
-  ,                                       !- Construction Name
-  {1a717349-eb8c-4ab2-9396-f25f9498e38b}, !- Space Name
->>>>>>> 039e157a
+  {2e75df8b-a7ab-47b5-b2c6-cb4ddf41d110}, !- Space Name
   Outdoors,                               !- Outside Boundary Condition
   ,                                       !- Outside Boundary Condition Object
   SunExposed,                             !- Sun Exposure
@@ -813,23 +569,13 @@
   5.56486118425249, 0, 2.4384;            !- X,Y,Z Vertex 4 {m}
 
 OS:Surface,
-<<<<<<< HEAD
-  {00ce284e-9600-4785-95d1-f4aa7180ac19}, !- Handle
+  {c1d1e618-dbb8-425d-802b-783a6f428cf6}, !- Handle
   Surface 12,                             !- Name
   RoofCeiling,                            !- Surface Type
   ,                                       !- Construction Name
-  {62283511-e289-44da-9793-6ce892071378}, !- Space Name
+  {2e75df8b-a7ab-47b5-b2c6-cb4ddf41d110}, !- Space Name
   Surface,                                !- Outside Boundary Condition
-  {9125aaa8-e47f-4dae-9f9d-7c390535be8d}, !- Outside Boundary Condition Object
-=======
-  {c4525bfc-59b5-497e-818e-e3cf000d34b0}, !- Handle
-  Surface 12,                             !- Name
-  RoofCeiling,                            !- Surface Type
-  ,                                       !- Construction Name
-  {1a717349-eb8c-4ab2-9396-f25f9498e38b}, !- Space Name
-  Surface,                                !- Outside Boundary Condition
-  {f35a2ae0-94ce-4641-bfe0-8467d5e76c21}, !- Outside Boundary Condition Object
->>>>>>> 039e157a
+  {a2ddf5d2-ad65-4d37-ac7c-bd1173d2bfb8}, !- Outside Boundary Condition Object
   NoSun,                                  !- Sun Exposure
   NoWind,                                 !- Wind Exposure
   ,                                       !- View Factor to Ground
@@ -840,23 +586,13 @@
   0, 0, 2.4384;                           !- X,Y,Z Vertex 4 {m}
 
 OS:Surface,
-<<<<<<< HEAD
-  {9125aaa8-e47f-4dae-9f9d-7c390535be8d}, !- Handle
+  {a2ddf5d2-ad65-4d37-ac7c-bd1173d2bfb8}, !- Handle
   Surface 13,                             !- Name
   Floor,                                  !- Surface Type
   ,                                       !- Construction Name
-  {9c3f14a9-8f68-430b-81ea-462f412cce85}, !- Space Name
+  {2ffd7505-fac7-47bc-9e3f-bfc99aed2db1}, !- Space Name
   Surface,                                !- Outside Boundary Condition
-  {00ce284e-9600-4785-95d1-f4aa7180ac19}, !- Outside Boundary Condition Object
-=======
-  {f35a2ae0-94ce-4641-bfe0-8467d5e76c21}, !- Handle
-  Surface 13,                             !- Name
-  Floor,                                  !- Surface Type
-  ,                                       !- Construction Name
-  {51923a58-b2d7-42ef-8ff7-0554e9b68674}, !- Space Name
-  Surface,                                !- Outside Boundary Condition
-  {c4525bfc-59b5-497e-818e-e3cf000d34b0}, !- Outside Boundary Condition Object
->>>>>>> 039e157a
+  {c1d1e618-dbb8-425d-802b-783a6f428cf6}, !- Outside Boundary Condition Object
   NoSun,                                  !- Sun Exposure
   NoWind,                                 !- Wind Exposure
   ,                                       !- View Factor to Ground
@@ -867,19 +603,11 @@
   0, 0, 0;                                !- X,Y,Z Vertex 4 {m}
 
 OS:Surface,
-<<<<<<< HEAD
-  {7768885f-3502-4a2b-8ea2-1a34034f2000}, !- Handle
+  {a6e4a40d-8989-4ea7-a565-64780b14f4e8}, !- Handle
   Surface 14,                             !- Name
   RoofCeiling,                            !- Surface Type
   ,                                       !- Construction Name
-  {9c3f14a9-8f68-430b-81ea-462f412cce85}, !- Space Name
-=======
-  {4f28cd6f-4970-480b-a0c4-345569f0d792}, !- Handle
-  Surface 14,                             !- Name
-  RoofCeiling,                            !- Surface Type
-  ,                                       !- Construction Name
-  {51923a58-b2d7-42ef-8ff7-0554e9b68674}, !- Space Name
->>>>>>> 039e157a
+  {2ffd7505-fac7-47bc-9e3f-bfc99aed2db1}, !- Space Name
   Outdoors,                               !- Outside Boundary Condition
   ,                                       !- Outside Boundary Condition Object
   SunExposed,                             !- Sun Exposure
@@ -892,19 +620,11 @@
   5.56486118425249, 11.129722368505, 0.304799999999999; !- X,Y,Z Vertex 4 {m}
 
 OS:Surface,
-<<<<<<< HEAD
-  {c1858408-1907-4b18-bbf5-649731af31bc}, !- Handle
+  {386e2c94-3d40-44ce-87ac-679bc2df2d45}, !- Handle
   Surface 15,                             !- Name
   RoofCeiling,                            !- Surface Type
   ,                                       !- Construction Name
-  {9c3f14a9-8f68-430b-81ea-462f412cce85}, !- Space Name
-=======
-  {ecea5f23-909b-4764-a530-17070f56dc73}, !- Handle
-  Surface 15,                             !- Name
-  RoofCeiling,                            !- Surface Type
-  ,                                       !- Construction Name
-  {51923a58-b2d7-42ef-8ff7-0554e9b68674}, !- Space Name
->>>>>>> 039e157a
+  {2ffd7505-fac7-47bc-9e3f-bfc99aed2db1}, !- Space Name
   Outdoors,                               !- Outside Boundary Condition
   ,                                       !- Outside Boundary Condition Object
   SunExposed,                             !- Sun Exposure
@@ -917,19 +637,11 @@
   0, 0, 0.3048;                           !- X,Y,Z Vertex 4 {m}
 
 OS:Surface,
-<<<<<<< HEAD
-  {696c7c3a-f7c4-4ca2-a9a2-60f1196ed238}, !- Handle
+  {6ad00399-0354-4e2a-ba40-47874220eb12}, !- Handle
   Surface 16,                             !- Name
   Wall,                                   !- Surface Type
   ,                                       !- Construction Name
-  {9c3f14a9-8f68-430b-81ea-462f412cce85}, !- Space Name
-=======
-  {ac85c008-f228-4879-83cd-96dd2012844b}, !- Handle
-  Surface 16,                             !- Name
-  Wall,                                   !- Surface Type
-  ,                                       !- Construction Name
-  {51923a58-b2d7-42ef-8ff7-0554e9b68674}, !- Space Name
->>>>>>> 039e157a
+  {2ffd7505-fac7-47bc-9e3f-bfc99aed2db1}, !- Space Name
   Outdoors,                               !- Outside Boundary Condition
   ,                                       !- Outside Boundary Condition Object
   SunExposed,                             !- Sun Exposure
@@ -941,19 +653,11 @@
   5.56486118425249, 0, 0;                 !- X,Y,Z Vertex 3 {m}
 
 OS:Surface,
-<<<<<<< HEAD
-  {5571e61f-4db1-45b0-ac42-35c5cd90613c}, !- Handle
+  {c0ea3502-2540-4e40-a0df-5938a1c4fca7}, !- Handle
   Surface 17,                             !- Name
   Wall,                                   !- Surface Type
   ,                                       !- Construction Name
-  {9c3f14a9-8f68-430b-81ea-462f412cce85}, !- Space Name
-=======
-  {007ead3a-c218-4f24-a386-176c9783d78b}, !- Handle
-  Surface 17,                             !- Name
-  Wall,                                   !- Surface Type
-  ,                                       !- Construction Name
-  {51923a58-b2d7-42ef-8ff7-0554e9b68674}, !- Space Name
->>>>>>> 039e157a
+  {2ffd7505-fac7-47bc-9e3f-bfc99aed2db1}, !- Space Name
   Outdoors,                               !- Outside Boundary Condition
   ,                                       !- Outside Boundary Condition Object
   SunExposed,                             !- Sun Exposure
@@ -965,15 +669,9 @@
   0, 11.129722368505, 0;                  !- X,Y,Z Vertex 3 {m}
 
 OS:Space,
-<<<<<<< HEAD
-  {9c3f14a9-8f68-430b-81ea-462f412cce85}, !- Handle
+  {2ffd7505-fac7-47bc-9e3f-bfc99aed2db1}, !- Handle
   finished attic space,                   !- Name
-  {061997f4-aaaa-4200-a167-63f142cd05d0}, !- Space Type Name
-=======
-  {51923a58-b2d7-42ef-8ff7-0554e9b68674}, !- Handle
-  finished attic space,                   !- Name
-  {7027cd85-f579-44af-8204-1425f145c294}, !- Space Type Name
->>>>>>> 039e157a
+  {adaa4b03-9560-465d-94af-99fd11e14c7a}, !- Space Type Name
   ,                                       !- Default Construction Set Name
   ,                                       !- Default Schedule Set Name
   -0,                                     !- Direction of Relative North {deg}
@@ -981,35 +679,20 @@
   0,                                      !- Y Origin {m}
   4.8768,                                 !- Z Origin {m}
   ,                                       !- Building Story Name
-<<<<<<< HEAD
-  {04c9be76-c246-4e2e-81ee-b2ebe95d2450}, !- Thermal Zone Name
+  {40737b0a-ebf3-4c28-a7c7-6c74fb43963b}, !- Thermal Zone Name
   ,                                       !- Part of Total Floor Area
   ,                                       !- Design Specification Outdoor Air Object Name
-  {ec407bfe-eea1-48b4-b6d2-b992f0381578}; !- Building Unit Name
+  {cca1f629-4c98-4f85-8baa-89f4b5ef7377}; !- Building Unit Name
 
 OS:BuildingUnit,
-  {ec407bfe-eea1-48b4-b6d2-b992f0381578}, !- Handle
-=======
-  {95201840-837a-4a41-a7cd-5074981f381b}, !- Thermal Zone Name
-  ,                                       !- Part of Total Floor Area
-  ,                                       !- Design Specification Outdoor Air Object Name
-  {0f9a0725-fa81-4250-9e04-73f35764e5be}; !- Building Unit Name
-
-OS:BuildingUnit,
-  {0f9a0725-fa81-4250-9e04-73f35764e5be}, !- Handle
->>>>>>> 039e157a
+  {cca1f629-4c98-4f85-8baa-89f4b5ef7377}, !- Handle
   unit 1,                                 !- Name
   ,                                       !- Rendering Color
   Residential;                            !- Building Unit Type
 
 OS:AdditionalProperties,
-<<<<<<< HEAD
-  {bd9d2b26-1b79-415e-898a-76a00fff0cfc}, !- Handle
-  {ec407bfe-eea1-48b4-b6d2-b992f0381578}, !- Object Name
-=======
-  {7f699374-7a3a-4561-9977-999aa2fb8545}, !- Handle
-  {0f9a0725-fa81-4250-9e04-73f35764e5be}, !- Object Name
->>>>>>> 039e157a
+  {f08a999d-e86e-4fa5-9a78-64abe432a921}, !- Handle
+  {cca1f629-4c98-4f85-8baa-89f4b5ef7377}, !- Object Name
   NumberOfBedrooms,                       !- Feature Name 1
   Integer,                                !- Feature Data Type 1
   3,                                      !- Feature Value 1
@@ -1021,20 +704,12 @@
   2.6400000000000001;                     !- Feature Value 3
 
 OS:External:File,
-<<<<<<< HEAD
-  {09a3149c-0d70-4dfe-ad3b-2508055595db}, !- Handle
-=======
-  {eed360e2-8cdb-44ad-849a-5fa3ad1ebb59}, !- Handle
->>>>>>> 039e157a
+  {adcd33a3-c78e-4070-8a70-ee87b4edd9c8}, !- Handle
   8760.csv,                               !- Name
   8760.csv;                               !- File Name
 
 OS:Schedule:Day,
-<<<<<<< HEAD
-  {ed148546-f887-43ba-b9ca-671436c6cf3a}, !- Handle
-=======
-  {28b396cc-a972-4b48-98a2-5803219bf5ee}, !- Handle
->>>>>>> 039e157a
+  {9630fdec-b3dc-4f42-b375-700fa4c84807}, !- Handle
   Schedule Day 1,                         !- Name
   ,                                       !- Schedule Type Limits Name
   ,                                       !- Interpolate to Timestep
@@ -1043,11 +718,7 @@
   0;                                      !- Value Until Time 1
 
 OS:Schedule:Day,
-<<<<<<< HEAD
-  {e15f608c-2503-4db2-905e-e4cfc78f0de6}, !- Handle
-=======
-  {4e9fe095-76c8-4fc2-858a-e845a8aa92ac}, !- Handle
->>>>>>> 039e157a
+  {7dde2f37-cff5-4b01-b8d6-d30829d71e80}, !- Handle
   Schedule Day 2,                         !- Name
   ,                                       !- Schedule Type Limits Name
   ,                                       !- Interpolate to Timestep
@@ -1056,17 +727,10 @@
   1;                                      !- Value Until Time 1
 
 OS:Schedule:File,
-<<<<<<< HEAD
-  {eaa897a7-77b9-4ced-b390-95c8be8041f8}, !- Handle
+  {d1a337a8-333d-4d4a-aa43-ad6816baefdd}, !- Handle
   occupants,                              !- Name
-  {3de3e013-adce-401f-ad18-08bcb8c1fa97}, !- Schedule Type Limits Name
-  {09a3149c-0d70-4dfe-ad3b-2508055595db}, !- External File Name
-=======
-  {35c4042d-ad2f-4f3b-93cd-19399d2f92b2}, !- Handle
-  occupants,                              !- Name
-  {362f444f-4770-44e3-b7fd-8aa6e79e4e2e}, !- Schedule Type Limits Name
-  {eed360e2-8cdb-44ad-849a-5fa3ad1ebb59}, !- External File Name
->>>>>>> 039e157a
+  {9fe8bd31-2d68-464d-a60a-369475876de8}, !- Schedule Type Limits Name
+  {adcd33a3-c78e-4070-8a70-ee87b4edd9c8}, !- External File Name
   1,                                      !- Column Number
   1,                                      !- Rows to Skip at Top
   8760,                                   !- Number of Hours of Data
@@ -1075,40 +739,23 @@
   60;                                     !- Minutes per Item
 
 OS:Schedule:Ruleset,
-<<<<<<< HEAD
-  {63d024e8-224e-4b42-8b78-2f29ff415560}, !- Handle
+  {eebd0ec9-c276-492a-8180-49425eadbfeb}, !- Handle
   Schedule Ruleset 1,                     !- Name
-  {1cf03a12-0608-4e75-977f-b8f3084641d9}, !- Schedule Type Limits Name
-  {a2374e3e-304b-45db-8762-ee1e85629f00}; !- Default Day Schedule Name
+  {16d24cb4-ce96-4979-90e3-5b522524edcf}, !- Schedule Type Limits Name
+  {7b237706-8820-40e3-b62e-2cd17596d312}; !- Default Day Schedule Name
 
 OS:Schedule:Day,
-  {a2374e3e-304b-45db-8762-ee1e85629f00}, !- Handle
+  {7b237706-8820-40e3-b62e-2cd17596d312}, !- Handle
   Schedule Day 3,                         !- Name
-  {1cf03a12-0608-4e75-977f-b8f3084641d9}, !- Schedule Type Limits Name
-=======
-  {d21ba0fd-273d-42b8-a51e-c0dfbe4e3ac0}, !- Handle
-  Schedule Ruleset 1,                     !- Name
-  {5edd8d6a-7db1-4864-a0b3-197c5acff19e}, !- Schedule Type Limits Name
-  {eef217f1-952f-48b5-8406-61dfc9ec12a6}; !- Default Day Schedule Name
-
-OS:Schedule:Day,
-  {eef217f1-952f-48b5-8406-61dfc9ec12a6}, !- Handle
-  Schedule Day 3,                         !- Name
-  {5edd8d6a-7db1-4864-a0b3-197c5acff19e}, !- Schedule Type Limits Name
->>>>>>> 039e157a
+  {16d24cb4-ce96-4979-90e3-5b522524edcf}, !- Schedule Type Limits Name
   ,                                       !- Interpolate to Timestep
   24,                                     !- Hour 1
   0,                                      !- Minute 1
   112.539290946133;                       !- Value Until Time 1
 
 OS:People:Definition,
-<<<<<<< HEAD
-  {6f6fcd43-4d3f-45e0-8db7-6ad51d0585ac}, !- Handle
-  res occupants|finished attic space,     !- Name
-=======
-  {329a1198-4c60-4953-b4ca-0eceadf28789}, !- Handle
+  {7485a73d-6153-4feb-9728-e0c90f063f5b}, !- Handle
   res occupants|living space|story 2,     !- Name
->>>>>>> 039e157a
   People,                                 !- Number of People Calculation Method
   0.88,                                   !- Number of People {people}
   ,                                       !- People per Space Floor Area {person/m2}
@@ -1120,21 +767,12 @@
   ZoneAveraged;                           !- Mean Radiant Temperature Calculation Type
 
 OS:People,
-<<<<<<< HEAD
-  {7c08d65c-38f9-48fe-b540-ea18c049e1cb}, !- Handle
-  res occupants|finished attic space,     !- Name
-  {6f6fcd43-4d3f-45e0-8db7-6ad51d0585ac}, !- People Definition Name
-  {9c3f14a9-8f68-430b-81ea-462f412cce85}, !- Space or SpaceType Name
-  {eaa897a7-77b9-4ced-b390-95c8be8041f8}, !- Number of People Schedule Name
-  {63d024e8-224e-4b42-8b78-2f29ff415560}, !- Activity Level Schedule Name
-=======
-  {d96ff4d9-680d-4e96-92bf-90bb8798aae5}, !- Handle
+  {e48ca423-c01a-41b2-861b-5ff2197e4050}, !- Handle
   res occupants|living space|story 2,     !- Name
-  {329a1198-4c60-4953-b4ca-0eceadf28789}, !- People Definition Name
-  {1a717349-eb8c-4ab2-9396-f25f9498e38b}, !- Space or SpaceType Name
-  {35c4042d-ad2f-4f3b-93cd-19399d2f92b2}, !- Number of People Schedule Name
-  {d21ba0fd-273d-42b8-a51e-c0dfbe4e3ac0}, !- Activity Level Schedule Name
->>>>>>> 039e157a
+  {7485a73d-6153-4feb-9728-e0c90f063f5b}, !- People Definition Name
+  {2e75df8b-a7ab-47b5-b2c6-cb4ddf41d110}, !- Space or SpaceType Name
+  {d1a337a8-333d-4d4a-aa43-ad6816baefdd}, !- Number of People Schedule Name
+  {eebd0ec9-c276-492a-8180-49425eadbfeb}, !- Activity Level Schedule Name
   ,                                       !- Surface Name/Angle Factor List Name
   ,                                       !- Work Efficiency Schedule Name
   ,                                       !- Clothing Insulation Schedule Name
@@ -1142,11 +780,7 @@
   1;                                      !- Multiplier
 
 OS:ScheduleTypeLimits,
-<<<<<<< HEAD
-  {1cf03a12-0608-4e75-977f-b8f3084641d9}, !- Handle
-=======
-  {5edd8d6a-7db1-4864-a0b3-197c5acff19e}, !- Handle
->>>>>>> 039e157a
+  {16d24cb4-ce96-4979-90e3-5b522524edcf}, !- Handle
   ActivityLevel,                          !- Name
   0,                                      !- Lower Limit Value
   ,                                       !- Upper Limit Value
@@ -1154,62 +788,14 @@
   ActivityLevel;                          !- Unit Type
 
 OS:ScheduleTypeLimits,
-<<<<<<< HEAD
-  {3de3e013-adce-401f-ad18-08bcb8c1fa97}, !- Handle
-=======
-  {362f444f-4770-44e3-b7fd-8aa6e79e4e2e}, !- Handle
->>>>>>> 039e157a
+  {9fe8bd31-2d68-464d-a60a-369475876de8}, !- Handle
   Fractional,                             !- Name
   0,                                      !- Lower Limit Value
   1,                                      !- Upper Limit Value
   Continuous;                             !- Numeric Type
 
 OS:People:Definition,
-<<<<<<< HEAD
-  {26705464-619d-4686-b4fc-217b87c415a0}, !- Handle
-  res occupants|living space|story 2,     !- Name
-=======
-  {ed7d284a-b059-449b-8b0a-b6589a864191}, !- Handle
-  res occupants|finished attic space,     !- Name
->>>>>>> 039e157a
-  People,                                 !- Number of People Calculation Method
-  0.88,                                   !- Number of People {people}
-  ,                                       !- People per Space Floor Area {person/m2}
-  ,                                       !- Space Floor Area per Person {m2/person}
-  0.319734,                               !- Fraction Radiant
-  0.573,                                  !- Sensible Heat Fraction
-  0,                                      !- Carbon Dioxide Generation Rate {m3/s-W}
-  No,                                     !- Enable ASHRAE 55 Comfort Warnings
-  ZoneAveraged;                           !- Mean Radiant Temperature Calculation Type
-
-OS:People,
-<<<<<<< HEAD
-  {40b34cd3-5dbb-4fc8-bd82-23dd32373355}, !- Handle
-  res occupants|living space|story 2,     !- Name
-  {26705464-619d-4686-b4fc-217b87c415a0}, !- People Definition Name
-  {62283511-e289-44da-9793-6ce892071378}, !- Space or SpaceType Name
-  {eaa897a7-77b9-4ced-b390-95c8be8041f8}, !- Number of People Schedule Name
-  {63d024e8-224e-4b42-8b78-2f29ff415560}, !- Activity Level Schedule Name
-=======
-  {2db50975-eff8-4f13-a8cd-700507787ff3}, !- Handle
-  res occupants|finished attic space,     !- Name
-  {ed7d284a-b059-449b-8b0a-b6589a864191}, !- People Definition Name
-  {51923a58-b2d7-42ef-8ff7-0554e9b68674}, !- Space or SpaceType Name
-  {35c4042d-ad2f-4f3b-93cd-19399d2f92b2}, !- Number of People Schedule Name
-  {d21ba0fd-273d-42b8-a51e-c0dfbe4e3ac0}, !- Activity Level Schedule Name
->>>>>>> 039e157a
-  ,                                       !- Surface Name/Angle Factor List Name
-  ,                                       !- Work Efficiency Schedule Name
-  ,                                       !- Clothing Insulation Schedule Name
-  ,                                       !- Air Velocity Schedule Name
-  1;                                      !- Multiplier
-
-OS:People:Definition,
-<<<<<<< HEAD
-  {ad5ee4f0-9a3b-42fc-b9d2-b579d5446415}, !- Handle
-=======
-  {28cab5fb-c428-4105-b7cc-b9a9b9d62ca6}, !- Handle
->>>>>>> 039e157a
+  {4bd4684f-13be-49ce-b539-375a46c20059}, !- Handle
   res occupants|living space,             !- Name
   People,                                 !- Number of People Calculation Method
   0.88,                                   !- Number of People {people}
@@ -1222,42 +808,90 @@
   ZoneAveraged;                           !- Mean Radiant Temperature Calculation Type
 
 OS:People,
-<<<<<<< HEAD
-  {72917747-162c-4300-9645-0c2fd0447722}, !- Handle
+  {bcdb0331-e1f3-4e89-a4d0-8ca9f4d593be}, !- Handle
   res occupants|living space,             !- Name
-  {ad5ee4f0-9a3b-42fc-b9d2-b579d5446415}, !- People Definition Name
-  {3bb87688-4b28-4792-8089-865d0460b339}, !- Space or SpaceType Name
-  {eaa897a7-77b9-4ced-b390-95c8be8041f8}, !- Number of People Schedule Name
-  {63d024e8-224e-4b42-8b78-2f29ff415560}, !- Activity Level Schedule Name
-=======
-  {e0a31d2d-d178-4bb0-8c39-0d82c5f817ab}, !- Handle
-  res occupants|living space,             !- Name
-  {28cab5fb-c428-4105-b7cc-b9a9b9d62ca6}, !- People Definition Name
-  {f892a70a-9268-46e5-9e18-6feb7a2e9706}, !- Space or SpaceType Name
-  {35c4042d-ad2f-4f3b-93cd-19399d2f92b2}, !- Number of People Schedule Name
-  {d21ba0fd-273d-42b8-a51e-c0dfbe4e3ac0}, !- Activity Level Schedule Name
->>>>>>> 039e157a
+  {4bd4684f-13be-49ce-b539-375a46c20059}, !- People Definition Name
+  {3cbb0b06-59ec-42d5-ade6-de8ca2a71724}, !- Space or SpaceType Name
+  {d1a337a8-333d-4d4a-aa43-ad6816baefdd}, !- Number of People Schedule Name
+  {eebd0ec9-c276-492a-8180-49425eadbfeb}, !- Activity Level Schedule Name
   ,                                       !- Surface Name/Angle Factor List Name
   ,                                       !- Work Efficiency Schedule Name
   ,                                       !- Clothing Insulation Schedule Name
   ,                                       !- Air Velocity Schedule Name
   1;                                      !- Multiplier
 
+OS:People:Definition,
+  {7e06607c-ae2e-4c93-8862-a1d520986ebb}, !- Handle
+  res occupants|finished attic space,     !- Name
+  People,                                 !- Number of People Calculation Method
+  0.88,                                   !- Number of People {people}
+  ,                                       !- People per Space Floor Area {person/m2}
+  ,                                       !- Space Floor Area per Person {m2/person}
+  0.319734,                               !- Fraction Radiant
+  0.573,                                  !- Sensible Heat Fraction
+  0,                                      !- Carbon Dioxide Generation Rate {m3/s-W}
+  No,                                     !- Enable ASHRAE 55 Comfort Warnings
+  ZoneAveraged;                           !- Mean Radiant Temperature Calculation Type
+
+OS:People,
+  {2dcd024e-24a5-4a20-a03a-50540d82aae2}, !- Handle
+  res occupants|finished attic space,     !- Name
+  {7e06607c-ae2e-4c93-8862-a1d520986ebb}, !- People Definition Name
+  {2ffd7505-fac7-47bc-9e3f-bfc99aed2db1}, !- Space or SpaceType Name
+  {d1a337a8-333d-4d4a-aa43-ad6816baefdd}, !- Number of People Schedule Name
+  {eebd0ec9-c276-492a-8180-49425eadbfeb}, !- Activity Level Schedule Name
+  ,                                       !- Surface Name/Angle Factor List Name
+  ,                                       !- Work Efficiency Schedule Name
+  ,                                       !- Clothing Insulation Schedule Name
+  ,                                       !- Air Velocity Schedule Name
+  1;                                      !- Multiplier
+
 OS:ShadingSurfaceGroup,
-<<<<<<< HEAD
-  {a4e4f067-3b7e-42ce-87b5-2457d39c814e}, !- Handle
-=======
-  {f3e822ef-6e0e-4dda-b2e1-0aebda23e40a}, !- Handle
->>>>>>> 039e157a
+  {44844b49-6867-4a84-989a-d42ced38c0d4}, !- Handle
   res eaves,                              !- Name
   Building;                               !- Shading Surface Type
 
 OS:ShadingSurface,
-<<<<<<< HEAD
-  {5a91a02a-e898-46a4-9c14-d13b665615e6}, !- Handle
+  {cc233f37-bf32-45c8-870a-ad308dfb5354}, !- Handle
+  Surface 15 - res eaves,                 !- Name
+  ,                                       !- Construction Name
+  {44844b49-6867-4a84-989a-d42ced38c0d4}, !- Shading Surface Group Name
+  ,                                       !- Transmittance Schedule Name
+  ,                                       !- Number of Vertices
+  0, -0.6096, 5.1816,                     !- X,Y,Z Vertex 1 {m}
+  2.78243059212624, -0.6096, 6.57281529606312, !- X,Y,Z Vertex 2 {m}
+  2.78243059212624, 0, 6.57281529606312,  !- X,Y,Z Vertex 3 {m}
+  0, 0, 5.1816;                           !- X,Y,Z Vertex 4 {m}
+
+OS:ShadingSurface,
+  {38e1acd4-0bd0-4cf8-ab61-14bb58094cb4}, !- Handle
+  Surface 15 - res eaves 1,               !- Name
+  ,                                       !- Construction Name
+  {44844b49-6867-4a84-989a-d42ced38c0d4}, !- Shading Surface Group Name
+  ,                                       !- Transmittance Schedule Name
+  ,                                       !- Number of Vertices
+  2.78243059212624, 11.739322368505, 6.57281529606312, !- X,Y,Z Vertex 1 {m}
+  0, 11.739322368505, 5.1816,             !- X,Y,Z Vertex 2 {m}
+  0, 11.129722368505, 5.1816,             !- X,Y,Z Vertex 3 {m}
+  2.78243059212624, 11.129722368505, 6.57281529606312; !- X,Y,Z Vertex 4 {m}
+
+OS:ShadingSurface,
+  {db04473a-bd3b-4c4d-abaa-de8fea4b7b64}, !- Handle
+  Surface 15 - res eaves 2,               !- Name
+  ,                                       !- Construction Name
+  {44844b49-6867-4a84-989a-d42ced38c0d4}, !- Shading Surface Group Name
+  ,                                       !- Transmittance Schedule Name
+  ,                                       !- Number of Vertices
+  -0.6096, 11.129722368505, 4.8768,       !- X,Y,Z Vertex 1 {m}
+  -0.6096, 0, 4.8768,                     !- X,Y,Z Vertex 2 {m}
+  0, 0, 5.1816,                           !- X,Y,Z Vertex 3 {m}
+  0, 11.129722368505, 5.1816;             !- X,Y,Z Vertex 4 {m}
+
+OS:ShadingSurface,
+  {8dd1e06a-d30d-4bb5-b0a3-c4c0f90e25e7}, !- Handle
   Surface 14 - res eaves,                 !- Name
   ,                                       !- Construction Name
-  {a4e4f067-3b7e-42ce-87b5-2457d39c814e}, !- Shading Surface Group Name
+  {44844b49-6867-4a84-989a-d42ced38c0d4}, !- Shading Surface Group Name
   ,                                       !- Transmittance Schedule Name
   ,                                       !- Number of Vertices
   5.56486118425249, 11.739322368505, 5.1816, !- X,Y,Z Vertex 1 {m}
@@ -1266,10 +900,10 @@
   5.56486118425249, 11.129722368505, 5.1816; !- X,Y,Z Vertex 4 {m}
 
 OS:ShadingSurface,
-  {ecf44435-1173-4e0f-a336-51820eb392f2}, !- Handle
+  {f57b9878-a743-464a-a5b4-b1f9618d27d0}, !- Handle
   Surface 14 - res eaves 1,               !- Name
   ,                                       !- Construction Name
-  {a4e4f067-3b7e-42ce-87b5-2457d39c814e}, !- Shading Surface Group Name
+  {44844b49-6867-4a84-989a-d42ced38c0d4}, !- Shading Surface Group Name
   ,                                       !- Transmittance Schedule Name
   ,                                       !- Number of Vertices
   2.78243059212624, -0.6096, 6.57281529606312, !- X,Y,Z Vertex 1 {m}
@@ -1278,105 +912,13 @@
   2.78243059212624, 0, 6.57281529606312;  !- X,Y,Z Vertex 4 {m}
 
 OS:ShadingSurface,
-  {241cee50-4b08-4364-9cab-1667f0aa9b01}, !- Handle
+  {5cf38b50-982f-47fd-9217-4c9f57f8a451}, !- Handle
   Surface 14 - res eaves 2,               !- Name
   ,                                       !- Construction Name
-  {a4e4f067-3b7e-42ce-87b5-2457d39c814e}, !- Shading Surface Group Name
+  {44844b49-6867-4a84-989a-d42ced38c0d4}, !- Shading Surface Group Name
   ,                                       !- Transmittance Schedule Name
   ,                                       !- Number of Vertices
   6.17446118425249, 0, 4.8768,            !- X,Y,Z Vertex 1 {m}
   6.17446118425249, 11.129722368505, 4.8768, !- X,Y,Z Vertex 2 {m}
   5.56486118425249, 11.129722368505, 5.1816, !- X,Y,Z Vertex 3 {m}
   5.56486118425249, 0, 5.1816;            !- X,Y,Z Vertex 4 {m}
-
-OS:ShadingSurface,
-  {89d5d89d-70c7-4cb8-9ed7-92373b24f519}, !- Handle
-  Surface 15 - res eaves,                 !- Name
-  ,                                       !- Construction Name
-  {a4e4f067-3b7e-42ce-87b5-2457d39c814e}, !- Shading Surface Group Name
-=======
-  {4ef53b15-c742-4886-b7ca-ccc50c1c17e0}, !- Handle
-  Surface 15 - res eaves,                 !- Name
-  ,                                       !- Construction Name
-  {f3e822ef-6e0e-4dda-b2e1-0aebda23e40a}, !- Shading Surface Group Name
->>>>>>> 039e157a
-  ,                                       !- Transmittance Schedule Name
-  ,                                       !- Number of Vertices
-  0, -0.6096, 5.1816,                     !- X,Y,Z Vertex 1 {m}
-  2.78243059212624, -0.6096, 6.57281529606312, !- X,Y,Z Vertex 2 {m}
-  2.78243059212624, 0, 6.57281529606312,  !- X,Y,Z Vertex 3 {m}
-  0, 0, 5.1816;                           !- X,Y,Z Vertex 4 {m}
-
-OS:ShadingSurface,
-<<<<<<< HEAD
-  {3261d653-0365-4ecf-9eb6-3da952d61b01}, !- Handle
-  Surface 15 - res eaves 1,               !- Name
-  ,                                       !- Construction Name
-  {a4e4f067-3b7e-42ce-87b5-2457d39c814e}, !- Shading Surface Group Name
-=======
-  {599192b5-6bed-46b4-a947-b9360a8817fd}, !- Handle
-  Surface 15 - res eaves 1,               !- Name
-  ,                                       !- Construction Name
-  {f3e822ef-6e0e-4dda-b2e1-0aebda23e40a}, !- Shading Surface Group Name
->>>>>>> 039e157a
-  ,                                       !- Transmittance Schedule Name
-  ,                                       !- Number of Vertices
-  2.78243059212624, 11.739322368505, 6.57281529606312, !- X,Y,Z Vertex 1 {m}
-  0, 11.739322368505, 5.1816,             !- X,Y,Z Vertex 2 {m}
-  0, 11.129722368505, 5.1816,             !- X,Y,Z Vertex 3 {m}
-  2.78243059212624, 11.129722368505, 6.57281529606312; !- X,Y,Z Vertex 4 {m}
-
-OS:ShadingSurface,
-<<<<<<< HEAD
-  {2e0364e1-45dc-4885-b13f-a1be428d878a}, !- Handle
-  Surface 15 - res eaves 2,               !- Name
-  ,                                       !- Construction Name
-  {a4e4f067-3b7e-42ce-87b5-2457d39c814e}, !- Shading Surface Group Name
-=======
-  {e8dfc5e9-47fb-4f66-81a0-ce72998803b5}, !- Handle
-  Surface 15 - res eaves 2,               !- Name
-  ,                                       !- Construction Name
-  {f3e822ef-6e0e-4dda-b2e1-0aebda23e40a}, !- Shading Surface Group Name
->>>>>>> 039e157a
-  ,                                       !- Transmittance Schedule Name
-  ,                                       !- Number of Vertices
-  -0.6096, 11.129722368505, 4.8768,       !- X,Y,Z Vertex 1 {m}
-  -0.6096, 0, 4.8768,                     !- X,Y,Z Vertex 2 {m}
-  0, 0, 5.1816,                           !- X,Y,Z Vertex 3 {m}
-  0, 11.129722368505, 5.1816;             !- X,Y,Z Vertex 4 {m}
-
-OS:ShadingSurface,
-  {f93c2243-9f3b-49eb-8319-815d829f6512}, !- Handle
-  Surface 14 - res eaves,                 !- Name
-  ,                                       !- Construction Name
-  {f3e822ef-6e0e-4dda-b2e1-0aebda23e40a}, !- Shading Surface Group Name
-  ,                                       !- Transmittance Schedule Name
-  ,                                       !- Number of Vertices
-  5.56486118425249, 11.739322368505, 5.1816, !- X,Y,Z Vertex 1 {m}
-  2.78243059212624, 11.739322368505, 6.57281529606312, !- X,Y,Z Vertex 2 {m}
-  2.78243059212624, 11.129722368505, 6.57281529606312, !- X,Y,Z Vertex 3 {m}
-  5.56486118425249, 11.129722368505, 5.1816; !- X,Y,Z Vertex 4 {m}
-
-OS:ShadingSurface,
-  {79af5304-7c23-4b7a-afba-5e5480c0e874}, !- Handle
-  Surface 14 - res eaves 1,               !- Name
-  ,                                       !- Construction Name
-  {f3e822ef-6e0e-4dda-b2e1-0aebda23e40a}, !- Shading Surface Group Name
-  ,                                       !- Transmittance Schedule Name
-  ,                                       !- Number of Vertices
-  2.78243059212624, -0.6096, 6.57281529606312, !- X,Y,Z Vertex 1 {m}
-  5.56486118425249, -0.6096, 5.1816,      !- X,Y,Z Vertex 2 {m}
-  5.56486118425249, 0, 5.1816,            !- X,Y,Z Vertex 3 {m}
-  2.78243059212624, 0, 6.57281529606312;  !- X,Y,Z Vertex 4 {m}
-
-OS:ShadingSurface,
-  {887a5060-695b-4957-8f70-c90502251230}, !- Handle
-  Surface 14 - res eaves 2,               !- Name
-  ,                                       !- Construction Name
-  {f3e822ef-6e0e-4dda-b2e1-0aebda23e40a}, !- Shading Surface Group Name
-  ,                                       !- Transmittance Schedule Name
-  ,                                       !- Number of Vertices
-  6.17446118425249, 0, 4.8768,            !- X,Y,Z Vertex 1 {m}
-  6.17446118425249, 11.129722368505, 4.8768, !- X,Y,Z Vertex 2 {m}
-  5.56486118425249, 11.129722368505, 5.1816, !- X,Y,Z Vertex 3 {m}
-  5.56486118425249, 0, 5.1816;            !- X,Y,Z Vertex 4 {m}
