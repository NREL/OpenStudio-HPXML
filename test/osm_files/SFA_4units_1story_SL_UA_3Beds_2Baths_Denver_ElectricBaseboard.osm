!- NOTE: Auto-generated from /test/osw_files/SFA_4units_1story_SL_UA_3Beds_2Baths_Denver_ElectricBaseboard.osw

OS:Version,
<<<<<<< HEAD
  {804b7f81-4f5f-4c9f-b48e-c5464880294f}, !- Handle
  3.0.1;                                  !- Version Identifier

OS:SimulationControl,
  {b450d8b4-e77a-4193-9154-0a363ddd8648}, !- Handle
=======
  {0ab252cc-3b07-4fab-9cb4-d453a3a63df0}, !- Handle
  2.9.0;                                  !- Version Identifier

OS:SimulationControl,
  {82d9f25b-1666-4c0b-b13f-a925916a4071}, !- Handle
>>>>>>> fcfe5a62
  ,                                       !- Do Zone Sizing Calculation
  ,                                       !- Do System Sizing Calculation
  ,                                       !- Do Plant Sizing Calculation
  No;                                     !- Run Simulation for Sizing Periods

OS:Timestep,
<<<<<<< HEAD
  {b19283f6-1c5a-4b47-972d-7485d0491a1b}, !- Handle
  6;                                      !- Number of Timesteps per Hour

OS:ShadowCalculation,
  {6c5f9873-2682-41eb-a86c-9dd7456eeff2}, !- Handle
  PolygonClipping,                        !- Shading Calculation Method
  ,                                       !- Shading Calculation Update Frequency Method
  20,                                     !- Shading Calculation Update Frequency
  15000,                                  !- Maximum Figures in Shadow Overlap Calculations
  ,                                       !- Polygon Clipping Algorithm
  512,                                    !- Pixel Counting Resolution
  ,                                       !- Sky Diffuse Modeling Algorithm
  No,                                     !- Output External Shading Calculation Results
  No,                                     !- Disable Self-Shading Within Shading Zone Groups
  No;                                     !- Disable Self-Shading From Shading Zone Groups to Other Zones

OS:WeatherFile,
  {e7b10ec9-4085-491e-ad4a-72799b37d436}, !- Handle
=======
  {65e593cc-3323-470b-9a3b-e1a30bba008c}, !- Handle
  6;                                      !- Number of Timesteps per Hour

OS:ShadowCalculation,
  {acae5466-1709-400e-906e-341614a5ef50}, !- Handle
  20,                                     !- Calculation Frequency
  200;                                    !- Maximum Figures in Shadow Overlap Calculations

OS:SurfaceConvectionAlgorithm:Outside,
  {35682765-81ea-467d-88c6-4699f9d81911}, !- Handle
  DOE-2;                                  !- Algorithm

OS:SurfaceConvectionAlgorithm:Inside,
  {1c78e4d8-ee9e-4ff9-a759-9c218f4caa05}, !- Handle
  TARP;                                   !- Algorithm

OS:ZoneCapacitanceMultiplier:ResearchSpecial,
  {8c5ede01-d105-4d6c-8d2e-1be0033c2afa}, !- Handle
  3.6,                                    !- Temperature Capacity Multiplier
  15,                                     !- Humidity Capacity Multiplier
  ;                                       !- Carbon Dioxide Capacity Multiplier

OS:RunPeriod,
  {20446aec-4b15-4369-a339-52460ba70693}, !- Handle
  Run Period 1,                           !- Name
  1,                                      !- Begin Month
  1,                                      !- Begin Day of Month
  12,                                     !- End Month
  31,                                     !- End Day of Month
  ,                                       !- Use Weather File Holidays and Special Days
  ,                                       !- Use Weather File Daylight Saving Period
  ,                                       !- Apply Weekend Holiday Rule
  ,                                       !- Use Weather File Rain Indicators
  ,                                       !- Use Weather File Snow Indicators
  ;                                       !- Number of Times Runperiod to be Repeated

OS:YearDescription,
  {2123ac2d-eac4-4814-9bfa-25d0fda04597}, !- Handle
  2007,                                   !- Calendar Year
  ,                                       !- Day of Week for Start Day
  ;                                       !- Is Leap Year

OS:WeatherFile,
  {4c95441c-0d27-467c-8e18-f80a1c2f0953}, !- Handle
>>>>>>> fcfe5a62
  Denver Intl Ap,                         !- City
  CO,                                     !- State Province Region
  USA,                                    !- Country
  TMY3,                                   !- Data Source
  725650,                                 !- WMO Number
  39.83,                                  !- Latitude {deg}
  -104.65,                                !- Longitude {deg}
  -7,                                     !- Time Zone {hr}
  1650,                                   !- Elevation {m}
  C:/OpenStudio/OpenStudio-BuildStock/resources/measures/HPXMLtoOpenStudio/weather/USA_CO_Denver.Intl.AP.725650_TMY3.epw, !- Url
  E23378AA;                               !- Checksum

OS:AdditionalProperties,
<<<<<<< HEAD
  {45f969c2-9e65-41b7-9776-e350f45936d9}, !- Handle
  {e7b10ec9-4085-491e-ad4a-72799b37d436}, !- Object Name
=======
  {60ceb1d5-359d-49b2-bf47-4113db013c11}, !- Handle
  {4c95441c-0d27-467c-8e18-f80a1c2f0953}, !- Object Name
>>>>>>> fcfe5a62
  EPWHeaderCity,                          !- Feature Name 1
  String,                                 !- Feature Data Type 1
  Denver Intl Ap,                         !- Feature Value 1
  EPWHeaderState,                         !- Feature Name 2
  String,                                 !- Feature Data Type 2
  CO,                                     !- Feature Value 2
  EPWHeaderCountry,                       !- Feature Name 3
  String,                                 !- Feature Data Type 3
  USA,                                    !- Feature Value 3
  EPWHeaderDataSource,                    !- Feature Name 4
  String,                                 !- Feature Data Type 4
  TMY3,                                   !- Feature Value 4
  EPWHeaderStation,                       !- Feature Name 5
  String,                                 !- Feature Data Type 5
  725650,                                 !- Feature Value 5
  EPWHeaderLatitude,                      !- Feature Name 6
  Double,                                 !- Feature Data Type 6
  39.829999999999998,                     !- Feature Value 6
  EPWHeaderLongitude,                     !- Feature Name 7
  Double,                                 !- Feature Data Type 7
  -104.65000000000001,                    !- Feature Value 7
  EPWHeaderTimezone,                      !- Feature Name 8
  Double,                                 !- Feature Data Type 8
  -7,                                     !- Feature Value 8
  EPWHeaderAltitude,                      !- Feature Name 9
  Double,                                 !- Feature Data Type 9
  5413.3858267716532,                     !- Feature Value 9
  EPWHeaderLocalPressure,                 !- Feature Name 10
  Double,                                 !- Feature Data Type 10
  0.81937567683596546,                    !- Feature Value 10
  EPWHeaderRecordsPerHour,                !- Feature Name 11
  Double,                                 !- Feature Data Type 11
  0,                                      !- Feature Value 11
  EPWDataAnnualAvgDrybulb,                !- Feature Name 12
  Double,                                 !- Feature Data Type 12
  51.575616438356228,                     !- Feature Value 12
  EPWDataAnnualMinDrybulb,                !- Feature Name 13
  Double,                                 !- Feature Data Type 13
  -2.9200000000000017,                    !- Feature Value 13
  EPWDataAnnualMaxDrybulb,                !- Feature Name 14
  Double,                                 !- Feature Data Type 14
  104,                                    !- Feature Value 14
  EPWDataCDD50F,                          !- Feature Name 15
  Double,                                 !- Feature Data Type 15
  3072.2925000000005,                     !- Feature Value 15
  EPWDataCDD65F,                          !- Feature Name 16
  Double,                                 !- Feature Data Type 16
  883.62000000000035,                     !- Feature Value 16
  EPWDataHDD50F,                          !- Feature Name 17
  Double,                                 !- Feature Data Type 17
  2497.1925000000001,                     !- Feature Value 17
  EPWDataHDD65F,                          !- Feature Name 18
  Double,                                 !- Feature Data Type 18
  5783.5200000000013,                     !- Feature Value 18
  EPWDataAnnualAvgWindspeed,              !- Feature Name 19
  Double,                                 !- Feature Data Type 19
  3.9165296803649667,                     !- Feature Value 19
  EPWDataMonthlyAvgDrybulbs,              !- Feature Name 20
  String,                                 !- Feature Data Type 20
  33.4191935483871&#4431.90142857142857&#4443.02620967741937&#4442.48624999999999&#4459.877741935483854&#4473.57574999999997&#4472.07975806451608&#4472.70008064516134&#4466.49200000000006&#4450.079112903225806&#4437.218250000000005&#4434.582177419354835, !- Feature Value 20
  EPWDataGroundMonthlyTemps,              !- Feature Name 21
  String,                                 !- Feature Data Type 21
  44.08306285945173&#4440.89570904991865&#4440.64045432632048&#4442.153016571250646&#4448.225111118704206&#4454.268919273837525&#4459.508577937551024&#4462.82777283423508&#4463.10975667174995&#4460.41014950381947&#4455.304105212311526&#4449.445696474514364, !- Feature Value 21
  EPWDataWSF,                             !- Feature Name 22
  Double,                                 !- Feature Data Type 22
  0.58999999999999997,                    !- Feature Value 22
  EPWDataMonthlyAvgDailyHighDrybulbs,     !- Feature Name 23
  String,                                 !- Feature Data Type 23
  47.41032258064516&#4446.58642857142857&#4455.15032258064517&#4453.708&#4472.80193548387098&#4488.67600000000002&#4486.1858064516129&#4485.87225806451613&#4482.082&#4463.18064516129033&#4448.73400000000001&#4448.87935483870968, !- Feature Value 23
  EPWDataMonthlyAvgDailyLowDrybulbs,      !- Feature Name 24
  String,                                 !- Feature Data Type 24
  19.347741935483874&#4419.856428571428573&#4430.316129032258065&#4431.112&#4447.41612903225806&#4457.901999999999994&#4459.063870967741934&#4460.956774193548384&#4452.352000000000004&#4438.41612903225806&#4427.002000000000002&#4423.02903225806451, !- Feature Value 24
  EPWDesignHeatingDrybulb,                !- Feature Name 25
  Double,                                 !- Feature Data Type 25
  12.02,                                  !- Feature Value 25
  EPWDesignHeatingWindspeed,              !- Feature Name 26
  Double,                                 !- Feature Data Type 26
  2.8062500000000004,                     !- Feature Value 26
  EPWDesignCoolingDrybulb,                !- Feature Name 27
  Double,                                 !- Feature Data Type 27
  91.939999999999998,                     !- Feature Value 27
  EPWDesignCoolingWetbulb,                !- Feature Name 28
  Double,                                 !- Feature Data Type 28
  59.95131430195849,                      !- Feature Value 28
  EPWDesignCoolingHumidityRatio,          !- Feature Name 29
  Double,                                 !- Feature Data Type 29
  0.0059161086834698092,                  !- Feature Value 29
  EPWDesignCoolingWindspeed,              !- Feature Name 30
  Double,                                 !- Feature Data Type 30
  3.7999999999999989,                     !- Feature Value 30
  EPWDesignDailyTemperatureRange,         !- Feature Name 31
  Double,                                 !- Feature Data Type 31
  24.915483870967748,                     !- Feature Value 31
  EPWDesignDehumidDrybulb,                !- Feature Name 32
  Double,                                 !- Feature Data Type 32
  67.996785714285721,                     !- Feature Value 32
  EPWDesignDehumidHumidityRatio,          !- Feature Name 33
  Double,                                 !- Feature Data Type 33
  0.012133744170488724,                   !- Feature Value 33
  EPWDesignCoolingDirectNormal,           !- Feature Name 34
  Double,                                 !- Feature Data Type 34
  985,                                    !- Feature Value 34
  EPWDesignCoolingDiffuseHorizontal,      !- Feature Name 35
  Double,                                 !- Feature Data Type 35
  84;                                     !- Feature Value 35

OS:YearDescription,
  {2035b849-abcc-429f-89f1-06ba58ac7b4b}; !- Handle

OS:Site,
<<<<<<< HEAD
  {988c14c4-cb43-4f6e-bd47-2cec9ec9cb95}, !- Handle
=======
  {be83b300-6950-4515-a273-5e4e1a4db4f3}, !- Handle
>>>>>>> fcfe5a62
  Denver Intl Ap_CO_USA,                  !- Name
  39.83,                                  !- Latitude {deg}
  -104.65,                                !- Longitude {deg}
  -7,                                     !- Time Zone {hr}
  1650,                                   !- Elevation {m}
  ;                                       !- Terrain

OS:ClimateZones,
<<<<<<< HEAD
  {e4bf2353-ac10-4750-b0cb-2fddf5bf7366}, !- Handle
  Building America,                       !- Climate Zone Institution Name 1
=======
  {5292d0dc-2325-46eb-a70a-6a7f5933c3ba}, !- Handle
  ,                                       !- Active Institution
  ,                                       !- Active Year
  ,                                       !- Climate Zone Institution Name 1
>>>>>>> fcfe5a62
  ,                                       !- Climate Zone Document Name 1
  0,                                      !- Climate Zone Document Year 1
  Cold;                                   !- Climate Zone Value 1

OS:Site:WaterMainsTemperature,
<<<<<<< HEAD
  {3285e367-8eec-4642-9200-9b3653c41919}, !- Handle
=======
  {346f9403-882c-4c05-900c-8a290be7163d}, !- Handle
>>>>>>> fcfe5a62
  Correlation,                            !- Calculation Method
  ,                                       !- Temperature Schedule Name
  10.8753424657535,                       !- Annual Average Outdoor Air Temperature {C}
  23.1524007936508;                       !- Maximum Difference In Monthly Average Outdoor Air Temperatures {deltaC}

OS:RunPeriodControl:DaylightSavingTime,
<<<<<<< HEAD
  {76816c3c-35f1-450c-8630-79383bb86d31}, !- Handle
=======
  {31f4da6b-a54b-4a4f-b1d2-7d389fe6f574}, !- Handle
>>>>>>> fcfe5a62
  4/7,                                    !- Start Date
  10/26;                                  !- End Date

OS:Site:GroundTemperature:Deep,
<<<<<<< HEAD
  {1cf486b0-7223-4e05-afdd-b95258cef577}, !- Handle
=======
  {2f2aeb7f-1bdb-48cc-9b7e-0bb822940521}, !- Handle
>>>>>>> fcfe5a62
  10.8753424657535,                       !- January Deep Ground Temperature {C}
  10.8753424657535,                       !- February Deep Ground Temperature {C}
  10.8753424657535,                       !- March Deep Ground Temperature {C}
  10.8753424657535,                       !- April Deep Ground Temperature {C}
  10.8753424657535,                       !- May Deep Ground Temperature {C}
  10.8753424657535,                       !- June Deep Ground Temperature {C}
  10.8753424657535,                       !- July Deep Ground Temperature {C}
  10.8753424657535,                       !- August Deep Ground Temperature {C}
  10.8753424657535,                       !- September Deep Ground Temperature {C}
  10.8753424657535,                       !- October Deep Ground Temperature {C}
  10.8753424657535,                       !- November Deep Ground Temperature {C}
  10.8753424657535;                       !- December Deep Ground Temperature {C}

OS:Building,
<<<<<<< HEAD
  {deeffe03-96cd-4974-b631-aea9afaafc58}, !- Handle
=======
  {e732a8e8-5779-4a35-9fb3-3566e37585e5}, !- Handle
>>>>>>> fcfe5a62
  Building 1,                             !- Name
  ,                                       !- Building Sector Type
  ,                                       !- North Axis {deg}
  ,                                       !- Nominal Floor to Floor Height {m}
  ,                                       !- Space Type Name
  ,                                       !- Default Construction Set Name
  ,                                       !- Default Schedule Set Name
  1,                                      !- Standards Number of Stories
  1,                                      !- Standards Number of Above Ground Stories
  ,                                       !- Standards Template
  singlefamilyattached,                   !- Standards Building Type
  4;                                      !- Standards Number of Living Units

OS:AdditionalProperties,
<<<<<<< HEAD
  {f9867875-3ab8-43f8-980f-fe042f9b965a}, !- Handle
  {deeffe03-96cd-4974-b631-aea9afaafc58}, !- Object Name
=======
  {e9c37dbe-1266-4dfe-8f1a-5aa486143165}, !- Handle
  {e732a8e8-5779-4a35-9fb3-3566e37585e5}, !- Object Name
>>>>>>> fcfe5a62
  Total Units Represented,                !- Feature Name 1
  Integer,                                !- Feature Data Type 1
  4,                                      !- Feature Value 1
  Total Units Modeled,                    !- Feature Name 2
  Integer,                                !- Feature Data Type 2
  4;                                      !- Feature Value 2

OS:ThermalZone,
<<<<<<< HEAD
  {a34bae5b-f483-41f1-a975-bb04944f2ff1}, !- Handle
=======
  {2ed9b696-4f6c-450b-90da-3e28e5160b7d}, !- Handle
>>>>>>> fcfe5a62
  living zone,                            !- Name
  ,                                       !- Multiplier
  ,                                       !- Ceiling Height {m}
  ,                                       !- Volume {m3}
  ,                                       !- Floor Area {m2}
  ,                                       !- Zone Inside Convection Algorithm
  ,                                       !- Zone Outside Convection Algorithm
  ,                                       !- Zone Conditioning Equipment List Name
<<<<<<< HEAD
  {1a21076d-f371-4905-9164-49aaf284750e}, !- Zone Air Inlet Port List
  {c6795d44-468b-4465-aa70-0cb1a1f8a0a9}, !- Zone Air Exhaust Port List
  {082c0b86-0e20-41fa-8464-4547ee6c54d3}, !- Zone Air Node Name
  {eb2c43e1-09c1-4cc7-a297-cd1092301e42}, !- Zone Return Air Port List
=======
  {5661c0d8-056c-4c84-bddf-0d687de66f4f}, !- Zone Air Inlet Port List
  {91fee515-447e-4523-a386-bad41aa6ee3f}, !- Zone Air Exhaust Port List
  {cf0c464c-8732-49b8-bbbf-be03ba816ee9}, !- Zone Air Node Name
  {f718e24b-951a-48c1-b61a-d5423bc6e165}, !- Zone Return Air Port List
>>>>>>> fcfe5a62
  ,                                       !- Primary Daylighting Control Name
  ,                                       !- Fraction of Zone Controlled by Primary Daylighting Control
  ,                                       !- Secondary Daylighting Control Name
  ,                                       !- Fraction of Zone Controlled by Secondary Daylighting Control
  ,                                       !- Illuminance Map Name
  ,                                       !- Group Rendering Name
<<<<<<< HEAD
  {f9e472a0-80ae-43cc-89ef-031061c1e0d4}, !- Thermostat Name
  No;                                     !- Use Ideal Air Loads

OS:Node,
  {27c56274-6bd4-46da-9f58-f763c90da270}, !- Handle
  Node 1,                                 !- Name
  {082c0b86-0e20-41fa-8464-4547ee6c54d3}, !- Inlet Port
  ;                                       !- Outlet Port

OS:Connection,
  {082c0b86-0e20-41fa-8464-4547ee6c54d3}, !- Handle
  {14051642-ecd9-499a-a96a-3cbe990a8fd1}, !- Name
  {a34bae5b-f483-41f1-a975-bb04944f2ff1}, !- Source Object
  11,                                     !- Outlet Port
  {27c56274-6bd4-46da-9f58-f763c90da270}, !- Target Object
  2;                                      !- Inlet Port

OS:PortList,
  {1a21076d-f371-4905-9164-49aaf284750e}, !- Handle
  {dc7a82f6-e52d-46bf-bffa-183c532b54f1}, !- Name
  {a34bae5b-f483-41f1-a975-bb04944f2ff1}; !- HVAC Component

OS:PortList,
  {c6795d44-468b-4465-aa70-0cb1a1f8a0a9}, !- Handle
  {4db1ec4a-59be-441e-8330-f44c989e1c8f}, !- Name
  {a34bae5b-f483-41f1-a975-bb04944f2ff1}; !- HVAC Component

OS:PortList,
  {eb2c43e1-09c1-4cc7-a297-cd1092301e42}, !- Handle
  {26d89a04-4162-4702-8310-9eba174af6e1}, !- Name
  {a34bae5b-f483-41f1-a975-bb04944f2ff1}; !- HVAC Component

OS:Sizing:Zone,
  {d56b0570-cb47-4a94-9589-a7d2a242491b}, !- Handle
  {a34bae5b-f483-41f1-a975-bb04944f2ff1}, !- Zone or ZoneList Name
=======
  ,                                       !- Thermostat Name
  No;                                     !- Use Ideal Air Loads

OS:Node,
  {c9c90a3b-b37e-4ee1-ba7c-f3750ebc1a31}, !- Handle
  Node 1,                                 !- Name
  {cf0c464c-8732-49b8-bbbf-be03ba816ee9}, !- Inlet Port
  ;                                       !- Outlet Port

OS:Connection,
  {cf0c464c-8732-49b8-bbbf-be03ba816ee9}, !- Handle
  {26cf9dba-4d97-4e0c-a2aa-e5d10dde0f08}, !- Name
  {2ed9b696-4f6c-450b-90da-3e28e5160b7d}, !- Source Object
  11,                                     !- Outlet Port
  {c9c90a3b-b37e-4ee1-ba7c-f3750ebc1a31}, !- Target Object
  2;                                      !- Inlet Port

OS:PortList,
  {5661c0d8-056c-4c84-bddf-0d687de66f4f}, !- Handle
  {7d259246-3969-4f6e-a2e9-4dbce029e607}, !- Name
  {2ed9b696-4f6c-450b-90da-3e28e5160b7d}; !- HVAC Component

OS:PortList,
  {91fee515-447e-4523-a386-bad41aa6ee3f}, !- Handle
  {897f0fa0-3fac-4172-b0d3-78e3536aa24e}, !- Name
  {2ed9b696-4f6c-450b-90da-3e28e5160b7d}; !- HVAC Component

OS:PortList,
  {f718e24b-951a-48c1-b61a-d5423bc6e165}, !- Handle
  {e26aecde-f4dc-4b0c-81c7-8911de9b31d3}, !- Name
  {2ed9b696-4f6c-450b-90da-3e28e5160b7d}; !- HVAC Component

OS:Sizing:Zone,
  {4dcb2a79-2683-43da-87ea-8fcf9c963231}, !- Handle
  {2ed9b696-4f6c-450b-90da-3e28e5160b7d}, !- Zone or ZoneList Name
>>>>>>> fcfe5a62
  SupplyAirTemperature,                   !- Zone Cooling Design Supply Air Temperature Input Method
  14,                                     !- Zone Cooling Design Supply Air Temperature {C}
  11.11,                                  !- Zone Cooling Design Supply Air Temperature Difference {deltaC}
  SupplyAirTemperature,                   !- Zone Heating Design Supply Air Temperature Input Method
  40,                                     !- Zone Heating Design Supply Air Temperature {C}
  11.11,                                  !- Zone Heating Design Supply Air Temperature Difference {deltaC}
  0.0085,                                 !- Zone Cooling Design Supply Air Humidity Ratio {kg-H2O/kg-air}
  0.008,                                  !- Zone Heating Design Supply Air Humidity Ratio {kg-H2O/kg-air}
  ,                                       !- Zone Heating Sizing Factor
  ,                                       !- Zone Cooling Sizing Factor
  DesignDay,                              !- Cooling Design Air Flow Method
  ,                                       !- Cooling Design Air Flow Rate {m3/s}
  ,                                       !- Cooling Minimum Air Flow per Zone Floor Area {m3/s-m2}
  ,                                       !- Cooling Minimum Air Flow {m3/s}
  ,                                       !- Cooling Minimum Air Flow Fraction
  DesignDay,                              !- Heating Design Air Flow Method
  ,                                       !- Heating Design Air Flow Rate {m3/s}
  ,                                       !- Heating Maximum Air Flow per Zone Floor Area {m3/s-m2}
  ,                                       !- Heating Maximum Air Flow {m3/s}
  ,                                       !- Heating Maximum Air Flow Fraction
  No,                                     !- Account for Dedicated Outdoor Air System
  NeutralSupplyAir,                       !- Dedicated Outdoor Air System Control Strategy
  autosize,                               !- Dedicated Outdoor Air Low Setpoint Temperature for Design {C}
  autosize;                               !- Dedicated Outdoor Air High Setpoint Temperature for Design {C}

OS:ZoneHVAC:EquipmentList,
<<<<<<< HEAD
  {3c123d69-5b8e-4037-b89f-9b9760f2f685}, !- Handle
  Zone HVAC Equipment List 1,             !- Name
  {a34bae5b-f483-41f1-a975-bb04944f2ff1}, !- Thermal Zone
  SequentialLoad,                         !- Load Distribution Scheme
  {d392e346-1adc-4462-ba29-6cdaa4f546e8}, !- Zone Equipment 1
  1,                                      !- Zone Equipment Cooling Sequence 1
  1,                                      !- Zone Equipment Heating or No-Load Sequence 1
  ,                                       !- Zone Equipment Sequential Cooling Fraction Schedule Name 1
  ;                                       !- Zone Equipment Sequential Heating Fraction Schedule Name 1

OS:Space,
  {f1f81e00-d34f-4fb3-8132-dbc81eccd2b5}, !- Handle
  living space,                           !- Name
  {914754c7-056c-4752-b502-32cd42234d85}, !- Space Type Name
=======
  {345b0a1d-4967-47b7-ad08-dd498c04e333}, !- Handle
  Zone HVAC Equipment List 1,             !- Name
  {2ed9b696-4f6c-450b-90da-3e28e5160b7d}; !- Thermal Zone

OS:Space,
  {6f2fa30b-c066-4427-a756-2b963aa296f6}, !- Handle
  living space,                           !- Name
  {8c79da27-b5f2-42fd-93a5-48b1c1fdbff9}, !- Space Type Name
>>>>>>> fcfe5a62
  ,                                       !- Default Construction Set Name
  ,                                       !- Default Schedule Set Name
  ,                                       !- Direction of Relative North {deg}
  ,                                       !- X Origin {m}
  ,                                       !- Y Origin {m}
  ,                                       !- Z Origin {m}
  ,                                       !- Building Story Name
<<<<<<< HEAD
  {a34bae5b-f483-41f1-a975-bb04944f2ff1}, !- Thermal Zone Name
  ,                                       !- Part of Total Floor Area
  ,                                       !- Design Specification Outdoor Air Object Name
  {f8e83dc8-f730-4124-8833-2e67616c7c44}; !- Building Unit Name

OS:Surface,
  {a721a4c7-2d17-49f6-8b22-2bea02db83d6}, !- Handle
  Surface 1,                              !- Name
  Floor,                                  !- Surface Type
  ,                                       !- Construction Name
  {f1f81e00-d34f-4fb3-8132-dbc81eccd2b5}, !- Space Name
=======
  {2ed9b696-4f6c-450b-90da-3e28e5160b7d}, !- Thermal Zone Name
  ,                                       !- Part of Total Floor Area
  ,                                       !- Design Specification Outdoor Air Object Name
  {3dd49766-76cc-4c5d-894d-6fbce942c1fc}; !- Building Unit Name

OS:Surface,
  {03760809-33c2-49be-b5a8-bb61e11beb44}, !- Handle
  Surface 1,                              !- Name
  Floor,                                  !- Surface Type
  ,                                       !- Construction Name
  {6f2fa30b-c066-4427-a756-2b963aa296f6}, !- Space Name
>>>>>>> fcfe5a62
  Foundation,                             !- Outside Boundary Condition
  ,                                       !- Outside Boundary Condition Object
  NoSun,                                  !- Sun Exposure
  NoWind,                                 !- Wind Exposure
  ,                                       !- View Factor to Ground
  ,                                       !- Number of Vertices
  0, -12.9315688143396, 0,                !- X,Y,Z Vertex 1 {m}
  0, 0, 0,                                !- X,Y,Z Vertex 2 {m}
  6.46578440716979, 0, 0,                 !- X,Y,Z Vertex 3 {m}
  6.46578440716979, -12.9315688143396, 0; !- X,Y,Z Vertex 4 {m}

OS:Surface,
<<<<<<< HEAD
  {0c9f5599-a281-4dd3-a450-86235c442380}, !- Handle
  Surface 2,                              !- Name
  Wall,                                   !- Surface Type
  ,                                       !- Construction Name
  {f1f81e00-d34f-4fb3-8132-dbc81eccd2b5}, !- Space Name
=======
  {ad1e4b94-3a60-46d4-8ef1-f0eff32ad3d1}, !- Handle
  Surface 2,                              !- Name
  Wall,                                   !- Surface Type
  ,                                       !- Construction Name
  {6f2fa30b-c066-4427-a756-2b963aa296f6}, !- Space Name
>>>>>>> fcfe5a62
  Outdoors,                               !- Outside Boundary Condition
  ,                                       !- Outside Boundary Condition Object
  SunExposed,                             !- Sun Exposure
  WindExposed,                            !- Wind Exposure
  ,                                       !- View Factor to Ground
  ,                                       !- Number of Vertices
  0, 0, 2.4384,                           !- X,Y,Z Vertex 1 {m}
  0, 0, 0,                                !- X,Y,Z Vertex 2 {m}
  0, -12.9315688143396, 0,                !- X,Y,Z Vertex 3 {m}
  0, -12.9315688143396, 2.4384;           !- X,Y,Z Vertex 4 {m}

OS:Surface,
<<<<<<< HEAD
  {5693d173-9375-4f74-8b26-a66929e74902}, !- Handle
  Surface 3,                              !- Name
  Wall,                                   !- Surface Type
  ,                                       !- Construction Name
  {f1f81e00-d34f-4fb3-8132-dbc81eccd2b5}, !- Space Name
=======
  {5bfaad0e-70e3-4688-9581-1650353ddb64}, !- Handle
  Surface 3,                              !- Name
  Wall,                                   !- Surface Type
  ,                                       !- Construction Name
  {6f2fa30b-c066-4427-a756-2b963aa296f6}, !- Space Name
>>>>>>> fcfe5a62
  Outdoors,                               !- Outside Boundary Condition
  ,                                       !- Outside Boundary Condition Object
  SunExposed,                             !- Sun Exposure
  WindExposed,                            !- Wind Exposure
  ,                                       !- View Factor to Ground
  ,                                       !- Number of Vertices
  6.46578440716979, 0, 2.4384,            !- X,Y,Z Vertex 1 {m}
  6.46578440716979, 0, 0,                 !- X,Y,Z Vertex 2 {m}
  0, 0, 0,                                !- X,Y,Z Vertex 3 {m}
  0, 0, 2.4384;                           !- X,Y,Z Vertex 4 {m}

OS:Surface,
<<<<<<< HEAD
  {be76f94d-a824-45c2-9078-87bf00a39521}, !- Handle
  Surface 4,                              !- Name
  Wall,                                   !- Surface Type
  ,                                       !- Construction Name
  {f1f81e00-d34f-4fb3-8132-dbc81eccd2b5}, !- Space Name
  Surface,                                !- Outside Boundary Condition
  {457bb015-e373-49cd-a6b2-c1277705c508}, !- Outside Boundary Condition Object
=======
  {5fddd7de-8451-43a8-9d1c-eae62cdd714f}, !- Handle
  Surface 4,                              !- Name
  Wall,                                   !- Surface Type
  ,                                       !- Construction Name
  {6f2fa30b-c066-4427-a756-2b963aa296f6}, !- Space Name
  Surface,                                !- Outside Boundary Condition
  {a94c34b1-ab63-4536-bcaa-c4db5287c074}, !- Outside Boundary Condition Object
>>>>>>> fcfe5a62
  NoSun,                                  !- Sun Exposure
  NoWind,                                 !- Wind Exposure
  ,                                       !- View Factor to Ground
  ,                                       !- Number of Vertices
  6.46578440716979, -12.9315688143396, 2.4384, !- X,Y,Z Vertex 1 {m}
  6.46578440716979, -12.9315688143396, 0, !- X,Y,Z Vertex 2 {m}
  6.46578440716979, 0, 0,                 !- X,Y,Z Vertex 3 {m}
  6.46578440716979, 0, 2.4384;            !- X,Y,Z Vertex 4 {m}

OS:Surface,
<<<<<<< HEAD
  {478bd80f-ac56-48e5-8cb0-59ee6cb15f86}, !- Handle
  Surface 5,                              !- Name
  Wall,                                   !- Surface Type
  ,                                       !- Construction Name
  {f1f81e00-d34f-4fb3-8132-dbc81eccd2b5}, !- Space Name
=======
  {33528096-6607-4ee5-a079-2ec0a7e279d3}, !- Handle
  Surface 5,                              !- Name
  Wall,                                   !- Surface Type
  ,                                       !- Construction Name
  {6f2fa30b-c066-4427-a756-2b963aa296f6}, !- Space Name
>>>>>>> fcfe5a62
  Outdoors,                               !- Outside Boundary Condition
  ,                                       !- Outside Boundary Condition Object
  SunExposed,                             !- Sun Exposure
  WindExposed,                            !- Wind Exposure
  ,                                       !- View Factor to Ground
  ,                                       !- Number of Vertices
  0, -12.9315688143396, 2.4384,           !- X,Y,Z Vertex 1 {m}
  0, -12.9315688143396, 0,                !- X,Y,Z Vertex 2 {m}
  6.46578440716979, -12.9315688143396, 0, !- X,Y,Z Vertex 3 {m}
  6.46578440716979, -12.9315688143396, 2.4384; !- X,Y,Z Vertex 4 {m}

OS:Surface,
<<<<<<< HEAD
  {9b5ff937-583d-4fe4-9df9-1ef205a9f274}, !- Handle
  Surface 6,                              !- Name
  RoofCeiling,                            !- Surface Type
  ,                                       !- Construction Name
  {f1f81e00-d34f-4fb3-8132-dbc81eccd2b5}, !- Space Name
  Surface,                                !- Outside Boundary Condition
  {be4aff20-fd33-4e73-88df-d778109e6604}, !- Outside Boundary Condition Object
=======
  {f97dceee-d17b-473f-bd72-af55ef66c9f4}, !- Handle
  Surface 6,                              !- Name
  RoofCeiling,                            !- Surface Type
  ,                                       !- Construction Name
  {6f2fa30b-c066-4427-a756-2b963aa296f6}, !- Space Name
  Surface,                                !- Outside Boundary Condition
  {52c62037-4a50-4191-9758-1e2519cefdb8}, !- Outside Boundary Condition Object
>>>>>>> fcfe5a62
  NoSun,                                  !- Sun Exposure
  NoWind,                                 !- Wind Exposure
  ,                                       !- View Factor to Ground
  ,                                       !- Number of Vertices
  6.46578440716979, -12.9315688143396, 2.4384, !- X,Y,Z Vertex 1 {m}
  6.46578440716979, 0, 2.4384,            !- X,Y,Z Vertex 2 {m}
  0, 0, 2.4384,                           !- X,Y,Z Vertex 3 {m}
  0, -12.9315688143396, 2.4384;           !- X,Y,Z Vertex 4 {m}

OS:SpaceType,
<<<<<<< HEAD
  {914754c7-056c-4752-b502-32cd42234d85}, !- Handle
=======
  {8c79da27-b5f2-42fd-93a5-48b1c1fdbff9}, !- Handle
>>>>>>> fcfe5a62
  Space Type 1,                           !- Name
  ,                                       !- Default Construction Set Name
  ,                                       !- Default Schedule Set Name
  ,                                       !- Group Rendering Name
  ,                                       !- Design Specification Outdoor Air Object Name
  ,                                       !- Standards Template
  ,                                       !- Standards Building Type
  living;                                 !- Standards Space Type

OS:ThermalZone,
<<<<<<< HEAD
  {2cc8f38c-2514-4169-9f2a-45ff14266ae2}, !- Handle
=======
  {81f22577-61c8-448b-91b3-24a44d27e5a9}, !- Handle
>>>>>>> fcfe5a62
  living zone|unit 2,                     !- Name
  ,                                       !- Multiplier
  ,                                       !- Ceiling Height {m}
  ,                                       !- Volume {m3}
  ,                                       !- Floor Area {m2}
  ,                                       !- Zone Inside Convection Algorithm
  ,                                       !- Zone Outside Convection Algorithm
  ,                                       !- Zone Conditioning Equipment List Name
<<<<<<< HEAD
  {671b7b88-3f2e-44ee-bccc-c76d05512c39}, !- Zone Air Inlet Port List
  {ab51e13b-39d4-4984-8111-2778560a06da}, !- Zone Air Exhaust Port List
  {5546d2c7-f90b-45ba-84b5-77b320911cad}, !- Zone Air Node Name
  {ca44a9bf-d5a6-4774-9a7f-d8868bc4d78f}, !- Zone Return Air Port List
=======
  {cdc3dd3a-ad5b-4904-abe1-a65c8a10b3e9}, !- Zone Air Inlet Port List
  {a69be035-9a87-4ff9-9685-28bbf270d677}, !- Zone Air Exhaust Port List
  {63b48160-eaae-480f-9219-a01f93f53998}, !- Zone Air Node Name
  {3ac8fedd-e438-49e3-bb67-20acb7800ac1}, !- Zone Return Air Port List
>>>>>>> fcfe5a62
  ,                                       !- Primary Daylighting Control Name
  ,                                       !- Fraction of Zone Controlled by Primary Daylighting Control
  ,                                       !- Secondary Daylighting Control Name
  ,                                       !- Fraction of Zone Controlled by Secondary Daylighting Control
  ,                                       !- Illuminance Map Name
  ,                                       !- Group Rendering Name
<<<<<<< HEAD
  {9ad3caef-4227-4cbb-a3d4-9506cd5e60f3}, !- Thermostat Name
  No;                                     !- Use Ideal Air Loads

OS:Node,
  {4eca3341-2d0e-4d2a-8aae-e7193022b621}, !- Handle
  Node 2,                                 !- Name
  {5546d2c7-f90b-45ba-84b5-77b320911cad}, !- Inlet Port
  ;                                       !- Outlet Port

OS:Connection,
  {5546d2c7-f90b-45ba-84b5-77b320911cad}, !- Handle
  {9b21d076-e47b-440f-96fe-0cf3a3f2b451}, !- Name
  {2cc8f38c-2514-4169-9f2a-45ff14266ae2}, !- Source Object
  11,                                     !- Outlet Port
  {4eca3341-2d0e-4d2a-8aae-e7193022b621}, !- Target Object
  2;                                      !- Inlet Port

OS:PortList,
  {671b7b88-3f2e-44ee-bccc-c76d05512c39}, !- Handle
  {b2996665-e0ad-477f-ad29-255dbb51783e}, !- Name
  {2cc8f38c-2514-4169-9f2a-45ff14266ae2}; !- HVAC Component

OS:PortList,
  {ab51e13b-39d4-4984-8111-2778560a06da}, !- Handle
  {69bf8e7b-cb96-411d-9ee5-382a65b0a303}, !- Name
  {2cc8f38c-2514-4169-9f2a-45ff14266ae2}; !- HVAC Component

OS:PortList,
  {ca44a9bf-d5a6-4774-9a7f-d8868bc4d78f}, !- Handle
  {97197bf9-39ad-4a7c-95b7-826ae754f813}, !- Name
  {2cc8f38c-2514-4169-9f2a-45ff14266ae2}; !- HVAC Component

OS:Sizing:Zone,
  {7ae12143-3f13-4d43-8961-b38037d8b64b}, !- Handle
  {2cc8f38c-2514-4169-9f2a-45ff14266ae2}, !- Zone or ZoneList Name
=======
  ,                                       !- Thermostat Name
  No;                                     !- Use Ideal Air Loads

OS:Node,
  {aeeddd8e-b2f3-42af-b25e-53e5bf176c71}, !- Handle
  Node 2,                                 !- Name
  {63b48160-eaae-480f-9219-a01f93f53998}, !- Inlet Port
  ;                                       !- Outlet Port

OS:Connection,
  {63b48160-eaae-480f-9219-a01f93f53998}, !- Handle
  {504471b3-0bb9-4a43-a81f-8d36c283f8ed}, !- Name
  {81f22577-61c8-448b-91b3-24a44d27e5a9}, !- Source Object
  11,                                     !- Outlet Port
  {aeeddd8e-b2f3-42af-b25e-53e5bf176c71}, !- Target Object
  2;                                      !- Inlet Port

OS:PortList,
  {cdc3dd3a-ad5b-4904-abe1-a65c8a10b3e9}, !- Handle
  {fcc62bae-922c-4179-b12f-dde86b48d1bd}, !- Name
  {81f22577-61c8-448b-91b3-24a44d27e5a9}; !- HVAC Component

OS:PortList,
  {a69be035-9a87-4ff9-9685-28bbf270d677}, !- Handle
  {3318372f-c49b-45b9-bfbe-9deee67eddd8}, !- Name
  {81f22577-61c8-448b-91b3-24a44d27e5a9}; !- HVAC Component

OS:PortList,
  {3ac8fedd-e438-49e3-bb67-20acb7800ac1}, !- Handle
  {37cf886e-f9d5-421c-b234-c2ab4eef2f53}, !- Name
  {81f22577-61c8-448b-91b3-24a44d27e5a9}; !- HVAC Component

OS:Sizing:Zone,
  {6d229425-5634-4db0-b83f-e5065f74159f}, !- Handle
  {81f22577-61c8-448b-91b3-24a44d27e5a9}, !- Zone or ZoneList Name
>>>>>>> fcfe5a62
  SupplyAirTemperature,                   !- Zone Cooling Design Supply Air Temperature Input Method
  14,                                     !- Zone Cooling Design Supply Air Temperature {C}
  11.11,                                  !- Zone Cooling Design Supply Air Temperature Difference {deltaC}
  SupplyAirTemperature,                   !- Zone Heating Design Supply Air Temperature Input Method
  40,                                     !- Zone Heating Design Supply Air Temperature {C}
  11.11,                                  !- Zone Heating Design Supply Air Temperature Difference {deltaC}
  0.0085,                                 !- Zone Cooling Design Supply Air Humidity Ratio {kg-H2O/kg-air}
  0.008,                                  !- Zone Heating Design Supply Air Humidity Ratio {kg-H2O/kg-air}
  ,                                       !- Zone Heating Sizing Factor
  ,                                       !- Zone Cooling Sizing Factor
  DesignDay,                              !- Cooling Design Air Flow Method
  ,                                       !- Cooling Design Air Flow Rate {m3/s}
  ,                                       !- Cooling Minimum Air Flow per Zone Floor Area {m3/s-m2}
  ,                                       !- Cooling Minimum Air Flow {m3/s}
  ,                                       !- Cooling Minimum Air Flow Fraction
  DesignDay,                              !- Heating Design Air Flow Method
  ,                                       !- Heating Design Air Flow Rate {m3/s}
  ,                                       !- Heating Maximum Air Flow per Zone Floor Area {m3/s-m2}
  ,                                       !- Heating Maximum Air Flow {m3/s}
  ,                                       !- Heating Maximum Air Flow Fraction
  No,                                     !- Account for Dedicated Outdoor Air System
  NeutralSupplyAir,                       !- Dedicated Outdoor Air System Control Strategy
  autosize,                               !- Dedicated Outdoor Air Low Setpoint Temperature for Design {C}
  autosize;                               !- Dedicated Outdoor Air High Setpoint Temperature for Design {C}

OS:ZoneHVAC:EquipmentList,
<<<<<<< HEAD
  {55c5e4d7-b17d-4208-90c3-2fb46d10f59b}, !- Handle
  Zone HVAC Equipment List 2,             !- Name
  {2cc8f38c-2514-4169-9f2a-45ff14266ae2}, !- Thermal Zone
  SequentialLoad,                         !- Load Distribution Scheme
  {0f364dbf-c59e-4f9f-8487-093dcf9031f5}, !- Zone Equipment 1
  1,                                      !- Zone Equipment Cooling Sequence 1
  1,                                      !- Zone Equipment Heating or No-Load Sequence 1
  ,                                       !- Zone Equipment Sequential Cooling Fraction Schedule Name 1
  ;                                       !- Zone Equipment Sequential Heating Fraction Schedule Name 1

OS:Space,
  {0c6bd314-36c5-4355-affb-843c7ec178ce}, !- Handle
  living space|unit 2|story 1,            !- Name
  {914754c7-056c-4752-b502-32cd42234d85}, !- Space Type Name
=======
  {7a75749d-38ee-43c1-b3a3-235b9e3b60ea}, !- Handle
  Zone HVAC Equipment List 2,             !- Name
  {81f22577-61c8-448b-91b3-24a44d27e5a9}; !- Thermal Zone

OS:Space,
  {6a81f758-ccbe-473e-b66d-290cd5cc0df0}, !- Handle
  living space|unit 2|story 1,            !- Name
  {8c79da27-b5f2-42fd-93a5-48b1c1fdbff9}, !- Space Type Name
>>>>>>> fcfe5a62
  ,                                       !- Default Construction Set Name
  ,                                       !- Default Schedule Set Name
  -0,                                     !- Direction of Relative North {deg}
  0,                                      !- X Origin {m}
  0,                                      !- Y Origin {m}
  0,                                      !- Z Origin {m}
  ,                                       !- Building Story Name
<<<<<<< HEAD
  {2cc8f38c-2514-4169-9f2a-45ff14266ae2}, !- Thermal Zone Name
  ,                                       !- Part of Total Floor Area
  ,                                       !- Design Specification Outdoor Air Object Name
  {56aa50d8-51f1-4aef-94c0-61e2ccc206be}; !- Building Unit Name

OS:Surface,
  {5167b2cd-8e03-4496-8692-26da315eaf4f}, !- Handle
  Surface 12,                             !- Name
  Wall,                                   !- Surface Type
  ,                                       !- Construction Name
  {0c6bd314-36c5-4355-affb-843c7ec178ce}, !- Space Name
  Outdoors,                               !- Outside Boundary Condition
  ,                                       !- Outside Boundary Condition Object
  SunExposed,                             !- Sun Exposure
  WindExposed,                            !- Wind Exposure
=======
  {81f22577-61c8-448b-91b3-24a44d27e5a9}, !- Thermal Zone Name
  ,                                       !- Part of Total Floor Area
  ,                                       !- Design Specification Outdoor Air Object Name
  {cee6e378-a161-4860-a38b-bd1e58bc5fef}; !- Building Unit Name

OS:Surface,
  {64cc2667-1fa0-4aa2-a7b5-88abbb3cd6e0}, !- Handle
  Surface 12,                             !- Name
  Wall,                                   !- Surface Type
  ,                                       !- Construction Name
  {6a81f758-ccbe-473e-b66d-290cd5cc0df0}, !- Space Name
  Surface,                                !- Outside Boundary Condition
  {4d1b0b8d-97a5-4057-95a6-22031961e855}, !- Outside Boundary Condition Object
  NoSun,                                  !- Sun Exposure
  NoWind,                                 !- Wind Exposure
>>>>>>> fcfe5a62
  ,                                       !- View Factor to Ground
  ,                                       !- Number of Vertices
  12.9315688143396, -12.9315688143396, 2.4384, !- X,Y,Z Vertex 1 {m}
  12.9315688143396, -12.9315688143396, 0, !- X,Y,Z Vertex 2 {m}
  12.9315688143396, 0, 0,                 !- X,Y,Z Vertex 3 {m}
  12.9315688143396, 0, 2.4384;            !- X,Y,Z Vertex 4 {m}

OS:Surface,
<<<<<<< HEAD
  {fb4d7f18-90aa-40d0-936b-c9c925b68e26}, !- Handle
=======
  {c2a18ef7-0bec-4fba-93d2-4ec556a14260}, !- Handle
>>>>>>> fcfe5a62
  Surface 13,                             !- Name
  RoofCeiling,                            !- Surface Type
  ,                                       !- Construction Name
<<<<<<< HEAD
  {0c6bd314-36c5-4355-affb-843c7ec178ce}, !- Space Name
  Surface,                                !- Outside Boundary Condition
  {38b62f83-85eb-4e0c-86c0-ac38a3d0d75c}, !- Outside Boundary Condition Object
  NoSun,                                  !- Sun Exposure
  NoWind,                                 !- Wind Exposure
  ,                                       !- View Factor to Ground
  ,                                       !- Number of Vertices
  12.9315688143396, -12.9315688143396, 2.4384, !- X,Y,Z Vertex 1 {m}
  12.9315688143396, 0, 2.4384,            !- X,Y,Z Vertex 2 {m}
  6.46578440716979, 0, 2.4384,            !- X,Y,Z Vertex 3 {m}
  6.46578440716979, -12.9315688143396, 2.4384; !- X,Y,Z Vertex 4 {m}

OS:Surface,
  {00f6a959-bbce-4180-8672-a9ba1e98a8ff}, !- Handle
=======
  {6a81f758-ccbe-473e-b66d-290cd5cc0df0}, !- Space Name
  Outdoors,                               !- Outside Boundary Condition
  ,                                       !- Outside Boundary Condition Object
  SunExposed,                             !- Sun Exposure
  WindExposed,                            !- Wind Exposure
  ,                                       !- View Factor to Ground
  ,                                       !- Number of Vertices
  6.46578440716979, -12.9315688143396, 2.4384, !- X,Y,Z Vertex 1 {m}
  6.46578440716979, -12.9315688143396, 0, !- X,Y,Z Vertex 2 {m}
  12.9315688143396, -12.9315688143396, 0, !- X,Y,Z Vertex 3 {m}
  12.9315688143396, -12.9315688143396, 2.4384; !- X,Y,Z Vertex 4 {m}

OS:Surface,
  {e928cd3d-0cb0-4085-b259-8e4995193f1b}, !- Handle
>>>>>>> fcfe5a62
  Surface 14,                             !- Name
  Wall,                                   !- Surface Type
  ,                                       !- Construction Name
<<<<<<< HEAD
  {0c6bd314-36c5-4355-affb-843c7ec178ce}, !- Space Name
  Surface,                                !- Outside Boundary Condition
  {ea1d2c75-6de6-4fb2-bd48-a422a9ffb713}, !- Outside Boundary Condition Object
=======
  {6a81f758-ccbe-473e-b66d-290cd5cc0df0}, !- Space Name
  Foundation,                             !- Outside Boundary Condition
  ,                                       !- Outside Boundary Condition Object
>>>>>>> fcfe5a62
  NoSun,                                  !- Sun Exposure
  NoWind,                                 !- Wind Exposure
  ,                                       !- View Factor to Ground
  ,                                       !- Number of Vertices
  12.9315688143396, -12.9315688143396, 2.4384, !- X,Y,Z Vertex 1 {m}
  12.9315688143396, -12.9315688143396, 0, !- X,Y,Z Vertex 2 {m}
  12.9315688143396, 0, 0,                 !- X,Y,Z Vertex 3 {m}
  12.9315688143396, 0, 2.4384;            !- X,Y,Z Vertex 4 {m}

OS:Surface,
<<<<<<< HEAD
  {b1f0aa17-6c2f-49b4-833e-7a20fe201476}, !- Handle
  Surface 15,                             !- Name
  Floor,                                  !- Surface Type
  ,                                       !- Construction Name
  {0c6bd314-36c5-4355-affb-843c7ec178ce}, !- Space Name
  Foundation,                             !- Outside Boundary Condition
  ,                                       !- Outside Boundary Condition Object
  NoSun,                                  !- Sun Exposure
  NoWind,                                 !- Wind Exposure
  ,                                       !- View Factor to Ground
  ,                                       !- Number of Vertices
  6.46578440716979, -12.9315688143396, 0, !- X,Y,Z Vertex 1 {m}
  6.46578440716979, 0, 0,                 !- X,Y,Z Vertex 2 {m}
  12.9315688143396, 0, 0,                 !- X,Y,Z Vertex 3 {m}
  12.9315688143396, -12.9315688143396, 0; !- X,Y,Z Vertex 4 {m}

OS:Surface,
  {560e2e39-6ad3-4027-b8bd-5ecff2033b23}, !- Handle
  Surface 16,                             !- Name
  Wall,                                   !- Surface Type
  ,                                       !- Construction Name
  {0c6bd314-36c5-4355-affb-843c7ec178ce}, !- Space Name
  Outdoors,                               !- Outside Boundary Condition
  ,                                       !- Outside Boundary Condition Object
  SunExposed,                             !- Sun Exposure
  WindExposed,                            !- Wind Exposure
  ,                                       !- View Factor to Ground
  ,                                       !- Number of Vertices
  12.9315688143396, 0, 2.4384,            !- X,Y,Z Vertex 1 {m}
  12.9315688143396, 0, 0,                 !- X,Y,Z Vertex 2 {m}
  6.46578440716979, 0, 0,                 !- X,Y,Z Vertex 3 {m}
  6.46578440716979, 0, 2.4384;            !- X,Y,Z Vertex 4 {m}

OS:Surface,
  {457bb015-e373-49cd-a6b2-c1277705c508}, !- Handle
=======
  {c9495be2-7b83-4cad-b0db-e986482ec3c0}, !- Handle
  Surface 15,                             !- Name
  Wall,                                   !- Surface Type
  ,                                       !- Construction Name
  {6a81f758-ccbe-473e-b66d-290cd5cc0df0}, !- Space Name
  Outdoors,                               !- Outside Boundary Condition
  ,                                       !- Outside Boundary Condition Object
  SunExposed,                             !- Sun Exposure
  WindExposed,                            !- Wind Exposure
  ,                                       !- View Factor to Ground
  ,                                       !- Number of Vertices
  12.9315688143396, 0, 2.4384,            !- X,Y,Z Vertex 1 {m}
  12.9315688143396, 0, 0,                 !- X,Y,Z Vertex 2 {m}
  6.46578440716979, 0, 0,                 !- X,Y,Z Vertex 3 {m}
  6.46578440716979, 0, 2.4384;            !- X,Y,Z Vertex 4 {m}

OS:Surface,
  {a94c34b1-ab63-4536-bcaa-c4db5287c074}, !- Handle
  Surface 16,                             !- Name
  Wall,                                   !- Surface Type
  ,                                       !- Construction Name
  {6a81f758-ccbe-473e-b66d-290cd5cc0df0}, !- Space Name
  Surface,                                !- Outside Boundary Condition
  {5fddd7de-8451-43a8-9d1c-eae62cdd714f}, !- Outside Boundary Condition Object
  NoSun,                                  !- Sun Exposure
  NoWind,                                 !- Wind Exposure
  ,                                       !- View Factor to Ground
  ,                                       !- Number of Vertices
  6.46578440716979, 0, 2.4384,            !- X,Y,Z Vertex 1 {m}
  6.46578440716979, 0, 0,                 !- X,Y,Z Vertex 2 {m}
  6.46578440716979, -12.9315688143396, 0, !- X,Y,Z Vertex 3 {m}
  6.46578440716979, -12.9315688143396, 2.4384; !- X,Y,Z Vertex 4 {m}

OS:Surface,
  {a604eec0-4874-4bc6-b9a5-1081382357c6}, !- Handle
>>>>>>> fcfe5a62
  Surface 17,                             !- Name
  RoofCeiling,                            !- Surface Type
  ,                                       !- Construction Name
<<<<<<< HEAD
  {0c6bd314-36c5-4355-affb-843c7ec178ce}, !- Space Name
  Surface,                                !- Outside Boundary Condition
  {be76f94d-a824-45c2-9078-87bf00a39521}, !- Outside Boundary Condition Object
=======
  {6a81f758-ccbe-473e-b66d-290cd5cc0df0}, !- Space Name
  Surface,                                !- Outside Boundary Condition
  {7cd15800-9e89-475f-b82c-b5ed65b5d07b}, !- Outside Boundary Condition Object
>>>>>>> fcfe5a62
  NoSun,                                  !- Sun Exposure
  NoWind,                                 !- Wind Exposure
  ,                                       !- View Factor to Ground
  ,                                       !- Number of Vertices
  12.9315688143396, -12.9315688143396, 2.4384, !- X,Y,Z Vertex 1 {m}
  12.9315688143396, 0, 2.4384,            !- X,Y,Z Vertex 2 {m}
  6.46578440716979, 0, 2.4384,            !- X,Y,Z Vertex 3 {m}
  6.46578440716979, -12.9315688143396, 2.4384; !- X,Y,Z Vertex 4 {m}

OS:ThermalZone,
<<<<<<< HEAD
  {35141ac6-8e66-408b-bc03-0beaad75708c}, !- Handle
=======
  {1a6a8633-9482-4a6d-8d80-9ebf3a55bcc2}, !- Handle
>>>>>>> fcfe5a62
  living zone|unit 3,                     !- Name
  ,                                       !- Multiplier
  ,                                       !- Ceiling Height {m}
  ,                                       !- Volume {m3}
  ,                                       !- Floor Area {m2}
  ,                                       !- Zone Inside Convection Algorithm
  ,                                       !- Zone Outside Convection Algorithm
  ,                                       !- Zone Conditioning Equipment List Name
<<<<<<< HEAD
  {1005a05b-3d4f-4029-989b-ad85670b2e38}, !- Zone Air Inlet Port List
  {b0da56e1-5b01-4b98-a7b2-9aa826b8848d}, !- Zone Air Exhaust Port List
  {b50d17e9-a8a9-4586-b1d7-a076b8167849}, !- Zone Air Node Name
  {835d860a-77a4-4706-a6b0-e39c6195f1f5}, !- Zone Return Air Port List
=======
  {489f26bc-88c1-44ac-a9d5-0014ec90ff87}, !- Zone Air Inlet Port List
  {bd10b0ae-3b00-4b55-b42b-9f6aaf62a95f}, !- Zone Air Exhaust Port List
  {b57d4f81-8d2b-4e4c-a5c3-5e293bc806d3}, !- Zone Air Node Name
  {5450a211-15be-4409-b5db-e5ff83c37d85}, !- Zone Return Air Port List
>>>>>>> fcfe5a62
  ,                                       !- Primary Daylighting Control Name
  ,                                       !- Fraction of Zone Controlled by Primary Daylighting Control
  ,                                       !- Secondary Daylighting Control Name
  ,                                       !- Fraction of Zone Controlled by Secondary Daylighting Control
  ,                                       !- Illuminance Map Name
  ,                                       !- Group Rendering Name
<<<<<<< HEAD
  {ccd85222-ebb0-4404-8b3e-7f0ceaf3d062}, !- Thermostat Name
  No;                                     !- Use Ideal Air Loads

OS:Node,
  {5d8f1976-5357-4eca-a421-ad5003ca5bd3}, !- Handle
  Node 3,                                 !- Name
  {b50d17e9-a8a9-4586-b1d7-a076b8167849}, !- Inlet Port
  ;                                       !- Outlet Port

OS:Connection,
  {b50d17e9-a8a9-4586-b1d7-a076b8167849}, !- Handle
  {a1320f8b-2fb5-4593-b7d6-a257b4899a52}, !- Name
  {35141ac6-8e66-408b-bc03-0beaad75708c}, !- Source Object
  11,                                     !- Outlet Port
  {5d8f1976-5357-4eca-a421-ad5003ca5bd3}, !- Target Object
  2;                                      !- Inlet Port

OS:PortList,
  {1005a05b-3d4f-4029-989b-ad85670b2e38}, !- Handle
  {ff299ff0-e9d0-485f-9c99-13c52298b84c}, !- Name
  {35141ac6-8e66-408b-bc03-0beaad75708c}; !- HVAC Component

OS:PortList,
  {b0da56e1-5b01-4b98-a7b2-9aa826b8848d}, !- Handle
  {fdedcfc8-584a-4651-864f-5f25950f530b}, !- Name
  {35141ac6-8e66-408b-bc03-0beaad75708c}; !- HVAC Component

OS:PortList,
  {835d860a-77a4-4706-a6b0-e39c6195f1f5}, !- Handle
  {4d4d1ed3-d7f0-49d3-8773-387bcc8a4789}, !- Name
  {35141ac6-8e66-408b-bc03-0beaad75708c}; !- HVAC Component

OS:Sizing:Zone,
  {459dae1c-ba6f-4ab4-a58c-88dc59bf95aa}, !- Handle
  {35141ac6-8e66-408b-bc03-0beaad75708c}, !- Zone or ZoneList Name
=======
  ,                                       !- Thermostat Name
  No;                                     !- Use Ideal Air Loads

OS:Node,
  {85b4d74a-5bc9-4769-b5cc-96673199ae87}, !- Handle
  Node 3,                                 !- Name
  {b57d4f81-8d2b-4e4c-a5c3-5e293bc806d3}, !- Inlet Port
  ;                                       !- Outlet Port

OS:Connection,
  {b57d4f81-8d2b-4e4c-a5c3-5e293bc806d3}, !- Handle
  {f2a2708d-22ef-41d9-9be0-4f134d797201}, !- Name
  {1a6a8633-9482-4a6d-8d80-9ebf3a55bcc2}, !- Source Object
  11,                                     !- Outlet Port
  {85b4d74a-5bc9-4769-b5cc-96673199ae87}, !- Target Object
  2;                                      !- Inlet Port

OS:PortList,
  {489f26bc-88c1-44ac-a9d5-0014ec90ff87}, !- Handle
  {c62d960a-2b56-43ab-8152-8cf15adfe5bf}, !- Name
  {1a6a8633-9482-4a6d-8d80-9ebf3a55bcc2}; !- HVAC Component

OS:PortList,
  {bd10b0ae-3b00-4b55-b42b-9f6aaf62a95f}, !- Handle
  {02abbe57-bfa6-423a-93c4-d58c9c6a7f61}, !- Name
  {1a6a8633-9482-4a6d-8d80-9ebf3a55bcc2}; !- HVAC Component

OS:PortList,
  {5450a211-15be-4409-b5db-e5ff83c37d85}, !- Handle
  {d6cac7e7-01ee-4bd2-bbcb-06944407bc8b}, !- Name
  {1a6a8633-9482-4a6d-8d80-9ebf3a55bcc2}; !- HVAC Component

OS:Sizing:Zone,
  {b594e2c5-7ad7-4b9f-91a0-00c7276a6a6d}, !- Handle
  {1a6a8633-9482-4a6d-8d80-9ebf3a55bcc2}, !- Zone or ZoneList Name
>>>>>>> fcfe5a62
  SupplyAirTemperature,                   !- Zone Cooling Design Supply Air Temperature Input Method
  14,                                     !- Zone Cooling Design Supply Air Temperature {C}
  11.11,                                  !- Zone Cooling Design Supply Air Temperature Difference {deltaC}
  SupplyAirTemperature,                   !- Zone Heating Design Supply Air Temperature Input Method
  40,                                     !- Zone Heating Design Supply Air Temperature {C}
  11.11,                                  !- Zone Heating Design Supply Air Temperature Difference {deltaC}
  0.0085,                                 !- Zone Cooling Design Supply Air Humidity Ratio {kg-H2O/kg-air}
  0.008,                                  !- Zone Heating Design Supply Air Humidity Ratio {kg-H2O/kg-air}
  ,                                       !- Zone Heating Sizing Factor
  ,                                       !- Zone Cooling Sizing Factor
  DesignDay,                              !- Cooling Design Air Flow Method
  ,                                       !- Cooling Design Air Flow Rate {m3/s}
  ,                                       !- Cooling Minimum Air Flow per Zone Floor Area {m3/s-m2}
  ,                                       !- Cooling Minimum Air Flow {m3/s}
  ,                                       !- Cooling Minimum Air Flow Fraction
  DesignDay,                              !- Heating Design Air Flow Method
  ,                                       !- Heating Design Air Flow Rate {m3/s}
  ,                                       !- Heating Maximum Air Flow per Zone Floor Area {m3/s-m2}
  ,                                       !- Heating Maximum Air Flow {m3/s}
  ,                                       !- Heating Maximum Air Flow Fraction
  No,                                     !- Account for Dedicated Outdoor Air System
  NeutralSupplyAir,                       !- Dedicated Outdoor Air System Control Strategy
  autosize,                               !- Dedicated Outdoor Air Low Setpoint Temperature for Design {C}
  autosize;                               !- Dedicated Outdoor Air High Setpoint Temperature for Design {C}

OS:ZoneHVAC:EquipmentList,
<<<<<<< HEAD
  {4b64e0a1-61d1-4e65-8fb3-c867224cefc4}, !- Handle
  Zone HVAC Equipment List 3,             !- Name
  {35141ac6-8e66-408b-bc03-0beaad75708c}, !- Thermal Zone
  SequentialLoad,                         !- Load Distribution Scheme
  {b28ad372-e7b7-42a4-b05a-fa955598a668}, !- Zone Equipment 1
  1,                                      !- Zone Equipment Cooling Sequence 1
  1,                                      !- Zone Equipment Heating or No-Load Sequence 1
  ,                                       !- Zone Equipment Sequential Cooling Fraction Schedule Name 1
  ;                                       !- Zone Equipment Sequential Heating Fraction Schedule Name 1

OS:Space,
  {5f6f34e4-56c7-4205-8c2f-813af739341e}, !- Handle
  living space|unit 3|story 1,            !- Name
  {914754c7-056c-4752-b502-32cd42234d85}, !- Space Type Name
=======
  {8eb8dcea-6916-4f7f-ae32-884ae65b08df}, !- Handle
  Zone HVAC Equipment List 3,             !- Name
  {1a6a8633-9482-4a6d-8d80-9ebf3a55bcc2}; !- Thermal Zone

OS:Space,
  {7a3aa43b-eb9a-47fb-bade-dc7f72f40a8b}, !- Handle
  living space|unit 3|story 1,            !- Name
  {8c79da27-b5f2-42fd-93a5-48b1c1fdbff9}, !- Space Type Name
>>>>>>> fcfe5a62
  ,                                       !- Default Construction Set Name
  ,                                       !- Default Schedule Set Name
  -0,                                     !- Direction of Relative North {deg}
  0,                                      !- X Origin {m}
  0,                                      !- Y Origin {m}
  0,                                      !- Z Origin {m}
  ,                                       !- Building Story Name
<<<<<<< HEAD
  {35141ac6-8e66-408b-bc03-0beaad75708c}, !- Thermal Zone Name
  ,                                       !- Part of Total Floor Area
  ,                                       !- Design Specification Outdoor Air Object Name
  {89b8dbc8-95ee-4d45-841b-9b602ff3021e}; !- Building Unit Name

OS:Surface,
  {28343c12-42a2-48e0-82d4-41f42e1f4a92}, !- Handle
  Surface 23,                             !- Name
  Wall,                                   !- Surface Type
  ,                                       !- Construction Name
  {5f6f34e4-56c7-4205-8c2f-813af739341e}, !- Space Name
  Outdoors,                               !- Outside Boundary Condition
  ,                                       !- Outside Boundary Condition Object
  SunExposed,                             !- Sun Exposure
  WindExposed,                            !- Wind Exposure
=======
  {1a6a8633-9482-4a6d-8d80-9ebf3a55bcc2}, !- Thermal Zone Name
  ,                                       !- Part of Total Floor Area
  ,                                       !- Design Specification Outdoor Air Object Name
  {b0ad7c19-2d7f-48c6-9670-6ee4f8576ed1}; !- Building Unit Name

OS:Surface,
  {5c3abecf-ab40-4fb8-bf00-bb5e98d1da91}, !- Handle
  Surface 23,                             !- Name
  Wall,                                   !- Surface Type
  ,                                       !- Construction Name
  {7a3aa43b-eb9a-47fb-bade-dc7f72f40a8b}, !- Space Name
  Surface,                                !- Outside Boundary Condition
  {28a549aa-bac6-4773-b4b9-4089bc3a7f63}, !- Outside Boundary Condition Object
  NoSun,                                  !- Sun Exposure
  NoWind,                                 !- Wind Exposure
>>>>>>> fcfe5a62
  ,                                       !- View Factor to Ground
  ,                                       !- Number of Vertices
  19.3973532215094, -12.9315688143396, 2.4384, !- X,Y,Z Vertex 1 {m}
  19.3973532215094, -12.9315688143396, 0, !- X,Y,Z Vertex 2 {m}
  19.3973532215094, 0, 0,                 !- X,Y,Z Vertex 3 {m}
  19.3973532215094, 0, 2.4384;            !- X,Y,Z Vertex 4 {m}

OS:Surface,
<<<<<<< HEAD
  {f50149d8-7d7d-4c51-a106-763372444705}, !- Handle
=======
  {3c7c3f92-7cac-4b10-a0f7-fc1f7744d053}, !- Handle
>>>>>>> fcfe5a62
  Surface 24,                             !- Name
  RoofCeiling,                            !- Surface Type
  ,                                       !- Construction Name
<<<<<<< HEAD
  {5f6f34e4-56c7-4205-8c2f-813af739341e}, !- Space Name
  Surface,                                !- Outside Boundary Condition
  {aeee4eb9-65c3-4853-9755-2ba6b36543e8}, !- Outside Boundary Condition Object
  NoSun,                                  !- Sun Exposure
  NoWind,                                 !- Wind Exposure
  ,                                       !- View Factor to Ground
  ,                                       !- Number of Vertices
  19.3973532215094, -12.9315688143396, 2.4384, !- X,Y,Z Vertex 1 {m}
  19.3973532215094, 0, 2.4384,            !- X,Y,Z Vertex 2 {m}
  12.9315688143396, 0, 2.4384,            !- X,Y,Z Vertex 3 {m}
  12.9315688143396, -12.9315688143396, 2.4384; !- X,Y,Z Vertex 4 {m}

OS:Surface,
  {c6d25870-0098-4ca1-82ae-d54dda0147f5}, !- Handle
=======
  {7a3aa43b-eb9a-47fb-bade-dc7f72f40a8b}, !- Space Name
  Outdoors,                               !- Outside Boundary Condition
  ,                                       !- Outside Boundary Condition Object
  SunExposed,                             !- Sun Exposure
  WindExposed,                            !- Wind Exposure
  ,                                       !- View Factor to Ground
  ,                                       !- Number of Vertices
  12.9315688143396, -12.9315688143396, 2.4384, !- X,Y,Z Vertex 1 {m}
  12.9315688143396, -12.9315688143396, 0, !- X,Y,Z Vertex 2 {m}
  19.3973532215094, -12.9315688143396, 0, !- X,Y,Z Vertex 3 {m}
  19.3973532215094, -12.9315688143396, 2.4384; !- X,Y,Z Vertex 4 {m}

OS:Surface,
  {fdb83d66-692f-4f44-8178-2dc411af9e4d}, !- Handle
>>>>>>> fcfe5a62
  Surface 25,                             !- Name
  Wall,                                   !- Surface Type
  ,                                       !- Construction Name
<<<<<<< HEAD
  {5f6f34e4-56c7-4205-8c2f-813af739341e}, !- Space Name
  Surface,                                !- Outside Boundary Condition
  {5b5ec873-0235-463b-b593-e1f71dbcce40}, !- Outside Boundary Condition Object
=======
  {7a3aa43b-eb9a-47fb-bade-dc7f72f40a8b}, !- Space Name
  Foundation,                             !- Outside Boundary Condition
  ,                                       !- Outside Boundary Condition Object
>>>>>>> fcfe5a62
  NoSun,                                  !- Sun Exposure
  NoWind,                                 !- Wind Exposure
  ,                                       !- View Factor to Ground
  ,                                       !- Number of Vertices
  19.3973532215094, -12.9315688143396, 2.4384, !- X,Y,Z Vertex 1 {m}
  19.3973532215094, -12.9315688143396, 0, !- X,Y,Z Vertex 2 {m}
  19.3973532215094, 0, 0,                 !- X,Y,Z Vertex 3 {m}
  19.3973532215094, 0, 2.4384;            !- X,Y,Z Vertex 4 {m}

OS:Surface,
<<<<<<< HEAD
  {569de7a8-413c-48f0-a03f-1fe57d1fc225}, !- Handle
  Surface 26,                             !- Name
  Floor,                                  !- Surface Type
  ,                                       !- Construction Name
  {5f6f34e4-56c7-4205-8c2f-813af739341e}, !- Space Name
  Foundation,                             !- Outside Boundary Condition
  ,                                       !- Outside Boundary Condition Object
  NoSun,                                  !- Sun Exposure
  NoWind,                                 !- Wind Exposure
  ,                                       !- View Factor to Ground
  ,                                       !- Number of Vertices
  12.9315688143396, -12.9315688143396, 0, !- X,Y,Z Vertex 1 {m}
  12.9315688143396, 0, 0,                 !- X,Y,Z Vertex 2 {m}
  19.3973532215094, 0, 0,                 !- X,Y,Z Vertex 3 {m}
  19.3973532215094, -12.9315688143396, 0; !- X,Y,Z Vertex 4 {m}

OS:Surface,
  {13211f92-263a-4045-a759-ee12b789d28a}, !- Handle
  Surface 27,                             !- Name
  Wall,                                   !- Surface Type
  ,                                       !- Construction Name
  {5f6f34e4-56c7-4205-8c2f-813af739341e}, !- Space Name
  Outdoors,                               !- Outside Boundary Condition
  ,                                       !- Outside Boundary Condition Object
  SunExposed,                             !- Sun Exposure
  WindExposed,                            !- Wind Exposure
  ,                                       !- View Factor to Ground
  ,                                       !- Number of Vertices
  19.3973532215094, 0, 2.4384,            !- X,Y,Z Vertex 1 {m}
  19.3973532215094, 0, 0,                 !- X,Y,Z Vertex 2 {m}
  12.9315688143396, 0, 0,                 !- X,Y,Z Vertex 3 {m}
  12.9315688143396, 0, 2.4384;            !- X,Y,Z Vertex 4 {m}

OS:Surface,
  {ea1d2c75-6de6-4fb2-bd48-a422a9ffb713}, !- Handle
=======
  {b27b525e-f94d-4d81-8d6e-d5f7ba20b932}, !- Handle
  Surface 26,                             !- Name
  Wall,                                   !- Surface Type
  ,                                       !- Construction Name
  {7a3aa43b-eb9a-47fb-bade-dc7f72f40a8b}, !- Space Name
  Outdoors,                               !- Outside Boundary Condition
  ,                                       !- Outside Boundary Condition Object
  SunExposed,                             !- Sun Exposure
  WindExposed,                            !- Wind Exposure
  ,                                       !- View Factor to Ground
  ,                                       !- Number of Vertices
  19.3973532215094, 0, 2.4384,            !- X,Y,Z Vertex 1 {m}
  19.3973532215094, 0, 0,                 !- X,Y,Z Vertex 2 {m}
  12.9315688143396, 0, 0,                 !- X,Y,Z Vertex 3 {m}
  12.9315688143396, 0, 2.4384;            !- X,Y,Z Vertex 4 {m}

OS:Surface,
  {4d1b0b8d-97a5-4057-95a6-22031961e855}, !- Handle
  Surface 27,                             !- Name
  Wall,                                   !- Surface Type
  ,                                       !- Construction Name
  {7a3aa43b-eb9a-47fb-bade-dc7f72f40a8b}, !- Space Name
  Surface,                                !- Outside Boundary Condition
  {64cc2667-1fa0-4aa2-a7b5-88abbb3cd6e0}, !- Outside Boundary Condition Object
  NoSun,                                  !- Sun Exposure
  NoWind,                                 !- Wind Exposure
  ,                                       !- View Factor to Ground
  ,                                       !- Number of Vertices
  12.9315688143396, 0, 2.4384,            !- X,Y,Z Vertex 1 {m}
  12.9315688143396, 0, 0,                 !- X,Y,Z Vertex 2 {m}
  12.9315688143396, -12.9315688143396, 0, !- X,Y,Z Vertex 3 {m}
  12.9315688143396, -12.9315688143396, 2.4384; !- X,Y,Z Vertex 4 {m}

OS:Surface,
  {d7777bc7-c643-42e5-b983-166d18ee1a26}, !- Handle
>>>>>>> fcfe5a62
  Surface 28,                             !- Name
  RoofCeiling,                            !- Surface Type
  ,                                       !- Construction Name
<<<<<<< HEAD
  {5f6f34e4-56c7-4205-8c2f-813af739341e}, !- Space Name
  Surface,                                !- Outside Boundary Condition
  {00f6a959-bbce-4180-8672-a9ba1e98a8ff}, !- Outside Boundary Condition Object
=======
  {7a3aa43b-eb9a-47fb-bade-dc7f72f40a8b}, !- Space Name
  Surface,                                !- Outside Boundary Condition
  {3daa0c32-b425-4c33-8e49-f2f664ebaad9}, !- Outside Boundary Condition Object
>>>>>>> fcfe5a62
  NoSun,                                  !- Sun Exposure
  NoWind,                                 !- Wind Exposure
  ,                                       !- View Factor to Ground
  ,                                       !- Number of Vertices
  19.3973532215094, -12.9315688143396, 2.4384, !- X,Y,Z Vertex 1 {m}
  19.3973532215094, 0, 2.4384,            !- X,Y,Z Vertex 2 {m}
  12.9315688143396, 0, 2.4384,            !- X,Y,Z Vertex 3 {m}
  12.9315688143396, -12.9315688143396, 2.4384; !- X,Y,Z Vertex 4 {m}

OS:ThermalZone,
<<<<<<< HEAD
  {2904e245-c69a-411e-93ed-45bf80ba9279}, !- Handle
=======
  {68ae9539-ce61-4b2b-b180-a64dee039737}, !- Handle
>>>>>>> fcfe5a62
  living zone|unit 4,                     !- Name
  ,                                       !- Multiplier
  ,                                       !- Ceiling Height {m}
  ,                                       !- Volume {m3}
  ,                                       !- Floor Area {m2}
  ,                                       !- Zone Inside Convection Algorithm
  ,                                       !- Zone Outside Convection Algorithm
  ,                                       !- Zone Conditioning Equipment List Name
<<<<<<< HEAD
  {1e7e674f-5066-4fac-89cb-db7f563ed60a}, !- Zone Air Inlet Port List
  {89067131-8e56-4c97-874e-b673a1183330}, !- Zone Air Exhaust Port List
  {3222229b-0953-4d34-bfd1-e4f2b3cd77ff}, !- Zone Air Node Name
  {88ac531e-fe16-4531-be10-e661d9611066}, !- Zone Return Air Port List
=======
  {db7442fd-29e0-43c6-ad91-baef4a0b541e}, !- Zone Air Inlet Port List
  {d996e909-a933-42a2-95c1-58ca0af10e91}, !- Zone Air Exhaust Port List
  {c9775b18-f4af-4d29-8173-5d4e2207bbc8}, !- Zone Air Node Name
  {b7652c32-f430-4c6c-a7b7-7f9a7777c9ae}, !- Zone Return Air Port List
>>>>>>> fcfe5a62
  ,                                       !- Primary Daylighting Control Name
  ,                                       !- Fraction of Zone Controlled by Primary Daylighting Control
  ,                                       !- Secondary Daylighting Control Name
  ,                                       !- Fraction of Zone Controlled by Secondary Daylighting Control
  ,                                       !- Illuminance Map Name
  ,                                       !- Group Rendering Name
<<<<<<< HEAD
  {d205eb9e-1e50-4f3c-aa9f-1d0e7beed368}, !- Thermostat Name
  No;                                     !- Use Ideal Air Loads

OS:Node,
  {ff38a30e-e9a8-4496-a04c-6f0241f62348}, !- Handle
  Node 4,                                 !- Name
  {3222229b-0953-4d34-bfd1-e4f2b3cd77ff}, !- Inlet Port
  ;                                       !- Outlet Port

OS:Connection,
  {3222229b-0953-4d34-bfd1-e4f2b3cd77ff}, !- Handle
  {a6e79744-5985-4ea3-8f6a-7117f4e5873f}, !- Name
  {2904e245-c69a-411e-93ed-45bf80ba9279}, !- Source Object
  11,                                     !- Outlet Port
  {ff38a30e-e9a8-4496-a04c-6f0241f62348}, !- Target Object
  2;                                      !- Inlet Port

OS:PortList,
  {1e7e674f-5066-4fac-89cb-db7f563ed60a}, !- Handle
  {4b7971bc-814b-47e9-bcd3-037337141fc0}, !- Name
  {2904e245-c69a-411e-93ed-45bf80ba9279}; !- HVAC Component

OS:PortList,
  {89067131-8e56-4c97-874e-b673a1183330}, !- Handle
  {cb2db01a-8bca-4694-b335-a8fe1ec0e27a}, !- Name
  {2904e245-c69a-411e-93ed-45bf80ba9279}; !- HVAC Component

OS:PortList,
  {88ac531e-fe16-4531-be10-e661d9611066}, !- Handle
  {c139b922-6a61-4eef-97fa-6b23c9f83646}, !- Name
  {2904e245-c69a-411e-93ed-45bf80ba9279}; !- HVAC Component

OS:Sizing:Zone,
  {2eb2c243-7e84-4293-917a-4903446b5072}, !- Handle
  {2904e245-c69a-411e-93ed-45bf80ba9279}, !- Zone or ZoneList Name
=======
  ,                                       !- Thermostat Name
  No;                                     !- Use Ideal Air Loads

OS:Node,
  {1f2e706c-e46f-4e8c-908a-0bf06166113f}, !- Handle
  Node 4,                                 !- Name
  {c9775b18-f4af-4d29-8173-5d4e2207bbc8}, !- Inlet Port
  ;                                       !- Outlet Port

OS:Connection,
  {c9775b18-f4af-4d29-8173-5d4e2207bbc8}, !- Handle
  {4de9f7ab-403a-47d2-b196-ea7e01ae2ff6}, !- Name
  {68ae9539-ce61-4b2b-b180-a64dee039737}, !- Source Object
  11,                                     !- Outlet Port
  {1f2e706c-e46f-4e8c-908a-0bf06166113f}, !- Target Object
  2;                                      !- Inlet Port

OS:PortList,
  {db7442fd-29e0-43c6-ad91-baef4a0b541e}, !- Handle
  {46279f34-83fb-4a8c-b1dd-66065e231568}, !- Name
  {68ae9539-ce61-4b2b-b180-a64dee039737}; !- HVAC Component

OS:PortList,
  {d996e909-a933-42a2-95c1-58ca0af10e91}, !- Handle
  {f39a1f9a-72e1-40d9-8dbc-2f21b7c876b9}, !- Name
  {68ae9539-ce61-4b2b-b180-a64dee039737}; !- HVAC Component

OS:PortList,
  {b7652c32-f430-4c6c-a7b7-7f9a7777c9ae}, !- Handle
  {7f2dbaf8-2460-4774-b764-3961c3bb271d}, !- Name
  {68ae9539-ce61-4b2b-b180-a64dee039737}; !- HVAC Component

OS:Sizing:Zone,
  {8185cf09-3473-47a4-aada-101580b9eb8d}, !- Handle
  {68ae9539-ce61-4b2b-b180-a64dee039737}, !- Zone or ZoneList Name
>>>>>>> fcfe5a62
  SupplyAirTemperature,                   !- Zone Cooling Design Supply Air Temperature Input Method
  14,                                     !- Zone Cooling Design Supply Air Temperature {C}
  11.11,                                  !- Zone Cooling Design Supply Air Temperature Difference {deltaC}
  SupplyAirTemperature,                   !- Zone Heating Design Supply Air Temperature Input Method
  40,                                     !- Zone Heating Design Supply Air Temperature {C}
  11.11,                                  !- Zone Heating Design Supply Air Temperature Difference {deltaC}
  0.0085,                                 !- Zone Cooling Design Supply Air Humidity Ratio {kg-H2O/kg-air}
  0.008,                                  !- Zone Heating Design Supply Air Humidity Ratio {kg-H2O/kg-air}
  ,                                       !- Zone Heating Sizing Factor
  ,                                       !- Zone Cooling Sizing Factor
  DesignDay,                              !- Cooling Design Air Flow Method
  ,                                       !- Cooling Design Air Flow Rate {m3/s}
  ,                                       !- Cooling Minimum Air Flow per Zone Floor Area {m3/s-m2}
  ,                                       !- Cooling Minimum Air Flow {m3/s}
  ,                                       !- Cooling Minimum Air Flow Fraction
  DesignDay,                              !- Heating Design Air Flow Method
  ,                                       !- Heating Design Air Flow Rate {m3/s}
  ,                                       !- Heating Maximum Air Flow per Zone Floor Area {m3/s-m2}
  ,                                       !- Heating Maximum Air Flow {m3/s}
  ,                                       !- Heating Maximum Air Flow Fraction
  No,                                     !- Account for Dedicated Outdoor Air System
  NeutralSupplyAir,                       !- Dedicated Outdoor Air System Control Strategy
  autosize,                               !- Dedicated Outdoor Air Low Setpoint Temperature for Design {C}
  autosize;                               !- Dedicated Outdoor Air High Setpoint Temperature for Design {C}

OS:ZoneHVAC:EquipmentList,
<<<<<<< HEAD
  {c24ef96a-6b27-4e59-bb74-1803b5715713}, !- Handle
  Zone HVAC Equipment List 4,             !- Name
  {2904e245-c69a-411e-93ed-45bf80ba9279}, !- Thermal Zone
  SequentialLoad,                         !- Load Distribution Scheme
  {2c8b34fd-899e-42c7-912d-93df26c4aa93}, !- Zone Equipment 1
  1,                                      !- Zone Equipment Cooling Sequence 1
  1,                                      !- Zone Equipment Heating or No-Load Sequence 1
  ,                                       !- Zone Equipment Sequential Cooling Fraction Schedule Name 1
  ;                                       !- Zone Equipment Sequential Heating Fraction Schedule Name 1

OS:Space,
  {9df2df70-e107-4b89-84a9-fb7b629b0619}, !- Handle
  living space|unit 4|story 1,            !- Name
  {914754c7-056c-4752-b502-32cd42234d85}, !- Space Type Name
=======
  {c14c52f8-08c2-4420-97f7-ea0ed6cb89e0}, !- Handle
  Zone HVAC Equipment List 4,             !- Name
  {68ae9539-ce61-4b2b-b180-a64dee039737}; !- Thermal Zone

OS:Space,
  {9556cd3e-f6c4-4a8b-a4a5-53370018a0c0}, !- Handle
  living space|unit 4|story 1,            !- Name
  {8c79da27-b5f2-42fd-93a5-48b1c1fdbff9}, !- Space Type Name
>>>>>>> fcfe5a62
  ,                                       !- Default Construction Set Name
  ,                                       !- Default Schedule Set Name
  -0,                                     !- Direction of Relative North {deg}
  0,                                      !- X Origin {m}
  0,                                      !- Y Origin {m}
  0,                                      !- Z Origin {m}
  ,                                       !- Building Story Name
<<<<<<< HEAD
  {2904e245-c69a-411e-93ed-45bf80ba9279}, !- Thermal Zone Name
  ,                                       !- Part of Total Floor Area
  ,                                       !- Design Specification Outdoor Air Object Name
  {b4b2eae8-b67d-42b8-94fa-4bd20afeabb7}; !- Building Unit Name

OS:Surface,
  {09960c51-3234-41f5-8c74-878c9d315a8f}, !- Handle
  Surface 34,                             !- Name
  Wall,                                   !- Surface Type
  ,                                       !- Construction Name
  {9df2df70-e107-4b89-84a9-fb7b629b0619}, !- Space Name
=======
  {68ae9539-ce61-4b2b-b180-a64dee039737}, !- Thermal Zone Name
  ,                                       !- Part of Total Floor Area
  ,                                       !- Design Specification Outdoor Air Object Name
  {9fbb89c9-a759-49f3-9e7c-4c42e50e4948}; !- Building Unit Name

OS:Surface,
  {b0a342b2-e65b-45ac-ab10-4a51b78421a3}, !- Handle
  Surface 34,                             !- Name
  Wall,                                   !- Surface Type
  ,                                       !- Construction Name
  {9556cd3e-f6c4-4a8b-a4a5-53370018a0c0}, !- Space Name
>>>>>>> fcfe5a62
  Outdoors,                               !- Outside Boundary Condition
  ,                                       !- Outside Boundary Condition Object
  SunExposed,                             !- Sun Exposure
  WindExposed,                            !- Wind Exposure
  ,                                       !- View Factor to Ground
  ,                                       !- Number of Vertices
  25.8631376286792, -12.9315688143396, 2.4384, !- X,Y,Z Vertex 1 {m}
  25.8631376286792, -12.9315688143396, 0, !- X,Y,Z Vertex 2 {m}
  25.8631376286792, 0, 0,                 !- X,Y,Z Vertex 3 {m}
  25.8631376286792, 0, 2.4384;            !- X,Y,Z Vertex 4 {m}

OS:Surface,
<<<<<<< HEAD
  {17965e5c-a339-4f1e-b5c3-166a3e1e59ca}, !- Handle
=======
  {934ff4da-2aeb-4c40-9659-da785bbb0409}, !- Handle
>>>>>>> fcfe5a62
  Surface 35,                             !- Name
  RoofCeiling,                            !- Surface Type
  ,                                       !- Construction Name
  {9df2df70-e107-4b89-84a9-fb7b629b0619}, !- Space Name
  Surface,                                !- Outside Boundary Condition
  {6811805b-b6d8-4c14-8baf-92a6d06af066}, !- Outside Boundary Condition Object
  NoSun,                                  !- Sun Exposure
  NoWind,                                 !- Wind Exposure
  ,                                       !- View Factor to Ground
  ,                                       !- Number of Vertices
  25.8631376286792, -12.9315688143396, 2.4384, !- X,Y,Z Vertex 1 {m}
  25.8631376286792, 0, 2.4384,            !- X,Y,Z Vertex 2 {m}
  19.3973532215094, 0, 2.4384,            !- X,Y,Z Vertex 3 {m}
  19.3973532215094, -12.9315688143396, 2.4384; !- X,Y,Z Vertex 4 {m}

OS:Surface,
  {f8a1cd9a-0990-4ed6-9e50-31d58f5feb88}, !- Handle
  Surface 36,                             !- Name
  Wall,                                   !- Surface Type
  ,                                       !- Construction Name
<<<<<<< HEAD
  {9df2df70-e107-4b89-84a9-fb7b629b0619}, !- Space Name
=======
  {9556cd3e-f6c4-4a8b-a4a5-53370018a0c0}, !- Space Name
>>>>>>> fcfe5a62
  Outdoors,                               !- Outside Boundary Condition
  ,                                       !- Outside Boundary Condition Object
  SunExposed,                             !- Sun Exposure
  WindExposed,                            !- Wind Exposure
  ,                                       !- View Factor to Ground
  ,                                       !- Number of Vertices
<<<<<<< HEAD
  25.8631376286792, -12.9315688143396, 2.4384, !- X,Y,Z Vertex 1 {m}
  25.8631376286792, -12.9315688143396, 0, !- X,Y,Z Vertex 2 {m}
  25.8631376286792, 0, 0,                 !- X,Y,Z Vertex 3 {m}
  25.8631376286792, 0, 2.4384;            !- X,Y,Z Vertex 4 {m}

OS:Surface,
  {88088f74-5a35-44c8-9fd0-f3d537a8270c}, !- Handle
  Surface 37,                             !- Name
  Floor,                                  !- Surface Type
  ,                                       !- Construction Name
  {9df2df70-e107-4b89-84a9-fb7b629b0619}, !- Space Name
=======
  19.3973532215094, -12.9315688143396, 2.4384, !- X,Y,Z Vertex 1 {m}
  19.3973532215094, -12.9315688143396, 0, !- X,Y,Z Vertex 2 {m}
  25.8631376286792, -12.9315688143396, 0, !- X,Y,Z Vertex 3 {m}
  25.8631376286792, -12.9315688143396, 2.4384; !- X,Y,Z Vertex 4 {m}

OS:Surface,
  {2c584f47-db1c-4285-bd46-d9658ea2beff}, !- Handle
  Surface 36,                             !- Name
  Floor,                                  !- Surface Type
  ,                                       !- Construction Name
  {9556cd3e-f6c4-4a8b-a4a5-53370018a0c0}, !- Space Name
>>>>>>> fcfe5a62
  Foundation,                             !- Outside Boundary Condition
  ,                                       !- Outside Boundary Condition Object
  NoSun,                                  !- Sun Exposure
  NoWind,                                 !- Wind Exposure
  ,                                       !- View Factor to Ground
  ,                                       !- Number of Vertices
  19.3973532215094, -12.9315688143396, 0, !- X,Y,Z Vertex 1 {m}
  19.3973532215094, 0, 0,                 !- X,Y,Z Vertex 2 {m}
  25.8631376286792, 0, 0,                 !- X,Y,Z Vertex 3 {m}
  25.8631376286792, -12.9315688143396, 0; !- X,Y,Z Vertex 4 {m}

OS:Surface,
<<<<<<< HEAD
  {fc8b56d2-8a49-4b7b-b678-eefad45eb453}, !- Handle
  Surface 38,                             !- Name
  Wall,                                   !- Surface Type
  ,                                       !- Construction Name
  {9df2df70-e107-4b89-84a9-fb7b629b0619}, !- Space Name
=======
  {4a071b0a-c2bd-43db-bc1f-53dcf7e21dae}, !- Handle
  Surface 37,                             !- Name
  Wall,                                   !- Surface Type
  ,                                       !- Construction Name
  {9556cd3e-f6c4-4a8b-a4a5-53370018a0c0}, !- Space Name
>>>>>>> fcfe5a62
  Outdoors,                               !- Outside Boundary Condition
  ,                                       !- Outside Boundary Condition Object
  SunExposed,                             !- Sun Exposure
  WindExposed,                            !- Wind Exposure
  ,                                       !- View Factor to Ground
  ,                                       !- Number of Vertices
  25.8631376286792, 0, 2.4384,            !- X,Y,Z Vertex 1 {m}
  25.8631376286792, 0, 0,                 !- X,Y,Z Vertex 2 {m}
  19.3973532215094, 0, 0,                 !- X,Y,Z Vertex 3 {m}
  19.3973532215094, 0, 2.4384;            !- X,Y,Z Vertex 4 {m}

OS:Surface,
<<<<<<< HEAD
  {5b5ec873-0235-463b-b593-e1f71dbcce40}, !- Handle
  Surface 39,                             !- Name
  Wall,                                   !- Surface Type
  ,                                       !- Construction Name
  {9df2df70-e107-4b89-84a9-fb7b629b0619}, !- Space Name
  Surface,                                !- Outside Boundary Condition
  {c6d25870-0098-4ca1-82ae-d54dda0147f5}, !- Outside Boundary Condition Object
=======
  {28a549aa-bac6-4773-b4b9-4089bc3a7f63}, !- Handle
  Surface 38,                             !- Name
  Wall,                                   !- Surface Type
  ,                                       !- Construction Name
  {9556cd3e-f6c4-4a8b-a4a5-53370018a0c0}, !- Space Name
  Surface,                                !- Outside Boundary Condition
  {5c3abecf-ab40-4fb8-bf00-bb5e98d1da91}, !- Outside Boundary Condition Object
>>>>>>> fcfe5a62
  NoSun,                                  !- Sun Exposure
  NoWind,                                 !- Wind Exposure
  ,                                       !- View Factor to Ground
  ,                                       !- Number of Vertices
  19.3973532215094, 0, 2.4384,            !- X,Y,Z Vertex 1 {m}
  19.3973532215094, 0, 0,                 !- X,Y,Z Vertex 2 {m}
  19.3973532215094, -12.9315688143396, 0, !- X,Y,Z Vertex 3 {m}
  19.3973532215094, -12.9315688143396, 2.4384; !- X,Y,Z Vertex 4 {m}

OS:Surface,
<<<<<<< HEAD
  {be4aff20-fd33-4e73-88df-d778109e6604}, !- Handle
  Surface 7,                              !- Name
  Floor,                                  !- Surface Type
  ,                                       !- Construction Name
  {b3bfed29-d547-4f3c-afbe-d3ffd012de25}, !- Space Name
  Surface,                                !- Outside Boundary Condition
  {9b5ff937-583d-4fe4-9df9-1ef205a9f274}, !- Outside Boundary Condition Object
=======
  {9471961f-9117-46c7-8031-da31f51c62e4}, !- Handle
  Surface 39,                             !- Name
  RoofCeiling,                            !- Surface Type
  ,                                       !- Construction Name
  {9556cd3e-f6c4-4a8b-a4a5-53370018a0c0}, !- Space Name
  Surface,                                !- Outside Boundary Condition
  {5b87ef1b-e4e4-4c3a-b379-c40d5e99dad1}, !- Outside Boundary Condition Object
  NoSun,                                  !- Sun Exposure
  NoWind,                                 !- Wind Exposure
  ,                                       !- View Factor to Ground
  ,                                       !- Number of Vertices
  25.8631376286792, -12.9315688143396, 2.4384, !- X,Y,Z Vertex 1 {m}
  25.8631376286792, 0, 2.4384,            !- X,Y,Z Vertex 2 {m}
  19.3973532215094, 0, 2.4384,            !- X,Y,Z Vertex 3 {m}
  19.3973532215094, -12.9315688143396, 2.4384; !- X,Y,Z Vertex 4 {m}

OS:Surface,
  {52c62037-4a50-4191-9758-1e2519cefdb8}, !- Handle
  Surface 7,                              !- Name
  Floor,                                  !- Surface Type
  ,                                       !- Construction Name
  {fed4b892-1364-4840-8426-c8276d886ec6}, !- Space Name
  Surface,                                !- Outside Boundary Condition
  {f97dceee-d17b-473f-bd72-af55ef66c9f4}, !- Outside Boundary Condition Object
>>>>>>> fcfe5a62
  NoSun,                                  !- Sun Exposure
  NoWind,                                 !- Wind Exposure
  ,                                       !- View Factor to Ground
  ,                                       !- Number of Vertices
  6.46578440716979, 0, 2.4384,            !- X,Y,Z Vertex 1 {m}
  6.46578440716979, -12.9315688143396, 2.4384, !- X,Y,Z Vertex 2 {m}
  0, -12.9315688143396, 2.4384,           !- X,Y,Z Vertex 3 {m}
  0, 0, 2.4384;                           !- X,Y,Z Vertex 4 {m}

OS:Surface,
<<<<<<< HEAD
  {4488738e-8525-4145-8777-f760493b68f7}, !- Handle
  Surface 8,                              !- Name
  RoofCeiling,                            !- Surface Type
  ,                                       !- Construction Name
  {b3bfed29-d547-4f3c-afbe-d3ffd012de25}, !- Space Name
=======
  {bdfc9ebe-4063-4a6b-a3a9-3d8ba7ed350f}, !- Handle
  Surface 8,                              !- Name
  RoofCeiling,                            !- Surface Type
  ,                                       !- Construction Name
  {fed4b892-1364-4840-8426-c8276d886ec6}, !- Space Name
>>>>>>> fcfe5a62
  Outdoors,                               !- Outside Boundary Condition
  ,                                       !- Outside Boundary Condition Object
  SunExposed,                             !- Sun Exposure
  WindExposed,                            !- Wind Exposure
  ,                                       !- View Factor to Ground
  ,                                       !- Number of Vertices
  0, -6.46578440716979, 5.6712922035849,  !- X,Y,Z Vertex 1 {m}
  25.8631376286792, -6.46578440716979, 5.6712922035849, !- X,Y,Z Vertex 2 {m}
  25.8631376286792, 0, 2.4384,            !- X,Y,Z Vertex 3 {m}
  0, 0, 2.4384;                           !- X,Y,Z Vertex 4 {m}

OS:Surface,
<<<<<<< HEAD
  {376f7986-1abd-415c-aea4-fde765b82ee5}, !- Handle
  Surface 9,                              !- Name
  RoofCeiling,                            !- Surface Type
  ,                                       !- Construction Name
  {b3bfed29-d547-4f3c-afbe-d3ffd012de25}, !- Space Name
=======
  {c8d6e269-faea-499f-8f2e-df6bc7cee326}, !- Handle
  Surface 9,                              !- Name
  RoofCeiling,                            !- Surface Type
  ,                                       !- Construction Name
  {fed4b892-1364-4840-8426-c8276d886ec6}, !- Space Name
>>>>>>> fcfe5a62
  Outdoors,                               !- Outside Boundary Condition
  ,                                       !- Outside Boundary Condition Object
  SunExposed,                             !- Sun Exposure
  WindExposed,                            !- Wind Exposure
  ,                                       !- View Factor to Ground
  ,                                       !- Number of Vertices
  25.8631376286792, -6.46578440716979, 5.6712922035849, !- X,Y,Z Vertex 1 {m}
  0, -6.46578440716979, 5.6712922035849,  !- X,Y,Z Vertex 2 {m}
  0, -12.9315688143396, 2.4384,           !- X,Y,Z Vertex 3 {m}
  25.8631376286792, -12.9315688143396, 2.4384; !- X,Y,Z Vertex 4 {m}

OS:Surface,
<<<<<<< HEAD
  {b1631c7e-cb0c-4334-aa15-441b44bb59b0}, !- Handle
  Surface 10,                             !- Name
  Wall,                                   !- Surface Type
  ,                                       !- Construction Name
  {b3bfed29-d547-4f3c-afbe-d3ffd012de25}, !- Space Name
=======
  {4d0d70f0-b7eb-4433-83b5-47401a518d68}, !- Handle
  Surface 10,                             !- Name
  Wall,                                   !- Surface Type
  ,                                       !- Construction Name
  {fed4b892-1364-4840-8426-c8276d886ec6}, !- Space Name
>>>>>>> fcfe5a62
  Outdoors,                               !- Outside Boundary Condition
  ,                                       !- Outside Boundary Condition Object
  SunExposed,                             !- Sun Exposure
  WindExposed,                            !- Wind Exposure
  ,                                       !- View Factor to Ground
  ,                                       !- Number of Vertices
  0, -6.46578440716979, 5.6712922035849,  !- X,Y,Z Vertex 1 {m}
  0, 0, 2.4384,                           !- X,Y,Z Vertex 2 {m}
  0, -12.9315688143396, 2.4384;           !- X,Y,Z Vertex 3 {m}

OS:Surface,
<<<<<<< HEAD
  {540f7b0b-3c60-4c36-8776-5562cfc2fa2e}, !- Handle
  Surface 11,                             !- Name
  Wall,                                   !- Surface Type
  ,                                       !- Construction Name
  {b3bfed29-d547-4f3c-afbe-d3ffd012de25}, !- Space Name
=======
  {91a8b865-70d0-497f-8f00-eefea72b7878}, !- Handle
  Surface 11,                             !- Name
  Wall,                                   !- Surface Type
  ,                                       !- Construction Name
  {fed4b892-1364-4840-8426-c8276d886ec6}, !- Space Name
>>>>>>> fcfe5a62
  Outdoors,                               !- Outside Boundary Condition
  ,                                       !- Outside Boundary Condition Object
  SunExposed,                             !- Sun Exposure
  WindExposed,                            !- Wind Exposure
  ,                                       !- View Factor to Ground
  ,                                       !- Number of Vertices
  25.8631376286792, -6.46578440716979, 5.6712922035849, !- X,Y,Z Vertex 1 {m}
  25.8631376286792, -12.9315688143396, 2.4384, !- X,Y,Z Vertex 2 {m}
  25.8631376286792, 0, 2.4384;            !- X,Y,Z Vertex 3 {m}

OS:Space,
<<<<<<< HEAD
  {b3bfed29-d547-4f3c-afbe-d3ffd012de25}, !- Handle
  unfinished attic space,                 !- Name
  {a4ff4ca4-fe6a-4897-baeb-bb20a6fb9b44}, !- Space Type Name
=======
  {fed4b892-1364-4840-8426-c8276d886ec6}, !- Handle
  unfinished attic space,                 !- Name
  {51d76e71-f174-4184-a2e2-b022176500f2}, !- Space Type Name
>>>>>>> fcfe5a62
  ,                                       !- Default Construction Set Name
  ,                                       !- Default Schedule Set Name
  ,                                       !- Direction of Relative North {deg}
  ,                                       !- X Origin {m}
  ,                                       !- Y Origin {m}
  ,                                       !- Z Origin {m}
  ,                                       !- Building Story Name
<<<<<<< HEAD
  {b3d26528-e89f-4357-a0b3-0e8d9767f5c4}; !- Thermal Zone Name

OS:ThermalZone,
  {b3d26528-e89f-4357-a0b3-0e8d9767f5c4}, !- Handle
=======
  {a0b9f011-b26b-4a3d-8b97-e23df351eb28}; !- Thermal Zone Name

OS:ThermalZone,
  {a0b9f011-b26b-4a3d-8b97-e23df351eb28}, !- Handle
>>>>>>> fcfe5a62
  unfinished attic zone,                  !- Name
  ,                                       !- Multiplier
  ,                                       !- Ceiling Height {m}
  ,                                       !- Volume {m3}
  ,                                       !- Floor Area {m2}
  ,                                       !- Zone Inside Convection Algorithm
  ,                                       !- Zone Outside Convection Algorithm
  ,                                       !- Zone Conditioning Equipment List Name
<<<<<<< HEAD
  {e25feca8-0327-46ec-ac68-3328c8bb93db}, !- Zone Air Inlet Port List
  {c2641cdc-afee-4cbc-abbf-a436b43d41b5}, !- Zone Air Exhaust Port List
  {d313ea1a-4bbc-4167-b5f2-789bd8b8f4c5}, !- Zone Air Node Name
  {946bd6e5-e12f-448c-96db-18d05eab6292}, !- Zone Return Air Port List
=======
  {a1ec6e3e-e28c-4a0e-b50d-311a9219e7c5}, !- Zone Air Inlet Port List
  {28fe9341-4d76-4fdc-ab4c-5332de42f715}, !- Zone Air Exhaust Port List
  {b7cb4046-1095-474d-87a0-4680c939c337}, !- Zone Air Node Name
  {90bc60b6-eaa3-4e98-8e7f-9a51cd1e8d73}, !- Zone Return Air Port List
>>>>>>> fcfe5a62
  ,                                       !- Primary Daylighting Control Name
  ,                                       !- Fraction of Zone Controlled by Primary Daylighting Control
  ,                                       !- Secondary Daylighting Control Name
  ,                                       !- Fraction of Zone Controlled by Secondary Daylighting Control
  ,                                       !- Illuminance Map Name
  ,                                       !- Group Rendering Name
  ,                                       !- Thermostat Name
  No;                                     !- Use Ideal Air Loads

OS:Node,
<<<<<<< HEAD
  {4c048fb9-862f-4829-943f-77112599241f}, !- Handle
  Node 5,                                 !- Name
  {d313ea1a-4bbc-4167-b5f2-789bd8b8f4c5}, !- Inlet Port
  ;                                       !- Outlet Port

OS:Connection,
  {d313ea1a-4bbc-4167-b5f2-789bd8b8f4c5}, !- Handle
  {eb7c81d9-bb53-40b8-8a13-a0f022cba314}, !- Name
  {b3d26528-e89f-4357-a0b3-0e8d9767f5c4}, !- Source Object
  11,                                     !- Outlet Port
  {4c048fb9-862f-4829-943f-77112599241f}, !- Target Object
  2;                                      !- Inlet Port

OS:PortList,
  {e25feca8-0327-46ec-ac68-3328c8bb93db}, !- Handle
  {c8decfe2-a567-46d0-868c-50e05b89cdcf}, !- Name
  {b3d26528-e89f-4357-a0b3-0e8d9767f5c4}; !- HVAC Component

OS:PortList,
  {c2641cdc-afee-4cbc-abbf-a436b43d41b5}, !- Handle
  {df9e898d-4bdd-43a7-b922-c576c8b73d4e}, !- Name
  {b3d26528-e89f-4357-a0b3-0e8d9767f5c4}; !- HVAC Component

OS:PortList,
  {946bd6e5-e12f-448c-96db-18d05eab6292}, !- Handle
  {c1846408-e872-4c49-8fbc-74f2df317ab8}, !- Name
  {b3d26528-e89f-4357-a0b3-0e8d9767f5c4}; !- HVAC Component

OS:Sizing:Zone,
  {b0cc8ff2-6ec5-41ca-b75a-1d861aadb94c}, !- Handle
  {b3d26528-e89f-4357-a0b3-0e8d9767f5c4}, !- Zone or ZoneList Name
=======
  {6ec0f9c3-f5e5-4d77-9b42-8c37aa1a7bbe}, !- Handle
  Node 5,                                 !- Name
  {b7cb4046-1095-474d-87a0-4680c939c337}, !- Inlet Port
  ;                                       !- Outlet Port

OS:Connection,
  {b7cb4046-1095-474d-87a0-4680c939c337}, !- Handle
  {01b70ab1-1b1d-4f9e-ba98-e6b764827837}, !- Name
  {a0b9f011-b26b-4a3d-8b97-e23df351eb28}, !- Source Object
  11,                                     !- Outlet Port
  {6ec0f9c3-f5e5-4d77-9b42-8c37aa1a7bbe}, !- Target Object
  2;                                      !- Inlet Port

OS:PortList,
  {a1ec6e3e-e28c-4a0e-b50d-311a9219e7c5}, !- Handle
  {d332cd71-cead-455f-904b-e894fe974d37}, !- Name
  {a0b9f011-b26b-4a3d-8b97-e23df351eb28}; !- HVAC Component

OS:PortList,
  {28fe9341-4d76-4fdc-ab4c-5332de42f715}, !- Handle
  {b3a20ffe-e57e-49a4-a902-e3d59320b85e}, !- Name
  {a0b9f011-b26b-4a3d-8b97-e23df351eb28}; !- HVAC Component

OS:PortList,
  {90bc60b6-eaa3-4e98-8e7f-9a51cd1e8d73}, !- Handle
  {6eb7ea46-5f74-4206-a3c6-bdf25e2c1c39}, !- Name
  {a0b9f011-b26b-4a3d-8b97-e23df351eb28}; !- HVAC Component

OS:Sizing:Zone,
  {b2f79a9d-011b-41ac-98e8-8b733d6c01e2}, !- Handle
  {a0b9f011-b26b-4a3d-8b97-e23df351eb28}, !- Zone or ZoneList Name
>>>>>>> fcfe5a62
  SupplyAirTemperature,                   !- Zone Cooling Design Supply Air Temperature Input Method
  14,                                     !- Zone Cooling Design Supply Air Temperature {C}
  11.11,                                  !- Zone Cooling Design Supply Air Temperature Difference {deltaC}
  SupplyAirTemperature,                   !- Zone Heating Design Supply Air Temperature Input Method
  40,                                     !- Zone Heating Design Supply Air Temperature {C}
  11.11,                                  !- Zone Heating Design Supply Air Temperature Difference {deltaC}
  0.0085,                                 !- Zone Cooling Design Supply Air Humidity Ratio {kg-H2O/kg-air}
  0.008,                                  !- Zone Heating Design Supply Air Humidity Ratio {kg-H2O/kg-air}
  ,                                       !- Zone Heating Sizing Factor
  ,                                       !- Zone Cooling Sizing Factor
  DesignDay,                              !- Cooling Design Air Flow Method
  ,                                       !- Cooling Design Air Flow Rate {m3/s}
  ,                                       !- Cooling Minimum Air Flow per Zone Floor Area {m3/s-m2}
  ,                                       !- Cooling Minimum Air Flow {m3/s}
  ,                                       !- Cooling Minimum Air Flow Fraction
  DesignDay,                              !- Heating Design Air Flow Method
  ,                                       !- Heating Design Air Flow Rate {m3/s}
  ,                                       !- Heating Maximum Air Flow per Zone Floor Area {m3/s-m2}
  ,                                       !- Heating Maximum Air Flow {m3/s}
  ,                                       !- Heating Maximum Air Flow Fraction
  No,                                     !- Account for Dedicated Outdoor Air System
  NeutralSupplyAir,                       !- Dedicated Outdoor Air System Control Strategy
  autosize,                               !- Dedicated Outdoor Air Low Setpoint Temperature for Design {C}
  autosize;                               !- Dedicated Outdoor Air High Setpoint Temperature for Design {C}

OS:ZoneHVAC:EquipmentList,
<<<<<<< HEAD
  {4b9fd343-8ab5-4f49-b221-bffb27360d95}, !- Handle
  Zone HVAC Equipment List 5,             !- Name
  {b3d26528-e89f-4357-a0b3-0e8d9767f5c4}; !- Thermal Zone

OS:SpaceType,
  {a4ff4ca4-fe6a-4897-baeb-bb20a6fb9b44}, !- Handle
=======
  {d01a81e4-b191-4e7d-8ce6-02435a80ccab}, !- Handle
  Zone HVAC Equipment List 5,             !- Name
  {a0b9f011-b26b-4a3d-8b97-e23df351eb28}; !- Thermal Zone

OS:SpaceType,
  {51d76e71-f174-4184-a2e2-b022176500f2}, !- Handle
>>>>>>> fcfe5a62
  Space Type 2,                           !- Name
  ,                                       !- Default Construction Set Name
  ,                                       !- Default Schedule Set Name
  ,                                       !- Group Rendering Name
  ,                                       !- Design Specification Outdoor Air Object Name
  ,                                       !- Standards Template
  ,                                       !- Standards Building Type
  unfinished attic;                       !- Standards Space Type

OS:BuildingUnit,
<<<<<<< HEAD
  {f8e83dc8-f730-4124-8833-2e67616c7c44}, !- Handle
=======
  {3dd49766-76cc-4c5d-894d-6fbce942c1fc}, !- Handle
>>>>>>> fcfe5a62
  unit 1,                                 !- Name
  ,                                       !- Rendering Color
  Residential;                            !- Building Unit Type

OS:AdditionalProperties,
<<<<<<< HEAD
  {91932108-9d11-4775-9b23-691d9d346e46}, !- Handle
  {f8e83dc8-f730-4124-8833-2e67616c7c44}, !- Object Name
=======
  {900645d7-dbfb-4614-9aac-e6e1289b5544}, !- Handle
  {3dd49766-76cc-4c5d-894d-6fbce942c1fc}, !- Object Name
>>>>>>> fcfe5a62
  Units Represented,                      !- Feature Name 1
  Integer,                                !- Feature Data Type 1
  1,                                      !- Feature Value 1
  NumberOfBedrooms,                       !- Feature Name 2
  Integer,                                !- Feature Data Type 2
  3,                                      !- Feature Value 2
  NumberOfBathrooms,                      !- Feature Name 3
  Double,                                 !- Feature Data Type 3
  2,                                      !- Feature Value 3
  NumberOfOccupants,                      !- Feature Name 4
  Double,                                 !- Feature Data Type 4
  3.3900000000000001;                     !- Feature Value 4

OS:BuildingUnit,
<<<<<<< HEAD
  {56aa50d8-51f1-4aef-94c0-61e2ccc206be}, !- Handle
=======
  {cee6e378-a161-4860-a38b-bd1e58bc5fef}, !- Handle
>>>>>>> fcfe5a62
  unit 2,                                 !- Name
  ,                                       !- Rendering Color
  Residential;                            !- Building Unit Type

OS:AdditionalProperties,
<<<<<<< HEAD
  {cbbe8a5e-6361-4555-972a-3cbae0361502}, !- Handle
  {56aa50d8-51f1-4aef-94c0-61e2ccc206be}, !- Object Name
=======
  {51431e40-f62c-41f7-8f9f-5e7fc9dafeab}, !- Handle
  {cee6e378-a161-4860-a38b-bd1e58bc5fef}, !- Object Name
>>>>>>> fcfe5a62
  Units Represented,                      !- Feature Name 1
  Integer,                                !- Feature Data Type 1
  1,                                      !- Feature Value 1
  NumberOfBedrooms,                       !- Feature Name 2
  Integer,                                !- Feature Data Type 2
  3,                                      !- Feature Value 2
  NumberOfBathrooms,                      !- Feature Name 3
  Double,                                 !- Feature Data Type 3
  2;                                      !- Feature Value 3

OS:BuildingUnit,
<<<<<<< HEAD
  {89b8dbc8-95ee-4d45-841b-9b602ff3021e}, !- Handle
=======
  {b0ad7c19-2d7f-48c6-9670-6ee4f8576ed1}, !- Handle
>>>>>>> fcfe5a62
  unit 3,                                 !- Name
  ,                                       !- Rendering Color
  Residential;                            !- Building Unit Type

OS:AdditionalProperties,
<<<<<<< HEAD
  {652cff28-edd2-495a-8546-e5d65f933c8d}, !- Handle
  {89b8dbc8-95ee-4d45-841b-9b602ff3021e}, !- Object Name
=======
  {3cfd4a7f-49af-4a9f-bb1a-7c2ac4525dc9}, !- Handle
  {b0ad7c19-2d7f-48c6-9670-6ee4f8576ed1}, !- Object Name
>>>>>>> fcfe5a62
  Units Represented,                      !- Feature Name 1
  Integer,                                !- Feature Data Type 1
  1,                                      !- Feature Value 1
  NumberOfBedrooms,                       !- Feature Name 2
  Integer,                                !- Feature Data Type 2
  3,                                      !- Feature Value 2
  NumberOfBathrooms,                      !- Feature Name 3
  Double,                                 !- Feature Data Type 3
  2;                                      !- Feature Value 3

OS:BuildingUnit,
<<<<<<< HEAD
  {b4b2eae8-b67d-42b8-94fa-4bd20afeabb7}, !- Handle
=======
  {9fbb89c9-a759-49f3-9e7c-4c42e50e4948}, !- Handle
>>>>>>> fcfe5a62
  unit 4,                                 !- Name
  ,                                       !- Rendering Color
  Residential;                            !- Building Unit Type

OS:AdditionalProperties,
<<<<<<< HEAD
  {61736b2d-6845-4711-a9fc-d8eb41e85bd1}, !- Handle
  {b4b2eae8-b67d-42b8-94fa-4bd20afeabb7}, !- Object Name
=======
  {d7877051-5de9-48bf-a4c3-0c8fa366b37a}, !- Handle
  {9fbb89c9-a759-49f3-9e7c-4c42e50e4948}, !- Object Name
>>>>>>> fcfe5a62
  Units Represented,                      !- Feature Name 1
  Integer,                                !- Feature Data Type 1
  1,                                      !- Feature Value 1
  NumberOfBedrooms,                       !- Feature Name 2
  Integer,                                !- Feature Data Type 2
  3,                                      !- Feature Value 2
  NumberOfBathrooms,                      !- Feature Name 3
  Double,                                 !- Feature Data Type 3
  2;                                      !- Feature Value 3

OS:Surface,
<<<<<<< HEAD
  {aeee4eb9-65c3-4853-9755-2ba6b36543e8}, !- Handle
  Surface 18,                             !- Name
  Floor,                                  !- Surface Type
  ,                                       !- Construction Name
  {b3bfed29-d547-4f3c-afbe-d3ffd012de25}, !- Space Name
  Surface,                                !- Outside Boundary Condition
  {f50149d8-7d7d-4c51-a106-763372444705}, !- Outside Boundary Condition Object
=======
  {3daa0c32-b425-4c33-8e49-f2f664ebaad9}, !- Handle
  Surface 18,                             !- Name
  Floor,                                  !- Surface Type
  ,                                       !- Construction Name
  {fed4b892-1364-4840-8426-c8276d886ec6}, !- Space Name
  Surface,                                !- Outside Boundary Condition
  {d7777bc7-c643-42e5-b983-166d18ee1a26}, !- Outside Boundary Condition Object
>>>>>>> fcfe5a62
  NoSun,                                  !- Sun Exposure
  NoWind,                                 !- Wind Exposure
  ,                                       !- View Factor to Ground
  ,                                       !- Number of Vertices
  19.3973532215094, 0, 2.4384,            !- X,Y,Z Vertex 1 {m}
  19.3973532215094, -12.9315688143396, 2.4384, !- X,Y,Z Vertex 2 {m}
  12.9315688143396, -12.9315688143396, 2.4384, !- X,Y,Z Vertex 3 {m}
  12.9315688143396, 0, 2.4384;            !- X,Y,Z Vertex 4 {m}

OS:Surface,
<<<<<<< HEAD
  {6811805b-b6d8-4c14-8baf-92a6d06af066}, !- Handle
  Surface 19,                             !- Name
  Floor,                                  !- Surface Type
  ,                                       !- Construction Name
  {b3bfed29-d547-4f3c-afbe-d3ffd012de25}, !- Space Name
  Surface,                                !- Outside Boundary Condition
  {17965e5c-a339-4f1e-b5c3-166a3e1e59ca}, !- Outside Boundary Condition Object
=======
  {5b87ef1b-e4e4-4c3a-b379-c40d5e99dad1}, !- Handle
  Surface 19,                             !- Name
  Floor,                                  !- Surface Type
  ,                                       !- Construction Name
  {fed4b892-1364-4840-8426-c8276d886ec6}, !- Space Name
  Surface,                                !- Outside Boundary Condition
  {9471961f-9117-46c7-8031-da31f51c62e4}, !- Outside Boundary Condition Object
>>>>>>> fcfe5a62
  NoSun,                                  !- Sun Exposure
  NoWind,                                 !- Wind Exposure
  ,                                       !- View Factor to Ground
  ,                                       !- Number of Vertices
  25.8631376286792, 0, 2.4384,            !- X,Y,Z Vertex 1 {m}
  25.8631376286792, -12.9315688143396, 2.4384, !- X,Y,Z Vertex 2 {m}
  19.3973532215094, -12.9315688143396, 2.4384, !- X,Y,Z Vertex 3 {m}
  19.3973532215094, 0, 2.4384;            !- X,Y,Z Vertex 4 {m}

OS:Surface,
<<<<<<< HEAD
  {38b62f83-85eb-4e0c-86c0-ac38a3d0d75c}, !- Handle
  Surface 20,                             !- Name
  Floor,                                  !- Surface Type
  ,                                       !- Construction Name
  {b3bfed29-d547-4f3c-afbe-d3ffd012de25}, !- Space Name
  Surface,                                !- Outside Boundary Condition
  {fb4d7f18-90aa-40d0-936b-c9c925b68e26}, !- Outside Boundary Condition Object
=======
  {7cd15800-9e89-475f-b82c-b5ed65b5d07b}, !- Handle
  Surface 20,                             !- Name
  Floor,                                  !- Surface Type
  ,                                       !- Construction Name
  {fed4b892-1364-4840-8426-c8276d886ec6}, !- Space Name
  Surface,                                !- Outside Boundary Condition
  {a604eec0-4874-4bc6-b9a5-1081382357c6}, !- Outside Boundary Condition Object
>>>>>>> fcfe5a62
  NoSun,                                  !- Sun Exposure
  NoWind,                                 !- Wind Exposure
  ,                                       !- View Factor to Ground
  ,                                       !- Number of Vertices
  12.9315688143396, 0, 2.4384,            !- X,Y,Z Vertex 1 {m}
  12.9315688143396, -12.9315688143396, 2.4384, !- X,Y,Z Vertex 2 {m}
  6.46578440716979, -12.9315688143396, 2.4384, !- X,Y,Z Vertex 3 {m}
  6.46578440716979, 0, 2.4384;            !- X,Y,Z Vertex 4 {m}

<<<<<<< HEAD
OS:External:File,
  {2346bd7b-4b40-40b5-b6ba-4c26829bb8ef}, !- Handle
  8760.csv,                               !- Name
  8760.csv;                               !- File Name

OS:Schedule:File,
  {e8c749d9-6cb9-443a-a7a8-aa5fd8f6c7dd}, !- Handle
  occupants,                              !- Name
  {bab6da9f-bdc3-460e-9b8b-4552fa6c9854}, !- Schedule Type Limits Name
  {2346bd7b-4b40-40b5-b6ba-4c26829bb8ef}, !- External File Name
  1,                                      !- Column Number
  1,                                      !- Rows to Skip at Top
  8760,                                   !- Number of Hours of Data
  ,                                       !- Column Separator
  ,                                       !- Interpolate to Timestep
  60;                                     !- Minutes per Item

OS:Schedule:Ruleset,
  {10e0ad62-50b4-4556-9d27-c2e56eaf5468}, !- Handle
  Schedule Ruleset 1,                     !- Name
  {1134e168-297c-439c-a8cd-f724b539d64a}, !- Schedule Type Limits Name
  {769d3fbc-4677-431e-985d-da1615f4bf68}; !- Default Day Schedule Name

OS:Schedule:Day,
  {769d3fbc-4677-431e-985d-da1615f4bf68}, !- Handle
  Schedule Day 3,                         !- Name
  {1134e168-297c-439c-a8cd-f724b539d64a}, !- Schedule Type Limits Name
  ,                                       !- Interpolate to Timestep
  24,                                     !- Hour 1
  0,                                      !- Minute 1
  112.539290946133;                       !- Value Until Time 1

OS:People:Definition,
  {7b86e7f1-5aae-468a-b5d1-b6aba900d5e9}, !- Handle
  res occupants|living space,             !- Name
  People,                                 !- Number of People Calculation Method
  3.39,                                   !- Number of People {people}
  ,                                       !- People per Space Floor Area {person/m2}
  ,                                       !- Space Floor Area per Person {m2/person}
  0.319734,                               !- Fraction Radiant
  0.573,                                  !- Sensible Heat Fraction
  0,                                      !- Carbon Dioxide Generation Rate {m3/s-W}
  No,                                     !- Enable ASHRAE 55 Comfort Warnings
  ZoneAveraged;                           !- Mean Radiant Temperature Calculation Type

OS:People,
  {1796f410-cde5-42b2-84b7-97de6f3daeee}, !- Handle
  res occupants|living space,             !- Name
  {7b86e7f1-5aae-468a-b5d1-b6aba900d5e9}, !- People Definition Name
  {f1f81e00-d34f-4fb3-8132-dbc81eccd2b5}, !- Space or SpaceType Name
  {e8c749d9-6cb9-443a-a7a8-aa5fd8f6c7dd}, !- Number of People Schedule Name
  {10e0ad62-50b4-4556-9d27-c2e56eaf5468}, !- Activity Level Schedule Name
  ,                                       !- Surface Name/Angle Factor List Name
  ,                                       !- Work Efficiency Schedule Name
  ,                                       !- Clothing Insulation Schedule Name
  ,                                       !- Air Velocity Schedule Name
  1;                                      !- Multiplier

OS:ScheduleTypeLimits,
  {1134e168-297c-439c-a8cd-f724b539d64a}, !- Handle
  ActivityLevel,                          !- Name
  0,                                      !- Lower Limit Value
  ,                                       !- Upper Limit Value
  Continuous,                             !- Numeric Type
  ActivityLevel;                          !- Unit Type

OS:ScheduleTypeLimits,
  {bab6da9f-bdc3-460e-9b8b-4552fa6c9854}, !- Handle
  Fractional,                             !- Name
  0,                                      !- Lower Limit Value
  1,                                      !- Upper Limit Value
  Continuous;                             !- Numeric Type

OS:People:Definition,
  {620af7de-8aa0-47a2-8b4e-48c627a65003}, !- Handle
  res occupants|unit 2|living space|unit 2|story 1, !- Name
  People,                                 !- Number of People Calculation Method
  3.39,                                   !- Number of People {people}
  ,                                       !- People per Space Floor Area {person/m2}
  ,                                       !- Space Floor Area per Person {m2/person}
  0.319734,                               !- Fraction Radiant
  0.573,                                  !- Sensible Heat Fraction
  0,                                      !- Carbon Dioxide Generation Rate {m3/s-W}
  No,                                     !- Enable ASHRAE 55 Comfort Warnings
  ZoneAveraged;                           !- Mean Radiant Temperature Calculation Type

OS:People,
  {42c875f1-ca8d-49c3-9dbe-e11c7a4d8703}, !- Handle
  res occupants|unit 2|living space|unit 2|story 1, !- Name
  {620af7de-8aa0-47a2-8b4e-48c627a65003}, !- People Definition Name
  {0c6bd314-36c5-4355-affb-843c7ec178ce}, !- Space or SpaceType Name
  {e8c749d9-6cb9-443a-a7a8-aa5fd8f6c7dd}, !- Number of People Schedule Name
  {10e0ad62-50b4-4556-9d27-c2e56eaf5468}, !- Activity Level Schedule Name
  ,                                       !- Surface Name/Angle Factor List Name
  ,                                       !- Work Efficiency Schedule Name
  ,                                       !- Clothing Insulation Schedule Name
  ,                                       !- Air Velocity Schedule Name
  1;                                      !- Multiplier

OS:People:Definition,
  {3afb0c3f-a779-4bff-be23-5dc8e083c262}, !- Handle
  res occupants|unit 3|living space|unit 3|story 1, !- Name
  People,                                 !- Number of People Calculation Method
  3.39,                                   !- Number of People {people}
  ,                                       !- People per Space Floor Area {person/m2}
  ,                                       !- Space Floor Area per Person {m2/person}
  0.319734,                               !- Fraction Radiant
  0.573,                                  !- Sensible Heat Fraction
  0,                                      !- Carbon Dioxide Generation Rate {m3/s-W}
  No,                                     !- Enable ASHRAE 55 Comfort Warnings
  ZoneAveraged;                           !- Mean Radiant Temperature Calculation Type

OS:People,
  {ed0f918b-5df5-4a2b-bf2c-334540c76a41}, !- Handle
  res occupants|unit 3|living space|unit 3|story 1, !- Name
  {3afb0c3f-a779-4bff-be23-5dc8e083c262}, !- People Definition Name
  {5f6f34e4-56c7-4205-8c2f-813af739341e}, !- Space or SpaceType Name
  {e8c749d9-6cb9-443a-a7a8-aa5fd8f6c7dd}, !- Number of People Schedule Name
  {10e0ad62-50b4-4556-9d27-c2e56eaf5468}, !- Activity Level Schedule Name
  ,                                       !- Surface Name/Angle Factor List Name
  ,                                       !- Work Efficiency Schedule Name
  ,                                       !- Clothing Insulation Schedule Name
  ,                                       !- Air Velocity Schedule Name
  1;                                      !- Multiplier

OS:People:Definition,
  {e6c3976a-5b5d-4e01-bd28-9885aa4860d4}, !- Handle
  res occupants|unit 4|living space|unit 4|story 1, !- Name
  People,                                 !- Number of People Calculation Method
  3.39,                                   !- Number of People {people}
  ,                                       !- People per Space Floor Area {person/m2}
  ,                                       !- Space Floor Area per Person {m2/person}
  0.319734,                               !- Fraction Radiant
  0.573,                                  !- Sensible Heat Fraction
  0,                                      !- Carbon Dioxide Generation Rate {m3/s-W}
  No,                                     !- Enable ASHRAE 55 Comfort Warnings
  ZoneAveraged;                           !- Mean Radiant Temperature Calculation Type

OS:People,
  {f599efa2-eba5-42bc-ae83-2ebfb5158d08}, !- Handle
  res occupants|unit 4|living space|unit 4|story 1, !- Name
  {e6c3976a-5b5d-4e01-bd28-9885aa4860d4}, !- People Definition Name
  {9df2df70-e107-4b89-84a9-fb7b629b0619}, !- Space or SpaceType Name
  {e8c749d9-6cb9-443a-a7a8-aa5fd8f6c7dd}, !- Number of People Schedule Name
  {10e0ad62-50b4-4556-9d27-c2e56eaf5468}, !- Activity Level Schedule Name
  ,                                       !- Surface Name/Angle Factor List Name
  ,                                       !- Work Efficiency Schedule Name
  ,                                       !- Clothing Insulation Schedule Name
  ,                                       !- Air Velocity Schedule Name
  1;                                      !- Multiplier

OS:ZoneHVAC:Baseboard:Convective:Electric,
  {d392e346-1adc-4462-ba29-6cdaa4f546e8}, !- Handle
  res bb living zone convective electric, !- Name
  {e5d27403-1123-4fe0-9bb7-5d31020f3d85}, !- Availability Schedule
  autosize,                               !- Nominal Capacity {W}
  1;                                      !- Efficiency

OS:Schedule:Constant,
  {e5d27403-1123-4fe0-9bb7-5d31020f3d85}, !- Handle
  Always On Discrete,                     !- Name
  {2deae777-2fe6-437d-ae14-b6199746ba15}, !- Schedule Type Limits Name
  1;                                      !- Value

OS:ScheduleTypeLimits,
  {2deae777-2fe6-437d-ae14-b6199746ba15}, !- Handle
  OnOff,                                  !- Name
  0,                                      !- Lower Limit Value
  1,                                      !- Upper Limit Value
  Discrete,                               !- Numeric Type
  Availability;                           !- Unit Type

OS:AdditionalProperties,
  {d625614b-ec49-4d94-8aa6-74057305f0e6}, !- Handle
  {d392e346-1adc-4462-ba29-6cdaa4f546e8}, !- Object Name
  SizingInfoHVACFracHeatLoadServed,       !- Feature Name 1
  Double,                                 !- Feature Data Type 1
  1;                                      !- Feature Value 1

OS:ZoneHVAC:Baseboard:Convective:Electric,
  {0f364dbf-c59e-4f9f-8487-093dcf9031f5}, !- Handle
  res bb|unit 2 living zone|unit 2 convective electric, !- Name
  {e5d27403-1123-4fe0-9bb7-5d31020f3d85}, !- Availability Schedule
  autosize,                               !- Nominal Capacity {W}
  1;                                      !- Efficiency

OS:AdditionalProperties,
  {47e1a75e-1291-4bda-8f5f-926c93d94f19}, !- Handle
  {0f364dbf-c59e-4f9f-8487-093dcf9031f5}, !- Object Name
  SizingInfoHVACFracHeatLoadServed,       !- Feature Name 1
  Double,                                 !- Feature Data Type 1
  1;                                      !- Feature Value 1

OS:ZoneHVAC:Baseboard:Convective:Electric,
  {b28ad372-e7b7-42a4-b05a-fa955598a668}, !- Handle
  res bb|unit 3 living zone|unit 3 convective electric, !- Name
  {e5d27403-1123-4fe0-9bb7-5d31020f3d85}, !- Availability Schedule
  autosize,                               !- Nominal Capacity {W}
  1;                                      !- Efficiency

OS:AdditionalProperties,
  {ec210b26-4151-4aa0-b41d-e90a65821927}, !- Handle
  {b28ad372-e7b7-42a4-b05a-fa955598a668}, !- Object Name
  SizingInfoHVACFracHeatLoadServed,       !- Feature Name 1
  Double,                                 !- Feature Data Type 1
  1;                                      !- Feature Value 1

OS:ZoneHVAC:Baseboard:Convective:Electric,
  {2c8b34fd-899e-42c7-912d-93df26c4aa93}, !- Handle
  res bb|unit 4 living zone|unit 4 convective electric, !- Name
  {e5d27403-1123-4fe0-9bb7-5d31020f3d85}, !- Availability Schedule
  autosize,                               !- Nominal Capacity {W}
  1;                                      !- Efficiency

OS:AdditionalProperties,
  {7eef87c6-2002-4993-8039-079b2d00ced2}, !- Handle
  {2c8b34fd-899e-42c7-912d-93df26c4aa93}, !- Object Name
  SizingInfoHVACFracHeatLoadServed,       !- Feature Name 1
  Double,                                 !- Feature Data Type 1
  1;                                      !- Feature Value 1

OS:Schedule:Ruleset,
  {5295658b-1eec-489a-a93b-c5fa908d8b5c}, !- Handle
  res heating season,                     !- Name
  {2deae777-2fe6-437d-ae14-b6199746ba15}, !- Schedule Type Limits Name
  {224a3a7e-b059-4242-a842-4994256913f4}; !- Default Day Schedule Name

OS:Schedule:Day,
  {224a3a7e-b059-4242-a842-4994256913f4}, !- Handle
  Schedule Day 10,                        !- Name
  {2deae777-2fe6-437d-ae14-b6199746ba15}, !- Schedule Type Limits Name
=======
OS:Schedule:Day,
  {ad8e7870-80db-4340-9d3f-d42f5ba6eed1}, !- Handle
  Schedule Day 1,                         !- Name
  ,                                       !- Schedule Type Limits Name
>>>>>>> fcfe5a62
  ,                                       !- Interpolate to Timestep
  24,                                     !- Hour 1
  0,                                      !- Minute 1
  0;                                      !- Value Until Time 1

<<<<<<< HEAD
OS:Schedule:Rule,
  {afbead9e-ee69-46ec-b946-557e59083eb7}, !- Handle
  res heating season allday rule1,        !- Name
  {5295658b-1eec-489a-a93b-c5fa908d8b5c}, !- Schedule Ruleset Name
  11,                                     !- Rule Order
  {d4677bb3-2f4e-4172-ba54-2cdda33bf40b}, !- Day Schedule Name
  Yes,                                    !- Apply Sunday
  Yes,                                    !- Apply Monday
  Yes,                                    !- Apply Tuesday
  Yes,                                    !- Apply Wednesday
  Yes,                                    !- Apply Thursday
  Yes,                                    !- Apply Friday
  Yes,                                    !- Apply Saturday
  DateRange,                              !- Date Specification Type
  1,                                      !- Start Month
  1,                                      !- Start Day
  1,                                      !- End Month
  31;                                     !- End Day

OS:Schedule:Day,
  {d4677bb3-2f4e-4172-ba54-2cdda33bf40b}, !- Handle
  res heating season allday1,             !- Name
  {2deae777-2fe6-437d-ae14-b6199746ba15}, !- Schedule Type Limits Name
  ,                                       !- Interpolate to Timestep
  24,                                     !- Hour 1
  0,                                      !- Minute 1
  1;                                      !- Value Until Time 1

OS:Schedule:Rule,
  {8449230e-b661-4839-9fc8-8060d6b8ccfb}, !- Handle
  res heating season allday rule2,        !- Name
  {5295658b-1eec-489a-a93b-c5fa908d8b5c}, !- Schedule Ruleset Name
  10,                                     !- Rule Order
  {167047fc-4f26-4f7e-b6be-ff6767d0df0f}, !- Day Schedule Name
  Yes,                                    !- Apply Sunday
  Yes,                                    !- Apply Monday
  Yes,                                    !- Apply Tuesday
  Yes,                                    !- Apply Wednesday
  Yes,                                    !- Apply Thursday
  Yes,                                    !- Apply Friday
  Yes,                                    !- Apply Saturday
  DateRange,                              !- Date Specification Type
  2,                                      !- Start Month
  1,                                      !- Start Day
  2,                                      !- End Month
  28;                                     !- End Day

OS:Schedule:Day,
  {167047fc-4f26-4f7e-b6be-ff6767d0df0f}, !- Handle
  res heating season allday2,             !- Name
  {2deae777-2fe6-437d-ae14-b6199746ba15}, !- Schedule Type Limits Name
  ,                                       !- Interpolate to Timestep
  24,                                     !- Hour 1
  0,                                      !- Minute 1
  1;                                      !- Value Until Time 1

OS:Schedule:Rule,
  {8959c4dd-f15c-4437-ab80-d3ec2237142a}, !- Handle
  res heating season allday rule3,        !- Name
  {5295658b-1eec-489a-a93b-c5fa908d8b5c}, !- Schedule Ruleset Name
  9,                                      !- Rule Order
  {e631e481-65bc-4290-8680-f4d95f47d439}, !- Day Schedule Name
  Yes,                                    !- Apply Sunday
  Yes,                                    !- Apply Monday
  Yes,                                    !- Apply Tuesday
  Yes,                                    !- Apply Wednesday
  Yes,                                    !- Apply Thursday
  Yes,                                    !- Apply Friday
  Yes,                                    !- Apply Saturday
  DateRange,                              !- Date Specification Type
  3,                                      !- Start Month
  1,                                      !- Start Day
  3,                                      !- End Month
  31;                                     !- End Day

OS:Schedule:Day,
  {e631e481-65bc-4290-8680-f4d95f47d439}, !- Handle
  res heating season allday3,             !- Name
  {2deae777-2fe6-437d-ae14-b6199746ba15}, !- Schedule Type Limits Name
  ,                                       !- Interpolate to Timestep
  24,                                     !- Hour 1
  0,                                      !- Minute 1
  1;                                      !- Value Until Time 1

OS:Schedule:Rule,
  {86be17b1-c241-4962-a5ec-7d47dfa57fc5}, !- Handle
  res heating season allday rule4,        !- Name
  {5295658b-1eec-489a-a93b-c5fa908d8b5c}, !- Schedule Ruleset Name
  8,                                      !- Rule Order
  {2aa11bfd-6011-4776-95bb-f33b1edd7c6d}, !- Day Schedule Name
  Yes,                                    !- Apply Sunday
  Yes,                                    !- Apply Monday
  Yes,                                    !- Apply Tuesday
  Yes,                                    !- Apply Wednesday
  Yes,                                    !- Apply Thursday
  Yes,                                    !- Apply Friday
  Yes,                                    !- Apply Saturday
  DateRange,                              !- Date Specification Type
  4,                                      !- Start Month
  1,                                      !- Start Day
  4,                                      !- End Month
  30;                                     !- End Day

OS:Schedule:Day,
  {2aa11bfd-6011-4776-95bb-f33b1edd7c6d}, !- Handle
  res heating season allday4,             !- Name
  {2deae777-2fe6-437d-ae14-b6199746ba15}, !- Schedule Type Limits Name
  ,                                       !- Interpolate to Timestep
  24,                                     !- Hour 1
  0,                                      !- Minute 1
  1;                                      !- Value Until Time 1

OS:Schedule:Rule,
  {6172a150-46d5-442f-8c99-d1c98f625444}, !- Handle
  res heating season allday rule5,        !- Name
  {5295658b-1eec-489a-a93b-c5fa908d8b5c}, !- Schedule Ruleset Name
  7,                                      !- Rule Order
  {fdd6670c-674b-49be-852d-8ce1025f6e66}, !- Day Schedule Name
  Yes,                                    !- Apply Sunday
  Yes,                                    !- Apply Monday
  Yes,                                    !- Apply Tuesday
  Yes,                                    !- Apply Wednesday
  Yes,                                    !- Apply Thursday
  Yes,                                    !- Apply Friday
  Yes,                                    !- Apply Saturday
  DateRange,                              !- Date Specification Type
  5,                                      !- Start Month
  1,                                      !- Start Day
  5,                                      !- End Month
  31;                                     !- End Day

OS:Schedule:Day,
  {fdd6670c-674b-49be-852d-8ce1025f6e66}, !- Handle
  res heating season allday5,             !- Name
  {2deae777-2fe6-437d-ae14-b6199746ba15}, !- Schedule Type Limits Name
  ,                                       !- Interpolate to Timestep
  24,                                     !- Hour 1
  0,                                      !- Minute 1
  1;                                      !- Value Until Time 1

OS:Schedule:Rule,
  {dd6edc44-d3c6-4cbb-92f3-9c32099dfaf1}, !- Handle
  res heating season allday rule6,        !- Name
  {5295658b-1eec-489a-a93b-c5fa908d8b5c}, !- Schedule Ruleset Name
  6,                                      !- Rule Order
  {cee0b67d-7e41-4d85-86ad-af6fbbfe8d8b}, !- Day Schedule Name
  Yes,                                    !- Apply Sunday
  Yes,                                    !- Apply Monday
  Yes,                                    !- Apply Tuesday
  Yes,                                    !- Apply Wednesday
  Yes,                                    !- Apply Thursday
  Yes,                                    !- Apply Friday
  Yes,                                    !- Apply Saturday
  DateRange,                              !- Date Specification Type
  6,                                      !- Start Month
  1,                                      !- Start Day
  6,                                      !- End Month
  30;                                     !- End Day

OS:Schedule:Day,
  {cee0b67d-7e41-4d85-86ad-af6fbbfe8d8b}, !- Handle
  res heating season allday6,             !- Name
  {2deae777-2fe6-437d-ae14-b6199746ba15}, !- Schedule Type Limits Name
  ,                                       !- Interpolate to Timestep
  24,                                     !- Hour 1
  0,                                      !- Minute 1
  1;                                      !- Value Until Time 1

OS:Schedule:Rule,
  {4cc43fa9-cec8-46ac-a654-dde19dc7cdde}, !- Handle
  res heating season allday rule7,        !- Name
  {5295658b-1eec-489a-a93b-c5fa908d8b5c}, !- Schedule Ruleset Name
  5,                                      !- Rule Order
  {02df02dd-c568-4555-b81c-f0055308111e}, !- Day Schedule Name
  Yes,                                    !- Apply Sunday
  Yes,                                    !- Apply Monday
  Yes,                                    !- Apply Tuesday
  Yes,                                    !- Apply Wednesday
  Yes,                                    !- Apply Thursday
  Yes,                                    !- Apply Friday
  Yes,                                    !- Apply Saturday
  DateRange,                              !- Date Specification Type
  7,                                      !- Start Month
  1,                                      !- Start Day
  7,                                      !- End Month
  31;                                     !- End Day

OS:Schedule:Day,
  {02df02dd-c568-4555-b81c-f0055308111e}, !- Handle
  res heating season allday7,             !- Name
  {2deae777-2fe6-437d-ae14-b6199746ba15}, !- Schedule Type Limits Name
  ,                                       !- Interpolate to Timestep
  24,                                     !- Hour 1
  0,                                      !- Minute 1
  1;                                      !- Value Until Time 1

OS:Schedule:Rule,
  {769efaf9-41a8-4307-9a59-850706d9edce}, !- Handle
  res heating season allday rule8,        !- Name
  {5295658b-1eec-489a-a93b-c5fa908d8b5c}, !- Schedule Ruleset Name
  4,                                      !- Rule Order
  {815cd500-8cfe-4729-95c7-8ea05ca9958b}, !- Day Schedule Name
  Yes,                                    !- Apply Sunday
  Yes,                                    !- Apply Monday
  Yes,                                    !- Apply Tuesday
  Yes,                                    !- Apply Wednesday
  Yes,                                    !- Apply Thursday
  Yes,                                    !- Apply Friday
  Yes,                                    !- Apply Saturday
  DateRange,                              !- Date Specification Type
  8,                                      !- Start Month
  1,                                      !- Start Day
  8,                                      !- End Month
  31;                                     !- End Day

OS:Schedule:Day,
  {815cd500-8cfe-4729-95c7-8ea05ca9958b}, !- Handle
  res heating season allday8,             !- Name
  {2deae777-2fe6-437d-ae14-b6199746ba15}, !- Schedule Type Limits Name
  ,                                       !- Interpolate to Timestep
  24,                                     !- Hour 1
  0,                                      !- Minute 1
  1;                                      !- Value Until Time 1

OS:Schedule:Rule,
  {42561c78-e124-4219-8249-a811ece7d34a}, !- Handle
  res heating season allday rule9,        !- Name
  {5295658b-1eec-489a-a93b-c5fa908d8b5c}, !- Schedule Ruleset Name
  3,                                      !- Rule Order
  {35d8c099-a120-4b47-bb11-893323dee5ea}, !- Day Schedule Name
  Yes,                                    !- Apply Sunday
  Yes,                                    !- Apply Monday
  Yes,                                    !- Apply Tuesday
  Yes,                                    !- Apply Wednesday
  Yes,                                    !- Apply Thursday
  Yes,                                    !- Apply Friday
  Yes,                                    !- Apply Saturday
  DateRange,                              !- Date Specification Type
  9,                                      !- Start Month
  1,                                      !- Start Day
  9,                                      !- End Month
  30;                                     !- End Day

OS:Schedule:Day,
  {35d8c099-a120-4b47-bb11-893323dee5ea}, !- Handle
  res heating season allday9,             !- Name
  {2deae777-2fe6-437d-ae14-b6199746ba15}, !- Schedule Type Limits Name
=======
OS:Schedule:Day,
  {0e938d9f-57a6-425f-9e0b-c5f050886c04}, !- Handle
  Schedule Day 2,                         !- Name
  ,                                       !- Schedule Type Limits Name
>>>>>>> fcfe5a62
  ,                                       !- Interpolate to Timestep
  24,                                     !- Hour 1
  0,                                      !- Minute 1
  1;                                      !- Value Until Time 1
<<<<<<< HEAD

OS:Schedule:Rule,
  {54273e73-76ae-45dc-9591-2df28726f1d3}, !- Handle
  res heating season allday rule10,       !- Name
  {5295658b-1eec-489a-a93b-c5fa908d8b5c}, !- Schedule Ruleset Name
  2,                                      !- Rule Order
  {320e57bb-5c0d-4b07-b482-ed2615185f5b}, !- Day Schedule Name
  Yes,                                    !- Apply Sunday
  Yes,                                    !- Apply Monday
  Yes,                                    !- Apply Tuesday
  Yes,                                    !- Apply Wednesday
  Yes,                                    !- Apply Thursday
  Yes,                                    !- Apply Friday
  Yes,                                    !- Apply Saturday
  DateRange,                              !- Date Specification Type
  10,                                     !- Start Month
  1,                                      !- Start Day
  10,                                     !- End Month
  31;                                     !- End Day

OS:Schedule:Day,
  {320e57bb-5c0d-4b07-b482-ed2615185f5b}, !- Handle
  res heating season allday10,            !- Name
  {2deae777-2fe6-437d-ae14-b6199746ba15}, !- Schedule Type Limits Name
  ,                                       !- Interpolate to Timestep
  24,                                     !- Hour 1
  0,                                      !- Minute 1
  1;                                      !- Value Until Time 1

OS:Schedule:Rule,
  {dcfc4229-11c6-41b6-9cdd-4c6ca16468bd}, !- Handle
  res heating season allday rule11,       !- Name
  {5295658b-1eec-489a-a93b-c5fa908d8b5c}, !- Schedule Ruleset Name
  1,                                      !- Rule Order
  {c3503163-717c-4b3d-a3a6-9bf7877074a3}, !- Day Schedule Name
  Yes,                                    !- Apply Sunday
  Yes,                                    !- Apply Monday
  Yes,                                    !- Apply Tuesday
  Yes,                                    !- Apply Wednesday
  Yes,                                    !- Apply Thursday
  Yes,                                    !- Apply Friday
  Yes,                                    !- Apply Saturday
  DateRange,                              !- Date Specification Type
  11,                                     !- Start Month
  1,                                      !- Start Day
  11,                                     !- End Month
  30;                                     !- End Day

OS:Schedule:Day,
  {c3503163-717c-4b3d-a3a6-9bf7877074a3}, !- Handle
  res heating season allday11,            !- Name
  {2deae777-2fe6-437d-ae14-b6199746ba15}, !- Schedule Type Limits Name
  ,                                       !- Interpolate to Timestep
  24,                                     !- Hour 1
  0,                                      !- Minute 1
  1;                                      !- Value Until Time 1

OS:Schedule:Rule,
  {c9063542-d24a-45bb-8f4f-9906219219f2}, !- Handle
  res heating season allday rule12,       !- Name
  {5295658b-1eec-489a-a93b-c5fa908d8b5c}, !- Schedule Ruleset Name
  0,                                      !- Rule Order
  {fb996ec7-b10b-4921-8dc5-9aacee957154}, !- Day Schedule Name
  Yes,                                    !- Apply Sunday
  Yes,                                    !- Apply Monday
  Yes,                                    !- Apply Tuesday
  Yes,                                    !- Apply Wednesday
  Yes,                                    !- Apply Thursday
  Yes,                                    !- Apply Friday
  Yes,                                    !- Apply Saturday
  DateRange,                              !- Date Specification Type
  12,                                     !- Start Month
  1,                                      !- Start Day
  12,                                     !- End Month
  31;                                     !- End Day

OS:Schedule:Day,
  {fb996ec7-b10b-4921-8dc5-9aacee957154}, !- Handle
  res heating season allday12,            !- Name
  {2deae777-2fe6-437d-ae14-b6199746ba15}, !- Schedule Type Limits Name
  ,                                       !- Interpolate to Timestep
  24,                                     !- Hour 1
  0,                                      !- Minute 1
  1;                                      !- Value Until Time 1

OS:ThermostatSetpoint:DualSetpoint,
  {9ad3caef-4227-4cbb-a3d4-9506cd5e60f3}, !- Handle
  living zone|unit 2 temperature setpoint, !- Name
  {08c0ffed-11a4-46d8-a10b-fe592cb13c05}, !- Heating Setpoint Temperature Schedule Name
  {6eb42152-f106-43a8-b659-3fa55180d143}; !- Cooling Setpoint Temperature Schedule Name

OS:ScheduleTypeLimits,
  {7a314443-6602-463f-920c-0c1153b6ee58}, !- Handle
  Temperature,                            !- Name
  ,                                       !- Lower Limit Value
  ,                                       !- Upper Limit Value
  Continuous,                             !- Numeric Type
  Temperature;                            !- Unit Type

OS:ThermostatSetpoint:DualSetpoint,
  {f9e472a0-80ae-43cc-89ef-031061c1e0d4}, !- Handle
  living zone temperature setpoint,       !- Name
  {08c0ffed-11a4-46d8-a10b-fe592cb13c05}, !- Heating Setpoint Temperature Schedule Name
  {6eb42152-f106-43a8-b659-3fa55180d143}; !- Cooling Setpoint Temperature Schedule Name

OS:ThermostatSetpoint:DualSetpoint,
  {ccd85222-ebb0-4404-8b3e-7f0ceaf3d062}, !- Handle
  living zone|unit 3 temperature setpoint, !- Name
  {08c0ffed-11a4-46d8-a10b-fe592cb13c05}, !- Heating Setpoint Temperature Schedule Name
  {6eb42152-f106-43a8-b659-3fa55180d143}; !- Cooling Setpoint Temperature Schedule Name

OS:ThermostatSetpoint:DualSetpoint,
  {d205eb9e-1e50-4f3c-aa9f-1d0e7beed368}, !- Handle
  living zone|unit 4 temperature setpoint, !- Name
  {08c0ffed-11a4-46d8-a10b-fe592cb13c05}, !- Heating Setpoint Temperature Schedule Name
  {6eb42152-f106-43a8-b659-3fa55180d143}; !- Cooling Setpoint Temperature Schedule Name

OS:Schedule:Ruleset,
  {2e5068a4-7a26-4044-a447-cf30ae27ba02}, !- Handle
  res cooling season,                     !- Name
  {2deae777-2fe6-437d-ae14-b6199746ba15}, !- Schedule Type Limits Name
  {1e69b06c-425c-447b-adaa-1c146b3908cb}; !- Default Day Schedule Name

OS:Schedule:Day,
  {1e69b06c-425c-447b-adaa-1c146b3908cb}, !- Handle
  Schedule Day 1,                         !- Name
  {2deae777-2fe6-437d-ae14-b6199746ba15}, !- Schedule Type Limits Name
  ,                                       !- Interpolate to Timestep
  24,                                     !- Hour 1
  0,                                      !- Minute 1
  0;                                      !- Value Until Time 1

OS:Schedule:Rule,
  {b8cbf212-e1cf-4415-8b9c-5221fec350ef}, !- Handle
  res cooling season allday rule1,        !- Name
  {2e5068a4-7a26-4044-a447-cf30ae27ba02}, !- Schedule Ruleset Name
  11,                                     !- Rule Order
  {b904246d-f926-4cd5-ab15-339417a4447d}, !- Day Schedule Name
  Yes,                                    !- Apply Sunday
  Yes,                                    !- Apply Monday
  Yes,                                    !- Apply Tuesday
  Yes,                                    !- Apply Wednesday
  Yes,                                    !- Apply Thursday
  Yes,                                    !- Apply Friday
  Yes,                                    !- Apply Saturday
  DateRange,                              !- Date Specification Type
  1,                                      !- Start Month
  1,                                      !- Start Day
  1,                                      !- End Month
  31;                                     !- End Day

OS:Schedule:Day,
  {b904246d-f926-4cd5-ab15-339417a4447d}, !- Handle
  res cooling season allday1,             !- Name
  {2deae777-2fe6-437d-ae14-b6199746ba15}, !- Schedule Type Limits Name
  ,                                       !- Interpolate to Timestep
  24,                                     !- Hour 1
  0,                                      !- Minute 1
  1;                                      !- Value Until Time 1

OS:Schedule:Rule,
  {fa391f4f-6d09-46a8-9865-ecef94b2252f}, !- Handle
  res cooling season allday rule2,        !- Name
  {2e5068a4-7a26-4044-a447-cf30ae27ba02}, !- Schedule Ruleset Name
  10,                                     !- Rule Order
  {1cf14426-d719-47ea-8e2d-8c78b28eeaca}, !- Day Schedule Name
  Yes,                                    !- Apply Sunday
  Yes,                                    !- Apply Monday
  Yes,                                    !- Apply Tuesday
  Yes,                                    !- Apply Wednesday
  Yes,                                    !- Apply Thursday
  Yes,                                    !- Apply Friday
  Yes,                                    !- Apply Saturday
  DateRange,                              !- Date Specification Type
  2,                                      !- Start Month
  1,                                      !- Start Day
  2,                                      !- End Month
  28;                                     !- End Day

OS:Schedule:Day,
  {1cf14426-d719-47ea-8e2d-8c78b28eeaca}, !- Handle
  res cooling season allday2,             !- Name
  {2deae777-2fe6-437d-ae14-b6199746ba15}, !- Schedule Type Limits Name
  ,                                       !- Interpolate to Timestep
  24,                                     !- Hour 1
  0,                                      !- Minute 1
  1;                                      !- Value Until Time 1

OS:Schedule:Rule,
  {5f05a529-8ed6-4b43-91c5-1d0d4bf55da3}, !- Handle
  res cooling season allday rule3,        !- Name
  {2e5068a4-7a26-4044-a447-cf30ae27ba02}, !- Schedule Ruleset Name
  9,                                      !- Rule Order
  {0e2e6d86-f4d1-444b-a307-9ad8bbdd70ae}, !- Day Schedule Name
  Yes,                                    !- Apply Sunday
  Yes,                                    !- Apply Monday
  Yes,                                    !- Apply Tuesday
  Yes,                                    !- Apply Wednesday
  Yes,                                    !- Apply Thursday
  Yes,                                    !- Apply Friday
  Yes,                                    !- Apply Saturday
  DateRange,                              !- Date Specification Type
  3,                                      !- Start Month
  1,                                      !- Start Day
  3,                                      !- End Month
  31;                                     !- End Day

OS:Schedule:Day,
  {0e2e6d86-f4d1-444b-a307-9ad8bbdd70ae}, !- Handle
  res cooling season allday3,             !- Name
  {2deae777-2fe6-437d-ae14-b6199746ba15}, !- Schedule Type Limits Name
  ,                                       !- Interpolate to Timestep
  24,                                     !- Hour 1
  0,                                      !- Minute 1
  1;                                      !- Value Until Time 1

OS:Schedule:Rule,
  {9f656760-73f4-43f4-88d0-a8172a77ce67}, !- Handle
  res cooling season allday rule4,        !- Name
  {2e5068a4-7a26-4044-a447-cf30ae27ba02}, !- Schedule Ruleset Name
  8,                                      !- Rule Order
  {5069d7c9-a0e3-49af-9ab4-ca610663e1b1}, !- Day Schedule Name
  Yes,                                    !- Apply Sunday
  Yes,                                    !- Apply Monday
  Yes,                                    !- Apply Tuesday
  Yes,                                    !- Apply Wednesday
  Yes,                                    !- Apply Thursday
  Yes,                                    !- Apply Friday
  Yes,                                    !- Apply Saturday
  DateRange,                              !- Date Specification Type
  4,                                      !- Start Month
  1,                                      !- Start Day
  4,                                      !- End Month
  30;                                     !- End Day

OS:Schedule:Day,
  {5069d7c9-a0e3-49af-9ab4-ca610663e1b1}, !- Handle
  res cooling season allday4,             !- Name
  {2deae777-2fe6-437d-ae14-b6199746ba15}, !- Schedule Type Limits Name
  ,                                       !- Interpolate to Timestep
  24,                                     !- Hour 1
  0,                                      !- Minute 1
  1;                                      !- Value Until Time 1

OS:Schedule:Rule,
  {aae463f7-34ec-4a62-bff1-5e79b3bf2b0d}, !- Handle
  res cooling season allday rule5,        !- Name
  {2e5068a4-7a26-4044-a447-cf30ae27ba02}, !- Schedule Ruleset Name
  7,                                      !- Rule Order
  {0ef4ac8a-b44f-412a-9a1c-cbe04fa856d5}, !- Day Schedule Name
  Yes,                                    !- Apply Sunday
  Yes,                                    !- Apply Monday
  Yes,                                    !- Apply Tuesday
  Yes,                                    !- Apply Wednesday
  Yes,                                    !- Apply Thursday
  Yes,                                    !- Apply Friday
  Yes,                                    !- Apply Saturday
  DateRange,                              !- Date Specification Type
  5,                                      !- Start Month
  1,                                      !- Start Day
  5,                                      !- End Month
  31;                                     !- End Day

OS:Schedule:Day,
  {0ef4ac8a-b44f-412a-9a1c-cbe04fa856d5}, !- Handle
  res cooling season allday5,             !- Name
  {2deae777-2fe6-437d-ae14-b6199746ba15}, !- Schedule Type Limits Name
  ,                                       !- Interpolate to Timestep
  24,                                     !- Hour 1
  0,                                      !- Minute 1
  1;                                      !- Value Until Time 1

OS:Schedule:Rule,
  {e50effc2-6d67-48b5-9c29-4f8b9983403e}, !- Handle
  res cooling season allday rule6,        !- Name
  {2e5068a4-7a26-4044-a447-cf30ae27ba02}, !- Schedule Ruleset Name
  6,                                      !- Rule Order
  {1a6da724-14c8-4caf-8a9f-65ca69c2061b}, !- Day Schedule Name
  Yes,                                    !- Apply Sunday
  Yes,                                    !- Apply Monday
  Yes,                                    !- Apply Tuesday
  Yes,                                    !- Apply Wednesday
  Yes,                                    !- Apply Thursday
  Yes,                                    !- Apply Friday
  Yes,                                    !- Apply Saturday
  DateRange,                              !- Date Specification Type
  6,                                      !- Start Month
  1,                                      !- Start Day
  6,                                      !- End Month
  30;                                     !- End Day

OS:Schedule:Day,
  {1a6da724-14c8-4caf-8a9f-65ca69c2061b}, !- Handle
  res cooling season allday6,             !- Name
  {2deae777-2fe6-437d-ae14-b6199746ba15}, !- Schedule Type Limits Name
  ,                                       !- Interpolate to Timestep
  24,                                     !- Hour 1
  0,                                      !- Minute 1
  1;                                      !- Value Until Time 1

OS:Schedule:Rule,
  {fe434322-6b0c-4e18-9473-589447172ce8}, !- Handle
  res cooling season allday rule7,        !- Name
  {2e5068a4-7a26-4044-a447-cf30ae27ba02}, !- Schedule Ruleset Name
  5,                                      !- Rule Order
  {76b081f4-5e89-477f-862e-d9c4ec4d2119}, !- Day Schedule Name
  Yes,                                    !- Apply Sunday
  Yes,                                    !- Apply Monday
  Yes,                                    !- Apply Tuesday
  Yes,                                    !- Apply Wednesday
  Yes,                                    !- Apply Thursday
  Yes,                                    !- Apply Friday
  Yes,                                    !- Apply Saturday
  DateRange,                              !- Date Specification Type
  7,                                      !- Start Month
  1,                                      !- Start Day
  7,                                      !- End Month
  31;                                     !- End Day

OS:Schedule:Day,
  {76b081f4-5e89-477f-862e-d9c4ec4d2119}, !- Handle
  res cooling season allday7,             !- Name
  {2deae777-2fe6-437d-ae14-b6199746ba15}, !- Schedule Type Limits Name
  ,                                       !- Interpolate to Timestep
  24,                                     !- Hour 1
  0,                                      !- Minute 1
  1;                                      !- Value Until Time 1

OS:Schedule:Rule,
  {5cffa26f-4c69-4077-a01e-64f2d32c8ebd}, !- Handle
  res cooling season allday rule8,        !- Name
  {2e5068a4-7a26-4044-a447-cf30ae27ba02}, !- Schedule Ruleset Name
  4,                                      !- Rule Order
  {fca19a9d-3a1f-45c0-ad50-3b82ef4045a5}, !- Day Schedule Name
  Yes,                                    !- Apply Sunday
  Yes,                                    !- Apply Monday
  Yes,                                    !- Apply Tuesday
  Yes,                                    !- Apply Wednesday
  Yes,                                    !- Apply Thursday
  Yes,                                    !- Apply Friday
  Yes,                                    !- Apply Saturday
  DateRange,                              !- Date Specification Type
  8,                                      !- Start Month
  1,                                      !- Start Day
  8,                                      !- End Month
  31;                                     !- End Day

OS:Schedule:Day,
  {fca19a9d-3a1f-45c0-ad50-3b82ef4045a5}, !- Handle
  res cooling season allday8,             !- Name
  {2deae777-2fe6-437d-ae14-b6199746ba15}, !- Schedule Type Limits Name
  ,                                       !- Interpolate to Timestep
  24,                                     !- Hour 1
  0,                                      !- Minute 1
  1;                                      !- Value Until Time 1

OS:Schedule:Rule,
  {56ced486-14ec-4987-b7a9-c65d636c574b}, !- Handle
  res cooling season allday rule9,        !- Name
  {2e5068a4-7a26-4044-a447-cf30ae27ba02}, !- Schedule Ruleset Name
  3,                                      !- Rule Order
  {d92193f3-6d4f-4145-99cb-4df9234a1189}, !- Day Schedule Name
  Yes,                                    !- Apply Sunday
  Yes,                                    !- Apply Monday
  Yes,                                    !- Apply Tuesday
  Yes,                                    !- Apply Wednesday
  Yes,                                    !- Apply Thursday
  Yes,                                    !- Apply Friday
  Yes,                                    !- Apply Saturday
  DateRange,                              !- Date Specification Type
  9,                                      !- Start Month
  1,                                      !- Start Day
  9,                                      !- End Month
  30;                                     !- End Day

OS:Schedule:Day,
  {d92193f3-6d4f-4145-99cb-4df9234a1189}, !- Handle
  res cooling season allday9,             !- Name
  {2deae777-2fe6-437d-ae14-b6199746ba15}, !- Schedule Type Limits Name
  ,                                       !- Interpolate to Timestep
  24,                                     !- Hour 1
  0,                                      !- Minute 1
  1;                                      !- Value Until Time 1

OS:Schedule:Rule,
  {27f8fe99-1f0f-4577-afee-fbca80970ebf}, !- Handle
  res cooling season allday rule10,       !- Name
  {2e5068a4-7a26-4044-a447-cf30ae27ba02}, !- Schedule Ruleset Name
  2,                                      !- Rule Order
  {5760f524-7cc0-464b-9d80-3ec1feffee50}, !- Day Schedule Name
  Yes,                                    !- Apply Sunday
  Yes,                                    !- Apply Monday
  Yes,                                    !- Apply Tuesday
  Yes,                                    !- Apply Wednesday
  Yes,                                    !- Apply Thursday
  Yes,                                    !- Apply Friday
  Yes,                                    !- Apply Saturday
  DateRange,                              !- Date Specification Type
  10,                                     !- Start Month
  1,                                      !- Start Day
  10,                                     !- End Month
  31;                                     !- End Day

OS:Schedule:Day,
  {5760f524-7cc0-464b-9d80-3ec1feffee50}, !- Handle
  res cooling season allday10,            !- Name
  {2deae777-2fe6-437d-ae14-b6199746ba15}, !- Schedule Type Limits Name
  ,                                       !- Interpolate to Timestep
  24,                                     !- Hour 1
  0,                                      !- Minute 1
  1;                                      !- Value Until Time 1

OS:Schedule:Rule,
  {4080ac88-483a-4703-9d1a-2fe0d5c05e57}, !- Handle
  res cooling season allday rule11,       !- Name
  {2e5068a4-7a26-4044-a447-cf30ae27ba02}, !- Schedule Ruleset Name
  1,                                      !- Rule Order
  {25dd0678-82c5-4362-8b97-ab27b7bd9ec9}, !- Day Schedule Name
  Yes,                                    !- Apply Sunday
  Yes,                                    !- Apply Monday
  Yes,                                    !- Apply Tuesday
  Yes,                                    !- Apply Wednesday
  Yes,                                    !- Apply Thursday
  Yes,                                    !- Apply Friday
  Yes,                                    !- Apply Saturday
  DateRange,                              !- Date Specification Type
  11,                                     !- Start Month
  1,                                      !- Start Day
  11,                                     !- End Month
  30;                                     !- End Day

OS:Schedule:Day,
  {25dd0678-82c5-4362-8b97-ab27b7bd9ec9}, !- Handle
  res cooling season allday11,            !- Name
  {2deae777-2fe6-437d-ae14-b6199746ba15}, !- Schedule Type Limits Name
  ,                                       !- Interpolate to Timestep
  24,                                     !- Hour 1
  0,                                      !- Minute 1
  1;                                      !- Value Until Time 1

OS:Schedule:Rule,
  {0e488177-713f-4e3d-829f-0d1219fd6a1b}, !- Handle
  res cooling season allday rule12,       !- Name
  {2e5068a4-7a26-4044-a447-cf30ae27ba02}, !- Schedule Ruleset Name
  0,                                      !- Rule Order
  {71d29bec-cca8-4e10-b7c4-bd294ad8a861}, !- Day Schedule Name
  Yes,                                    !- Apply Sunday
  Yes,                                    !- Apply Monday
  Yes,                                    !- Apply Tuesday
  Yes,                                    !- Apply Wednesday
  Yes,                                    !- Apply Thursday
  Yes,                                    !- Apply Friday
  Yes,                                    !- Apply Saturday
  DateRange,                              !- Date Specification Type
  12,                                     !- Start Month
  1,                                      !- Start Day
  12,                                     !- End Month
  31;                                     !- End Day

OS:Schedule:Day,
  {71d29bec-cca8-4e10-b7c4-bd294ad8a861}, !- Handle
  res cooling season allday12,            !- Name
  {2deae777-2fe6-437d-ae14-b6199746ba15}, !- Schedule Type Limits Name
  ,                                       !- Interpolate to Timestep
  24,                                     !- Hour 1
  0,                                      !- Minute 1
  1;                                      !- Value Until Time 1

OS:AdditionalProperties,
  {e6561abd-ddbe-4332-bc2d-c4ef7cbc29d1}, !- Handle
  {9ad3caef-4227-4cbb-a3d4-9506cd5e60f3}, !- Object Name
  htg_wkdy,                               !- Feature Name 1
  String,                                 !- Feature Data Type 1
  21.6666666666667&#4421.6666666666667&#4421.6666666666667&#4421.6666666666667&#4421.6666666666667&#4421.6666666666667&#4421.6666666666667&#4421.6666666666667&#4421.6666666666667&#4421.6666666666667&#4421.6666666666667&#4421.6666666666667&#4421.6666666666667&#4421.6666666666667&#4421.6666666666667&#4421.6666666666667&#4421.6666666666667&#4421.6666666666667&#4421.6666666666667&#4421.6666666666667&#4421.6666666666667&#4421.6666666666667&#4421.6666666666667&#4421.6666666666667, !- Feature Value 1
  htg_wked,                               !- Feature Name 2
  String,                                 !- Feature Data Type 2
  21.6666666666667&#4421.6666666666667&#4421.6666666666667&#4421.6666666666667&#4421.6666666666667&#4421.6666666666667&#4421.6666666666667&#4421.6666666666667&#4421.6666666666667&#4421.6666666666667&#4421.6666666666667&#4421.6666666666667&#4421.6666666666667&#4421.6666666666667&#4421.6666666666667&#4421.6666666666667&#4421.6666666666667&#4421.6666666666667&#4421.6666666666667&#4421.6666666666667&#4421.6666666666667&#4421.6666666666667&#4421.6666666666667&#4421.6666666666667, !- Feature Value 2
  clg_wkdy,                               !- Feature Name 3
  String,                                 !- Feature Data Type 3
  24.444444444444443&#4424.444444444444443&#4424.444444444444443&#4424.444444444444443&#4424.444444444444443&#4424.444444444444443&#4424.444444444444443&#4424.444444444444443&#4424.444444444444443&#4424.444444444444443&#4424.444444444444443&#4424.444444444444443&#4424.444444444444443&#4424.444444444444443&#4424.444444444444443&#4424.444444444444443&#4424.444444444444443&#4424.444444444444443&#4424.444444444444443&#4424.444444444444443&#4424.444444444444443&#4424.444444444444443&#4424.444444444444443&#4424.444444444444443, !- Feature Value 3
  clg_wked,                               !- Feature Name 4
  String,                                 !- Feature Data Type 4
  24.444444444444443&#4424.444444444444443&#4424.444444444444443&#4424.444444444444443&#4424.444444444444443&#4424.444444444444443&#4424.444444444444443&#4424.444444444444443&#4424.444444444444443&#4424.444444444444443&#4424.444444444444443&#4424.444444444444443&#4424.444444444444443&#4424.444444444444443&#4424.444444444444443&#4424.444444444444443&#4424.444444444444443&#4424.444444444444443&#4424.444444444444443&#4424.444444444444443&#4424.444444444444443&#4424.444444444444443&#4424.444444444444443&#4424.444444444444443; !- Feature Value 4

OS:AdditionalProperties,
  {452fe48f-83bf-49fc-8bd3-32cf21f00b5c}, !- Handle
  {f9e472a0-80ae-43cc-89ef-031061c1e0d4}, !- Object Name
  htg_wkdy,                               !- Feature Name 1
  String,                                 !- Feature Data Type 1
  21.6666666666667&#4421.6666666666667&#4421.6666666666667&#4421.6666666666667&#4421.6666666666667&#4421.6666666666667&#4421.6666666666667&#4421.6666666666667&#4421.6666666666667&#4421.6666666666667&#4421.6666666666667&#4421.6666666666667&#4421.6666666666667&#4421.6666666666667&#4421.6666666666667&#4421.6666666666667&#4421.6666666666667&#4421.6666666666667&#4421.6666666666667&#4421.6666666666667&#4421.6666666666667&#4421.6666666666667&#4421.6666666666667&#4421.6666666666667, !- Feature Value 1
  htg_wked,                               !- Feature Name 2
  String,                                 !- Feature Data Type 2
  21.6666666666667&#4421.6666666666667&#4421.6666666666667&#4421.6666666666667&#4421.6666666666667&#4421.6666666666667&#4421.6666666666667&#4421.6666666666667&#4421.6666666666667&#4421.6666666666667&#4421.6666666666667&#4421.6666666666667&#4421.6666666666667&#4421.6666666666667&#4421.6666666666667&#4421.6666666666667&#4421.6666666666667&#4421.6666666666667&#4421.6666666666667&#4421.6666666666667&#4421.6666666666667&#4421.6666666666667&#4421.6666666666667&#4421.6666666666667, !- Feature Value 2
  clg_wkdy,                               !- Feature Name 3
  String,                                 !- Feature Data Type 3
  24.444444444444443&#4424.444444444444443&#4424.444444444444443&#4424.444444444444443&#4424.444444444444443&#4424.444444444444443&#4424.444444444444443&#4424.444444444444443&#4424.444444444444443&#4424.444444444444443&#4424.444444444444443&#4424.444444444444443&#4424.444444444444443&#4424.444444444444443&#4424.444444444444443&#4424.444444444444443&#4424.444444444444443&#4424.444444444444443&#4424.444444444444443&#4424.444444444444443&#4424.444444444444443&#4424.444444444444443&#4424.444444444444443&#4424.444444444444443, !- Feature Value 3
  clg_wked,                               !- Feature Name 4
  String,                                 !- Feature Data Type 4
  24.444444444444443&#4424.444444444444443&#4424.444444444444443&#4424.444444444444443&#4424.444444444444443&#4424.444444444444443&#4424.444444444444443&#4424.444444444444443&#4424.444444444444443&#4424.444444444444443&#4424.444444444444443&#4424.444444444444443&#4424.444444444444443&#4424.444444444444443&#4424.444444444444443&#4424.444444444444443&#4424.444444444444443&#4424.444444444444443&#4424.444444444444443&#4424.444444444444443&#4424.444444444444443&#4424.444444444444443&#4424.444444444444443&#4424.444444444444443; !- Feature Value 4

OS:AdditionalProperties,
  {fbe34508-d4c3-4034-9994-449488ebced5}, !- Handle
  {ccd85222-ebb0-4404-8b3e-7f0ceaf3d062}, !- Object Name
  htg_wkdy,                               !- Feature Name 1
  String,                                 !- Feature Data Type 1
  21.6666666666667&#4421.6666666666667&#4421.6666666666667&#4421.6666666666667&#4421.6666666666667&#4421.6666666666667&#4421.6666666666667&#4421.6666666666667&#4421.6666666666667&#4421.6666666666667&#4421.6666666666667&#4421.6666666666667&#4421.6666666666667&#4421.6666666666667&#4421.6666666666667&#4421.6666666666667&#4421.6666666666667&#4421.6666666666667&#4421.6666666666667&#4421.6666666666667&#4421.6666666666667&#4421.6666666666667&#4421.6666666666667&#4421.6666666666667, !- Feature Value 1
  htg_wked,                               !- Feature Name 2
  String,                                 !- Feature Data Type 2
  21.6666666666667&#4421.6666666666667&#4421.6666666666667&#4421.6666666666667&#4421.6666666666667&#4421.6666666666667&#4421.6666666666667&#4421.6666666666667&#4421.6666666666667&#4421.6666666666667&#4421.6666666666667&#4421.6666666666667&#4421.6666666666667&#4421.6666666666667&#4421.6666666666667&#4421.6666666666667&#4421.6666666666667&#4421.6666666666667&#4421.6666666666667&#4421.6666666666667&#4421.6666666666667&#4421.6666666666667&#4421.6666666666667&#4421.6666666666667, !- Feature Value 2
  clg_wkdy,                               !- Feature Name 3
  String,                                 !- Feature Data Type 3
  24.444444444444443&#4424.444444444444443&#4424.444444444444443&#4424.444444444444443&#4424.444444444444443&#4424.444444444444443&#4424.444444444444443&#4424.444444444444443&#4424.444444444444443&#4424.444444444444443&#4424.444444444444443&#4424.444444444444443&#4424.444444444444443&#4424.444444444444443&#4424.444444444444443&#4424.444444444444443&#4424.444444444444443&#4424.444444444444443&#4424.444444444444443&#4424.444444444444443&#4424.444444444444443&#4424.444444444444443&#4424.444444444444443&#4424.444444444444443, !- Feature Value 3
  clg_wked,                               !- Feature Name 4
  String,                                 !- Feature Data Type 4
  24.444444444444443&#4424.444444444444443&#4424.444444444444443&#4424.444444444444443&#4424.444444444444443&#4424.444444444444443&#4424.444444444444443&#4424.444444444444443&#4424.444444444444443&#4424.444444444444443&#4424.444444444444443&#4424.444444444444443&#4424.444444444444443&#4424.444444444444443&#4424.444444444444443&#4424.444444444444443&#4424.444444444444443&#4424.444444444444443&#4424.444444444444443&#4424.444444444444443&#4424.444444444444443&#4424.444444444444443&#4424.444444444444443&#4424.444444444444443; !- Feature Value 4

OS:AdditionalProperties,
  {e1612085-55b5-4853-b867-6874afacad54}, !- Handle
  {d205eb9e-1e50-4f3c-aa9f-1d0e7beed368}, !- Object Name
  htg_wkdy,                               !- Feature Name 1
  String,                                 !- Feature Data Type 1
  21.6666666666667&#4421.6666666666667&#4421.6666666666667&#4421.6666666666667&#4421.6666666666667&#4421.6666666666667&#4421.6666666666667&#4421.6666666666667&#4421.6666666666667&#4421.6666666666667&#4421.6666666666667&#4421.6666666666667&#4421.6666666666667&#4421.6666666666667&#4421.6666666666667&#4421.6666666666667&#4421.6666666666667&#4421.6666666666667&#4421.6666666666667&#4421.6666666666667&#4421.6666666666667&#4421.6666666666667&#4421.6666666666667&#4421.6666666666667, !- Feature Value 1
  htg_wked,                               !- Feature Name 2
  String,                                 !- Feature Data Type 2
  21.6666666666667&#4421.6666666666667&#4421.6666666666667&#4421.6666666666667&#4421.6666666666667&#4421.6666666666667&#4421.6666666666667&#4421.6666666666667&#4421.6666666666667&#4421.6666666666667&#4421.6666666666667&#4421.6666666666667&#4421.6666666666667&#4421.6666666666667&#4421.6666666666667&#4421.6666666666667&#4421.6666666666667&#4421.6666666666667&#4421.6666666666667&#4421.6666666666667&#4421.6666666666667&#4421.6666666666667&#4421.6666666666667&#4421.6666666666667, !- Feature Value 2
  clg_wkdy,                               !- Feature Name 3
  String,                                 !- Feature Data Type 3
  24.444444444444443&#4424.444444444444443&#4424.444444444444443&#4424.444444444444443&#4424.444444444444443&#4424.444444444444443&#4424.444444444444443&#4424.444444444444443&#4424.444444444444443&#4424.444444444444443&#4424.444444444444443&#4424.444444444444443&#4424.444444444444443&#4424.444444444444443&#4424.444444444444443&#4424.444444444444443&#4424.444444444444443&#4424.444444444444443&#4424.444444444444443&#4424.444444444444443&#4424.444444444444443&#4424.444444444444443&#4424.444444444444443&#4424.444444444444443, !- Feature Value 3
  clg_wked,                               !- Feature Name 4
  String,                                 !- Feature Data Type 4
  24.444444444444443&#4424.444444444444443&#4424.444444444444443&#4424.444444444444443&#4424.444444444444443&#4424.444444444444443&#4424.444444444444443&#4424.444444444444443&#4424.444444444444443&#4424.444444444444443&#4424.444444444444443&#4424.444444444444443&#4424.444444444444443&#4424.444444444444443&#4424.444444444444443&#4424.444444444444443&#4424.444444444444443&#4424.444444444444443&#4424.444444444444443&#4424.444444444444443&#4424.444444444444443&#4424.444444444444443&#4424.444444444444443&#4424.444444444444443; !- Feature Value 4

OS:Schedule:Ruleset,
  {08c0ffed-11a4-46d8-a10b-fe592cb13c05}, !- Handle
  res heating setpoint,                   !- Name
  {7a314443-6602-463f-920c-0c1153b6ee58}, !- Schedule Type Limits Name
  {3468d796-a505-48f7-88e2-dc272bfb28a2}, !- Default Day Schedule Name
  {f5bfdddd-eb47-4042-9a9a-f9810e779f2e}, !- Summer Design Day Schedule Name
  {68f86bec-7ca4-465d-a6c8-4e1cb02b8a6c}; !- Winter Design Day Schedule Name

OS:Schedule:Day,
  {3468d796-a505-48f7-88e2-dc272bfb28a2}, !- Handle
  Schedule Day 5,                         !- Name
  {7a314443-6602-463f-920c-0c1153b6ee58}, !- Schedule Type Limits Name
  ,                                       !- Interpolate to Timestep
  24,                                     !- Hour 1
  0,                                      !- Minute 1
  0;                                      !- Value Until Time 1

OS:Schedule:Rule,
  {8b3bf68b-9455-4435-b902-e3a406afd0e4}, !- Handle
  res heating setpoint allday rule1,      !- Name
  {08c0ffed-11a4-46d8-a10b-fe592cb13c05}, !- Schedule Ruleset Name
  11,                                     !- Rule Order
  {f1547b4e-ee8c-4b14-9ad5-e7f1f77ccdb6}, !- Day Schedule Name
  Yes,                                    !- Apply Sunday
  Yes,                                    !- Apply Monday
  Yes,                                    !- Apply Tuesday
  Yes,                                    !- Apply Wednesday
  Yes,                                    !- Apply Thursday
  Yes,                                    !- Apply Friday
  Yes,                                    !- Apply Saturday
  DateRange,                              !- Date Specification Type
  1,                                      !- Start Month
  1,                                      !- Start Day
  1,                                      !- End Month
  31;                                     !- End Day

OS:Schedule:Day,
  {f1547b4e-ee8c-4b14-9ad5-e7f1f77ccdb6}, !- Handle
  res heating setpoint allday1,           !- Name
  {7a314443-6602-463f-920c-0c1153b6ee58}, !- Schedule Type Limits Name
  ,                                       !- Interpolate to Timestep
  24,                                     !- Hour 1
  0,                                      !- Minute 1
  21.6666666666667;                       !- Value Until Time 1

OS:Schedule:Rule,
  {87277921-7076-4eec-813c-798ac40d7342}, !- Handle
  res heating setpoint allday rule2,      !- Name
  {08c0ffed-11a4-46d8-a10b-fe592cb13c05}, !- Schedule Ruleset Name
  10,                                     !- Rule Order
  {243ca607-a7a3-4595-b278-ec0b6173b096}, !- Day Schedule Name
  Yes,                                    !- Apply Sunday
  Yes,                                    !- Apply Monday
  Yes,                                    !- Apply Tuesday
  Yes,                                    !- Apply Wednesday
  Yes,                                    !- Apply Thursday
  Yes,                                    !- Apply Friday
  Yes,                                    !- Apply Saturday
  DateRange,                              !- Date Specification Type
  2,                                      !- Start Month
  1,                                      !- Start Day
  2,                                      !- End Month
  28;                                     !- End Day

OS:Schedule:Day,
  {243ca607-a7a3-4595-b278-ec0b6173b096}, !- Handle
  res heating setpoint allday2,           !- Name
  {7a314443-6602-463f-920c-0c1153b6ee58}, !- Schedule Type Limits Name
  ,                                       !- Interpolate to Timestep
  24,                                     !- Hour 1
  0,                                      !- Minute 1
  21.6666666666667;                       !- Value Until Time 1

OS:Schedule:Rule,
  {6a5cdd58-2ac7-48c9-a0df-84f47faade73}, !- Handle
  res heating setpoint allday rule3,      !- Name
  {08c0ffed-11a4-46d8-a10b-fe592cb13c05}, !- Schedule Ruleset Name
  9,                                      !- Rule Order
  {10fcf9af-dfd3-4d6d-adbb-be018cb9bf45}, !- Day Schedule Name
  Yes,                                    !- Apply Sunday
  Yes,                                    !- Apply Monday
  Yes,                                    !- Apply Tuesday
  Yes,                                    !- Apply Wednesday
  Yes,                                    !- Apply Thursday
  Yes,                                    !- Apply Friday
  Yes,                                    !- Apply Saturday
  DateRange,                              !- Date Specification Type
  3,                                      !- Start Month
  1,                                      !- Start Day
  3,                                      !- End Month
  31;                                     !- End Day

OS:Schedule:Day,
  {10fcf9af-dfd3-4d6d-adbb-be018cb9bf45}, !- Handle
  res heating setpoint allday3,           !- Name
  {7a314443-6602-463f-920c-0c1153b6ee58}, !- Schedule Type Limits Name
  ,                                       !- Interpolate to Timestep
  24,                                     !- Hour 1
  0,                                      !- Minute 1
  21.6666666666667;                       !- Value Until Time 1

OS:Schedule:Rule,
  {c145bf6f-60d6-4d71-a917-19d625436a77}, !- Handle
  res heating setpoint allday rule4,      !- Name
  {08c0ffed-11a4-46d8-a10b-fe592cb13c05}, !- Schedule Ruleset Name
  8,                                      !- Rule Order
  {4c823f2a-75eb-4477-a4b8-ab420d5f96ef}, !- Day Schedule Name
  Yes,                                    !- Apply Sunday
  Yes,                                    !- Apply Monday
  Yes,                                    !- Apply Tuesday
  Yes,                                    !- Apply Wednesday
  Yes,                                    !- Apply Thursday
  Yes,                                    !- Apply Friday
  Yes,                                    !- Apply Saturday
  DateRange,                              !- Date Specification Type
  4,                                      !- Start Month
  1,                                      !- Start Day
  4,                                      !- End Month
  30;                                     !- End Day

OS:Schedule:Day,
  {4c823f2a-75eb-4477-a4b8-ab420d5f96ef}, !- Handle
  res heating setpoint allday4,           !- Name
  {7a314443-6602-463f-920c-0c1153b6ee58}, !- Schedule Type Limits Name
  ,                                       !- Interpolate to Timestep
  24,                                     !- Hour 1
  0,                                      !- Minute 1
  21.6666666666667;                       !- Value Until Time 1

OS:Schedule:Rule,
  {8c31e7da-643f-4c94-8d51-873a1f79a765}, !- Handle
  res heating setpoint allday rule5,      !- Name
  {08c0ffed-11a4-46d8-a10b-fe592cb13c05}, !- Schedule Ruleset Name
  7,                                      !- Rule Order
  {46859edd-a9cc-477c-b1e0-a08640e6aa05}, !- Day Schedule Name
  Yes,                                    !- Apply Sunday
  Yes,                                    !- Apply Monday
  Yes,                                    !- Apply Tuesday
  Yes,                                    !- Apply Wednesday
  Yes,                                    !- Apply Thursday
  Yes,                                    !- Apply Friday
  Yes,                                    !- Apply Saturday
  DateRange,                              !- Date Specification Type
  5,                                      !- Start Month
  1,                                      !- Start Day
  5,                                      !- End Month
  31;                                     !- End Day

OS:Schedule:Day,
  {46859edd-a9cc-477c-b1e0-a08640e6aa05}, !- Handle
  res heating setpoint allday5,           !- Name
  {7a314443-6602-463f-920c-0c1153b6ee58}, !- Schedule Type Limits Name
  ,                                       !- Interpolate to Timestep
  24,                                     !- Hour 1
  0,                                      !- Minute 1
  21.6666666666667;                       !- Value Until Time 1

OS:Schedule:Rule,
  {cfab756d-ef2d-4477-bfc6-7817a3b3341b}, !- Handle
  res heating setpoint allday rule6,      !- Name
  {08c0ffed-11a4-46d8-a10b-fe592cb13c05}, !- Schedule Ruleset Name
  6,                                      !- Rule Order
  {b07f2507-a8f0-4e81-abae-96c813e316bc}, !- Day Schedule Name
  Yes,                                    !- Apply Sunday
  Yes,                                    !- Apply Monday
  Yes,                                    !- Apply Tuesday
  Yes,                                    !- Apply Wednesday
  Yes,                                    !- Apply Thursday
  Yes,                                    !- Apply Friday
  Yes,                                    !- Apply Saturday
  DateRange,                              !- Date Specification Type
  6,                                      !- Start Month
  1,                                      !- Start Day
  6,                                      !- End Month
  30;                                     !- End Day

OS:Schedule:Day,
  {b07f2507-a8f0-4e81-abae-96c813e316bc}, !- Handle
  res heating setpoint allday6,           !- Name
  {7a314443-6602-463f-920c-0c1153b6ee58}, !- Schedule Type Limits Name
  ,                                       !- Interpolate to Timestep
  24,                                     !- Hour 1
  0,                                      !- Minute 1
  21.6666666666667;                       !- Value Until Time 1

OS:Schedule:Rule,
  {c2e8bde3-8b45-422a-ab4e-51c3e0284f2c}, !- Handle
  res heating setpoint allday rule7,      !- Name
  {08c0ffed-11a4-46d8-a10b-fe592cb13c05}, !- Schedule Ruleset Name
  5,                                      !- Rule Order
  {e820628b-3494-4ff9-9ff6-4f61839ddd2d}, !- Day Schedule Name
  Yes,                                    !- Apply Sunday
  Yes,                                    !- Apply Monday
  Yes,                                    !- Apply Tuesday
  Yes,                                    !- Apply Wednesday
  Yes,                                    !- Apply Thursday
  Yes,                                    !- Apply Friday
  Yes,                                    !- Apply Saturday
  DateRange,                              !- Date Specification Type
  7,                                      !- Start Month
  1,                                      !- Start Day
  7,                                      !- End Month
  31;                                     !- End Day

OS:Schedule:Day,
  {e820628b-3494-4ff9-9ff6-4f61839ddd2d}, !- Handle
  res heating setpoint allday7,           !- Name
  {7a314443-6602-463f-920c-0c1153b6ee58}, !- Schedule Type Limits Name
  ,                                       !- Interpolate to Timestep
  24,                                     !- Hour 1
  0,                                      !- Minute 1
  21.6666666666667;                       !- Value Until Time 1

OS:Schedule:Rule,
  {cd964730-3fca-48a6-9672-bee450943a3d}, !- Handle
  res heating setpoint allday rule8,      !- Name
  {08c0ffed-11a4-46d8-a10b-fe592cb13c05}, !- Schedule Ruleset Name
  4,                                      !- Rule Order
  {feb2da4a-802e-46c2-b31c-1b254570e9e2}, !- Day Schedule Name
  Yes,                                    !- Apply Sunday
  Yes,                                    !- Apply Monday
  Yes,                                    !- Apply Tuesday
  Yes,                                    !- Apply Wednesday
  Yes,                                    !- Apply Thursday
  Yes,                                    !- Apply Friday
  Yes,                                    !- Apply Saturday
  DateRange,                              !- Date Specification Type
  8,                                      !- Start Month
  1,                                      !- Start Day
  8,                                      !- End Month
  31;                                     !- End Day

OS:Schedule:Day,
  {feb2da4a-802e-46c2-b31c-1b254570e9e2}, !- Handle
  res heating setpoint allday8,           !- Name
  {7a314443-6602-463f-920c-0c1153b6ee58}, !- Schedule Type Limits Name
  ,                                       !- Interpolate to Timestep
  24,                                     !- Hour 1
  0,                                      !- Minute 1
  21.6666666666667;                       !- Value Until Time 1

OS:Schedule:Rule,
  {ba8675a8-531d-42bc-a683-954fc0befa46}, !- Handle
  res heating setpoint allday rule9,      !- Name
  {08c0ffed-11a4-46d8-a10b-fe592cb13c05}, !- Schedule Ruleset Name
  3,                                      !- Rule Order
  {9ee66a73-499e-4b4d-afea-9529ee357c5d}, !- Day Schedule Name
  Yes,                                    !- Apply Sunday
  Yes,                                    !- Apply Monday
  Yes,                                    !- Apply Tuesday
  Yes,                                    !- Apply Wednesday
  Yes,                                    !- Apply Thursday
  Yes,                                    !- Apply Friday
  Yes,                                    !- Apply Saturday
  DateRange,                              !- Date Specification Type
  9,                                      !- Start Month
  1,                                      !- Start Day
  9,                                      !- End Month
  30;                                     !- End Day

OS:Schedule:Day,
  {9ee66a73-499e-4b4d-afea-9529ee357c5d}, !- Handle
  res heating setpoint allday9,           !- Name
  {7a314443-6602-463f-920c-0c1153b6ee58}, !- Schedule Type Limits Name
  ,                                       !- Interpolate to Timestep
  24,                                     !- Hour 1
  0,                                      !- Minute 1
  21.6666666666667;                       !- Value Until Time 1

OS:Schedule:Rule,
  {dab98d88-ffdd-4ced-b0e3-b5c8a2612ccf}, !- Handle
  res heating setpoint allday rule10,     !- Name
  {08c0ffed-11a4-46d8-a10b-fe592cb13c05}, !- Schedule Ruleset Name
  2,                                      !- Rule Order
  {b0b83763-e0ab-4e52-8756-c56fd952c575}, !- Day Schedule Name
  Yes,                                    !- Apply Sunday
  Yes,                                    !- Apply Monday
  Yes,                                    !- Apply Tuesday
  Yes,                                    !- Apply Wednesday
  Yes,                                    !- Apply Thursday
  Yes,                                    !- Apply Friday
  Yes,                                    !- Apply Saturday
  DateRange,                              !- Date Specification Type
  10,                                     !- Start Month
  1,                                      !- Start Day
  10,                                     !- End Month
  31;                                     !- End Day

OS:Schedule:Day,
  {b0b83763-e0ab-4e52-8756-c56fd952c575}, !- Handle
  res heating setpoint allday10,          !- Name
  {7a314443-6602-463f-920c-0c1153b6ee58}, !- Schedule Type Limits Name
  ,                                       !- Interpolate to Timestep
  24,                                     !- Hour 1
  0,                                      !- Minute 1
  21.6666666666667;                       !- Value Until Time 1

OS:Schedule:Rule,
  {9dbe565a-0517-44ba-9034-aed4da8f3e6d}, !- Handle
  res heating setpoint allday rule11,     !- Name
  {08c0ffed-11a4-46d8-a10b-fe592cb13c05}, !- Schedule Ruleset Name
  1,                                      !- Rule Order
  {03aedbc7-8849-4830-aa8c-b3d77415a213}, !- Day Schedule Name
  Yes,                                    !- Apply Sunday
  Yes,                                    !- Apply Monday
  Yes,                                    !- Apply Tuesday
  Yes,                                    !- Apply Wednesday
  Yes,                                    !- Apply Thursday
  Yes,                                    !- Apply Friday
  Yes,                                    !- Apply Saturday
  DateRange,                              !- Date Specification Type
  11,                                     !- Start Month
  1,                                      !- Start Day
  11,                                     !- End Month
  30;                                     !- End Day

OS:Schedule:Day,
  {03aedbc7-8849-4830-aa8c-b3d77415a213}, !- Handle
  res heating setpoint allday11,          !- Name
  {7a314443-6602-463f-920c-0c1153b6ee58}, !- Schedule Type Limits Name
  ,                                       !- Interpolate to Timestep
  24,                                     !- Hour 1
  0,                                      !- Minute 1
  21.6666666666667;                       !- Value Until Time 1

OS:Schedule:Rule,
  {1f61d6c5-a1c5-4b70-be58-7651965709a5}, !- Handle
  res heating setpoint allday rule12,     !- Name
  {08c0ffed-11a4-46d8-a10b-fe592cb13c05}, !- Schedule Ruleset Name
  0,                                      !- Rule Order
  {dfaa1435-cd52-4f3e-b08c-bd5fcbd781f5}, !- Day Schedule Name
  Yes,                                    !- Apply Sunday
  Yes,                                    !- Apply Monday
  Yes,                                    !- Apply Tuesday
  Yes,                                    !- Apply Wednesday
  Yes,                                    !- Apply Thursday
  Yes,                                    !- Apply Friday
  Yes,                                    !- Apply Saturday
  DateRange,                              !- Date Specification Type
  12,                                     !- Start Month
  1,                                      !- Start Day
  12,                                     !- End Month
  31;                                     !- End Day

OS:Schedule:Day,
  {dfaa1435-cd52-4f3e-b08c-bd5fcbd781f5}, !- Handle
  res heating setpoint allday12,          !- Name
  {7a314443-6602-463f-920c-0c1153b6ee58}, !- Schedule Type Limits Name
  ,                                       !- Interpolate to Timestep
  24,                                     !- Hour 1
  0,                                      !- Minute 1
  21.6666666666667;                       !- Value Until Time 1

OS:Schedule:Day,
  {68f86bec-7ca4-465d-a6c8-4e1cb02b8a6c}, !- Handle
  res heating setpoint winter design,     !- Name
  {7a314443-6602-463f-920c-0c1153b6ee58}, !- Schedule Type Limits Name
  ,                                       !- Interpolate to Timestep
  24,                                     !- Hour 1
  0,                                      !- Minute 1
  21.1111111111111;                       !- Value Until Time 1

OS:Schedule:Day,
  {f5bfdddd-eb47-4042-9a9a-f9810e779f2e}, !- Handle
  res heating setpoint summer design,     !- Name
  {7a314443-6602-463f-920c-0c1153b6ee58}, !- Schedule Type Limits Name
  ,                                       !- Interpolate to Timestep
  24,                                     !- Hour 1
  0,                                      !- Minute 1
  23.8888888888889;                       !- Value Until Time 1

OS:Schedule:Ruleset,
  {6eb42152-f106-43a8-b659-3fa55180d143}, !- Handle
  res cooling setpoint,                   !- Name
  {7a314443-6602-463f-920c-0c1153b6ee58}, !- Schedule Type Limits Name
  {90cfb907-4e50-4b9e-8512-13419955a87a}, !- Default Day Schedule Name
  {1037861c-6ded-4d57-9235-808304a58cbe}, !- Summer Design Day Schedule Name
  {ac67bef5-7d84-4fad-bcb6-b0a55aaec49d}; !- Winter Design Day Schedule Name

OS:Schedule:Day,
  {90cfb907-4e50-4b9e-8512-13419955a87a}, !- Handle
  Schedule Day 6,                         !- Name
  {7a314443-6602-463f-920c-0c1153b6ee58}, !- Schedule Type Limits Name
  ,                                       !- Interpolate to Timestep
  24,                                     !- Hour 1
  0,                                      !- Minute 1
  0;                                      !- Value Until Time 1

OS:Schedule:Rule,
  {f2669aec-4607-464a-8517-2fdf7700a1e4}, !- Handle
  res cooling setpoint allday rule1,      !- Name
  {6eb42152-f106-43a8-b659-3fa55180d143}, !- Schedule Ruleset Name
  11,                                     !- Rule Order
  {52dea0bc-763d-4012-b7e4-371658425a84}, !- Day Schedule Name
  Yes,                                    !- Apply Sunday
  Yes,                                    !- Apply Monday
  Yes,                                    !- Apply Tuesday
  Yes,                                    !- Apply Wednesday
  Yes,                                    !- Apply Thursday
  Yes,                                    !- Apply Friday
  Yes,                                    !- Apply Saturday
  DateRange,                              !- Date Specification Type
  1,                                      !- Start Month
  1,                                      !- Start Day
  1,                                      !- End Month
  31;                                     !- End Day

OS:Schedule:Day,
  {52dea0bc-763d-4012-b7e4-371658425a84}, !- Handle
  res cooling setpoint allday1,           !- Name
  {7a314443-6602-463f-920c-0c1153b6ee58}, !- Schedule Type Limits Name
  ,                                       !- Interpolate to Timestep
  24,                                     !- Hour 1
  0,                                      !- Minute 1
  24.4444444444444;                       !- Value Until Time 1

OS:Schedule:Rule,
  {34ddaca5-f8b0-43be-979c-4095c346f175}, !- Handle
  res cooling setpoint allday rule2,      !- Name
  {6eb42152-f106-43a8-b659-3fa55180d143}, !- Schedule Ruleset Name
  10,                                     !- Rule Order
  {dc06d199-a611-49ee-8e66-90b41dada51d}, !- Day Schedule Name
  Yes,                                    !- Apply Sunday
  Yes,                                    !- Apply Monday
  Yes,                                    !- Apply Tuesday
  Yes,                                    !- Apply Wednesday
  Yes,                                    !- Apply Thursday
  Yes,                                    !- Apply Friday
  Yes,                                    !- Apply Saturday
  DateRange,                              !- Date Specification Type
  2,                                      !- Start Month
  1,                                      !- Start Day
  2,                                      !- End Month
  28;                                     !- End Day

OS:Schedule:Day,
  {dc06d199-a611-49ee-8e66-90b41dada51d}, !- Handle
  res cooling setpoint allday2,           !- Name
  {7a314443-6602-463f-920c-0c1153b6ee58}, !- Schedule Type Limits Name
  ,                                       !- Interpolate to Timestep
  24,                                     !- Hour 1
  0,                                      !- Minute 1
  24.4444444444444;                       !- Value Until Time 1

OS:Schedule:Rule,
  {222d59c3-5c4c-48aa-957f-3d655c52ed58}, !- Handle
  res cooling setpoint allday rule3,      !- Name
  {6eb42152-f106-43a8-b659-3fa55180d143}, !- Schedule Ruleset Name
  9,                                      !- Rule Order
  {af263f59-c081-44b9-84d9-610e3a7965d8}, !- Day Schedule Name
  Yes,                                    !- Apply Sunday
  Yes,                                    !- Apply Monday
  Yes,                                    !- Apply Tuesday
  Yes,                                    !- Apply Wednesday
  Yes,                                    !- Apply Thursday
  Yes,                                    !- Apply Friday
  Yes,                                    !- Apply Saturday
  DateRange,                              !- Date Specification Type
  3,                                      !- Start Month
  1,                                      !- Start Day
  3,                                      !- End Month
  31;                                     !- End Day

OS:Schedule:Day,
  {af263f59-c081-44b9-84d9-610e3a7965d8}, !- Handle
  res cooling setpoint allday3,           !- Name
  {7a314443-6602-463f-920c-0c1153b6ee58}, !- Schedule Type Limits Name
  ,                                       !- Interpolate to Timestep
  24,                                     !- Hour 1
  0,                                      !- Minute 1
  24.4444444444444;                       !- Value Until Time 1

OS:Schedule:Rule,
  {a1e072ca-6183-4994-b244-9a8b1e35c182}, !- Handle
  res cooling setpoint allday rule4,      !- Name
  {6eb42152-f106-43a8-b659-3fa55180d143}, !- Schedule Ruleset Name
  8,                                      !- Rule Order
  {7d49781b-236e-41dc-96b0-a9cb716b35b7}, !- Day Schedule Name
  Yes,                                    !- Apply Sunday
  Yes,                                    !- Apply Monday
  Yes,                                    !- Apply Tuesday
  Yes,                                    !- Apply Wednesday
  Yes,                                    !- Apply Thursday
  Yes,                                    !- Apply Friday
  Yes,                                    !- Apply Saturday
  DateRange,                              !- Date Specification Type
  4,                                      !- Start Month
  1,                                      !- Start Day
  4,                                      !- End Month
  30;                                     !- End Day

OS:Schedule:Day,
  {7d49781b-236e-41dc-96b0-a9cb716b35b7}, !- Handle
  res cooling setpoint allday4,           !- Name
  {7a314443-6602-463f-920c-0c1153b6ee58}, !- Schedule Type Limits Name
  ,                                       !- Interpolate to Timestep
  24,                                     !- Hour 1
  0,                                      !- Minute 1
  24.4444444444444;                       !- Value Until Time 1

OS:Schedule:Rule,
  {593a3c71-6a72-45c2-89b5-502680896870}, !- Handle
  res cooling setpoint allday rule5,      !- Name
  {6eb42152-f106-43a8-b659-3fa55180d143}, !- Schedule Ruleset Name
  7,                                      !- Rule Order
  {7540e477-4aa7-4f68-9f9f-18d68ac4dcd8}, !- Day Schedule Name
  Yes,                                    !- Apply Sunday
  Yes,                                    !- Apply Monday
  Yes,                                    !- Apply Tuesday
  Yes,                                    !- Apply Wednesday
  Yes,                                    !- Apply Thursday
  Yes,                                    !- Apply Friday
  Yes,                                    !- Apply Saturday
  DateRange,                              !- Date Specification Type
  5,                                      !- Start Month
  1,                                      !- Start Day
  5,                                      !- End Month
  31;                                     !- End Day

OS:Schedule:Day,
  {7540e477-4aa7-4f68-9f9f-18d68ac4dcd8}, !- Handle
  res cooling setpoint allday5,           !- Name
  {7a314443-6602-463f-920c-0c1153b6ee58}, !- Schedule Type Limits Name
  ,                                       !- Interpolate to Timestep
  24,                                     !- Hour 1
  0,                                      !- Minute 1
  24.4444444444444;                       !- Value Until Time 1

OS:Schedule:Rule,
  {1d66db99-81b7-4ec8-9e95-51c4bd182d50}, !- Handle
  res cooling setpoint allday rule6,      !- Name
  {6eb42152-f106-43a8-b659-3fa55180d143}, !- Schedule Ruleset Name
  6,                                      !- Rule Order
  {8f285615-f986-49ad-bc9c-e59ecd33ad26}, !- Day Schedule Name
  Yes,                                    !- Apply Sunday
  Yes,                                    !- Apply Monday
  Yes,                                    !- Apply Tuesday
  Yes,                                    !- Apply Wednesday
  Yes,                                    !- Apply Thursday
  Yes,                                    !- Apply Friday
  Yes,                                    !- Apply Saturday
  DateRange,                              !- Date Specification Type
  6,                                      !- Start Month
  1,                                      !- Start Day
  6,                                      !- End Month
  30;                                     !- End Day

OS:Schedule:Day,
  {8f285615-f986-49ad-bc9c-e59ecd33ad26}, !- Handle
  res cooling setpoint allday6,           !- Name
  {7a314443-6602-463f-920c-0c1153b6ee58}, !- Schedule Type Limits Name
  ,                                       !- Interpolate to Timestep
  24,                                     !- Hour 1
  0,                                      !- Minute 1
  24.4444444444444;                       !- Value Until Time 1

OS:Schedule:Rule,
  {7bbdc4ab-b9cf-4006-8d9d-e2aec9002038}, !- Handle
  res cooling setpoint allday rule7,      !- Name
  {6eb42152-f106-43a8-b659-3fa55180d143}, !- Schedule Ruleset Name
  5,                                      !- Rule Order
  {2deedc26-cbc3-42b9-a04e-7b11d957153c}, !- Day Schedule Name
  Yes,                                    !- Apply Sunday
  Yes,                                    !- Apply Monday
  Yes,                                    !- Apply Tuesday
  Yes,                                    !- Apply Wednesday
  Yes,                                    !- Apply Thursday
  Yes,                                    !- Apply Friday
  Yes,                                    !- Apply Saturday
  DateRange,                              !- Date Specification Type
  7,                                      !- Start Month
  1,                                      !- Start Day
  7,                                      !- End Month
  31;                                     !- End Day

OS:Schedule:Day,
  {2deedc26-cbc3-42b9-a04e-7b11d957153c}, !- Handle
  res cooling setpoint allday7,           !- Name
  {7a314443-6602-463f-920c-0c1153b6ee58}, !- Schedule Type Limits Name
  ,                                       !- Interpolate to Timestep
  24,                                     !- Hour 1
  0,                                      !- Minute 1
  24.4444444444444;                       !- Value Until Time 1

OS:Schedule:Rule,
  {c75ffa22-6db1-4c00-852e-e9ed48fdbfce}, !- Handle
  res cooling setpoint allday rule8,      !- Name
  {6eb42152-f106-43a8-b659-3fa55180d143}, !- Schedule Ruleset Name
  4,                                      !- Rule Order
  {040efc65-463c-48d2-b46f-1a1826480bb9}, !- Day Schedule Name
  Yes,                                    !- Apply Sunday
  Yes,                                    !- Apply Monday
  Yes,                                    !- Apply Tuesday
  Yes,                                    !- Apply Wednesday
  Yes,                                    !- Apply Thursday
  Yes,                                    !- Apply Friday
  Yes,                                    !- Apply Saturday
  DateRange,                              !- Date Specification Type
  8,                                      !- Start Month
  1,                                      !- Start Day
  8,                                      !- End Month
  31;                                     !- End Day

OS:Schedule:Day,
  {040efc65-463c-48d2-b46f-1a1826480bb9}, !- Handle
  res cooling setpoint allday8,           !- Name
  {7a314443-6602-463f-920c-0c1153b6ee58}, !- Schedule Type Limits Name
  ,                                       !- Interpolate to Timestep
  24,                                     !- Hour 1
  0,                                      !- Minute 1
  24.4444444444444;                       !- Value Until Time 1

OS:Schedule:Rule,
  {bbd77be1-7362-45b0-bb0c-5f0bad07eaa0}, !- Handle
  res cooling setpoint allday rule9,      !- Name
  {6eb42152-f106-43a8-b659-3fa55180d143}, !- Schedule Ruleset Name
  3,                                      !- Rule Order
  {5b9fc0f4-d09e-408d-9245-deb6da848589}, !- Day Schedule Name
  Yes,                                    !- Apply Sunday
  Yes,                                    !- Apply Monday
  Yes,                                    !- Apply Tuesday
  Yes,                                    !- Apply Wednesday
  Yes,                                    !- Apply Thursday
  Yes,                                    !- Apply Friday
  Yes,                                    !- Apply Saturday
  DateRange,                              !- Date Specification Type
  9,                                      !- Start Month
  1,                                      !- Start Day
  9,                                      !- End Month
  30;                                     !- End Day

OS:Schedule:Day,
  {5b9fc0f4-d09e-408d-9245-deb6da848589}, !- Handle
  res cooling setpoint allday9,           !- Name
  {7a314443-6602-463f-920c-0c1153b6ee58}, !- Schedule Type Limits Name
  ,                                       !- Interpolate to Timestep
  24,                                     !- Hour 1
  0,                                      !- Minute 1
  24.4444444444444;                       !- Value Until Time 1

OS:Schedule:Rule,
  {a05e1e88-9492-49ab-a395-0abff38bb251}, !- Handle
  res cooling setpoint allday rule10,     !- Name
  {6eb42152-f106-43a8-b659-3fa55180d143}, !- Schedule Ruleset Name
  2,                                      !- Rule Order
  {4dcc5642-c5aa-4cf0-b753-730b4579269d}, !- Day Schedule Name
  Yes,                                    !- Apply Sunday
  Yes,                                    !- Apply Monday
  Yes,                                    !- Apply Tuesday
  Yes,                                    !- Apply Wednesday
  Yes,                                    !- Apply Thursday
  Yes,                                    !- Apply Friday
  Yes,                                    !- Apply Saturday
  DateRange,                              !- Date Specification Type
  10,                                     !- Start Month
  1,                                      !- Start Day
  10,                                     !- End Month
  31;                                     !- End Day

OS:Schedule:Day,
  {4dcc5642-c5aa-4cf0-b753-730b4579269d}, !- Handle
  res cooling setpoint allday10,          !- Name
  {7a314443-6602-463f-920c-0c1153b6ee58}, !- Schedule Type Limits Name
  ,                                       !- Interpolate to Timestep
  24,                                     !- Hour 1
  0,                                      !- Minute 1
  24.4444444444444;                       !- Value Until Time 1

OS:Schedule:Rule,
  {3ab795f5-2f58-418b-810a-bf82ee4867cd}, !- Handle
  res cooling setpoint allday rule11,     !- Name
  {6eb42152-f106-43a8-b659-3fa55180d143}, !- Schedule Ruleset Name
  1,                                      !- Rule Order
  {1ebbc93d-db75-44e0-a933-4f885947edcf}, !- Day Schedule Name
  Yes,                                    !- Apply Sunday
  Yes,                                    !- Apply Monday
  Yes,                                    !- Apply Tuesday
  Yes,                                    !- Apply Wednesday
  Yes,                                    !- Apply Thursday
  Yes,                                    !- Apply Friday
  Yes,                                    !- Apply Saturday
  DateRange,                              !- Date Specification Type
  11,                                     !- Start Month
  1,                                      !- Start Day
  11,                                     !- End Month
  30;                                     !- End Day

OS:Schedule:Day,
  {1ebbc93d-db75-44e0-a933-4f885947edcf}, !- Handle
  res cooling setpoint allday11,          !- Name
  {7a314443-6602-463f-920c-0c1153b6ee58}, !- Schedule Type Limits Name
  ,                                       !- Interpolate to Timestep
  24,                                     !- Hour 1
  0,                                      !- Minute 1
  24.4444444444444;                       !- Value Until Time 1

OS:Schedule:Rule,
  {76765c22-f737-4c2b-a567-e3b66ead2486}, !- Handle
  res cooling setpoint allday rule12,     !- Name
  {6eb42152-f106-43a8-b659-3fa55180d143}, !- Schedule Ruleset Name
  0,                                      !- Rule Order
  {290f866d-94a0-4f6e-b19f-478133913705}, !- Day Schedule Name
  Yes,                                    !- Apply Sunday
  Yes,                                    !- Apply Monday
  Yes,                                    !- Apply Tuesday
  Yes,                                    !- Apply Wednesday
  Yes,                                    !- Apply Thursday
  Yes,                                    !- Apply Friday
  Yes,                                    !- Apply Saturday
  DateRange,                              !- Date Specification Type
  12,                                     !- Start Month
  1,                                      !- Start Day
  12,                                     !- End Month
  31;                                     !- End Day

OS:Schedule:Day,
  {290f866d-94a0-4f6e-b19f-478133913705}, !- Handle
  res cooling setpoint allday12,          !- Name
  {7a314443-6602-463f-920c-0c1153b6ee58}, !- Schedule Type Limits Name
  ,                                       !- Interpolate to Timestep
  24,                                     !- Hour 1
  0,                                      !- Minute 1
  24.4444444444444;                       !- Value Until Time 1

OS:Schedule:Day,
  {ac67bef5-7d84-4fad-bcb6-b0a55aaec49d}, !- Handle
  res cooling setpoint winter design,     !- Name
  {7a314443-6602-463f-920c-0c1153b6ee58}, !- Schedule Type Limits Name
  ,                                       !- Interpolate to Timestep
  24,                                     !- Hour 1
  0,                                      !- Minute 1
  21.1111111111111;                       !- Value Until Time 1

OS:Schedule:Day,
  {1037861c-6ded-4d57-9235-808304a58cbe}, !- Handle
  res cooling setpoint summer design,     !- Name
  {7a314443-6602-463f-920c-0c1153b6ee58}, !- Schedule Type Limits Name
  ,                                       !- Interpolate to Timestep
  24,                                     !- Hour 1
  0,                                      !- Minute 1
  23.8888888888889;                       !- Value Until Time 1
=======
>>>>>>> fcfe5a62
<|MERGE_RESOLUTION|>--- conflicted
+++ resolved
@@ -1,69 +1,41 @@
 !- NOTE: Auto-generated from /test/osw_files/SFA_4units_1story_SL_UA_3Beds_2Baths_Denver_ElectricBaseboard.osw
 
 OS:Version,
-<<<<<<< HEAD
-  {804b7f81-4f5f-4c9f-b48e-c5464880294f}, !- Handle
-  3.0.1;                                  !- Version Identifier
+  {e3d217e7-6593-4867-8e47-d59547dcd4d5}, !- Handle
+  2.9.0;                                  !- Version Identifier
 
 OS:SimulationControl,
-  {b450d8b4-e77a-4193-9154-0a363ddd8648}, !- Handle
-=======
-  {0ab252cc-3b07-4fab-9cb4-d453a3a63df0}, !- Handle
-  2.9.0;                                  !- Version Identifier
-
-OS:SimulationControl,
-  {82d9f25b-1666-4c0b-b13f-a925916a4071}, !- Handle
->>>>>>> fcfe5a62
+  {328d427b-b3c7-4c2c-b369-5e98fdffa8d5}, !- Handle
   ,                                       !- Do Zone Sizing Calculation
   ,                                       !- Do System Sizing Calculation
   ,                                       !- Do Plant Sizing Calculation
   No;                                     !- Run Simulation for Sizing Periods
 
 OS:Timestep,
-<<<<<<< HEAD
-  {b19283f6-1c5a-4b47-972d-7485d0491a1b}, !- Handle
+  {34ae7b24-6a59-460d-92c2-16ca02c946ae}, !- Handle
   6;                                      !- Number of Timesteps per Hour
 
 OS:ShadowCalculation,
-  {6c5f9873-2682-41eb-a86c-9dd7456eeff2}, !- Handle
-  PolygonClipping,                        !- Shading Calculation Method
-  ,                                       !- Shading Calculation Update Frequency Method
-  20,                                     !- Shading Calculation Update Frequency
-  15000,                                  !- Maximum Figures in Shadow Overlap Calculations
-  ,                                       !- Polygon Clipping Algorithm
-  512,                                    !- Pixel Counting Resolution
-  ,                                       !- Sky Diffuse Modeling Algorithm
-  No,                                     !- Output External Shading Calculation Results
-  No,                                     !- Disable Self-Shading Within Shading Zone Groups
-  No;                                     !- Disable Self-Shading From Shading Zone Groups to Other Zones
-
-OS:WeatherFile,
-  {e7b10ec9-4085-491e-ad4a-72799b37d436}, !- Handle
-=======
-  {65e593cc-3323-470b-9a3b-e1a30bba008c}, !- Handle
-  6;                                      !- Number of Timesteps per Hour
-
-OS:ShadowCalculation,
-  {acae5466-1709-400e-906e-341614a5ef50}, !- Handle
+  {a8ab4422-6e66-480e-9260-08d0a27f5758}, !- Handle
   20,                                     !- Calculation Frequency
   200;                                    !- Maximum Figures in Shadow Overlap Calculations
 
 OS:SurfaceConvectionAlgorithm:Outside,
-  {35682765-81ea-467d-88c6-4699f9d81911}, !- Handle
+  {1572f16e-2249-450f-bfb2-a32dd9e233b3}, !- Handle
   DOE-2;                                  !- Algorithm
 
 OS:SurfaceConvectionAlgorithm:Inside,
-  {1c78e4d8-ee9e-4ff9-a759-9c218f4caa05}, !- Handle
+  {ff495aff-5822-416d-a9c5-6b1b39e1486f}, !- Handle
   TARP;                                   !- Algorithm
 
 OS:ZoneCapacitanceMultiplier:ResearchSpecial,
-  {8c5ede01-d105-4d6c-8d2e-1be0033c2afa}, !- Handle
+  {ef0dee17-7e8e-41f7-8528-a03b375399e5}, !- Handle
   3.6,                                    !- Temperature Capacity Multiplier
   15,                                     !- Humidity Capacity Multiplier
   ;                                       !- Carbon Dioxide Capacity Multiplier
 
 OS:RunPeriod,
-  {20446aec-4b15-4369-a339-52460ba70693}, !- Handle
+  {64c34c1e-316c-4798-bcf5-230fca28fd39}, !- Handle
   Run Period 1,                           !- Name
   1,                                      !- Begin Month
   1,                                      !- Begin Day of Month
@@ -77,14 +49,13 @@
   ;                                       !- Number of Times Runperiod to be Repeated
 
 OS:YearDescription,
-  {2123ac2d-eac4-4814-9bfa-25d0fda04597}, !- Handle
+  {7b03034d-c899-4044-a99f-da065ac50ddc}, !- Handle
   2007,                                   !- Calendar Year
   ,                                       !- Day of Week for Start Day
   ;                                       !- Is Leap Year
 
 OS:WeatherFile,
-  {4c95441c-0d27-467c-8e18-f80a1c2f0953}, !- Handle
->>>>>>> fcfe5a62
+  {65dde350-97db-4365-80a8-0ebf62d993d3}, !- Handle
   Denver Intl Ap,                         !- City
   CO,                                     !- State Province Region
   USA,                                    !- Country
@@ -94,17 +65,12 @@
   -104.65,                                !- Longitude {deg}
   -7,                                     !- Time Zone {hr}
   1650,                                   !- Elevation {m}
-  C:/OpenStudio/OpenStudio-BuildStock/resources/measures/HPXMLtoOpenStudio/weather/USA_CO_Denver.Intl.AP.725650_TMY3.epw, !- Url
+  file:../weather/USA_CO_Denver.Intl.AP.725650_TMY3.epw, !- Url
   E23378AA;                               !- Checksum
 
 OS:AdditionalProperties,
-<<<<<<< HEAD
-  {45f969c2-9e65-41b7-9776-e350f45936d9}, !- Handle
-  {e7b10ec9-4085-491e-ad4a-72799b37d436}, !- Object Name
-=======
-  {60ceb1d5-359d-49b2-bf47-4113db013c11}, !- Handle
-  {4c95441c-0d27-467c-8e18-f80a1c2f0953}, !- Object Name
->>>>>>> fcfe5a62
+  {0ffd78b6-988b-4e45-ae9a-9ce869836d1c}, !- Handle
+  {65dde350-97db-4365-80a8-0ebf62d993d3}, !- Object Name
   EPWHeaderCity,                          !- Feature Name 1
   String,                                 !- Feature Data Type 1
   Denver Intl Ap,                         !- Feature Value 1
@@ -211,15 +177,8 @@
   Double,                                 !- Feature Data Type 35
   84;                                     !- Feature Value 35
 
-OS:YearDescription,
-  {2035b849-abcc-429f-89f1-06ba58ac7b4b}; !- Handle
-
 OS:Site,
-<<<<<<< HEAD
-  {988c14c4-cb43-4f6e-bd47-2cec9ec9cb95}, !- Handle
-=======
-  {be83b300-6950-4515-a273-5e4e1a4db4f3}, !- Handle
->>>>>>> fcfe5a62
+  {b9e971da-22db-42cb-b014-cacb4d190a9d}, !- Handle
   Denver Intl Ap_CO_USA,                  !- Name
   39.83,                                  !- Latitude {deg}
   -104.65,                                !- Longitude {deg}
@@ -228,45 +187,32 @@
   ;                                       !- Terrain
 
 OS:ClimateZones,
-<<<<<<< HEAD
-  {e4bf2353-ac10-4750-b0cb-2fddf5bf7366}, !- Handle
-  Building America,                       !- Climate Zone Institution Name 1
-=======
-  {5292d0dc-2325-46eb-a70a-6a7f5933c3ba}, !- Handle
+  {38c8559c-ad59-44c8-84e6-4d591cffc0d3}, !- Handle
   ,                                       !- Active Institution
   ,                                       !- Active Year
   ,                                       !- Climate Zone Institution Name 1
->>>>>>> fcfe5a62
   ,                                       !- Climate Zone Document Name 1
-  0,                                      !- Climate Zone Document Year 1
-  Cold;                                   !- Climate Zone Value 1
+  ,                                       !- Climate Zone Document Year 1
+  ,                                       !- Climate Zone Value 1
+  Building America,                       !- Climate Zone Institution Name 2
+  ,                                       !- Climate Zone Document Name 2
+  0,                                      !- Climate Zone Document Year 2
+  Cold;                                   !- Climate Zone Value 2
 
 OS:Site:WaterMainsTemperature,
-<<<<<<< HEAD
-  {3285e367-8eec-4642-9200-9b3653c41919}, !- Handle
-=======
-  {346f9403-882c-4c05-900c-8a290be7163d}, !- Handle
->>>>>>> fcfe5a62
+  {dd455575-66dc-46e2-bb88-47404bed7f9c}, !- Handle
   Correlation,                            !- Calculation Method
   ,                                       !- Temperature Schedule Name
   10.8753424657535,                       !- Annual Average Outdoor Air Temperature {C}
   23.1524007936508;                       !- Maximum Difference In Monthly Average Outdoor Air Temperatures {deltaC}
 
 OS:RunPeriodControl:DaylightSavingTime,
-<<<<<<< HEAD
-  {76816c3c-35f1-450c-8630-79383bb86d31}, !- Handle
-=======
-  {31f4da6b-a54b-4a4f-b1d2-7d389fe6f574}, !- Handle
->>>>>>> fcfe5a62
+  {45462567-fe72-4bb9-87d4-0b7cdc326661}, !- Handle
   4/7,                                    !- Start Date
   10/26;                                  !- End Date
 
 OS:Site:GroundTemperature:Deep,
-<<<<<<< HEAD
-  {1cf486b0-7223-4e05-afdd-b95258cef577}, !- Handle
-=======
-  {2f2aeb7f-1bdb-48cc-9b7e-0bb822940521}, !- Handle
->>>>>>> fcfe5a62
+  {c5525f27-e7d6-470e-bacb-08514ac7fdaf}, !- Handle
   10.8753424657535,                       !- January Deep Ground Temperature {C}
   10.8753424657535,                       !- February Deep Ground Temperature {C}
   10.8753424657535,                       !- March Deep Ground Temperature {C}
@@ -281,11 +227,7 @@
   10.8753424657535;                       !- December Deep Ground Temperature {C}
 
 OS:Building,
-<<<<<<< HEAD
-  {deeffe03-96cd-4974-b631-aea9afaafc58}, !- Handle
-=======
-  {e732a8e8-5779-4a35-9fb3-3566e37585e5}, !- Handle
->>>>>>> fcfe5a62
+  {3bcac10e-ee5d-4192-b485-a04357b43d30}, !- Handle
   Building 1,                             !- Name
   ,                                       !- Building Sector Type
   ,                                       !- North Axis {deg}
@@ -300,13 +242,8 @@
   4;                                      !- Standards Number of Living Units
 
 OS:AdditionalProperties,
-<<<<<<< HEAD
-  {f9867875-3ab8-43f8-980f-fe042f9b965a}, !- Handle
-  {deeffe03-96cd-4974-b631-aea9afaafc58}, !- Object Name
-=======
-  {e9c37dbe-1266-4dfe-8f1a-5aa486143165}, !- Handle
-  {e732a8e8-5779-4a35-9fb3-3566e37585e5}, !- Object Name
->>>>>>> fcfe5a62
+  {e03a6f19-cc35-476b-87ba-92e33b58856f}, !- Handle
+  {3bcac10e-ee5d-4192-b485-a04357b43d30}, !- Object Name
   Total Units Represented,                !- Feature Name 1
   Integer,                                !- Feature Data Type 1
   4,                                      !- Feature Value 1
@@ -315,11 +252,7 @@
   4;                                      !- Feature Value 2
 
 OS:ThermalZone,
-<<<<<<< HEAD
-  {a34bae5b-f483-41f1-a975-bb04944f2ff1}, !- Handle
-=======
-  {2ed9b696-4f6c-450b-90da-3e28e5160b7d}, !- Handle
->>>>>>> fcfe5a62
+  {3133d7a1-8bd3-41b4-bd9e-ea2a0aa702d0}, !- Handle
   living zone,                            !- Name
   ,                                       !- Multiplier
   ,                                       !- Ceiling Height {m}
@@ -328,96 +261,51 @@
   ,                                       !- Zone Inside Convection Algorithm
   ,                                       !- Zone Outside Convection Algorithm
   ,                                       !- Zone Conditioning Equipment List Name
-<<<<<<< HEAD
-  {1a21076d-f371-4905-9164-49aaf284750e}, !- Zone Air Inlet Port List
-  {c6795d44-468b-4465-aa70-0cb1a1f8a0a9}, !- Zone Air Exhaust Port List
-  {082c0b86-0e20-41fa-8464-4547ee6c54d3}, !- Zone Air Node Name
-  {eb2c43e1-09c1-4cc7-a297-cd1092301e42}, !- Zone Return Air Port List
-=======
-  {5661c0d8-056c-4c84-bddf-0d687de66f4f}, !- Zone Air Inlet Port List
-  {91fee515-447e-4523-a386-bad41aa6ee3f}, !- Zone Air Exhaust Port List
-  {cf0c464c-8732-49b8-bbbf-be03ba816ee9}, !- Zone Air Node Name
-  {f718e24b-951a-48c1-b61a-d5423bc6e165}, !- Zone Return Air Port List
->>>>>>> fcfe5a62
+  {84ce017c-166e-4408-bec4-fef52a66a275}, !- Zone Air Inlet Port List
+  {ba770f97-2ab8-47b3-8604-64f11c8a2312}, !- Zone Air Exhaust Port List
+  {813f2121-21ba-4531-8fbf-1a96352d13b4}, !- Zone Air Node Name
+  {16d949cc-7190-4ff0-baf4-05eafe50d09b}, !- Zone Return Air Port List
   ,                                       !- Primary Daylighting Control Name
   ,                                       !- Fraction of Zone Controlled by Primary Daylighting Control
   ,                                       !- Secondary Daylighting Control Name
   ,                                       !- Fraction of Zone Controlled by Secondary Daylighting Control
   ,                                       !- Illuminance Map Name
   ,                                       !- Group Rendering Name
-<<<<<<< HEAD
-  {f9e472a0-80ae-43cc-89ef-031061c1e0d4}, !- Thermostat Name
-  No;                                     !- Use Ideal Air Loads
-
-OS:Node,
-  {27c56274-6bd4-46da-9f58-f763c90da270}, !- Handle
-  Node 1,                                 !- Name
-  {082c0b86-0e20-41fa-8464-4547ee6c54d3}, !- Inlet Port
-  ;                                       !- Outlet Port
-
-OS:Connection,
-  {082c0b86-0e20-41fa-8464-4547ee6c54d3}, !- Handle
-  {14051642-ecd9-499a-a96a-3cbe990a8fd1}, !- Name
-  {a34bae5b-f483-41f1-a975-bb04944f2ff1}, !- Source Object
-  11,                                     !- Outlet Port
-  {27c56274-6bd4-46da-9f58-f763c90da270}, !- Target Object
-  2;                                      !- Inlet Port
-
-OS:PortList,
-  {1a21076d-f371-4905-9164-49aaf284750e}, !- Handle
-  {dc7a82f6-e52d-46bf-bffa-183c532b54f1}, !- Name
-  {a34bae5b-f483-41f1-a975-bb04944f2ff1}; !- HVAC Component
-
-OS:PortList,
-  {c6795d44-468b-4465-aa70-0cb1a1f8a0a9}, !- Handle
-  {4db1ec4a-59be-441e-8330-f44c989e1c8f}, !- Name
-  {a34bae5b-f483-41f1-a975-bb04944f2ff1}; !- HVAC Component
-
-OS:PortList,
-  {eb2c43e1-09c1-4cc7-a297-cd1092301e42}, !- Handle
-  {26d89a04-4162-4702-8310-9eba174af6e1}, !- Name
-  {a34bae5b-f483-41f1-a975-bb04944f2ff1}; !- HVAC Component
-
-OS:Sizing:Zone,
-  {d56b0570-cb47-4a94-9589-a7d2a242491b}, !- Handle
-  {a34bae5b-f483-41f1-a975-bb04944f2ff1}, !- Zone or ZoneList Name
-=======
   ,                                       !- Thermostat Name
   No;                                     !- Use Ideal Air Loads
 
 OS:Node,
-  {c9c90a3b-b37e-4ee1-ba7c-f3750ebc1a31}, !- Handle
+  {3ab31d2b-eade-4867-accd-e6b309870f04}, !- Handle
   Node 1,                                 !- Name
-  {cf0c464c-8732-49b8-bbbf-be03ba816ee9}, !- Inlet Port
+  {813f2121-21ba-4531-8fbf-1a96352d13b4}, !- Inlet Port
   ;                                       !- Outlet Port
 
 OS:Connection,
-  {cf0c464c-8732-49b8-bbbf-be03ba816ee9}, !- Handle
-  {26cf9dba-4d97-4e0c-a2aa-e5d10dde0f08}, !- Name
-  {2ed9b696-4f6c-450b-90da-3e28e5160b7d}, !- Source Object
+  {813f2121-21ba-4531-8fbf-1a96352d13b4}, !- Handle
+  {7b2a3f96-8ef2-4ef1-988a-008be78c9aa8}, !- Name
+  {3133d7a1-8bd3-41b4-bd9e-ea2a0aa702d0}, !- Source Object
   11,                                     !- Outlet Port
-  {c9c90a3b-b37e-4ee1-ba7c-f3750ebc1a31}, !- Target Object
+  {3ab31d2b-eade-4867-accd-e6b309870f04}, !- Target Object
   2;                                      !- Inlet Port
 
 OS:PortList,
-  {5661c0d8-056c-4c84-bddf-0d687de66f4f}, !- Handle
-  {7d259246-3969-4f6e-a2e9-4dbce029e607}, !- Name
-  {2ed9b696-4f6c-450b-90da-3e28e5160b7d}; !- HVAC Component
+  {84ce017c-166e-4408-bec4-fef52a66a275}, !- Handle
+  {c78839cf-658f-4b49-83ff-060f47bec9d8}, !- Name
+  {3133d7a1-8bd3-41b4-bd9e-ea2a0aa702d0}; !- HVAC Component
 
 OS:PortList,
-  {91fee515-447e-4523-a386-bad41aa6ee3f}, !- Handle
-  {897f0fa0-3fac-4172-b0d3-78e3536aa24e}, !- Name
-  {2ed9b696-4f6c-450b-90da-3e28e5160b7d}; !- HVAC Component
+  {ba770f97-2ab8-47b3-8604-64f11c8a2312}, !- Handle
+  {f435ae27-6d77-4e0f-82f2-f933b31a3eef}, !- Name
+  {3133d7a1-8bd3-41b4-bd9e-ea2a0aa702d0}; !- HVAC Component
 
 OS:PortList,
-  {f718e24b-951a-48c1-b61a-d5423bc6e165}, !- Handle
-  {e26aecde-f4dc-4b0c-81c7-8911de9b31d3}, !- Name
-  {2ed9b696-4f6c-450b-90da-3e28e5160b7d}; !- HVAC Component
+  {16d949cc-7190-4ff0-baf4-05eafe50d09b}, !- Handle
+  {d2a9cff7-c7dc-46a0-ba59-8552f6288e86}, !- Name
+  {3133d7a1-8bd3-41b4-bd9e-ea2a0aa702d0}; !- HVAC Component
 
 OS:Sizing:Zone,
-  {4dcb2a79-2683-43da-87ea-8fcf9c963231}, !- Handle
-  {2ed9b696-4f6c-450b-90da-3e28e5160b7d}, !- Zone or ZoneList Name
->>>>>>> fcfe5a62
+  {fe7d3fb6-fac7-4431-af26-5a4bdcf17959}, !- Handle
+  {3133d7a1-8bd3-41b4-bd9e-ea2a0aa702d0}, !- Zone or ZoneList Name
   SupplyAirTemperature,                   !- Zone Cooling Design Supply Air Temperature Input Method
   14,                                     !- Zone Cooling Design Supply Air Temperature {C}
   11.11,                                  !- Zone Cooling Design Supply Air Temperature Difference {deltaC}
@@ -438,37 +326,22 @@
   ,                                       !- Heating Maximum Air Flow per Zone Floor Area {m3/s-m2}
   ,                                       !- Heating Maximum Air Flow {m3/s}
   ,                                       !- Heating Maximum Air Flow Fraction
+  ,                                       !- Design Zone Air Distribution Effectiveness in Cooling Mode
+  ,                                       !- Design Zone Air Distribution Effectiveness in Heating Mode
   No,                                     !- Account for Dedicated Outdoor Air System
   NeutralSupplyAir,                       !- Dedicated Outdoor Air System Control Strategy
   autosize,                               !- Dedicated Outdoor Air Low Setpoint Temperature for Design {C}
   autosize;                               !- Dedicated Outdoor Air High Setpoint Temperature for Design {C}
 
 OS:ZoneHVAC:EquipmentList,
-<<<<<<< HEAD
-  {3c123d69-5b8e-4037-b89f-9b9760f2f685}, !- Handle
+  {f69b7ebf-677d-41f3-984b-16e1a96df188}, !- Handle
   Zone HVAC Equipment List 1,             !- Name
-  {a34bae5b-f483-41f1-a975-bb04944f2ff1}, !- Thermal Zone
-  SequentialLoad,                         !- Load Distribution Scheme
-  {d392e346-1adc-4462-ba29-6cdaa4f546e8}, !- Zone Equipment 1
-  1,                                      !- Zone Equipment Cooling Sequence 1
-  1,                                      !- Zone Equipment Heating or No-Load Sequence 1
-  ,                                       !- Zone Equipment Sequential Cooling Fraction Schedule Name 1
-  ;                                       !- Zone Equipment Sequential Heating Fraction Schedule Name 1
+  {3133d7a1-8bd3-41b4-bd9e-ea2a0aa702d0}; !- Thermal Zone
 
 OS:Space,
-  {f1f81e00-d34f-4fb3-8132-dbc81eccd2b5}, !- Handle
+  {82e18661-dfca-48fc-ba54-db00fb7284b1}, !- Handle
   living space,                           !- Name
-  {914754c7-056c-4752-b502-32cd42234d85}, !- Space Type Name
-=======
-  {345b0a1d-4967-47b7-ad08-dd498c04e333}, !- Handle
-  Zone HVAC Equipment List 1,             !- Name
-  {2ed9b696-4f6c-450b-90da-3e28e5160b7d}; !- Thermal Zone
-
-OS:Space,
-  {6f2fa30b-c066-4427-a756-2b963aa296f6}, !- Handle
-  living space,                           !- Name
-  {8c79da27-b5f2-42fd-93a5-48b1c1fdbff9}, !- Space Type Name
->>>>>>> fcfe5a62
+  {88b9097c-bff4-4ea5-867d-3908de1d2710}, !- Space Type Name
   ,                                       !- Default Construction Set Name
   ,                                       !- Default Schedule Set Name
   ,                                       !- Direction of Relative North {deg}
@@ -476,31 +349,17 @@
   ,                                       !- Y Origin {m}
   ,                                       !- Z Origin {m}
   ,                                       !- Building Story Name
-<<<<<<< HEAD
-  {a34bae5b-f483-41f1-a975-bb04944f2ff1}, !- Thermal Zone Name
+  {3133d7a1-8bd3-41b4-bd9e-ea2a0aa702d0}, !- Thermal Zone Name
   ,                                       !- Part of Total Floor Area
   ,                                       !- Design Specification Outdoor Air Object Name
-  {f8e83dc8-f730-4124-8833-2e67616c7c44}; !- Building Unit Name
-
-OS:Surface,
-  {a721a4c7-2d17-49f6-8b22-2bea02db83d6}, !- Handle
+  {b1a2afb1-8ffd-4943-bb10-903d5a71d29a}; !- Building Unit Name
+
+OS:Surface,
+  {7cdcbfcf-f98d-43e8-9d98-8ca3a3f1034d}, !- Handle
   Surface 1,                              !- Name
   Floor,                                  !- Surface Type
   ,                                       !- Construction Name
-  {f1f81e00-d34f-4fb3-8132-dbc81eccd2b5}, !- Space Name
-=======
-  {2ed9b696-4f6c-450b-90da-3e28e5160b7d}, !- Thermal Zone Name
-  ,                                       !- Part of Total Floor Area
-  ,                                       !- Design Specification Outdoor Air Object Name
-  {3dd49766-76cc-4c5d-894d-6fbce942c1fc}; !- Building Unit Name
-
-OS:Surface,
-  {03760809-33c2-49be-b5a8-bb61e11beb44}, !- Handle
-  Surface 1,                              !- Name
-  Floor,                                  !- Surface Type
-  ,                                       !- Construction Name
-  {6f2fa30b-c066-4427-a756-2b963aa296f6}, !- Space Name
->>>>>>> fcfe5a62
+  {82e18661-dfca-48fc-ba54-db00fb7284b1}, !- Space Name
   Foundation,                             !- Outside Boundary Condition
   ,                                       !- Outside Boundary Condition Object
   NoSun,                                  !- Sun Exposure
@@ -513,19 +372,11 @@
   6.46578440716979, -12.9315688143396, 0; !- X,Y,Z Vertex 4 {m}
 
 OS:Surface,
-<<<<<<< HEAD
-  {0c9f5599-a281-4dd3-a450-86235c442380}, !- Handle
+  {2da1e282-cd87-49d0-937f-e0c27e31d1f4}, !- Handle
   Surface 2,                              !- Name
   Wall,                                   !- Surface Type
   ,                                       !- Construction Name
-  {f1f81e00-d34f-4fb3-8132-dbc81eccd2b5}, !- Space Name
-=======
-  {ad1e4b94-3a60-46d4-8ef1-f0eff32ad3d1}, !- Handle
-  Surface 2,                              !- Name
-  Wall,                                   !- Surface Type
-  ,                                       !- Construction Name
-  {6f2fa30b-c066-4427-a756-2b963aa296f6}, !- Space Name
->>>>>>> fcfe5a62
+  {82e18661-dfca-48fc-ba54-db00fb7284b1}, !- Space Name
   Outdoors,                               !- Outside Boundary Condition
   ,                                       !- Outside Boundary Condition Object
   SunExposed,                             !- Sun Exposure
@@ -538,19 +389,11 @@
   0, -12.9315688143396, 2.4384;           !- X,Y,Z Vertex 4 {m}
 
 OS:Surface,
-<<<<<<< HEAD
-  {5693d173-9375-4f74-8b26-a66929e74902}, !- Handle
+  {df1222fb-4122-41d3-92a6-7ad6f426d9bb}, !- Handle
   Surface 3,                              !- Name
   Wall,                                   !- Surface Type
   ,                                       !- Construction Name
-  {f1f81e00-d34f-4fb3-8132-dbc81eccd2b5}, !- Space Name
-=======
-  {5bfaad0e-70e3-4688-9581-1650353ddb64}, !- Handle
-  Surface 3,                              !- Name
-  Wall,                                   !- Surface Type
-  ,                                       !- Construction Name
-  {6f2fa30b-c066-4427-a756-2b963aa296f6}, !- Space Name
->>>>>>> fcfe5a62
+  {82e18661-dfca-48fc-ba54-db00fb7284b1}, !- Space Name
   Outdoors,                               !- Outside Boundary Condition
   ,                                       !- Outside Boundary Condition Object
   SunExposed,                             !- Sun Exposure
@@ -563,23 +406,13 @@
   0, 0, 2.4384;                           !- X,Y,Z Vertex 4 {m}
 
 OS:Surface,
-<<<<<<< HEAD
-  {be76f94d-a824-45c2-9078-87bf00a39521}, !- Handle
+  {477d4569-f97e-40b5-9230-fad35a536bfe}, !- Handle
   Surface 4,                              !- Name
   Wall,                                   !- Surface Type
   ,                                       !- Construction Name
-  {f1f81e00-d34f-4fb3-8132-dbc81eccd2b5}, !- Space Name
+  {82e18661-dfca-48fc-ba54-db00fb7284b1}, !- Space Name
   Surface,                                !- Outside Boundary Condition
-  {457bb015-e373-49cd-a6b2-c1277705c508}, !- Outside Boundary Condition Object
-=======
-  {5fddd7de-8451-43a8-9d1c-eae62cdd714f}, !- Handle
-  Surface 4,                              !- Name
-  Wall,                                   !- Surface Type
-  ,                                       !- Construction Name
-  {6f2fa30b-c066-4427-a756-2b963aa296f6}, !- Space Name
-  Surface,                                !- Outside Boundary Condition
-  {a94c34b1-ab63-4536-bcaa-c4db5287c074}, !- Outside Boundary Condition Object
->>>>>>> fcfe5a62
+  {afca96d8-7cb9-405d-8d33-175a26126efb}, !- Outside Boundary Condition Object
   NoSun,                                  !- Sun Exposure
   NoWind,                                 !- Wind Exposure
   ,                                       !- View Factor to Ground
@@ -590,19 +423,11 @@
   6.46578440716979, 0, 2.4384;            !- X,Y,Z Vertex 4 {m}
 
 OS:Surface,
-<<<<<<< HEAD
-  {478bd80f-ac56-48e5-8cb0-59ee6cb15f86}, !- Handle
+  {ffc8de30-3ce3-4747-aa16-71e35a7a1587}, !- Handle
   Surface 5,                              !- Name
   Wall,                                   !- Surface Type
   ,                                       !- Construction Name
-  {f1f81e00-d34f-4fb3-8132-dbc81eccd2b5}, !- Space Name
-=======
-  {33528096-6607-4ee5-a079-2ec0a7e279d3}, !- Handle
-  Surface 5,                              !- Name
-  Wall,                                   !- Surface Type
-  ,                                       !- Construction Name
-  {6f2fa30b-c066-4427-a756-2b963aa296f6}, !- Space Name
->>>>>>> fcfe5a62
+  {82e18661-dfca-48fc-ba54-db00fb7284b1}, !- Space Name
   Outdoors,                               !- Outside Boundary Condition
   ,                                       !- Outside Boundary Condition Object
   SunExposed,                             !- Sun Exposure
@@ -615,23 +440,13 @@
   6.46578440716979, -12.9315688143396, 2.4384; !- X,Y,Z Vertex 4 {m}
 
 OS:Surface,
-<<<<<<< HEAD
-  {9b5ff937-583d-4fe4-9df9-1ef205a9f274}, !- Handle
+  {85d9c1c7-2f6d-4cd5-9f0c-627179b7a2bf}, !- Handle
   Surface 6,                              !- Name
   RoofCeiling,                            !- Surface Type
   ,                                       !- Construction Name
-  {f1f81e00-d34f-4fb3-8132-dbc81eccd2b5}, !- Space Name
+  {82e18661-dfca-48fc-ba54-db00fb7284b1}, !- Space Name
   Surface,                                !- Outside Boundary Condition
-  {be4aff20-fd33-4e73-88df-d778109e6604}, !- Outside Boundary Condition Object
-=======
-  {f97dceee-d17b-473f-bd72-af55ef66c9f4}, !- Handle
-  Surface 6,                              !- Name
-  RoofCeiling,                            !- Surface Type
-  ,                                       !- Construction Name
-  {6f2fa30b-c066-4427-a756-2b963aa296f6}, !- Space Name
-  Surface,                                !- Outside Boundary Condition
-  {52c62037-4a50-4191-9758-1e2519cefdb8}, !- Outside Boundary Condition Object
->>>>>>> fcfe5a62
+  {1dc4a5a0-23ba-442d-bf51-91a80798a077}, !- Outside Boundary Condition Object
   NoSun,                                  !- Sun Exposure
   NoWind,                                 !- Wind Exposure
   ,                                       !- View Factor to Ground
@@ -642,11 +457,7 @@
   0, -12.9315688143396, 2.4384;           !- X,Y,Z Vertex 4 {m}
 
 OS:SpaceType,
-<<<<<<< HEAD
-  {914754c7-056c-4752-b502-32cd42234d85}, !- Handle
-=======
-  {8c79da27-b5f2-42fd-93a5-48b1c1fdbff9}, !- Handle
->>>>>>> fcfe5a62
+  {88b9097c-bff4-4ea5-867d-3908de1d2710}, !- Handle
   Space Type 1,                           !- Name
   ,                                       !- Default Construction Set Name
   ,                                       !- Default Schedule Set Name
@@ -657,11 +468,7 @@
   living;                                 !- Standards Space Type
 
 OS:ThermalZone,
-<<<<<<< HEAD
-  {2cc8f38c-2514-4169-9f2a-45ff14266ae2}, !- Handle
-=======
-  {81f22577-61c8-448b-91b3-24a44d27e5a9}, !- Handle
->>>>>>> fcfe5a62
+  {86458a68-2d21-45be-9a57-4132f31d6a86}, !- Handle
   living zone|unit 2,                     !- Name
   ,                                       !- Multiplier
   ,                                       !- Ceiling Height {m}
@@ -670,96 +477,51 @@
   ,                                       !- Zone Inside Convection Algorithm
   ,                                       !- Zone Outside Convection Algorithm
   ,                                       !- Zone Conditioning Equipment List Name
-<<<<<<< HEAD
-  {671b7b88-3f2e-44ee-bccc-c76d05512c39}, !- Zone Air Inlet Port List
-  {ab51e13b-39d4-4984-8111-2778560a06da}, !- Zone Air Exhaust Port List
-  {5546d2c7-f90b-45ba-84b5-77b320911cad}, !- Zone Air Node Name
-  {ca44a9bf-d5a6-4774-9a7f-d8868bc4d78f}, !- Zone Return Air Port List
-=======
-  {cdc3dd3a-ad5b-4904-abe1-a65c8a10b3e9}, !- Zone Air Inlet Port List
-  {a69be035-9a87-4ff9-9685-28bbf270d677}, !- Zone Air Exhaust Port List
-  {63b48160-eaae-480f-9219-a01f93f53998}, !- Zone Air Node Name
-  {3ac8fedd-e438-49e3-bb67-20acb7800ac1}, !- Zone Return Air Port List
->>>>>>> fcfe5a62
+  {136ce435-92c6-4545-bb97-2e412e316725}, !- Zone Air Inlet Port List
+  {05717a5c-99c1-4f19-a061-6e59648dfe3c}, !- Zone Air Exhaust Port List
+  {f2f74a7f-5d9f-4557-9314-61ee3bff8bee}, !- Zone Air Node Name
+  {3b962aca-35e0-463d-a3e0-124c477d251b}, !- Zone Return Air Port List
   ,                                       !- Primary Daylighting Control Name
   ,                                       !- Fraction of Zone Controlled by Primary Daylighting Control
   ,                                       !- Secondary Daylighting Control Name
   ,                                       !- Fraction of Zone Controlled by Secondary Daylighting Control
   ,                                       !- Illuminance Map Name
   ,                                       !- Group Rendering Name
-<<<<<<< HEAD
-  {9ad3caef-4227-4cbb-a3d4-9506cd5e60f3}, !- Thermostat Name
-  No;                                     !- Use Ideal Air Loads
-
-OS:Node,
-  {4eca3341-2d0e-4d2a-8aae-e7193022b621}, !- Handle
-  Node 2,                                 !- Name
-  {5546d2c7-f90b-45ba-84b5-77b320911cad}, !- Inlet Port
-  ;                                       !- Outlet Port
-
-OS:Connection,
-  {5546d2c7-f90b-45ba-84b5-77b320911cad}, !- Handle
-  {9b21d076-e47b-440f-96fe-0cf3a3f2b451}, !- Name
-  {2cc8f38c-2514-4169-9f2a-45ff14266ae2}, !- Source Object
-  11,                                     !- Outlet Port
-  {4eca3341-2d0e-4d2a-8aae-e7193022b621}, !- Target Object
-  2;                                      !- Inlet Port
-
-OS:PortList,
-  {671b7b88-3f2e-44ee-bccc-c76d05512c39}, !- Handle
-  {b2996665-e0ad-477f-ad29-255dbb51783e}, !- Name
-  {2cc8f38c-2514-4169-9f2a-45ff14266ae2}; !- HVAC Component
-
-OS:PortList,
-  {ab51e13b-39d4-4984-8111-2778560a06da}, !- Handle
-  {69bf8e7b-cb96-411d-9ee5-382a65b0a303}, !- Name
-  {2cc8f38c-2514-4169-9f2a-45ff14266ae2}; !- HVAC Component
-
-OS:PortList,
-  {ca44a9bf-d5a6-4774-9a7f-d8868bc4d78f}, !- Handle
-  {97197bf9-39ad-4a7c-95b7-826ae754f813}, !- Name
-  {2cc8f38c-2514-4169-9f2a-45ff14266ae2}; !- HVAC Component
-
-OS:Sizing:Zone,
-  {7ae12143-3f13-4d43-8961-b38037d8b64b}, !- Handle
-  {2cc8f38c-2514-4169-9f2a-45ff14266ae2}, !- Zone or ZoneList Name
-=======
   ,                                       !- Thermostat Name
   No;                                     !- Use Ideal Air Loads
 
 OS:Node,
-  {aeeddd8e-b2f3-42af-b25e-53e5bf176c71}, !- Handle
+  {742aa734-1d44-48e6-9e6a-b369a279e504}, !- Handle
   Node 2,                                 !- Name
-  {63b48160-eaae-480f-9219-a01f93f53998}, !- Inlet Port
+  {f2f74a7f-5d9f-4557-9314-61ee3bff8bee}, !- Inlet Port
   ;                                       !- Outlet Port
 
 OS:Connection,
-  {63b48160-eaae-480f-9219-a01f93f53998}, !- Handle
-  {504471b3-0bb9-4a43-a81f-8d36c283f8ed}, !- Name
-  {81f22577-61c8-448b-91b3-24a44d27e5a9}, !- Source Object
+  {f2f74a7f-5d9f-4557-9314-61ee3bff8bee}, !- Handle
+  {c15695e3-4c3e-4300-b17f-827003c2dba0}, !- Name
+  {86458a68-2d21-45be-9a57-4132f31d6a86}, !- Source Object
   11,                                     !- Outlet Port
-  {aeeddd8e-b2f3-42af-b25e-53e5bf176c71}, !- Target Object
+  {742aa734-1d44-48e6-9e6a-b369a279e504}, !- Target Object
   2;                                      !- Inlet Port
 
 OS:PortList,
-  {cdc3dd3a-ad5b-4904-abe1-a65c8a10b3e9}, !- Handle
-  {fcc62bae-922c-4179-b12f-dde86b48d1bd}, !- Name
-  {81f22577-61c8-448b-91b3-24a44d27e5a9}; !- HVAC Component
+  {136ce435-92c6-4545-bb97-2e412e316725}, !- Handle
+  {8dff4a43-78a1-418a-8add-41ab1512a6b2}, !- Name
+  {86458a68-2d21-45be-9a57-4132f31d6a86}; !- HVAC Component
 
 OS:PortList,
-  {a69be035-9a87-4ff9-9685-28bbf270d677}, !- Handle
-  {3318372f-c49b-45b9-bfbe-9deee67eddd8}, !- Name
-  {81f22577-61c8-448b-91b3-24a44d27e5a9}; !- HVAC Component
+  {05717a5c-99c1-4f19-a061-6e59648dfe3c}, !- Handle
+  {a783ac03-e67e-4a0b-8b13-b0201fbe1317}, !- Name
+  {86458a68-2d21-45be-9a57-4132f31d6a86}; !- HVAC Component
 
 OS:PortList,
-  {3ac8fedd-e438-49e3-bb67-20acb7800ac1}, !- Handle
-  {37cf886e-f9d5-421c-b234-c2ab4eef2f53}, !- Name
-  {81f22577-61c8-448b-91b3-24a44d27e5a9}; !- HVAC Component
+  {3b962aca-35e0-463d-a3e0-124c477d251b}, !- Handle
+  {c26a0511-8cb2-4614-9b6c-c2765d1f34d0}, !- Name
+  {86458a68-2d21-45be-9a57-4132f31d6a86}; !- HVAC Component
 
 OS:Sizing:Zone,
-  {6d229425-5634-4db0-b83f-e5065f74159f}, !- Handle
-  {81f22577-61c8-448b-91b3-24a44d27e5a9}, !- Zone or ZoneList Name
->>>>>>> fcfe5a62
+  {d26a10f0-3ce7-4e2e-839d-b2bfc83585a0}, !- Handle
+  {86458a68-2d21-45be-9a57-4132f31d6a86}, !- Zone or ZoneList Name
   SupplyAirTemperature,                   !- Zone Cooling Design Supply Air Temperature Input Method
   14,                                     !- Zone Cooling Design Supply Air Temperature {C}
   11.11,                                  !- Zone Cooling Design Supply Air Temperature Difference {deltaC}
@@ -780,37 +542,22 @@
   ,                                       !- Heating Maximum Air Flow per Zone Floor Area {m3/s-m2}
   ,                                       !- Heating Maximum Air Flow {m3/s}
   ,                                       !- Heating Maximum Air Flow Fraction
+  ,                                       !- Design Zone Air Distribution Effectiveness in Cooling Mode
+  ,                                       !- Design Zone Air Distribution Effectiveness in Heating Mode
   No,                                     !- Account for Dedicated Outdoor Air System
   NeutralSupplyAir,                       !- Dedicated Outdoor Air System Control Strategy
   autosize,                               !- Dedicated Outdoor Air Low Setpoint Temperature for Design {C}
   autosize;                               !- Dedicated Outdoor Air High Setpoint Temperature for Design {C}
 
 OS:ZoneHVAC:EquipmentList,
-<<<<<<< HEAD
-  {55c5e4d7-b17d-4208-90c3-2fb46d10f59b}, !- Handle
+  {171ef800-6889-4394-8263-957b481c1abb}, !- Handle
   Zone HVAC Equipment List 2,             !- Name
-  {2cc8f38c-2514-4169-9f2a-45ff14266ae2}, !- Thermal Zone
-  SequentialLoad,                         !- Load Distribution Scheme
-  {0f364dbf-c59e-4f9f-8487-093dcf9031f5}, !- Zone Equipment 1
-  1,                                      !- Zone Equipment Cooling Sequence 1
-  1,                                      !- Zone Equipment Heating or No-Load Sequence 1
-  ,                                       !- Zone Equipment Sequential Cooling Fraction Schedule Name 1
-  ;                                       !- Zone Equipment Sequential Heating Fraction Schedule Name 1
+  {86458a68-2d21-45be-9a57-4132f31d6a86}; !- Thermal Zone
 
 OS:Space,
-  {0c6bd314-36c5-4355-affb-843c7ec178ce}, !- Handle
+  {0e9efc13-72cd-44a1-ade9-b44e911017eb}, !- Handle
   living space|unit 2|story 1,            !- Name
-  {914754c7-056c-4752-b502-32cd42234d85}, !- Space Type Name
-=======
-  {7a75749d-38ee-43c1-b3a3-235b9e3b60ea}, !- Handle
-  Zone HVAC Equipment List 2,             !- Name
-  {81f22577-61c8-448b-91b3-24a44d27e5a9}; !- Thermal Zone
-
-OS:Space,
-  {6a81f758-ccbe-473e-b66d-290cd5cc0df0}, !- Handle
-  living space|unit 2|story 1,            !- Name
-  {8c79da27-b5f2-42fd-93a5-48b1c1fdbff9}, !- Space Type Name
->>>>>>> fcfe5a62
+  {88b9097c-bff4-4ea5-867d-3908de1d2710}, !- Space Type Name
   ,                                       !- Default Construction Set Name
   ,                                       !- Default Schedule Set Name
   -0,                                     !- Direction of Relative North {deg}
@@ -818,39 +565,21 @@
   0,                                      !- Y Origin {m}
   0,                                      !- Z Origin {m}
   ,                                       !- Building Story Name
-<<<<<<< HEAD
-  {2cc8f38c-2514-4169-9f2a-45ff14266ae2}, !- Thermal Zone Name
+  {86458a68-2d21-45be-9a57-4132f31d6a86}, !- Thermal Zone Name
   ,                                       !- Part of Total Floor Area
   ,                                       !- Design Specification Outdoor Air Object Name
-  {56aa50d8-51f1-4aef-94c0-61e2ccc206be}; !- Building Unit Name
-
-OS:Surface,
-  {5167b2cd-8e03-4496-8692-26da315eaf4f}, !- Handle
+  {171fd514-bdf9-4733-a76a-c0b88cc7f5ab}; !- Building Unit Name
+
+OS:Surface,
+  {882c89a9-1f4b-424d-b911-fa86d9d95838}, !- Handle
   Surface 12,                             !- Name
   Wall,                                   !- Surface Type
   ,                                       !- Construction Name
-  {0c6bd314-36c5-4355-affb-843c7ec178ce}, !- Space Name
-  Outdoors,                               !- Outside Boundary Condition
-  ,                                       !- Outside Boundary Condition Object
-  SunExposed,                             !- Sun Exposure
-  WindExposed,                            !- Wind Exposure
-=======
-  {81f22577-61c8-448b-91b3-24a44d27e5a9}, !- Thermal Zone Name
-  ,                                       !- Part of Total Floor Area
-  ,                                       !- Design Specification Outdoor Air Object Name
-  {cee6e378-a161-4860-a38b-bd1e58bc5fef}; !- Building Unit Name
-
-OS:Surface,
-  {64cc2667-1fa0-4aa2-a7b5-88abbb3cd6e0}, !- Handle
-  Surface 12,                             !- Name
-  Wall,                                   !- Surface Type
-  ,                                       !- Construction Name
-  {6a81f758-ccbe-473e-b66d-290cd5cc0df0}, !- Space Name
+  {0e9efc13-72cd-44a1-ade9-b44e911017eb}, !- Space Name
   Surface,                                !- Outside Boundary Condition
-  {4d1b0b8d-97a5-4057-95a6-22031961e855}, !- Outside Boundary Condition Object
-  NoSun,                                  !- Sun Exposure
-  NoWind,                                 !- Wind Exposure
->>>>>>> fcfe5a62
+  {0e05c275-6ccf-463f-8c17-8b1ebbf9102a}, !- Outside Boundary Condition Object
+  NoSun,                                  !- Sun Exposure
+  NoWind,                                 !- Wind Exposure
   ,                                       !- View Factor to Ground
   ,                                       !- Number of Vertices
   12.9315688143396, -12.9315688143396, 2.4384, !- X,Y,Z Vertex 1 {m}
@@ -859,18 +588,81 @@
   12.9315688143396, 0, 2.4384;            !- X,Y,Z Vertex 4 {m}
 
 OS:Surface,
-<<<<<<< HEAD
-  {fb4d7f18-90aa-40d0-936b-c9c925b68e26}, !- Handle
-=======
-  {c2a18ef7-0bec-4fba-93d2-4ec556a14260}, !- Handle
->>>>>>> fcfe5a62
+  {b72ab039-49c4-470e-bed2-5753dfc7c280}, !- Handle
   Surface 13,                             !- Name
+  Wall,                                   !- Surface Type
+  ,                                       !- Construction Name
+  {0e9efc13-72cd-44a1-ade9-b44e911017eb}, !- Space Name
+  Outdoors,                               !- Outside Boundary Condition
+  ,                                       !- Outside Boundary Condition Object
+  SunExposed,                             !- Sun Exposure
+  WindExposed,                            !- Wind Exposure
+  ,                                       !- View Factor to Ground
+  ,                                       !- Number of Vertices
+  6.46578440716979, -12.9315688143396, 2.4384, !- X,Y,Z Vertex 1 {m}
+  6.46578440716979, -12.9315688143396, 0, !- X,Y,Z Vertex 2 {m}
+  12.9315688143396, -12.9315688143396, 0, !- X,Y,Z Vertex 3 {m}
+  12.9315688143396, -12.9315688143396, 2.4384; !- X,Y,Z Vertex 4 {m}
+
+OS:Surface,
+  {afca96d8-7cb9-405d-8d33-175a26126efb}, !- Handle
+  Surface 14,                             !- Name
+  Wall,                                   !- Surface Type
+  ,                                       !- Construction Name
+  {0e9efc13-72cd-44a1-ade9-b44e911017eb}, !- Space Name
+  Surface,                                !- Outside Boundary Condition
+  {477d4569-f97e-40b5-9230-fad35a536bfe}, !- Outside Boundary Condition Object
+  NoSun,                                  !- Sun Exposure
+  NoWind,                                 !- Wind Exposure
+  ,                                       !- View Factor to Ground
+  ,                                       !- Number of Vertices
+  6.46578440716979, 0, 2.4384,            !- X,Y,Z Vertex 1 {m}
+  6.46578440716979, 0, 0,                 !- X,Y,Z Vertex 2 {m}
+  6.46578440716979, -12.9315688143396, 0, !- X,Y,Z Vertex 3 {m}
+  6.46578440716979, -12.9315688143396, 2.4384; !- X,Y,Z Vertex 4 {m}
+
+OS:Surface,
+  {1bf832d8-1a7a-462b-bbe3-4f9ef149d012}, !- Handle
+  Surface 15,                             !- Name
+  Floor,                                  !- Surface Type
+  ,                                       !- Construction Name
+  {0e9efc13-72cd-44a1-ade9-b44e911017eb}, !- Space Name
+  Foundation,                             !- Outside Boundary Condition
+  ,                                       !- Outside Boundary Condition Object
+  NoSun,                                  !- Sun Exposure
+  NoWind,                                 !- Wind Exposure
+  ,                                       !- View Factor to Ground
+  ,                                       !- Number of Vertices
+  6.46578440716979, -12.9315688143396, 0, !- X,Y,Z Vertex 1 {m}
+  6.46578440716979, 0, 0,                 !- X,Y,Z Vertex 2 {m}
+  12.9315688143396, 0, 0,                 !- X,Y,Z Vertex 3 {m}
+  12.9315688143396, -12.9315688143396, 0; !- X,Y,Z Vertex 4 {m}
+
+OS:Surface,
+  {6c8827b8-a2df-4378-b78c-66dab8922543}, !- Handle
+  Surface 16,                             !- Name
+  Wall,                                   !- Surface Type
+  ,                                       !- Construction Name
+  {0e9efc13-72cd-44a1-ade9-b44e911017eb}, !- Space Name
+  Outdoors,                               !- Outside Boundary Condition
+  ,                                       !- Outside Boundary Condition Object
+  SunExposed,                             !- Sun Exposure
+  WindExposed,                            !- Wind Exposure
+  ,                                       !- View Factor to Ground
+  ,                                       !- Number of Vertices
+  12.9315688143396, 0, 2.4384,            !- X,Y,Z Vertex 1 {m}
+  12.9315688143396, 0, 0,                 !- X,Y,Z Vertex 2 {m}
+  6.46578440716979, 0, 0,                 !- X,Y,Z Vertex 3 {m}
+  6.46578440716979, 0, 2.4384;            !- X,Y,Z Vertex 4 {m}
+
+OS:Surface,
+  {a01bac76-ef99-4b69-b0ad-cda6165d4aa5}, !- Handle
+  Surface 17,                             !- Name
   RoofCeiling,                            !- Surface Type
   ,                                       !- Construction Name
-<<<<<<< HEAD
-  {0c6bd314-36c5-4355-affb-843c7ec178ce}, !- Space Name
+  {0e9efc13-72cd-44a1-ade9-b44e911017eb}, !- Space Name
   Surface,                                !- Outside Boundary Condition
-  {38b62f83-85eb-4e0c-86c0-ac38a3d0d75c}, !- Outside Boundary Condition Object
+  {0e1dd6a7-2ab0-4779-9d10-3e2de0325d3f}, !- Outside Boundary Condition Object
   NoSun,                                  !- Sun Exposure
   NoWind,                                 !- Wind Exposure
   ,                                       !- View Factor to Ground
@@ -880,146 +672,8 @@
   6.46578440716979, 0, 2.4384,            !- X,Y,Z Vertex 3 {m}
   6.46578440716979, -12.9315688143396, 2.4384; !- X,Y,Z Vertex 4 {m}
 
-OS:Surface,
-  {00f6a959-bbce-4180-8672-a9ba1e98a8ff}, !- Handle
-=======
-  {6a81f758-ccbe-473e-b66d-290cd5cc0df0}, !- Space Name
-  Outdoors,                               !- Outside Boundary Condition
-  ,                                       !- Outside Boundary Condition Object
-  SunExposed,                             !- Sun Exposure
-  WindExposed,                            !- Wind Exposure
-  ,                                       !- View Factor to Ground
-  ,                                       !- Number of Vertices
-  6.46578440716979, -12.9315688143396, 2.4384, !- X,Y,Z Vertex 1 {m}
-  6.46578440716979, -12.9315688143396, 0, !- X,Y,Z Vertex 2 {m}
-  12.9315688143396, -12.9315688143396, 0, !- X,Y,Z Vertex 3 {m}
-  12.9315688143396, -12.9315688143396, 2.4384; !- X,Y,Z Vertex 4 {m}
-
-OS:Surface,
-  {e928cd3d-0cb0-4085-b259-8e4995193f1b}, !- Handle
->>>>>>> fcfe5a62
-  Surface 14,                             !- Name
-  Wall,                                   !- Surface Type
-  ,                                       !- Construction Name
-<<<<<<< HEAD
-  {0c6bd314-36c5-4355-affb-843c7ec178ce}, !- Space Name
-  Surface,                                !- Outside Boundary Condition
-  {ea1d2c75-6de6-4fb2-bd48-a422a9ffb713}, !- Outside Boundary Condition Object
-=======
-  {6a81f758-ccbe-473e-b66d-290cd5cc0df0}, !- Space Name
-  Foundation,                             !- Outside Boundary Condition
-  ,                                       !- Outside Boundary Condition Object
->>>>>>> fcfe5a62
-  NoSun,                                  !- Sun Exposure
-  NoWind,                                 !- Wind Exposure
-  ,                                       !- View Factor to Ground
-  ,                                       !- Number of Vertices
-  12.9315688143396, -12.9315688143396, 2.4384, !- X,Y,Z Vertex 1 {m}
-  12.9315688143396, -12.9315688143396, 0, !- X,Y,Z Vertex 2 {m}
-  12.9315688143396, 0, 0,                 !- X,Y,Z Vertex 3 {m}
-  12.9315688143396, 0, 2.4384;            !- X,Y,Z Vertex 4 {m}
-
-OS:Surface,
-<<<<<<< HEAD
-  {b1f0aa17-6c2f-49b4-833e-7a20fe201476}, !- Handle
-  Surface 15,                             !- Name
-  Floor,                                  !- Surface Type
-  ,                                       !- Construction Name
-  {0c6bd314-36c5-4355-affb-843c7ec178ce}, !- Space Name
-  Foundation,                             !- Outside Boundary Condition
-  ,                                       !- Outside Boundary Condition Object
-  NoSun,                                  !- Sun Exposure
-  NoWind,                                 !- Wind Exposure
-  ,                                       !- View Factor to Ground
-  ,                                       !- Number of Vertices
-  6.46578440716979, -12.9315688143396, 0, !- X,Y,Z Vertex 1 {m}
-  6.46578440716979, 0, 0,                 !- X,Y,Z Vertex 2 {m}
-  12.9315688143396, 0, 0,                 !- X,Y,Z Vertex 3 {m}
-  12.9315688143396, -12.9315688143396, 0; !- X,Y,Z Vertex 4 {m}
-
-OS:Surface,
-  {560e2e39-6ad3-4027-b8bd-5ecff2033b23}, !- Handle
-  Surface 16,                             !- Name
-  Wall,                                   !- Surface Type
-  ,                                       !- Construction Name
-  {0c6bd314-36c5-4355-affb-843c7ec178ce}, !- Space Name
-  Outdoors,                               !- Outside Boundary Condition
-  ,                                       !- Outside Boundary Condition Object
-  SunExposed,                             !- Sun Exposure
-  WindExposed,                            !- Wind Exposure
-  ,                                       !- View Factor to Ground
-  ,                                       !- Number of Vertices
-  12.9315688143396, 0, 2.4384,            !- X,Y,Z Vertex 1 {m}
-  12.9315688143396, 0, 0,                 !- X,Y,Z Vertex 2 {m}
-  6.46578440716979, 0, 0,                 !- X,Y,Z Vertex 3 {m}
-  6.46578440716979, 0, 2.4384;            !- X,Y,Z Vertex 4 {m}
-
-OS:Surface,
-  {457bb015-e373-49cd-a6b2-c1277705c508}, !- Handle
-=======
-  {c9495be2-7b83-4cad-b0db-e986482ec3c0}, !- Handle
-  Surface 15,                             !- Name
-  Wall,                                   !- Surface Type
-  ,                                       !- Construction Name
-  {6a81f758-ccbe-473e-b66d-290cd5cc0df0}, !- Space Name
-  Outdoors,                               !- Outside Boundary Condition
-  ,                                       !- Outside Boundary Condition Object
-  SunExposed,                             !- Sun Exposure
-  WindExposed,                            !- Wind Exposure
-  ,                                       !- View Factor to Ground
-  ,                                       !- Number of Vertices
-  12.9315688143396, 0, 2.4384,            !- X,Y,Z Vertex 1 {m}
-  12.9315688143396, 0, 0,                 !- X,Y,Z Vertex 2 {m}
-  6.46578440716979, 0, 0,                 !- X,Y,Z Vertex 3 {m}
-  6.46578440716979, 0, 2.4384;            !- X,Y,Z Vertex 4 {m}
-
-OS:Surface,
-  {a94c34b1-ab63-4536-bcaa-c4db5287c074}, !- Handle
-  Surface 16,                             !- Name
-  Wall,                                   !- Surface Type
-  ,                                       !- Construction Name
-  {6a81f758-ccbe-473e-b66d-290cd5cc0df0}, !- Space Name
-  Surface,                                !- Outside Boundary Condition
-  {5fddd7de-8451-43a8-9d1c-eae62cdd714f}, !- Outside Boundary Condition Object
-  NoSun,                                  !- Sun Exposure
-  NoWind,                                 !- Wind Exposure
-  ,                                       !- View Factor to Ground
-  ,                                       !- Number of Vertices
-  6.46578440716979, 0, 2.4384,            !- X,Y,Z Vertex 1 {m}
-  6.46578440716979, 0, 0,                 !- X,Y,Z Vertex 2 {m}
-  6.46578440716979, -12.9315688143396, 0, !- X,Y,Z Vertex 3 {m}
-  6.46578440716979, -12.9315688143396, 2.4384; !- X,Y,Z Vertex 4 {m}
-
-OS:Surface,
-  {a604eec0-4874-4bc6-b9a5-1081382357c6}, !- Handle
->>>>>>> fcfe5a62
-  Surface 17,                             !- Name
-  RoofCeiling,                            !- Surface Type
-  ,                                       !- Construction Name
-<<<<<<< HEAD
-  {0c6bd314-36c5-4355-affb-843c7ec178ce}, !- Space Name
-  Surface,                                !- Outside Boundary Condition
-  {be76f94d-a824-45c2-9078-87bf00a39521}, !- Outside Boundary Condition Object
-=======
-  {6a81f758-ccbe-473e-b66d-290cd5cc0df0}, !- Space Name
-  Surface,                                !- Outside Boundary Condition
-  {7cd15800-9e89-475f-b82c-b5ed65b5d07b}, !- Outside Boundary Condition Object
->>>>>>> fcfe5a62
-  NoSun,                                  !- Sun Exposure
-  NoWind,                                 !- Wind Exposure
-  ,                                       !- View Factor to Ground
-  ,                                       !- Number of Vertices
-  12.9315688143396, -12.9315688143396, 2.4384, !- X,Y,Z Vertex 1 {m}
-  12.9315688143396, 0, 2.4384,            !- X,Y,Z Vertex 2 {m}
-  6.46578440716979, 0, 2.4384,            !- X,Y,Z Vertex 3 {m}
-  6.46578440716979, -12.9315688143396, 2.4384; !- X,Y,Z Vertex 4 {m}
-
 OS:ThermalZone,
-<<<<<<< HEAD
-  {35141ac6-8e66-408b-bc03-0beaad75708c}, !- Handle
-=======
-  {1a6a8633-9482-4a6d-8d80-9ebf3a55bcc2}, !- Handle
->>>>>>> fcfe5a62
+  {1852862d-134c-439f-a966-7ef845ddc2d1}, !- Handle
   living zone|unit 3,                     !- Name
   ,                                       !- Multiplier
   ,                                       !- Ceiling Height {m}
@@ -1028,96 +682,51 @@
   ,                                       !- Zone Inside Convection Algorithm
   ,                                       !- Zone Outside Convection Algorithm
   ,                                       !- Zone Conditioning Equipment List Name
-<<<<<<< HEAD
-  {1005a05b-3d4f-4029-989b-ad85670b2e38}, !- Zone Air Inlet Port List
-  {b0da56e1-5b01-4b98-a7b2-9aa826b8848d}, !- Zone Air Exhaust Port List
-  {b50d17e9-a8a9-4586-b1d7-a076b8167849}, !- Zone Air Node Name
-  {835d860a-77a4-4706-a6b0-e39c6195f1f5}, !- Zone Return Air Port List
-=======
-  {489f26bc-88c1-44ac-a9d5-0014ec90ff87}, !- Zone Air Inlet Port List
-  {bd10b0ae-3b00-4b55-b42b-9f6aaf62a95f}, !- Zone Air Exhaust Port List
-  {b57d4f81-8d2b-4e4c-a5c3-5e293bc806d3}, !- Zone Air Node Name
-  {5450a211-15be-4409-b5db-e5ff83c37d85}, !- Zone Return Air Port List
->>>>>>> fcfe5a62
+  {70d3b1d6-8023-43ac-9feb-fc21a6a32123}, !- Zone Air Inlet Port List
+  {3ff4fd39-5b72-45fe-9ba6-5d0c3c75b5c2}, !- Zone Air Exhaust Port List
+  {6bf50ef7-b2bb-4346-a21a-c431d5692d34}, !- Zone Air Node Name
+  {90653dcd-8a30-4c50-87d2-16078415b265}, !- Zone Return Air Port List
   ,                                       !- Primary Daylighting Control Name
   ,                                       !- Fraction of Zone Controlled by Primary Daylighting Control
   ,                                       !- Secondary Daylighting Control Name
   ,                                       !- Fraction of Zone Controlled by Secondary Daylighting Control
   ,                                       !- Illuminance Map Name
   ,                                       !- Group Rendering Name
-<<<<<<< HEAD
-  {ccd85222-ebb0-4404-8b3e-7f0ceaf3d062}, !- Thermostat Name
-  No;                                     !- Use Ideal Air Loads
-
-OS:Node,
-  {5d8f1976-5357-4eca-a421-ad5003ca5bd3}, !- Handle
-  Node 3,                                 !- Name
-  {b50d17e9-a8a9-4586-b1d7-a076b8167849}, !- Inlet Port
-  ;                                       !- Outlet Port
-
-OS:Connection,
-  {b50d17e9-a8a9-4586-b1d7-a076b8167849}, !- Handle
-  {a1320f8b-2fb5-4593-b7d6-a257b4899a52}, !- Name
-  {35141ac6-8e66-408b-bc03-0beaad75708c}, !- Source Object
-  11,                                     !- Outlet Port
-  {5d8f1976-5357-4eca-a421-ad5003ca5bd3}, !- Target Object
-  2;                                      !- Inlet Port
-
-OS:PortList,
-  {1005a05b-3d4f-4029-989b-ad85670b2e38}, !- Handle
-  {ff299ff0-e9d0-485f-9c99-13c52298b84c}, !- Name
-  {35141ac6-8e66-408b-bc03-0beaad75708c}; !- HVAC Component
-
-OS:PortList,
-  {b0da56e1-5b01-4b98-a7b2-9aa826b8848d}, !- Handle
-  {fdedcfc8-584a-4651-864f-5f25950f530b}, !- Name
-  {35141ac6-8e66-408b-bc03-0beaad75708c}; !- HVAC Component
-
-OS:PortList,
-  {835d860a-77a4-4706-a6b0-e39c6195f1f5}, !- Handle
-  {4d4d1ed3-d7f0-49d3-8773-387bcc8a4789}, !- Name
-  {35141ac6-8e66-408b-bc03-0beaad75708c}; !- HVAC Component
-
-OS:Sizing:Zone,
-  {459dae1c-ba6f-4ab4-a58c-88dc59bf95aa}, !- Handle
-  {35141ac6-8e66-408b-bc03-0beaad75708c}, !- Zone or ZoneList Name
-=======
   ,                                       !- Thermostat Name
   No;                                     !- Use Ideal Air Loads
 
 OS:Node,
-  {85b4d74a-5bc9-4769-b5cc-96673199ae87}, !- Handle
+  {03650e2c-a75a-419f-8ba1-3ba26388394e}, !- Handle
   Node 3,                                 !- Name
-  {b57d4f81-8d2b-4e4c-a5c3-5e293bc806d3}, !- Inlet Port
+  {6bf50ef7-b2bb-4346-a21a-c431d5692d34}, !- Inlet Port
   ;                                       !- Outlet Port
 
 OS:Connection,
-  {b57d4f81-8d2b-4e4c-a5c3-5e293bc806d3}, !- Handle
-  {f2a2708d-22ef-41d9-9be0-4f134d797201}, !- Name
-  {1a6a8633-9482-4a6d-8d80-9ebf3a55bcc2}, !- Source Object
+  {6bf50ef7-b2bb-4346-a21a-c431d5692d34}, !- Handle
+  {73727987-a915-49b3-9f6d-a4164630aa91}, !- Name
+  {1852862d-134c-439f-a966-7ef845ddc2d1}, !- Source Object
   11,                                     !- Outlet Port
-  {85b4d74a-5bc9-4769-b5cc-96673199ae87}, !- Target Object
+  {03650e2c-a75a-419f-8ba1-3ba26388394e}, !- Target Object
   2;                                      !- Inlet Port
 
 OS:PortList,
-  {489f26bc-88c1-44ac-a9d5-0014ec90ff87}, !- Handle
-  {c62d960a-2b56-43ab-8152-8cf15adfe5bf}, !- Name
-  {1a6a8633-9482-4a6d-8d80-9ebf3a55bcc2}; !- HVAC Component
+  {70d3b1d6-8023-43ac-9feb-fc21a6a32123}, !- Handle
+  {4a15df22-58c5-4b2c-a5ae-4be558501814}, !- Name
+  {1852862d-134c-439f-a966-7ef845ddc2d1}; !- HVAC Component
 
 OS:PortList,
-  {bd10b0ae-3b00-4b55-b42b-9f6aaf62a95f}, !- Handle
-  {02abbe57-bfa6-423a-93c4-d58c9c6a7f61}, !- Name
-  {1a6a8633-9482-4a6d-8d80-9ebf3a55bcc2}; !- HVAC Component
+  {3ff4fd39-5b72-45fe-9ba6-5d0c3c75b5c2}, !- Handle
+  {cb399f24-6393-4914-9a79-4f494f1c840a}, !- Name
+  {1852862d-134c-439f-a966-7ef845ddc2d1}; !- HVAC Component
 
 OS:PortList,
-  {5450a211-15be-4409-b5db-e5ff83c37d85}, !- Handle
-  {d6cac7e7-01ee-4bd2-bbcb-06944407bc8b}, !- Name
-  {1a6a8633-9482-4a6d-8d80-9ebf3a55bcc2}; !- HVAC Component
+  {90653dcd-8a30-4c50-87d2-16078415b265}, !- Handle
+  {f17801cc-ea0d-48ab-ae2b-725d1472d743}, !- Name
+  {1852862d-134c-439f-a966-7ef845ddc2d1}; !- HVAC Component
 
 OS:Sizing:Zone,
-  {b594e2c5-7ad7-4b9f-91a0-00c7276a6a6d}, !- Handle
-  {1a6a8633-9482-4a6d-8d80-9ebf3a55bcc2}, !- Zone or ZoneList Name
->>>>>>> fcfe5a62
+  {becca91d-574a-4e02-aa32-8318cfa0bcbd}, !- Handle
+  {1852862d-134c-439f-a966-7ef845ddc2d1}, !- Zone or ZoneList Name
   SupplyAirTemperature,                   !- Zone Cooling Design Supply Air Temperature Input Method
   14,                                     !- Zone Cooling Design Supply Air Temperature {C}
   11.11,                                  !- Zone Cooling Design Supply Air Temperature Difference {deltaC}
@@ -1138,37 +747,22 @@
   ,                                       !- Heating Maximum Air Flow per Zone Floor Area {m3/s-m2}
   ,                                       !- Heating Maximum Air Flow {m3/s}
   ,                                       !- Heating Maximum Air Flow Fraction
+  ,                                       !- Design Zone Air Distribution Effectiveness in Cooling Mode
+  ,                                       !- Design Zone Air Distribution Effectiveness in Heating Mode
   No,                                     !- Account for Dedicated Outdoor Air System
   NeutralSupplyAir,                       !- Dedicated Outdoor Air System Control Strategy
   autosize,                               !- Dedicated Outdoor Air Low Setpoint Temperature for Design {C}
   autosize;                               !- Dedicated Outdoor Air High Setpoint Temperature for Design {C}
 
 OS:ZoneHVAC:EquipmentList,
-<<<<<<< HEAD
-  {4b64e0a1-61d1-4e65-8fb3-c867224cefc4}, !- Handle
+  {cd832365-b383-435a-9ec3-a4764820e429}, !- Handle
   Zone HVAC Equipment List 3,             !- Name
-  {35141ac6-8e66-408b-bc03-0beaad75708c}, !- Thermal Zone
-  SequentialLoad,                         !- Load Distribution Scheme
-  {b28ad372-e7b7-42a4-b05a-fa955598a668}, !- Zone Equipment 1
-  1,                                      !- Zone Equipment Cooling Sequence 1
-  1,                                      !- Zone Equipment Heating or No-Load Sequence 1
-  ,                                       !- Zone Equipment Sequential Cooling Fraction Schedule Name 1
-  ;                                       !- Zone Equipment Sequential Heating Fraction Schedule Name 1
+  {1852862d-134c-439f-a966-7ef845ddc2d1}; !- Thermal Zone
 
 OS:Space,
-  {5f6f34e4-56c7-4205-8c2f-813af739341e}, !- Handle
+  {baf71e9c-9102-470c-ae2e-e292aaa9f29b}, !- Handle
   living space|unit 3|story 1,            !- Name
-  {914754c7-056c-4752-b502-32cd42234d85}, !- Space Type Name
-=======
-  {8eb8dcea-6916-4f7f-ae32-884ae65b08df}, !- Handle
-  Zone HVAC Equipment List 3,             !- Name
-  {1a6a8633-9482-4a6d-8d80-9ebf3a55bcc2}; !- Thermal Zone
-
-OS:Space,
-  {7a3aa43b-eb9a-47fb-bade-dc7f72f40a8b}, !- Handle
-  living space|unit 3|story 1,            !- Name
-  {8c79da27-b5f2-42fd-93a5-48b1c1fdbff9}, !- Space Type Name
->>>>>>> fcfe5a62
+  {88b9097c-bff4-4ea5-867d-3908de1d2710}, !- Space Type Name
   ,                                       !- Default Construction Set Name
   ,                                       !- Default Schedule Set Name
   -0,                                     !- Direction of Relative North {deg}
@@ -1176,39 +770,21 @@
   0,                                      !- Y Origin {m}
   0,                                      !- Z Origin {m}
   ,                                       !- Building Story Name
-<<<<<<< HEAD
-  {35141ac6-8e66-408b-bc03-0beaad75708c}, !- Thermal Zone Name
+  {1852862d-134c-439f-a966-7ef845ddc2d1}, !- Thermal Zone Name
   ,                                       !- Part of Total Floor Area
   ,                                       !- Design Specification Outdoor Air Object Name
-  {89b8dbc8-95ee-4d45-841b-9b602ff3021e}; !- Building Unit Name
-
-OS:Surface,
-  {28343c12-42a2-48e0-82d4-41f42e1f4a92}, !- Handle
+  {4bfee764-ed16-46e3-ae9d-7768fff1be53}; !- Building Unit Name
+
+OS:Surface,
+  {d84be581-faa5-49b4-ad01-a5e26b473f65}, !- Handle
   Surface 23,                             !- Name
   Wall,                                   !- Surface Type
   ,                                       !- Construction Name
-  {5f6f34e4-56c7-4205-8c2f-813af739341e}, !- Space Name
-  Outdoors,                               !- Outside Boundary Condition
-  ,                                       !- Outside Boundary Condition Object
-  SunExposed,                             !- Sun Exposure
-  WindExposed,                            !- Wind Exposure
-=======
-  {1a6a8633-9482-4a6d-8d80-9ebf3a55bcc2}, !- Thermal Zone Name
-  ,                                       !- Part of Total Floor Area
-  ,                                       !- Design Specification Outdoor Air Object Name
-  {b0ad7c19-2d7f-48c6-9670-6ee4f8576ed1}; !- Building Unit Name
-
-OS:Surface,
-  {5c3abecf-ab40-4fb8-bf00-bb5e98d1da91}, !- Handle
-  Surface 23,                             !- Name
-  Wall,                                   !- Surface Type
-  ,                                       !- Construction Name
-  {7a3aa43b-eb9a-47fb-bade-dc7f72f40a8b}, !- Space Name
+  {baf71e9c-9102-470c-ae2e-e292aaa9f29b}, !- Space Name
   Surface,                                !- Outside Boundary Condition
-  {28a549aa-bac6-4773-b4b9-4089bc3a7f63}, !- Outside Boundary Condition Object
-  NoSun,                                  !- Sun Exposure
-  NoWind,                                 !- Wind Exposure
->>>>>>> fcfe5a62
+  {a507d7af-3a4e-459c-8b8b-0bf62c58f3a2}, !- Outside Boundary Condition Object
+  NoSun,                                  !- Sun Exposure
+  NoWind,                                 !- Wind Exposure
   ,                                       !- View Factor to Ground
   ,                                       !- Number of Vertices
   19.3973532215094, -12.9315688143396, 2.4384, !- X,Y,Z Vertex 1 {m}
@@ -1217,18 +793,81 @@
   19.3973532215094, 0, 2.4384;            !- X,Y,Z Vertex 4 {m}
 
 OS:Surface,
-<<<<<<< HEAD
-  {f50149d8-7d7d-4c51-a106-763372444705}, !- Handle
-=======
-  {3c7c3f92-7cac-4b10-a0f7-fc1f7744d053}, !- Handle
->>>>>>> fcfe5a62
+  {29454ad8-54d8-4e89-bb9a-4961bb2ea9b1}, !- Handle
   Surface 24,                             !- Name
+  Wall,                                   !- Surface Type
+  ,                                       !- Construction Name
+  {baf71e9c-9102-470c-ae2e-e292aaa9f29b}, !- Space Name
+  Outdoors,                               !- Outside Boundary Condition
+  ,                                       !- Outside Boundary Condition Object
+  SunExposed,                             !- Sun Exposure
+  WindExposed,                            !- Wind Exposure
+  ,                                       !- View Factor to Ground
+  ,                                       !- Number of Vertices
+  12.9315688143396, -12.9315688143396, 2.4384, !- X,Y,Z Vertex 1 {m}
+  12.9315688143396, -12.9315688143396, 0, !- X,Y,Z Vertex 2 {m}
+  19.3973532215094, -12.9315688143396, 0, !- X,Y,Z Vertex 3 {m}
+  19.3973532215094, -12.9315688143396, 2.4384; !- X,Y,Z Vertex 4 {m}
+
+OS:Surface,
+  {0e05c275-6ccf-463f-8c17-8b1ebbf9102a}, !- Handle
+  Surface 25,                             !- Name
+  Wall,                                   !- Surface Type
+  ,                                       !- Construction Name
+  {baf71e9c-9102-470c-ae2e-e292aaa9f29b}, !- Space Name
+  Surface,                                !- Outside Boundary Condition
+  {882c89a9-1f4b-424d-b911-fa86d9d95838}, !- Outside Boundary Condition Object
+  NoSun,                                  !- Sun Exposure
+  NoWind,                                 !- Wind Exposure
+  ,                                       !- View Factor to Ground
+  ,                                       !- Number of Vertices
+  12.9315688143396, 0, 2.4384,            !- X,Y,Z Vertex 1 {m}
+  12.9315688143396, 0, 0,                 !- X,Y,Z Vertex 2 {m}
+  12.9315688143396, -12.9315688143396, 0, !- X,Y,Z Vertex 3 {m}
+  12.9315688143396, -12.9315688143396, 2.4384; !- X,Y,Z Vertex 4 {m}
+
+OS:Surface,
+  {0b772e08-6258-47db-86ee-5d1ebdb4c934}, !- Handle
+  Surface 26,                             !- Name
+  Floor,                                  !- Surface Type
+  ,                                       !- Construction Name
+  {baf71e9c-9102-470c-ae2e-e292aaa9f29b}, !- Space Name
+  Foundation,                             !- Outside Boundary Condition
+  ,                                       !- Outside Boundary Condition Object
+  NoSun,                                  !- Sun Exposure
+  NoWind,                                 !- Wind Exposure
+  ,                                       !- View Factor to Ground
+  ,                                       !- Number of Vertices
+  12.9315688143396, -12.9315688143396, 0, !- X,Y,Z Vertex 1 {m}
+  12.9315688143396, 0, 0,                 !- X,Y,Z Vertex 2 {m}
+  19.3973532215094, 0, 0,                 !- X,Y,Z Vertex 3 {m}
+  19.3973532215094, -12.9315688143396, 0; !- X,Y,Z Vertex 4 {m}
+
+OS:Surface,
+  {abe10892-32fd-46fb-9df2-b457ac5ad054}, !- Handle
+  Surface 27,                             !- Name
+  Wall,                                   !- Surface Type
+  ,                                       !- Construction Name
+  {baf71e9c-9102-470c-ae2e-e292aaa9f29b}, !- Space Name
+  Outdoors,                               !- Outside Boundary Condition
+  ,                                       !- Outside Boundary Condition Object
+  SunExposed,                             !- Sun Exposure
+  WindExposed,                            !- Wind Exposure
+  ,                                       !- View Factor to Ground
+  ,                                       !- Number of Vertices
+  19.3973532215094, 0, 2.4384,            !- X,Y,Z Vertex 1 {m}
+  19.3973532215094, 0, 0,                 !- X,Y,Z Vertex 2 {m}
+  12.9315688143396, 0, 0,                 !- X,Y,Z Vertex 3 {m}
+  12.9315688143396, 0, 2.4384;            !- X,Y,Z Vertex 4 {m}
+
+OS:Surface,
+  {4e00b6b0-6afc-4954-b988-a271d26da57e}, !- Handle
+  Surface 28,                             !- Name
   RoofCeiling,                            !- Surface Type
   ,                                       !- Construction Name
-<<<<<<< HEAD
-  {5f6f34e4-56c7-4205-8c2f-813af739341e}, !- Space Name
+  {baf71e9c-9102-470c-ae2e-e292aaa9f29b}, !- Space Name
   Surface,                                !- Outside Boundary Condition
-  {aeee4eb9-65c3-4853-9755-2ba6b36543e8}, !- Outside Boundary Condition Object
+  {d9a15bbb-38dd-4729-95f0-c000eb6514f8}, !- Outside Boundary Condition Object
   NoSun,                                  !- Sun Exposure
   NoWind,                                 !- Wind Exposure
   ,                                       !- View Factor to Ground
@@ -1238,146 +877,8 @@
   12.9315688143396, 0, 2.4384,            !- X,Y,Z Vertex 3 {m}
   12.9315688143396, -12.9315688143396, 2.4384; !- X,Y,Z Vertex 4 {m}
 
-OS:Surface,
-  {c6d25870-0098-4ca1-82ae-d54dda0147f5}, !- Handle
-=======
-  {7a3aa43b-eb9a-47fb-bade-dc7f72f40a8b}, !- Space Name
-  Outdoors,                               !- Outside Boundary Condition
-  ,                                       !- Outside Boundary Condition Object
-  SunExposed,                             !- Sun Exposure
-  WindExposed,                            !- Wind Exposure
-  ,                                       !- View Factor to Ground
-  ,                                       !- Number of Vertices
-  12.9315688143396, -12.9315688143396, 2.4384, !- X,Y,Z Vertex 1 {m}
-  12.9315688143396, -12.9315688143396, 0, !- X,Y,Z Vertex 2 {m}
-  19.3973532215094, -12.9315688143396, 0, !- X,Y,Z Vertex 3 {m}
-  19.3973532215094, -12.9315688143396, 2.4384; !- X,Y,Z Vertex 4 {m}
-
-OS:Surface,
-  {fdb83d66-692f-4f44-8178-2dc411af9e4d}, !- Handle
->>>>>>> fcfe5a62
-  Surface 25,                             !- Name
-  Wall,                                   !- Surface Type
-  ,                                       !- Construction Name
-<<<<<<< HEAD
-  {5f6f34e4-56c7-4205-8c2f-813af739341e}, !- Space Name
-  Surface,                                !- Outside Boundary Condition
-  {5b5ec873-0235-463b-b593-e1f71dbcce40}, !- Outside Boundary Condition Object
-=======
-  {7a3aa43b-eb9a-47fb-bade-dc7f72f40a8b}, !- Space Name
-  Foundation,                             !- Outside Boundary Condition
-  ,                                       !- Outside Boundary Condition Object
->>>>>>> fcfe5a62
-  NoSun,                                  !- Sun Exposure
-  NoWind,                                 !- Wind Exposure
-  ,                                       !- View Factor to Ground
-  ,                                       !- Number of Vertices
-  19.3973532215094, -12.9315688143396, 2.4384, !- X,Y,Z Vertex 1 {m}
-  19.3973532215094, -12.9315688143396, 0, !- X,Y,Z Vertex 2 {m}
-  19.3973532215094, 0, 0,                 !- X,Y,Z Vertex 3 {m}
-  19.3973532215094, 0, 2.4384;            !- X,Y,Z Vertex 4 {m}
-
-OS:Surface,
-<<<<<<< HEAD
-  {569de7a8-413c-48f0-a03f-1fe57d1fc225}, !- Handle
-  Surface 26,                             !- Name
-  Floor,                                  !- Surface Type
-  ,                                       !- Construction Name
-  {5f6f34e4-56c7-4205-8c2f-813af739341e}, !- Space Name
-  Foundation,                             !- Outside Boundary Condition
-  ,                                       !- Outside Boundary Condition Object
-  NoSun,                                  !- Sun Exposure
-  NoWind,                                 !- Wind Exposure
-  ,                                       !- View Factor to Ground
-  ,                                       !- Number of Vertices
-  12.9315688143396, -12.9315688143396, 0, !- X,Y,Z Vertex 1 {m}
-  12.9315688143396, 0, 0,                 !- X,Y,Z Vertex 2 {m}
-  19.3973532215094, 0, 0,                 !- X,Y,Z Vertex 3 {m}
-  19.3973532215094, -12.9315688143396, 0; !- X,Y,Z Vertex 4 {m}
-
-OS:Surface,
-  {13211f92-263a-4045-a759-ee12b789d28a}, !- Handle
-  Surface 27,                             !- Name
-  Wall,                                   !- Surface Type
-  ,                                       !- Construction Name
-  {5f6f34e4-56c7-4205-8c2f-813af739341e}, !- Space Name
-  Outdoors,                               !- Outside Boundary Condition
-  ,                                       !- Outside Boundary Condition Object
-  SunExposed,                             !- Sun Exposure
-  WindExposed,                            !- Wind Exposure
-  ,                                       !- View Factor to Ground
-  ,                                       !- Number of Vertices
-  19.3973532215094, 0, 2.4384,            !- X,Y,Z Vertex 1 {m}
-  19.3973532215094, 0, 0,                 !- X,Y,Z Vertex 2 {m}
-  12.9315688143396, 0, 0,                 !- X,Y,Z Vertex 3 {m}
-  12.9315688143396, 0, 2.4384;            !- X,Y,Z Vertex 4 {m}
-
-OS:Surface,
-  {ea1d2c75-6de6-4fb2-bd48-a422a9ffb713}, !- Handle
-=======
-  {b27b525e-f94d-4d81-8d6e-d5f7ba20b932}, !- Handle
-  Surface 26,                             !- Name
-  Wall,                                   !- Surface Type
-  ,                                       !- Construction Name
-  {7a3aa43b-eb9a-47fb-bade-dc7f72f40a8b}, !- Space Name
-  Outdoors,                               !- Outside Boundary Condition
-  ,                                       !- Outside Boundary Condition Object
-  SunExposed,                             !- Sun Exposure
-  WindExposed,                            !- Wind Exposure
-  ,                                       !- View Factor to Ground
-  ,                                       !- Number of Vertices
-  19.3973532215094, 0, 2.4384,            !- X,Y,Z Vertex 1 {m}
-  19.3973532215094, 0, 0,                 !- X,Y,Z Vertex 2 {m}
-  12.9315688143396, 0, 0,                 !- X,Y,Z Vertex 3 {m}
-  12.9315688143396, 0, 2.4384;            !- X,Y,Z Vertex 4 {m}
-
-OS:Surface,
-  {4d1b0b8d-97a5-4057-95a6-22031961e855}, !- Handle
-  Surface 27,                             !- Name
-  Wall,                                   !- Surface Type
-  ,                                       !- Construction Name
-  {7a3aa43b-eb9a-47fb-bade-dc7f72f40a8b}, !- Space Name
-  Surface,                                !- Outside Boundary Condition
-  {64cc2667-1fa0-4aa2-a7b5-88abbb3cd6e0}, !- Outside Boundary Condition Object
-  NoSun,                                  !- Sun Exposure
-  NoWind,                                 !- Wind Exposure
-  ,                                       !- View Factor to Ground
-  ,                                       !- Number of Vertices
-  12.9315688143396, 0, 2.4384,            !- X,Y,Z Vertex 1 {m}
-  12.9315688143396, 0, 0,                 !- X,Y,Z Vertex 2 {m}
-  12.9315688143396, -12.9315688143396, 0, !- X,Y,Z Vertex 3 {m}
-  12.9315688143396, -12.9315688143396, 2.4384; !- X,Y,Z Vertex 4 {m}
-
-OS:Surface,
-  {d7777bc7-c643-42e5-b983-166d18ee1a26}, !- Handle
->>>>>>> fcfe5a62
-  Surface 28,                             !- Name
-  RoofCeiling,                            !- Surface Type
-  ,                                       !- Construction Name
-<<<<<<< HEAD
-  {5f6f34e4-56c7-4205-8c2f-813af739341e}, !- Space Name
-  Surface,                                !- Outside Boundary Condition
-  {00f6a959-bbce-4180-8672-a9ba1e98a8ff}, !- Outside Boundary Condition Object
-=======
-  {7a3aa43b-eb9a-47fb-bade-dc7f72f40a8b}, !- Space Name
-  Surface,                                !- Outside Boundary Condition
-  {3daa0c32-b425-4c33-8e49-f2f664ebaad9}, !- Outside Boundary Condition Object
->>>>>>> fcfe5a62
-  NoSun,                                  !- Sun Exposure
-  NoWind,                                 !- Wind Exposure
-  ,                                       !- View Factor to Ground
-  ,                                       !- Number of Vertices
-  19.3973532215094, -12.9315688143396, 2.4384, !- X,Y,Z Vertex 1 {m}
-  19.3973532215094, 0, 2.4384,            !- X,Y,Z Vertex 2 {m}
-  12.9315688143396, 0, 2.4384,            !- X,Y,Z Vertex 3 {m}
-  12.9315688143396, -12.9315688143396, 2.4384; !- X,Y,Z Vertex 4 {m}
-
 OS:ThermalZone,
-<<<<<<< HEAD
-  {2904e245-c69a-411e-93ed-45bf80ba9279}, !- Handle
-=======
-  {68ae9539-ce61-4b2b-b180-a64dee039737}, !- Handle
->>>>>>> fcfe5a62
+  {c2888bc6-8b70-49a0-8b89-e2b136ab2e6b}, !- Handle
   living zone|unit 4,                     !- Name
   ,                                       !- Multiplier
   ,                                       !- Ceiling Height {m}
@@ -1386,96 +887,51 @@
   ,                                       !- Zone Inside Convection Algorithm
   ,                                       !- Zone Outside Convection Algorithm
   ,                                       !- Zone Conditioning Equipment List Name
-<<<<<<< HEAD
-  {1e7e674f-5066-4fac-89cb-db7f563ed60a}, !- Zone Air Inlet Port List
-  {89067131-8e56-4c97-874e-b673a1183330}, !- Zone Air Exhaust Port List
-  {3222229b-0953-4d34-bfd1-e4f2b3cd77ff}, !- Zone Air Node Name
-  {88ac531e-fe16-4531-be10-e661d9611066}, !- Zone Return Air Port List
-=======
-  {db7442fd-29e0-43c6-ad91-baef4a0b541e}, !- Zone Air Inlet Port List
-  {d996e909-a933-42a2-95c1-58ca0af10e91}, !- Zone Air Exhaust Port List
-  {c9775b18-f4af-4d29-8173-5d4e2207bbc8}, !- Zone Air Node Name
-  {b7652c32-f430-4c6c-a7b7-7f9a7777c9ae}, !- Zone Return Air Port List
->>>>>>> fcfe5a62
+  {33535ce5-ecc4-4e3f-9848-111b350fdc8f}, !- Zone Air Inlet Port List
+  {4a619b87-7050-4848-b652-9cfb5137a5d0}, !- Zone Air Exhaust Port List
+  {0e7ecbfb-7228-463f-849d-1a784c4edc7e}, !- Zone Air Node Name
+  {4e0fc96d-4ef6-4582-b9ef-0e59134fa465}, !- Zone Return Air Port List
   ,                                       !- Primary Daylighting Control Name
   ,                                       !- Fraction of Zone Controlled by Primary Daylighting Control
   ,                                       !- Secondary Daylighting Control Name
   ,                                       !- Fraction of Zone Controlled by Secondary Daylighting Control
   ,                                       !- Illuminance Map Name
   ,                                       !- Group Rendering Name
-<<<<<<< HEAD
-  {d205eb9e-1e50-4f3c-aa9f-1d0e7beed368}, !- Thermostat Name
-  No;                                     !- Use Ideal Air Loads
-
-OS:Node,
-  {ff38a30e-e9a8-4496-a04c-6f0241f62348}, !- Handle
-  Node 4,                                 !- Name
-  {3222229b-0953-4d34-bfd1-e4f2b3cd77ff}, !- Inlet Port
-  ;                                       !- Outlet Port
-
-OS:Connection,
-  {3222229b-0953-4d34-bfd1-e4f2b3cd77ff}, !- Handle
-  {a6e79744-5985-4ea3-8f6a-7117f4e5873f}, !- Name
-  {2904e245-c69a-411e-93ed-45bf80ba9279}, !- Source Object
-  11,                                     !- Outlet Port
-  {ff38a30e-e9a8-4496-a04c-6f0241f62348}, !- Target Object
-  2;                                      !- Inlet Port
-
-OS:PortList,
-  {1e7e674f-5066-4fac-89cb-db7f563ed60a}, !- Handle
-  {4b7971bc-814b-47e9-bcd3-037337141fc0}, !- Name
-  {2904e245-c69a-411e-93ed-45bf80ba9279}; !- HVAC Component
-
-OS:PortList,
-  {89067131-8e56-4c97-874e-b673a1183330}, !- Handle
-  {cb2db01a-8bca-4694-b335-a8fe1ec0e27a}, !- Name
-  {2904e245-c69a-411e-93ed-45bf80ba9279}; !- HVAC Component
-
-OS:PortList,
-  {88ac531e-fe16-4531-be10-e661d9611066}, !- Handle
-  {c139b922-6a61-4eef-97fa-6b23c9f83646}, !- Name
-  {2904e245-c69a-411e-93ed-45bf80ba9279}; !- HVAC Component
-
-OS:Sizing:Zone,
-  {2eb2c243-7e84-4293-917a-4903446b5072}, !- Handle
-  {2904e245-c69a-411e-93ed-45bf80ba9279}, !- Zone or ZoneList Name
-=======
   ,                                       !- Thermostat Name
   No;                                     !- Use Ideal Air Loads
 
 OS:Node,
-  {1f2e706c-e46f-4e8c-908a-0bf06166113f}, !- Handle
+  {726f662f-0617-47ff-90a9-0a8c5edeaa17}, !- Handle
   Node 4,                                 !- Name
-  {c9775b18-f4af-4d29-8173-5d4e2207bbc8}, !- Inlet Port
+  {0e7ecbfb-7228-463f-849d-1a784c4edc7e}, !- Inlet Port
   ;                                       !- Outlet Port
 
 OS:Connection,
-  {c9775b18-f4af-4d29-8173-5d4e2207bbc8}, !- Handle
-  {4de9f7ab-403a-47d2-b196-ea7e01ae2ff6}, !- Name
-  {68ae9539-ce61-4b2b-b180-a64dee039737}, !- Source Object
+  {0e7ecbfb-7228-463f-849d-1a784c4edc7e}, !- Handle
+  {73fb8340-55a4-4a55-a6f7-e4c6784bf46e}, !- Name
+  {c2888bc6-8b70-49a0-8b89-e2b136ab2e6b}, !- Source Object
   11,                                     !- Outlet Port
-  {1f2e706c-e46f-4e8c-908a-0bf06166113f}, !- Target Object
+  {726f662f-0617-47ff-90a9-0a8c5edeaa17}, !- Target Object
   2;                                      !- Inlet Port
 
 OS:PortList,
-  {db7442fd-29e0-43c6-ad91-baef4a0b541e}, !- Handle
-  {46279f34-83fb-4a8c-b1dd-66065e231568}, !- Name
-  {68ae9539-ce61-4b2b-b180-a64dee039737}; !- HVAC Component
+  {33535ce5-ecc4-4e3f-9848-111b350fdc8f}, !- Handle
+  {f2f637c2-e11f-459d-b100-5f4fe60e7b17}, !- Name
+  {c2888bc6-8b70-49a0-8b89-e2b136ab2e6b}; !- HVAC Component
 
 OS:PortList,
-  {d996e909-a933-42a2-95c1-58ca0af10e91}, !- Handle
-  {f39a1f9a-72e1-40d9-8dbc-2f21b7c876b9}, !- Name
-  {68ae9539-ce61-4b2b-b180-a64dee039737}; !- HVAC Component
+  {4a619b87-7050-4848-b652-9cfb5137a5d0}, !- Handle
+  {77826dab-99a4-46a2-b1b2-86e7749874b1}, !- Name
+  {c2888bc6-8b70-49a0-8b89-e2b136ab2e6b}; !- HVAC Component
 
 OS:PortList,
-  {b7652c32-f430-4c6c-a7b7-7f9a7777c9ae}, !- Handle
-  {7f2dbaf8-2460-4774-b764-3961c3bb271d}, !- Name
-  {68ae9539-ce61-4b2b-b180-a64dee039737}; !- HVAC Component
+  {4e0fc96d-4ef6-4582-b9ef-0e59134fa465}, !- Handle
+  {266a4a90-5f9b-4dab-a69e-fe0be8d57a69}, !- Name
+  {c2888bc6-8b70-49a0-8b89-e2b136ab2e6b}; !- HVAC Component
 
 OS:Sizing:Zone,
-  {8185cf09-3473-47a4-aada-101580b9eb8d}, !- Handle
-  {68ae9539-ce61-4b2b-b180-a64dee039737}, !- Zone or ZoneList Name
->>>>>>> fcfe5a62
+  {a73bc605-cb76-4810-a2be-8d2a0eb65696}, !- Handle
+  {c2888bc6-8b70-49a0-8b89-e2b136ab2e6b}, !- Zone or ZoneList Name
   SupplyAirTemperature,                   !- Zone Cooling Design Supply Air Temperature Input Method
   14,                                     !- Zone Cooling Design Supply Air Temperature {C}
   11.11,                                  !- Zone Cooling Design Supply Air Temperature Difference {deltaC}
@@ -1496,37 +952,22 @@
   ,                                       !- Heating Maximum Air Flow per Zone Floor Area {m3/s-m2}
   ,                                       !- Heating Maximum Air Flow {m3/s}
   ,                                       !- Heating Maximum Air Flow Fraction
+  ,                                       !- Design Zone Air Distribution Effectiveness in Cooling Mode
+  ,                                       !- Design Zone Air Distribution Effectiveness in Heating Mode
   No,                                     !- Account for Dedicated Outdoor Air System
   NeutralSupplyAir,                       !- Dedicated Outdoor Air System Control Strategy
   autosize,                               !- Dedicated Outdoor Air Low Setpoint Temperature for Design {C}
   autosize;                               !- Dedicated Outdoor Air High Setpoint Temperature for Design {C}
 
 OS:ZoneHVAC:EquipmentList,
-<<<<<<< HEAD
-  {c24ef96a-6b27-4e59-bb74-1803b5715713}, !- Handle
+  {0391db04-2690-417d-a064-0ad8b37e109b}, !- Handle
   Zone HVAC Equipment List 4,             !- Name
-  {2904e245-c69a-411e-93ed-45bf80ba9279}, !- Thermal Zone
-  SequentialLoad,                         !- Load Distribution Scheme
-  {2c8b34fd-899e-42c7-912d-93df26c4aa93}, !- Zone Equipment 1
-  1,                                      !- Zone Equipment Cooling Sequence 1
-  1,                                      !- Zone Equipment Heating or No-Load Sequence 1
-  ,                                       !- Zone Equipment Sequential Cooling Fraction Schedule Name 1
-  ;                                       !- Zone Equipment Sequential Heating Fraction Schedule Name 1
+  {c2888bc6-8b70-49a0-8b89-e2b136ab2e6b}; !- Thermal Zone
 
 OS:Space,
-  {9df2df70-e107-4b89-84a9-fb7b629b0619}, !- Handle
+  {297abae1-c42b-44e0-9369-54ef40883e70}, !- Handle
   living space|unit 4|story 1,            !- Name
-  {914754c7-056c-4752-b502-32cd42234d85}, !- Space Type Name
-=======
-  {c14c52f8-08c2-4420-97f7-ea0ed6cb89e0}, !- Handle
-  Zone HVAC Equipment List 4,             !- Name
-  {68ae9539-ce61-4b2b-b180-a64dee039737}; !- Thermal Zone
-
-OS:Space,
-  {9556cd3e-f6c4-4a8b-a4a5-53370018a0c0}, !- Handle
-  living space|unit 4|story 1,            !- Name
-  {8c79da27-b5f2-42fd-93a5-48b1c1fdbff9}, !- Space Type Name
->>>>>>> fcfe5a62
+  {88b9097c-bff4-4ea5-867d-3908de1d2710}, !- Space Type Name
   ,                                       !- Default Construction Set Name
   ,                                       !- Default Schedule Set Name
   -0,                                     !- Direction of Relative North {deg}
@@ -1534,31 +975,17 @@
   0,                                      !- Y Origin {m}
   0,                                      !- Z Origin {m}
   ,                                       !- Building Story Name
-<<<<<<< HEAD
-  {2904e245-c69a-411e-93ed-45bf80ba9279}, !- Thermal Zone Name
+  {c2888bc6-8b70-49a0-8b89-e2b136ab2e6b}, !- Thermal Zone Name
   ,                                       !- Part of Total Floor Area
   ,                                       !- Design Specification Outdoor Air Object Name
-  {b4b2eae8-b67d-42b8-94fa-4bd20afeabb7}; !- Building Unit Name
-
-OS:Surface,
-  {09960c51-3234-41f5-8c74-878c9d315a8f}, !- Handle
+  {ff2e114b-8abc-40a7-bcca-399720eebb5d}; !- Building Unit Name
+
+OS:Surface,
+  {2dd167ec-7c81-4b74-a531-e6098ee2c308}, !- Handle
   Surface 34,                             !- Name
   Wall,                                   !- Surface Type
   ,                                       !- Construction Name
-  {9df2df70-e107-4b89-84a9-fb7b629b0619}, !- Space Name
-=======
-  {68ae9539-ce61-4b2b-b180-a64dee039737}, !- Thermal Zone Name
-  ,                                       !- Part of Total Floor Area
-  ,                                       !- Design Specification Outdoor Air Object Name
-  {9fbb89c9-a759-49f3-9e7c-4c42e50e4948}; !- Building Unit Name
-
-OS:Surface,
-  {b0a342b2-e65b-45ac-ab10-4a51b78421a3}, !- Handle
-  Surface 34,                             !- Name
-  Wall,                                   !- Surface Type
-  ,                                       !- Construction Name
-  {9556cd3e-f6c4-4a8b-a4a5-53370018a0c0}, !- Space Name
->>>>>>> fcfe5a62
+  {297abae1-c42b-44e0-9369-54ef40883e70}, !- Space Name
   Outdoors,                               !- Outside Boundary Condition
   ,                                       !- Outside Boundary Condition Object
   SunExposed,                             !- Sun Exposure
@@ -1571,17 +998,81 @@
   25.8631376286792, 0, 2.4384;            !- X,Y,Z Vertex 4 {m}
 
 OS:Surface,
-<<<<<<< HEAD
-  {17965e5c-a339-4f1e-b5c3-166a3e1e59ca}, !- Handle
-=======
-  {934ff4da-2aeb-4c40-9659-da785bbb0409}, !- Handle
->>>>>>> fcfe5a62
+  {48551f8c-619d-4a72-aa13-d9a9d5a4bd47}, !- Handle
   Surface 35,                             !- Name
+  Wall,                                   !- Surface Type
+  ,                                       !- Construction Name
+  {297abae1-c42b-44e0-9369-54ef40883e70}, !- Space Name
+  Outdoors,                               !- Outside Boundary Condition
+  ,                                       !- Outside Boundary Condition Object
+  SunExposed,                             !- Sun Exposure
+  WindExposed,                            !- Wind Exposure
+  ,                                       !- View Factor to Ground
+  ,                                       !- Number of Vertices
+  19.3973532215094, -12.9315688143396, 2.4384, !- X,Y,Z Vertex 1 {m}
+  19.3973532215094, -12.9315688143396, 0, !- X,Y,Z Vertex 2 {m}
+  25.8631376286792, -12.9315688143396, 0, !- X,Y,Z Vertex 3 {m}
+  25.8631376286792, -12.9315688143396, 2.4384; !- X,Y,Z Vertex 4 {m}
+
+OS:Surface,
+  {a507d7af-3a4e-459c-8b8b-0bf62c58f3a2}, !- Handle
+  Surface 36,                             !- Name
+  Wall,                                   !- Surface Type
+  ,                                       !- Construction Name
+  {297abae1-c42b-44e0-9369-54ef40883e70}, !- Space Name
+  Surface,                                !- Outside Boundary Condition
+  {d84be581-faa5-49b4-ad01-a5e26b473f65}, !- Outside Boundary Condition Object
+  NoSun,                                  !- Sun Exposure
+  NoWind,                                 !- Wind Exposure
+  ,                                       !- View Factor to Ground
+  ,                                       !- Number of Vertices
+  19.3973532215094, 0, 2.4384,            !- X,Y,Z Vertex 1 {m}
+  19.3973532215094, 0, 0,                 !- X,Y,Z Vertex 2 {m}
+  19.3973532215094, -12.9315688143396, 0, !- X,Y,Z Vertex 3 {m}
+  19.3973532215094, -12.9315688143396, 2.4384; !- X,Y,Z Vertex 4 {m}
+
+OS:Surface,
+  {c2e47d35-06dd-4dc5-96d8-7413d7052e7a}, !- Handle
+  Surface 37,                             !- Name
+  Floor,                                  !- Surface Type
+  ,                                       !- Construction Name
+  {297abae1-c42b-44e0-9369-54ef40883e70}, !- Space Name
+  Foundation,                             !- Outside Boundary Condition
+  ,                                       !- Outside Boundary Condition Object
+  NoSun,                                  !- Sun Exposure
+  NoWind,                                 !- Wind Exposure
+  ,                                       !- View Factor to Ground
+  ,                                       !- Number of Vertices
+  19.3973532215094, -12.9315688143396, 0, !- X,Y,Z Vertex 1 {m}
+  19.3973532215094, 0, 0,                 !- X,Y,Z Vertex 2 {m}
+  25.8631376286792, 0, 0,                 !- X,Y,Z Vertex 3 {m}
+  25.8631376286792, -12.9315688143396, 0; !- X,Y,Z Vertex 4 {m}
+
+OS:Surface,
+  {971c35c5-68fd-45d7-bf61-e150e77c18c6}, !- Handle
+  Surface 38,                             !- Name
+  Wall,                                   !- Surface Type
+  ,                                       !- Construction Name
+  {297abae1-c42b-44e0-9369-54ef40883e70}, !- Space Name
+  Outdoors,                               !- Outside Boundary Condition
+  ,                                       !- Outside Boundary Condition Object
+  SunExposed,                             !- Sun Exposure
+  WindExposed,                            !- Wind Exposure
+  ,                                       !- View Factor to Ground
+  ,                                       !- Number of Vertices
+  25.8631376286792, 0, 2.4384,            !- X,Y,Z Vertex 1 {m}
+  25.8631376286792, 0, 0,                 !- X,Y,Z Vertex 2 {m}
+  19.3973532215094, 0, 0,                 !- X,Y,Z Vertex 3 {m}
+  19.3973532215094, 0, 2.4384;            !- X,Y,Z Vertex 4 {m}
+
+OS:Surface,
+  {bb1a2aff-6a13-4576-996b-84ac83270af6}, !- Handle
+  Surface 39,                             !- Name
   RoofCeiling,                            !- Surface Type
   ,                                       !- Construction Name
-  {9df2df70-e107-4b89-84a9-fb7b629b0619}, !- Space Name
+  {297abae1-c42b-44e0-9369-54ef40883e70}, !- Space Name
   Surface,                                !- Outside Boundary Condition
-  {6811805b-b6d8-4c14-8baf-92a6d06af066}, !- Outside Boundary Condition Object
+  {009c5b43-b25f-4a94-bc68-fdc90cd2aa7d}, !- Outside Boundary Condition Object
   NoSun,                                  !- Sun Exposure
   NoWind,                                 !- Wind Exposure
   ,                                       !- View Factor to Ground
@@ -1592,144 +1083,13 @@
   19.3973532215094, -12.9315688143396, 2.4384; !- X,Y,Z Vertex 4 {m}
 
 OS:Surface,
-  {f8a1cd9a-0990-4ed6-9e50-31d58f5feb88}, !- Handle
-  Surface 36,                             !- Name
-  Wall,                                   !- Surface Type
-  ,                                       !- Construction Name
-<<<<<<< HEAD
-  {9df2df70-e107-4b89-84a9-fb7b629b0619}, !- Space Name
-=======
-  {9556cd3e-f6c4-4a8b-a4a5-53370018a0c0}, !- Space Name
->>>>>>> fcfe5a62
-  Outdoors,                               !- Outside Boundary Condition
-  ,                                       !- Outside Boundary Condition Object
-  SunExposed,                             !- Sun Exposure
-  WindExposed,                            !- Wind Exposure
-  ,                                       !- View Factor to Ground
-  ,                                       !- Number of Vertices
-<<<<<<< HEAD
-  25.8631376286792, -12.9315688143396, 2.4384, !- X,Y,Z Vertex 1 {m}
-  25.8631376286792, -12.9315688143396, 0, !- X,Y,Z Vertex 2 {m}
-  25.8631376286792, 0, 0,                 !- X,Y,Z Vertex 3 {m}
-  25.8631376286792, 0, 2.4384;            !- X,Y,Z Vertex 4 {m}
-
-OS:Surface,
-  {88088f74-5a35-44c8-9fd0-f3d537a8270c}, !- Handle
-  Surface 37,                             !- Name
-  Floor,                                  !- Surface Type
-  ,                                       !- Construction Name
-  {9df2df70-e107-4b89-84a9-fb7b629b0619}, !- Space Name
-=======
-  19.3973532215094, -12.9315688143396, 2.4384, !- X,Y,Z Vertex 1 {m}
-  19.3973532215094, -12.9315688143396, 0, !- X,Y,Z Vertex 2 {m}
-  25.8631376286792, -12.9315688143396, 0, !- X,Y,Z Vertex 3 {m}
-  25.8631376286792, -12.9315688143396, 2.4384; !- X,Y,Z Vertex 4 {m}
-
-OS:Surface,
-  {2c584f47-db1c-4285-bd46-d9658ea2beff}, !- Handle
-  Surface 36,                             !- Name
-  Floor,                                  !- Surface Type
-  ,                                       !- Construction Name
-  {9556cd3e-f6c4-4a8b-a4a5-53370018a0c0}, !- Space Name
->>>>>>> fcfe5a62
-  Foundation,                             !- Outside Boundary Condition
-  ,                                       !- Outside Boundary Condition Object
-  NoSun,                                  !- Sun Exposure
-  NoWind,                                 !- Wind Exposure
-  ,                                       !- View Factor to Ground
-  ,                                       !- Number of Vertices
-  19.3973532215094, -12.9315688143396, 0, !- X,Y,Z Vertex 1 {m}
-  19.3973532215094, 0, 0,                 !- X,Y,Z Vertex 2 {m}
-  25.8631376286792, 0, 0,                 !- X,Y,Z Vertex 3 {m}
-  25.8631376286792, -12.9315688143396, 0; !- X,Y,Z Vertex 4 {m}
-
-OS:Surface,
-<<<<<<< HEAD
-  {fc8b56d2-8a49-4b7b-b678-eefad45eb453}, !- Handle
-  Surface 38,                             !- Name
-  Wall,                                   !- Surface Type
-  ,                                       !- Construction Name
-  {9df2df70-e107-4b89-84a9-fb7b629b0619}, !- Space Name
-=======
-  {4a071b0a-c2bd-43db-bc1f-53dcf7e21dae}, !- Handle
-  Surface 37,                             !- Name
-  Wall,                                   !- Surface Type
-  ,                                       !- Construction Name
-  {9556cd3e-f6c4-4a8b-a4a5-53370018a0c0}, !- Space Name
->>>>>>> fcfe5a62
-  Outdoors,                               !- Outside Boundary Condition
-  ,                                       !- Outside Boundary Condition Object
-  SunExposed,                             !- Sun Exposure
-  WindExposed,                            !- Wind Exposure
-  ,                                       !- View Factor to Ground
-  ,                                       !- Number of Vertices
-  25.8631376286792, 0, 2.4384,            !- X,Y,Z Vertex 1 {m}
-  25.8631376286792, 0, 0,                 !- X,Y,Z Vertex 2 {m}
-  19.3973532215094, 0, 0,                 !- X,Y,Z Vertex 3 {m}
-  19.3973532215094, 0, 2.4384;            !- X,Y,Z Vertex 4 {m}
-
-OS:Surface,
-<<<<<<< HEAD
-  {5b5ec873-0235-463b-b593-e1f71dbcce40}, !- Handle
-  Surface 39,                             !- Name
-  Wall,                                   !- Surface Type
-  ,                                       !- Construction Name
-  {9df2df70-e107-4b89-84a9-fb7b629b0619}, !- Space Name
-  Surface,                                !- Outside Boundary Condition
-  {c6d25870-0098-4ca1-82ae-d54dda0147f5}, !- Outside Boundary Condition Object
-=======
-  {28a549aa-bac6-4773-b4b9-4089bc3a7f63}, !- Handle
-  Surface 38,                             !- Name
-  Wall,                                   !- Surface Type
-  ,                                       !- Construction Name
-  {9556cd3e-f6c4-4a8b-a4a5-53370018a0c0}, !- Space Name
-  Surface,                                !- Outside Boundary Condition
-  {5c3abecf-ab40-4fb8-bf00-bb5e98d1da91}, !- Outside Boundary Condition Object
->>>>>>> fcfe5a62
-  NoSun,                                  !- Sun Exposure
-  NoWind,                                 !- Wind Exposure
-  ,                                       !- View Factor to Ground
-  ,                                       !- Number of Vertices
-  19.3973532215094, 0, 2.4384,            !- X,Y,Z Vertex 1 {m}
-  19.3973532215094, 0, 0,                 !- X,Y,Z Vertex 2 {m}
-  19.3973532215094, -12.9315688143396, 0, !- X,Y,Z Vertex 3 {m}
-  19.3973532215094, -12.9315688143396, 2.4384; !- X,Y,Z Vertex 4 {m}
-
-OS:Surface,
-<<<<<<< HEAD
-  {be4aff20-fd33-4e73-88df-d778109e6604}, !- Handle
+  {1dc4a5a0-23ba-442d-bf51-91a80798a077}, !- Handle
   Surface 7,                              !- Name
   Floor,                                  !- Surface Type
   ,                                       !- Construction Name
-  {b3bfed29-d547-4f3c-afbe-d3ffd012de25}, !- Space Name
+  {0271b0d1-1b72-4990-bc50-8677099b80e3}, !- Space Name
   Surface,                                !- Outside Boundary Condition
-  {9b5ff937-583d-4fe4-9df9-1ef205a9f274}, !- Outside Boundary Condition Object
-=======
-  {9471961f-9117-46c7-8031-da31f51c62e4}, !- Handle
-  Surface 39,                             !- Name
-  RoofCeiling,                            !- Surface Type
-  ,                                       !- Construction Name
-  {9556cd3e-f6c4-4a8b-a4a5-53370018a0c0}, !- Space Name
-  Surface,                                !- Outside Boundary Condition
-  {5b87ef1b-e4e4-4c3a-b379-c40d5e99dad1}, !- Outside Boundary Condition Object
-  NoSun,                                  !- Sun Exposure
-  NoWind,                                 !- Wind Exposure
-  ,                                       !- View Factor to Ground
-  ,                                       !- Number of Vertices
-  25.8631376286792, -12.9315688143396, 2.4384, !- X,Y,Z Vertex 1 {m}
-  25.8631376286792, 0, 2.4384,            !- X,Y,Z Vertex 2 {m}
-  19.3973532215094, 0, 2.4384,            !- X,Y,Z Vertex 3 {m}
-  19.3973532215094, -12.9315688143396, 2.4384; !- X,Y,Z Vertex 4 {m}
-
-OS:Surface,
-  {52c62037-4a50-4191-9758-1e2519cefdb8}, !- Handle
-  Surface 7,                              !- Name
-  Floor,                                  !- Surface Type
-  ,                                       !- Construction Name
-  {fed4b892-1364-4840-8426-c8276d886ec6}, !- Space Name
-  Surface,                                !- Outside Boundary Condition
-  {f97dceee-d17b-473f-bd72-af55ef66c9f4}, !- Outside Boundary Condition Object
->>>>>>> fcfe5a62
+  {85d9c1c7-2f6d-4cd5-9f0c-627179b7a2bf}, !- Outside Boundary Condition Object
   NoSun,                                  !- Sun Exposure
   NoWind,                                 !- Wind Exposure
   ,                                       !- View Factor to Ground
@@ -1740,19 +1100,11 @@
   0, 0, 2.4384;                           !- X,Y,Z Vertex 4 {m}
 
 OS:Surface,
-<<<<<<< HEAD
-  {4488738e-8525-4145-8777-f760493b68f7}, !- Handle
+  {2af31414-5a7a-4129-8e23-8b6d923916f8}, !- Handle
   Surface 8,                              !- Name
   RoofCeiling,                            !- Surface Type
   ,                                       !- Construction Name
-  {b3bfed29-d547-4f3c-afbe-d3ffd012de25}, !- Space Name
-=======
-  {bdfc9ebe-4063-4a6b-a3a9-3d8ba7ed350f}, !- Handle
-  Surface 8,                              !- Name
-  RoofCeiling,                            !- Surface Type
-  ,                                       !- Construction Name
-  {fed4b892-1364-4840-8426-c8276d886ec6}, !- Space Name
->>>>>>> fcfe5a62
+  {0271b0d1-1b72-4990-bc50-8677099b80e3}, !- Space Name
   Outdoors,                               !- Outside Boundary Condition
   ,                                       !- Outside Boundary Condition Object
   SunExposed,                             !- Sun Exposure
@@ -1765,19 +1117,11 @@
   0, 0, 2.4384;                           !- X,Y,Z Vertex 4 {m}
 
 OS:Surface,
-<<<<<<< HEAD
-  {376f7986-1abd-415c-aea4-fde765b82ee5}, !- Handle
+  {a68ef3a3-96e2-44a8-93e3-545e86104853}, !- Handle
   Surface 9,                              !- Name
   RoofCeiling,                            !- Surface Type
   ,                                       !- Construction Name
-  {b3bfed29-d547-4f3c-afbe-d3ffd012de25}, !- Space Name
-=======
-  {c8d6e269-faea-499f-8f2e-df6bc7cee326}, !- Handle
-  Surface 9,                              !- Name
-  RoofCeiling,                            !- Surface Type
-  ,                                       !- Construction Name
-  {fed4b892-1364-4840-8426-c8276d886ec6}, !- Space Name
->>>>>>> fcfe5a62
+  {0271b0d1-1b72-4990-bc50-8677099b80e3}, !- Space Name
   Outdoors,                               !- Outside Boundary Condition
   ,                                       !- Outside Boundary Condition Object
   SunExposed,                             !- Sun Exposure
@@ -1790,19 +1134,11 @@
   25.8631376286792, -12.9315688143396, 2.4384; !- X,Y,Z Vertex 4 {m}
 
 OS:Surface,
-<<<<<<< HEAD
-  {b1631c7e-cb0c-4334-aa15-441b44bb59b0}, !- Handle
+  {93cfbcba-5030-4c52-be37-3f0750c4e4c8}, !- Handle
   Surface 10,                             !- Name
   Wall,                                   !- Surface Type
   ,                                       !- Construction Name
-  {b3bfed29-d547-4f3c-afbe-d3ffd012de25}, !- Space Name
-=======
-  {4d0d70f0-b7eb-4433-83b5-47401a518d68}, !- Handle
-  Surface 10,                             !- Name
-  Wall,                                   !- Surface Type
-  ,                                       !- Construction Name
-  {fed4b892-1364-4840-8426-c8276d886ec6}, !- Space Name
->>>>>>> fcfe5a62
+  {0271b0d1-1b72-4990-bc50-8677099b80e3}, !- Space Name
   Outdoors,                               !- Outside Boundary Condition
   ,                                       !- Outside Boundary Condition Object
   SunExposed,                             !- Sun Exposure
@@ -1814,19 +1150,11 @@
   0, -12.9315688143396, 2.4384;           !- X,Y,Z Vertex 3 {m}
 
 OS:Surface,
-<<<<<<< HEAD
-  {540f7b0b-3c60-4c36-8776-5562cfc2fa2e}, !- Handle
+  {dbb0d640-bbe2-44af-b26c-b4f0cc3ab2ac}, !- Handle
   Surface 11,                             !- Name
   Wall,                                   !- Surface Type
   ,                                       !- Construction Name
-  {b3bfed29-d547-4f3c-afbe-d3ffd012de25}, !- Space Name
-=======
-  {91a8b865-70d0-497f-8f00-eefea72b7878}, !- Handle
-  Surface 11,                             !- Name
-  Wall,                                   !- Surface Type
-  ,                                       !- Construction Name
-  {fed4b892-1364-4840-8426-c8276d886ec6}, !- Space Name
->>>>>>> fcfe5a62
+  {0271b0d1-1b72-4990-bc50-8677099b80e3}, !- Space Name
   Outdoors,                               !- Outside Boundary Condition
   ,                                       !- Outside Boundary Condition Object
   SunExposed,                             !- Sun Exposure
@@ -1838,15 +1166,9 @@
   25.8631376286792, 0, 2.4384;            !- X,Y,Z Vertex 3 {m}
 
 OS:Space,
-<<<<<<< HEAD
-  {b3bfed29-d547-4f3c-afbe-d3ffd012de25}, !- Handle
+  {0271b0d1-1b72-4990-bc50-8677099b80e3}, !- Handle
   unfinished attic space,                 !- Name
-  {a4ff4ca4-fe6a-4897-baeb-bb20a6fb9b44}, !- Space Type Name
-=======
-  {fed4b892-1364-4840-8426-c8276d886ec6}, !- Handle
-  unfinished attic space,                 !- Name
-  {51d76e71-f174-4184-a2e2-b022176500f2}, !- Space Type Name
->>>>>>> fcfe5a62
+  {ba3123c0-327a-4905-9391-755e9a965ba9}, !- Space Type Name
   ,                                       !- Default Construction Set Name
   ,                                       !- Default Schedule Set Name
   ,                                       !- Direction of Relative North {deg}
@@ -1854,17 +1176,10 @@
   ,                                       !- Y Origin {m}
   ,                                       !- Z Origin {m}
   ,                                       !- Building Story Name
-<<<<<<< HEAD
-  {b3d26528-e89f-4357-a0b3-0e8d9767f5c4}; !- Thermal Zone Name
+  {00ba0bc5-966c-478a-a1db-6ac5d31dfb60}; !- Thermal Zone Name
 
 OS:ThermalZone,
-  {b3d26528-e89f-4357-a0b3-0e8d9767f5c4}, !- Handle
-=======
-  {a0b9f011-b26b-4a3d-8b97-e23df351eb28}; !- Thermal Zone Name
-
-OS:ThermalZone,
-  {a0b9f011-b26b-4a3d-8b97-e23df351eb28}, !- Handle
->>>>>>> fcfe5a62
+  {00ba0bc5-966c-478a-a1db-6ac5d31dfb60}, !- Handle
   unfinished attic zone,                  !- Name
   ,                                       !- Multiplier
   ,                                       !- Ceiling Height {m}
@@ -1873,17 +1188,10 @@
   ,                                       !- Zone Inside Convection Algorithm
   ,                                       !- Zone Outside Convection Algorithm
   ,                                       !- Zone Conditioning Equipment List Name
-<<<<<<< HEAD
-  {e25feca8-0327-46ec-ac68-3328c8bb93db}, !- Zone Air Inlet Port List
-  {c2641cdc-afee-4cbc-abbf-a436b43d41b5}, !- Zone Air Exhaust Port List
-  {d313ea1a-4bbc-4167-b5f2-789bd8b8f4c5}, !- Zone Air Node Name
-  {946bd6e5-e12f-448c-96db-18d05eab6292}, !- Zone Return Air Port List
-=======
-  {a1ec6e3e-e28c-4a0e-b50d-311a9219e7c5}, !- Zone Air Inlet Port List
-  {28fe9341-4d76-4fdc-ab4c-5332de42f715}, !- Zone Air Exhaust Port List
-  {b7cb4046-1095-474d-87a0-4680c939c337}, !- Zone Air Node Name
-  {90bc60b6-eaa3-4e98-8e7f-9a51cd1e8d73}, !- Zone Return Air Port List
->>>>>>> fcfe5a62
+  {209d5384-fdbe-4748-98bd-fba3dbbe7d0a}, !- Zone Air Inlet Port List
+  {7f47544a-b826-450d-a2c4-01a5363b407b}, !- Zone Air Exhaust Port List
+  {e3b3ddd0-fcad-4568-bfe1-9f17be222b9b}, !- Zone Air Node Name
+  {c966bc6a-ddd8-4069-a9c2-6e6192a58d6c}, !- Zone Return Air Port List
   ,                                       !- Primary Daylighting Control Name
   ,                                       !- Fraction of Zone Controlled by Primary Daylighting Control
   ,                                       !- Secondary Daylighting Control Name
@@ -1894,71 +1202,37 @@
   No;                                     !- Use Ideal Air Loads
 
 OS:Node,
-<<<<<<< HEAD
-  {4c048fb9-862f-4829-943f-77112599241f}, !- Handle
+  {ec221da8-7b6c-42a8-8c40-8a0d3ffc9f28}, !- Handle
   Node 5,                                 !- Name
-  {d313ea1a-4bbc-4167-b5f2-789bd8b8f4c5}, !- Inlet Port
+  {e3b3ddd0-fcad-4568-bfe1-9f17be222b9b}, !- Inlet Port
   ;                                       !- Outlet Port
 
 OS:Connection,
-  {d313ea1a-4bbc-4167-b5f2-789bd8b8f4c5}, !- Handle
-  {eb7c81d9-bb53-40b8-8a13-a0f022cba314}, !- Name
-  {b3d26528-e89f-4357-a0b3-0e8d9767f5c4}, !- Source Object
+  {e3b3ddd0-fcad-4568-bfe1-9f17be222b9b}, !- Handle
+  {b258e80a-cf9f-4265-8f5c-5b8d8baf8e74}, !- Name
+  {00ba0bc5-966c-478a-a1db-6ac5d31dfb60}, !- Source Object
   11,                                     !- Outlet Port
-  {4c048fb9-862f-4829-943f-77112599241f}, !- Target Object
+  {ec221da8-7b6c-42a8-8c40-8a0d3ffc9f28}, !- Target Object
   2;                                      !- Inlet Port
 
 OS:PortList,
-  {e25feca8-0327-46ec-ac68-3328c8bb93db}, !- Handle
-  {c8decfe2-a567-46d0-868c-50e05b89cdcf}, !- Name
-  {b3d26528-e89f-4357-a0b3-0e8d9767f5c4}; !- HVAC Component
+  {209d5384-fdbe-4748-98bd-fba3dbbe7d0a}, !- Handle
+  {3c1d1357-a975-409b-84da-2795ab644a66}, !- Name
+  {00ba0bc5-966c-478a-a1db-6ac5d31dfb60}; !- HVAC Component
 
 OS:PortList,
-  {c2641cdc-afee-4cbc-abbf-a436b43d41b5}, !- Handle
-  {df9e898d-4bdd-43a7-b922-c576c8b73d4e}, !- Name
-  {b3d26528-e89f-4357-a0b3-0e8d9767f5c4}; !- HVAC Component
+  {7f47544a-b826-450d-a2c4-01a5363b407b}, !- Handle
+  {954f6bd8-6ff1-4038-a88b-6a547ddedf5c}, !- Name
+  {00ba0bc5-966c-478a-a1db-6ac5d31dfb60}; !- HVAC Component
 
 OS:PortList,
-  {946bd6e5-e12f-448c-96db-18d05eab6292}, !- Handle
-  {c1846408-e872-4c49-8fbc-74f2df317ab8}, !- Name
-  {b3d26528-e89f-4357-a0b3-0e8d9767f5c4}; !- HVAC Component
+  {c966bc6a-ddd8-4069-a9c2-6e6192a58d6c}, !- Handle
+  {11d25aab-d3a2-4c3f-b6c9-ace3dcb15d97}, !- Name
+  {00ba0bc5-966c-478a-a1db-6ac5d31dfb60}; !- HVAC Component
 
 OS:Sizing:Zone,
-  {b0cc8ff2-6ec5-41ca-b75a-1d861aadb94c}, !- Handle
-  {b3d26528-e89f-4357-a0b3-0e8d9767f5c4}, !- Zone or ZoneList Name
-=======
-  {6ec0f9c3-f5e5-4d77-9b42-8c37aa1a7bbe}, !- Handle
-  Node 5,                                 !- Name
-  {b7cb4046-1095-474d-87a0-4680c939c337}, !- Inlet Port
-  ;                                       !- Outlet Port
-
-OS:Connection,
-  {b7cb4046-1095-474d-87a0-4680c939c337}, !- Handle
-  {01b70ab1-1b1d-4f9e-ba98-e6b764827837}, !- Name
-  {a0b9f011-b26b-4a3d-8b97-e23df351eb28}, !- Source Object
-  11,                                     !- Outlet Port
-  {6ec0f9c3-f5e5-4d77-9b42-8c37aa1a7bbe}, !- Target Object
-  2;                                      !- Inlet Port
-
-OS:PortList,
-  {a1ec6e3e-e28c-4a0e-b50d-311a9219e7c5}, !- Handle
-  {d332cd71-cead-455f-904b-e894fe974d37}, !- Name
-  {a0b9f011-b26b-4a3d-8b97-e23df351eb28}; !- HVAC Component
-
-OS:PortList,
-  {28fe9341-4d76-4fdc-ab4c-5332de42f715}, !- Handle
-  {b3a20ffe-e57e-49a4-a902-e3d59320b85e}, !- Name
-  {a0b9f011-b26b-4a3d-8b97-e23df351eb28}; !- HVAC Component
-
-OS:PortList,
-  {90bc60b6-eaa3-4e98-8e7f-9a51cd1e8d73}, !- Handle
-  {6eb7ea46-5f74-4206-a3c6-bdf25e2c1c39}, !- Name
-  {a0b9f011-b26b-4a3d-8b97-e23df351eb28}; !- HVAC Component
-
-OS:Sizing:Zone,
-  {b2f79a9d-011b-41ac-98e8-8b733d6c01e2}, !- Handle
-  {a0b9f011-b26b-4a3d-8b97-e23df351eb28}, !- Zone or ZoneList Name
->>>>>>> fcfe5a62
+  {e78b9bf3-1c2d-4ac3-a227-a4178493181c}, !- Handle
+  {00ba0bc5-966c-478a-a1db-6ac5d31dfb60}, !- Zone or ZoneList Name
   SupplyAirTemperature,                   !- Zone Cooling Design Supply Air Temperature Input Method
   14,                                     !- Zone Cooling Design Supply Air Temperature {C}
   11.11,                                  !- Zone Cooling Design Supply Air Temperature Difference {deltaC}
@@ -1979,27 +1253,20 @@
   ,                                       !- Heating Maximum Air Flow per Zone Floor Area {m3/s-m2}
   ,                                       !- Heating Maximum Air Flow {m3/s}
   ,                                       !- Heating Maximum Air Flow Fraction
+  ,                                       !- Design Zone Air Distribution Effectiveness in Cooling Mode
+  ,                                       !- Design Zone Air Distribution Effectiveness in Heating Mode
   No,                                     !- Account for Dedicated Outdoor Air System
   NeutralSupplyAir,                       !- Dedicated Outdoor Air System Control Strategy
   autosize,                               !- Dedicated Outdoor Air Low Setpoint Temperature for Design {C}
   autosize;                               !- Dedicated Outdoor Air High Setpoint Temperature for Design {C}
 
 OS:ZoneHVAC:EquipmentList,
-<<<<<<< HEAD
-  {4b9fd343-8ab5-4f49-b221-bffb27360d95}, !- Handle
+  {848ade50-7bf8-488d-8e7b-bc5cd183bf0b}, !- Handle
   Zone HVAC Equipment List 5,             !- Name
-  {b3d26528-e89f-4357-a0b3-0e8d9767f5c4}; !- Thermal Zone
+  {00ba0bc5-966c-478a-a1db-6ac5d31dfb60}; !- Thermal Zone
 
 OS:SpaceType,
-  {a4ff4ca4-fe6a-4897-baeb-bb20a6fb9b44}, !- Handle
-=======
-  {d01a81e4-b191-4e7d-8ce6-02435a80ccab}, !- Handle
-  Zone HVAC Equipment List 5,             !- Name
-  {a0b9f011-b26b-4a3d-8b97-e23df351eb28}; !- Thermal Zone
-
-OS:SpaceType,
-  {51d76e71-f174-4184-a2e2-b022176500f2}, !- Handle
->>>>>>> fcfe5a62
+  {ba3123c0-327a-4905-9391-755e9a965ba9}, !- Handle
   Space Type 2,                           !- Name
   ,                                       !- Default Construction Set Name
   ,                                       !- Default Schedule Set Name
@@ -2010,23 +1277,14 @@
   unfinished attic;                       !- Standards Space Type
 
 OS:BuildingUnit,
-<<<<<<< HEAD
-  {f8e83dc8-f730-4124-8833-2e67616c7c44}, !- Handle
-=======
-  {3dd49766-76cc-4c5d-894d-6fbce942c1fc}, !- Handle
->>>>>>> fcfe5a62
+  {b1a2afb1-8ffd-4943-bb10-903d5a71d29a}, !- Handle
   unit 1,                                 !- Name
   ,                                       !- Rendering Color
   Residential;                            !- Building Unit Type
 
 OS:AdditionalProperties,
-<<<<<<< HEAD
-  {91932108-9d11-4775-9b23-691d9d346e46}, !- Handle
-  {f8e83dc8-f730-4124-8833-2e67616c7c44}, !- Object Name
-=======
-  {900645d7-dbfb-4614-9aac-e6e1289b5544}, !- Handle
-  {3dd49766-76cc-4c5d-894d-6fbce942c1fc}, !- Object Name
->>>>>>> fcfe5a62
+  {70b3bcee-75c4-4068-9130-ef750a22b4f1}, !- Handle
+  {b1a2afb1-8ffd-4943-bb10-903d5a71d29a}, !- Object Name
   Units Represented,                      !- Feature Name 1
   Integer,                                !- Feature Data Type 1
   1,                                      !- Feature Value 1
@@ -2041,23 +1299,14 @@
   3.3900000000000001;                     !- Feature Value 4
 
 OS:BuildingUnit,
-<<<<<<< HEAD
-  {56aa50d8-51f1-4aef-94c0-61e2ccc206be}, !- Handle
-=======
-  {cee6e378-a161-4860-a38b-bd1e58bc5fef}, !- Handle
->>>>>>> fcfe5a62
+  {171fd514-bdf9-4733-a76a-c0b88cc7f5ab}, !- Handle
   unit 2,                                 !- Name
   ,                                       !- Rendering Color
   Residential;                            !- Building Unit Type
 
 OS:AdditionalProperties,
-<<<<<<< HEAD
-  {cbbe8a5e-6361-4555-972a-3cbae0361502}, !- Handle
-  {56aa50d8-51f1-4aef-94c0-61e2ccc206be}, !- Object Name
-=======
-  {51431e40-f62c-41f7-8f9f-5e7fc9dafeab}, !- Handle
-  {cee6e378-a161-4860-a38b-bd1e58bc5fef}, !- Object Name
->>>>>>> fcfe5a62
+  {c8e154fd-7138-4dee-be62-815903632d9f}, !- Handle
+  {171fd514-bdf9-4733-a76a-c0b88cc7f5ab}, !- Object Name
   Units Represented,                      !- Feature Name 1
   Integer,                                !- Feature Data Type 1
   1,                                      !- Feature Value 1
@@ -2069,23 +1318,14 @@
   2;                                      !- Feature Value 3
 
 OS:BuildingUnit,
-<<<<<<< HEAD
-  {89b8dbc8-95ee-4d45-841b-9b602ff3021e}, !- Handle
-=======
-  {b0ad7c19-2d7f-48c6-9670-6ee4f8576ed1}, !- Handle
->>>>>>> fcfe5a62
+  {4bfee764-ed16-46e3-ae9d-7768fff1be53}, !- Handle
   unit 3,                                 !- Name
   ,                                       !- Rendering Color
   Residential;                            !- Building Unit Type
 
 OS:AdditionalProperties,
-<<<<<<< HEAD
-  {652cff28-edd2-495a-8546-e5d65f933c8d}, !- Handle
-  {89b8dbc8-95ee-4d45-841b-9b602ff3021e}, !- Object Name
-=======
-  {3cfd4a7f-49af-4a9f-bb1a-7c2ac4525dc9}, !- Handle
-  {b0ad7c19-2d7f-48c6-9670-6ee4f8576ed1}, !- Object Name
->>>>>>> fcfe5a62
+  {b32be9f9-f4ae-4369-80b0-e97cbe5f085c}, !- Handle
+  {4bfee764-ed16-46e3-ae9d-7768fff1be53}, !- Object Name
   Units Represented,                      !- Feature Name 1
   Integer,                                !- Feature Data Type 1
   1,                                      !- Feature Value 1
@@ -2097,23 +1337,14 @@
   2;                                      !- Feature Value 3
 
 OS:BuildingUnit,
-<<<<<<< HEAD
-  {b4b2eae8-b67d-42b8-94fa-4bd20afeabb7}, !- Handle
-=======
-  {9fbb89c9-a759-49f3-9e7c-4c42e50e4948}, !- Handle
->>>>>>> fcfe5a62
+  {ff2e114b-8abc-40a7-bcca-399720eebb5d}, !- Handle
   unit 4,                                 !- Name
   ,                                       !- Rendering Color
   Residential;                            !- Building Unit Type
 
 OS:AdditionalProperties,
-<<<<<<< HEAD
-  {61736b2d-6845-4711-a9fc-d8eb41e85bd1}, !- Handle
-  {b4b2eae8-b67d-42b8-94fa-4bd20afeabb7}, !- Object Name
-=======
-  {d7877051-5de9-48bf-a4c3-0c8fa366b37a}, !- Handle
-  {9fbb89c9-a759-49f3-9e7c-4c42e50e4948}, !- Object Name
->>>>>>> fcfe5a62
+  {cde57d0d-9f1f-4561-a33d-b64159289e05}, !- Handle
+  {ff2e114b-8abc-40a7-bcca-399720eebb5d}, !- Object Name
   Units Represented,                      !- Feature Name 1
   Integer,                                !- Feature Data Type 1
   1,                                      !- Feature Value 1
@@ -2125,23 +1356,13 @@
   2;                                      !- Feature Value 3
 
 OS:Surface,
-<<<<<<< HEAD
-  {aeee4eb9-65c3-4853-9755-2ba6b36543e8}, !- Handle
+  {d9a15bbb-38dd-4729-95f0-c000eb6514f8}, !- Handle
   Surface 18,                             !- Name
   Floor,                                  !- Surface Type
   ,                                       !- Construction Name
-  {b3bfed29-d547-4f3c-afbe-d3ffd012de25}, !- Space Name
+  {0271b0d1-1b72-4990-bc50-8677099b80e3}, !- Space Name
   Surface,                                !- Outside Boundary Condition
-  {f50149d8-7d7d-4c51-a106-763372444705}, !- Outside Boundary Condition Object
-=======
-  {3daa0c32-b425-4c33-8e49-f2f664ebaad9}, !- Handle
-  Surface 18,                             !- Name
-  Floor,                                  !- Surface Type
-  ,                                       !- Construction Name
-  {fed4b892-1364-4840-8426-c8276d886ec6}, !- Space Name
-  Surface,                                !- Outside Boundary Condition
-  {d7777bc7-c643-42e5-b983-166d18ee1a26}, !- Outside Boundary Condition Object
->>>>>>> fcfe5a62
+  {4e00b6b0-6afc-4954-b988-a271d26da57e}, !- Outside Boundary Condition Object
   NoSun,                                  !- Sun Exposure
   NoWind,                                 !- Wind Exposure
   ,                                       !- View Factor to Ground
@@ -2152,23 +1373,13 @@
   12.9315688143396, 0, 2.4384;            !- X,Y,Z Vertex 4 {m}
 
 OS:Surface,
-<<<<<<< HEAD
-  {6811805b-b6d8-4c14-8baf-92a6d06af066}, !- Handle
+  {009c5b43-b25f-4a94-bc68-fdc90cd2aa7d}, !- Handle
   Surface 19,                             !- Name
   Floor,                                  !- Surface Type
   ,                                       !- Construction Name
-  {b3bfed29-d547-4f3c-afbe-d3ffd012de25}, !- Space Name
+  {0271b0d1-1b72-4990-bc50-8677099b80e3}, !- Space Name
   Surface,                                !- Outside Boundary Condition
-  {17965e5c-a339-4f1e-b5c3-166a3e1e59ca}, !- Outside Boundary Condition Object
-=======
-  {5b87ef1b-e4e4-4c3a-b379-c40d5e99dad1}, !- Handle
-  Surface 19,                             !- Name
-  Floor,                                  !- Surface Type
-  ,                                       !- Construction Name
-  {fed4b892-1364-4840-8426-c8276d886ec6}, !- Space Name
-  Surface,                                !- Outside Boundary Condition
-  {9471961f-9117-46c7-8031-da31f51c62e4}, !- Outside Boundary Condition Object
->>>>>>> fcfe5a62
+  {bb1a2aff-6a13-4576-996b-84ac83270af6}, !- Outside Boundary Condition Object
   NoSun,                                  !- Sun Exposure
   NoWind,                                 !- Wind Exposure
   ,                                       !- View Factor to Ground
@@ -2179,23 +1390,13 @@
   19.3973532215094, 0, 2.4384;            !- X,Y,Z Vertex 4 {m}
 
 OS:Surface,
-<<<<<<< HEAD
-  {38b62f83-85eb-4e0c-86c0-ac38a3d0d75c}, !- Handle
+  {0e1dd6a7-2ab0-4779-9d10-3e2de0325d3f}, !- Handle
   Surface 20,                             !- Name
   Floor,                                  !- Surface Type
   ,                                       !- Construction Name
-  {b3bfed29-d547-4f3c-afbe-d3ffd012de25}, !- Space Name
+  {0271b0d1-1b72-4990-bc50-8677099b80e3}, !- Space Name
   Surface,                                !- Outside Boundary Condition
-  {fb4d7f18-90aa-40d0-936b-c9c925b68e26}, !- Outside Boundary Condition Object
-=======
-  {7cd15800-9e89-475f-b82c-b5ed65b5d07b}, !- Handle
-  Surface 20,                             !- Name
-  Floor,                                  !- Surface Type
-  ,                                       !- Construction Name
-  {fed4b892-1364-4840-8426-c8276d886ec6}, !- Space Name
-  Surface,                                !- Outside Boundary Condition
-  {a604eec0-4874-4bc6-b9a5-1081382357c6}, !- Outside Boundary Condition Object
->>>>>>> fcfe5a62
+  {a01bac76-ef99-4b69-b0ad-cda6165d4aa5}, !- Outside Boundary Condition Object
   NoSun,                                  !- Sun Exposure
   NoWind,                                 !- Wind Exposure
   ,                                       !- View Factor to Ground
@@ -2205,1780 +1406,20 @@
   6.46578440716979, -12.9315688143396, 2.4384, !- X,Y,Z Vertex 3 {m}
   6.46578440716979, 0, 2.4384;            !- X,Y,Z Vertex 4 {m}
 
-<<<<<<< HEAD
-OS:External:File,
-  {2346bd7b-4b40-40b5-b6ba-4c26829bb8ef}, !- Handle
-  8760.csv,                               !- Name
-  8760.csv;                               !- File Name
-
-OS:Schedule:File,
-  {e8c749d9-6cb9-443a-a7a8-aa5fd8f6c7dd}, !- Handle
-  occupants,                              !- Name
-  {bab6da9f-bdc3-460e-9b8b-4552fa6c9854}, !- Schedule Type Limits Name
-  {2346bd7b-4b40-40b5-b6ba-4c26829bb8ef}, !- External File Name
-  1,                                      !- Column Number
-  1,                                      !- Rows to Skip at Top
-  8760,                                   !- Number of Hours of Data
-  ,                                       !- Column Separator
-  ,                                       !- Interpolate to Timestep
-  60;                                     !- Minutes per Item
-
-OS:Schedule:Ruleset,
-  {10e0ad62-50b4-4556-9d27-c2e56eaf5468}, !- Handle
-  Schedule Ruleset 1,                     !- Name
-  {1134e168-297c-439c-a8cd-f724b539d64a}, !- Schedule Type Limits Name
-  {769d3fbc-4677-431e-985d-da1615f4bf68}; !- Default Day Schedule Name
-
 OS:Schedule:Day,
-  {769d3fbc-4677-431e-985d-da1615f4bf68}, !- Handle
-  Schedule Day 3,                         !- Name
-  {1134e168-297c-439c-a8cd-f724b539d64a}, !- Schedule Type Limits Name
-  ,                                       !- Interpolate to Timestep
-  24,                                     !- Hour 1
-  0,                                      !- Minute 1
-  112.539290946133;                       !- Value Until Time 1
-
-OS:People:Definition,
-  {7b86e7f1-5aae-468a-b5d1-b6aba900d5e9}, !- Handle
-  res occupants|living space,             !- Name
-  People,                                 !- Number of People Calculation Method
-  3.39,                                   !- Number of People {people}
-  ,                                       !- People per Space Floor Area {person/m2}
-  ,                                       !- Space Floor Area per Person {m2/person}
-  0.319734,                               !- Fraction Radiant
-  0.573,                                  !- Sensible Heat Fraction
-  0,                                      !- Carbon Dioxide Generation Rate {m3/s-W}
-  No,                                     !- Enable ASHRAE 55 Comfort Warnings
-  ZoneAveraged;                           !- Mean Radiant Temperature Calculation Type
-
-OS:People,
-  {1796f410-cde5-42b2-84b7-97de6f3daeee}, !- Handle
-  res occupants|living space,             !- Name
-  {7b86e7f1-5aae-468a-b5d1-b6aba900d5e9}, !- People Definition Name
-  {f1f81e00-d34f-4fb3-8132-dbc81eccd2b5}, !- Space or SpaceType Name
-  {e8c749d9-6cb9-443a-a7a8-aa5fd8f6c7dd}, !- Number of People Schedule Name
-  {10e0ad62-50b4-4556-9d27-c2e56eaf5468}, !- Activity Level Schedule Name
-  ,                                       !- Surface Name/Angle Factor List Name
-  ,                                       !- Work Efficiency Schedule Name
-  ,                                       !- Clothing Insulation Schedule Name
-  ,                                       !- Air Velocity Schedule Name
-  1;                                      !- Multiplier
-
-OS:ScheduleTypeLimits,
-  {1134e168-297c-439c-a8cd-f724b539d64a}, !- Handle
-  ActivityLevel,                          !- Name
-  0,                                      !- Lower Limit Value
-  ,                                       !- Upper Limit Value
-  Continuous,                             !- Numeric Type
-  ActivityLevel;                          !- Unit Type
-
-OS:ScheduleTypeLimits,
-  {bab6da9f-bdc3-460e-9b8b-4552fa6c9854}, !- Handle
-  Fractional,                             !- Name
-  0,                                      !- Lower Limit Value
-  1,                                      !- Upper Limit Value
-  Continuous;                             !- Numeric Type
-
-OS:People:Definition,
-  {620af7de-8aa0-47a2-8b4e-48c627a65003}, !- Handle
-  res occupants|unit 2|living space|unit 2|story 1, !- Name
-  People,                                 !- Number of People Calculation Method
-  3.39,                                   !- Number of People {people}
-  ,                                       !- People per Space Floor Area {person/m2}
-  ,                                       !- Space Floor Area per Person {m2/person}
-  0.319734,                               !- Fraction Radiant
-  0.573,                                  !- Sensible Heat Fraction
-  0,                                      !- Carbon Dioxide Generation Rate {m3/s-W}
-  No,                                     !- Enable ASHRAE 55 Comfort Warnings
-  ZoneAveraged;                           !- Mean Radiant Temperature Calculation Type
-
-OS:People,
-  {42c875f1-ca8d-49c3-9dbe-e11c7a4d8703}, !- Handle
-  res occupants|unit 2|living space|unit 2|story 1, !- Name
-  {620af7de-8aa0-47a2-8b4e-48c627a65003}, !- People Definition Name
-  {0c6bd314-36c5-4355-affb-843c7ec178ce}, !- Space or SpaceType Name
-  {e8c749d9-6cb9-443a-a7a8-aa5fd8f6c7dd}, !- Number of People Schedule Name
-  {10e0ad62-50b4-4556-9d27-c2e56eaf5468}, !- Activity Level Schedule Name
-  ,                                       !- Surface Name/Angle Factor List Name
-  ,                                       !- Work Efficiency Schedule Name
-  ,                                       !- Clothing Insulation Schedule Name
-  ,                                       !- Air Velocity Schedule Name
-  1;                                      !- Multiplier
-
-OS:People:Definition,
-  {3afb0c3f-a779-4bff-be23-5dc8e083c262}, !- Handle
-  res occupants|unit 3|living space|unit 3|story 1, !- Name
-  People,                                 !- Number of People Calculation Method
-  3.39,                                   !- Number of People {people}
-  ,                                       !- People per Space Floor Area {person/m2}
-  ,                                       !- Space Floor Area per Person {m2/person}
-  0.319734,                               !- Fraction Radiant
-  0.573,                                  !- Sensible Heat Fraction
-  0,                                      !- Carbon Dioxide Generation Rate {m3/s-W}
-  No,                                     !- Enable ASHRAE 55 Comfort Warnings
-  ZoneAveraged;                           !- Mean Radiant Temperature Calculation Type
-
-OS:People,
-  {ed0f918b-5df5-4a2b-bf2c-334540c76a41}, !- Handle
-  res occupants|unit 3|living space|unit 3|story 1, !- Name
-  {3afb0c3f-a779-4bff-be23-5dc8e083c262}, !- People Definition Name
-  {5f6f34e4-56c7-4205-8c2f-813af739341e}, !- Space or SpaceType Name
-  {e8c749d9-6cb9-443a-a7a8-aa5fd8f6c7dd}, !- Number of People Schedule Name
-  {10e0ad62-50b4-4556-9d27-c2e56eaf5468}, !- Activity Level Schedule Name
-  ,                                       !- Surface Name/Angle Factor List Name
-  ,                                       !- Work Efficiency Schedule Name
-  ,                                       !- Clothing Insulation Schedule Name
-  ,                                       !- Air Velocity Schedule Name
-  1;                                      !- Multiplier
-
-OS:People:Definition,
-  {e6c3976a-5b5d-4e01-bd28-9885aa4860d4}, !- Handle
-  res occupants|unit 4|living space|unit 4|story 1, !- Name
-  People,                                 !- Number of People Calculation Method
-  3.39,                                   !- Number of People {people}
-  ,                                       !- People per Space Floor Area {person/m2}
-  ,                                       !- Space Floor Area per Person {m2/person}
-  0.319734,                               !- Fraction Radiant
-  0.573,                                  !- Sensible Heat Fraction
-  0,                                      !- Carbon Dioxide Generation Rate {m3/s-W}
-  No,                                     !- Enable ASHRAE 55 Comfort Warnings
-  ZoneAveraged;                           !- Mean Radiant Temperature Calculation Type
-
-OS:People,
-  {f599efa2-eba5-42bc-ae83-2ebfb5158d08}, !- Handle
-  res occupants|unit 4|living space|unit 4|story 1, !- Name
-  {e6c3976a-5b5d-4e01-bd28-9885aa4860d4}, !- People Definition Name
-  {9df2df70-e107-4b89-84a9-fb7b629b0619}, !- Space or SpaceType Name
-  {e8c749d9-6cb9-443a-a7a8-aa5fd8f6c7dd}, !- Number of People Schedule Name
-  {10e0ad62-50b4-4556-9d27-c2e56eaf5468}, !- Activity Level Schedule Name
-  ,                                       !- Surface Name/Angle Factor List Name
-  ,                                       !- Work Efficiency Schedule Name
-  ,                                       !- Clothing Insulation Schedule Name
-  ,                                       !- Air Velocity Schedule Name
-  1;                                      !- Multiplier
-
-OS:ZoneHVAC:Baseboard:Convective:Electric,
-  {d392e346-1adc-4462-ba29-6cdaa4f546e8}, !- Handle
-  res bb living zone convective electric, !- Name
-  {e5d27403-1123-4fe0-9bb7-5d31020f3d85}, !- Availability Schedule
-  autosize,                               !- Nominal Capacity {W}
-  1;                                      !- Efficiency
-
-OS:Schedule:Constant,
-  {e5d27403-1123-4fe0-9bb7-5d31020f3d85}, !- Handle
-  Always On Discrete,                     !- Name
-  {2deae777-2fe6-437d-ae14-b6199746ba15}, !- Schedule Type Limits Name
-  1;                                      !- Value
-
-OS:ScheduleTypeLimits,
-  {2deae777-2fe6-437d-ae14-b6199746ba15}, !- Handle
-  OnOff,                                  !- Name
-  0,                                      !- Lower Limit Value
-  1,                                      !- Upper Limit Value
-  Discrete,                               !- Numeric Type
-  Availability;                           !- Unit Type
-
-OS:AdditionalProperties,
-  {d625614b-ec49-4d94-8aa6-74057305f0e6}, !- Handle
-  {d392e346-1adc-4462-ba29-6cdaa4f546e8}, !- Object Name
-  SizingInfoHVACFracHeatLoadServed,       !- Feature Name 1
-  Double,                                 !- Feature Data Type 1
-  1;                                      !- Feature Value 1
-
-OS:ZoneHVAC:Baseboard:Convective:Electric,
-  {0f364dbf-c59e-4f9f-8487-093dcf9031f5}, !- Handle
-  res bb|unit 2 living zone|unit 2 convective electric, !- Name
-  {e5d27403-1123-4fe0-9bb7-5d31020f3d85}, !- Availability Schedule
-  autosize,                               !- Nominal Capacity {W}
-  1;                                      !- Efficiency
-
-OS:AdditionalProperties,
-  {47e1a75e-1291-4bda-8f5f-926c93d94f19}, !- Handle
-  {0f364dbf-c59e-4f9f-8487-093dcf9031f5}, !- Object Name
-  SizingInfoHVACFracHeatLoadServed,       !- Feature Name 1
-  Double,                                 !- Feature Data Type 1
-  1;                                      !- Feature Value 1
-
-OS:ZoneHVAC:Baseboard:Convective:Electric,
-  {b28ad372-e7b7-42a4-b05a-fa955598a668}, !- Handle
-  res bb|unit 3 living zone|unit 3 convective electric, !- Name
-  {e5d27403-1123-4fe0-9bb7-5d31020f3d85}, !- Availability Schedule
-  autosize,                               !- Nominal Capacity {W}
-  1;                                      !- Efficiency
-
-OS:AdditionalProperties,
-  {ec210b26-4151-4aa0-b41d-e90a65821927}, !- Handle
-  {b28ad372-e7b7-42a4-b05a-fa955598a668}, !- Object Name
-  SizingInfoHVACFracHeatLoadServed,       !- Feature Name 1
-  Double,                                 !- Feature Data Type 1
-  1;                                      !- Feature Value 1
-
-OS:ZoneHVAC:Baseboard:Convective:Electric,
-  {2c8b34fd-899e-42c7-912d-93df26c4aa93}, !- Handle
-  res bb|unit 4 living zone|unit 4 convective electric, !- Name
-  {e5d27403-1123-4fe0-9bb7-5d31020f3d85}, !- Availability Schedule
-  autosize,                               !- Nominal Capacity {W}
-  1;                                      !- Efficiency
-
-OS:AdditionalProperties,
-  {7eef87c6-2002-4993-8039-079b2d00ced2}, !- Handle
-  {2c8b34fd-899e-42c7-912d-93df26c4aa93}, !- Object Name
-  SizingInfoHVACFracHeatLoadServed,       !- Feature Name 1
-  Double,                                 !- Feature Data Type 1
-  1;                                      !- Feature Value 1
-
-OS:Schedule:Ruleset,
-  {5295658b-1eec-489a-a93b-c5fa908d8b5c}, !- Handle
-  res heating season,                     !- Name
-  {2deae777-2fe6-437d-ae14-b6199746ba15}, !- Schedule Type Limits Name
-  {224a3a7e-b059-4242-a842-4994256913f4}; !- Default Day Schedule Name
-
-OS:Schedule:Day,
-  {224a3a7e-b059-4242-a842-4994256913f4}, !- Handle
-  Schedule Day 10,                        !- Name
-  {2deae777-2fe6-437d-ae14-b6199746ba15}, !- Schedule Type Limits Name
-=======
-OS:Schedule:Day,
-  {ad8e7870-80db-4340-9d3f-d42f5ba6eed1}, !- Handle
+  {4cd4a012-84cd-4e45-9632-65a4d692d8f3}, !- Handle
   Schedule Day 1,                         !- Name
   ,                                       !- Schedule Type Limits Name
->>>>>>> fcfe5a62
   ,                                       !- Interpolate to Timestep
   24,                                     !- Hour 1
   0,                                      !- Minute 1
   0;                                      !- Value Until Time 1
 
-<<<<<<< HEAD
-OS:Schedule:Rule,
-  {afbead9e-ee69-46ec-b946-557e59083eb7}, !- Handle
-  res heating season allday rule1,        !- Name
-  {5295658b-1eec-489a-a93b-c5fa908d8b5c}, !- Schedule Ruleset Name
-  11,                                     !- Rule Order
-  {d4677bb3-2f4e-4172-ba54-2cdda33bf40b}, !- Day Schedule Name
-  Yes,                                    !- Apply Sunday
-  Yes,                                    !- Apply Monday
-  Yes,                                    !- Apply Tuesday
-  Yes,                                    !- Apply Wednesday
-  Yes,                                    !- Apply Thursday
-  Yes,                                    !- Apply Friday
-  Yes,                                    !- Apply Saturday
-  DateRange,                              !- Date Specification Type
-  1,                                      !- Start Month
-  1,                                      !- Start Day
-  1,                                      !- End Month
-  31;                                     !- End Day
-
 OS:Schedule:Day,
-  {d4677bb3-2f4e-4172-ba54-2cdda33bf40b}, !- Handle
-  res heating season allday1,             !- Name
-  {2deae777-2fe6-437d-ae14-b6199746ba15}, !- Schedule Type Limits Name
+  {6505c7f8-e8b7-4063-9ed3-a0a0b2f0f6e1}, !- Handle
+  Schedule Day 2,                         !- Name
+  ,                                       !- Schedule Type Limits Name
   ,                                       !- Interpolate to Timestep
   24,                                     !- Hour 1
   0,                                      !- Minute 1
   1;                                      !- Value Until Time 1
-
-OS:Schedule:Rule,
-  {8449230e-b661-4839-9fc8-8060d6b8ccfb}, !- Handle
-  res heating season allday rule2,        !- Name
-  {5295658b-1eec-489a-a93b-c5fa908d8b5c}, !- Schedule Ruleset Name
-  10,                                     !- Rule Order
-  {167047fc-4f26-4f7e-b6be-ff6767d0df0f}, !- Day Schedule Name
-  Yes,                                    !- Apply Sunday
-  Yes,                                    !- Apply Monday
-  Yes,                                    !- Apply Tuesday
-  Yes,                                    !- Apply Wednesday
-  Yes,                                    !- Apply Thursday
-  Yes,                                    !- Apply Friday
-  Yes,                                    !- Apply Saturday
-  DateRange,                              !- Date Specification Type
-  2,                                      !- Start Month
-  1,                                      !- Start Day
-  2,                                      !- End Month
-  28;                                     !- End Day
-
-OS:Schedule:Day,
-  {167047fc-4f26-4f7e-b6be-ff6767d0df0f}, !- Handle
-  res heating season allday2,             !- Name
-  {2deae777-2fe6-437d-ae14-b6199746ba15}, !- Schedule Type Limits Name
-  ,                                       !- Interpolate to Timestep
-  24,                                     !- Hour 1
-  0,                                      !- Minute 1
-  1;                                      !- Value Until Time 1
-
-OS:Schedule:Rule,
-  {8959c4dd-f15c-4437-ab80-d3ec2237142a}, !- Handle
-  res heating season allday rule3,        !- Name
-  {5295658b-1eec-489a-a93b-c5fa908d8b5c}, !- Schedule Ruleset Name
-  9,                                      !- Rule Order
-  {e631e481-65bc-4290-8680-f4d95f47d439}, !- Day Schedule Name
-  Yes,                                    !- Apply Sunday
-  Yes,                                    !- Apply Monday
-  Yes,                                    !- Apply Tuesday
-  Yes,                                    !- Apply Wednesday
-  Yes,                                    !- Apply Thursday
-  Yes,                                    !- Apply Friday
-  Yes,                                    !- Apply Saturday
-  DateRange,                              !- Date Specification Type
-  3,                                      !- Start Month
-  1,                                      !- Start Day
-  3,                                      !- End Month
-  31;                                     !- End Day
-
-OS:Schedule:Day,
-  {e631e481-65bc-4290-8680-f4d95f47d439}, !- Handle
-  res heating season allday3,             !- Name
-  {2deae777-2fe6-437d-ae14-b6199746ba15}, !- Schedule Type Limits Name
-  ,                                       !- Interpolate to Timestep
-  24,                                     !- Hour 1
-  0,                                      !- Minute 1
-  1;                                      !- Value Until Time 1
-
-OS:Schedule:Rule,
-  {86be17b1-c241-4962-a5ec-7d47dfa57fc5}, !- Handle
-  res heating season allday rule4,        !- Name
-  {5295658b-1eec-489a-a93b-c5fa908d8b5c}, !- Schedule Ruleset Name
-  8,                                      !- Rule Order
-  {2aa11bfd-6011-4776-95bb-f33b1edd7c6d}, !- Day Schedule Name
-  Yes,                                    !- Apply Sunday
-  Yes,                                    !- Apply Monday
-  Yes,                                    !- Apply Tuesday
-  Yes,                                    !- Apply Wednesday
-  Yes,                                    !- Apply Thursday
-  Yes,                                    !- Apply Friday
-  Yes,                                    !- Apply Saturday
-  DateRange,                              !- Date Specification Type
-  4,                                      !- Start Month
-  1,                                      !- Start Day
-  4,                                      !- End Month
-  30;                                     !- End Day
-
-OS:Schedule:Day,
-  {2aa11bfd-6011-4776-95bb-f33b1edd7c6d}, !- Handle
-  res heating season allday4,             !- Name
-  {2deae777-2fe6-437d-ae14-b6199746ba15}, !- Schedule Type Limits Name
-  ,                                       !- Interpolate to Timestep
-  24,                                     !- Hour 1
-  0,                                      !- Minute 1
-  1;                                      !- Value Until Time 1
-
-OS:Schedule:Rule,
-  {6172a150-46d5-442f-8c99-d1c98f625444}, !- Handle
-  res heating season allday rule5,        !- Name
-  {5295658b-1eec-489a-a93b-c5fa908d8b5c}, !- Schedule Ruleset Name
-  7,                                      !- Rule Order
-  {fdd6670c-674b-49be-852d-8ce1025f6e66}, !- Day Schedule Name
-  Yes,                                    !- Apply Sunday
-  Yes,                                    !- Apply Monday
-  Yes,                                    !- Apply Tuesday
-  Yes,                                    !- Apply Wednesday
-  Yes,                                    !- Apply Thursday
-  Yes,                                    !- Apply Friday
-  Yes,                                    !- Apply Saturday
-  DateRange,                              !- Date Specification Type
-  5,                                      !- Start Month
-  1,                                      !- Start Day
-  5,                                      !- End Month
-  31;                                     !- End Day
-
-OS:Schedule:Day,
-  {fdd6670c-674b-49be-852d-8ce1025f6e66}, !- Handle
-  res heating season allday5,             !- Name
-  {2deae777-2fe6-437d-ae14-b6199746ba15}, !- Schedule Type Limits Name
-  ,                                       !- Interpolate to Timestep
-  24,                                     !- Hour 1
-  0,                                      !- Minute 1
-  1;                                      !- Value Until Time 1
-
-OS:Schedule:Rule,
-  {dd6edc44-d3c6-4cbb-92f3-9c32099dfaf1}, !- Handle
-  res heating season allday rule6,        !- Name
-  {5295658b-1eec-489a-a93b-c5fa908d8b5c}, !- Schedule Ruleset Name
-  6,                                      !- Rule Order
-  {cee0b67d-7e41-4d85-86ad-af6fbbfe8d8b}, !- Day Schedule Name
-  Yes,                                    !- Apply Sunday
-  Yes,                                    !- Apply Monday
-  Yes,                                    !- Apply Tuesday
-  Yes,                                    !- Apply Wednesday
-  Yes,                                    !- Apply Thursday
-  Yes,                                    !- Apply Friday
-  Yes,                                    !- Apply Saturday
-  DateRange,                              !- Date Specification Type
-  6,                                      !- Start Month
-  1,                                      !- Start Day
-  6,                                      !- End Month
-  30;                                     !- End Day
-
-OS:Schedule:Day,
-  {cee0b67d-7e41-4d85-86ad-af6fbbfe8d8b}, !- Handle
-  res heating season allday6,             !- Name
-  {2deae777-2fe6-437d-ae14-b6199746ba15}, !- Schedule Type Limits Name
-  ,                                       !- Interpolate to Timestep
-  24,                                     !- Hour 1
-  0,                                      !- Minute 1
-  1;                                      !- Value Until Time 1
-
-OS:Schedule:Rule,
-  {4cc43fa9-cec8-46ac-a654-dde19dc7cdde}, !- Handle
-  res heating season allday rule7,        !- Name
-  {5295658b-1eec-489a-a93b-c5fa908d8b5c}, !- Schedule Ruleset Name
-  5,                                      !- Rule Order
-  {02df02dd-c568-4555-b81c-f0055308111e}, !- Day Schedule Name
-  Yes,                                    !- Apply Sunday
-  Yes,                                    !- Apply Monday
-  Yes,                                    !- Apply Tuesday
-  Yes,                                    !- Apply Wednesday
-  Yes,                                    !- Apply Thursday
-  Yes,                                    !- Apply Friday
-  Yes,                                    !- Apply Saturday
-  DateRange,                              !- Date Specification Type
-  7,                                      !- Start Month
-  1,                                      !- Start Day
-  7,                                      !- End Month
-  31;                                     !- End Day
-
-OS:Schedule:Day,
-  {02df02dd-c568-4555-b81c-f0055308111e}, !- Handle
-  res heating season allday7,             !- Name
-  {2deae777-2fe6-437d-ae14-b6199746ba15}, !- Schedule Type Limits Name
-  ,                                       !- Interpolate to Timestep
-  24,                                     !- Hour 1
-  0,                                      !- Minute 1
-  1;                                      !- Value Until Time 1
-
-OS:Schedule:Rule,
-  {769efaf9-41a8-4307-9a59-850706d9edce}, !- Handle
-  res heating season allday rule8,        !- Name
-  {5295658b-1eec-489a-a93b-c5fa908d8b5c}, !- Schedule Ruleset Name
-  4,                                      !- Rule Order
-  {815cd500-8cfe-4729-95c7-8ea05ca9958b}, !- Day Schedule Name
-  Yes,                                    !- Apply Sunday
-  Yes,                                    !- Apply Monday
-  Yes,                                    !- Apply Tuesday
-  Yes,                                    !- Apply Wednesday
-  Yes,                                    !- Apply Thursday
-  Yes,                                    !- Apply Friday
-  Yes,                                    !- Apply Saturday
-  DateRange,                              !- Date Specification Type
-  8,                                      !- Start Month
-  1,                                      !- Start Day
-  8,                                      !- End Month
-  31;                                     !- End Day
-
-OS:Schedule:Day,
-  {815cd500-8cfe-4729-95c7-8ea05ca9958b}, !- Handle
-  res heating season allday8,             !- Name
-  {2deae777-2fe6-437d-ae14-b6199746ba15}, !- Schedule Type Limits Name
-  ,                                       !- Interpolate to Timestep
-  24,                                     !- Hour 1
-  0,                                      !- Minute 1
-  1;                                      !- Value Until Time 1
-
-OS:Schedule:Rule,
-  {42561c78-e124-4219-8249-a811ece7d34a}, !- Handle
-  res heating season allday rule9,        !- Name
-  {5295658b-1eec-489a-a93b-c5fa908d8b5c}, !- Schedule Ruleset Name
-  3,                                      !- Rule Order
-  {35d8c099-a120-4b47-bb11-893323dee5ea}, !- Day Schedule Name
-  Yes,                                    !- Apply Sunday
-  Yes,                                    !- Apply Monday
-  Yes,                                    !- Apply Tuesday
-  Yes,                                    !- Apply Wednesday
-  Yes,                                    !- Apply Thursday
-  Yes,                                    !- Apply Friday
-  Yes,                                    !- Apply Saturday
-  DateRange,                              !- Date Specification Type
-  9,                                      !- Start Month
-  1,                                      !- Start Day
-  9,                                      !- End Month
-  30;                                     !- End Day
-
-OS:Schedule:Day,
-  {35d8c099-a120-4b47-bb11-893323dee5ea}, !- Handle
-  res heating season allday9,             !- Name
-  {2deae777-2fe6-437d-ae14-b6199746ba15}, !- Schedule Type Limits Name
-=======
-OS:Schedule:Day,
-  {0e938d9f-57a6-425f-9e0b-c5f050886c04}, !- Handle
-  Schedule Day 2,                         !- Name
-  ,                                       !- Schedule Type Limits Name
->>>>>>> fcfe5a62
-  ,                                       !- Interpolate to Timestep
-  24,                                     !- Hour 1
-  0,                                      !- Minute 1
-  1;                                      !- Value Until Time 1
-<<<<<<< HEAD
-
-OS:Schedule:Rule,
-  {54273e73-76ae-45dc-9591-2df28726f1d3}, !- Handle
-  res heating season allday rule10,       !- Name
-  {5295658b-1eec-489a-a93b-c5fa908d8b5c}, !- Schedule Ruleset Name
-  2,                                      !- Rule Order
-  {320e57bb-5c0d-4b07-b482-ed2615185f5b}, !- Day Schedule Name
-  Yes,                                    !- Apply Sunday
-  Yes,                                    !- Apply Monday
-  Yes,                                    !- Apply Tuesday
-  Yes,                                    !- Apply Wednesday
-  Yes,                                    !- Apply Thursday
-  Yes,                                    !- Apply Friday
-  Yes,                                    !- Apply Saturday
-  DateRange,                              !- Date Specification Type
-  10,                                     !- Start Month
-  1,                                      !- Start Day
-  10,                                     !- End Month
-  31;                                     !- End Day
-
-OS:Schedule:Day,
-  {320e57bb-5c0d-4b07-b482-ed2615185f5b}, !- Handle
-  res heating season allday10,            !- Name
-  {2deae777-2fe6-437d-ae14-b6199746ba15}, !- Schedule Type Limits Name
-  ,                                       !- Interpolate to Timestep
-  24,                                     !- Hour 1
-  0,                                      !- Minute 1
-  1;                                      !- Value Until Time 1
-
-OS:Schedule:Rule,
-  {dcfc4229-11c6-41b6-9cdd-4c6ca16468bd}, !- Handle
-  res heating season allday rule11,       !- Name
-  {5295658b-1eec-489a-a93b-c5fa908d8b5c}, !- Schedule Ruleset Name
-  1,                                      !- Rule Order
-  {c3503163-717c-4b3d-a3a6-9bf7877074a3}, !- Day Schedule Name
-  Yes,                                    !- Apply Sunday
-  Yes,                                    !- Apply Monday
-  Yes,                                    !- Apply Tuesday
-  Yes,                                    !- Apply Wednesday
-  Yes,                                    !- Apply Thursday
-  Yes,                                    !- Apply Friday
-  Yes,                                    !- Apply Saturday
-  DateRange,                              !- Date Specification Type
-  11,                                     !- Start Month
-  1,                                      !- Start Day
-  11,                                     !- End Month
-  30;                                     !- End Day
-
-OS:Schedule:Day,
-  {c3503163-717c-4b3d-a3a6-9bf7877074a3}, !- Handle
-  res heating season allday11,            !- Name
-  {2deae777-2fe6-437d-ae14-b6199746ba15}, !- Schedule Type Limits Name
-  ,                                       !- Interpolate to Timestep
-  24,                                     !- Hour 1
-  0,                                      !- Minute 1
-  1;                                      !- Value Until Time 1
-
-OS:Schedule:Rule,
-  {c9063542-d24a-45bb-8f4f-9906219219f2}, !- Handle
-  res heating season allday rule12,       !- Name
-  {5295658b-1eec-489a-a93b-c5fa908d8b5c}, !- Schedule Ruleset Name
-  0,                                      !- Rule Order
-  {fb996ec7-b10b-4921-8dc5-9aacee957154}, !- Day Schedule Name
-  Yes,                                    !- Apply Sunday
-  Yes,                                    !- Apply Monday
-  Yes,                                    !- Apply Tuesday
-  Yes,                                    !- Apply Wednesday
-  Yes,                                    !- Apply Thursday
-  Yes,                                    !- Apply Friday
-  Yes,                                    !- Apply Saturday
-  DateRange,                              !- Date Specification Type
-  12,                                     !- Start Month
-  1,                                      !- Start Day
-  12,                                     !- End Month
-  31;                                     !- End Day
-
-OS:Schedule:Day,
-  {fb996ec7-b10b-4921-8dc5-9aacee957154}, !- Handle
-  res heating season allday12,            !- Name
-  {2deae777-2fe6-437d-ae14-b6199746ba15}, !- Schedule Type Limits Name
-  ,                                       !- Interpolate to Timestep
-  24,                                     !- Hour 1
-  0,                                      !- Minute 1
-  1;                                      !- Value Until Time 1
-
-OS:ThermostatSetpoint:DualSetpoint,
-  {9ad3caef-4227-4cbb-a3d4-9506cd5e60f3}, !- Handle
-  living zone|unit 2 temperature setpoint, !- Name
-  {08c0ffed-11a4-46d8-a10b-fe592cb13c05}, !- Heating Setpoint Temperature Schedule Name
-  {6eb42152-f106-43a8-b659-3fa55180d143}; !- Cooling Setpoint Temperature Schedule Name
-
-OS:ScheduleTypeLimits,
-  {7a314443-6602-463f-920c-0c1153b6ee58}, !- Handle
-  Temperature,                            !- Name
-  ,                                       !- Lower Limit Value
-  ,                                       !- Upper Limit Value
-  Continuous,                             !- Numeric Type
-  Temperature;                            !- Unit Type
-
-OS:ThermostatSetpoint:DualSetpoint,
-  {f9e472a0-80ae-43cc-89ef-031061c1e0d4}, !- Handle
-  living zone temperature setpoint,       !- Name
-  {08c0ffed-11a4-46d8-a10b-fe592cb13c05}, !- Heating Setpoint Temperature Schedule Name
-  {6eb42152-f106-43a8-b659-3fa55180d143}; !- Cooling Setpoint Temperature Schedule Name
-
-OS:ThermostatSetpoint:DualSetpoint,
-  {ccd85222-ebb0-4404-8b3e-7f0ceaf3d062}, !- Handle
-  living zone|unit 3 temperature setpoint, !- Name
-  {08c0ffed-11a4-46d8-a10b-fe592cb13c05}, !- Heating Setpoint Temperature Schedule Name
-  {6eb42152-f106-43a8-b659-3fa55180d143}; !- Cooling Setpoint Temperature Schedule Name
-
-OS:ThermostatSetpoint:DualSetpoint,
-  {d205eb9e-1e50-4f3c-aa9f-1d0e7beed368}, !- Handle
-  living zone|unit 4 temperature setpoint, !- Name
-  {08c0ffed-11a4-46d8-a10b-fe592cb13c05}, !- Heating Setpoint Temperature Schedule Name
-  {6eb42152-f106-43a8-b659-3fa55180d143}; !- Cooling Setpoint Temperature Schedule Name
-
-OS:Schedule:Ruleset,
-  {2e5068a4-7a26-4044-a447-cf30ae27ba02}, !- Handle
-  res cooling season,                     !- Name
-  {2deae777-2fe6-437d-ae14-b6199746ba15}, !- Schedule Type Limits Name
-  {1e69b06c-425c-447b-adaa-1c146b3908cb}; !- Default Day Schedule Name
-
-OS:Schedule:Day,
-  {1e69b06c-425c-447b-adaa-1c146b3908cb}, !- Handle
-  Schedule Day 1,                         !- Name
-  {2deae777-2fe6-437d-ae14-b6199746ba15}, !- Schedule Type Limits Name
-  ,                                       !- Interpolate to Timestep
-  24,                                     !- Hour 1
-  0,                                      !- Minute 1
-  0;                                      !- Value Until Time 1
-
-OS:Schedule:Rule,
-  {b8cbf212-e1cf-4415-8b9c-5221fec350ef}, !- Handle
-  res cooling season allday rule1,        !- Name
-  {2e5068a4-7a26-4044-a447-cf30ae27ba02}, !- Schedule Ruleset Name
-  11,                                     !- Rule Order
-  {b904246d-f926-4cd5-ab15-339417a4447d}, !- Day Schedule Name
-  Yes,                                    !- Apply Sunday
-  Yes,                                    !- Apply Monday
-  Yes,                                    !- Apply Tuesday
-  Yes,                                    !- Apply Wednesday
-  Yes,                                    !- Apply Thursday
-  Yes,                                    !- Apply Friday
-  Yes,                                    !- Apply Saturday
-  DateRange,                              !- Date Specification Type
-  1,                                      !- Start Month
-  1,                                      !- Start Day
-  1,                                      !- End Month
-  31;                                     !- End Day
-
-OS:Schedule:Day,
-  {b904246d-f926-4cd5-ab15-339417a4447d}, !- Handle
-  res cooling season allday1,             !- Name
-  {2deae777-2fe6-437d-ae14-b6199746ba15}, !- Schedule Type Limits Name
-  ,                                       !- Interpolate to Timestep
-  24,                                     !- Hour 1
-  0,                                      !- Minute 1
-  1;                                      !- Value Until Time 1
-
-OS:Schedule:Rule,
-  {fa391f4f-6d09-46a8-9865-ecef94b2252f}, !- Handle
-  res cooling season allday rule2,        !- Name
-  {2e5068a4-7a26-4044-a447-cf30ae27ba02}, !- Schedule Ruleset Name
-  10,                                     !- Rule Order
-  {1cf14426-d719-47ea-8e2d-8c78b28eeaca}, !- Day Schedule Name
-  Yes,                                    !- Apply Sunday
-  Yes,                                    !- Apply Monday
-  Yes,                                    !- Apply Tuesday
-  Yes,                                    !- Apply Wednesday
-  Yes,                                    !- Apply Thursday
-  Yes,                                    !- Apply Friday
-  Yes,                                    !- Apply Saturday
-  DateRange,                              !- Date Specification Type
-  2,                                      !- Start Month
-  1,                                      !- Start Day
-  2,                                      !- End Month
-  28;                                     !- End Day
-
-OS:Schedule:Day,
-  {1cf14426-d719-47ea-8e2d-8c78b28eeaca}, !- Handle
-  res cooling season allday2,             !- Name
-  {2deae777-2fe6-437d-ae14-b6199746ba15}, !- Schedule Type Limits Name
-  ,                                       !- Interpolate to Timestep
-  24,                                     !- Hour 1
-  0,                                      !- Minute 1
-  1;                                      !- Value Until Time 1
-
-OS:Schedule:Rule,
-  {5f05a529-8ed6-4b43-91c5-1d0d4bf55da3}, !- Handle
-  res cooling season allday rule3,        !- Name
-  {2e5068a4-7a26-4044-a447-cf30ae27ba02}, !- Schedule Ruleset Name
-  9,                                      !- Rule Order
-  {0e2e6d86-f4d1-444b-a307-9ad8bbdd70ae}, !- Day Schedule Name
-  Yes,                                    !- Apply Sunday
-  Yes,                                    !- Apply Monday
-  Yes,                                    !- Apply Tuesday
-  Yes,                                    !- Apply Wednesday
-  Yes,                                    !- Apply Thursday
-  Yes,                                    !- Apply Friday
-  Yes,                                    !- Apply Saturday
-  DateRange,                              !- Date Specification Type
-  3,                                      !- Start Month
-  1,                                      !- Start Day
-  3,                                      !- End Month
-  31;                                     !- End Day
-
-OS:Schedule:Day,
-  {0e2e6d86-f4d1-444b-a307-9ad8bbdd70ae}, !- Handle
-  res cooling season allday3,             !- Name
-  {2deae777-2fe6-437d-ae14-b6199746ba15}, !- Schedule Type Limits Name
-  ,                                       !- Interpolate to Timestep
-  24,                                     !- Hour 1
-  0,                                      !- Minute 1
-  1;                                      !- Value Until Time 1
-
-OS:Schedule:Rule,
-  {9f656760-73f4-43f4-88d0-a8172a77ce67}, !- Handle
-  res cooling season allday rule4,        !- Name
-  {2e5068a4-7a26-4044-a447-cf30ae27ba02}, !- Schedule Ruleset Name
-  8,                                      !- Rule Order
-  {5069d7c9-a0e3-49af-9ab4-ca610663e1b1}, !- Day Schedule Name
-  Yes,                                    !- Apply Sunday
-  Yes,                                    !- Apply Monday
-  Yes,                                    !- Apply Tuesday
-  Yes,                                    !- Apply Wednesday
-  Yes,                                    !- Apply Thursday
-  Yes,                                    !- Apply Friday
-  Yes,                                    !- Apply Saturday
-  DateRange,                              !- Date Specification Type
-  4,                                      !- Start Month
-  1,                                      !- Start Day
-  4,                                      !- End Month
-  30;                                     !- End Day
-
-OS:Schedule:Day,
-  {5069d7c9-a0e3-49af-9ab4-ca610663e1b1}, !- Handle
-  res cooling season allday4,             !- Name
-  {2deae777-2fe6-437d-ae14-b6199746ba15}, !- Schedule Type Limits Name
-  ,                                       !- Interpolate to Timestep
-  24,                                     !- Hour 1
-  0,                                      !- Minute 1
-  1;                                      !- Value Until Time 1
-
-OS:Schedule:Rule,
-  {aae463f7-34ec-4a62-bff1-5e79b3bf2b0d}, !- Handle
-  res cooling season allday rule5,        !- Name
-  {2e5068a4-7a26-4044-a447-cf30ae27ba02}, !- Schedule Ruleset Name
-  7,                                      !- Rule Order
-  {0ef4ac8a-b44f-412a-9a1c-cbe04fa856d5}, !- Day Schedule Name
-  Yes,                                    !- Apply Sunday
-  Yes,                                    !- Apply Monday
-  Yes,                                    !- Apply Tuesday
-  Yes,                                    !- Apply Wednesday
-  Yes,                                    !- Apply Thursday
-  Yes,                                    !- Apply Friday
-  Yes,                                    !- Apply Saturday
-  DateRange,                              !- Date Specification Type
-  5,                                      !- Start Month
-  1,                                      !- Start Day
-  5,                                      !- End Month
-  31;                                     !- End Day
-
-OS:Schedule:Day,
-  {0ef4ac8a-b44f-412a-9a1c-cbe04fa856d5}, !- Handle
-  res cooling season allday5,             !- Name
-  {2deae777-2fe6-437d-ae14-b6199746ba15}, !- Schedule Type Limits Name
-  ,                                       !- Interpolate to Timestep
-  24,                                     !- Hour 1
-  0,                                      !- Minute 1
-  1;                                      !- Value Until Time 1
-
-OS:Schedule:Rule,
-  {e50effc2-6d67-48b5-9c29-4f8b9983403e}, !- Handle
-  res cooling season allday rule6,        !- Name
-  {2e5068a4-7a26-4044-a447-cf30ae27ba02}, !- Schedule Ruleset Name
-  6,                                      !- Rule Order
-  {1a6da724-14c8-4caf-8a9f-65ca69c2061b}, !- Day Schedule Name
-  Yes,                                    !- Apply Sunday
-  Yes,                                    !- Apply Monday
-  Yes,                                    !- Apply Tuesday
-  Yes,                                    !- Apply Wednesday
-  Yes,                                    !- Apply Thursday
-  Yes,                                    !- Apply Friday
-  Yes,                                    !- Apply Saturday
-  DateRange,                              !- Date Specification Type
-  6,                                      !- Start Month
-  1,                                      !- Start Day
-  6,                                      !- End Month
-  30;                                     !- End Day
-
-OS:Schedule:Day,
-  {1a6da724-14c8-4caf-8a9f-65ca69c2061b}, !- Handle
-  res cooling season allday6,             !- Name
-  {2deae777-2fe6-437d-ae14-b6199746ba15}, !- Schedule Type Limits Name
-  ,                                       !- Interpolate to Timestep
-  24,                                     !- Hour 1
-  0,                                      !- Minute 1
-  1;                                      !- Value Until Time 1
-
-OS:Schedule:Rule,
-  {fe434322-6b0c-4e18-9473-589447172ce8}, !- Handle
-  res cooling season allday rule7,        !- Name
-  {2e5068a4-7a26-4044-a447-cf30ae27ba02}, !- Schedule Ruleset Name
-  5,                                      !- Rule Order
-  {76b081f4-5e89-477f-862e-d9c4ec4d2119}, !- Day Schedule Name
-  Yes,                                    !- Apply Sunday
-  Yes,                                    !- Apply Monday
-  Yes,                                    !- Apply Tuesday
-  Yes,                                    !- Apply Wednesday
-  Yes,                                    !- Apply Thursday
-  Yes,                                    !- Apply Friday
-  Yes,                                    !- Apply Saturday
-  DateRange,                              !- Date Specification Type
-  7,                                      !- Start Month
-  1,                                      !- Start Day
-  7,                                      !- End Month
-  31;                                     !- End Day
-
-OS:Schedule:Day,
-  {76b081f4-5e89-477f-862e-d9c4ec4d2119}, !- Handle
-  res cooling season allday7,             !- Name
-  {2deae777-2fe6-437d-ae14-b6199746ba15}, !- Schedule Type Limits Name
-  ,                                       !- Interpolate to Timestep
-  24,                                     !- Hour 1
-  0,                                      !- Minute 1
-  1;                                      !- Value Until Time 1
-
-OS:Schedule:Rule,
-  {5cffa26f-4c69-4077-a01e-64f2d32c8ebd}, !- Handle
-  res cooling season allday rule8,        !- Name
-  {2e5068a4-7a26-4044-a447-cf30ae27ba02}, !- Schedule Ruleset Name
-  4,                                      !- Rule Order
-  {fca19a9d-3a1f-45c0-ad50-3b82ef4045a5}, !- Day Schedule Name
-  Yes,                                    !- Apply Sunday
-  Yes,                                    !- Apply Monday
-  Yes,                                    !- Apply Tuesday
-  Yes,                                    !- Apply Wednesday
-  Yes,                                    !- Apply Thursday
-  Yes,                                    !- Apply Friday
-  Yes,                                    !- Apply Saturday
-  DateRange,                              !- Date Specification Type
-  8,                                      !- Start Month
-  1,                                      !- Start Day
-  8,                                      !- End Month
-  31;                                     !- End Day
-
-OS:Schedule:Day,
-  {fca19a9d-3a1f-45c0-ad50-3b82ef4045a5}, !- Handle
-  res cooling season allday8,             !- Name
-  {2deae777-2fe6-437d-ae14-b6199746ba15}, !- Schedule Type Limits Name
-  ,                                       !- Interpolate to Timestep
-  24,                                     !- Hour 1
-  0,                                      !- Minute 1
-  1;                                      !- Value Until Time 1
-
-OS:Schedule:Rule,
-  {56ced486-14ec-4987-b7a9-c65d636c574b}, !- Handle
-  res cooling season allday rule9,        !- Name
-  {2e5068a4-7a26-4044-a447-cf30ae27ba02}, !- Schedule Ruleset Name
-  3,                                      !- Rule Order
-  {d92193f3-6d4f-4145-99cb-4df9234a1189}, !- Day Schedule Name
-  Yes,                                    !- Apply Sunday
-  Yes,                                    !- Apply Monday
-  Yes,                                    !- Apply Tuesday
-  Yes,                                    !- Apply Wednesday
-  Yes,                                    !- Apply Thursday
-  Yes,                                    !- Apply Friday
-  Yes,                                    !- Apply Saturday
-  DateRange,                              !- Date Specification Type
-  9,                                      !- Start Month
-  1,                                      !- Start Day
-  9,                                      !- End Month
-  30;                                     !- End Day
-
-OS:Schedule:Day,
-  {d92193f3-6d4f-4145-99cb-4df9234a1189}, !- Handle
-  res cooling season allday9,             !- Name
-  {2deae777-2fe6-437d-ae14-b6199746ba15}, !- Schedule Type Limits Name
-  ,                                       !- Interpolate to Timestep
-  24,                                     !- Hour 1
-  0,                                      !- Minute 1
-  1;                                      !- Value Until Time 1
-
-OS:Schedule:Rule,
-  {27f8fe99-1f0f-4577-afee-fbca80970ebf}, !- Handle
-  res cooling season allday rule10,       !- Name
-  {2e5068a4-7a26-4044-a447-cf30ae27ba02}, !- Schedule Ruleset Name
-  2,                                      !- Rule Order
-  {5760f524-7cc0-464b-9d80-3ec1feffee50}, !- Day Schedule Name
-  Yes,                                    !- Apply Sunday
-  Yes,                                    !- Apply Monday
-  Yes,                                    !- Apply Tuesday
-  Yes,                                    !- Apply Wednesday
-  Yes,                                    !- Apply Thursday
-  Yes,                                    !- Apply Friday
-  Yes,                                    !- Apply Saturday
-  DateRange,                              !- Date Specification Type
-  10,                                     !- Start Month
-  1,                                      !- Start Day
-  10,                                     !- End Month
-  31;                                     !- End Day
-
-OS:Schedule:Day,
-  {5760f524-7cc0-464b-9d80-3ec1feffee50}, !- Handle
-  res cooling season allday10,            !- Name
-  {2deae777-2fe6-437d-ae14-b6199746ba15}, !- Schedule Type Limits Name
-  ,                                       !- Interpolate to Timestep
-  24,                                     !- Hour 1
-  0,                                      !- Minute 1
-  1;                                      !- Value Until Time 1
-
-OS:Schedule:Rule,
-  {4080ac88-483a-4703-9d1a-2fe0d5c05e57}, !- Handle
-  res cooling season allday rule11,       !- Name
-  {2e5068a4-7a26-4044-a447-cf30ae27ba02}, !- Schedule Ruleset Name
-  1,                                      !- Rule Order
-  {25dd0678-82c5-4362-8b97-ab27b7bd9ec9}, !- Day Schedule Name
-  Yes,                                    !- Apply Sunday
-  Yes,                                    !- Apply Monday
-  Yes,                                    !- Apply Tuesday
-  Yes,                                    !- Apply Wednesday
-  Yes,                                    !- Apply Thursday
-  Yes,                                    !- Apply Friday
-  Yes,                                    !- Apply Saturday
-  DateRange,                              !- Date Specification Type
-  11,                                     !- Start Month
-  1,                                      !- Start Day
-  11,                                     !- End Month
-  30;                                     !- End Day
-
-OS:Schedule:Day,
-  {25dd0678-82c5-4362-8b97-ab27b7bd9ec9}, !- Handle
-  res cooling season allday11,            !- Name
-  {2deae777-2fe6-437d-ae14-b6199746ba15}, !- Schedule Type Limits Name
-  ,                                       !- Interpolate to Timestep
-  24,                                     !- Hour 1
-  0,                                      !- Minute 1
-  1;                                      !- Value Until Time 1
-
-OS:Schedule:Rule,
-  {0e488177-713f-4e3d-829f-0d1219fd6a1b}, !- Handle
-  res cooling season allday rule12,       !- Name
-  {2e5068a4-7a26-4044-a447-cf30ae27ba02}, !- Schedule Ruleset Name
-  0,                                      !- Rule Order
-  {71d29bec-cca8-4e10-b7c4-bd294ad8a861}, !- Day Schedule Name
-  Yes,                                    !- Apply Sunday
-  Yes,                                    !- Apply Monday
-  Yes,                                    !- Apply Tuesday
-  Yes,                                    !- Apply Wednesday
-  Yes,                                    !- Apply Thursday
-  Yes,                                    !- Apply Friday
-  Yes,                                    !- Apply Saturday
-  DateRange,                              !- Date Specification Type
-  12,                                     !- Start Month
-  1,                                      !- Start Day
-  12,                                     !- End Month
-  31;                                     !- End Day
-
-OS:Schedule:Day,
-  {71d29bec-cca8-4e10-b7c4-bd294ad8a861}, !- Handle
-  res cooling season allday12,            !- Name
-  {2deae777-2fe6-437d-ae14-b6199746ba15}, !- Schedule Type Limits Name
-  ,                                       !- Interpolate to Timestep
-  24,                                     !- Hour 1
-  0,                                      !- Minute 1
-  1;                                      !- Value Until Time 1
-
-OS:AdditionalProperties,
-  {e6561abd-ddbe-4332-bc2d-c4ef7cbc29d1}, !- Handle
-  {9ad3caef-4227-4cbb-a3d4-9506cd5e60f3}, !- Object Name
-  htg_wkdy,                               !- Feature Name 1
-  String,                                 !- Feature Data Type 1
-  21.6666666666667&#4421.6666666666667&#4421.6666666666667&#4421.6666666666667&#4421.6666666666667&#4421.6666666666667&#4421.6666666666667&#4421.6666666666667&#4421.6666666666667&#4421.6666666666667&#4421.6666666666667&#4421.6666666666667&#4421.6666666666667&#4421.6666666666667&#4421.6666666666667&#4421.6666666666667&#4421.6666666666667&#4421.6666666666667&#4421.6666666666667&#4421.6666666666667&#4421.6666666666667&#4421.6666666666667&#4421.6666666666667&#4421.6666666666667, !- Feature Value 1
-  htg_wked,                               !- Feature Name 2
-  String,                                 !- Feature Data Type 2
-  21.6666666666667&#4421.6666666666667&#4421.6666666666667&#4421.6666666666667&#4421.6666666666667&#4421.6666666666667&#4421.6666666666667&#4421.6666666666667&#4421.6666666666667&#4421.6666666666667&#4421.6666666666667&#4421.6666666666667&#4421.6666666666667&#4421.6666666666667&#4421.6666666666667&#4421.6666666666667&#4421.6666666666667&#4421.6666666666667&#4421.6666666666667&#4421.6666666666667&#4421.6666666666667&#4421.6666666666667&#4421.6666666666667&#4421.6666666666667, !- Feature Value 2
-  clg_wkdy,                               !- Feature Name 3
-  String,                                 !- Feature Data Type 3
-  24.444444444444443&#4424.444444444444443&#4424.444444444444443&#4424.444444444444443&#4424.444444444444443&#4424.444444444444443&#4424.444444444444443&#4424.444444444444443&#4424.444444444444443&#4424.444444444444443&#4424.444444444444443&#4424.444444444444443&#4424.444444444444443&#4424.444444444444443&#4424.444444444444443&#4424.444444444444443&#4424.444444444444443&#4424.444444444444443&#4424.444444444444443&#4424.444444444444443&#4424.444444444444443&#4424.444444444444443&#4424.444444444444443&#4424.444444444444443, !- Feature Value 3
-  clg_wked,                               !- Feature Name 4
-  String,                                 !- Feature Data Type 4
-  24.444444444444443&#4424.444444444444443&#4424.444444444444443&#4424.444444444444443&#4424.444444444444443&#4424.444444444444443&#4424.444444444444443&#4424.444444444444443&#4424.444444444444443&#4424.444444444444443&#4424.444444444444443&#4424.444444444444443&#4424.444444444444443&#4424.444444444444443&#4424.444444444444443&#4424.444444444444443&#4424.444444444444443&#4424.444444444444443&#4424.444444444444443&#4424.444444444444443&#4424.444444444444443&#4424.444444444444443&#4424.444444444444443&#4424.444444444444443; !- Feature Value 4
-
-OS:AdditionalProperties,
-  {452fe48f-83bf-49fc-8bd3-32cf21f00b5c}, !- Handle
-  {f9e472a0-80ae-43cc-89ef-031061c1e0d4}, !- Object Name
-  htg_wkdy,                               !- Feature Name 1
-  String,                                 !- Feature Data Type 1
-  21.6666666666667&#4421.6666666666667&#4421.6666666666667&#4421.6666666666667&#4421.6666666666667&#4421.6666666666667&#4421.6666666666667&#4421.6666666666667&#4421.6666666666667&#4421.6666666666667&#4421.6666666666667&#4421.6666666666667&#4421.6666666666667&#4421.6666666666667&#4421.6666666666667&#4421.6666666666667&#4421.6666666666667&#4421.6666666666667&#4421.6666666666667&#4421.6666666666667&#4421.6666666666667&#4421.6666666666667&#4421.6666666666667&#4421.6666666666667, !- Feature Value 1
-  htg_wked,                               !- Feature Name 2
-  String,                                 !- Feature Data Type 2
-  21.6666666666667&#4421.6666666666667&#4421.6666666666667&#4421.6666666666667&#4421.6666666666667&#4421.6666666666667&#4421.6666666666667&#4421.6666666666667&#4421.6666666666667&#4421.6666666666667&#4421.6666666666667&#4421.6666666666667&#4421.6666666666667&#4421.6666666666667&#4421.6666666666667&#4421.6666666666667&#4421.6666666666667&#4421.6666666666667&#4421.6666666666667&#4421.6666666666667&#4421.6666666666667&#4421.6666666666667&#4421.6666666666667&#4421.6666666666667, !- Feature Value 2
-  clg_wkdy,                               !- Feature Name 3
-  String,                                 !- Feature Data Type 3
-  24.444444444444443&#4424.444444444444443&#4424.444444444444443&#4424.444444444444443&#4424.444444444444443&#4424.444444444444443&#4424.444444444444443&#4424.444444444444443&#4424.444444444444443&#4424.444444444444443&#4424.444444444444443&#4424.444444444444443&#4424.444444444444443&#4424.444444444444443&#4424.444444444444443&#4424.444444444444443&#4424.444444444444443&#4424.444444444444443&#4424.444444444444443&#4424.444444444444443&#4424.444444444444443&#4424.444444444444443&#4424.444444444444443&#4424.444444444444443, !- Feature Value 3
-  clg_wked,                               !- Feature Name 4
-  String,                                 !- Feature Data Type 4
-  24.444444444444443&#4424.444444444444443&#4424.444444444444443&#4424.444444444444443&#4424.444444444444443&#4424.444444444444443&#4424.444444444444443&#4424.444444444444443&#4424.444444444444443&#4424.444444444444443&#4424.444444444444443&#4424.444444444444443&#4424.444444444444443&#4424.444444444444443&#4424.444444444444443&#4424.444444444444443&#4424.444444444444443&#4424.444444444444443&#4424.444444444444443&#4424.444444444444443&#4424.444444444444443&#4424.444444444444443&#4424.444444444444443&#4424.444444444444443; !- Feature Value 4
-
-OS:AdditionalProperties,
-  {fbe34508-d4c3-4034-9994-449488ebced5}, !- Handle
-  {ccd85222-ebb0-4404-8b3e-7f0ceaf3d062}, !- Object Name
-  htg_wkdy,                               !- Feature Name 1
-  String,                                 !- Feature Data Type 1
-  21.6666666666667&#4421.6666666666667&#4421.6666666666667&#4421.6666666666667&#4421.6666666666667&#4421.6666666666667&#4421.6666666666667&#4421.6666666666667&#4421.6666666666667&#4421.6666666666667&#4421.6666666666667&#4421.6666666666667&#4421.6666666666667&#4421.6666666666667&#4421.6666666666667&#4421.6666666666667&#4421.6666666666667&#4421.6666666666667&#4421.6666666666667&#4421.6666666666667&#4421.6666666666667&#4421.6666666666667&#4421.6666666666667&#4421.6666666666667, !- Feature Value 1
-  htg_wked,                               !- Feature Name 2
-  String,                                 !- Feature Data Type 2
-  21.6666666666667&#4421.6666666666667&#4421.6666666666667&#4421.6666666666667&#4421.6666666666667&#4421.6666666666667&#4421.6666666666667&#4421.6666666666667&#4421.6666666666667&#4421.6666666666667&#4421.6666666666667&#4421.6666666666667&#4421.6666666666667&#4421.6666666666667&#4421.6666666666667&#4421.6666666666667&#4421.6666666666667&#4421.6666666666667&#4421.6666666666667&#4421.6666666666667&#4421.6666666666667&#4421.6666666666667&#4421.6666666666667&#4421.6666666666667, !- Feature Value 2
-  clg_wkdy,                               !- Feature Name 3
-  String,                                 !- Feature Data Type 3
-  24.444444444444443&#4424.444444444444443&#4424.444444444444443&#4424.444444444444443&#4424.444444444444443&#4424.444444444444443&#4424.444444444444443&#4424.444444444444443&#4424.444444444444443&#4424.444444444444443&#4424.444444444444443&#4424.444444444444443&#4424.444444444444443&#4424.444444444444443&#4424.444444444444443&#4424.444444444444443&#4424.444444444444443&#4424.444444444444443&#4424.444444444444443&#4424.444444444444443&#4424.444444444444443&#4424.444444444444443&#4424.444444444444443&#4424.444444444444443, !- Feature Value 3
-  clg_wked,                               !- Feature Name 4
-  String,                                 !- Feature Data Type 4
-  24.444444444444443&#4424.444444444444443&#4424.444444444444443&#4424.444444444444443&#4424.444444444444443&#4424.444444444444443&#4424.444444444444443&#4424.444444444444443&#4424.444444444444443&#4424.444444444444443&#4424.444444444444443&#4424.444444444444443&#4424.444444444444443&#4424.444444444444443&#4424.444444444444443&#4424.444444444444443&#4424.444444444444443&#4424.444444444444443&#4424.444444444444443&#4424.444444444444443&#4424.444444444444443&#4424.444444444444443&#4424.444444444444443&#4424.444444444444443; !- Feature Value 4
-
-OS:AdditionalProperties,
-  {e1612085-55b5-4853-b867-6874afacad54}, !- Handle
-  {d205eb9e-1e50-4f3c-aa9f-1d0e7beed368}, !- Object Name
-  htg_wkdy,                               !- Feature Name 1
-  String,                                 !- Feature Data Type 1
-  21.6666666666667&#4421.6666666666667&#4421.6666666666667&#4421.6666666666667&#4421.6666666666667&#4421.6666666666667&#4421.6666666666667&#4421.6666666666667&#4421.6666666666667&#4421.6666666666667&#4421.6666666666667&#4421.6666666666667&#4421.6666666666667&#4421.6666666666667&#4421.6666666666667&#4421.6666666666667&#4421.6666666666667&#4421.6666666666667&#4421.6666666666667&#4421.6666666666667&#4421.6666666666667&#4421.6666666666667&#4421.6666666666667&#4421.6666666666667, !- Feature Value 1
-  htg_wked,                               !- Feature Name 2
-  String,                                 !- Feature Data Type 2
-  21.6666666666667&#4421.6666666666667&#4421.6666666666667&#4421.6666666666667&#4421.6666666666667&#4421.6666666666667&#4421.6666666666667&#4421.6666666666667&#4421.6666666666667&#4421.6666666666667&#4421.6666666666667&#4421.6666666666667&#4421.6666666666667&#4421.6666666666667&#4421.6666666666667&#4421.6666666666667&#4421.6666666666667&#4421.6666666666667&#4421.6666666666667&#4421.6666666666667&#4421.6666666666667&#4421.6666666666667&#4421.6666666666667&#4421.6666666666667, !- Feature Value 2
-  clg_wkdy,                               !- Feature Name 3
-  String,                                 !- Feature Data Type 3
-  24.444444444444443&#4424.444444444444443&#4424.444444444444443&#4424.444444444444443&#4424.444444444444443&#4424.444444444444443&#4424.444444444444443&#4424.444444444444443&#4424.444444444444443&#4424.444444444444443&#4424.444444444444443&#4424.444444444444443&#4424.444444444444443&#4424.444444444444443&#4424.444444444444443&#4424.444444444444443&#4424.444444444444443&#4424.444444444444443&#4424.444444444444443&#4424.444444444444443&#4424.444444444444443&#4424.444444444444443&#4424.444444444444443&#4424.444444444444443, !- Feature Value 3
-  clg_wked,                               !- Feature Name 4
-  String,                                 !- Feature Data Type 4
-  24.444444444444443&#4424.444444444444443&#4424.444444444444443&#4424.444444444444443&#4424.444444444444443&#4424.444444444444443&#4424.444444444444443&#4424.444444444444443&#4424.444444444444443&#4424.444444444444443&#4424.444444444444443&#4424.444444444444443&#4424.444444444444443&#4424.444444444444443&#4424.444444444444443&#4424.444444444444443&#4424.444444444444443&#4424.444444444444443&#4424.444444444444443&#4424.444444444444443&#4424.444444444444443&#4424.444444444444443&#4424.444444444444443&#4424.444444444444443; !- Feature Value 4
-
-OS:Schedule:Ruleset,
-  {08c0ffed-11a4-46d8-a10b-fe592cb13c05}, !- Handle
-  res heating setpoint,                   !- Name
-  {7a314443-6602-463f-920c-0c1153b6ee58}, !- Schedule Type Limits Name
-  {3468d796-a505-48f7-88e2-dc272bfb28a2}, !- Default Day Schedule Name
-  {f5bfdddd-eb47-4042-9a9a-f9810e779f2e}, !- Summer Design Day Schedule Name
-  {68f86bec-7ca4-465d-a6c8-4e1cb02b8a6c}; !- Winter Design Day Schedule Name
-
-OS:Schedule:Day,
-  {3468d796-a505-48f7-88e2-dc272bfb28a2}, !- Handle
-  Schedule Day 5,                         !- Name
-  {7a314443-6602-463f-920c-0c1153b6ee58}, !- Schedule Type Limits Name
-  ,                                       !- Interpolate to Timestep
-  24,                                     !- Hour 1
-  0,                                      !- Minute 1
-  0;                                      !- Value Until Time 1
-
-OS:Schedule:Rule,
-  {8b3bf68b-9455-4435-b902-e3a406afd0e4}, !- Handle
-  res heating setpoint allday rule1,      !- Name
-  {08c0ffed-11a4-46d8-a10b-fe592cb13c05}, !- Schedule Ruleset Name
-  11,                                     !- Rule Order
-  {f1547b4e-ee8c-4b14-9ad5-e7f1f77ccdb6}, !- Day Schedule Name
-  Yes,                                    !- Apply Sunday
-  Yes,                                    !- Apply Monday
-  Yes,                                    !- Apply Tuesday
-  Yes,                                    !- Apply Wednesday
-  Yes,                                    !- Apply Thursday
-  Yes,                                    !- Apply Friday
-  Yes,                                    !- Apply Saturday
-  DateRange,                              !- Date Specification Type
-  1,                                      !- Start Month
-  1,                                      !- Start Day
-  1,                                      !- End Month
-  31;                                     !- End Day
-
-OS:Schedule:Day,
-  {f1547b4e-ee8c-4b14-9ad5-e7f1f77ccdb6}, !- Handle
-  res heating setpoint allday1,           !- Name
-  {7a314443-6602-463f-920c-0c1153b6ee58}, !- Schedule Type Limits Name
-  ,                                       !- Interpolate to Timestep
-  24,                                     !- Hour 1
-  0,                                      !- Minute 1
-  21.6666666666667;                       !- Value Until Time 1
-
-OS:Schedule:Rule,
-  {87277921-7076-4eec-813c-798ac40d7342}, !- Handle
-  res heating setpoint allday rule2,      !- Name
-  {08c0ffed-11a4-46d8-a10b-fe592cb13c05}, !- Schedule Ruleset Name
-  10,                                     !- Rule Order
-  {243ca607-a7a3-4595-b278-ec0b6173b096}, !- Day Schedule Name
-  Yes,                                    !- Apply Sunday
-  Yes,                                    !- Apply Monday
-  Yes,                                    !- Apply Tuesday
-  Yes,                                    !- Apply Wednesday
-  Yes,                                    !- Apply Thursday
-  Yes,                                    !- Apply Friday
-  Yes,                                    !- Apply Saturday
-  DateRange,                              !- Date Specification Type
-  2,                                      !- Start Month
-  1,                                      !- Start Day
-  2,                                      !- End Month
-  28;                                     !- End Day
-
-OS:Schedule:Day,
-  {243ca607-a7a3-4595-b278-ec0b6173b096}, !- Handle
-  res heating setpoint allday2,           !- Name
-  {7a314443-6602-463f-920c-0c1153b6ee58}, !- Schedule Type Limits Name
-  ,                                       !- Interpolate to Timestep
-  24,                                     !- Hour 1
-  0,                                      !- Minute 1
-  21.6666666666667;                       !- Value Until Time 1
-
-OS:Schedule:Rule,
-  {6a5cdd58-2ac7-48c9-a0df-84f47faade73}, !- Handle
-  res heating setpoint allday rule3,      !- Name
-  {08c0ffed-11a4-46d8-a10b-fe592cb13c05}, !- Schedule Ruleset Name
-  9,                                      !- Rule Order
-  {10fcf9af-dfd3-4d6d-adbb-be018cb9bf45}, !- Day Schedule Name
-  Yes,                                    !- Apply Sunday
-  Yes,                                    !- Apply Monday
-  Yes,                                    !- Apply Tuesday
-  Yes,                                    !- Apply Wednesday
-  Yes,                                    !- Apply Thursday
-  Yes,                                    !- Apply Friday
-  Yes,                                    !- Apply Saturday
-  DateRange,                              !- Date Specification Type
-  3,                                      !- Start Month
-  1,                                      !- Start Day
-  3,                                      !- End Month
-  31;                                     !- End Day
-
-OS:Schedule:Day,
-  {10fcf9af-dfd3-4d6d-adbb-be018cb9bf45}, !- Handle
-  res heating setpoint allday3,           !- Name
-  {7a314443-6602-463f-920c-0c1153b6ee58}, !- Schedule Type Limits Name
-  ,                                       !- Interpolate to Timestep
-  24,                                     !- Hour 1
-  0,                                      !- Minute 1
-  21.6666666666667;                       !- Value Until Time 1
-
-OS:Schedule:Rule,
-  {c145bf6f-60d6-4d71-a917-19d625436a77}, !- Handle
-  res heating setpoint allday rule4,      !- Name
-  {08c0ffed-11a4-46d8-a10b-fe592cb13c05}, !- Schedule Ruleset Name
-  8,                                      !- Rule Order
-  {4c823f2a-75eb-4477-a4b8-ab420d5f96ef}, !- Day Schedule Name
-  Yes,                                    !- Apply Sunday
-  Yes,                                    !- Apply Monday
-  Yes,                                    !- Apply Tuesday
-  Yes,                                    !- Apply Wednesday
-  Yes,                                    !- Apply Thursday
-  Yes,                                    !- Apply Friday
-  Yes,                                    !- Apply Saturday
-  DateRange,                              !- Date Specification Type
-  4,                                      !- Start Month
-  1,                                      !- Start Day
-  4,                                      !- End Month
-  30;                                     !- End Day
-
-OS:Schedule:Day,
-  {4c823f2a-75eb-4477-a4b8-ab420d5f96ef}, !- Handle
-  res heating setpoint allday4,           !- Name
-  {7a314443-6602-463f-920c-0c1153b6ee58}, !- Schedule Type Limits Name
-  ,                                       !- Interpolate to Timestep
-  24,                                     !- Hour 1
-  0,                                      !- Minute 1
-  21.6666666666667;                       !- Value Until Time 1
-
-OS:Schedule:Rule,
-  {8c31e7da-643f-4c94-8d51-873a1f79a765}, !- Handle
-  res heating setpoint allday rule5,      !- Name
-  {08c0ffed-11a4-46d8-a10b-fe592cb13c05}, !- Schedule Ruleset Name
-  7,                                      !- Rule Order
-  {46859edd-a9cc-477c-b1e0-a08640e6aa05}, !- Day Schedule Name
-  Yes,                                    !- Apply Sunday
-  Yes,                                    !- Apply Monday
-  Yes,                                    !- Apply Tuesday
-  Yes,                                    !- Apply Wednesday
-  Yes,                                    !- Apply Thursday
-  Yes,                                    !- Apply Friday
-  Yes,                                    !- Apply Saturday
-  DateRange,                              !- Date Specification Type
-  5,                                      !- Start Month
-  1,                                      !- Start Day
-  5,                                      !- End Month
-  31;                                     !- End Day
-
-OS:Schedule:Day,
-  {46859edd-a9cc-477c-b1e0-a08640e6aa05}, !- Handle
-  res heating setpoint allday5,           !- Name
-  {7a314443-6602-463f-920c-0c1153b6ee58}, !- Schedule Type Limits Name
-  ,                                       !- Interpolate to Timestep
-  24,                                     !- Hour 1
-  0,                                      !- Minute 1
-  21.6666666666667;                       !- Value Until Time 1
-
-OS:Schedule:Rule,
-  {cfab756d-ef2d-4477-bfc6-7817a3b3341b}, !- Handle
-  res heating setpoint allday rule6,      !- Name
-  {08c0ffed-11a4-46d8-a10b-fe592cb13c05}, !- Schedule Ruleset Name
-  6,                                      !- Rule Order
-  {b07f2507-a8f0-4e81-abae-96c813e316bc}, !- Day Schedule Name
-  Yes,                                    !- Apply Sunday
-  Yes,                                    !- Apply Monday
-  Yes,                                    !- Apply Tuesday
-  Yes,                                    !- Apply Wednesday
-  Yes,                                    !- Apply Thursday
-  Yes,                                    !- Apply Friday
-  Yes,                                    !- Apply Saturday
-  DateRange,                              !- Date Specification Type
-  6,                                      !- Start Month
-  1,                                      !- Start Day
-  6,                                      !- End Month
-  30;                                     !- End Day
-
-OS:Schedule:Day,
-  {b07f2507-a8f0-4e81-abae-96c813e316bc}, !- Handle
-  res heating setpoint allday6,           !- Name
-  {7a314443-6602-463f-920c-0c1153b6ee58}, !- Schedule Type Limits Name
-  ,                                       !- Interpolate to Timestep
-  24,                                     !- Hour 1
-  0,                                      !- Minute 1
-  21.6666666666667;                       !- Value Until Time 1
-
-OS:Schedule:Rule,
-  {c2e8bde3-8b45-422a-ab4e-51c3e0284f2c}, !- Handle
-  res heating setpoint allday rule7,      !- Name
-  {08c0ffed-11a4-46d8-a10b-fe592cb13c05}, !- Schedule Ruleset Name
-  5,                                      !- Rule Order
-  {e820628b-3494-4ff9-9ff6-4f61839ddd2d}, !- Day Schedule Name
-  Yes,                                    !- Apply Sunday
-  Yes,                                    !- Apply Monday
-  Yes,                                    !- Apply Tuesday
-  Yes,                                    !- Apply Wednesday
-  Yes,                                    !- Apply Thursday
-  Yes,                                    !- Apply Friday
-  Yes,                                    !- Apply Saturday
-  DateRange,                              !- Date Specification Type
-  7,                                      !- Start Month
-  1,                                      !- Start Day
-  7,                                      !- End Month
-  31;                                     !- End Day
-
-OS:Schedule:Day,
-  {e820628b-3494-4ff9-9ff6-4f61839ddd2d}, !- Handle
-  res heating setpoint allday7,           !- Name
-  {7a314443-6602-463f-920c-0c1153b6ee58}, !- Schedule Type Limits Name
-  ,                                       !- Interpolate to Timestep
-  24,                                     !- Hour 1
-  0,                                      !- Minute 1
-  21.6666666666667;                       !- Value Until Time 1
-
-OS:Schedule:Rule,
-  {cd964730-3fca-48a6-9672-bee450943a3d}, !- Handle
-  res heating setpoint allday rule8,      !- Name
-  {08c0ffed-11a4-46d8-a10b-fe592cb13c05}, !- Schedule Ruleset Name
-  4,                                      !- Rule Order
-  {feb2da4a-802e-46c2-b31c-1b254570e9e2}, !- Day Schedule Name
-  Yes,                                    !- Apply Sunday
-  Yes,                                    !- Apply Monday
-  Yes,                                    !- Apply Tuesday
-  Yes,                                    !- Apply Wednesday
-  Yes,                                    !- Apply Thursday
-  Yes,                                    !- Apply Friday
-  Yes,                                    !- Apply Saturday
-  DateRange,                              !- Date Specification Type
-  8,                                      !- Start Month
-  1,                                      !- Start Day
-  8,                                      !- End Month
-  31;                                     !- End Day
-
-OS:Schedule:Day,
-  {feb2da4a-802e-46c2-b31c-1b254570e9e2}, !- Handle
-  res heating setpoint allday8,           !- Name
-  {7a314443-6602-463f-920c-0c1153b6ee58}, !- Schedule Type Limits Name
-  ,                                       !- Interpolate to Timestep
-  24,                                     !- Hour 1
-  0,                                      !- Minute 1
-  21.6666666666667;                       !- Value Until Time 1
-
-OS:Schedule:Rule,
-  {ba8675a8-531d-42bc-a683-954fc0befa46}, !- Handle
-  res heating setpoint allday rule9,      !- Name
-  {08c0ffed-11a4-46d8-a10b-fe592cb13c05}, !- Schedule Ruleset Name
-  3,                                      !- Rule Order
-  {9ee66a73-499e-4b4d-afea-9529ee357c5d}, !- Day Schedule Name
-  Yes,                                    !- Apply Sunday
-  Yes,                                    !- Apply Monday
-  Yes,                                    !- Apply Tuesday
-  Yes,                                    !- Apply Wednesday
-  Yes,                                    !- Apply Thursday
-  Yes,                                    !- Apply Friday
-  Yes,                                    !- Apply Saturday
-  DateRange,                              !- Date Specification Type
-  9,                                      !- Start Month
-  1,                                      !- Start Day
-  9,                                      !- End Month
-  30;                                     !- End Day
-
-OS:Schedule:Day,
-  {9ee66a73-499e-4b4d-afea-9529ee357c5d}, !- Handle
-  res heating setpoint allday9,           !- Name
-  {7a314443-6602-463f-920c-0c1153b6ee58}, !- Schedule Type Limits Name
-  ,                                       !- Interpolate to Timestep
-  24,                                     !- Hour 1
-  0,                                      !- Minute 1
-  21.6666666666667;                       !- Value Until Time 1
-
-OS:Schedule:Rule,
-  {dab98d88-ffdd-4ced-b0e3-b5c8a2612ccf}, !- Handle
-  res heating setpoint allday rule10,     !- Name
-  {08c0ffed-11a4-46d8-a10b-fe592cb13c05}, !- Schedule Ruleset Name
-  2,                                      !- Rule Order
-  {b0b83763-e0ab-4e52-8756-c56fd952c575}, !- Day Schedule Name
-  Yes,                                    !- Apply Sunday
-  Yes,                                    !- Apply Monday
-  Yes,                                    !- Apply Tuesday
-  Yes,                                    !- Apply Wednesday
-  Yes,                                    !- Apply Thursday
-  Yes,                                    !- Apply Friday
-  Yes,                                    !- Apply Saturday
-  DateRange,                              !- Date Specification Type
-  10,                                     !- Start Month
-  1,                                      !- Start Day
-  10,                                     !- End Month
-  31;                                     !- End Day
-
-OS:Schedule:Day,
-  {b0b83763-e0ab-4e52-8756-c56fd952c575}, !- Handle
-  res heating setpoint allday10,          !- Name
-  {7a314443-6602-463f-920c-0c1153b6ee58}, !- Schedule Type Limits Name
-  ,                                       !- Interpolate to Timestep
-  24,                                     !- Hour 1
-  0,                                      !- Minute 1
-  21.6666666666667;                       !- Value Until Time 1
-
-OS:Schedule:Rule,
-  {9dbe565a-0517-44ba-9034-aed4da8f3e6d}, !- Handle
-  res heating setpoint allday rule11,     !- Name
-  {08c0ffed-11a4-46d8-a10b-fe592cb13c05}, !- Schedule Ruleset Name
-  1,                                      !- Rule Order
-  {03aedbc7-8849-4830-aa8c-b3d77415a213}, !- Day Schedule Name
-  Yes,                                    !- Apply Sunday
-  Yes,                                    !- Apply Monday
-  Yes,                                    !- Apply Tuesday
-  Yes,                                    !- Apply Wednesday
-  Yes,                                    !- Apply Thursday
-  Yes,                                    !- Apply Friday
-  Yes,                                    !- Apply Saturday
-  DateRange,                              !- Date Specification Type
-  11,                                     !- Start Month
-  1,                                      !- Start Day
-  11,                                     !- End Month
-  30;                                     !- End Day
-
-OS:Schedule:Day,
-  {03aedbc7-8849-4830-aa8c-b3d77415a213}, !- Handle
-  res heating setpoint allday11,          !- Name
-  {7a314443-6602-463f-920c-0c1153b6ee58}, !- Schedule Type Limits Name
-  ,                                       !- Interpolate to Timestep
-  24,                                     !- Hour 1
-  0,                                      !- Minute 1
-  21.6666666666667;                       !- Value Until Time 1
-
-OS:Schedule:Rule,
-  {1f61d6c5-a1c5-4b70-be58-7651965709a5}, !- Handle
-  res heating setpoint allday rule12,     !- Name
-  {08c0ffed-11a4-46d8-a10b-fe592cb13c05}, !- Schedule Ruleset Name
-  0,                                      !- Rule Order
-  {dfaa1435-cd52-4f3e-b08c-bd5fcbd781f5}, !- Day Schedule Name
-  Yes,                                    !- Apply Sunday
-  Yes,                                    !- Apply Monday
-  Yes,                                    !- Apply Tuesday
-  Yes,                                    !- Apply Wednesday
-  Yes,                                    !- Apply Thursday
-  Yes,                                    !- Apply Friday
-  Yes,                                    !- Apply Saturday
-  DateRange,                              !- Date Specification Type
-  12,                                     !- Start Month
-  1,                                      !- Start Day
-  12,                                     !- End Month
-  31;                                     !- End Day
-
-OS:Schedule:Day,
-  {dfaa1435-cd52-4f3e-b08c-bd5fcbd781f5}, !- Handle
-  res heating setpoint allday12,          !- Name
-  {7a314443-6602-463f-920c-0c1153b6ee58}, !- Schedule Type Limits Name
-  ,                                       !- Interpolate to Timestep
-  24,                                     !- Hour 1
-  0,                                      !- Minute 1
-  21.6666666666667;                       !- Value Until Time 1
-
-OS:Schedule:Day,
-  {68f86bec-7ca4-465d-a6c8-4e1cb02b8a6c}, !- Handle
-  res heating setpoint winter design,     !- Name
-  {7a314443-6602-463f-920c-0c1153b6ee58}, !- Schedule Type Limits Name
-  ,                                       !- Interpolate to Timestep
-  24,                                     !- Hour 1
-  0,                                      !- Minute 1
-  21.1111111111111;                       !- Value Until Time 1
-
-OS:Schedule:Day,
-  {f5bfdddd-eb47-4042-9a9a-f9810e779f2e}, !- Handle
-  res heating setpoint summer design,     !- Name
-  {7a314443-6602-463f-920c-0c1153b6ee58}, !- Schedule Type Limits Name
-  ,                                       !- Interpolate to Timestep
-  24,                                     !- Hour 1
-  0,                                      !- Minute 1
-  23.8888888888889;                       !- Value Until Time 1
-
-OS:Schedule:Ruleset,
-  {6eb42152-f106-43a8-b659-3fa55180d143}, !- Handle
-  res cooling setpoint,                   !- Name
-  {7a314443-6602-463f-920c-0c1153b6ee58}, !- Schedule Type Limits Name
-  {90cfb907-4e50-4b9e-8512-13419955a87a}, !- Default Day Schedule Name
-  {1037861c-6ded-4d57-9235-808304a58cbe}, !- Summer Design Day Schedule Name
-  {ac67bef5-7d84-4fad-bcb6-b0a55aaec49d}; !- Winter Design Day Schedule Name
-
-OS:Schedule:Day,
-  {90cfb907-4e50-4b9e-8512-13419955a87a}, !- Handle
-  Schedule Day 6,                         !- Name
-  {7a314443-6602-463f-920c-0c1153b6ee58}, !- Schedule Type Limits Name
-  ,                                       !- Interpolate to Timestep
-  24,                                     !- Hour 1
-  0,                                      !- Minute 1
-  0;                                      !- Value Until Time 1
-
-OS:Schedule:Rule,
-  {f2669aec-4607-464a-8517-2fdf7700a1e4}, !- Handle
-  res cooling setpoint allday rule1,      !- Name
-  {6eb42152-f106-43a8-b659-3fa55180d143}, !- Schedule Ruleset Name
-  11,                                     !- Rule Order
-  {52dea0bc-763d-4012-b7e4-371658425a84}, !- Day Schedule Name
-  Yes,                                    !- Apply Sunday
-  Yes,                                    !- Apply Monday
-  Yes,                                    !- Apply Tuesday
-  Yes,                                    !- Apply Wednesday
-  Yes,                                    !- Apply Thursday
-  Yes,                                    !- Apply Friday
-  Yes,                                    !- Apply Saturday
-  DateRange,                              !- Date Specification Type
-  1,                                      !- Start Month
-  1,                                      !- Start Day
-  1,                                      !- End Month
-  31;                                     !- End Day
-
-OS:Schedule:Day,
-  {52dea0bc-763d-4012-b7e4-371658425a84}, !- Handle
-  res cooling setpoint allday1,           !- Name
-  {7a314443-6602-463f-920c-0c1153b6ee58}, !- Schedule Type Limits Name
-  ,                                       !- Interpolate to Timestep
-  24,                                     !- Hour 1
-  0,                                      !- Minute 1
-  24.4444444444444;                       !- Value Until Time 1
-
-OS:Schedule:Rule,
-  {34ddaca5-f8b0-43be-979c-4095c346f175}, !- Handle
-  res cooling setpoint allday rule2,      !- Name
-  {6eb42152-f106-43a8-b659-3fa55180d143}, !- Schedule Ruleset Name
-  10,                                     !- Rule Order
-  {dc06d199-a611-49ee-8e66-90b41dada51d}, !- Day Schedule Name
-  Yes,                                    !- Apply Sunday
-  Yes,                                    !- Apply Monday
-  Yes,                                    !- Apply Tuesday
-  Yes,                                    !- Apply Wednesday
-  Yes,                                    !- Apply Thursday
-  Yes,                                    !- Apply Friday
-  Yes,                                    !- Apply Saturday
-  DateRange,                              !- Date Specification Type
-  2,                                      !- Start Month
-  1,                                      !- Start Day
-  2,                                      !- End Month
-  28;                                     !- End Day
-
-OS:Schedule:Day,
-  {dc06d199-a611-49ee-8e66-90b41dada51d}, !- Handle
-  res cooling setpoint allday2,           !- Name
-  {7a314443-6602-463f-920c-0c1153b6ee58}, !- Schedule Type Limits Name
-  ,                                       !- Interpolate to Timestep
-  24,                                     !- Hour 1
-  0,                                      !- Minute 1
-  24.4444444444444;                       !- Value Until Time 1
-
-OS:Schedule:Rule,
-  {222d59c3-5c4c-48aa-957f-3d655c52ed58}, !- Handle
-  res cooling setpoint allday rule3,      !- Name
-  {6eb42152-f106-43a8-b659-3fa55180d143}, !- Schedule Ruleset Name
-  9,                                      !- Rule Order
-  {af263f59-c081-44b9-84d9-610e3a7965d8}, !- Day Schedule Name
-  Yes,                                    !- Apply Sunday
-  Yes,                                    !- Apply Monday
-  Yes,                                    !- Apply Tuesday
-  Yes,                                    !- Apply Wednesday
-  Yes,                                    !- Apply Thursday
-  Yes,                                    !- Apply Friday
-  Yes,                                    !- Apply Saturday
-  DateRange,                              !- Date Specification Type
-  3,                                      !- Start Month
-  1,                                      !- Start Day
-  3,                                      !- End Month
-  31;                                     !- End Day
-
-OS:Schedule:Day,
-  {af263f59-c081-44b9-84d9-610e3a7965d8}, !- Handle
-  res cooling setpoint allday3,           !- Name
-  {7a314443-6602-463f-920c-0c1153b6ee58}, !- Schedule Type Limits Name
-  ,                                       !- Interpolate to Timestep
-  24,                                     !- Hour 1
-  0,                                      !- Minute 1
-  24.4444444444444;                       !- Value Until Time 1
-
-OS:Schedule:Rule,
-  {a1e072ca-6183-4994-b244-9a8b1e35c182}, !- Handle
-  res cooling setpoint allday rule4,      !- Name
-  {6eb42152-f106-43a8-b659-3fa55180d143}, !- Schedule Ruleset Name
-  8,                                      !- Rule Order
-  {7d49781b-236e-41dc-96b0-a9cb716b35b7}, !- Day Schedule Name
-  Yes,                                    !- Apply Sunday
-  Yes,                                    !- Apply Monday
-  Yes,                                    !- Apply Tuesday
-  Yes,                                    !- Apply Wednesday
-  Yes,                                    !- Apply Thursday
-  Yes,                                    !- Apply Friday
-  Yes,                                    !- Apply Saturday
-  DateRange,                              !- Date Specification Type
-  4,                                      !- Start Month
-  1,                                      !- Start Day
-  4,                                      !- End Month
-  30;                                     !- End Day
-
-OS:Schedule:Day,
-  {7d49781b-236e-41dc-96b0-a9cb716b35b7}, !- Handle
-  res cooling setpoint allday4,           !- Name
-  {7a314443-6602-463f-920c-0c1153b6ee58}, !- Schedule Type Limits Name
-  ,                                       !- Interpolate to Timestep
-  24,                                     !- Hour 1
-  0,                                      !- Minute 1
-  24.4444444444444;                       !- Value Until Time 1
-
-OS:Schedule:Rule,
-  {593a3c71-6a72-45c2-89b5-502680896870}, !- Handle
-  res cooling setpoint allday rule5,      !- Name
-  {6eb42152-f106-43a8-b659-3fa55180d143}, !- Schedule Ruleset Name
-  7,                                      !- Rule Order
-  {7540e477-4aa7-4f68-9f9f-18d68ac4dcd8}, !- Day Schedule Name
-  Yes,                                    !- Apply Sunday
-  Yes,                                    !- Apply Monday
-  Yes,                                    !- Apply Tuesday
-  Yes,                                    !- Apply Wednesday
-  Yes,                                    !- Apply Thursday
-  Yes,                                    !- Apply Friday
-  Yes,                                    !- Apply Saturday
-  DateRange,                              !- Date Specification Type
-  5,                                      !- Start Month
-  1,                                      !- Start Day
-  5,                                      !- End Month
-  31;                                     !- End Day
-
-OS:Schedule:Day,
-  {7540e477-4aa7-4f68-9f9f-18d68ac4dcd8}, !- Handle
-  res cooling setpoint allday5,           !- Name
-  {7a314443-6602-463f-920c-0c1153b6ee58}, !- Schedule Type Limits Name
-  ,                                       !- Interpolate to Timestep
-  24,                                     !- Hour 1
-  0,                                      !- Minute 1
-  24.4444444444444;                       !- Value Until Time 1
-
-OS:Schedule:Rule,
-  {1d66db99-81b7-4ec8-9e95-51c4bd182d50}, !- Handle
-  res cooling setpoint allday rule6,      !- Name
-  {6eb42152-f106-43a8-b659-3fa55180d143}, !- Schedule Ruleset Name
-  6,                                      !- Rule Order
-  {8f285615-f986-49ad-bc9c-e59ecd33ad26}, !- Day Schedule Name
-  Yes,                                    !- Apply Sunday
-  Yes,                                    !- Apply Monday
-  Yes,                                    !- Apply Tuesday
-  Yes,                                    !- Apply Wednesday
-  Yes,                                    !- Apply Thursday
-  Yes,                                    !- Apply Friday
-  Yes,                                    !- Apply Saturday
-  DateRange,                              !- Date Specification Type
-  6,                                      !- Start Month
-  1,                                      !- Start Day
-  6,                                      !- End Month
-  30;                                     !- End Day
-
-OS:Schedule:Day,
-  {8f285615-f986-49ad-bc9c-e59ecd33ad26}, !- Handle
-  res cooling setpoint allday6,           !- Name
-  {7a314443-6602-463f-920c-0c1153b6ee58}, !- Schedule Type Limits Name
-  ,                                       !- Interpolate to Timestep
-  24,                                     !- Hour 1
-  0,                                      !- Minute 1
-  24.4444444444444;                       !- Value Until Time 1
-
-OS:Schedule:Rule,
-  {7bbdc4ab-b9cf-4006-8d9d-e2aec9002038}, !- Handle
-  res cooling setpoint allday rule7,      !- Name
-  {6eb42152-f106-43a8-b659-3fa55180d143}, !- Schedule Ruleset Name
-  5,                                      !- Rule Order
-  {2deedc26-cbc3-42b9-a04e-7b11d957153c}, !- Day Schedule Name
-  Yes,                                    !- Apply Sunday
-  Yes,                                    !- Apply Monday
-  Yes,                                    !- Apply Tuesday
-  Yes,                                    !- Apply Wednesday
-  Yes,                                    !- Apply Thursday
-  Yes,                                    !- Apply Friday
-  Yes,                                    !- Apply Saturday
-  DateRange,                              !- Date Specification Type
-  7,                                      !- Start Month
-  1,                                      !- Start Day
-  7,                                      !- End Month
-  31;                                     !- End Day
-
-OS:Schedule:Day,
-  {2deedc26-cbc3-42b9-a04e-7b11d957153c}, !- Handle
-  res cooling setpoint allday7,           !- Name
-  {7a314443-6602-463f-920c-0c1153b6ee58}, !- Schedule Type Limits Name
-  ,                                       !- Interpolate to Timestep
-  24,                                     !- Hour 1
-  0,                                      !- Minute 1
-  24.4444444444444;                       !- Value Until Time 1
-
-OS:Schedule:Rule,
-  {c75ffa22-6db1-4c00-852e-e9ed48fdbfce}, !- Handle
-  res cooling setpoint allday rule8,      !- Name
-  {6eb42152-f106-43a8-b659-3fa55180d143}, !- Schedule Ruleset Name
-  4,                                      !- Rule Order
-  {040efc65-463c-48d2-b46f-1a1826480bb9}, !- Day Schedule Name
-  Yes,                                    !- Apply Sunday
-  Yes,                                    !- Apply Monday
-  Yes,                                    !- Apply Tuesday
-  Yes,                                    !- Apply Wednesday
-  Yes,                                    !- Apply Thursday
-  Yes,                                    !- Apply Friday
-  Yes,                                    !- Apply Saturday
-  DateRange,                              !- Date Specification Type
-  8,                                      !- Start Month
-  1,                                      !- Start Day
-  8,                                      !- End Month
-  31;                                     !- End Day
-
-OS:Schedule:Day,
-  {040efc65-463c-48d2-b46f-1a1826480bb9}, !- Handle
-  res cooling setpoint allday8,           !- Name
-  {7a314443-6602-463f-920c-0c1153b6ee58}, !- Schedule Type Limits Name
-  ,                                       !- Interpolate to Timestep
-  24,                                     !- Hour 1
-  0,                                      !- Minute 1
-  24.4444444444444;                       !- Value Until Time 1
-
-OS:Schedule:Rule,
-  {bbd77be1-7362-45b0-bb0c-5f0bad07eaa0}, !- Handle
-  res cooling setpoint allday rule9,      !- Name
-  {6eb42152-f106-43a8-b659-3fa55180d143}, !- Schedule Ruleset Name
-  3,                                      !- Rule Order
-  {5b9fc0f4-d09e-408d-9245-deb6da848589}, !- Day Schedule Name
-  Yes,                                    !- Apply Sunday
-  Yes,                                    !- Apply Monday
-  Yes,                                    !- Apply Tuesday
-  Yes,                                    !- Apply Wednesday
-  Yes,                                    !- Apply Thursday
-  Yes,                                    !- Apply Friday
-  Yes,                                    !- Apply Saturday
-  DateRange,                              !- Date Specification Type
-  9,                                      !- Start Month
-  1,                                      !- Start Day
-  9,                                      !- End Month
-  30;                                     !- End Day
-
-OS:Schedule:Day,
-  {5b9fc0f4-d09e-408d-9245-deb6da848589}, !- Handle
-  res cooling setpoint allday9,           !- Name
-  {7a314443-6602-463f-920c-0c1153b6ee58}, !- Schedule Type Limits Name
-  ,                                       !- Interpolate to Timestep
-  24,                                     !- Hour 1
-  0,                                      !- Minute 1
-  24.4444444444444;                       !- Value Until Time 1
-
-OS:Schedule:Rule,
-  {a05e1e88-9492-49ab-a395-0abff38bb251}, !- Handle
-  res cooling setpoint allday rule10,     !- Name
-  {6eb42152-f106-43a8-b659-3fa55180d143}, !- Schedule Ruleset Name
-  2,                                      !- Rule Order
-  {4dcc5642-c5aa-4cf0-b753-730b4579269d}, !- Day Schedule Name
-  Yes,                                    !- Apply Sunday
-  Yes,                                    !- Apply Monday
-  Yes,                                    !- Apply Tuesday
-  Yes,                                    !- Apply Wednesday
-  Yes,                                    !- Apply Thursday
-  Yes,                                    !- Apply Friday
-  Yes,                                    !- Apply Saturday
-  DateRange,                              !- Date Specification Type
-  10,                                     !- Start Month
-  1,                                      !- Start Day
-  10,                                     !- End Month
-  31;                                     !- End Day
-
-OS:Schedule:Day,
-  {4dcc5642-c5aa-4cf0-b753-730b4579269d}, !- Handle
-  res cooling setpoint allday10,          !- Name
-  {7a314443-6602-463f-920c-0c1153b6ee58}, !- Schedule Type Limits Name
-  ,                                       !- Interpolate to Timestep
-  24,                                     !- Hour 1
-  0,                                      !- Minute 1
-  24.4444444444444;                       !- Value Until Time 1
-
-OS:Schedule:Rule,
-  {3ab795f5-2f58-418b-810a-bf82ee4867cd}, !- Handle
-  res cooling setpoint allday rule11,     !- Name
-  {6eb42152-f106-43a8-b659-3fa55180d143}, !- Schedule Ruleset Name
-  1,                                      !- Rule Order
-  {1ebbc93d-db75-44e0-a933-4f885947edcf}, !- Day Schedule Name
-  Yes,                                    !- Apply Sunday
-  Yes,                                    !- Apply Monday
-  Yes,                                    !- Apply Tuesday
-  Yes,                                    !- Apply Wednesday
-  Yes,                                    !- Apply Thursday
-  Yes,                                    !- Apply Friday
-  Yes,                                    !- Apply Saturday
-  DateRange,                              !- Date Specification Type
-  11,                                     !- Start Month
-  1,                                      !- Start Day
-  11,                                     !- End Month
-  30;                                     !- End Day
-
-OS:Schedule:Day,
-  {1ebbc93d-db75-44e0-a933-4f885947edcf}, !- Handle
-  res cooling setpoint allday11,          !- Name
-  {7a314443-6602-463f-920c-0c1153b6ee58}, !- Schedule Type Limits Name
-  ,                                       !- Interpolate to Timestep
-  24,                                     !- Hour 1
-  0,                                      !- Minute 1
-  24.4444444444444;                       !- Value Until Time 1
-
-OS:Schedule:Rule,
-  {76765c22-f737-4c2b-a567-e3b66ead2486}, !- Handle
-  res cooling setpoint allday rule12,     !- Name
-  {6eb42152-f106-43a8-b659-3fa55180d143}, !- Schedule Ruleset Name
-  0,                                      !- Rule Order
-  {290f866d-94a0-4f6e-b19f-478133913705}, !- Day Schedule Name
-  Yes,                                    !- Apply Sunday
-  Yes,                                    !- Apply Monday
-  Yes,                                    !- Apply Tuesday
-  Yes,                                    !- Apply Wednesday
-  Yes,                                    !- Apply Thursday
-  Yes,                                    !- Apply Friday
-  Yes,                                    !- Apply Saturday
-  DateRange,                              !- Date Specification Type
-  12,                                     !- Start Month
-  1,                                      !- Start Day
-  12,                                     !- End Month
-  31;                                     !- End Day
-
-OS:Schedule:Day,
-  {290f866d-94a0-4f6e-b19f-478133913705}, !- Handle
-  res cooling setpoint allday12,          !- Name
-  {7a314443-6602-463f-920c-0c1153b6ee58}, !- Schedule Type Limits Name
-  ,                                       !- Interpolate to Timestep
-  24,                                     !- Hour 1
-  0,                                      !- Minute 1
-  24.4444444444444;                       !- Value Until Time 1
-
-OS:Schedule:Day,
-  {ac67bef5-7d84-4fad-bcb6-b0a55aaec49d}, !- Handle
-  res cooling setpoint winter design,     !- Name
-  {7a314443-6602-463f-920c-0c1153b6ee58}, !- Schedule Type Limits Name
-  ,                                       !- Interpolate to Timestep
-  24,                                     !- Hour 1
-  0,                                      !- Minute 1
-  21.1111111111111;                       !- Value Until Time 1
-
-OS:Schedule:Day,
-  {1037861c-6ded-4d57-9235-808304a58cbe}, !- Handle
-  res cooling setpoint summer design,     !- Name
-  {7a314443-6602-463f-920c-0c1153b6ee58}, !- Schedule Type Limits Name
-  ,                                       !- Interpolate to Timestep
-  24,                                     !- Hour 1
-  0,                                      !- Minute 1
-  23.8888888888889;                       !- Value Until Time 1
-=======
->>>>>>> fcfe5a62
